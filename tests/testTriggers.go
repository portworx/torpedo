package tests

import (
	"bytes"
	"fmt"
	"github.com/pborman/uuid"
	api "github.com/portworx/px-backup-api/pkg/apis/v1"
	"github.com/portworx/sched-ops/k8s/core"
	"github.com/portworx/sched-ops/task"
	"github.com/portworx/torpedo/drivers/backup"
	v1 "k8s.io/api/core/v1"
	meta_v1 "k8s.io/apimachinery/pkg/apis/meta/v1"
	"math"
	"math/rand"
	"os/exec"
	"reflect"
	"sort"
	"strings"
	"text/template"
	"time"

	"container/ring"

	"github.com/onsi/ginkgo"
	"github.com/portworx/torpedo/drivers/node"
	"github.com/portworx/torpedo/drivers/scheduler"
	"github.com/portworx/torpedo/drivers/volume"

	"github.com/portworx/torpedo/pkg/email"
	"github.com/sirupsen/logrus"
)

const (
	subject = "Torpedo Longevity Report"
	from    = "wilkins@portworx.com"

	// EmailRecipientsConfigMapField is field in config map whose value is comma
	// seperated list of email IDs which will receive email notifications about longevity
	EmailRecipientsConfigMapField = "emailRecipients"
	// DefaultEmailRecipient is list of email IDs that will receive email
	// notifications when no EmailRecipientsConfigMapField field present in configMap
	DefaultEmailRecipient = "test@portworx.com"
	// SendGridEmailAPIKeyField is field in config map which stores the SendGrid Email API key
	SendGridEmailAPIKeyField = "sendGridAPIKey"
)
const (
	validateReplicationUpdateTimeout = 2 * time.Hour
	errorChannelSize                 = 10
)

// EmailRecipients list of email IDs to send email to
var EmailRecipients []string

// SendGridEmailAPIKey holds API key used to interact
// with SendGrid Email APIs
var SendGridEmailAPIKey string

//BackupCounter holds the iteration of TriggerBackup
var BackupCounter = 0

// RestoreCounter holds the iteration of TriggerRestore
var RestoreCounter = 0

var newNamespaceCounter = 0

// Event describes type of test trigger
type Event struct {
	ID   string
	Type string
}

// EventRecord recodes which event took
// place at what time with what outcome
type EventRecord struct {
	Event   Event
	Start   string
	End     string
	Outcome []error
}

// eventRing is circular buffer to store
// events for sending email notifications
var eventRing *ring.Ring

// emailRecords stores events for rendering
// email template
type emailRecords struct {
	Records []EventRecord
}

// GenerateUUID generates unique ID
func GenerateUUID() string {
	uuidbyte, _ := exec.Command("uuidgen").Output()
	return strings.TrimSpace(string(uuidbyte))
}

// UpdateOutcome updates outcome based on error
func UpdateOutcome(event *EventRecord, err error) {
	if err != nil {
		event.Outcome = append(event.Outcome, err)
	}
}

// ProcessErrorWithMessage updates outcome and expects no error
func ProcessErrorWithMessage(event *EventRecord, err error, desc string) {
	UpdateOutcome(event, err)
	expect(err).NotTo(haveOccurred(), desc)
}

const (
	// HAIncrease performs repl-add
	HAIncrease = "haIncrease"
	// HADecrease performs repl-reduce
	HADecrease = "haDecrease"
	// AppTaskDown deletes application task for all contexts
	AppTaskDown = "appTaskDown"
	// RestartVolDriver restart volume driver
	RestartVolDriver = "restartVolDriver"
	// CrashVolDriver crashes volume driver
	CrashVolDriver = "crashVolDriver"
	// RebootNode reboots all nodes one by one
	RebootNode = "rebootNode"
	// EmailReporter notifies via email outcome of past events
	EmailReporter = "emailReporter"
	// BackupAllApps Perform backups of all deployed apps
	BackupAllApps = "backupAllApps"
	// InspectScheduledBackups Create one namespace, delete one namespace, inspect next scheduled backup
	InspectScheduledBackups = "inspectScheduledBackups"
	// BackupScheduleScale Scales apps up and down and checks scheduled backups
	BackupScheduleScale = "backupScheduleScale"
	// TestInspectBackup Inspect a backup
	TestInspectBackup = "inspectBackup"
	// TestInspectRestore Inspect a restore
	TestInspectRestore = "inspectRestore"
	// TestDeleteBackup Delete a backup
	TestDeleteBackup = "deleteBackup"
	//BackupSpecificResource backs up a specified resource
	BackupSpecificResource = "backupSpecificResource"
	// RestoreNamespace restores a single namespace from a backup
	RestoreNamespace = "restoreNamespace"
	//BackupSpecificResourceOnCluster backs up all of a resource type on the cluster
	BackupSpecificResourceOnCluster = "backupSpecificResourceOnCluster"
	//BackupUsingLabelOnCluster backs up resources on a cluster using a specific label
	BackupUsingLabelOnCluster = "backupUsingLabelOnCluster"
	//BackupRestartPX restarts Portworx during a backup
	BackupRestartPX = "backupRestartPX"
	//BackupRestartNode restarts a node with PX during a backup
	BackupRestartNode = "backupRestartNode"
)

// TriggerHAIncrease performs repl-add on all volumes of given contexts
func TriggerHAIncrease(contexts []*scheduler.Context, recordChan *chan *EventRecord) {
	defer ginkgo.GinkgoRecover()
	event := &EventRecord{
		Event: Event{
			ID:   GenerateUUID(),
			Type: HAIncrease,
		},
		Start:   time.Now().Format(time.RFC1123),
		Outcome: []error{},
	}

	defer func() {
		event.End = time.Now().Format(time.RFC1123)
		*recordChan <- event
	}()

	expReplMap := make(map[*volume.Volume]int64)
	Step("get volumes for all apps in test and increase replication factor", func() {
		time.Sleep(10 * time.Minute)
		for _, ctx := range contexts {
			var appVolumes []*volume.Volume
			var err error
			Step(fmt.Sprintf("get volumes for %s app", ctx.App.Key), func() {
				appVolumes, err = Inst().S.GetVolumes(ctx)
				UpdateOutcome(event, err)
				expect(appVolumes).NotTo(beEmpty())
			})
			opts := volume.Options{
				ValidateReplicationUpdateTimeout: validateReplicationUpdateTimeout,
			}
			for _, v := range appVolumes {
				MaxRF := Inst().V.GetMaxReplicationFactor()

				Step(
					fmt.Sprintf("repl increase volume driver %s on app %s's volume: %v",
						Inst().V.String(), ctx.App.Key, v),
					func() {
						errExpected := false
						currRep, err := Inst().V.GetReplicationFactor(v)
						UpdateOutcome(event, err)
						expect(err).NotTo(haveOccurred())
						// GetMaxReplicationFactory is hardcoded to 3
						// if it increases repl 3 to an aggregated 2 volume, it will fail
						// because it would require 6 worker nodes, since
						// number of nodes required = aggregation level * replication factor
						currAggr, err := Inst().V.GetAggregationLevel(v)
						UpdateOutcome(event, err)
						expect(err).NotTo(haveOccurred())
						if currAggr > 1 {
							MaxRF = int64(len(node.GetWorkerNodes())) / currAggr
						}
						if currRep == MaxRF {
							errExpected = true
						}
						expReplMap[v] = int64(math.Min(float64(MaxRF), float64(currRep)+1))
						err = Inst().V.SetReplicationFactor(v, currRep+1, opts)
						if !errExpected {
							UpdateOutcome(event, err)
							expect(err).NotTo(haveOccurred())
						} else {
							if !expect(err).To(haveOccurred()) {
								UpdateOutcome(event, fmt.Errorf("Expected HA increase to fail since new repl factor is greater than %v but it did not", MaxRF))
							}
						}
					})
				Step(
					fmt.Sprintf("validate successful repl increase on app %s's volume: %v",
						ctx.App.Key, v),
					func() {
						newRepl, err := Inst().V.GetReplicationFactor(v)
						UpdateOutcome(event, err)
						expect(err).NotTo(haveOccurred())
						if newRepl != expReplMap[v] {
							err = fmt.Errorf("volume has invalid repl value. Expected:%d Actual:%d", expReplMap[v], newRepl)
							UpdateOutcome(event, err)
						}
						expect(newRepl).To(equal(expReplMap[v]))
					})
			}
			Step(fmt.Sprintf("validating context after increasing HA for app: %s",
				ctx.App.Key), func() {
				errorChan := make(chan error, errorChannelSize)
				ctx.SkipVolumeValidation = false
				ValidateContext(ctx, &errorChan)
				for err := range errorChan {
					UpdateOutcome(event, err)
				}
			})
		}
	})
}

// TriggerHADecrease performs repl-reduce on all volumes of given contexts
func TriggerHADecrease(contexts []*scheduler.Context, recordChan *chan *EventRecord) {
	defer ginkgo.GinkgoRecover()
	event := &EventRecord{
		Event: Event{
			ID:   GenerateUUID(),
			Type: HADecrease,
		},
		Start:   time.Now().Format(time.RFC1123),
		Outcome: []error{},
	}

	defer func() {
		event.End = time.Now().Format(time.RFC1123)
		*recordChan <- event
	}()

	expReplMap := make(map[*volume.Volume]int64)
	Step("get volumes for all apps in test and decrease replication factor", func() {
		for _, ctx := range contexts {
			var appVolumes []*volume.Volume
			var err error
			Step(fmt.Sprintf("get volumes for %s app", ctx.App.Key), func() {
				appVolumes, err = Inst().S.GetVolumes(ctx)
				UpdateOutcome(event, err)
				expect(appVolumes).NotTo(beEmpty())
			})
			opts := volume.Options{
				ValidateReplicationUpdateTimeout: validateReplicationUpdateTimeout,
			}
			for _, v := range appVolumes {
				MinRF := Inst().V.GetMinReplicationFactor()

				Step(
					fmt.Sprintf("repl decrease volume driver %s on app %s's volume: %v",
						Inst().V.String(), ctx.App.Key, v),
					func() {
						errExpected := false
						currRep, err := Inst().V.GetReplicationFactor(v)
						UpdateOutcome(event, err)
						expect(err).NotTo(haveOccurred())

						if currRep == MinRF {
							errExpected = true
						}
						expReplMap[v] = int64(math.Max(float64(MinRF), float64(currRep)-1))

						err = Inst().V.SetReplicationFactor(v, currRep-1, opts)
						if !errExpected {
							UpdateOutcome(event, err)
							expect(err).NotTo(haveOccurred())
						} else {
							if !expect(err).To(haveOccurred()) {
								UpdateOutcome(event, fmt.Errorf("Expected HA reduce to fail since new repl factor is less than %v but it did not", MinRF))
							}
						}

					})
				Step(
					fmt.Sprintf("validate successful repl decrease on app %s's volume: %v",
						ctx.App.Key, v),
					func() {
						newRepl, err := Inst().V.GetReplicationFactor(v)
						UpdateOutcome(event, err)
						expect(err).NotTo(haveOccurred())
						if newRepl != expReplMap[v] {
							UpdateOutcome(event, fmt.Errorf("volume has invalid repl value. Expected:%d Actual:%d", expReplMap[v], newRepl))
						}
						expect(newRepl).To(equal(expReplMap[v]))
					})
			}
			Step(fmt.Sprintf("validating context after reducing HA for app: %s",
				ctx.App.Key), func() {
				errorChan := make(chan error, errorChannelSize)
				ctx.SkipVolumeValidation = false
				ValidateContext(ctx, &errorChan)
				for err := range errorChan {
					UpdateOutcome(event, err)
				}
			})
		}
	})
}

// TriggerAppTaskDown deletes application task for all contexts
func TriggerAppTaskDown(contexts []*scheduler.Context, recordChan *chan *EventRecord) {
	defer ginkgo.GinkgoRecover()
	event := &EventRecord{
		Event: Event{
			ID:   GenerateUUID(),
			Type: AppTaskDown,
		},
		Start:   time.Now().Format(time.RFC1123),
		Outcome: []error{},
	}

	defer func() {
		event.End = time.Now().Format(time.RFC1123)
		*recordChan <- event
	}()

	for _, ctx := range contexts {
		Step(fmt.Sprintf("delete tasks for app: [%s]", ctx.App.Key), func() {
			err := Inst().S.DeleteTasks(ctx, nil)
			UpdateOutcome(event, err)
			expect(err).NotTo(haveOccurred())
		})

		Step(fmt.Sprintf("validating context after delete tasks for app: [%s]",
			ctx.App.Key), func() {
			errorChan := make(chan error, errorChannelSize)
			ctx.SkipVolumeValidation = false
			ValidateContext(ctx, &errorChan)
			for err := range errorChan {
				UpdateOutcome(event, err)
			}
		})
	}
}

// TriggerCrashVolDriver crashes vol driver
func TriggerCrashVolDriver(contexts []*scheduler.Context, recordChan *chan *EventRecord) {
	defer ginkgo.GinkgoRecover()
	event := &EventRecord{
		Event: Event{
			ID:   GenerateUUID(),
			Type: CrashVolDriver,
		},
		Start:   time.Now().Format(time.RFC1123),
		Outcome: []error{},
	}

	defer func() {
		event.End = time.Now().Format(time.RFC1123)
		*recordChan <- event
	}()
	Step("crash volume driver in all nodes", func() {
		for _, appNode := range node.GetStorageDriverNodes() {
			Step(
				fmt.Sprintf("crash volume driver %s on node: %v",
					Inst().V.String(), appNode.Name),
				func() {
					CrashVolDriverAndWait([]node.Node{appNode})
				})
		}
	})
}

// TriggerRestartVolDriver restarts volume driver and validates app
func TriggerRestartVolDriver(contexts []*scheduler.Context, recordChan *chan *EventRecord) {
	defer ginkgo.GinkgoRecover()
	event := &EventRecord{
		Event: Event{
			ID:   GenerateUUID(),
			Type: RestartVolDriver,
		},
		Start:   time.Now().Format(time.RFC1123),
		Outcome: []error{},
	}

	defer func() {
		event.End = time.Now().Format(time.RFC1123)
		*recordChan <- event
	}()
	Step("get nodes bounce volume driver", func() {
		for _, appNode := range node.GetStorageDriverNodes() {
			Step(
				fmt.Sprintf("stop volume driver %s on node: %s",
					Inst().V.String(), appNode.Name),
				func() {
					StopVolDriverAndWait([]node.Node{appNode})
				})

			Step(
				fmt.Sprintf("starting volume %s driver on node %s",
					Inst().V.String(), appNode.Name),
				func() {
					StartVolDriverAndWait([]node.Node{appNode})
				})

			Step("Giving few seconds for volume driver to stabilize", func() {
				time.Sleep(20 * time.Second)
			})

			for _, ctx := range contexts {
				Step(fmt.Sprintf("RestartVolDriver: validating app [%s]", ctx.App.Key), func() {
					errorChan := make(chan error, errorChannelSize)
					ValidateContext(ctx, &errorChan)
					for err := range errorChan {
						UpdateOutcome(event, err)
					}
				})
			}
		}
	})
}

// TriggerRebootNodes reboots node on which apps are running
func TriggerRebootNodes(contexts []*scheduler.Context, recordChan *chan *EventRecord) {
	defer ginkgo.GinkgoRecover()
	event := &EventRecord{
		Event: Event{
			ID:   GenerateUUID(),
			Type: RebootNode,
		},
		Start:   time.Now().Format(time.RFC1123),
		Outcome: []error{},
	}

	defer func() {
		event.End = time.Now().Format(time.RFC1123)
		*recordChan <- event
	}()

	Step("get all nodes and reboot one by one", func() {
		nodesToReboot := node.GetWorkerNodes()

		// Reboot node and check driver status
		Step(fmt.Sprintf("reboot node one at a time from the node(s): %v", nodesToReboot), func() {
			// TODO: Below is the same code from existing nodeReboot test
			for _, n := range nodesToReboot {
				if n.IsStorageDriverInstalled {
					Step(fmt.Sprintf("reboot node: %s", n.Name), func() {
						err := Inst().N.RebootNode(n, node.RebootNodeOpts{
							Force: true,
							ConnectionOpts: node.ConnectionOpts{
								Timeout:         1 * time.Minute,
								TimeBeforeRetry: 5 * time.Second,
							},
						})
						expect(err).NotTo(haveOccurred())
						UpdateOutcome(event, err)
					})

					Step(fmt.Sprintf("wait for node: %s to be back up", n.Name), func() {
						err := Inst().N.TestConnection(n, node.ConnectionOpts{
							Timeout:         15 * time.Minute,
							TimeBeforeRetry: 10 * time.Second,
						})
						expect(err).NotTo(haveOccurred())
						UpdateOutcome(event, err)
					})

					Step(fmt.Sprintf("wait for volume driver to stop on node: %v", n.Name), func() {
						err := Inst().V.WaitDriverDownOnNode(n)
						expect(err).NotTo(haveOccurred())
						UpdateOutcome(event, err)
					})

					Step(fmt.Sprintf("wait to scheduler: %s and volume driver: %s to start",
						Inst().S.String(), Inst().V.String()), func() {

						err := Inst().S.IsNodeReady(n)
						expect(err).NotTo(haveOccurred())
						UpdateOutcome(event, err)

						err = Inst().V.WaitDriverUpOnNode(n, Inst().DriverStartTimeout)
						expect(err).NotTo(haveOccurred())
						UpdateOutcome(event, err)
					})

					Step("validate apps", func() {
						for _, ctx := range contexts {
							Step(fmt.Sprintf("RebootNode: validating app [%s]", ctx.App.Key), func() {
								errorChan := make(chan error, errorChannelSize)
								ValidateContext(ctx, &errorChan)
								for err := range errorChan {
									UpdateOutcome(event, err)
								}
							})
						}
					})
				}
			}
		})
	})
}

// TriggerBackupApps takes backups of all namespaces of deployed apps
func TriggerBackupApps(contexts []*scheduler.Context, recordChan *chan *EventRecord) {
	defer ginkgo.GinkgoRecover()
	event := &EventRecord{
		Event: Event{
			ID:   GenerateUUID(),
			Type: BackupAllApps,
		},
		Start:   time.Now().Format(time.RFC1123),
		Outcome: []error{},
	}

	defer func() {
		event.End = time.Now().Format(time.RFC1123)
		*recordChan <- event
	}()
	Step("Update admin secret", func() {
		err := backup.UpdatePxBackupAdminSecret()
		ProcessErrorWithMessage(event, err, "Unable to update PxBackupAdminSecret")
	})
	BackupCounter++
	bkpNamespaces := make([]string, 0)
	labelSelectors := make(map[string]string)
	for _, ctx := range contexts {
		namespace := ctx.GetID()
		bkpNamespaces = append(bkpNamespaces, namespace)
	}
	Step("Backup all namespaces", func() {
		bkpNamespaceErrors := make(map[string]error)
		sourceClusterConfigPath, err := getSourceClusterConfigPath()
		UpdateOutcome(event, err)
		SetClusterContext(sourceClusterConfigPath)
		for _, namespace := range bkpNamespaces {
			backupName := fmt.Sprintf("%s-%s-%d", backupNamePrefix, namespace, BackupCounter)
			Step(fmt.Sprintf("Create backup full name %s:%s:%s",
				sourceClusterName, namespace, backupName), func() {
				err = CreateBackupGetErr(backupName,
					sourceClusterName, backupLocationName, backupLocationUID,
					[]string{namespace}, labelSelectors, orgID)
				if err != nil {
					bkpNamespaceErrors[namespace] = err
				}
				UpdateOutcome(event, err)
			})
		}
		for _, namespace := range bkpNamespaces {
			backupName := fmt.Sprintf("%s-%s-%d", backupNamePrefix, namespace, BackupCounter)
			err, ok := bkpNamespaceErrors[namespace]
			if ok {
				logrus.Warningf("Skipping waiting for backup %s because %s", backupName, err)
				continue
			}
			Step(fmt.Sprintf("Wait for backup %s to complete", backupName), func() {
				ctx, err := backup.GetPxCentralAdminCtx()
				if err != nil {
					logrus.Errorf("Failed to fetch px-central-admin ctx: [%v]", err)
					bkpNamespaceErrors[namespace] = err
					UpdateOutcome(event, err)
				} else {
					err = Inst().Backup.WaitForBackupCompletion(
						ctx,
						backupName, orgID,
						backupRestoreCompletionTimeoutMin*time.Minute,
						retrySeconds*time.Second)
					if err == nil {
						logrus.Infof("Backup [%s] completed successfully", backupName)
					} else {
						logrus.Errorf("Failed to wait for backup [%s] to complete. Error: [%v]",
							backupName, err)
						bkpNamespaceErrors[namespace] = err
						UpdateOutcome(event, err)
					}
				}
			})
		}
	})
}

// TriggerInspectScheduledBackup creates scheduled backup if it doesn't exist and makes sure backups are correct otherwise
func TriggerInspectScheduledBackup(contexts []*scheduler.Context, recordChan *chan *EventRecord) {
	defer ginkgo.GinkgoRecover()
	event := &EventRecord{
		Event: Event{
			ID:   GenerateUUID(),
			Type: InspectScheduledBackups,
		},
		Start:   time.Now().Format(time.RFC1123),
		Outcome: []error{},
	}

	defer func() {
		event.End = time.Now().Format(time.RFC1123)
		*recordChan <- event
	}()

	err := backup.UpdatePxBackupAdminSecret()
	ProcessErrorWithMessage(event, err, "Unable to update PxBackupAdminSecret")

	err = DeleteNamespace()
	ProcessErrorWithMessage(event, err, "Failed to delete namespace")

	err = CreateNamespace()
	ProcessErrorWithMessage(event, err, "Failed to create namespace")

	_, err = InspectScheduledBackup(backupScheduleAllName, backupScheduleAllUID)
	if ObjectExists(err) {
		namespaces := []string{"*"}
		backupScheduleAllUID = uuid.New()
		schedulePolicyAllUID = uuid.New()
		err = CreateScheduledBackup(backupScheduleAllName, backupScheduleAllUID,
			schedulePolicyAllName, schedulePolicyAllUID, scheduledBackupAllNamespacesInterval, namespaces)
		ProcessErrorWithMessage(event, err, "Create scheduled backup failed")
	} else if err != nil {
		ProcessErrorWithMessage(event, err, "Inspecting scheduled backup failed")
	}

	latestBkp, err := WaitForScheduledBackup(backupScheduleNamePrefix + backupScheduleAllName,
		defaultRetryInterval, scheduledBackupAllNamespacesInterval*2)
	errorMessage := fmt.Sprintf("Failed to wait for a new scheduled backup from scheduled backup %s",
		backupScheduleNamePrefix+backupScheduleAllName)
	ProcessErrorWithMessage(event, err, errorMessage)

	logrus.Infof("Verify namespaces")
	// Verify that all namespaces are present in latest backup
	latestBkpNamespaces := latestBkp.GetNamespaces()
	namespacesList, err := core.Instance().ListNamespaces(nil)
	ProcessErrorWithMessage(event, err, "List namespaces failed")

	if len(namespacesList.Items) != len(latestBkpNamespaces) {
		err = fmt.Errorf("backup backed up %d namespaces, but %d namespaces exist", len(latestBkpNamespaces),
			len(namespacesList.Items))
		ProcessErrorWithMessage(event, err, "Scheduled backup backed up wrong namespaces")
	}

	var namespaces []string

	for _, ns := range namespacesList.Items {
		namespaces = append(namespaces, ns.GetName())
	}

	sort.Strings(namespaces)
	sort.Strings(latestBkpNamespaces)

	for i, ns := range namespaces {
		if latestBkpNamespaces[i] != ns {
			err = fmt.Errorf("namespace %s not present in backup", ns)
			ProcessErrorWithMessage(event, err, "Scheduled backup backed up wrong namespaces")
		}
	}
}

// TriggerBackupSpecificResource backs up a specific resource in a namespace
// Creates config maps in the the specified namespaces and backups up only these config maps
func TriggerBackupSpecificResource(contexts []*scheduler.Context, recordChan *chan *EventRecord) {
	defer ginkgo.GinkgoRecover()
	event := &EventRecord{
		Event: Event{
			ID:   GenerateUUID(),
			Type: BackupSpecificResource,
		},
		Start:   time.Now().Format(time.RFC1123),
		Outcome: []error{},
	}
	namespaceResourceMap := make(map[string][]string)
	err := backup.UpdatePxBackupAdminSecret()
	ProcessErrorWithMessage(event, err, "Unable to update PxBackupAdminSecret")
	if err != nil {
		return
	}
	sourceClusterConfigPath, err := getSourceClusterConfigPath()
	UpdateOutcome(event, err)
	if err != nil {
		return
	}
	SetClusterContext(sourceClusterConfigPath)
	BackupCounter++
	bkpNamespaces := make([]string, 0)
	labelSelectors := make(map[string]string)
	bkpNamespaceErrors := make(map[string]error)
	for _, ctx := range contexts {
		namespace := ctx.GetID()
		bkpNamespaces = append(bkpNamespaces, namespace)
	}
	Step("Create config maps", func() {
		configMapCount := 2
		for _, namespace := range bkpNamespaces {
			for i := 0; i < configMapCount; i++ {
				configName := fmt.Sprintf("%s-%d-%d", namespace, BackupCounter, i)
				cm := &v1.ConfigMap{
					ObjectMeta: meta_v1.ObjectMeta{
						Name:      configName,
						Namespace: namespace,
					},
				}
				_, err := core.Instance().CreateConfigMap(cm)
				ProcessErrorWithMessage(event, err, fmt.Sprintf("Unable to create config map [%s]", configName))
				if err == nil {
					namespaceResourceMap[namespace] = append(namespaceResourceMap[namespace], configName)
				}
			}
		}
	})
	defer func() {
		Step("Clean up config maps", func() {
			for _, namespace := range bkpNamespaces {
				for _, configName := range namespaceResourceMap[namespace] {
					err := core.Instance().DeleteConfigMap(configName, namespace)
					ProcessErrorWithMessage(event, err, fmt.Sprintf("Unable to delete config map [%s]", configName))
				}
			}
		})
		event.End = time.Now().Format(time.RFC1123)
		*recordChan <- event
	}()
	bkpNames := make([]string, 0)
	Step("Create backups", func() {
		for _, namespace := range bkpNamespaces {
			backupName := fmt.Sprintf("%s-%s-%d", backupNamePrefix, namespace, BackupCounter)
			bkpNames = append(bkpNames, namespace)
			logrus.Infof("Create backup full name %s:%s:%s", sourceClusterName, namespace, backupName)
			backupCreateRequest := GetBackupCreateRequest(backupName, sourceClusterName, backupLocationName, backupLocationUID,
				[]string{namespace}, labelSelectors, orgID)
			backupCreateRequest.Name = backupName
			backupCreateRequest.ResourceTypes = []string{"ConfigMap"}
			err = CreateBackupFromRequest(backupName, orgID, backupCreateRequest)
			UpdateOutcome(event, err)
			if err != nil {
				bkpNamespaceErrors[namespace] = err
			}
		}
	})
	for _, namespace := range bkpNames {
		backupName := fmt.Sprintf("%s-%s-%d", backupNamePrefix, namespace, BackupCounter)
		err, ok := bkpNamespaceErrors[namespace]
		if ok {
			logrus.Warningf("Skipping waiting for backup [%s] because [%s]", backupName, err)
			continue
		}
		Step(fmt.Sprintf("Wait for backup [%s] to complete", backupName), func() {
			ctx, err := backup.GetPxCentralAdminCtx()
			if err != nil {
				bkpNamespaceErrors[namespace] = err
				ProcessErrorWithMessage(event, err, fmt.Sprintf("Failed to fetch px-central-admin ctx: [%v]", err))
			} else {
				err = Inst().Backup.WaitForBackupCompletion(
					ctx,
					backupName, orgID,
					backupRestoreCompletionTimeoutMin*time.Minute,
					retrySeconds*time.Second)
				if err == nil {
					logrus.Infof("Backup [%s] completed successfully", backupName)
				} else {
					bkpNamespaceErrors[namespace] = err
					ProcessErrorWithMessage(event, err, fmt.Sprintf("Failed to wait for backup [%s] to complete. Error: [%v]", backupName, err))
				}
			}
		})
	}
	Step("Check that only config maps are backed up", func() {
		for _, namespace := range bkpNames {
			backupName := fmt.Sprintf("%s-%s-%d", backupNamePrefix, namespace, BackupCounter)
			err, ok := bkpNamespaceErrors[namespace]
			if ok {
				logrus.Warningf("Skipping inspecting backup [%s] because [%s]", backupName, err)
				continue
			}
			bkpInspectResp, err := InspectBackup(backupName)
			UpdateOutcome(event, err)
			backupObj := bkpInspectResp.GetBackup()
			cmList, err := core.Instance().GetConfigMaps(namespace, nil)
			//kube-root-ca.crt exists in every namespace but does not get backed up, so we subtract 1 from the count
			if backupObj.GetResourceCount() != uint64(len(cmList.Items)-1) {
				errMsg := fmt.Sprintf("Backup [%s] has an incorrect number of objects, expected [%d], actual [%d]", backupName, len(cmList.Items)-1, backupObj.GetResourceCount())
				err = fmt.Errorf(errMsg)
				ProcessErrorWithMessage(event, err, errMsg)
			}
			for _, resource := range backupObj.GetResources() {
				if resource.GetKind() != "ConfigMap" {
					errMsg := fmt.Sprintf("Backup [%s] contains non configMap resource, expected [configMap], actual [%v]", backupName, resource.GetKind())
					err = fmt.Errorf(errMsg)
					ProcessErrorWithMessage(event, err, errMsg)
				}
			}
		}
	})
}

// TriggerInspectBackup inspects backup and checks for errors
func TriggerInspectBackup(contexts []*scheduler.Context, recordChan *chan *EventRecord) {
	defer ginkgo.GinkgoRecover()
	event := &EventRecord{
		Event: Event{
			ID:   GenerateUUID(),
			Type: TestInspectBackup,
		},
		Start:   time.Now().Format(time.RFC1123),
		Outcome: []error{},
	}

	defer func() {
		event.End = time.Now().Format(time.RFC1123)
		*recordChan <- event
	}()

	logrus.Infof("Enumerating backups")
	bkpEnumerateReq := &api.BackupEnumerateRequest{
		OrgId: orgID}
	ctx, err := backup.GetPxCentralAdminCtx()
	ProcessErrorWithMessage(event, err, "InspectBackup failed: Failed to get px-central admin context")
	curBackups, err := Inst().Backup.EnumerateBackup(ctx, bkpEnumerateReq)
	ProcessErrorWithMessage(event, err, "InspectBackup failed: Enumerate backup request failed")

	if len(curBackups.GetBackups()) == 0 {
		return
	}

	backupToInspect := curBackups.GetBackups()[0]

	backupInspectRequest := &api.BackupInspectRequest{
		Name:  backupToInspect.GetName(),
		OrgId: backupToInspect.GetOrgId(),
	}
	_, err = Inst().Backup.InspectBackup(ctx, backupInspectRequest)
	desc := fmt.Sprintf("InspectBackup failed: Inspect backup %s failed", backupToInspect.GetName())
	ProcessErrorWithMessage(event, err, desc)

}

// TriggerInspectRestore inspects restore and checks for errors
func TriggerInspectRestore(contexts []*scheduler.Context, recordChan *chan *EventRecord) {
	defer ginkgo.GinkgoRecover()
	event := &EventRecord{
		Event: Event{
			ID:   GenerateUUID(),
			Type: TestInspectRestore,
		},
		Start:   time.Now().Format(time.RFC1123),
		Outcome: []error{},
	}

	defer func() {
		event.End = time.Now().Format(time.RFC1123)
		*recordChan <- event
	}()

	logrus.Infof("Enumerating restores")
	restoreEnumerateReq := &api.RestoreEnumerateRequest{
		OrgId: orgID}
	ctx, err := backup.GetPxCentralAdminCtx()
	ProcessErrorWithMessage(event, err, "InspectRestore failed: Failed to get px-central admin context")
	curRestores, err := Inst().Backup.EnumerateRestore(ctx, restoreEnumerateReq)
	ProcessErrorWithMessage(event, err, "InspectRestore failed: Enumerate restore request failed")

	if len(curRestores.GetRestores()) == 0 {
		return
	}

	restoreToInspect := curRestores.GetRestores()[0]

	restoreInspectRequest := &api.RestoreInspectRequest{
		Name:  restoreToInspect.GetName(),
		OrgId: restoreToInspect.GetOrgId(),
	}
	_, err = Inst().Backup.InspectRestore(ctx, restoreInspectRequest)
	desc := fmt.Sprintf("InspectRestore failed: Inspect restore %s failed", restoreToInspect.GetName())
	ProcessErrorWithMessage(event, err, desc)
}

// TriggerRestoreNamespace restores a namespace to a new namespace
func TriggerRestoreNamespace(contexts []*scheduler.Context, recordChan *chan *EventRecord) {
	defer ginkgo.GinkgoRecover()
	event := &EventRecord{
		Event: Event{
			ID:   GenerateUUID(),
			Type: RestoreNamespace,
		},
		Start:   time.Now().Format(time.RFC1123),
		Outcome: []error{},
	}

	defer func() {
		sourceClusterConfigPath, err := getSourceClusterConfigPath()
		UpdateOutcome(event, err)
		SetClusterContext(sourceClusterConfigPath)
		event.End = time.Now().Format(time.RFC1123)
		*recordChan <- event
	}()

	RestoreCounter++
	namespacesList, err := core.Instance().ListNamespaces(nil)
	ProcessErrorWithMessage(event, err, "Restore namespace failed: List namespaces failed")

	destClusterConfigPath, err := getDestinationClusterConfigPath()
	ProcessErrorWithMessage(event, err, "Restore namespace failed: getDestinationClusterConfigPath failed")
	SetClusterContext(destClusterConfigPath)

	logrus.Infof("Enumerating backups")
	bkpEnumerateReq := &api.BackupEnumerateRequest{
		OrgId: orgID}
	ctx, err := backup.GetPxCentralAdminCtx()
	ProcessErrorWithMessage(event, err, "Restore namespace failed: Failed to get px-central admin context")
	curBackups, err := Inst().Backup.EnumerateBackup(ctx, bkpEnumerateReq)
	ProcessErrorWithMessage(event, err, "Restore namespace failed: Enumerate backup request failed")

	// Get a completed backup
	var backupToRestore *api.BackupObject
	backupToRestore = nil
	for _, bkp := range curBackups.GetBackups() {
		if bkp.GetStatus().GetStatus() == api.BackupInfo_StatusInfo_PartialSuccess ||
			bkp.GetStatus().GetStatus() == api.BackupInfo_StatusInfo_Success {
			backupToRestore = bkp
			break
		}
	}
	// If there is nothing to restore, return
	if backupToRestore == nil {
		return
	}
	restoreName := fmt.Sprintf("%s-%d", backupToRestore.GetName(), RestoreCounter)

	// Pick one namespace to restore
	// In case destination cluster == source cluster, restore to a new namespace
	namespaceMapping := make(map[string]string)
	namespaces := backupToRestore.GetNamespaces()
	if len(namespaces) > 0 {
		ns := namespaces[0]
		namespaceMapping[ns] = fmt.Sprintf("%s-restore-%s-%d", ns, Inst().InstanceID, RestoreCounter)
	}

	restoreCreateRequest := &api.RestoreCreateRequest{
		CreateMetadata: &api.CreateMetadata{
			Name:  restoreName,
			OrgId: orgID,
		},
		Backup:           backupToRestore.GetName(),
		Cluster:          destinationClusterName,
		NamespaceMapping: namespaceMapping,
	}
	_, err = Inst().Backup.CreateRestore(ctx, restoreCreateRequest)
	desc := fmt.Sprintf("Restore namespace failed: Create restore %s failed", restoreName)
	ProcessErrorWithMessage(event, err, desc)

	err = Inst().Backup.WaitForRestoreCompletion(ctx, restoreName, orgID,
		backupRestoreCompletionTimeoutMin*time.Minute,
		retrySeconds*time.Second)
	desc = fmt.Sprintf("Restore namespace failed: Failed to wait for restore [%s] to complete.", restoreName)
	ProcessErrorWithMessage(event, err, desc)

	// Validate that one namespace is restored
	newNamespacesList, err := core.Instance().ListNamespaces(nil)
	ProcessErrorWithMessage(event, err, "Restore namespace failed: List namespaces failed")

	if len(newNamespacesList.Items) != len(namespacesList.Items)+1 {
		err = fmt.Errorf("restored %d namespaces instead of 1, %s",
			len(newNamespacesList.Items)-len(namespacesList.Items), restoreName)
		ProcessErrorWithMessage(event, err, "RestoreNamespace restored incorrect namespaces")
	}

	nsFound := false
	for _, ns := range newNamespacesList.Items {
		if ns.GetName() == namespaces[0] {
			nsFound = true
		}
	}
	if !nsFound {
		err = fmt.Errorf("namespace %s not found", namespaces[0])
		ProcessErrorWithMessage(event, err, "RestoreNamespace restored incorrect namespaces")
	}
}

// TriggerDeleteBackup deletes a backup
func TriggerDeleteBackup(contexts []*scheduler.Context, recordChan *chan *EventRecord) {
	defer ginkgo.GinkgoRecover()
	event := &EventRecord{
		Event: Event{
			ID:   GenerateUUID(),
			Type: TestDeleteBackup,
		},
		Start:   time.Now().Format(time.RFC1123),
		Outcome: []error{},
	}

	defer func() {
		event.End = time.Now().Format(time.RFC1123)
		*recordChan <- event
	}()

	logrus.Infof("Enumerating backups")
	bkpEnumerateReq := &api.BackupEnumerateRequest{
		OrgId: orgID}
	ctx, err := backup.GetPxCentralAdminCtx()
	ProcessErrorWithMessage(event, err, "DeleteBackup failed: Failed to get px-central admin context")
	curBackups, err := Inst().Backup.EnumerateBackup(ctx, bkpEnumerateReq)
	ProcessErrorWithMessage(event, err, "DeleteBackup failed: Enumerate backup request failed")

	if len(curBackups.GetBackups()) == 0 {
		return
	}

	backupToDelete := curBackups.GetBackups()[0]
	err = DeleteBackupAndDependencies(backupToDelete.GetName(), orgID, backupToDelete.GetCluster())
	desc := fmt.Sprintf("DeleteBackup failed: Delete backup %s on cluster %s failed",
		backupToDelete.GetName(), backupToDelete.GetCluster())
	ProcessErrorWithMessage(event, err, desc)

}

// TriggerBackupSpecificResourceOnCluster backs up all PVCs on the source cluster
func TriggerBackupSpecificResourceOnCluster(contexts []*scheduler.Context, recordChan *chan *EventRecord) {
	defer ginkgo.GinkgoRecover()
	event := &EventRecord{
		Event: Event{
			ID:   GenerateUUID(),
			Type: BackupSpecificResourceOnCluster,
		},
		Start:   time.Now().Format(time.RFC1123),
		Outcome: []error{},
	}

	defer func() {
		event.End = time.Now().Format(time.RFC1123)
		*recordChan <- event
	}()
	err := backup.UpdatePxBackupAdminSecret()
	ProcessErrorWithMessage(event, err, "Unable to update PxBackupAdminSecret")
	if err != nil {
		return
	}
	sourceClusterConfigPath, err := getSourceClusterConfigPath()
	UpdateOutcome(event, err)
	if err != nil {
		return
	}
	SetClusterContext(sourceClusterConfigPath)
	BackupCounter++
	backupName := fmt.Sprintf("%s-%s-%d", backupNamePrefix, Inst().InstanceID, BackupCounter)
	namespaces := make([]string, 0)
	labelSelectors := make(map[string]string)
	totalPVC := 0
	Step("Backup all persistent volume claims on source cluster", func() {
		nsList, err := core.Instance().ListNamespaces(labelSelectors)
		UpdateOutcome(event, err)
		if err == nil {
			for _, ns := range nsList.Items {
				namespaces = append(namespaces, ns.Name)
			}
			backupCreateRequest := GetBackupCreateRequest(backupName, sourceClusterName, backupLocationName, backupLocationUID,
				namespaces, labelSelectors, orgID)
			backupCreateRequest.Name = backupName
			backupCreateRequest.ResourceTypes = []string{"PersistentVolumeClaim"}
			err = CreateBackupFromRequest(backupName, orgID, backupCreateRequest)
			UpdateOutcome(event, err)
		}
	})
	if err != nil {
		return
	}
	Step("Wait for backup to complete", func() {
		ctx, err := backup.GetPxCentralAdminCtx()
		if err != nil {
			ProcessErrorWithMessage(event, err, fmt.Sprintf("Failed to fetch px-central-admin ctx: [%v]", err))
		} else {
			err = Inst().Backup.WaitForBackupCompletion(
				ctx,
				backupName, orgID,
				backupRestoreCompletionTimeoutMin*time.Minute,
				retrySeconds*time.Second)
			if err == nil {
				logrus.Infof("Backup [%s] completed successfully", backupName)
			} else {
				ProcessErrorWithMessage(event, err, fmt.Sprintf("Failed to wait for backup [%s] to complete. Error: [%v]", backupName, err))
			}
		}
	})
	if err != nil {
		return
	}
	Step("Check PVCs in backup", func() {
		for _, ns := range namespaces {
			pvcList, err := core.Instance().GetPersistentVolumeClaims(ns, labelSelectors)
			UpdateOutcome(event, err)
			if err == nil {
				totalPVC += len(pvcList.Items) * 2
			}
		}
		bkpInspectResp, err := InspectBackup(backupName)
		UpdateOutcome(event, err)
		if err == nil {
			backupObj := bkpInspectResp.GetBackup()
			if backupObj.GetResourceCount() != uint64(totalPVC) { //Each backed up PVC should give a PVC and a PV, hence x2
				errMsg := fmt.Sprintf("Backup %s has incorrect number of objects, expected [%d], actual [%d]", backupName, totalPVC, backupObj.GetResourceCount())
				err = fmt.Errorf(errMsg)
				ProcessErrorWithMessage(event, err, errMsg)
			}
			for _, resource := range backupObj.GetResources() {
				if resource.GetKind() != "PersistentVolumeClaim" && resource.GetKind() != "PersistentVolume" {
					errMsg := fmt.Sprintf("Backup %s contains non PersistentVolumeClaim resource of type [%v]", backupName, resource.GetKind())
					err = fmt.Errorf(errMsg)
					ProcessErrorWithMessage(event, err, errMsg)
				}
			}
		}
	})
}

//TriggerBackupByLabel gives a label to random resources on the cluster and tries to back up only resources with that label
func TriggerBackupByLabel(contexts []*scheduler.Context, recordChan *chan *EventRecord) {
	defer ginkgo.GinkgoRecover()
	event := &EventRecord{
		Event: Event{
			ID:   GenerateUUID(),
			Type: BackupUsingLabelOnCluster,
		},
		Start:   time.Now().Format(time.RFC1123),
		Outcome: []error{},
	}
	labelKey := "backup-by-label"
	labelValue := uuid.New()
	defer func() {
		Step("Delete the temporary labels", func() {
			nsList, err := core.Instance().ListNamespaces(nil)
			UpdateOutcome(event, err)
			for _, ns := range nsList.Items {
				pvcList, err := core.Instance().GetPersistentVolumeClaims(ns.Name, nil)
				UpdateOutcome(event, err)
				for _, pvc := range pvcList.Items {
					pvcPointer, err := core.Instance().GetPersistentVolumeClaim(pvc.Name, ns.Name)
					UpdateOutcome(event, err)
					if err == nil {
						DeleteLabelFromResource(pvcPointer, labelKey)
					}
				}
				cmList, err := core.Instance().GetConfigMaps(ns.Name, nil)
				UpdateOutcome(event, err)
				for _, cm := range cmList.Items {
					cmPointer, err := core.Instance().GetConfigMap(cm.Name, ns.Name)
					UpdateOutcome(event, err)
					if err == nil {
						DeleteLabelFromResource(cmPointer, labelKey)
					}
				}
				secretList, err := core.Instance().GetSecrets(ns.Name, nil)
				UpdateOutcome(event, err)
				for _, secret := range secretList.Items {
					secretPointer, err := core.Instance().GetConfigMap(secret.Name, ns.Name)
					UpdateOutcome(event, err)
					if err == nil {
						DeleteLabelFromResource(secretPointer, labelKey)
					}
				}
			}
		})
		event.End = time.Now().Format(time.RFC1123)
		*recordChan <- event
	}()
	err := backup.UpdatePxBackupAdminSecret()
	ProcessErrorWithMessage(event, err, "Unable to update PxBackupAdminSecret")
	if err != nil {
		return
	}
	sourceClusterConfigPath, err := getSourceClusterConfigPath()
	UpdateOutcome(event, err)
	if err != nil {
		return
	}
	SetClusterContext(sourceClusterConfigPath)
	BackupCounter++
	backupName := fmt.Sprintf("%s-%s-%d", backupNamePrefix, Inst().InstanceID, BackupCounter)
	namespaces := make([]string, 0)
	labelSelectors := make(map[string]string)
	labeledResources := make(map[string]bool)
	Step("Add labels to random resources", func() {
		nsList, err := core.Instance().ListNamespaces(nil)
		UpdateOutcome(event, err)
		for _, ns := range nsList.Items {
			namespaces = append(namespaces, ns.Name)
			pvcList, err := core.Instance().GetPersistentVolumeClaims(ns.Name, nil)
			UpdateOutcome(event, err)
			for _, pvc := range pvcList.Items {
				pvcPointer, err := core.Instance().GetPersistentVolumeClaim(pvc.Name, ns.Name)
				UpdateOutcome(event, err)
				if err == nil {
					dice := rand.Intn(4)
					if dice == 1 {
						err = AddLabelToResource(pvcPointer, labelKey, labelValue)
						UpdateOutcome(event, err)
						if err == nil {
							resourceName := fmt.Sprintf("%s/%s/PersistentVolumeClaim", ns.Name, pvc.Name)
							labeledResources[resourceName] = true
						}
					}
				}
			}
			cmList, err := core.Instance().GetConfigMaps(ns.Name, nil)
			UpdateOutcome(event, err)
			for _, cm := range cmList.Items {
				cmPointer, err := core.Instance().GetConfigMap(cm.Name, ns.Name)
				UpdateOutcome(event, err)
				if err == nil {
					dice := rand.Intn(4)
					if dice == 1 {
						err = AddLabelToResource(cmPointer, labelKey, labelValue)
						UpdateOutcome(event, err)
						if err == nil {
							resourceName := fmt.Sprintf("%s/%s/ConfigMap", ns.Name, cm.Name)
							labeledResources[resourceName] = true
						}
					}
				}
			}
			secretList, err := core.Instance().GetSecrets(ns.Name, nil)
			UpdateOutcome(event, err)
			for _, secret := range secretList.Items {
				secretPointer, err := core.Instance().GetSecret(secret.Name, ns.Name)
				UpdateOutcome(event, err)
				if err == nil {
					dice := rand.Intn(4)
					if dice == 1 {
						err = AddLabelToResource(secretPointer, labelKey, labelValue)
						UpdateOutcome(event, err)
						if err == nil {
							resourceName := fmt.Sprintf("%s/%s/Secret", ns.Name, secret.Name)
							labeledResources[resourceName] = true
						}
					}
				}
			}
		}
	})
	Step(fmt.Sprintf("Backup using label [%s=%s]", labelKey, labelValue), func() {
		labelSelectors[labelKey] = labelValue
		backupCreateRequest := GetBackupCreateRequest(backupName, sourceClusterName, backupLocationName, backupLocationUID,
			namespaces, labelSelectors, orgID)
		backupCreateRequest.Name = backupName
		err = CreateBackupFromRequest(backupName, orgID, backupCreateRequest)
		UpdateOutcome(event, err)
		if err != nil {
			return
		}
	})
	Step("Wait for backup to complete", func() {
		ctx, err := backup.GetPxCentralAdminCtx()
		if err != nil {
			ProcessErrorWithMessage(event, err, fmt.Sprintf("Failed to fetch px-central-admin ctx: [%v]", err))
		} else {
			err = Inst().Backup.WaitForBackupCompletion(
				ctx,
				backupName, orgID,
				backupRestoreCompletionTimeoutMin*time.Minute,
				retrySeconds*time.Second)
			if err == nil {
				logrus.Infof("Backup [%s] completed successfully", backupName)
			} else {
				ProcessErrorWithMessage(event, err, fmt.Sprintf("Failed to wait for backup [%s] to complete. Error: [%v]", backupName, err))
				return
			}
		}
	})
	Step("Check that we only backed up objects with specified labels", func() {
		bkpInspectResp, err := InspectBackup(backupName)
		UpdateOutcome(event, err)
		if err != nil {
			return
		}
		backupObj := bkpInspectResp.GetBackup()
		for _, resource := range backupObj.GetResources() {
			if resource.GetKind() == "PersistentVolume" { //PV are automatically backed up with PVCs
				continue
			}
			resourceName := fmt.Sprintf("%s/%s/%s", resource.Namespace, resource.Namespace, resource.GetKind())
			if _, ok := labeledResources[resourceName]; !ok {
				err = fmt.Errorf("Backup [%s] has a resource [%s]that shouldn't be there", backupName, resourceName)
				UpdateOutcome(event, err)
			}
		}
	})
}

<<<<<<< HEAD
// TriggerBackupScheduleScale creates a scheduled backup and checks that scaling an app is reflected
func TriggerBackupScheduleScale(contexts []*scheduler.Context, recordChan *chan *EventRecord) {
=======
//TriggerBackupRestartPX backs up an application and restarts Portworx during the backup
func TriggerBackupRestartPX(contexts []*scheduler.Context, recordChan *chan *EventRecord) {
>>>>>>> 2e848a9d
	defer ginkgo.GinkgoRecover()
	event := &EventRecord{
		Event: Event{
			ID:   GenerateUUID(),
<<<<<<< HEAD
			Type: BackupScheduleScale,
=======
			Type: BackupRestartPX,
>>>>>>> 2e848a9d
		},
		Start:   time.Now().Format(time.RFC1123),
		Outcome: []error{},
	}

	defer func() {
		event.End = time.Now().Format(time.RFC1123)
		*recordChan <- event
	}()
<<<<<<< HEAD

	err := backup.UpdatePxBackupAdminSecret()
	ProcessErrorWithMessage(event, err, "Unable to update PxBackupAdminSecret")

	bkpNamespaces := make([]string, 0)
	labelSelectors := make(map[string]string)
=======
	Step("Update admin secret", func() {
		err := backup.UpdatePxBackupAdminSecret()
		ProcessErrorWithMessage(event, err, "Unable to update PxBackupAdminSecret")
	})
	BackupCounter++
	bkpNamespaces := make([]string, 0)
	labelSelectors := make(map[string]string)
	sourceClusterConfigPath, err := getSourceClusterConfigPath()
	UpdateOutcome(event, err)
	SetClusterContext(sourceClusterConfigPath)
>>>>>>> 2e848a9d
	for _, ctx := range contexts {
		namespace := ctx.GetID()
		bkpNamespaces = append(bkpNamespaces, namespace)
	}
<<<<<<< HEAD

	_, err = InspectScheduledBackup(backupScheduleScaleName, backupScheduleScaleUID)
	if ObjectExists(err) {
		backupScheduleScaleUID = uuid.New()
		schedulePolicyScaleUID = uuid.New()
		err = CreateScheduledBackup(backupScheduleScaleName, backupScheduleScaleUID,
			schedulePolicyScaleName, schedulePolicyScaleUID,
			scheduledBackupScaleInterval, bkpNamespaces)
		ProcessErrorWithMessage(event, err, "Create scheduled backup failed")
	} else if err != nil {
		ProcessErrorWithMessage(event, err, "Inspecting scheduled backup failed")
	}

	for _, ctx := range contexts {
		Step(fmt.Sprintf("scale up app: %s by %d ", ctx.App.Key, len(node.GetWorkerNodes())), func() {
			applicationScaleUpMap, err := Inst().S.GetScaleFactorMap(ctx)
			UpdateOutcome(event, err)
			for name, scale := range applicationScaleUpMap {
				applicationScaleUpMap[name] = scale + int32(len(node.GetWorkerNodes()))
			}
			err = Inst().S.ScaleApplication(ctx, applicationScaleUpMap)
			UpdateOutcome(event, err)
		})

		Step("Giving few seconds for scaled up applications to stabilize", func() {
			time.Sleep(10 * time.Second)
		})

		ValidateContext(ctx)
	}

	scaleUpBkp, err := WaitForScheduledBackup(backupScheduleNamePrefix + backupScheduleScaleName,
		defaultRetryInterval, scheduledBackupScaleInterval*2)
	errorMessage := fmt.Sprintf("Failed to wait for a new scheduled backup from scheduled backup %s",
		backupScheduleNamePrefix+backupScheduleScaleName)
	ProcessErrorWithMessage(event, err, errorMessage)

	logrus.Infof("Verify newest pods have been scaled in backup")
	for _, ns := range bkpNamespaces {
		pods, err := core.Instance().GetPods(ns, labelSelectors)
		UpdateOutcome(event, err)
		for _, pod := range pods.Items {
			found := false
			for _, resource := range scaleUpBkp.GetResources() {
				if resource.GetNamespace() == ns && resource.GetName() == pod.GetName() {
					found = true
				}
			}
			if !found {
				err = fmt.Errorf("pod %s in namespace %s not present in backup", pod.GetName(), ns)
				UpdateOutcome(event, err)
			}
		}
	}

	for _, resource := range scaleUpBkp.GetResources() {
		if resource.GetKind() != "Pod" {
			continue
		}
		ns := resource.GetNamespace()
		name := resource.GetName()
		_, err := core.Instance().GetPodByName(ns, name)
		if err != nil {
			err = fmt.Errorf("pod %s in namespace %s present in backup but not on cluster", name, ns)
			UpdateOutcome(event, err)
		}
	}

	for _, ctx := range contexts {
		Step(fmt.Sprintf("scale down app %s by %d", ctx.App.Key, len(node.GetWorkerNodes())), func() {
			applicationScaleDownMap, err := Inst().S.GetScaleFactorMap(ctx)
			UpdateOutcome(event, err)
			for name, scale := range applicationScaleDownMap {
				applicationScaleDownMap[name] = scale - int32(len(node.GetWorkerNodes()))
			}
			err = Inst().S.ScaleApplication(ctx, applicationScaleDownMap)
			UpdateOutcome(event, err)
		})

		Step("Giving few seconds for scaled down applications to stabilize", func() {
			time.Sleep(10 * time.Second)
		})

		ValidateContext(ctx)
	}

	scaleDownBkp, err := WaitForScheduledBackup(backupScheduleNamePrefix + backupScheduleScaleName,
		defaultRetryInterval, scheduledBackupScaleInterval*2)
	errorMessage = fmt.Sprintf("Failed to wait for a new scheduled backup from scheduled backup %s",
		backupScheduleNamePrefix+backupScheduleScaleName)
	ProcessErrorWithMessage(event, err, errorMessage)

	logrus.Infof("Verify pods have been scaled in backup")
	for _, ns := range bkpNamespaces {
		pods, err := core.Instance().GetPods(ns, labelSelectors)
		UpdateOutcome(event, err)
		for _, pod := range pods.Items {
			found := false
			for _, resource := range scaleDownBkp.GetResources() {
				if resource.GetNamespace() == ns && resource.GetName() == pod.GetName() {
					found = true
				}
			}
			if !found {
				err = fmt.Errorf("pod %s in namespace %s not present in backup", pod.GetName(), ns)
				UpdateOutcome(event, err)
			}
		}
	}

	for _, resource := range scaleDownBkp.GetResources() {
		if resource.GetKind() != "Pod" {
			continue
		}
		ns := resource.GetNamespace()
		name := resource.GetName()
		_, err := core.Instance().GetPodByName(ns, name)
		if err != nil {
			err = fmt.Errorf("pod %s in namespace %s present in backup but not on cluster", name, ns)
			UpdateOutcome(event, err)
		}
	}
=======
	nsIndex := rand.Intn(len(bkpNamespaces))
	backupName := fmt.Sprintf("%s-%s-%d", backupNamePrefix, bkpNamespaces[nsIndex], BackupCounter)
	bkpError := false
	Step("Backup a single namespace", func() {
		Step(fmt.Sprintf("Create backup full name %s:%s:%s",
			sourceClusterName, bkpNamespaces[nsIndex], backupName), func() {
			err = CreateBackupGetErr(backupName,
				sourceClusterName, backupLocationName, backupLocationUID,
				[]string{bkpNamespaces[nsIndex]}, labelSelectors, orgID)
			if err != nil {
				bkpError = true
			}
			UpdateOutcome(event, err)
		})
	})

	Step("Restart Portworx", func() {
		nodes := node.GetStorageDriverNodes()
		nodeIndex := rand.Intn(len(nodes))
		logrus.Infof("Stop volume driver [%s] on node: [%s]", Inst().V.String(), nodes[nodeIndex].Name)
		StopVolDriverAndWait([]node.Node{nodes[nodeIndex]})
		logrus.Infof("Starting volume driver [%s] on node [%s]", Inst().V.String(), nodes[nodeIndex].Name)
		StartVolDriverAndWait([]node.Node{nodes[nodeIndex]})
		logrus.Infof("Giving a few seconds for volume driver to stabilize")
		time.Sleep(20 * time.Second)
	})

	Step("Wait for backup to complete", func() {
		if bkpError {
			logrus.Warningf("Skipping waiting for backup [%s] due to error", backupName)
		} else {
			ctx, err := backup.GetPxCentralAdminCtx()
			if err != nil {
				logrus.Errorf("Failed to fetch px-central-admin ctx: [%v]", err)
				UpdateOutcome(event, err)
			} else {
				err = Inst().Backup.WaitForBackupCompletion(
					ctx,
					backupName, orgID,
					backupRestoreCompletionTimeoutMin*time.Minute,
					retrySeconds*time.Second)
				if err == nil {
					logrus.Infof("Backup [%s] completed successfully", backupName)
				} else {
					logrus.Errorf("Failed to wait for backup [%s] to complete. Error: [%v]",
						backupName, err)
					UpdateOutcome(event, err)
				}
			}
		}
	})
}

//TriggerBackupRestartNode backs up an application and restarts a node with Portworx during the backup
func TriggerBackupRestartNode(contexts []*scheduler.Context, recordChan *chan *EventRecord) {
	defer ginkgo.GinkgoRecover()
	event := &EventRecord{
		Event: Event{
			ID:   GenerateUUID(),
			Type: BackupRestartNode,
		},
		Start:   time.Now().Format(time.RFC1123),
		Outcome: []error{},
	}

	defer func() {
		event.End = time.Now().Format(time.RFC1123)
		*recordChan <- event
	}()
	Step("Update admin secret", func() {
		err := backup.UpdatePxBackupAdminSecret()
		ProcessErrorWithMessage(event, err, "Unable to update PxBackupAdminSecret")
	})
	BackupCounter++
	bkpNamespaces := make([]string, 0)
	labelSelectors := make(map[string]string)
	sourceClusterConfigPath, err := getSourceClusterConfigPath()
	UpdateOutcome(event, err)
	SetClusterContext(sourceClusterConfigPath)
	for _, ctx := range contexts {
		namespace := ctx.GetID()
		bkpNamespaces = append(bkpNamespaces, namespace)
	}
	// Choose a random namespace to back up
	nsIndex := rand.Intn(len(bkpNamespaces))
	backupName := fmt.Sprintf("%s-%s-%d", backupNamePrefix, bkpNamespaces[nsIndex], BackupCounter)
	bkpError := false
	Step("Backup a single namespace", func() {
		Step(fmt.Sprintf("Create backup full name %s:%s:%s",
			sourceClusterName, bkpNamespaces[nsIndex], backupName), func() {
			err = CreateBackupGetErr(backupName,
				sourceClusterName, backupLocationName, backupLocationUID,
				[]string{bkpNamespaces[nsIndex]}, labelSelectors, orgID)
			if err != nil {
				bkpError = true
			}
			UpdateOutcome(event, err)
		})
	})

	Step("Restart a Portworx node", func() {
		nodes := node.GetStorageDriverNodes()
		// Choose a random node to reboot
		nodeIndex := rand.Intn(len(nodes))
		Step(fmt.Sprintf("reboot node: %s", nodes[nodeIndex].Name), func() {
			err := Inst().N.RebootNode(nodes[nodeIndex], node.RebootNodeOpts{
				Force: true,
				ConnectionOpts: node.ConnectionOpts{
					Timeout:         1 * time.Minute,
					TimeBeforeRetry: 5 * time.Second,
				},
			})
			expect(err).NotTo(haveOccurred())
			UpdateOutcome(event, err)
		})

		Step(fmt.Sprintf("wait for node: [%s] to be back up", nodes[nodeIndex].Name), func() {
			err := Inst().N.TestConnection(nodes[nodeIndex], node.ConnectionOpts{
				Timeout:         15 * time.Minute,
				TimeBeforeRetry: 10 * time.Second,
			})
			expect(err).NotTo(haveOccurred())
			UpdateOutcome(event, err)
		})

		Step(fmt.Sprintf("wait for volume driver to stop on node: [%v]", nodes[nodeIndex].Name), func() {
			err := Inst().V.WaitDriverDownOnNode(nodes[nodeIndex])
			expect(err).NotTo(haveOccurred())
			UpdateOutcome(event, err)
		})

		Step(fmt.Sprintf("wait to scheduler: [%s] and volume driver: [%s] to start",
			Inst().S.String(), Inst().V.String()), func() {

			err := Inst().S.IsNodeReady(nodes[nodeIndex])
			expect(err).NotTo(haveOccurred())
			UpdateOutcome(event, err)

			err = Inst().V.WaitDriverUpOnNode(nodes[nodeIndex], Inst().DriverStartTimeout)
			expect(err).NotTo(haveOccurred())
			UpdateOutcome(event, err)
		})

		Step(fmt.Sprintf("wait for px-backup pods to come up on node: [%v]", nodes[nodeIndex].Name), func() {
			// should probably make px-backup namespace a global constant
			timeout := 6 * time.Minute
			t := func() (interface{}, bool, error) {
				pxbPods, err := core.Instance().GetPodsByNode(nodes[nodeIndex].Name, "px-backup")
				if err != nil {
					logrus.Errorf("Failed to get apps on node [%s]", nodes[nodeIndex].Name)
					return "", true, err
				}
				for _, pod := range pxbPods.Items {
					if !core.Instance().IsPodReady(pod) {
						err = fmt.Errorf("Pod [%s] is not ready on node [%s] after %v", pod.Name, nodes[nodeIndex].Name, timeout)
						return "", true, err
					}
				}
				return "", false, nil
			}
			_, err := task.DoRetryWithTimeout(t, timeout, defaultRetryInterval)
			UpdateOutcome(event, err)
		})
	})

	Step("Wait for backup to complete", func() {
		if bkpError {
			logrus.Warningf("Skipping waiting for backup [%s] due to error", backupName)
		} else {
			ctx, err := backup.GetPxCentralAdminCtx()
			if err != nil {
				logrus.Errorf("Failed to fetch px-central-admin ctx: [%v]", err)
				UpdateOutcome(event, err)
			} else {
				err = Inst().Backup.WaitForBackupCompletion(
					ctx,
					backupName, orgID,
					backupRestoreCompletionTimeoutMin*time.Minute,
					retrySeconds*time.Second)
				if err == nil {
					logrus.Infof("Backup [%s] completed successfully", backupName)
				} else {
					logrus.Errorf("Failed to wait for backup [%s] to complete. Error: [%v]",
						backupName, err)
					UpdateOutcome(event, err)
				}
			}
		}
	})
>>>>>>> 2e848a9d
}

// CollectEventRecords collects eventRecords from channel
// and stores in buffer for future email notifications
func CollectEventRecords(recordChan *chan *EventRecord) {
	eventRing = ring.New(100)
	for eventRecord := range *recordChan {
		eventRing.Value = eventRecord
		eventRing = eventRing.Next()
	}
}

// TriggerEmailReporter sends email with all reported errors
func TriggerEmailReporter(contexts []*scheduler.Context, recordChan *chan *EventRecord) {
	// emailRecords stores events to be notified
	emailRecords := emailRecords{}
	logrus.Infof("Generating email report: %s", time.Now().Format(time.RFC1123))
	for i := 0; i < eventRing.Len(); i++ {
		record := eventRing.Value
		if record != nil {
			emailRecords.Records = append(emailRecords.Records, *record.(*EventRecord))
			eventRing.Value = nil
		}
		eventRing = eventRing.Next()
	}

	content, err := prepareEmailBody(emailRecords)
	if err != nil {
		logrus.Errorf("Failed to prepare email body. Error: [%v]", err)
	}

	emailDetails := &email.Email{
		Subject:        subject,
		Content:        content,
		From:           from,
		To:             EmailRecipients,
		SendGridAPIKey: SendGridEmailAPIKey,
	}

	err = emailDetails.SendEmail()
	if err != nil {
		logrus.Errorf("Failed to send out email, because of Error: %q", err)
	}
}

func prepareEmailBody(eventRecords emailRecords) (string, error) {
	var err error
	t := template.New("t").Funcs(templateFuncs)
	t, err = t.Parse(htmlTemplate)
	if err != nil {
		logrus.Errorf("Cannot parse HTML template Err: %v", err)
		return "", err
	}
	var buf []byte
	buffer := bytes.NewBuffer(buf)
	err = t.Execute(buffer, eventRecords)
	if err != nil {
		logrus.Errorf("Cannot generate body from values, Err: %v", err)
		return "", err
	}

	return buffer.String(), nil
}

var templateFuncs = template.FuncMap{"rangeStruct": rangeStructer}

func rangeStructer(args ...interface{}) []interface{} {
	if len(args) == 0 {
		return nil
	}

	v := reflect.ValueOf(args[0])
	if v.Kind() != reflect.Struct {
		return nil
	}

	out := make([]interface{}, v.NumField())
	for i := 0; i < v.NumField(); i++ {
		out[i] = v.Field(i).Interface()
	}

	return out
}

var htmlTemplate = `
<!DOCTYPE html>
<html>
<head>
<meta http-equiv="Content-Type" content="text/html; charset=utf-8" />
<style>
table {
  border-collapse: collapse;
  width: 100%;
}
th {
   background-color: #0ca1f0;
   text-align: center;
   padding: 3px;
}
td {
  text-align: left;
  padding: 3px;
}
tbody tr:nth-child(even) {
	background-color: #bac5ca;
}
tbody tr:last-child {
  background-color: #79ab78;
}
</style>
</head>
<body>
<h1>Torpedo Longevity Report</h1>
<hr/>
<h3>Event Details</h3>
<table border=1>
<tr>
   <td align="center"><h4>Event </h4></td>
   <td align="center"><h4>Start Time </h4></td>
   <td align="center"><h4>End Time </h4></td>
   <td align="center"><h4>Errors </h4></td>
 </tr>
{{range .Records}}<tr>
{{range rangeStruct .}}	<td>{{.}}</td>
{{end}}</tr>
{{end}}
</table>
<hr/>
</table>
</body>
</html>
`<|MERGE_RESOLUTION|>--- conflicted
+++ resolved
@@ -1297,22 +1297,13 @@
 	})
 }
 
-<<<<<<< HEAD
 // TriggerBackupScheduleScale creates a scheduled backup and checks that scaling an app is reflected
 func TriggerBackupScheduleScale(contexts []*scheduler.Context, recordChan *chan *EventRecord) {
-=======
-//TriggerBackupRestartPX backs up an application and restarts Portworx during the backup
-func TriggerBackupRestartPX(contexts []*scheduler.Context, recordChan *chan *EventRecord) {
->>>>>>> 2e848a9d
 	defer ginkgo.GinkgoRecover()
 	event := &EventRecord{
 		Event: Event{
-			ID:   GenerateUUID(),
-<<<<<<< HEAD
+			ID: GenerateUUID(),
 			Type: BackupScheduleScale,
-=======
-			Type: BackupRestartPX,
->>>>>>> 2e848a9d
 		},
 		Start:   time.Now().Format(time.RFC1123),
 		Outcome: []error{},
@@ -1322,30 +1313,17 @@
 		event.End = time.Now().Format(time.RFC1123)
 		*recordChan <- event
 	}()
-<<<<<<< HEAD
 
 	err := backup.UpdatePxBackupAdminSecret()
 	ProcessErrorWithMessage(event, err, "Unable to update PxBackupAdminSecret")
 
 	bkpNamespaces := make([]string, 0)
 	labelSelectors := make(map[string]string)
-=======
-	Step("Update admin secret", func() {
-		err := backup.UpdatePxBackupAdminSecret()
-		ProcessErrorWithMessage(event, err, "Unable to update PxBackupAdminSecret")
-	})
-	BackupCounter++
-	bkpNamespaces := make([]string, 0)
-	labelSelectors := make(map[string]string)
-	sourceClusterConfigPath, err := getSourceClusterConfigPath()
-	UpdateOutcome(event, err)
-	SetClusterContext(sourceClusterConfigPath)
->>>>>>> 2e848a9d
+
 	for _, ctx := range contexts {
 		namespace := ctx.GetID()
 		bkpNamespaces = append(bkpNamespaces, namespace)
 	}
-<<<<<<< HEAD
 
 	_, err = InspectScheduledBackup(backupScheduleScaleName, backupScheduleScaleUID)
 	if ObjectExists(err) {
@@ -1377,7 +1355,7 @@
 		ValidateContext(ctx)
 	}
 
-	scaleUpBkp, err := WaitForScheduledBackup(backupScheduleNamePrefix + backupScheduleScaleName,
+	scaleUpBkp, err := WaitForScheduledBackup(backupScheduleNamePrefix+backupScheduleScaleName,
 		defaultRetryInterval, scheduledBackupScaleInterval*2)
 	errorMessage := fmt.Sprintf("Failed to wait for a new scheduled backup from scheduled backup %s",
 		backupScheduleNamePrefix+backupScheduleScaleName)
@@ -1432,7 +1410,7 @@
 		ValidateContext(ctx)
 	}
 
-	scaleDownBkp, err := WaitForScheduledBackup(backupScheduleNamePrefix + backupScheduleScaleName,
+	scaleDownBkp, err := WaitForScheduledBackup(backupScheduleNamePrefix+backupScheduleScaleName,
 		defaultRetryInterval, scheduledBackupScaleInterval*2)
 	errorMessage = fmt.Sprintf("Failed to wait for a new scheduled backup from scheduled backup %s",
 		backupScheduleNamePrefix+backupScheduleScaleName)
@@ -1468,7 +1446,39 @@
 			UpdateOutcome(event, err)
 		}
 	}
-=======
+}
+
+//TriggerBackupRestartPX backs up an application and restarts Portworx during the backup
+func TriggerBackupRestartPX(contexts []*scheduler.Context, recordChan *chan *EventRecord) {
+	defer ginkgo.GinkgoRecover()
+	event := &EventRecord{
+		Event: Event{
+			ID:   GenerateUUID(),
+			Type: BackupRestartPX,
+		},
+		Start:   time.Now().Format(time.RFC1123),
+		Outcome: []error{},
+	}
+
+	defer func() {
+		event.End = time.Now().Format(time.RFC1123)
+		*recordChan <- event
+	}()
+
+	Step("Update admin secret", func() {
+		err := backup.UpdatePxBackupAdminSecret()
+		ProcessErrorWithMessage(event, err, "Unable to update PxBackupAdminSecret")
+	})
+	BackupCounter++
+	bkpNamespaces := make([]string, 0)
+	labelSelectors := make(map[string]string)
+	sourceClusterConfigPath, err := getSourceClusterConfigPath()
+	UpdateOutcome(event, err)
+	SetClusterContext(sourceClusterConfigPath)
+	for _, ctx := range contexts {
+	namespace := ctx.GetID()
+	bkpNamespaces = append(bkpNamespaces, namespace)
+	}
 	nsIndex := rand.Intn(len(bkpNamespaces))
 	backupName := fmt.Sprintf("%s-%s-%d", backupNamePrefix, bkpNamespaces[nsIndex], BackupCounter)
 	bkpError := false
@@ -1658,7 +1668,6 @@
 			}
 		}
 	})
->>>>>>> 2e848a9d
 }
 
 // CollectEventRecords collects eventRecords from channel

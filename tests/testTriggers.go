package tests

import (
	"bytes"
	"fmt"
	"math"
	"math/rand"
	"os"
	"os/exec"
	"reflect"
	"regexp"
	"sort"
	"strconv"
	"strings"
	"sync"
	"text/template"
	"time"
	"container/ring"

	"github.com/portworx/sched-ops/k8s/operator"
<<<<<<< HEAD
	"github.com/portworx/torpedo/drivers/node/vsphere"
	"github.com/portworx/torpedo/drivers/scheduler/openshift"
	"github.com/portworx/torpedo/pkg/aetosutil"

	"github.com/portworx/torpedo/pkg/stats"

=======
>>>>>>> 7d9e37b9
	snapv1 "github.com/kubernetes-incubator/external-storage/snapshot/pkg/apis/crd/v1"
	"gopkg.in/natefinch/lumberjack.v2"
	volsnapv1 "github.com/kubernetes-csi/external-snapshotter/client/v6/apis/volumesnapshot/v1"
	"github.com/onsi/ginkgo/v2"
	opsapi "github.com/libopenstorage/openstorage/api"
	"github.com/pborman/uuid"
	api "github.com/portworx/px-backup-api/pkg/apis/v1"
	"github.com/portworx/sched-ops/k8s/core"
	"github.com/portworx/sched-ops/task"
	apios "github.com/libopenstorage/openstorage/api"
	storkapi "github.com/libopenstorage/stork/pkg/apis/stork/v1alpha1"
	storkv1 "github.com/libopenstorage/stork/pkg/apis/stork/v1alpha1"
	storage "github.com/portworx/sched-ops/k8s/storage"
	storkops "github.com/portworx/sched-ops/k8s/stork"
	appsapi "k8s.io/api/apps/v1"
	corev1 "k8s.io/api/core/v1"
	v1 "k8s.io/api/core/v1"
	storageapi "k8s.io/api/storage/v1"
	meta_v1 "k8s.io/apimachinery/pkg/apis/meta/v1"

	"github.com/portworx/torpedo/drivers/node/vsphere"
	"github.com/portworx/torpedo/drivers/scheduler/openshift"
	"github.com/portworx/torpedo/pkg/aetosutil"
	"github.com/portworx/torpedo/pkg/stats"
	"github.com/portworx/torpedo/pkg/applicationbackup"
	"github.com/portworx/torpedo/pkg/aututils"
	"github.com/portworx/torpedo/pkg/log"
	"github.com/portworx/torpedo/pkg/units"
	"github.com/portworx/torpedo/drivers/backup"
	"github.com/portworx/torpedo/drivers/monitor/prometheus"
	"github.com/portworx/torpedo/drivers/node"
	"github.com/portworx/torpedo/drivers/scheduler"
	"github.com/portworx/torpedo/drivers/scheduler/k8s"
	"github.com/portworx/torpedo/drivers/scheduler/spec"
	"github.com/portworx/torpedo/drivers/volume"
	"github.com/portworx/torpedo/pkg/asyncdr"
	"github.com/portworx/torpedo/pkg/email"
	"github.com/portworx/torpedo/pkg/errors"
)

const (
	from = "wilkins@portworx.com"

	// EmailRecipientsConfigMapField is field in config map whose value is comma
	// seperated list of email IDs which will receive email notifications about longevity
	EmailRecipientsConfigMapField = "emailRecipients"
	// DefaultEmailRecipient is list of email IDs that will receive email
	// notifications when no EmailRecipientsConfigMapField field present in configMap
	DefaultEmailRecipient = "test@portworx.com"
	// SendGridEmailAPIKeyField is field in config map which stores the SendGrid Email API key
	SendGridEmailAPIKeyField = "sendGridAPIKey"
	// EmailHostServerField is field in configmap which stores the server address
	EmailHostServerField = "emailHostServer"
	// EmailSubjectField is field in configmap which stores the subject(optional)
	EmailSubjectField = "emailSubject"
	// CreatedBeforeTimeForNsField is field which stores number of hours from now, used for deletion of old NS
	CreatedBeforeTimeForNsField = "createdbeforetimefornsfield"
	// MigrationIntervalField is a field in configmap which stores interval for schedule policy(optional)
	MigrationIntervalField = "migrationinterval"
	// MigrationsCountField is a field in configmap which stores no. of migrations to be run(optional)
	MigrationsCountField = "migrationscount"
	// UpgradeEndpoints is a field in the configmap that contains a comma-separated list of upgrade endpoints
	UpgradeEndpoints = "upgradeEndpoints"
	// BaseInterval is a field in the configmap that represents base interval in minutes
	BaseInterval = "baseInterval"
)

const (
	// PureSecretName pure secret name
	PureSecretName = "px-pure-secret"
	// PureSecretDataField is pure json file name
	PureSecretDataField = "pure.json"
	// PureSnapShotClass is pure Snapshot class name
	PureSnapShotClass = "px-pure-snapshotclass"
	// PureBlockStorageClass is pure storage class for FA volumes
	PureBlockStorageClass = "px-pure-block"
	// PureFileStorageClass is pure storage class for FA volumes
	PureFileStorageClass = "px-pure-file"
	// ReclaimPolicyDelete is reclaim policy
	ReclaimPolicyDelete = "Delete"
	// PureBackend is a key for parameter map
	PureBackend = "backend"
	// EssentialsFaFbSKU is license strings for FA/FB essential license
	EssentialsFaFbSKU = "Portworx CSI for FA/FB"
	fastpathAppName   = "fastpath"
)

const (
	// PureTopologyField to check for pure Topology is enabled on cluster
	PureTopologyField = "pureTopology"
	// HyperConvergedTypeField to schedule apps on both storage and storageless nodes
	HyperConvergedTypeField = "hyperConverged"
)

const (
	validateReplicationUpdateTimeout = 4 * time.Hour
	errorChannelSize                 = 50
	snapshotScheduleRetryInterval    = 2 * time.Minute
	snapshotScheduleRetryTimeout     = 60 * time.Minute
)

const (
	pxStatusError  = "ERROR GETTING PX STATUS"
	pxVersionError = "ERROR GETTING PX VERSION"
)

type ErrorInjection string

const (
	CRASH      ErrorInjection = "crash"
	PX_RESTART ErrorInjection = "px_restart"
	REBOOT     ErrorInjection = "reboot"
)

// TODO Need to add for AutoJournal
//var IOProfileChange = [4]apios.IoProfile{apios.IoProfile_IO_PROFILE_NONE, apios.IoProfile_IO_PROFILE_AUTO_JOURNAL, apios.IoProfile_IO_PROFILE_AUTO, apios.IoProfile_IO_PROFILE_DB_REMOTE}

var IOProfileChange = [3]apios.IoProfile{apios.IoProfile_IO_PROFILE_NONE, apios.IoProfile_IO_PROFILE_AUTO, apios.IoProfile_IO_PROFILE_DB_REMOTE}

var currentIOProfileChangeCounter = 0

var longevityLogger *lumberjack.Logger

// EmailRecipients list of email IDs to send email to
var EmailRecipients []string

// EmailServer to use for sending email
var EmailServer string

// EmailSubject to use for sending email
var EmailSubject string

// CreatedBeforeTimeforNS to use for number of hours elapsed to get age of NS
var CreatedBeforeTimeforNS int

// MigrationInterval to use for defining schedule policy for migrations
var MigrationInterval int

// MigrationsCount to use for number of migrations to be run
var MigrationsCount int

// RunningTriggers map of events and corresponding interval
var RunningTriggers map[string]time.Duration

// ChaosMap stores mapping between test trigger and its chaos level.
var ChaosMap map[string]int

// coresMap stores mapping between node name and cores generated.
var coresMap map[string]string

// SendGridEmailAPIKey holds API key used to interact
// with SendGrid Email APIs
var SendGridEmailAPIKey string

// backupCounter holds the iteration of TriggerBackup
var backupCounter = 0

// restoreCounter holds the iteration of TriggerRestore
var restoreCounter = 0

// newNamespaceCounter holds the count of current namespace
var newNamespaceCounter = 0

// jiraEvents to store raised jira events data
var jiraEvents = make(map[string][]string)

// isAutoFsTrimEnabled to store if auto fs trim enabled
var isAutoFsTrimEnabled = false

// setIoPriority to set IOPriority
var setIoPriority = true

// isCsiVolumeSnapshotClassExist to store if snapshot class exist
var isCsiVolumeSnapshotClassExist = false

// isCsiRestoreStorageClassExist to store if restore storage class exist
var isCsiRestoreStorageClassExist = false

// isRelaxedReclaimEnabled to store if relaxed reclaim enabled
var isRelaxedReclaimEnabled = false

// isTrashcanEnabled to store if trashcan enabled
var isTrashcanEnabled = false

// volSnapshotClass is snapshot class for FA volumes
var volSnapshotClass *volsnapv1.VolumeSnapshotClass

// pureStorageClassMap is map of pure storage class
var pureStorageClassMap map[string]*storageapi.StorageClass

// DefaultSnapshotRetainCount is default snapshot retain count
var DefaultSnapshotRetainCount = 10

// TotalTriggerCount is counter metric for test trigger
var TotalTriggerCount = prometheus.TorpedoTestTotalTriggerCount

// TestRunningState is gauge metric for test method running
var TestRunningState = prometheus.TorpedoTestRunning

// TestFailedCount is counter metric for test failed
var TestFailedCount = prometheus.TorpedoTestFailCount

// TestPassedCount is counter metric for test passed
var TestPassedCount = prometheus.TorpedoTestPassCount

// FailedTestAlert is a flag to alert test failed
var FailedTestAlert = prometheus.TorpedoAlertTestFailed

// Event describes type of test trigger
type Event struct {
	ID   string
	Type string
}

// EventRecord recodes which event took
// place at what time with what outcome
type EventRecord struct {
	Event   Event
	Start   string
	End     string
	Outcome []error
}

// eventRing is circular buffer to store
// events for sending email notifications
var eventRing *ring.Ring

// decommissionedNode for rejoin test
var decommissionedNode = node.Node{}

// node with autopilot rule enabled
var autoPilotLabelNode node.Node
var autoPilotRuleCreated bool

var cloudsnapMap = make(map[string]map[*volume.Volume]*storkv1.ScheduledVolumeSnapshotStatus)

// Counter is a thread-safe generic counter for keys of a comparable type
type Counter[K comparable] struct {
	sync.RWMutex
	countMap map[K]int
}

// Increment increases the count for the specified key by 1
func (c *Counter[K]) Increment(key K) {
	c.Lock()
	defer c.Unlock()
	c.countMap[key]++
}

// GetCount retrieves the count for the specified key
func (c *Counter[K]) GetCount(key K) int {
	c.RLock()
	defer c.RUnlock()
	return c.countMap[key]
}

// String returns a string representation of the count map
func (c *Counter[K]) String() string {
	c.RLock()
	defer c.RUnlock()
	return fmt.Sprintf("%v", c.countMap)
}

// NewCounter creates a new Counter instance
func NewCounter[K comparable]() *Counter[K] {
	return &Counter[K]{countMap: make(map[K]int)}
}

// TestExecutionCounter holds the count of executions for each test
var TestExecutionCounter = NewCounter[string]()

// emailRecords stores events for rendering
// email template
type emailRecords struct {
	Records []EventRecord
}

type emailData struct {
	MasterIP     []string
	DashboardURL string
	NodeInfo     []nodeInfo
	EmailRecords emailRecords
	TriggersInfo []triggerInfo
	MailSubject  string
}

type nodeInfo struct {
	MgmtIP     string
	NodeName   string
	PxVersion  string
	Status     string
	NodeStatus string
	Cores      string
}

type triggerInfo struct {
	Name     string
	Duration time.Duration
}

// FlashArray structure for pure secret
type FlashArray struct {
	MgmtEndPoint string
	APIToken     string
	Labels       map[string]string
}

// FlashBlade Structure for pure secret
type FlashBlade struct {
	MgmtEndPoint string
	APIToken     string
	NFSEndPoint  string
	Labels       map[string]string
}

// PureSecret represent px-pure-secret for FADA
type PureSecret struct {
	FlashArrays []FlashArray
	FlashBlades []FlashBlade
}

type VolumeIOProfile struct {
	SpecInfo *volume.Volume
	Profile  apios.IoProfile
}

// GenerateUUID generates unique ID
func GenerateUUID() string {
	uuidbyte, _ := exec.Command("uuidgen").Output()
	return strings.TrimSpace(string(uuidbyte))
}

// UpdateOutcome updates outcome based on error
func UpdateOutcome(event *EventRecord, err error) {

	if err != nil {
		if event != nil {
			Inst().M.IncrementCounterMetric(TestFailedCount, event.Event.Type)
			actualEvent := strings.Split(event.Event.Type, "<br>")[0]
			log.Errorf("Event [%s] failed with error: %v", actualEvent, err)
			dash.VerifySafely(err, nil, fmt.Sprintf("verify if error occured for event %s", event.Event.Type))
			er := fmt.Errorf(err.Error() + "<br>")
			Inst().M.IncrementGaugeMetricsUsingAdditionalLabel(FailedTestAlert, event.Event.Type, err.Error())
			event.Outcome = append(event.Outcome, er)
			createLongevityJiraIssue(event, er)
		} else {
			log.FailOnError(err, "error in validation")
		}

	}
}

// ProcessErrorWithMessage updates outcome and expects no error
func ProcessErrorWithMessage(event *EventRecord, err error, desc string) {
	UpdateOutcome(event, err)
	expect(err).NotTo(haveOccurred(), desc)
}

const (

	// DeployApps installs new apps
	DeployApps = "deployApps"
	// ValidatePdsApps checks the healthstate of the pds apps
	ValidatePdsApps = "validatePdsApps"
	// HAIncrease performs repl-add
	HAIncrease = "haIncrease"
	// HADecrease performs repl-reduce
	HADecrease = "haDecrease"
	// AppTaskDown deletes application task for all contexts
	AppTaskDown = "appTaskDown"
	// RestartVolDriver restart volume driver
	RestartVolDriver = "restartVolDriver"
	// RestartManyVolDriver restarts one or more volume drivers at time
	RestartManyVolDriver = "restartManyVolDriver"
	// RestartKvdbVolDriver restarts kvdb volume driver
	RestartKvdbVolDriver = "restartKvdbVolDriver"
	// CrashVolDriver crashes volume driver
	CrashVolDriver = "crashVolDriver"
	// CrashPXDaemon crashes px daemon service
	CrashPXDaemon = "crashPXDaemon"
	// RebootNode reboots all nodes one by one
	RebootNode = "rebootNode"
	// RebootManyNodes reboots one or more nodes at time
	RebootManyNodes = "rebootManyNodes"
	// CrashNode crashes all nodes one by one
	CrashNode = "crashNode"
	//VolumeClone Clones volumes
	VolumeClone = "volumeClone"
	// VolumeResize increases volume size
	VolumeResize = "volumeResize"
	// VolumesDelete deletes the columns of the context
	VolumesDelete = "volumesDelete"
	// CloudSnapShot takes cloud snapshot of the volumes
	CloudSnapShot = "cloudSnapShot"
	//CloudSnapShotRestore in-place cloudsnap restores
	CloudSnapShotRestore = "cloudSnapShotRestore"
	// LocalSnapShot takes local snapshot of the volumes
	LocalSnapShot = "localSnapShot"
	// LocalSnapShotRestore restores local snapshot of the volumes
	LocalSnapShotRestore = "localSnapShotRestore"
	// CsiSnapShot takes csi snapshot of the volumes
	CsiSnapShot = "csiSnapShot"
	//CsiSnapRestore takes restore
	CsiSnapRestore = "csiSnapRestore"
	// DeleteLocalSnapShot deletes local snapshots of the volumes
	DeleteLocalSnapShot = "deleteLocalSnapShot"
	// EmailReporter notifies via email outcome of past events
	EmailReporter = "emailReporter"
	// CoreChecker checks if any cores got generated
	CoreChecker = "coreChecker"
	// MetadataPoolResizeDisk resize storage pool using resize-disk
	MetadataPoolResizeDisk = "metadatapoolResizeDisk"
	// PoolAddDisk resize storage pool using add-disk
	PoolAddDisk = "poolAddDisk"
	// BackupAllApps Perform backups of all deployed apps
	BackupAllApps = "backupAllApps"
	// BackupScheduleAll Creates and deletes namespaces and checks a scheduled backup for inclusion
	BackupScheduleAll = "backupScheduleAll"
	// BackupScheduleScale Scales apps up and down and checks scheduled backups
	BackupScheduleScale = "backupScheduleScale"
	// TestInspectBackup Inspect a backup
	TestInspectBackup = "inspectBackup"
	// TestInspectRestore Inspect a restore
	TestInspectRestore = "inspectRestore"
	// TestDeleteBackup Delete a backup
	TestDeleteBackup = "deleteBackup"
	//BackupSpecificResource backs up a specified resource
	BackupSpecificResource = "backupSpecificResource"
	// RestoreNamespace restores a single namespace from a backup
	RestoreNamespace = "restoreNamespace"
	//BackupSpecificResourceOnCluster backs up all of a resource type on the cluster
	BackupSpecificResourceOnCluster = "backupSpecificResourceOnCluster"
	//BackupUsingLabelOnCluster backs up resources on a cluster using a specific label
	BackupUsingLabelOnCluster = "backupUsingLabelOnCluster"
	//BackupRestartPX restarts Portworx during a backup
	BackupRestartPortworx = "backupRestartPX"
	//BackupRestartNode restarts a node with PX during a backup
	BackupRestartNode = "backupRestartNode"
	// BackupDeleteBackupPod deletes px-backup pod during a backup
	BackupDeleteBackupPod = "backupDeleteBackupPod"
	// BackupScaleMongo deletes px-backup pod during a backup
	BackupScaleMongo = "backupScaleMongo"
	// UpgradeStork  upgrade stork version based on PX and k8s version
	UpgradeStork = "upgradeStork"
	// UpgradeVolumeDriver  upgrade volume driver version to the latest build
	UpgradeVolumeDriver = "upgradeVolumeDriver"
	// AppTasksDown scales app up and down
	AppTasksDown = "appScaleUpAndDown"
	// AutoFsTrim enables Auto Fstrim in PX cluster
	AutoFsTrim = "autoFsTrim"
	// UpdateVolume provides option to update volume with properties like iopriority.
	UpdateVolume    = "updateVolume"
	UpdateIOProfile = "updateIOProfile"
	// NodeDecommission decommission random node in the PX cluster
	NodeDecommission = "nodeDecomm"
	//NodeRejoin rejoins the decommissioned node into the PX cluster
	NodeRejoin = "nodeRejoin"
	// RelaxedReclaim enables RelaxedReclaim in PX cluster
	RelaxedReclaim = "relaxedReclaim"
	// Trashcan enables Trashcan in PX cluster
	Trashcan = "trashcan"
	//KVDBFailover cyclic restart of kvdb nodes
	KVDBFailover = "kvdbFailover"
	// ValidateDeviceMapper validate device mapper cleanup
	ValidateDeviceMapper = "validateDeviceMapper"
	// MetroDR runs Metro DR between two clusters
	MetroDR = "metrodr"
	// MetroDRMigrationSchedule runs Metro DR migration schedule between two clusters
	MetroDRMigrationSchedule = "metrodrmigrationschedule"
	// AsyncDR runs Async DR between two clusters
	AsyncDR = "asyncdr"	
	// AsyncDR PX restart on source runs Async DR migration between two clusters with px restart
	AsyncDRPXRestartSource = "asyncdrpxrestartsource"
	// AsyncDR PX restart on destination runs Async DR migration between two clusters with px restart
	AsyncDRPXRestartDest = "asyncdrpxrestartdest"
	// AsyncDR PX restart on destination runs Async DR migration between two clusters with kvdb restart
	AsyncDRPXRestartKvdb = "asyncdrpxrestartkvdb"
	// AsyncDRMigrationSchedule runs AsyncDR Migrationschedule between two clusters
	AsyncDRMigrationSchedule = "asyncdrmigrationschedule"
	// ConfluentAsyncDR runs Async DR between two clusters for Confluent kafka CRD
	ConfluentAsyncDR = "confluentasyncdr"
	// KafkaAsyncDR runs Async DR between two clusters for kafka CRD
	KafkaAsyncDR = "kafkaasyncdr"
	// MongoAsyncDR runs Async DR between two clusters for kafka CRD
	MongoAsyncDR = "mongoasyncdr"
	// AsyncDR Volume Only runs Async DR volume only migration between two clusters
	AsyncDRVolumeOnly = "asyncdrvolumeonly"
	// AutoFsTrimAsyncDR runs Async DR of volumes with FSTRIM=true parameter and validates it exists on DR as well
	AutoFsTrimAsyncDR = "autofstrimasyncdr"
	// IopsBwAsyncDR runs Async DR of volumes with volumes having iothrottle set
	IopsBwAsyncDR = "iopsbwasyncdr"
	// stork application backup runs stork backups for applications
	StorkApplicationBackup = "storkapplicationbackup"
	// stork application backup volume resize runs stork backups for applications and inject volume resize in between
	StorkAppBkpVolResize = "storkappbkpvolresize"
	// stork application backup volume resize runs stork backups for applications and inject volume ha-update in between
	StorkAppBkpHaUpdate = "storkappbkphaupdate"
	// stork application backup runs with px restart
	StorkAppBkpPxRestart = "storkappbkppxrestart"
	// stork application backup runs with pool resize
	StorkAppBkpPoolResize = "storkappbkppoolresize"
	// HAIncreaseAndReboot performs repl-add
	HAIncreaseAndReboot = "haIncreaseAndReboot"
	// HAIncreaseAndRestartPX performs repl-add and restart PX
	HAIncreaseAndRestartPX = "haIncreaseAndRestartPX"
	// HAIncreaseAndCrashPX performs repl-add and crash PX
	HAIncreaseAndCrashPX = "haIncreaseAndCrashPX"
	// AddDrive performs drive add for on-prem cluster
	AddDrive = "addDrive"
	// AddDiskAndReboot performs add-disk and reboots node
	AddDiskAndReboot = "addDiskAndReboot"
	// ResizeDiskAndReboot performs  resize-disk and reboots node
	ResizeDiskAndReboot = "resizeDiskAndReboot"
	// AutopilotRebalance performs  pool rebalance
	AutopilotRebalance = "autopilotRebalance"
	// VolumeCreatePxRestart performs  volume create and px restart parallel
	VolumeCreatePxRestart = "volumeCreatePxRestart"
	// DeleteOldNamespaces Performs deleting old NS which has age greater than specified in configmap
	DeleteOldNamespaces = "deleteoldnamespaces"

	// Volume update repl size and resize volume on aggregated volumes
	AggrVolDepReplResizeOps = "aggrVolDepReplResizeOps"

	// Add Drive to create new pool and resize Drive in maintenance mode
	AddResizePoolMaintenance = "addResizePoolInMaintenance"
	//AddStorageNode adds storage node to existing OCP set up
	AddStorageNode = "addStorageNode"
	//AddStoragelessNode adds storageless node to existing OCP set up
	AddStoragelessNode = "addStoragelessNode"
	//OCPStorageNodeRecycle recycle Storageless to Storagenode
	OCPStorageNodeRecycle = "ocpNodeStorageRecycle"
	// NodeMaintenanceCycle performs node maintenance enter and exit
	NodeMaintenanceCycle = "nodeMaintenanceCycle"
	// PoolMaintenanceCycle performs pool maintenance enter and exit
	PoolMaintenanceCycle = "poolMaintenanceCycle"
	//StorageFullPoolExpansion performs pool expansion of storage full pools
	StorageFullPoolExpansion = "storageFullPoolExpansion"

	// HAIncreaseWithPVCResize performs repl-add and resize PVC at same time
	HAIncreaseWithPVCResize = "haIncreaseWithPVCResize"

	// ReallocateSharedMount reallocated shared mount volumes
	ReallocateSharedMount = "reallocateSharedMount"

	// AddBackupCluster adds source and destination cluster
	AddBackupCluster = "addBackupCluster"

	//SetupBackupBucketAndCreds add creds and adds bucket for backup
	SetupBackupBucketAndCreds = "setupBackupBucketAndCreds"

	// DeployBackup Apps deploys backup application
	DeployBackupApps = "deployBackupApps"

	// CreateBackup creates backup for longevity
	CreatePxBackup = "createPxBackup"

	// CreateBackupAndRestore creates backup and Restores the backup
	CreatePxBackupAndRestore = "createBackupAndRestore"

	// CreateBackupAndRestore creates backup and Restores the backup
	CreateRandomRestore = "createRandomRestore"
)

// TriggerCoreChecker checks if any cores got generated
func TriggerCoreChecker(contexts *[]*scheduler.Context, recordChan *chan *EventRecord) {
	defer ginkgo.GinkgoRecover()
	defer endLongevityTest()
	startLongevityTest(CoreChecker)
	event := &EventRecord{
		Event: Event{
			ID:   GenerateUUID(),
			Type: CoreChecker,
		},
		Start:   time.Now().Format(time.RFC1123),
		Outcome: []error{},
	}
	defer func() {
		event.End = time.Now().Format(time.RFC1123)
		*recordChan <- event
	}()
	coresMap = nil
	coresMap = make(map[string]string)
	setMetrics(*event)

	Step("checking for core files...", func() {
		Step("verifying if core files are present on each node", func() {
			log.InfoD("verifying if core files are present on each node")
			nodes := node.GetStorageDriverNodes()
			dash.VerifyFatal(len(nodes) > 0, true, "Nodes registered?")
			log.Infof("len nodes: %v", len(nodes))
			for _, n := range nodes {
				if !n.IsStorageDriverInstalled {
					log.Infof("%v is not storage driver", n.Name)
					continue
				}
				log.Infof("looking for core files on node %s", n.Name)
				file, err := Inst().N.SystemCheck(n, node.ConnectionOpts{
					Timeout:         2 * time.Minute,
					TimeBeforeRetry: 10 * time.Second,
				})
				UpdateOutcome(event, err)

				if len(file) != 0 {
					log.Warnf("[%s] found on node [%s]", file, n.Name)
					coresMap[n.Name] = "1"
					createLongevityJiraIssue(event, fmt.Errorf("[%s] found on node [%s]", file, n.Name))
				} else {
					coresMap[n.Name] = ""

				}
			}
		})
	})
}

func startLongevityTest(testName string) {
	longevityLogger = CreateLogger(fmt.Sprintf("%s-%s.log", testName, time.Now().Format(time.RFC3339)))
	log.SetTorpedoFileOutput(longevityLogger)
	dash.TestCaseBegin(testName, fmt.Sprintf("validating %s in longevity cluster", testName), "", nil)
}
func endLongevityTest() {
	dash.TestCaseEnd()
	CloseLogger(longevityLogger)
}

func updateLongevityStats(name, eventStatName string, dashStats map[string]string) {
	name = strings.Split(name, "<br>")[0] //discarding the extra strings attached to name if any
	version, err := Inst().V.GetDriverVersion()
	if err != nil {
		log.Errorf("error getting px version. err: %+v", err)
	}
	dashStats["node-driver"] = Inst().N.String()
	dashStats["scheduler-driver"] = Inst().S.String()
	eventStat := &stats.EventStat{
		EventName: eventStatName,
		EventTime: time.Now().Format(time.RFC1123),
		Version:   version,
		DashStats: dashStats,
	}

	stats.PushStatsToAetos(dash, name, "px-enterprise", "Longevity", eventStat)

}

// TriggerDeployNewApps deploys applications in separate namespaces
func TriggerDeployNewApps(contexts *[]*scheduler.Context, recordChan *chan *EventRecord) {
	defer ginkgo.GinkgoRecover()
	defer endLongevityTest()
	startLongevityTest(DeployApps)
	event := &EventRecord{
		Event: Event{
			ID:   GenerateUUID(),
			Type: DeployApps,
		},
		Start:   time.Now().Format(time.RFC1123),
		Outcome: []error{},
	}

	defer func() {
		event.End = time.Now().Format(time.RFC1123)
		*recordChan <- event
	}()

	Inst().M.IncrementCounterMetric(TotalTriggerCount, event.Event.Type)
	Inst().M.SetGaugeMetricWithNonDefaultLabels(FailedTestAlert, 0, event.Event.Type, "")

	Step(fmt.Sprintf("Set throttle to re-sync"), func() {
		UpdateOutcome(event, updatePxRuntimeOpts())
	})

	errorChan := make(chan error, errorChannelSize)
	labels := Inst().TopologyLabels
	dashStats := make(map[string]string)
	dashStats["app-list"] = strings.Join(Inst().AppList, ", ")
	dashStats["scale-factor"] = fmt.Sprintf("%d", Inst().GlobalScaleFactor)
	updateLongevityStats(DeployApps, stats.DeployAppsEventName, dashStats)
	Step("Deploy applications", func() {
		if len(labels) > 0 {
			for i := 0; i < Inst().GlobalScaleFactor; i++ {
				newContexts := ScheduleAppsInTopologyEnabledCluster(
					fmt.Sprintf("longevity-%d", i), labels, &errorChan,
				)
				*contexts = append(*contexts, newContexts...)
			}
		} else {
			for i := 0; i < Inst().GlobalScaleFactor; i++ {
				newContexts := ScheduleApplications(fmt.Sprintf("longevity-%d", i), &errorChan)
				*contexts = append(*contexts, newContexts...)
			}
		}

		for _, ctx := range *contexts {
			log.Infof("Validating context: %v", ctx.App.Key)
			ctx.SkipVolumeValidation = false
			errorChan = make(chan error, errorChannelSize)
			ValidateContext(ctx, &errorChan)
			for err := range errorChan {
				log.Infof("Error: %v", err)
				UpdateOutcome(event, err)
			}
		}

		if len(*contexts) > 2 {
			mid := len(*contexts) / 2
			for i, ctx := range *contexts {
				appVolumes, err := Inst().S.GetVolumes(ctx)
				UpdateOutcome(event, err)
				var volumeSpecUpdate *opsapi.VolumeSpecUpdate
				if i < mid {
					volumeSpecUpdate = &opsapi.VolumeSpecUpdate{
						IoThrottleOpt: &opsapi.VolumeSpecUpdate_IoThrottle{
							IoThrottle: &opsapi.IoThrottle{
								ReadBwMbytes:  10,
								WriteBwMbytes: 10,
							},
						},
					}
				} else {
					volumeSpecUpdate = &opsapi.VolumeSpecUpdate{
						IoThrottleOpt: &opsapi.VolumeSpecUpdate_IoThrottle{
							IoThrottle: &opsapi.IoThrottle{
								ReadIops:  1024,
								WriteIops: 1024,
							},
						},
					}
				}
				for _, appVol := range appVolumes {
					log.Infof(fmt.Sprintf("updating volume %s [app:%s] with volume spec: %+v", appVol.Name, ctx.App.Key, volumeSpecUpdate))
					err = Inst().V.UpdateVolumeSpec(appVol, volumeSpecUpdate)
				}
			}
		}
	})
}

// TriggerVolumeCreatePXRestart create volume , attach , detach and reboot nodes parallely
func TriggerVolumeCreatePXRestart(contexts *[]*scheduler.Context, recordChan *chan *EventRecord) {

	defer ginkgo.GinkgoRecover()
	defer endLongevityTest()
	startLongevityTest(VolumeCreatePxRestart)
	event := &EventRecord{
		Event: Event{
			ID:   GenerateUUID(),
			Type: VolumeCreatePxRestart,
		},
		Start:   time.Now().Format(time.RFC1123),
		Outcome: []error{},
	}

	defer func() {
		event.End = time.Now().Format(time.RFC1123)
		*recordChan <- event
	}()

	setMetrics(*event)
	stepLog := "Create multiple volumes , attached and restart PX"
	var createdVolIDs map[string]string
	var err error
	volCreateCount := 10
	Step(stepLog, func() {
		log.InfoD(stepLog)

		stNodes := node.GetStorageNodes()
		index := randIntn(1, len(stNodes))[0]

		selectedNode := stNodes[index]

		log.InfoD("Creating and attaching %d volumes on node %s", volCreateCount, selectedNode.Name)

		wg := new(sync.WaitGroup)
		wg.Add(1)
		go func(appNode node.Node) {
			createdVolIDs, err = CreateMultiVolumesAndAttach(wg, volCreateCount, selectedNode.Id)
			if err != nil {
				UpdateOutcome(event, err)
			}
		}(selectedNode)
		time.Sleep(3 * time.Second)
		wg.Add(1)
		go func(appNode node.Node) {
			defer wg.Done()
			stepLog = fmt.Sprintf("restart volume driver %s on node: %s", Inst().V.String(), appNode.Name)
			Step(stepLog, func() {
				log.InfoD(stepLog)
				err = Inst().V.RestartDriver(appNode, nil)
				UpdateOutcome(event, err)

			})
		}(selectedNode)
		wg.Wait()

	})

	stepLog = "Validate the created volumes"
	Step(stepLog, func() {
		log.InfoD(stepLog)
		var cVol *opsapi.Volume
		var err error

		for vol, volPath := range createdVolIDs {
			// TODO: remove this retry once PWX-27773 is fixed
			t := func() (interface{}, bool, error) {
				cVol, err = Inst().V.InspectVolume(vol)
				if err != nil {
					return cVol, true, fmt.Errorf("error inspecting volume %s, err : %v", vol, err)
				}

				if !strings.Contains(cVol.DevicePath, "pxd/") {
					return cVol, true, fmt.Errorf("path %s is not correct", cVol.DevicePath)
				}
				// It is noted that the DevicePath is intermittently empty.
				// This check ensures the device path is not empty for attached volumes
				if cVol.State == apios.VolumeState_VOLUME_STATE_ATTACHED && cVol.AttachedState == apios.AttachState_ATTACH_STATE_EXTERNAL && cVol.DevicePath == "" {
					return cVol, false, fmt.Errorf("device path is not present for volume: %s", vol)
				}
				return cVol, true, err
			}

			_, err := task.DoRetryWithTimeout(t, 10*time.Minute, 10*time.Second)
			if err != nil {
				UpdateOutcome(event, err)
			} else {
				dash.VerifySafely(cVol.State, opsapi.VolumeState_VOLUME_STATE_ATTACHED, fmt.Sprintf("Verify vol %s is attached", cVol.Id))
				dash.VerifySafely(cVol.DevicePath, volPath, fmt.Sprintf("Verify vol %s is has device path", cVol.Id))
			}

		}
	})

	stepLog = "Deleting the created volumes"
	Step(stepLog, func() {
		log.InfoD(stepLog)

		for vol := range createdVolIDs {
			log.Infof("Detaching and deleting volume: %s", vol)
			err := Inst().V.DetachVolume(vol)
			if err == nil {
				err = Inst().V.DeleteVolume(vol)
			}
			UpdateOutcome(event, err)

		}
	})
}

// TriggerHAIncreaseAndReboot triggers repl increase and reboots target and source nodes
func TriggerHAIncreaseAndReboot(contexts *[]*scheduler.Context, recordChan *chan *EventRecord) {
	defer ginkgo.GinkgoRecover()
	defer endLongevityTest()
	startLongevityTest(HAIncreaseAndReboot)
	event := &EventRecord{
		Event: Event{
			ID:   GenerateUUID(),
			Type: HAIncreaseAndReboot,
		},
		Start:   time.Now().Format(time.RFC1123),
		Outcome: []error{},
	}

	defer func() {
		event.End = time.Now().Format(time.RFC1123)
		*recordChan <- event
	}()

	setMetrics(*event)
	haIncreaseWithErrorInjection(event, contexts, REBOOT)

}

// TriggerHAIncreaseAndPXRestart triggers repl increase and restart PX on target and source nodes
func TriggerHAIncreaseAndPXRestart(contexts *[]*scheduler.Context, recordChan *chan *EventRecord) {
	defer ginkgo.GinkgoRecover()
	defer endLongevityTest()
	startLongevityTest(HAIncreaseAndRestartPX)
	event := &EventRecord{
		Event: Event{
			ID:   GenerateUUID(),
			Type: HAIncreaseAndRestartPX,
		},
		Start:   time.Now().Format(time.RFC1123),
		Outcome: []error{},
	}

	defer func() {
		event.End = time.Now().Format(time.RFC1123)
		*recordChan <- event
	}()

	setMetrics(*event)
	haIncreaseWithErrorInjection(event, contexts, PX_RESTART)

}

// TriggerHAIncreaseAndCrashPX triggers repl increase and crash PX on target and source nodes
func TriggerHAIncreaseAndCrashPX(contexts *[]*scheduler.Context, recordChan *chan *EventRecord) {
	defer ginkgo.GinkgoRecover()
	defer endLongevityTest()
	startLongevityTest(HAIncreaseAndCrashPX)
	event := &EventRecord{
		Event: Event{
			ID:   GenerateUUID(),
			Type: HAIncreaseAndCrashPX,
		},
		Start:   time.Now().Format(time.RFC1123),
		Outcome: []error{},
	}

	defer func() {
		event.End = time.Now().Format(time.RFC1123)
		*recordChan <- event
	}()

	setMetrics(*event)
	haIncreaseWithErrorInjection(event, contexts, CRASH)

}

func haIncreaseWithErrorInjection(event *EventRecord, contexts *[]*scheduler.Context, errorInj ErrorInjection) {
	//Reboot target node and source node while repl increase is in progress
	stepLog := "get a volume to  increase replication factor and reboot source  and target node"
	Step(stepLog, func() {
		log.InfoD("get a volume to  increase replication factor and reboot source  and target node")
		storageNodeMap := make(map[string]node.Node)
		storageNodes, err := GetStorageNodes()
		UpdateOutcome(event, err)

		for _, n := range storageNodes {
			//selecting healthy nodes for repl add operation
			err = isNodeHealthy(n, event.Event.Type)
			if err != nil {
				UpdateOutcome(event, err)
				continue
			}
			storageNodeMap[n.Id] = n
		}

		var selctx *scheduler.Context

		for _, ctx := range *contexts {
			var appVolumes []*volume.Volume
			stepLog = fmt.Sprintf("get volumes for %s app", ctx.App.Key)
			Step(stepLog, func() {
				log.InfoD(stepLog)
				appVolumes, err = Inst().S.GetVolumes(ctx)
				UpdateOutcome(event, err)
				if len(appVolumes) == 0 {
					UpdateOutcome(event, fmt.Errorf("found no volumes for app %s", ctx.App.Key))
				}
			})
			for _, v := range appVolumes {
				// Check if volumes are Pure FA/FB DA volumes
				isPureVol, err := Inst().V.IsPureVolume(v)
				if err != nil {
					UpdateOutcome(event, err)
				}
				if isPureVol {
					log.Warnf("Repl increase on Pure DA Volume [%s] not supported. Skipping this operation", v.Name)
					continue
				}

				size, err := GetVolumeConsumedSize(*v)
				if err != nil {
					UpdateOutcome(event, err)
					continue
				}

				if size < 50 {
					continue
				}
				selctx = ctx
				break
			}
		}

		if selctx != nil {
			var appVolumes []*volume.Volume
			stepLog = fmt.Sprintf("get volumes for %s app", selctx.App.Key)
			Step(stepLog, func() {
				log.InfoD(stepLog)
				appVolumes, err = Inst().S.GetVolumes(selctx)
				UpdateOutcome(event, err)
				if len(appVolumes) == 0 {
					UpdateOutcome(event, fmt.Errorf("found no volumes for app %s", selctx.App.Key))
					return
				}
			})

			for _, v := range appVolumes {
				currRep, err := Inst().V.GetReplicationFactor(v)
				UpdateOutcome(event, err)
				replStatus, err := GetVolumeReplicationStatus(v)
				if err != nil {
					log.Error(err)
					UpdateOutcome(event, err)
					continue
				}
				if replStatus != "Up" {
					continue
				}

				if currRep != 0 {
					for {

						//Changing replication factor to 1
						if currRep > 1 {
							log.Infof("Current replication is > 1, reducing it before proceeding")
							opts := volume.Options{
								ValidateReplicationUpdateTimeout: validateReplicationUpdateTimeout,
							}
							dashStats := make(map[string]string)
							dashStats["volume-name"] = v.Name
							dashStats["curr-repl-factor"] = strconv.FormatInt(currRep, 10)
							dashStats["new-repl-factor"] = strconv.FormatInt(currRep-1, 10)
							updateLongevityStats(event.Event.Type, stats.HADecreaseEventName, dashStats)
							err = Inst().V.SetReplicationFactor(v, currRep-1, nil, nil, true, opts)
							if err != nil {
								log.Errorf("There is an error decreasing repl [%v]", err.Error())
								UpdateOutcome(event, err)
								return
							}

							log.Infof("waiting for 5 mins for data to deleted completely")
							time.Sleep(5 * time.Minute)
							currRep, err = Inst().V.GetReplicationFactor(v)
							if err != nil {
								log.Errorf("There is an error getting  repl  factor for vol [%s],err:[%v]", v.Name, err.Error())
								UpdateOutcome(event, err)
								return
							}
						} else {
							break
						}
					}
				}

				if err == nil {
					HaIncreaseRebootTargetNode(event, selctx, v, storageNodeMap, errorInj)
					HaIncreaseRebootSourceNode(event, selctx, v, storageNodeMap, errorInj)
				}
			}

		}
		updateMetrics(*event)

	})
}

// TriggerHAIncrease performs repl-add on all volumes of given contexts
func TriggerHAIncrease(contexts *[]*scheduler.Context, recordChan *chan *EventRecord) {
	defer ginkgo.GinkgoRecover()
	defer endLongevityTest()
	startLongevityTest(HAIncrease)
	event := &EventRecord{
		Event: Event{
			ID:   GenerateUUID(),
			Type: HAIncrease,
		},
		Start:   time.Now().Format(time.RFC1123),
		Outcome: []error{},
	}

	defer func() {
		event.End = time.Now().Format(time.RFC1123)
		*recordChan <- event
	}()
	setMetrics(*event)

	expReplMap := make(map[*volume.Volume]int64)
	stepLog := "get volumes for all apps in test and increase replication factor"
	Step(stepLog, func() {
		log.InfoD(stepLog)
		for _, ctx := range *contexts {
			var appVolumes []*volume.Volume
			var err error
			stepLog = fmt.Sprintf("get volumes for %s app", ctx.App.Key)
			Step(stepLog, func() {
				log.InfoD(stepLog)
				appVolumes, err = Inst().S.GetVolumes(ctx)
				UpdateOutcome(event, err)
				if len(appVolumes) == 0 {
					UpdateOutcome(event, fmt.Errorf("found no volumes for app %s", ctx.App.Key))
				}
			})
			opts := volume.Options{
				ValidateReplicationUpdateTimeout: validateReplicationUpdateTimeout,
			}
			for _, v := range appVolumes {
				// Check if volumes are Pure FA/FB DA volumes
				isPureVol, err := Inst().V.IsPureVolume(v)
				if err != nil {
					UpdateOutcome(event, err)
					continue
				}
				if isPureVol {
					log.Warnf("Repl increase on Pure DA Volume [%s] not supported. Skipping this operation", v.Name)
					continue
				}
				replStatus, err := GetVolumeReplicationStatus(v)
				if err != nil {
					UpdateOutcome(event, err)
					continue
				}
				if replStatus != "Up" {
					continue
				}
				MaxRF := Inst().V.GetMaxReplicationFactor()
				stepLog = fmt.Sprintf("repl increase volume driver %s on app %s's volume: %v",
					Inst().V.String(), ctx.App.Key, v)
				Step(stepLog,
					func() {
						log.InfoD(stepLog)
						errExpected := false
						currRep, err := Inst().V.GetReplicationFactor(v)
						UpdateOutcome(event, err)

						// GetMaxReplicationFactory is hardcoded to 3
						// if it increases repl 3 to an aggregated 2 volume, it will fail
						// because it would require 6 worker nodes, since
						// number of nodes required = aggregation level * replication factor
						currAggr, err := Inst().V.GetAggregationLevel(v)
						UpdateOutcome(event, err)
						storageNodes, err := GetStorageNodes()
						UpdateOutcome(event, err)

						//Calculating Max Replication Factor allowed
						MaxRF = int64(len(storageNodes)) / currAggr

						if MaxRF > 3 {
							MaxRF = 3
						}

						expRF := currRep + 1

						if expRF > MaxRF {
							errExpected = true
							expRF = currRep
						}
						log.InfoD("Expected Replication factor %v", expRF)
						log.InfoD("Max Replication factor %v", MaxRF)
						expReplMap[v] = expRF
						if !errExpected {
							if strings.Contains(ctx.App.Key, fastpathAppName) {
								newFastPathNode, err := AddFastPathLabel(ctx)
								if err == nil {
									defer Inst().S.RemoveLabelOnNode(*newFastPathNode, k8s.NodeType)
								}
								UpdateOutcome(event, err)
							}
							replSets, err := Inst().V.GetReplicaSets(v)
							if err != nil {
								log.Infof("Replica Set before ha-increase : %+v", replSets[0].Nodes)
							}
							dashStats := make(map[string]string)
							dashStats["volume-name"] = v.Name
							dashStats["curr-repl-factor"] = strconv.FormatInt(currRep, 10)
							dashStats["new-repl-factor"] = strconv.FormatInt(expRF, 10)
							updateLongevityStats(HAIncrease, stats.HAIncreaseEventName, dashStats)
							err = Inst().V.SetReplicationFactor(v, expRF, nil, nil, true, opts)
							if err != nil {
								log.Errorf("There is a error setting repl [%v]", err.Error())
							}
							UpdateOutcome(event, err)
						} else {
							log.Warnf("cannot peform HA increase as new repl factor value is greater than max allowed %v", MaxRF)
						}
					})
				stepLog = fmt.Sprintf("validate successful repl increase on app %s's volume: %v",
					ctx.App.Key, v)
				Step(stepLog,
					func() {
						newRepl, err := Inst().V.GetReplicationFactor(v)
						UpdateOutcome(event, err)

						dash.VerifySafely(newRepl, expReplMap[v], fmt.Sprintf("validat repl update for volume %s", v.Name))
						log.InfoD("repl increase validation completed on app %s", v.Name)
						replSets, err := Inst().V.GetReplicaSets(v)
						if err != nil {
							log.Infof("Replica Set after ha-increase : %+v", replSets[0].Nodes)
						}
					})
			}
			stepLog = fmt.Sprintf("validating context after increasing HA for app: %s",
				ctx.App.Key)
			Step(stepLog, func() {
				log.InfoD(stepLog)
				errorChan := make(chan error, errorChannelSize)
				ctx.SkipVolumeValidation = true
				log.InfoD("Context Validation after increasing HA started for  %s", ctx.App.Key)
				ValidateContext(ctx, &errorChan)
				log.InfoD("Context Validation after increasing HA is completed for  %s", ctx.App.Key)
				for err := range errorChan {
					if err != nil {
						log.Errorf("There is a error in context validation [%v]", err.Error())
					}
					UpdateOutcome(event, err)
					log.Infof("Context outcome after increasing HA is updated for  %s", ctx.App.Key)
				}
				if strings.Contains(ctx.App.Key, fastpathAppName) {
					err := ValidateFastpathVolume(ctx, opsapi.FastpathStatus_FASTPATH_INACTIVE)
					UpdateOutcome(event, err)
				}
			})
		}
		updateMetrics(*event)
	})
}

// TriggerHAIncreasWithPVCResize performs repl-add on all volumes of given contexts and do pvc resize
func TriggerHAIncreasWithPVCResize(contexts *[]*scheduler.Context, recordChan *chan *EventRecord) {
	defer ginkgo.GinkgoRecover()
	defer endLongevityTest()
	startLongevityTest(HAIncreaseWithPVCResize)
	event := &EventRecord{
		Event: Event{
			ID:   GenerateUUID(),
			Type: HAIncreaseWithPVCResize,
		},
		Start:   time.Now().Format(time.RFC1123),
		Outcome: []error{},
	}

	defer func() {
		event.End = time.Now().Format(time.RFC1123)
		*recordChan <- event
	}()
	setMetrics(*event)

	expReplMap := make(map[*volume.Volume]int64)
	stepLog := "get volumes for all apps in test and increase replication factor"
	Step(stepLog, func() {
		log.InfoD(stepLog)
		for _, ctx := range *contexts {
			var appVolumes []*volume.Volume
			var err error
			stepLog = fmt.Sprintf("get volumes for %s app", ctx.App.Key)
			Step(stepLog, func() {
				log.InfoD(stepLog)
				appVolumes, err = Inst().S.GetVolumes(ctx)
				UpdateOutcome(event, err)
				if len(appVolumes) == 0 {
					UpdateOutcome(event, fmt.Errorf("found no volumes for app %s", ctx.App.Key))
				}
			})
			opts := volume.Options{
				ValidateReplicationUpdateTimeout: validateReplicationUpdateTimeout,
			}

			volumeResize := func(vol *volume.Volume) error {

				apiVol, err := Inst().V.InspectVolume(vol.ID)
				if err != nil {
					return err
				}

				curSize := apiVol.Spec.Size
				newSize := curSize + (uint64(10) * units.GiB)
				log.Infof("Initiating volume size increase on volume [%v] by size [%v] to [%v]",
					vol.ID, curSize/units.GiB, newSize/units.GiB)

				err = Inst().V.ResizeVolume(vol.ID, newSize)
				if err != nil {
					return err
				}

				// Wait for 2 seconds for Volume to update stats
				time.Sleep(2 * time.Second)
				volumeInspect, err := Inst().V.InspectVolume(vol.ID)
				if err != nil {
					return err
				}

				updatedSize := volumeInspect.Spec.Size
				if updatedSize <= curSize {
					return fmt.Errorf("volume did not update from [%v] to [%v] ",
						curSize/units.GiB, updatedSize/units.GiB)
				}

				return nil
			}
			for _, v := range appVolumes {
				// Check if volumes are Pure FA/FB DA volumes
				isPureVol, err := Inst().V.IsPureVolume(v)
				if err != nil {
					UpdateOutcome(event, err)
					continue
				}
				if isPureVol {
					log.Warnf("Repl increase on Pure DA Volume [%s] not supported. Skipping this operation", v.Name)
					continue
				}
				replStatus, err := GetVolumeReplicationStatus(v)
				if err != nil {
					UpdateOutcome(event, err)
					continue
				}

				if replStatus != "Up" {
					continue
				}
				stepLog = fmt.Sprintf("repl increase volume driver %s on app %s's volume: %v",
					Inst().V.String(), ctx.App.Key, v)
				Step(stepLog,
					func() {
						log.InfoD(stepLog)

						currRep, err := Inst().V.GetReplicationFactor(v)
						if err != nil {
							UpdateOutcome(event, err)
							return
						}

						if currRep == 1 {
							log.Warnf("skipping vol [%s] with repl factor 1", v.Name)
							return
						}

						log.Infof("Current replication is > 1, reducing it before proceeding")

						err = Inst().V.SetReplicationFactor(v, currRep-1, nil, nil, true, opts)
						if err != nil {
							log.Errorf("There is an error decreasing repl [%v]", err.Error())
							UpdateOutcome(event, err)
						}

						log.Infof("waiting for 5 mins for data to deleted completely")
						time.Sleep(5 * time.Minute)

						log.InfoD("Expected Replication factor for [%s] is %d", v.Name, currRep)

						expReplMap[v] = currRep

						if strings.Contains(ctx.App.Key, fastpathAppName) {
							newFastPathNode, err := AddFastPathLabel(ctx)
							if err == nil {
								defer Inst().S.RemoveLabelOnNode(*newFastPathNode, k8s.NodeType)
							}
							UpdateOutcome(event, err)
						}
						replSets, err := Inst().V.GetReplicaSets(v)
						if err != nil {
							log.Errorf("Replica Set before ha-increase : %+v", replSets[0].Nodes)
							UpdateOutcome(event, err)
						}
						err = Inst().V.SetReplicationFactor(v, currRep, nil, nil, false, opts)
						if err != nil {
							log.Errorf("There is a error setting repl [%v]", err.Error())
							UpdateOutcome(event, err)
						}

						err = volumeResize(v)
						UpdateOutcome(event, err)

					})
				stepLog = fmt.Sprintf("validate successful repl increase on app %s's volume: %v",
					ctx.App.Key, v)
				Step(stepLog,
					func() {
						log.InfoD(stepLog)
						err = ValidateReplFactorUpdate(v, expReplMap[v])
						if err != nil {
							err = fmt.Errorf("error in ha-increse after  source node reboot. Error: %v", err)
							log.Error(err)
							UpdateOutcome(event, err)
						} else {
							dash.VerifySafely(true, true, fmt.Sprintf("repl successfully increased to %d", expReplMap[v]))
						}

					})
			}
			stepLog = fmt.Sprintf("validating context after increasing HA for app: %s",
				ctx.App.Key)
			Step(stepLog, func() {
				log.InfoD(stepLog)
				errorChan := make(chan error, errorChannelSize)
				log.InfoD("Context Validation after increasing HA started for  %s", ctx.App.Key)
				ValidateContext(ctx, &errorChan)
				log.InfoD("Context Validation after increasing HA is completed for  %s", ctx.App.Key)
				for err := range errorChan {
					if err != nil {
						log.Errorf("There is a error in context validation [%v]", err.Error())
					}
					UpdateOutcome(event, err)
					log.Infof("Context outcome after increasing HA is updated for  %s", ctx.App.Key)
				}
				if strings.Contains(ctx.App.Key, fastpathAppName) {
					err := ValidateFastpathVolume(ctx, opsapi.FastpathStatus_FASTPATH_INACTIVE)
					UpdateOutcome(event, err)
				}
			})
		}
		updateMetrics(*event)
	})
}

// TriggerHADecrease performs repl-reduce on all volumes of given contexts
func TriggerHADecrease(contexts *[]*scheduler.Context, recordChan *chan *EventRecord) {
	defer ginkgo.GinkgoRecover()
	defer endLongevityTest()
	startLongevityTest(HADecrease)
	event := &EventRecord{
		Event: Event{
			ID:   GenerateUUID(),
			Type: HADecrease,
		},
		Start:   time.Now().Format(time.RFC1123),
		Outcome: []error{},
	}

	defer func() {
		event.End = time.Now().Format(time.RFC1123)
		*recordChan <- event
	}()
	setMetrics(*event)

	expReplMap := make(map[*volume.Volume]int64)
	stepLog := "get volumes for all apps in test and decrease replication factor"
	Step(stepLog, func() {
		log.InfoD(stepLog)
		for _, ctx := range *contexts {
			var appVolumes []*volume.Volume
			var err error
			stepLog = fmt.Sprintf("get volumes for %s app", ctx.App.Key)
			Step(stepLog, func() {
				log.InfoD(stepLog)
				appVolumes, err = Inst().S.GetVolumes(ctx)
				UpdateOutcome(event, err)
				if len(appVolumes) == 0 {
					UpdateOutcome(event, fmt.Errorf("found no volumes for app %s", ctx.App.Key))
				}
			})
			opts := volume.Options{
				ValidateReplicationUpdateTimeout: validateReplicationUpdateTimeout,
			}
			for _, v := range appVolumes {
				// Skipping repl decrease for pure volumes
				isPureVol, err := Inst().V.IsPureVolume(v)
				if err != nil {
					UpdateOutcome(event, err)
				}
				if isPureVol {
					log.Warnf("Repl decrease on Pure DA volume:[%s] not supported.Skipping repl decrease operation in pure volume", v.Name)
					continue
				}
				MinRF := Inst().V.GetMinReplicationFactor()
				stepLog = fmt.Sprintf("repl decrease volume driver %s on app %s's volume: %v",
					Inst().V.String(), ctx.App.Key, v)
				Step(stepLog,
					func() {
						log.InfoD(stepLog)
						errExpected := false
						currRep, err := Inst().V.GetReplicationFactor(v)
						UpdateOutcome(event, err)
						expRF := currRep - 1

						if expRF < MinRF {
							errExpected = true
							expRF = currRep
						}
						expReplMap[v] = expRF
						log.InfoD("Expected Replication factor %v", expRF)
						log.InfoD("Min Replication factor %v", MinRF)
						if !errExpected {
							replSets, err := Inst().V.GetReplicaSets(v)
							if err != nil {
								log.Infof("Replica Set before ha-decrease : %+v", replSets[0].Nodes)
							}
							dashStats := make(map[string]string)
							dashStats["volume-name"] = v.Name
							dashStats["curr-repl-factor"] = strconv.FormatInt(currRep, 10)
							dashStats["new-repl-factor"] = strconv.FormatInt(currRep-1, 10)
							updateLongevityStats(HADecrease, stats.HADecreaseEventName, dashStats)
							err = Inst().V.SetReplicationFactor(v, currRep-1, nil, nil, true, opts)
							if err != nil {
								log.Errorf("There is an error decreasing repl [%v]", err.Error())
							}
							UpdateOutcome(event, err)
						} else {
							log.Warnf("cannot perfomr HA reduce as new repl factor is less than minimum value %v ", MinRF)
						}

					})
				stepLog = fmt.Sprintf("validate successful repl decrease on app %s's volume: %v",
					ctx.App.Key, v)
				Step(stepLog,
					func() {
						log.InfoD(stepLog)
						newRepl, err := Inst().V.GetReplicationFactor(v)
						UpdateOutcome(event, err)
						dash.VerifySafely(newRepl, expReplMap[v], "Validate reduced rep value for the volume")
						log.InfoD("repl decrease validation completed on app %s", v.Name)
						replSets, err := Inst().V.GetReplicaSets(v)
						if err != nil {
							log.Infof("Replica Set after ha-decrease : %+v", replSets[0].Nodes)
						}

					})
			}
			stepLog = fmt.Sprintf("validating context after reducing HA for app: %s",
				ctx.App.Key)
			Step(stepLog, func() {
				log.InfoD(stepLog)
				errorChan := make(chan error, errorChannelSize)
				ctx.SkipVolumeValidation = true
				log.InfoD("Context Validation after reducing HA started for  %s", ctx.App.Key)
				ValidateContext(ctx, &errorChan)
				log.InfoD("Context Validation after reducing HA is completed for  %s", ctx.App.Key)
				for err := range errorChan {
					UpdateOutcome(event, err)
					log.Infof("Context outcome after reducing HA is updated for  %s", ctx.App.Key)
				}
				if strings.Contains(ctx.App.Key, fastpathAppName) {
					err := ValidateFastpathVolume(ctx, opsapi.FastpathStatus_FASTPATH_ACTIVE)
					UpdateOutcome(event, err)
				}
			})
		}
		updateMetrics(*event)
	})
}

// TriggerAppTaskDown deletes application task for all contexts
func TriggerAppTaskDown(contexts *[]*scheduler.Context, recordChan *chan *EventRecord) {
	defer ginkgo.GinkgoRecover()
	defer endLongevityTest()
	startLongevityTest(AppTaskDown)
	event := &EventRecord{
		Event: Event{
			ID:   GenerateUUID(),
			Type: AppTaskDown,
		},
		Start:   time.Now().Format(time.RFC1123),
		Outcome: []error{},
	}

	defer func() {
		event.End = time.Now().Format(time.RFC1123)
		*recordChan <- event
	}()
	setMetrics(*event)
	stepLog := ""
	for _, ctx := range *contexts {
		stepLog = fmt.Sprintf("delete tasks for app: [%s]", ctx.App.Key)
		Step(stepLog, func() {
			log.InfoD(stepLog)
			dashStats := make(map[string]string)
			dashStats["task-name"] = ctx.App.Key
			updateLongevityStats(AppTaskDown, stats.DeletePodsEventName, dashStats)
			err := Inst().S.DeleteTasks(ctx, nil)
			if err != nil {
				PrintDescribeContext(ctx)
			}
			UpdateOutcome(event, err)
		})
		stepLog = fmt.Sprintf("validating context after delete tasks for app: [%s]",
			ctx.App.Key)
		Step(stepLog, func() {
			log.InfoD(stepLog)
			errorChan := make(chan error, errorChannelSize)
			ctx.SkipVolumeValidation = true
			ValidateContext(ctx, &errorChan)
			for err := range errorChan {
				UpdateOutcome(event, err)
			}
		})
	}
	updateMetrics(*event)
}

// TriggerCrashVolDriver crashes vol driver
func TriggerCrashVolDriver(contexts *[]*scheduler.Context, recordChan *chan *EventRecord) {
	defer ginkgo.GinkgoRecover()
	defer endLongevityTest()
	startLongevityTest(CrashVolDriver)
	event := &EventRecord{
		Event: Event{
			ID:   GenerateUUID(),
			Type: CrashVolDriver,
		},
		Start:   time.Now().Format(time.RFC1123),
		Outcome: []error{},
	}

	defer func() {
		event.End = time.Now().Format(time.RFC1123)
		*recordChan <- event
	}()
	setMetrics(*event)
	stepLog := "crash volume driver in all nodes"
	Step(stepLog, func() {
		log.InfoD(stepLog)
		for _, appNode := range node.GetStorageDriverNodes() {
			err := isNodeHealthy(appNode, event.Event.Type)
			if err != nil {
				UpdateOutcome(event, err)
				continue
			}
			stepLog = fmt.Sprintf("crash volume driver %s on node: %v",
				Inst().V.String(), appNode.Name)
			nodeContexts, err := GetContextsOnNode(contexts, &appNode)
			UpdateOutcome(event, err)

			Step(stepLog,
				func() {
					log.InfoD(stepLog)
					taskStep := fmt.Sprintf("crash volume driver on node: %s",
						appNode.MgmtIp)
					event.Event.Type += "<br>" + taskStep
					errorChan := make(chan error, errorChannelSize)
					dashStats := make(map[string]string)
					dashStats["node"] = appNode.Name
					updateLongevityStats(CrashVolDriver, stats.PXCrashEventName, dashStats)
					CrashVolDriverAndWait([]node.Node{appNode}, &errorChan)
					for err := range errorChan {
						UpdateOutcome(event, err)
					}
				})
			err = ValidateDataIntegrity(&nodeContexts)
			UpdateOutcome(event, err)
			validateContexts(event, contexts)
		}
		updateMetrics(*event)
	})
}

// TriggerCrashPXDaemon crashes vol driver
func TriggerCrashPXDaemon(contexts *[]*scheduler.Context, recordChan *chan *EventRecord) {
	defer ginkgo.GinkgoRecover()
	defer endLongevityTest()
	startLongevityTest(CrashPXDaemon)
	event := &EventRecord{
		Event: Event{
			ID:   GenerateUUID(),
			Type: CrashPXDaemon,
		},
		Start:   time.Now().Format(time.RFC1123),
		Outcome: []error{},
	}

	defer func() {
		event.End = time.Now().Format(time.RFC1123)
		*recordChan <- event
	}()
	setMetrics(*event)
	stepLog := "crash volume driver in all nodes"
	Step(stepLog, func() {
		log.InfoD(stepLog)
		for _, appNode := range node.GetStorageDriverNodes() {
			err := isNodeHealthy(appNode, event.Event.Type)
			if err != nil {
				UpdateOutcome(event, err)
				continue
			}
			stepLog = fmt.Sprintf("crash volume driver %s on node: %v",
				Inst().V.String(), appNode.Name)
			nodeContexts, err := GetContextsOnNode(contexts, &appNode)
			UpdateOutcome(event, err)

			Step(stepLog,
				func() {
					log.InfoD(stepLog)
					taskStep := fmt.Sprintf("crash volume driver on node: %s",
						appNode.MgmtIp)
					event.Event.Type += "<br>" + taskStep
					errorChan := make(chan error, errorChannelSize)
					dashStats := make(map[string]string)
					dashStats["node"] = appNode.Name
					updateLongevityStats(CrashPXDaemon, stats.PXDaemonCrashEventName, dashStats)
					CrashPXDaemonAndWait([]node.Node{appNode}, &errorChan)
					for err := range errorChan {
						UpdateOutcome(event, err)
					}
				})
			err = ValidateDataIntegrity(&nodeContexts)
			UpdateOutcome(event, err)
			validateContexts(event, contexts)
		}
		updateMetrics(*event)
	})
}

// TriggerRestartVolDriver restarts volume driver and validates app
func TriggerRestartVolDriver(contexts *[]*scheduler.Context, recordChan *chan *EventRecord) {
	defer ginkgo.GinkgoRecover()
	defer endLongevityTest()
	startLongevityTest(RestartVolDriver)
	event := &EventRecord{
		Event: Event{
			ID:   GenerateUUID(),
			Type: RestartVolDriver,
		},
		Start:   time.Now().Format(time.RFC1123),
		Outcome: []error{},
	}

	defer func() {
		event.End = time.Now().Format(time.RFC1123)
		*recordChan <- event
	}()
	setMetrics(*event)
	stepLog := "get nodes bounce volume driver"
	Step(stepLog, func() {
		log.InfoD(stepLog)
		for _, appNode := range node.GetStorageDriverNodes() {

			err := isNodeHealthy(appNode, event.Event.Type)
			if err != nil {
				UpdateOutcome(event, err)
				continue
			}

			stepLog = fmt.Sprintf("stop volume driver %s on node: %s",
				Inst().V.String(), appNode.Name)
			nodeContexts, err := GetContextsOnNode(contexts, &appNode)
			UpdateOutcome(event, err)
			Step(stepLog,
				func() {
					log.InfoD(stepLog)
					taskStep := fmt.Sprintf("stop volume driver on node: %s.",
						appNode.Name)
					event.Event.Type += "<br>" + taskStep
					errorChan := make(chan error, errorChannelSize)
					dashStats := make(map[string]string)
					dashStats["node"] = appNode.Name
					updateLongevityStats(RestartVolDriver, stats.PXRestartEventName, dashStats)
					StopVolDriverAndWait([]node.Node{appNode}, &errorChan)
					for err := range errorChan {
						UpdateOutcome(event, err)
					}
				})
			stepLog = "wait for 15 mins for apps and volumes to reallocate"
			Step(stepLog, func() {
				log.InfoD(stepLog)
				time.Sleep(15 * time.Minute)
				validateContexts(event, contexts)

			})
			stepLog = fmt.Sprintf("starting volume %s driver on node %s",
				Inst().V.String(), appNode.Name)
			Step(stepLog,
				func() {
					log.InfoD(stepLog)
					taskStep := fmt.Sprintf("starting volume driver on node: %s.",
						appNode.Name)
					event.Event.Type += "<br>" + taskStep
					errorChan := make(chan error, errorChannelSize)
					StartVolDriverAndWait([]node.Node{appNode}, &errorChan)
					for err := range errorChan {
						UpdateOutcome(event, err)
					}
				})

			Step("Giving few seconds for volume driver to stabilize", func() {
				time.Sleep(20 * time.Second)
			})
			err = ValidateDataIntegrity(&nodeContexts)
			UpdateOutcome(event, err)

			validateContexts(event, contexts)
		}
		updateMetrics(*event)
	})
}

// TriggerNodeMaintenanceCycle performs node maintenance enter and exit and validates app
func TriggerNodeMaintenanceCycle(contexts *[]*scheduler.Context, recordChan *chan *EventRecord) {
	defer ginkgo.GinkgoRecover()
	defer endLongevityTest()
	startLongevityTest(NodeMaintenanceCycle)
	event := &EventRecord{
		Event: Event{
			ID:   GenerateUUID(),
			Type: NodeMaintenanceCycle,
		},
		Start:   time.Now().Format(time.RFC1123),
		Outcome: []error{},
	}

	defer func() {
		event.End = time.Now().Format(time.RFC1123)
		*recordChan <- event
	}()
	setMetrics(*event)
	stepLog := "get nodes and perform maintenance cycle"
	Step(stepLog, func() {
		log.InfoD(stepLog)
		for _, appNode := range node.GetStorageNodes() {
			err := isNodeHealthy(appNode, event.Event.Type)
			if err != nil {
				UpdateOutcome(event, err)
				continue
			}
			stepLog = fmt.Sprintf("enter maintenance on node: %s", appNode.Name)
			nodeContexts, err := GetContextsOnNode(contexts, &appNode)
			UpdateOutcome(event, err)
			Step(stepLog,
				func() {
					log.InfoD(stepLog)
					taskStep := fmt.Sprintf("enter maintenance on node: %s.",
						appNode.Name)
					event.Event.Type += "<br>" + taskStep
					dashStats := make(map[string]string)
					dashStats["node"] = appNode.Name
					updateLongevityStats(NodeMaintenanceCycle, stats.NodeMaintenanceEventName, dashStats)
					err = Inst().V.EnterMaintenance(appNode)
					if err != nil {
						UpdateOutcome(event, err)
						return
					}

				})
			stepLog = "wait for 15 mins for apps and volumes to reallocate"
			Step(stepLog, func() {
				log.InfoD(stepLog)
				time.Sleep(15 * time.Minute)
				validateContexts(event, contexts)

			})
			stepLog = fmt.Sprintf("exit maintenance on node %s", appNode.Name)
			Step(stepLog,
				func() {
					log.InfoD(stepLog)
					taskStep := fmt.Sprintf("exit maintenance on node: %s.",
						appNode.Name)
					event.Event.Type += "<br>" + taskStep
					err = Inst().V.ExitMaintenance(appNode)
					if err != nil {
						UpdateOutcome(event, err)
						return
					}
				})

			Step("Giving few seconds for volume driver to stabilize", func() {
				time.Sleep(20 * time.Second)
			})
			err = ValidateDataIntegrity(&nodeContexts)
			UpdateOutcome(event, err)

			validateContexts(event, contexts)
		}
		updateMetrics(*event)
	})
}

// TriggerPoolMaintenanceCycle performs pool maintenance enter and exit and validates app
func TriggerPoolMaintenanceCycle(contexts *[]*scheduler.Context, recordChan *chan *EventRecord) {
	defer ginkgo.GinkgoRecover()
	defer endLongevityTest()
	startLongevityTest(PoolMaintenanceCycle)
	event := &EventRecord{
		Event: Event{
			ID:   GenerateUUID(),
			Type: PoolMaintenanceCycle,
		},
		Start:   time.Now().Format(time.RFC1123),
		Outcome: []error{},
	}

	defer func() {
		event.End = time.Now().Format(time.RFC1123)
		*recordChan <- event
	}()
	setMetrics(*event)
	stepLog := "get nodes and perform pool maintenance cycle"
	Step(stepLog, func() {
		log.InfoD(stepLog)
		for _, appNode := range node.GetStorageNodes() {
			err := isNodeHealthy(appNode, event.Event.Type)
			if err != nil {
				UpdateOutcome(event, err)
				continue
			}

			stepLog = fmt.Sprintf("enter pool maintenance on node: %s", appNode.Name)
			nodeContexts, err := GetContextsOnNode(contexts, &appNode)
			UpdateOutcome(event, err)
			Step(stepLog,
				func() {
					log.InfoD(stepLog)
					taskStep := fmt.Sprintf("enter pool maintenance on node: %s.",
						appNode.Name)
					event.Event.Type += "<br>" + taskStep
					dashStats := make(map[string]string)
					dashStats["node"] = appNode.Name
					updateLongevityStats(PoolMaintenanceCycle, stats.PoolMaintenanceEventName, dashStats)
					err = Inst().V.EnterPoolMaintenance(appNode)
					if err != nil {
						UpdateOutcome(event, err)
						return
					}

				})
			stepLog = "wait for 15 mins for apps and volumes to reallocate"
			Step(stepLog, func() {
				log.InfoD(stepLog)
				time.Sleep(15 * time.Minute)
				validateContexts(event, contexts)

			})
			stepLog = fmt.Sprintf("exit pool maintenance on node %s", appNode.Name)
			Step(stepLog,
				func() {
					log.InfoD(stepLog)
					taskStep := fmt.Sprintf("exit pool maintenance on node: %s.",
						appNode.Name)
					event.Event.Type += "<br>" + taskStep
					err = Inst().V.ExitPoolMaintenance(appNode)
					if err != nil {
						UpdateOutcome(event, err)
						return
					}
				})

			Step("Giving few seconds for volume driver to stabilize", func() {
				time.Sleep(20 * time.Second)
			})
			err = ValidateDataIntegrity(&nodeContexts)
			UpdateOutcome(event, err)

			validateContexts(event, contexts)
		}
		updateMetrics(*event)
	})
}

func isNodeHealthy(n node.Node, eventType string) error {
	status, err := Inst().V.GetNodeStatus(n)
	if err != nil {
		log.Errorf("Unable to get Node [%s] status, skipping [%s] for the node", n.Name, eventType)
		return err
	}

	if *status != opsapi.Status_STATUS_OK {
		log.Errorf("Node [%s] is not healthy,  skipping [%s] for the node", n.Name, eventType)
		return fmt.Errorf("node [%s] has status [%v]", n.Name, status)
	}
	return nil
}

// TriggerStorageFullPoolExpansion performs pool expansion on storageFull nodes
func TriggerStorageFullPoolExpansion(contexts *[]*scheduler.Context, recordChan *chan *EventRecord) {
	defer ginkgo.GinkgoRecover()
	defer endLongevityTest()
	startLongevityTest(StorageFullPoolExpansion)
	event := &EventRecord{
		Event: Event{
			ID:   GenerateUUID(),
			Type: StorageFullPoolExpansion,
		},
		Start:   time.Now().Format(time.RFC1123),
		Outcome: []error{},
	}

	defer func() {
		event.End = time.Now().Format(time.RFC1123)
		*recordChan <- event
	}()
	setMetrics(*event)
	stepLog := "get nodes and expand storagefull pools"
	Step(stepLog, func() {
		log.InfoD(stepLog)
		for _, appNode := range node.GetStorageNodes() {

			poolsStatus, err := Inst().V.GetNodePoolsStatus(appNode)
			if err != nil {
				UpdateOutcome(event, err)
				continue
			}
			for poolUUID, v := range poolsStatus {
				if v == "Offline" {
					taskStep := fmt.Sprintf("expanding storagefull pool [%s] on node [%s]", poolUUID,
						appNode.Name)
					event.Event.Type += "<br>" + taskStep
					log.InfoD("Pool [%s] on node [%s] is offline", v, appNode.Name)
					poolResizeType := []opsapi.SdkStoragePool_ResizeOperationType{opsapi.SdkStoragePool_RESIZE_TYPE_AUTO,
						opsapi.SdkStoragePool_RESIZE_TYPE_RESIZE_DISK, opsapi.SdkStoragePool_RESIZE_TYPE_ADD_DISK}
					resizeOpType := poolResizeType[rand.Intn(len(poolResizeType))]
					selectedPool, err := GetStoragePoolByUUID(poolUUID)
					if err != nil {
						UpdateOutcome(event, err)
						continue
					}
					if resizeOpType == opsapi.SdkStoragePool_RESIZE_TYPE_ADD_DISK {
						log.InfoD(fmt.Sprintf("Entering pool maintenance mode on node %s", appNode.Name))
						dashStats := make(map[string]string)
						dashStats["node"] = appNode.Name
						updateLongevityStats(StorageFullPoolExpansion, stats.PoolMaintenanceEventName, dashStats)
						err = Inst().V.EnterPoolMaintenance(appNode)
						if err != nil {
							UpdateOutcome(event, err)
							continue
						}

						status, err := Inst().V.GetNodePoolsStatus(appNode)
						if err != nil {
							UpdateOutcome(event, err)
							continue
						}
						log.InfoD(fmt.Sprintf("pool %s status %s", appNode.Name, status[poolUUID]))
					}
					stepLog = fmt.Sprintf("expand pool %s using %v", selectedPool.Uuid, resizeOpType)
					var expandedExpectedPoolSize uint64
					Step(stepLog, func() {
						log.InfoD(stepLog)
						expandedExpectedPoolSize = (selectedPool.TotalSize / units.GiB) * 2

						log.InfoD("Current Size of the pool %s is %d", selectedPool.Uuid, selectedPool.TotalSize/units.GiB)
						dashStats := make(map[string]string)
						dashStats["pool-uuid"] = selectedPool.Uuid
						dashStats["resize-operation"] = resizeOpType.String()
						dashStats["resize-size"] = fmt.Sprintf("%d", expandedExpectedPoolSize)
						statType := stats.ResizeDiskEventName
						if resizeOpType == opsapi.SdkStoragePool_RESIZE_TYPE_ADD_DISK {
							statType = stats.AddDiskEventName
						}
						updateLongevityStats(event.Event.Type, statType, dashStats)

						err = Inst().V.ExpandPool(selectedPool.Uuid, resizeOpType, expandedExpectedPoolSize, true)
						if err != nil {
							UpdateOutcome(event, err)
							return
						}
					})
					stepLog = fmt.Sprintf("Ensure that pool %s expansion is successful", selectedPool.Uuid)
					Step(stepLog, func() {
						log.InfoD(stepLog)
						err = waitForPoolToBeResized(expandedExpectedPoolSize, selectedPool.Uuid)
						UpdateOutcome(event, err)
						status, err := Inst().V.GetNodePoolsStatus(appNode)
						UpdateOutcome(event, err)

						log.InfoD(fmt.Sprintf("Pool %s has status %s", appNode.Name, status[selectedPool.Uuid]))
						if status[selectedPool.Uuid] == "In Maintenance" {
							log.InfoD(fmt.Sprintf("Exiting pool maintenance mode on node %s", appNode.Name))
							err = Inst().V.ExitPoolMaintenance(appNode)
							if err != nil {
								UpdateOutcome(event, err)
								return
							}
							expectedStatus := "Online"
							err = WaitForPoolStatusToUpdate(appNode, expectedStatus)
							if err != nil {
								UpdateOutcome(event, err)
								return
							}

						}

						resizedPool, err := GetStoragePoolByUUID(selectedPool.Uuid)
						if err != nil {
							UpdateOutcome(event, err)
							return
						}
						newPoolSize := resizedPool.TotalSize / units.GiB
						isExpansionSuccess := false
						expectedSizeWithJournal := expandedExpectedPoolSize - 3

						if newPoolSize >= expectedSizeWithJournal {
							isExpansionSuccess = true
						}
						dash.VerifySafely(isExpansionSuccess, true, fmt.Sprintf("expected new pool size to be %v or %v, got %v", expandedExpectedPoolSize, expectedSizeWithJournal, newPoolSize))
						nodeStatus, err := Inst().V.GetNodeStatus(appNode)
						if err != nil {
							UpdateOutcome(event, err)
							return
						}
						dash.VerifySafely(*nodeStatus, opsapi.Status_STATUS_OK, fmt.Sprintf("validate PX status on node %s", appNode.Name))
					})

				}
			}

			err = ValidateDataIntegrity(contexts)
			UpdateOutcome(event, err)

			validateContexts(event, contexts)
			err = Inst().V.RefreshDriverEndpoints()
			UpdateOutcome(event, err)
		}
		updateMetrics(*event)
	})
}

func validateContexts(event *EventRecord, contexts *[]*scheduler.Context) {
	actualEvent := strings.Split(event.Event.Type, "<br>")[0]
	for _, ctx := range *contexts {
		stepLog := fmt.Sprintf("%s: validating app [%s]", actualEvent, ctx.App.Key)
		Step(stepLog, func() {
			log.InfoD(stepLog)
			errorChan := make(chan error, errorChannelSize)
			ctx.ReadinessTimeout = time.Minute * 10
			ValidateContext(ctx, &errorChan)
			for err := range errorChan {
				UpdateOutcome(event, err)
			}
			if strings.Contains(ctx.App.Key, fastpathAppName) {
				err := ValidateFastpathVolume(ctx, opsapi.FastpathStatus_FASTPATH_ACTIVE)
				UpdateOutcome(event, err)
			}
		})
	}
}

// TriggerRestartManyVolDriver restarts one or more volume drivers and validates app
func TriggerRestartManyVolDriver(contexts *[]*scheduler.Context, recordChan *chan *EventRecord) {
	defer ginkgo.GinkgoRecover()
	defer endLongevityTest()
	startLongevityTest(RestartManyVolDriver)
	event := &EventRecord{
		Event: Event{
			ID:   GenerateUUID(),
			Type: RestartManyVolDriver,
		},
		Start:   time.Now().Format(time.RFC1123),
		Outcome: []error{},
	}

	defer func() {
		event.End = time.Now().Format(time.RFC1123)
		*recordChan <- event
	}()

	setMetrics(*event)

	driverNodesToRestart := getNodesByChaosLevel(RestartManyVolDriver)
	var wg sync.WaitGroup
	stepLog := "get nodes bounce volume driver"
	Step(stepLog, func() {
		log.InfoD(stepLog)
		for _, appNode := range driverNodesToRestart {
			err := isNodeHealthy(appNode, event.Event.Type)
			if err != nil {
				UpdateOutcome(event, err)
				continue
			}
			dashStats := make(map[string]string)
			dashStats["node"] = appNode.Name
			updateLongevityStats(RestartManyVolDriver, stats.PXRestartEventName, dashStats)
			wg.Add(1)
			go func(appNode node.Node) {
				defer wg.Done()
				stepLog = fmt.Sprintf("stop volume driver %s on node: %s", Inst().V.String(), appNode.Name)
				Step(stepLog, func() {
					log.InfoD(stepLog)
					taskStep := fmt.Sprintf("stop volume driver on node: %s.",
						appNode.MgmtIp)
					event.Event.Type += "<br>" + taskStep
					errorChan := make(chan error, errorChannelSize)
					StopVolDriverAndWait([]node.Node{appNode}, &errorChan)
					for err := range errorChan {
						UpdateOutcome(event, err)
					}
				})
			}(appNode)
		}

		Step("wait all the storage drivers to be stopped", func() {
			wg.Wait()
		})

		for _, appNode := range driverNodesToRestart {
			wg.Add(1)
			go func(appNode node.Node) {
				defer wg.Done()
				stepLog = fmt.Sprintf("starting volume %s driver on node %s", Inst().V.String(), appNode.Name)
				Step(stepLog, func() {
					log.InfoD(stepLog)
					taskStep := fmt.Sprintf("starting volume driver on node: %s.",
						appNode.MgmtIp)
					event.Event.Type += "<br>" + taskStep
					errorChan := make(chan error, errorChannelSize)
					StartVolDriverAndWait([]node.Node{appNode}, &errorChan)
					for err := range errorChan {
						UpdateOutcome(event, err)
					}
				})

				Step("Giving few seconds for volume driver to stabilize", func() {
					time.Sleep(20 * time.Second)
				})
			}(appNode)
		}
		stepLog = "wait all the storage drivers to be up"
		Step(stepLog, func() {
			log.InfoD(stepLog)
			wg.Wait()
		})
		err := ValidateDataIntegrity(contexts)
		UpdateOutcome(event, err)
		validateContexts(event, contexts)
		updateMetrics(*event)

	})
}

// TriggerRestartKvdbVolDriver restarts volume driver where kvdb resides and validates app
func TriggerRestartKvdbVolDriver(contexts *[]*scheduler.Context, recordChan *chan *EventRecord) {
	defer ginkgo.GinkgoRecover()
	defer endLongevityTest()
	startLongevityTest(RestartKvdbVolDriver)
	event := &EventRecord{
		Event: Event{
			ID:   GenerateUUID(),
			Type: RestartKvdbVolDriver,
		},
		Start:   time.Now().Format(time.RFC1123),
		Outcome: []error{},
	}

	defer func() {
		event.End = time.Now().Format(time.RFC1123)
		*recordChan <- event
	}()

	setMetrics(*event)
	stepLog := "get kvdb nodes bounce volume driver"
	Step(stepLog, func() {
		log.InfoD(stepLog)
		kvdbNodes, err := GetAllKvdbNodes()
		if err != nil {
			UpdateOutcome(event, err)
			return
		}
		stNodes := node.GetNodesByVoDriverNodeID()
		nodeContexts := make([]*scheduler.Context, 0)
		for _, kvdbNode := range kvdbNodes {

			appNode, ok := stNodes[kvdbNode.ID]
			if !ok {
				UpdateOutcome(event, fmt.Errorf("node with id %s not found in the nodes list", kvdbNode.ID))
				continue
			}

			stepLog = fmt.Sprintf("stop volume driver %s on node: %s",
				Inst().V.String(), appNode.Name)
			Step(stepLog,
				func() {
					log.InfoD(stepLog)
					appNodeContexts, err := GetContextsOnNode(contexts, &appNode)
					UpdateOutcome(event, err)
					nodeContexts = append(nodeContexts, appNodeContexts...)
					taskStep := fmt.Sprintf("stop volume driver on node: %s.",
						appNode.MgmtIp)
					event.Event.Type += "<br>" + taskStep
					errorChan := make(chan error, errorChannelSize)
					dashStats := make(map[string]string)
					dashStats["node"] = appNode.Name
					dashStats["kvdb"] = "true"
					updateLongevityStats(RestartKvdbVolDriver, stats.PXRestartEventName, dashStats)
					StopVolDriverAndWait([]node.Node{appNode}, &errorChan)
					for err := range errorChan {
						UpdateOutcome(event, err)
					}
				})
			stepLog = fmt.Sprintf("starting volume %s driver on node %s",
				Inst().V.String(), appNode.Name)
			Step(stepLog,
				func() {
					log.InfoD(stepLog)
					taskStep := fmt.Sprintf("starting volume driver on node: %s.",
						appNode.MgmtIp)
					event.Event.Type += "<br>" + taskStep
					errorChan := make(chan error, errorChannelSize)
					StartVolDriverAndWait([]node.Node{appNode}, &errorChan)
					for err := range errorChan {
						UpdateOutcome(event, err)
					}
				})

			Step("Giving few seconds for volume driver to stabilize", func() {
				time.Sleep(20 * time.Second)
			})
			validateContexts(event, contexts)
		}
		err = ValidateDataIntegrity(&nodeContexts)
		UpdateOutcome(event, err)
		updateMetrics(*event)
	})
}

func TriggerValidatePdsApps(contexts *[]*scheduler.Context, recordChan *chan *EventRecord) {
	defer ginkgo.GinkgoRecover()
	defer endLongevityTest()
	startLongevityTest(ValidatePdsApps)
	event := &EventRecord{
		Event: Event{
			ID:   GenerateUUID(),
			Type: ValidatePdsApps,
		},
		Start:   time.Now().Format(time.RFC1123),
		Outcome: []error{},
	}

	defer func() {
		event.End = time.Now().Format(time.RFC1123)
		*recordChan <- event
	}()

	Step("validate pds-apps", func() {
		for _, ctx := range *contexts {
			stepLog := fmt.Sprintf("RebootNode: validating pds app [%s]", ctx.App.Key)
			Step(stepLog, func() {
				errorChan := make(chan error, errorChannelSize)
				ValidatePDSDataServices(ctx, &errorChan)
				for err := range errorChan {
					UpdateOutcome(event, err)
				}
			})
		}
	})
}

// TriggerRebootNodes reboots node on which apps are running
func TriggerRebootNodes(contexts *[]*scheduler.Context, recordChan *chan *EventRecord) {
	defer ginkgo.GinkgoRecover()
	defer endLongevityTest()
	startLongevityTest(RebootNode)
	event := &EventRecord{
		Event: Event{
			ID:   GenerateUUID(),
			Type: RebootNode,
		},
		Start:   time.Now().Format(time.RFC1123),
		Outcome: []error{},
	}

	defer func() {
		event.End = time.Now().Format(time.RFC1123)
		*recordChan <- event
	}()

	setMetrics(*event)
	stepLog := "get all nodes and reboot one by one"
	Step(stepLog, func() {
		log.InfoD(stepLog)
		nodesToReboot := node.GetStorageDriverNodes()

		// Reboot node and check driver status
		stepLog = fmt.Sprintf("reboot node one at a time")
		Step(stepLog, func() {
			// TODO: Below is the same code from existing nodeReboot test
			log.InfoD(stepLog)
			nodeContexts := make([]*scheduler.Context, 0)
			for _, n := range nodesToReboot {
				if n.IsStorageDriverInstalled {
					err := isNodeHealthy(n, event.Event.Type)
					if err != nil {
						UpdateOutcome(event, err)
						continue
					}
					stepLog = fmt.Sprintf("reboot node: %s", n.Name)
					appNodeContexts, err := GetContextsOnNode(contexts, &n)
					UpdateOutcome(event, err)
					nodeContexts = append(nodeContexts, appNodeContexts...)
					Step(stepLog, func() {
						log.InfoD(stepLog)
						taskStep := fmt.Sprintf("reboot node: %s.", n.Name)
						event.Event.Type += "<br>" + taskStep
						dashStats := make(map[string]string)
						dashStats["node"] = n.Name
						updateLongevityStats(RebootNode, stats.NodeRebootEventName, dashStats)
						err := Inst().N.RebootNode(n, node.RebootNodeOpts{
							Force: true,
							ConnectionOpts: node.ConnectionOpts{
								Timeout:         1 * time.Minute,
								TimeBeforeRetry: 5 * time.Second,
							},
						})
						if err != nil {
							log.Errorf("Error while rebooting node %v, err: %v", n.Name, err.Error())
						}
						UpdateOutcome(event, err)
					})
					stepLog = fmt.Sprintf("wait for node: %s to be back up", n.Name)
					Step(stepLog, func() {
						err := Inst().N.TestConnection(n, node.ConnectionOpts{
							Timeout:         15 * time.Minute,
							TimeBeforeRetry: 10 * time.Second,
						})
						if err != nil {
							log.Errorf("Error while testing node status %v, err: %v", n.Name, err.Error())
						}
						UpdateOutcome(event, err)
					})
					stepLog = fmt.Sprintf("wait for volume driver to stop on node: %v", n.Name)

					Step(stepLog, func() {
						err := Inst().V.WaitDriverDownOnNode(n)
						UpdateOutcome(event, err)
					})
					stepLog = fmt.Sprintf("wait to scheduler: %s and volume driver: %s to start",
						Inst().S.String(), Inst().V.String())
					Step(stepLog, func() {
						log.InfoD(stepLog)
						err := Inst().S.IsNodeReady(n)
						UpdateOutcome(event, err)

						err = Inst().V.WaitDriverUpOnNode(n, Inst().DriverStartTimeout)
						UpdateOutcome(event, err)
					})
					validateContexts(event, contexts)
				}
			}
			err := ValidateDataIntegrity(&nodeContexts)
			UpdateOutcome(event, err)
			updateMetrics(*event)
		})
	})
}

// TriggerRebootManyNodes reboots one or more nodes on which apps are running
func TriggerRebootManyNodes(contexts *[]*scheduler.Context, recordChan *chan *EventRecord) {
	defer ginkgo.GinkgoRecover()
	defer endLongevityTest()
	startLongevityTest(RebootManyNodes)
	event := &EventRecord{
		Event: Event{
			ID:   GenerateUUID(),
			Type: RebootManyNodes,
		},
		Start:   time.Now().Format(time.RFC1123),
		Outcome: []error{},
	}

	defer func() {
		event.End = time.Now().Format(time.RFC1123)
		*recordChan <- event
	}()

	setMetrics(*event)
	stepLog := "get all nodes and reboot one by one"
	Step(stepLog, func() {
		log.InfoD(stepLog)
		nodesToReboot := getNodesByChaosLevel(RebootManyNodes)
		selectedNodes := make([]string, len(nodesToReboot))
		for _, n := range nodesToReboot {
			err := isNodeHealthy(n, event.Event.Type)
			if err != nil {
				UpdateOutcome(event, err)
				continue
			}
			selectedNodes = append(selectedNodes, n.Name)
		}
		// Reboot node and check driver status
		stepLog = fmt.Sprintf("reboot the node(s): %v", selectedNodes)
		Step(stepLog, func() {
			log.InfoD(stepLog)
			var wg sync.WaitGroup
			for _, n := range nodesToReboot {
				dashStats := make(map[string]string)
				dashStats["node"] = n.Name
				updateLongevityStats(RebootManyNodes, stats.NodeRebootEventName, dashStats)
				wg.Add(1)
				go func(n node.Node) {
					defer wg.Done()
					err := isNodeHealthy(n, event.Event.Type)
					if err != nil {
						UpdateOutcome(event, err)
						return
					}
					stepLog = fmt.Sprintf("reboot node: %s", n.Name)
					Step(stepLog, func() {
						log.InfoD(stepLog)
						taskStep := fmt.Sprintf("reboot node: %s.", n.MgmtIp)
						event.Event.Type += "<br>" + taskStep
						err := Inst().N.RebootNode(n, node.RebootNodeOpts{
							Force: true,
							ConnectionOpts: node.ConnectionOpts{
								Timeout:         1 * time.Minute,
								TimeBeforeRetry: 5 * time.Second,
							},
						})
						if err != nil {
							log.Errorf("Error while rebooting node %v, err: %v", n.Name, err.Error())
						}
						UpdateOutcome(event, err)
					})
				}(n)
			}
			stepLog = "wait all the nodes to be rebooted"
			Step(stepLog, func() {
				log.InfoD(stepLog)
				wg.Wait()
			})

			for _, n := range nodesToReboot {
				wg.Add(1)
				go func(n node.Node) {
					defer wg.Done()
					stepLog = fmt.Sprintf("wait for node: %s to be back up", n.Name)
					Step(stepLog, func() {
						log.InfoD(stepLog)
						err := Inst().N.TestConnection(n, node.ConnectionOpts{
							Timeout:         15 * time.Minute,
							TimeBeforeRetry: 10 * time.Second,
						})
						if err != nil {
							log.Errorf("Error while testing node status %v, err: %v", n.Name, err.Error())
						}
						UpdateOutcome(event, err)
					})

					stepLog = fmt.Sprintf("wait to scheduler: %s and volume driver: %s to start",
						Inst().S.String(), Inst().V.String())
					Step(stepLog, func() {
						log.InfoD(stepLog)
						err := Inst().S.IsNodeReady(n)
						UpdateOutcome(event, err)

						err = Inst().V.WaitDriverUpOnNode(n, Inst().DriverStartTimeout)
						UpdateOutcome(event, err)
					})
				}(n)
			}
			stepLog = "wait all the nodes to be up"
			Step(stepLog, func() {
				log.InfoD(stepLog)
				wg.Wait()
			})

			validateContexts(event, contexts)
		})
		updateMetrics(*event)
	})
}

func randIntn(n, maxNo int) []int {
	if n > maxNo {
		n = maxNo
	}
	rand.Seed(time.Now().UnixNano())
	generated := make(map[int]bool)
	for i := 0; i < n; i++ {
		randUniq := rand.Intn(maxNo)
		if !generated[randUniq] {
			generated[randUniq] = true
		}
	}
	generatedNs := make([]int, 0)
	for key := range generated {
		generatedNs = append(generatedNs, key)
	}
	return generatedNs
}

func getNodesByChaosLevel(triggerType string) []node.Node {
	t := ChaosMap[triggerType]
	stNodes := node.GetStorageDriverNodes()
	stNodesLen := len(stNodes)
	nodes := make([]node.Node, 0)
	var nodeLen float32
	switch t {
	case 10:
		index := randIntn(1, stNodesLen)[0]
		return []node.Node{stNodes[index]}
	case 9:
		nodeLen = float32(stNodesLen) * 0.2
	case 8:
		nodeLen = float32(stNodesLen) * 0.3
	case 7:
		nodeLen = float32(stNodesLen) * 0.4
	case 6:
		nodeLen = float32(stNodesLen) * 0.5
	case 5:
		nodeLen = float32(stNodesLen) * 0.6
	case 4:
		nodeLen = float32(stNodesLen) * 0.7
	case 3:
		nodeLen = float32(stNodesLen) * 0.8
	case 2:
		nodeLen = float32(stNodesLen) * 0.9
	case 1:
		return stNodes
	}
	generatedNodeIndexes := randIntn(int(nodeLen), stNodesLen)
	for i := 0; i < len(generatedNodeIndexes); i++ {
		nodes = append(nodes, stNodes[generatedNodeIndexes[i]])
	}
	return nodes
}

// TriggerCrashNodes crashes Worker nodes
func TriggerCrashNodes(contexts *[]*scheduler.Context, recordChan *chan *EventRecord) {
	defer ginkgo.GinkgoRecover()
	defer endLongevityTest()
	startLongevityTest(CrashNode)
	event := &EventRecord{
		Event: Event{
			ID:   GenerateUUID(),
			Type: CrashNode,
		},
		Start:   time.Now().Format(time.RFC1123),
		Outcome: []error{},
	}

	defer func() {
		event.End = time.Now().Format(time.RFC1123)
		*recordChan <- event
	}()
	stepLog := "get all nodes and crash one by one"
	Step(stepLog, func() {
		log.InfoD(stepLog)
		nodesToCrash := node.GetStorageDriverNodes()

		// Crash node and check driver status
		stepLog = fmt.Sprintf("crash node one at a time from the node(s): %v", nodesToCrash)
		Step(stepLog, func() {
			// TODO: Below is the same code from existing nodeCrash test
			log.InfoD(stepLog)
			for _, n := range nodesToCrash {
				if n.IsStorageDriverInstalled {
					err := isNodeHealthy(n, event.Event.Type)
					if err != nil {
						UpdateOutcome(event, err)
						continue
					}
					stepLog = fmt.Sprintf("crash node: %s", n.Name)
					Step(stepLog, func() {
						log.InfoD(stepLog)
						taskStep := fmt.Sprintf("crash node: %s.", n.MgmtIp)
						event.Event.Type += "<br>" + taskStep
						dashStats := make(map[string]string)
						dashStats["node"] = n.Name
						updateLongevityStats(CrashNode, stats.NodeCrashEventName, dashStats)
						err := Inst().N.CrashNode(n, node.CrashNodeOpts{
							Force: true,
							ConnectionOpts: node.ConnectionOpts{
								Timeout:         1 * time.Minute,
								TimeBeforeRetry: 5 * time.Second,
							},
						})
						UpdateOutcome(event, err)
					})
					stepLog = fmt.Sprintf("wait for node: %s to be back up", n.Name)
					Step(stepLog, func() {
						log.InfoD(stepLog)
						err := Inst().N.TestConnection(n, node.ConnectionOpts{
							Timeout:         15 * time.Minute,
							TimeBeforeRetry: 10 * time.Second,
						})
						UpdateOutcome(event, err)
					})
					stepLog = fmt.Sprintf("wait to scheduler: %s and volume driver: %s to start",
						Inst().S.String(), Inst().V.String())
					Step(stepLog, func() {
						log.InfoD(stepLog)
						err := Inst().S.IsNodeReady(n)
						UpdateOutcome(event, err)

						err = Inst().V.WaitDriverUpOnNode(n, Inst().DriverStartTimeout)
						UpdateOutcome(event, err)
					})

					validateContexts(event, contexts)
				}
			}
		})
	})
}

// TriggerVolumeClone clones all volumes, validates and destroys the clone
func TriggerVolumeClone(contexts *[]*scheduler.Context, recordChan *chan *EventRecord) {
	defer ginkgo.GinkgoRecover()
	defer endLongevityTest()
	startLongevityTest(VolumeClone)
	event := &EventRecord{
		Event: Event{
			ID:   GenerateUUID(),
			Type: VolumeClone,
		},
		Start:   time.Now().Format(time.RFC1123),
		Outcome: []error{},
	}
	defer func() {
		event.End = time.Now().Format(time.RFC1123)
		*recordChan <- event
	}()

	setMetrics(*event)
	stepLog := "get volumes for all apps in test and clone them"

	Step(stepLog, func() {
		for _, ctx := range *contexts {
			var appVolumes []*volume.Volume
			var err error
			stepLog := fmt.Sprintf("get volumes for %s app", ctx.App.Key)
			Step(stepLog, func() {
				log.InfoD(stepLog)
				appVolumes, err = Inst().S.GetVolumes(ctx)
				UpdateOutcome(event, err)
				if len(appVolumes) == 0 {
					UpdateOutcome(event, fmt.Errorf("found no volumes for app %s", ctx.App.Key))
				}
			})
			for _, vol := range appVolumes {
				var clonedVolID string

				// Skip clone trigger for Pure FB volumes
				isPureFileVol, err := Inst().V.IsPureFileVolume(vol)
				if err != nil {
					log.Errorf("Checking pure file volume is for a volume %s failing with error: %v", vol.Name, err)
					UpdateOutcome(event, err)
				}

				if isPureFileVol {
					log.Warnf(
						"Clone is not supported for FB volumes: [%s]. "+
							"Skipping clone create for FB volume.", vol.Name,
					)
					continue
				}
				stepLog = fmt.Sprintf("Clone Volume %s", vol.Name)
				Step(stepLog, func() {
					log.InfoD(stepLog)
					log.Infof("Calling CloneVolume()...")
					clonedVolID, err = Inst().V.CloneVolume(vol.ID)
					UpdateOutcome(event, err)
				})
				stepLog = fmt.Sprintf("Validate successful clone %s", clonedVolID)
				Step(stepLog, func() {
					log.InfoD(stepLog)
					params := make(map[string]string)
					if Inst().ConfigMap != "" {
						params["auth-token"], err = Inst().S.GetTokenFromConfigMap(Inst().ConfigMap)
						UpdateOutcome(event, err)
					}
					err = Inst().V.ValidateCreateVolume(clonedVolID, params)
					UpdateOutcome(event, err)
				})
				stepLog = fmt.Sprintf("cleanup the cloned volume %s", clonedVolID)
				Step(stepLog, func() {
					log.InfoD(stepLog)
					err = Inst().V.DeleteVolume(clonedVolID)
					UpdateOutcome(event, err)
				})
			}
		}
		updateMetrics(*event)
	})
}

// TriggerVolumeResize increases all volumes size and validates app
func TriggerVolumeResize(contexts *[]*scheduler.Context, recordChan *chan *EventRecord) {
	defer ginkgo.GinkgoRecover()
	defer endLongevityTest()
	startLongevityTest(VolumeResize)
	event := &EventRecord{
		Event: Event{
			ID:   GenerateUUID(),
			Type: VolumeResize,
		},
		Start:   time.Now().Format(time.RFC1123),
		Outcome: []error{},
	}

	defer func() {
		event.End = time.Now().Format(time.RFC1123)
		*recordChan <- event
	}()

	Inst().M.IncrementGaugeMetric(TestRunningState, event.Event.Type)
	Inst().M.IncrementCounterMetric(TotalTriggerCount, event.Event.Type)
	stepLog := "get volumes for all apps in test and update size"
	Step(stepLog, func() {
		log.InfoD(stepLog)
		for _, ctx := range *contexts {
			var appVolumes []*volume.Volume
			var err error
			stepLog = fmt.Sprintf("get volumes for %s app", ctx.App.Key)
			Step(stepLog, func() {
				log.InfoD(stepLog)
				appVolumes, err = Inst().S.GetVolumes(ctx)
				log.Infof("len of app volumes is : %v", len(appVolumes))
				UpdateOutcome(event, err)
				if len(appVolumes) == 0 {
					UpdateOutcome(event, fmt.Errorf("found no volumes for app %s", ctx.App.Key))
				}
			})

			requestedVols := make([]*volume.Volume, 0)
			stepLog = fmt.Sprintf("increase volume size %s on app %s's volumes: %v",
				Inst().V.String(), ctx.App.Key, appVolumes)
			Step(stepLog,
				func() {
					log.InfoD(stepLog)
					chaosLevel := getPoolExpandPercentage(VolumeResize)
					pvcs, err := GetContextPVCs(ctx)
					if err != nil {
						UpdateOutcome(event, err)
						return
					}
					for _, pvc := range pvcs {
						log.InfoD("increasing pvc [%s/%s]  size to %d", pvc.Namespace, pvc.Name, chaosLevel)
						dashStats := make(map[string]string)
						dashStats["pvc-name"] = pvc.Name
						dashStats["resize-by"] = fmt.Sprintf("%dGiB", chaosLevel)
						updateLongevityStats(VolumeResize, stats.VolumeResizeEventName, dashStats)
						resizedVol, err := Inst().S.ResizePVC(ctx, pvc, chaosLevel)
						if err != nil && !(strings.Contains(err.Error(), "only dynamically provisioned pvc can be resized")) {
							UpdateOutcome(event, err)
							continue
						}
						requestedVols = append(requestedVols, resizedVol)
					}

				})
			stepLog = fmt.Sprintf("validate successful volume size increase on app %s's volumes: %v",
				ctx.App.Key, appVolumes)
			Step(stepLog,
				func() {
					log.InfoD(stepLog)
					for _, v := range requestedVols {
						// Need to pass token before validating volume
						params := make(map[string]string)
						if Inst().ConfigMap != "" {
							params["auth-token"], err = Inst().S.GetTokenFromConfigMap(Inst().ConfigMap)
							UpdateOutcome(event, err)
						}
						err := Inst().V.ValidateUpdateVolume(v, params)
						UpdateOutcome(event, err)
					}
				})
		}
		updateMetrics(*event)
	})
}

// TriggerLocalSnapShot takes local snapshots of the volumes and validates snapshot
func TriggerLocalSnapShot(contexts *[]*scheduler.Context, recordChan *chan *EventRecord) {
	defer ginkgo.GinkgoRecover()
	defer endLongevityTest()
	startLongevityTest(LocalSnapShot)
	uuid := GenerateUUID()
	event := &EventRecord{
		Event: Event{
			ID:   uuid,
			Type: LocalSnapShot,
		},
		Start:   time.Now().Format(time.RFC1123),
		Outcome: []error{},
	}

	defer func() {
		event.End = time.Now().Format(time.RFC1123)
		*recordChan <- event
	}()

	setMetrics(*event)
	stepLog := "Create and Validate LocalSnapshots"
	Step(stepLog, func() {
		log.InfoD(stepLog)
		for _, ctx := range *contexts {
			var appVolumes []*volume.Volume
			var err error
			if strings.Contains(ctx.App.Key, "localsnap") {

				appNamespace := ctx.App.Key + "-" + ctx.UID
				log.Infof("Namespace : %v", appNamespace)
				stepLog = fmt.Sprintf("create schedule policy for %s app", ctx.App.Key)
				Step(stepLog, func() {
					log.InfoD(stepLog)
					policyName := "localintervalpolicy"
					schedPolicy, err := storkops.Instance().GetSchedulePolicy(policyName)
					if err != nil {
						retain := 2
						interval := getCloudSnapInterval(LocalSnapShot)
						log.InfoD("Creating a interval schedule policy %v with interval %v minutes", policyName, interval)
						schedPolicy = &storkv1.SchedulePolicy{
							ObjectMeta: meta_v1.ObjectMeta{
								Name: policyName,
							},
							Policy: storkv1.SchedulePolicyItem{
								Interval: &storkv1.IntervalPolicy{
									Retain:          storkv1.Retain(retain),
									IntervalMinutes: interval,
								},
							}}
						dashStats := make(map[string]string)
						dashStats["app-name"] = ctx.App.Key
						dashStats["schedule-interval"] = fmt.Sprintf("%d mins", interval)
						dashStats["retain"] = fmt.Sprintf("%d", retain)
						updateLongevityStats(LocalSnapShot, stats.LocalsnapEventName, dashStats)
						_, err = storkops.Instance().CreateSchedulePolicy(schedPolicy)
						log.Infof("Waiting for 10 mins for Snapshots to be completed")
						time.Sleep(10 * time.Minute)
					} else {
						log.Infof("schedPolicy is %v already exists", schedPolicy.Name)
					}

					UpdateOutcome(event, err)
				})
				log.Infof("Waiting for 2 mins for Snapshots to be completed")
				time.Sleep(2 * time.Minute)
				stepLog = fmt.Sprintf("get volumes for %s app", ctx.App.Key)
				Step(stepLog, func() {
					log.InfoD(stepLog)
					appVolumes, err = Inst().S.GetVolumes(ctx)
					UpdateOutcome(event, err)
					if len(appVolumes) == 0 {
						UpdateOutcome(event, fmt.Errorf("found no volumes for app %s", ctx.App.Key))
					}
				})
				log.Infof("Got volume count : %v", len(appVolumes))

				snapshotScheduleRetryInterval := 10 * time.Second
				snapshotScheduleRetryTimeout := 3 * time.Minute

				for _, v := range appVolumes {
					snapshotScheduleName := v.Name + "-interval-schedule"
					log.InfoD("snapshotScheduleName : %v for volume: %s", snapshotScheduleName, v.Name)
					snapStatuses, err := storkops.Instance().ValidateSnapshotSchedule(snapshotScheduleName,
						appNamespace,
						snapshotScheduleRetryTimeout,
						snapshotScheduleRetryInterval)
					if err == nil {
						for k, v := range snapStatuses {
							log.InfoD("Policy Type: %v", k)
							for _, e := range v {
								log.InfoD("ScheduledVolumeSnapShot Name: %v", e.Name)
								log.InfoD("ScheduledVolumeSnapShot status: %v", e.Status)
								snapData, err := Inst().S.GetSnapShotData(ctx, e.Name, appNamespace)
								UpdateOutcome(event, err)

								snapType := snapData.Spec.PortworxSnapshot.SnapshotType
								log.InfoD("Snapshot Type: %v", snapType)
								if snapType != "local" {
									err = &scheduler.ErrFailedToGetVolumeParameters{
										App:   ctx.App,
										Cause: fmt.Sprintf("Snapshot Type: %s does not match", snapType),
									}
									UpdateOutcome(event, err)

								}

								snapID := snapData.Spec.PortworxSnapshot.SnapshotID
								log.InfoD("Snapshot ID: %v", snapID)

								if snapData.Spec.VolumeSnapshotDataSource.PortworxSnapshot == nil ||
									len(snapData.Spec.VolumeSnapshotDataSource.PortworxSnapshot.SnapshotID) == 0 {
									err = &scheduler.ErrFailedToGetVolumeParameters{
										App:   ctx.App,
										Cause: fmt.Sprintf("volumesnapshotdata: %s does not have portworx volume source set", snapData.Metadata.Name),
									}
									UpdateOutcome(event, err)
								}
							}
						}

					} else {
						log.InfoD("Got error while getting volume snapshot status :%v", err.Error())
					}
					UpdateOutcome(event, err)
				}

			}

		}
		updateMetrics(*event)
	})

}

// TriggerDeleteLocalSnapShot deletes local snapshots and snapshot schedules
func TriggerDeleteLocalSnapShot(contexts *[]*scheduler.Context, recordChan *chan *EventRecord) {
	defer ginkgo.GinkgoRecover()
	defer endLongevityTest()
	startLongevityTest(DeleteLocalSnapShot)
	uuid := GenerateUUID()
	event := &EventRecord{
		Event: Event{
			ID:   uuid,
			Type: DeleteLocalSnapShot,
		},
		Start:   time.Now().Format(time.RFC1123),
		Outcome: []error{},
	}

	defer func() {
		event.End = time.Now().Format(time.RFC1123)
		*recordChan <- event
	}()

	setMetrics(*event)
	stepLog := "Delete Schedule Policy and LocalSnapshots and Validate"
	Step(stepLog, func() {
		log.InfoD(stepLog)
		for _, ctx := range *contexts {
			var appVolumes []*volume.Volume

			if strings.Contains(ctx.App.Key, "localsnap") {

				appNamespace := ctx.App.Key + "-" + ctx.UID
				log.Infof("Namespace : %v", appNamespace)
				stepLog = fmt.Sprintf("delete schedule policy for %s app", ctx.App.Key)
				Step(stepLog, func() {
					log.InfoD(stepLog)
					policyName := "localintervalpolicy"
					err := storkops.Instance().DeleteSchedulePolicy(policyName)
					UpdateOutcome(event, err)
					stepLog = fmt.Sprintf("get volumes for %s app", ctx.App.Key)
					Step(stepLog, func() {
						log.InfoD(stepLog)
						appVolumes, err = Inst().S.GetVolumes(ctx)
						UpdateOutcome(event, err)
						if len(appVolumes) == 0 {
							UpdateOutcome(event, fmt.Errorf("found no volumes for app %s", ctx.App.Key))
						}
					})

					for _, v := range appVolumes {
						snapshotScheduleName := v.Name + "-interval-schedule"
						log.InfoD("snapshotScheduleName : %v for volume: %s", snapshotScheduleName, v.Name)
						snapStatuses, err := storkops.Instance().ValidateSnapshotSchedule(snapshotScheduleName,
							appNamespace,
							snapshotScheduleRetryTimeout,
							snapshotScheduleRetryInterval)

						if err == nil {
							for _, v := range snapStatuses {
								for _, e := range v {
									log.InfoD("Deleting ScheduledVolumeSnapShot: %v", e.Name)
									dashStats := make(map[string]string)
									dashStats["app-name"] = ctx.App.Key
									dashStats["snapshot-name"] = e.Name
									updateLongevityStats(DeleteLocalSnapShot, stats.LocalsnapEventName, dashStats)
									err = Inst().S.DeleteSnapShot(ctx, e.Name, appNamespace)
									UpdateOutcome(event, err)

								}
							}
							err = storkops.Instance().DeleteSnapshotSchedule(snapshotScheduleName, appNamespace)
							UpdateOutcome(event, err)

						} else {
							log.InfoD("Got error while getting volume snapshot status :%v", err.Error())
						}
					}

					snapshotList, err := Inst().S.GetSnapshotsInNameSpace(ctx, appNamespace)
					UpdateOutcome(event, err)
					if len(snapshotList.Items) != 0 {
						log.InfoD("Failed to delete snapshots in namespace %v", appNamespace)
						err = &scheduler.ErrFailedToDeleteTasks{
							App:   ctx.App,
							Cause: fmt.Sprintf("Failed to delete snapshots in namespace %v", appNamespace),
						}
						UpdateOutcome(event, err)

					}

				})
			}
		}
		updateMetrics(*event)
	})

}

func TriggerLocalSnapshotRestore(contexts *[]*scheduler.Context, recordChan *chan *EventRecord) {
	defer ginkgo.GinkgoRecover()
	defer endLongevityTest()
	startLongevityTest(LocalSnapShotRestore)
	uuid := GenerateUUID()
	event := &EventRecord{
		Event: Event{
			ID:   uuid,
			Type: LocalSnapShotRestore,
		},
		Start:   time.Now().Format(time.RFC1123),
		Outcome: []error{},
	}

	defer func() {
		event.End = time.Now().Format(time.RFC1123)
		*recordChan <- event
	}()

	for _, ctx := range *contexts {
		var appVolumes []*volume.Volume
		var err error
		if strings.Contains(ctx.App.Key, "localsnap") {
			appNamespace := ctx.App.Key + "-" + ctx.UID
			log.Infof("Namespace : %v", appNamespace)
			stepLog := fmt.Sprintf("Getting app volumes for volume %s", ctx.App.Key)
			Step(stepLog, func() {
				log.InfoD(stepLog)
				appVolumes, err = Inst().S.GetVolumes(ctx)
				UpdateOutcome(event, err)
				if len(appVolumes) == 0 {
					UpdateOutcome(event, fmt.Errorf("no volumes found for [%s]", ctx.App.Key))
				}
			})
			log.Infof("Got volume count : %v", len(appVolumes))
			for _, v := range appVolumes {
				snapshotScheduleName := v.Name + "-interval-schedule"
				log.InfoD("snapshotScheduleName : %v for volume: %s", snapshotScheduleName, v.Name)
				var volumeSnapshotStatus *storkv1.ScheduledVolumeSnapshotStatus
				checkSnapshotSchedules := func() (interface{}, bool, error) {
					resp, err := storkops.Instance().GetSnapshotSchedule(snapshotScheduleName, appNamespace)
					if err != nil {
						return "", false, fmt.Errorf("error getting snapshot schedule for %s, volume:%s in namespace %s", snapshotScheduleName, v.Name, v.Namespace)
					}
					if len(resp.Status.Items) == 0 {
						return "", false, fmt.Errorf("no snapshot schedules found for %s, volume:%s in namespace %s", snapshotScheduleName, v.Name, v.Namespace)
					}

					log.Infof("%v", resp.Status.Items)
					for _, snapshotStatuses := range resp.Status.Items {
						if len(snapshotStatuses) > 0 {
							volumeSnapshotStatus = snapshotStatuses[len(snapshotStatuses)-1]
							if volumeSnapshotStatus == nil {
								return "", true, fmt.Errorf("SnapshotSchedule has an empty migration in it's most recent status")
							}
							if volumeSnapshotStatus.Status == snapv1.VolumeSnapshotConditionReady {
								return nil, false, nil
							}
							if volumeSnapshotStatus.Status == snapv1.VolumeSnapshotConditionError {
								return nil, false, fmt.Errorf("volume snapshot: %s failed. status: %v", volumeSnapshotStatus.Name, volumeSnapshotStatus.Status)
							}
							if volumeSnapshotStatus.Status == snapv1.VolumeSnapshotConditionPending {
								return nil, true, fmt.Errorf("volume Sanpshot %s is still pending", volumeSnapshotStatus.Name)
							}
						}
					}
					return nil, true, fmt.Errorf("volume Sanpshots for %s is not found", v.Name)
				}
				_, err = task.DoRetryWithTimeout(checkSnapshotSchedules, snapshotScheduleRetryTimeout, snapshotScheduleRetryInterval)
				if err != nil {
					UpdateOutcome(event, err)
					return
				}
				dashStats := make(map[string]string)
				dashStats["source-name"] = volumeSnapshotStatus.Name
				dashStats["source-namespace"] = appNamespace
				dashStats["destination-name"] = v.Name
				dashStats["destination-namespace"] = v.Namespace
				updateLongevityStats(LocalSnapShotRestore, stats.LocalsnapRestorEventName, dashStats)
				restoreSpec := &storkv1.VolumeSnapshotRestore{ObjectMeta: meta_v1.ObjectMeta{
					Name:      v.Name,
					Namespace: v.Namespace,
				}, Spec: storkv1.VolumeSnapshotRestoreSpec{SourceName: volumeSnapshotStatus.Name, SourceNamespace: appNamespace, GroupSnapshot: false}}
				restore, err := storkops.Instance().CreateVolumeSnapshotRestore(restoreSpec)
				if err != nil {
					UpdateOutcome(event, err)
					return
				}
				err = storkops.Instance().ValidateVolumeSnapshotRestore(restore.Name, restore.Namespace, snapshotScheduleRetryTimeout, snapshotScheduleRetryInterval)
				dash.VerifySafely(err, nil, fmt.Sprintf("validate snapshot restore source: %s , destination: %s in namespace %s", restore.Name, v.Name, v.Namespace))
				UpdateOutcome(event, err)

			}

		}
	}

	err := ValidateDataIntegrity(contexts)
	UpdateOutcome(event, err)

	setMetrics(*event)
}

// TriggerCloudSnapShot deploy Interval Policy and validates snapshot
func TriggerCloudSnapShot(contexts *[]*scheduler.Context, recordChan *chan *EventRecord) {
	defer ginkgo.GinkgoRecover()
	defer endLongevityTest()
	startLongevityTest(CloudSnapShot)
	uuid := GenerateUUID()
	event := &EventRecord{
		Event: Event{
			ID:   uuid,
			Type: CloudSnapShot,
		},
		Start:   time.Now().Format(time.RFC1123),
		Outcome: []error{},
	}

	defer func() {
		event.End = time.Now().Format(time.RFC1123)
		*recordChan <- event
	}()

	setMetrics(*event)
	n := node.GetStorageDriverNodes()[0]
	uuidCmd := "cred list -j | grep uuid"

	output, err := Inst().V.GetPxctlCmdOutput(n, uuidCmd)
	if err != nil {
		UpdateOutcome(event, err)
		return
	}

	if output == "" {
		UpdateOutcome(event, fmt.Errorf("cloud cred is not created"))
		return
	}

	credUUID := strings.Split(strings.TrimSpace(output), " ")[1]
	credUUID = strings.ReplaceAll(credUUID, "\"", "")
	log.Infof("Got Cred UUID: %s", credUUID)

	stepLog := "Validate Cloud Snaps"
	Step(stepLog, func() {
		log.InfoD(stepLog)
		for _, ctx := range *contexts {
			var appVolumes []*volume.Volume
			var err error
			if strings.Contains(ctx.App.Key, "cloudsnap") {

				appNamespace := ctx.App.Key + "-" + ctx.UID
				log.Infof("Namespace : %v", appNamespace)
				stepLog = fmt.Sprintf("create schedule policy for %s app", ctx.App.Key)
				Step(stepLog, func() {
					log.InfoD(stepLog)
					policyName := "intervalpolicy"
					schedPolicy, err := storkops.Instance().GetSchedulePolicy(policyName)
					if err != nil {
						retain := 2
						interval := getCloudSnapInterval(CloudSnapShot)
						log.InfoD("Creating a interval schedule policy %v with interval %v minutes", policyName, interval)
						schedPolicy = &storkv1.SchedulePolicy{
							ObjectMeta: meta_v1.ObjectMeta{
								Name: policyName,
							},
							Policy: storkv1.SchedulePolicyItem{
								Interval: &storkv1.IntervalPolicy{
									Retain:          storkv1.Retain(retain),
									IntervalMinutes: interval,
								},
							}}

						dashStats := make(map[string]string)
						dashStats["app-name"] = ctx.App.Key
						dashStats["schedule-interval"] = fmt.Sprintf("%d mins", interval)
						dashStats["retain"] = fmt.Sprintf("%d", retain)
						updateLongevityStats(CloudSnapShot, stats.CloudsnapEventName, dashStats)
						_, err = storkops.Instance().CreateSchedulePolicy(schedPolicy)
						log.Infof("Waiting for 10 mins for Snapshots to be completed")
						time.Sleep(10 * time.Minute)
					} else {
						log.Infof("schedPolicy is %v already exists", schedPolicy.Name)
					}

					UpdateOutcome(event, err)
				})
				stepLog = fmt.Sprintf("get volumes for %s app", ctx.App.Key)

				Step(stepLog, func() {
					log.InfoD(stepLog)
					appVolumes, err = Inst().S.GetVolumes(ctx)
					UpdateOutcome(event, err)
					if len(appVolumes) == 0 {
						UpdateOutcome(event, fmt.Errorf("found no volumes for app %s", ctx.App.Key))
					}
				})
				log.Infof("Got volume count : %v", len(appVolumes))
				scaleFactor := time.Duration(Inst().GlobalScaleFactor * len(appVolumes))
				err = Inst().S.ValidateVolumes(ctx, scaleFactor*defaultVolScaleTimeout, defaultRetryInterval, nil)
				if err != nil {
					UpdateOutcome(event, err)
				} else {
					snapMap := make(map[*volume.Volume]*storkv1.ScheduledVolumeSnapshotStatus)
					for _, v := range appVolumes {
						// Skip cloud snapshot trigger for Pure DA volumes
						isPureVol, err := Inst().V.IsPureVolume(v)
						if err != nil {
							UpdateOutcome(event, err)
						}
						if isPureVol {
							log.Warnf(
								"Cloud snapshot is not supported for Pure DA volumes: [%s],Skipping cloud snapshot trigger for pure volume.", v.Name,
							)
							continue
						}
						snapshotScheduleName := v.Name + "-interval-schedule"
						log.InfoD("snapshotScheduleName : %v for volume: %s", snapshotScheduleName, v.Name)
						var volumeSnapshotStatus *storkv1.ScheduledVolumeSnapshotStatus
						checkSnapshotSchedules := func() (interface{}, bool, error) {
							resp, err := storkops.Instance().GetSnapshotSchedule(snapshotScheduleName, appNamespace)
							if err != nil {
								return "", false, fmt.Errorf("error getting snapshot schedule for %s, volume:%s in namespace %s", snapshotScheduleName, v.Name, v.Namespace)
							}
							if len(resp.Status.Items) == 0 {
								return "", false, fmt.Errorf("no snapshot schedules found for %s, volume:%s in namespace %s", snapshotScheduleName, v.Name, v.Namespace)
							}

							log.Infof("%v", resp.Status.Items)
							for _, snapshotStatuses := range resp.Status.Items {
								if len(snapshotStatuses) > 0 {
									volumeSnapshotStatus = snapshotStatuses[len(snapshotStatuses)-1]
									if volumeSnapshotStatus == nil {
										return "", true, fmt.Errorf("SnapshotSchedule has an empty migration in it's most recent status")
									}
									if volumeSnapshotStatus.Status == snapv1.VolumeSnapshotConditionReady {
										return nil, false, nil
									}
									if volumeSnapshotStatus.Status == snapv1.VolumeSnapshotConditionError {
										return nil, false, fmt.Errorf("volume snapshot: %s failed. status: %v", volumeSnapshotStatus.Name, volumeSnapshotStatus.Status)
									}
									if volumeSnapshotStatus.Status == snapv1.VolumeSnapshotConditionPending {
										return nil, true, fmt.Errorf("volume Sanpshot %s is still pending", volumeSnapshotStatus.Name)
									}
								}
							}
							return nil, true, fmt.Errorf("volume Sanpshots for %s is not found", v.Name)
						}
						_, err = task.DoRetryWithTimeout(checkSnapshotSchedules, snapshotScheduleRetryTimeout, snapshotScheduleRetryInterval)
						UpdateOutcome(event, err)
						snapData, err := Inst().S.GetSnapShotData(ctx, volumeSnapshotStatus.Name, appNamespace)
						UpdateOutcome(event, err)
						snapType := snapData.Spec.PortworxSnapshot.SnapshotType
						log.Infof("Snapshot Type: %v", snapType)
						if snapType != "cloud" {
							err = &scheduler.ErrFailedToGetVolumeParameters{
								App:   ctx.App,
								Cause: fmt.Sprintf("Snapshot Type: %s does not match", snapType),
							}
							UpdateOutcome(event, err)
						}
						condition := snapData.Status.Conditions[0]
						dash.VerifySafely(condition.Type == snapv1.VolumeSnapshotDataConditionReady, true, fmt.Sprintf("validate volume snapshot condition data for %s expteced: %v, actual %v", volumeSnapshotStatus.Name, snapv1.VolumeSnapshotDataConditionReady, condition.Type))

						snapID := snapData.Spec.PortworxSnapshot.SnapshotID
						log.Infof("Snapshot ID: %v", snapID)
						if snapData.Spec.VolumeSnapshotDataSource.PortworxSnapshot == nil ||
							len(snapData.Spec.VolumeSnapshotDataSource.PortworxSnapshot.SnapshotID) == 0 {
							err = &scheduler.ErrFailedToGetVolumeParameters{
								App:   ctx.App,
								Cause: fmt.Sprintf("volumesnapshotdata: %s does not have portworx volume source set", snapData.Metadata.Name),
							}
							UpdateOutcome(event, err)

						}
						snapMap[v] = volumeSnapshotStatus
					}
					cloudsnapMap[appNamespace] = snapMap
				}
			}
		}
		updateMetrics(*event)
	})

}

// TriggerCloudSnapshotRestore perform in-place cloud snap restore
func TriggerCloudSnapshotRestore(contexts *[]*scheduler.Context, recordChan *chan *EventRecord) {

	defer ginkgo.GinkgoRecover()
	defer endLongevityTest()
	startLongevityTest(CloudSnapShotRestore)
	uuid := GenerateUUID()
	event := &EventRecord{
		Event: Event{
			ID:   uuid,
			Type: CloudSnapShotRestore,
		},
		Start:   time.Now().Format(time.RFC1123),
		Outcome: []error{},
	}

	defer func() {
		event.End = time.Now().Format(time.RFC1123)
		*recordChan <- event
	}()

	setMetrics(*event)

	stepLog := "Verify cloud snap restore"
	Step(stepLog, func() {
		for ns, volSnap := range cloudsnapMap {
			for vol, snap := range volSnap {
				dashStats := make(map[string]string)
				dashStats["source-name"] = snap.Name
				dashStats["source-namespace"] = ns
				dashStats["destination-name"] = vol.Name
				dashStats["destination-namespace"] = vol.Namespace
				updateLongevityStats(CloudSnapShotRestore, stats.CloudsnapRestorEventName, dashStats)
				restoreSpec := &storkv1.VolumeSnapshotRestore{ObjectMeta: meta_v1.ObjectMeta{
					Name:      vol.Name,
					Namespace: vol.Namespace,
				}, Spec: storkv1.VolumeSnapshotRestoreSpec{SourceName: snap.Name, SourceNamespace: ns, GroupSnapshot: false}}
				restore, err := storkops.Instance().CreateVolumeSnapshotRestore(restoreSpec)
				if err != nil {
					UpdateOutcome(event, err)
					return
				}
				err = storkops.Instance().ValidateVolumeSnapshotRestore(restore.Name, restore.Namespace, snapshotScheduleRetryTimeout, snapshotScheduleRetryInterval)
				dash.VerifySafely(err, nil, fmt.Sprintf("validate snapshot restore source: %s , destnation: %s in namespace %s", restore.Name, vol.Name, vol.Namespace))
				if err == nil {
					err = storkops.Instance().DeleteVolumeSnapshotRestore(restore.Name, restore.Namespace)
					UpdateOutcome(event, err)
				}
			}
		}
		for k := range cloudsnapMap {
			delete(cloudsnapMap, k)
		}
	})
	err := ValidateDataIntegrity(contexts)
	UpdateOutcome(event, err)

}

// TriggerVolumeDelete delete the volumes
func TriggerVolumeDelete(contexts *[]*scheduler.Context, recordChan *chan *EventRecord) {
	defer ginkgo.GinkgoRecover()
	defer endLongevityTest()
	startLongevityTest(VolumesDelete)
	uuid := GenerateUUID()
	event := &EventRecord{
		Event: Event{
			ID:   uuid,
			Type: VolumesDelete,
		},
		Start:   time.Now().Format(time.RFC1123),
		Outcome: []error{},
	}

	defer func() {
		event.End = time.Now().Format(time.RFC1123)
		*recordChan <- event
	}()

	setMetrics(*event)
	stepLog := "Validate Delete Volumes"
	Step(stepLog, func() {
		log.InfoD(stepLog)
		opts := make(map[string]bool)

		for _, ctx := range *contexts {

			opts[SkipClusterScopedObjects] = true
			options := mapToVolumeOptions(opts)

			// Tear down storage objects
			vols := DeleteVolumes(ctx, options)

			// Tear down application
			stepLog = fmt.Sprintf("start destroying %s app", ctx.App.Key)
			Step(stepLog, func() {
				log.InfoD(stepLog)
				err := Inst().S.Destroy(ctx, opts)
				UpdateOutcome(event, err)
			})

			ValidateVolumesDeleted(ctx.App.Key, vols)
		}
		*contexts = nil
		TriggerDeployNewApps(contexts, recordChan)
		updateMetrics(*event)
	})
}

func createCloudCredential(req *api.CloudCredentialCreateRequest) error {
	backupDriver := Inst().Backup
	ctx, err := backup.GetPxCentralAdminCtx()

	if err != nil {
		return err
	}
	_, err = backupDriver.CreateCloudCredential(ctx, req)

	if err != nil {
		return err
	}

	return nil

}

func getCreateCloudCredentialRequest(uid string) (*api.CloudCredentialCreateRequest, error) {
	req := &api.CloudCredentialCreateRequest{
		CreateMetadata: &api.CreateMetadata{
			Name:  "CloudSnapTest",
			Uid:   uid,
			OrgId: "CloudSnapTest",
		},
		CloudCredential: &api.CloudCredentialInfo{},
	}

	provider, ok := os.LookupEnv("OBJECT_STORE_PROVIDER")
	log.Infof("Provider for credential secret is %s", provider)
	if !ok {
		return nil, &errors.ErrNotFound{
			ID:   "OBJECT_STORE_PROVIDER",
			Type: "Environment Variable",
		}
	}
	log.Infof("Provider for credential secret is %s", provider)

	switch provider {
	case "aws":
		s3AccessKey := os.Getenv("AWS_ACCESS_KEY_ID")
		s3SecretKey := os.Getenv("AWS_SECRET_ACCESS_KEY")
		req.CloudCredential.Type = api.CloudCredentialInfo_AWS
		req.CloudCredential.Config = &api.CloudCredentialInfo_AwsConfig{
			AwsConfig: &api.AWSConfig{
				AccessKey: s3AccessKey,
				SecretKey: s3SecretKey,
			},
		}
	case "azure":
		azureAccountName, ok := os.LookupEnv("AZURE_ACCOUNT_NAME")
		if !ok {
			return nil, &errors.ErrNotFound{
				ID:   "AZURE_ACCOUNT_NAME",
				Type: "Environment Variable",
			}
		}

		azureAccountKey, ok := os.LookupEnv("AZURE_ACCOUNT_KEY")
		if !ok {
			return nil, &errors.ErrNotFound{
				ID:   "AZURE_ACCOUNT_NAME",
				Type: "Environment Variable",
			}
		}
		clientSecret, ok := os.LookupEnv("AZURE_CLIENT_SECRET")
		if !ok {
			return nil, &errors.ErrNotFound{
				ID:   "AZURE_CLIENT_SECRET",
				Type: "Environment Variable",
			}
		}
		clientID, ok := os.LookupEnv("AZURE_CLIENT_ID")
		if !ok {
			return nil, &errors.ErrNotFound{
				ID:   "AZURE_CLIENT_ID",
				Type: "Environment Variable",
			}
		}
		tenantID, ok := os.LookupEnv("AZURE_TENANT_ID")
		if !ok {
			return nil, &errors.ErrNotFound{
				ID:   "AZURE_TENANT_ID",
				Type: "Environment Variable",
			}
		}
		subscriptionID, ok := os.LookupEnv("AZURE_SUBSCRIPTION_ID")
		if !ok {
			return nil, &errors.ErrNotFound{
				ID:   "AZURE_SUBSCRIPTION_ID",
				Type: "Environment Variable",
			}
		}
		req.CloudCredential.Type = api.CloudCredentialInfo_Azure
		req.CloudCredential.Config = &api.CloudCredentialInfo_AzureConfig{
			AzureConfig: &api.AzureConfig{
				AccountName:    azureAccountName,
				AccountKey:     azureAccountKey,
				ClientSecret:   clientSecret,
				ClientId:       clientID,
				TenantId:       tenantID,
				SubscriptionId: subscriptionID,
			},
		}
		req.CloudCredential.Type = api.CloudCredentialInfo_Azure
	case "google":
		projectID, ok := os.LookupEnv("GCP_PROJECT_ID_")
		if !ok {
			return nil, &errors.ErrNotFound{
				ID:   "GCP_PROJECT_ID_",
				Type: "Environment Variable",
			}
		}
		accountKey, ok := os.LookupEnv("GCP_ACCOUNT_KEY")
		if !ok {
			return nil, &errors.ErrNotFound{
				ID:   "GCP_ACCOUNT_KEY",
				Type: "Environment Variable",
			}
		}
		req.CloudCredential.Type = api.CloudCredentialInfo_Google
		req.CloudCredential.Config = &api.CloudCredentialInfo_GoogleConfig{
			GoogleConfig: &api.GoogleConfig{
				ProjectId: projectID,
				JsonKey:   accountKey,
			},
		}
	default:
		log.Errorf("provider needs to be either aws, azure or google")
	}
	return req, nil
}

// CollectEventRecords collects eventRecords from a channel
// and stores in buffer for future email notifications
func CollectEventRecords(recordChan *chan *EventRecord) {
	eventRing = ring.New(100)
	for eventRecord := range *recordChan {
		eventRing.Value = eventRecord
		actualEvent := strings.Split(eventRecord.Event.Type, "<br>")[0]
		TestExecutionCounter.Increment(actualEvent)
		log.Infof("TestExecutionCountMap: %v", TestExecutionCounter.String())
		eventRing = eventRing.Next()
	}
}

// TriggerEmailReporter sends email with all reported errors
func TriggerEmailReporter() {
	// emailRecords stores events to be notified

	emailData := emailData{}
	timeString := time.Now().Format(time.RFC1123)
	log.Infof("Generating email report: %s", timeString)

	var masterNodeList []string
	var pxStatus string
	emailData.MailSubject = EmailSubject
	for _, n := range node.GetMasterNodes() {
		masterNodeList = append(masterNodeList, n.Addresses...)
	}
	emailData.MasterIP = masterNodeList
	emailData.DashboardURL = fmt.Sprintf("%s/resultSet/testSetID/%s", aetosutil.AetosBaseURL, os.Getenv("DASH_UID"))

	for _, n := range node.GetStorageDriverNodes() {
		k8sNode, err := core.Instance().GetNodeByName(n.Name)
		k8sNodeStatus := "False"

		if err != nil {
			log.Errorf("Unable to get K8s node , Err : %v", err)
		} else {
			for _, condition := range k8sNode.Status.Conditions {
				if condition.Type == v1.NodeReady {
					if condition.Status == v1.ConditionTrue && !k8sNode.Spec.Unschedulable {
						k8sNodeStatus = "True"
						log.Infof("Node %v has Node Status True", n.Name)
					} else {
						log.Errorf("Node %v has Node Status False", n.Name)

					}
				}
			}

		}
		if n.StorageNode != nil {
			log.Infof("Getting node %s status", n.Name)
			status, err := Inst().V.GetNodeStatus(n)
			if err != nil {
				pxStatus = pxStatusError
			} else {
				pxStatus = status.String()
			}

			pxVersion, err := Inst().V.GetDriverVersionOnNode(n)
			if err != nil {
				pxVersion = pxVersionError
			}

			emailData.NodeInfo = append(emailData.NodeInfo, nodeInfo{MgmtIP: n.MgmtIp, NodeName: n.Name,
				PxVersion: pxVersion, Status: pxStatus, NodeStatus: k8sNodeStatus, Cores: coresMap[n.Name]})
		} else {
			log.Infof("node %s storage is nil, %+v", n.Name, n)
		}
	}

	for k, v := range RunningTriggers {
		emailData.TriggersInfo = append(emailData.TriggersInfo, triggerInfo{Name: k, Duration: v})
	}
	for i := 0; i < eventRing.Len(); i++ {
		record := eventRing.Value
		if record != nil {
			emailData.EmailRecords.Records = append(emailData.EmailRecords.Records, *record.(*EventRecord))
			eventRing.Value = nil
		}
		eventRing = eventRing.Next()
	}

	content, err := prepareEmailBody(emailData)
	if err != nil {
		log.Errorf("Failed to prepare email body. Error: [%v]", err)
	}

	emailDetails := &email.Email{
		Subject:         EmailSubject,
		Content:         content,
		From:            from,
		To:              EmailRecipients,
		EmailHostServer: EmailServer,
	}

	if err := emailDetails.SendEmail(); err != nil {
		log.Errorf("Failed to send out email, Err: %q", err)
	}

	//clearing core map content
	for k := range coresMap {
		delete(coresMap, k)
	}

	fileName := fmt.Sprintf("%s_%s", EmailSubject, timeString)
	fileName = regexp.MustCompile(`[^a-zA-Z0-9]+`).ReplaceAllString(fileName, "_")
	filePath := fmt.Sprintf("%s/%s.html", Inst().LogLoc, fileName)

	if err := os.WriteFile(filePath, []byte(content), 0664); err != nil {
		log.Errorf("Failed to create html report, Err: %q", err)
	}

}

// TriggerBackupApps takes backups of all namespaces of deployed apps
func TriggerBackupApps(contexts *[]*scheduler.Context, recordChan *chan *EventRecord) {
	defer ginkgo.GinkgoRecover()
	event := &EventRecord{
		Event: Event{
			ID:   GenerateUUID(),
			Type: BackupAllApps,
		},
		Start:   time.Now().Format(time.RFC1123),
		Outcome: []error{},
	}

	defer func() {
		event.End = time.Now().Format(time.RFC1123)
		*recordChan <- event
	}()

	setMetrics(*event)

	Step("Update admin secret", func() {
		err := backup.UpdatePxBackupAdminSecret()
		ProcessErrorWithMessage(event, err, "Unable to update PxBackupAdminSecret")
	})
	backupCounter++
	bkpNamespaces := make([]string, 0)
	labelSelectors := make(map[string]string)
	for _, ctx := range *contexts {
		namespace := ctx.GetID()
		bkpNamespaces = append(bkpNamespaces, namespace)
	}
	Step("Backup all namespaces", func() {
		bkpNamespaceErrors := make(map[string]error)
		sourceClusterConfigPath, err := GetSourceClusterConfigPath()
		UpdateOutcome(event, err)
		SetClusterContext(sourceClusterConfigPath)
		for _, namespace := range bkpNamespaces {
			backupName := fmt.Sprintf("%s-%s-%d", BackupNamePrefix, namespace, backupCounter)
			Step(fmt.Sprintf("Create backup full name %s:%s:%s",
				SourceClusterName, namespace, backupName), func() {
				err = CreateBackupGetErr(backupName,
					SourceClusterName, backupLocationNameConst, BackupLocationUID,
					[]string{namespace}, labelSelectors, OrgID)
				if err != nil {
					bkpNamespaceErrors[namespace] = err
				}
				UpdateOutcome(event, err)
			})
		}
		for _, namespace := range bkpNamespaces {
			backupName := fmt.Sprintf("%s-%s-%d", BackupNamePrefix, namespace, backupCounter)
			err, ok := bkpNamespaceErrors[namespace]
			if ok {
				log.Warnf("Skipping waiting for backup %s because %s", backupName, err)
				continue
			}
			Step(fmt.Sprintf("Wait for backup %s to complete", backupName), func() {
				ctx, err := backup.GetPxCentralAdminCtx()
				if err != nil {
					log.Errorf("Failed to fetch px-central-admin ctx: [%v]", err)
					bkpNamespaceErrors[namespace] = err
					UpdateOutcome(event, err)
				} else {
					err = Inst().Backup.WaitForBackupCompletion(
						ctx,
						backupName, OrgID,
						BackupRestoreCompletionTimeoutMin*time.Minute,
						RetrySeconds*time.Second)
					if err == nil {
						log.Infof("Backup [%s] completed successfully", backupName)
					} else {
						log.Errorf("Failed to wait for backup [%s] to complete. Error: [%v]",
							backupName, err)
						bkpNamespaceErrors[namespace] = err
						UpdateOutcome(event, err)
					}
				}
			})
		}
		updateMetrics(*event)
	})
}

// TriggerScheduledBackupAll creates scheduled backup if it doesn't exist and makes sure backups are correct otherwise
func TriggerScheduledBackupAll(contexts *[]*scheduler.Context, recordChan *chan *EventRecord) {
	defer ginkgo.GinkgoRecover()
	event := &EventRecord{
		Event: Event{
			ID:   GenerateUUID(),
			Type: BackupScheduleAll,
		},
		Start:   time.Now().Format(time.RFC1123),
		Outcome: []error{},
	}

	defer func() {
		event.End = time.Now().Format(time.RFC1123)
		*recordChan <- event
	}()

	setMetrics(*event)

	err := backup.UpdatePxBackupAdminSecret()
	ProcessErrorWithMessage(event, err, "Unable to update PxBackupAdminSecret")

	err = DeleteNamespace()
	ProcessErrorWithMessage(event, err, "Failed to delete namespace")

	err = CreateNamespace([]string{"nginx"})
	ProcessErrorWithMessage(event, err, "Failed to create namespace")

	_, err = InspectScheduledBackup(BackupScheduleAllName, BackupScheduleAllUID)
	if ObjectExists(err) {
		namespaces := []string{"*"}
		BackupScheduleAllUID = uuid.New()
		SchedulePolicyAllUID = uuid.New()
		err = CreateScheduledBackup(BackupScheduleAllName, BackupScheduleAllUID,
			SchedulePolicyAllName, SchedulePolicyAllUID, ScheduledBackupAllNamespacesInterval, namespaces)
		ProcessErrorWithMessage(event, err, "Create scheduled backup failed")
	} else if err != nil {
		ProcessErrorWithMessage(event, err, "Inspecting scheduled backup failed")
	}

	latestBkp, err := WaitForScheduledBackup(backupScheduleNamePrefix+BackupScheduleAllName,
		defaultRetryInterval, ScheduledBackupAllNamespacesInterval*2)
	errorMessage := fmt.Sprintf("Failed to wait for a new scheduled backup from scheduled backup %s",
		backupScheduleNamePrefix+BackupScheduleAllName)
	ProcessErrorWithMessage(event, err, errorMessage)

	log.Infof("Verify namespaces")
	// Verify that all namespaces are present in latest backup
	latestBkpNamespaces := latestBkp.GetNamespaces()
	namespacesList, err := core.Instance().ListNamespaces(nil)
	ProcessErrorWithMessage(event, err, "List namespaces failed")

	if len(namespacesList.Items) != len(latestBkpNamespaces) {
		err = fmt.Errorf("backup backed up %d namespaces, but %d namespaces exist", len(latestBkpNamespaces),
			len(namespacesList.Items))
		ProcessErrorWithMessage(event, err, "Scheduled backup backed up wrong namespaces")
	}

	var namespaces []string

	for _, ns := range namespacesList.Items {
		namespaces = append(namespaces, ns.GetName())
	}

	sort.Strings(namespaces)
	sort.Strings(latestBkpNamespaces)

	for i, ns := range namespaces {
		if latestBkpNamespaces[i] != ns {
			err = fmt.Errorf("namespace %s not present in backup", ns)
			ProcessErrorWithMessage(event, err, "Scheduled backup backed up wrong namespaces")
		}
	}
	updateMetrics(*event)
}

// TriggerBackupSpecificResource backs up a specific resource in a namespace
// Creates config maps in the specified namespaces and backups up only these config maps
func TriggerBackupSpecificResource(contexts *[]*scheduler.Context, recordChan *chan *EventRecord) {
	defer ginkgo.GinkgoRecover()
	event := &EventRecord{
		Event: Event{
			ID:   GenerateUUID(),
			Type: BackupSpecificResource,
		},
		Start:   time.Now().Format(time.RFC1123),
		Outcome: []error{},
	}

	setMetrics(*event)

	namespaceResourceMap := make(map[string][]string)
	err := backup.UpdatePxBackupAdminSecret()
	ProcessErrorWithMessage(event, err, "Unable to update PxBackupAdminSecret")
	if err != nil {
		return
	}
	sourceClusterConfigPath, err := GetSourceClusterConfigPath()
	UpdateOutcome(event, err)
	if err != nil {
		return
	}
	SetClusterContext(sourceClusterConfigPath)
	backupCounter++
	bkpNamespaces := make([]string, 0)
	labelSelectors := make(map[string]string)
	bkpNamespaceErrors := make(map[string]error)
	for _, ctx := range *contexts {
		namespace := ctx.GetID()
		bkpNamespaces = append(bkpNamespaces, namespace)
	}
	Step("Create config maps", func() {
		configMapCount := 2
		for _, namespace := range bkpNamespaces {
			for i := 0; i < configMapCount; i++ {
				configName := fmt.Sprintf("%s-%d-%d", namespace, backupCounter, i)
				cm := &v1.ConfigMap{
					ObjectMeta: meta_v1.ObjectMeta{
						Name:      configName,
						Namespace: namespace,
					},
				}
				_, err := core.Instance().CreateConfigMap(cm)
				ProcessErrorWithMessage(event, err, fmt.Sprintf("Unable to create config map [%s]", configName))
				if err == nil {
					namespaceResourceMap[namespace] = append(namespaceResourceMap[namespace], configName)
				}
			}
		}
	})
	defer func() {
		Step("Clean up config maps", func() {
			for _, namespace := range bkpNamespaces {
				for _, configName := range namespaceResourceMap[namespace] {
					err := core.Instance().DeleteConfigMap(configName, namespace)
					ProcessErrorWithMessage(event, err, fmt.Sprintf("Unable to delete config map [%s]", configName))
				}
			}
		})
		event.End = time.Now().Format(time.RFC1123)
		*recordChan <- event
	}()
	bkpNames := make([]string, 0)
	Step("Create backups", func() {
		for _, namespace := range bkpNamespaces {
			backupName := fmt.Sprintf("%s-%s-%d", BackupNamePrefix, namespace, backupCounter)
			bkpNames = append(bkpNames, namespace)
			log.Infof("Create backup full name %s:%s:%s", SourceClusterName, namespace, backupName)
			backupCreateRequest := GetBackupCreateRequest(backupName, SourceClusterName, backupLocationNameConst, BackupLocationUID,
				[]string{namespace}, labelSelectors, OrgID)
			backupCreateRequest.Name = backupName
			backupCreateRequest.ResourceTypes = []string{"ConfigMap"}
			err = CreateBackupFromRequest(backupName, OrgID, backupCreateRequest)
			UpdateOutcome(event, err)
			if err != nil {
				bkpNamespaceErrors[namespace] = err
			}
		}
	})
	for _, namespace := range bkpNames {
		backupName := fmt.Sprintf("%s-%s-%d", BackupNamePrefix, namespace, backupCounter)
		err, ok := bkpNamespaceErrors[namespace]
		if ok {
			log.Warnf("Skipping waiting for backup [%s] because [%s]", backupName, err)
			continue
		}
		Step(fmt.Sprintf("Wait for backup [%s] to complete", backupName), func() {
			ctx, err := backup.GetPxCentralAdminCtx()
			if err != nil {
				bkpNamespaceErrors[namespace] = err
				ProcessErrorWithMessage(event, err, fmt.Sprintf("Failed to fetch px-central-admin ctx: [%v]", err))
			} else {
				err = Inst().Backup.WaitForBackupCompletion(
					ctx,
					backupName, OrgID,
					BackupRestoreCompletionTimeoutMin*time.Minute,
					RetrySeconds*time.Second)
				if err == nil {
					log.Infof("Backup [%s] completed successfully", backupName)
				} else {
					bkpNamespaceErrors[namespace] = err
					ProcessErrorWithMessage(event, err, fmt.Sprintf("Failed to wait for backup [%s] to complete. Error: [%v]", backupName, err))
				}
			}
		})
	}
	Step("Check that only config maps are backed up", func() {
		for _, namespace := range bkpNames {
			backupName := fmt.Sprintf("%s-%s-%d", BackupNamePrefix, namespace, backupCounter)
			err, ok := bkpNamespaceErrors[namespace]
			if ok {
				log.Warnf("Skipping inspecting backup [%s] because [%s]", backupName, err)
				continue
			}
			bkpInspectResp, err := InspectBackup(backupName)
			UpdateOutcome(event, err)
			backupObj := bkpInspectResp.GetBackup()
			cmList, err := core.Instance().ListConfigMap(namespace, meta_v1.ListOptions{})
			//kube-root-ca.crt exists in every namespace but does not get backed up, so we subtract 1 from the count
			if backupObj.GetResourceCount() != uint64(len(cmList.Items)-1) {
				errMsg := fmt.Sprintf("Backup [%s] has an incorrect number of objects, expected [%d], actual [%d]", backupName, len(cmList.Items)-1, backupObj.GetResourceCount())
				err = fmt.Errorf(errMsg)
				ProcessErrorWithMessage(event, err, errMsg)
			}
			for _, resource := range backupObj.GetResources() {
				if resource.GetKind() != "ConfigMap" {
					errMsg := fmt.Sprintf("Backup [%s] contains non configMap resource, expected [configMap], actual [%v]", backupName, resource.GetKind())
					err = fmt.Errorf(errMsg)
					ProcessErrorWithMessage(event, err, errMsg)
				}
			}
		}
		updateMetrics(*event)
	})
}

// TriggerInspectBackup inspects backup and checks for errors
func TriggerInspectBackup(contexts *[]*scheduler.Context, recordChan *chan *EventRecord) {
	defer ginkgo.GinkgoRecover()
	event := &EventRecord{
		Event: Event{
			ID:   GenerateUUID(),
			Type: TestInspectBackup,
		},
		Start:   time.Now().Format(time.RFC1123),
		Outcome: []error{},
	}

	defer func() {
		event.End = time.Now().Format(time.RFC1123)
		*recordChan <- event
	}()

	setMetrics(*event)

	log.Infof("Enumerating backups")
	bkpEnumerateReq := &api.BackupEnumerateRequest{
		OrgId: OrgID}
	ctx, err := backup.GetPxCentralAdminCtx()
	ProcessErrorWithMessage(event, err, "InspectBackup failed: Failed to get px-central admin context")
	curBackups, err := Inst().Backup.EnumerateBackup(ctx, bkpEnumerateReq)
	ProcessErrorWithMessage(event, err, "InspectBackup failed: Enumerate backup request failed")

	if len(curBackups.GetBackups()) == 0 {
		return
	}

	backupToInspect := curBackups.GetBackups()[0]

	backupInspectRequest := &api.BackupInspectRequest{
		Name:  backupToInspect.GetName(),
		OrgId: backupToInspect.GetOrgId(),
		Uid:   backupToInspect.GetUid(),
	}
	_, err = Inst().Backup.InspectBackup(ctx, backupInspectRequest)
	desc := fmt.Sprintf("InspectBackup failed: Inspect backup %s failed", backupToInspect.GetName())
	ProcessErrorWithMessage(event, err, desc)
	updateMetrics(*event)

}

// TriggerInspectRestore inspects restore and checks for errors
func TriggerInspectRestore(contexts *[]*scheduler.Context, recordChan *chan *EventRecord) {
	defer ginkgo.GinkgoRecover()
	event := &EventRecord{
		Event: Event{
			ID:   GenerateUUID(),
			Type: TestInspectRestore,
		},
		Start:   time.Now().Format(time.RFC1123),
		Outcome: []error{},
	}

	defer func() {
		event.End = time.Now().Format(time.RFC1123)
		*recordChan <- event
	}()

	setMetrics(*event)

	log.Infof("Enumerating restores")
	restoreEnumerateReq := &api.RestoreEnumerateRequest{
		OrgId: OrgID}
	ctx, err := backup.GetPxCentralAdminCtx()
	ProcessErrorWithMessage(event, err, "InspectRestore failed: Failed to get px-central admin context")
	curRestores, err := Inst().Backup.EnumerateRestore(ctx, restoreEnumerateReq)
	ProcessErrorWithMessage(event, err, "InspectRestore failed: Enumerate restore request failed")

	if len(curRestores.GetRestores()) == 0 {
		return
	}

	restoreToInspect := curRestores.GetRestores()[0]

	restoreInspectRequest := &api.RestoreInspectRequest{
		Name:  restoreToInspect.GetName(),
		OrgId: restoreToInspect.GetOrgId(),
	}
	_, err = Inst().Backup.InspectRestore(ctx, restoreInspectRequest)
	desc := fmt.Sprintf("InspectRestore failed: Inspect restore %s failed", restoreToInspect.GetName())
	ProcessErrorWithMessage(event, err, desc)
	updateMetrics(*event)
}

// TriggerRestoreNamespace restores a namespace to a new namespace
func TriggerRestoreNamespace(contexts *[]*scheduler.Context, recordChan *chan *EventRecord) {
	defer ginkgo.GinkgoRecover()
	event := &EventRecord{
		Event: Event{
			ID:   GenerateUUID(),
			Type: RestoreNamespace,
		},
		Start:   time.Now().Format(time.RFC1123),
		Outcome: []error{},
	}

	setMetrics(*event)

	defer func() {
		sourceClusterConfigPath, err := GetSourceClusterConfigPath()
		UpdateOutcome(event, err)
		SetClusterContext(sourceClusterConfigPath)
		event.End = time.Now().Format(time.RFC1123)
		*recordChan <- event
	}()

	restoreCounter++
	namespacesList, err := core.Instance().ListNamespaces(nil)
	ProcessErrorWithMessage(event, err, "Restore namespace failed: List namespaces failed")

	destClusterConfigPath, err := GetDestinationClusterConfigPath()
	ProcessErrorWithMessage(event, err, "Restore namespace failed: GetDestinationClusterConfigPath failed")
	SetClusterContext(destClusterConfigPath)

	log.Infof("Enumerating backups")
	bkpEnumerateReq := &api.BackupEnumerateRequest{
		OrgId: OrgID}
	ctx, err := backup.GetPxCentralAdminCtx()
	ProcessErrorWithMessage(event, err, "Restore namespace failed: Failed to get px-central admin context")
	curBackups, err := Inst().Backup.EnumerateBackup(ctx, bkpEnumerateReq)
	ProcessErrorWithMessage(event, err, "Restore namespace failed: Enumerate backup request failed")

	// Get a completed backup
	var backupToRestore *api.BackupObject
	backupToRestore = nil
	for _, bkp := range curBackups.GetBackups() {
		if bkp.GetStatus().GetStatus() == api.BackupInfo_StatusInfo_PartialSuccess ||
			bkp.GetStatus().GetStatus() == api.BackupInfo_StatusInfo_Success {
			backupToRestore = bkp
			break
		}
	}
	// If there is nothing to restore, return
	if backupToRestore == nil {
		return
	}
	restoreName := fmt.Sprintf("%s-%d", backupToRestore.GetName(), restoreCounter)

	// Pick one namespace to restore
	// In case destination cluster == source cluster, restore to a new namespace
	namespaceMapping := make(map[string]string)
	namespaces := backupToRestore.GetNamespaces()
	restoredNs := namespaces[0]
	if len(namespaces) > 0 {
		namespaceMapping[restoredNs] = fmt.Sprintf("%s-restore-%s-%d", restoredNs, Inst().InstanceID, restoreCounter)
	}

	restoreCreateRequest := &api.RestoreCreateRequest{
		CreateMetadata: &api.CreateMetadata{
			Name:  restoreName,
			OrgId: OrgID,
		},
		BackupRef: &api.ObjectRef{
			Name: backupToRestore.GetName(),
			Uid:  backupToRestore.GetUid(),
		},
		Cluster:          destinationClusterName,
		NamespaceMapping: namespaceMapping,
	}
	_, err = Inst().Backup.CreateRestore(ctx, restoreCreateRequest)
	desc := fmt.Sprintf("Restore namespace failed: Create restore %s failed", restoreName)
	ProcessErrorWithMessage(event, err, desc)

	err = Inst().Backup.WaitForRestoreCompletion(ctx, restoreName, OrgID,
		BackupRestoreCompletionTimeoutMin*time.Minute,
		RetrySeconds*time.Second)
	desc = fmt.Sprintf("Restore namespace failed: Failed to wait for restore [%s] to complete.", restoreName)
	ProcessErrorWithMessage(event, err, desc)

	// Validate that one namespace is restored
	newNamespacesList, err := core.Instance().ListNamespaces(nil)
	ProcessErrorWithMessage(event, err, "Restore namespace failed: List namespaces failed")

	if len(newNamespacesList.Items) != len(namespacesList.Items)+1 {
		err = fmt.Errorf("restored %d namespaces instead of 1, %s",
			len(newNamespacesList.Items)-len(namespacesList.Items), restoreName)
		ProcessErrorWithMessage(event, err, "RestoreNamespace restored incorrect namespaces")
	}

	nsFound := false
	for _, ns := range newNamespacesList.Items {
		if ns.GetName() == restoredNs {
			nsFound = true
		}
	}
	if !nsFound {
		err = fmt.Errorf("namespace %s not found", restoredNs)
		ProcessErrorWithMessage(event, err, "RestoreNamespace restored incorrect namespaces")
	}
	updateMetrics(*event)
}

// TriggerDeleteBackup deletes a backup
func TriggerDeleteBackup(contexts *[]*scheduler.Context, recordChan *chan *EventRecord) {
	defer ginkgo.GinkgoRecover()
	event := &EventRecord{
		Event: Event{
			ID:   GenerateUUID(),
			Type: TestDeleteBackup,
		},
		Start:   time.Now().Format(time.RFC1123),
		Outcome: []error{},
	}

	defer func() {
		event.End = time.Now().Format(time.RFC1123)
		*recordChan <- event
	}()

	setMetrics(*event)

	log.Infof("Enumerating backups")
	bkpEnumerateReq := &api.BackupEnumerateRequest{
		OrgId: OrgID}
	ctx, err := backup.GetPxCentralAdminCtx()
	ProcessErrorWithMessage(event, err, "DeleteBackup failed: Failed to get px-central admin context")
	curBackups, err := Inst().Backup.EnumerateBackup(ctx, bkpEnumerateReq)
	ProcessErrorWithMessage(event, err, "DeleteBackup failed: Enumerate backup request failed")

	if len(curBackups.GetBackups()) == 0 {
		return
	}

	backupToDelete := curBackups.GetBackups()[0]
	err = DeleteBackupAndDependencies(backupToDelete.GetName(), backupToDelete.GetUid(), OrgID, backupToDelete.GetCluster())
	desc := fmt.Sprintf("DeleteBackup failed: Delete backup %s on cluster %s failed",
		backupToDelete.GetName(), backupToDelete.GetCluster())
	ProcessErrorWithMessage(event, err, desc)
	updateMetrics(*event)

}

// TriggerBackupSpecificResourceOnCluster backs up all PVCs on the source cluster
func TriggerBackupSpecificResourceOnCluster(contexts *[]*scheduler.Context, recordChan *chan *EventRecord) {
	defer ginkgo.GinkgoRecover()
	event := &EventRecord{
		Event: Event{
			ID:   GenerateUUID(),
			Type: BackupSpecificResourceOnCluster,
		},
		Start:   time.Now().Format(time.RFC1123),
		Outcome: []error{},
	}

	defer func() {
		event.End = time.Now().Format(time.RFC1123)
		*recordChan <- event
	}()

	setMetrics(*event)

	err := backup.UpdatePxBackupAdminSecret()
	ProcessErrorWithMessage(event, err, "Unable to update PxBackupAdminSecret")
	if err != nil {
		return
	}
	sourceClusterConfigPath, err := GetSourceClusterConfigPath()
	UpdateOutcome(event, err)
	if err != nil {
		return
	}
	SetClusterContext(sourceClusterConfigPath)
	backupCounter++
	backupName := fmt.Sprintf("%s-%s-%d", BackupNamePrefix, Inst().InstanceID, backupCounter)
	namespaces := make([]string, 0)
	labelSelectors := make(map[string]string)
	totalPVC := 0
	Step("Backup all persistent volume claims on source cluster", func() {
		nsList, err := core.Instance().ListNamespaces(labelSelectors)
		UpdateOutcome(event, err)
		if err == nil {
			for _, ns := range nsList.Items {
				namespaces = append(namespaces, ns.Name)
			}
			backupCreateRequest := GetBackupCreateRequest(backupName, SourceClusterName, backupLocationNameConst, BackupLocationUID,
				namespaces, labelSelectors, OrgID)
			backupCreateRequest.Name = backupName
			backupCreateRequest.ResourceTypes = []string{"PersistentVolumeClaim"}
			err = CreateBackupFromRequest(backupName, OrgID, backupCreateRequest)
			UpdateOutcome(event, err)
		}
	})
	if err != nil {
		return
	}
	Step("Wait for backup to complete", func() {
		ctx, err := backup.GetPxCentralAdminCtx()
		if err != nil {
			ProcessErrorWithMessage(event, err, fmt.Sprintf("Failed to fetch px-central-admin ctx: [%v]", err))
		} else {
			err = Inst().Backup.WaitForBackupCompletion(
				ctx,
				backupName, OrgID,
				BackupRestoreCompletionTimeoutMin*time.Minute,
				RetrySeconds*time.Second)
			if err == nil {
				log.Infof("Backup [%s] completed successfully", backupName)
			} else {
				ProcessErrorWithMessage(event, err, fmt.Sprintf("Failed to wait for backup [%s] to complete. Error: [%v]", backupName, err))
			}
		}
	})
	if err != nil {
		return
	}
	Step("Check PVCs in backup", func() {
		for _, ns := range namespaces {
			pvcList, err := core.Instance().GetPersistentVolumeClaims(ns, labelSelectors)
			UpdateOutcome(event, err)
			if err == nil {
				totalPVC += len(pvcList.Items) * 2
			}
		}
		bkpInspectResp, err := InspectBackup(backupName)
		UpdateOutcome(event, err)
		if err == nil {
			backupObj := bkpInspectResp.GetBackup()
			if backupObj.GetResourceCount() != uint64(totalPVC) { //Each backed up PVC should give a PVC and a PV, hence x2
				errMsg := fmt.Sprintf("Backup %s has incorrect number of objects, expected [%d], actual [%d]", backupName, totalPVC, backupObj.GetResourceCount())
				err = fmt.Errorf(errMsg)
				ProcessErrorWithMessage(event, err, errMsg)
			}
			for _, resource := range backupObj.GetResources() {
				if resource.GetKind() != "PersistentVolumeClaim" && resource.GetKind() != "PersistentVolume" {
					errMsg := fmt.Sprintf("Backup %s contains non PersistentVolumeClaim resource of type [%v]", backupName, resource.GetKind())
					err = fmt.Errorf(errMsg)
					ProcessErrorWithMessage(event, err, errMsg)
				}
			}
		}
		updateMetrics(*event)
	})
}

// TriggerBackupByLabel gives a label to random resources on the cluster and tries to back up only resources with that label
func TriggerBackupByLabel(contexts *[]*scheduler.Context, recordChan *chan *EventRecord) {
	defer ginkgo.GinkgoRecover()
	event := &EventRecord{
		Event: Event{
			ID:   GenerateUUID(),
			Type: BackupUsingLabelOnCluster,
		},
		Start:   time.Now().Format(time.RFC1123),
		Outcome: []error{},
	}
	labelKey := "backup-by-label"
	labelValue := uuid.New()
	defer func() {
		Step("Delete the temporary labels", func() {
			nsList, err := core.Instance().ListNamespaces(nil)
			UpdateOutcome(event, err)
			for _, ns := range nsList.Items {
				pvcList, err := core.Instance().GetPersistentVolumeClaims(ns.Name, nil)
				UpdateOutcome(event, err)
				for _, pvc := range pvcList.Items {
					pvcPointer, err := core.Instance().GetPersistentVolumeClaim(pvc.Name, ns.Name)
					UpdateOutcome(event, err)
					if err == nil {
						DeleteLabelFromResource(pvcPointer, labelKey)
					}
				}
				cmList, err := core.Instance().ListConfigMap(ns.Name, meta_v1.ListOptions{})
				UpdateOutcome(event, err)
				for _, cm := range cmList.Items {
					cmPointer, err := core.Instance().GetConfigMap(cm.Name, ns.Name)
					UpdateOutcome(event, err)
					if err == nil {
						DeleteLabelFromResource(cmPointer, labelKey)
					}
				}
				secretList, err := core.Instance().ListSecret(ns.Name, meta_v1.ListOptions{})
				UpdateOutcome(event, err)
				for _, secret := range secretList.Items {
					secretPointer, err := core.Instance().GetConfigMap(secret.Name, ns.Name)
					UpdateOutcome(event, err)
					if err == nil {
						DeleteLabelFromResource(secretPointer, labelKey)
					}
				}
			}
		})
		event.End = time.Now().Format(time.RFC1123)
		*recordChan <- event
	}()

	setMetrics(*event)

	err := backup.UpdatePxBackupAdminSecret()
	ProcessErrorWithMessage(event, err, "Unable to update PxBackupAdminSecret")
	if err != nil {
		return
	}
	sourceClusterConfigPath, err := GetSourceClusterConfigPath()
	UpdateOutcome(event, err)
	if err != nil {
		return
	}
	SetClusterContext(sourceClusterConfigPath)
	backupCounter++
	backupName := fmt.Sprintf("%s-%s-%d", BackupNamePrefix, Inst().InstanceID, backupCounter)
	namespaces := make([]string, 0)
	labelSelectors := make(map[string]string)
	labeledResources := make(map[string]bool)
	Step("Add labels to random resources", func() {
		nsList, err := core.Instance().ListNamespaces(nil)
		UpdateOutcome(event, err)
		for _, ns := range nsList.Items {
			namespaces = append(namespaces, ns.Name)
			pvcList, err := core.Instance().GetPersistentVolumeClaims(ns.Name, nil)
			UpdateOutcome(event, err)
			for _, pvc := range pvcList.Items {
				pvcPointer, err := core.Instance().GetPersistentVolumeClaim(pvc.Name, ns.Name)
				UpdateOutcome(event, err)
				if err == nil {
					// Randomly choose some pvcs to add labels to for backup
					dice := rand.Intn(4)
					if dice == 1 {
						err = AddLabelToResource(pvcPointer, labelKey, labelValue)
						UpdateOutcome(event, err)
						if err == nil {
							resourceName := fmt.Sprintf("%s/%s/PersistentVolumeClaim", ns.Name, pvc.Name)
							labeledResources[resourceName] = true
						}
					}
				}
			}
			cmList, err := core.Instance().ListConfigMap(ns.Name, meta_v1.ListOptions{})
			UpdateOutcome(event, err)
			for _, cm := range cmList.Items {
				cmPointer, err := core.Instance().GetConfigMap(cm.Name, ns.Name)
				UpdateOutcome(event, err)
				if err == nil {
					// Randomly choose some configmaps to add labels to for backup
					dice := rand.Intn(4)
					if dice == 1 {
						err = AddLabelToResource(cmPointer, labelKey, labelValue)
						UpdateOutcome(event, err)
						if err == nil {
							resourceName := fmt.Sprintf("%s/%s/ConfigMap", ns.Name, cm.Name)
							labeledResources[resourceName] = true
						}
					}
				}
			}
			secretList, err := core.Instance().ListSecret(ns.Name, meta_v1.ListOptions{})
			UpdateOutcome(event, err)
			for _, secret := range secretList.Items {
				secretPointer, err := core.Instance().GetSecret(secret.Name, ns.Name)
				UpdateOutcome(event, err)
				if err == nil {
					// Randomly choose some secrets to add labels to for backup
					dice := rand.Intn(4)
					if dice == 1 {
						err = AddLabelToResource(secretPointer, labelKey, labelValue)
						UpdateOutcome(event, err)
						if err == nil {
							resourceName := fmt.Sprintf("%s/%s/Secret", ns.Name, secret.Name)
							labeledResources[resourceName] = true
						}
					}
				}
			}
		}
	})
	Step(fmt.Sprintf("Backup using label [%s=%s]", labelKey, labelValue), func() {
		labelSelectors[labelKey] = labelValue
		backupCreateRequest := GetBackupCreateRequest(backupName, SourceClusterName, backupLocationNameConst, BackupLocationUID,
			namespaces, labelSelectors, OrgID)
		backupCreateRequest.Name = backupName
		err = CreateBackupFromRequest(backupName, OrgID, backupCreateRequest)
		UpdateOutcome(event, err)
		if err != nil {
			return
		}
	})
	Step("Wait for backup to complete", func() {
		ctx, err := backup.GetPxCentralAdminCtx()
		if err != nil {
			ProcessErrorWithMessage(event, err, fmt.Sprintf("Failed to fetch px-central-admin ctx: [%v]", err))
		} else {
			err = Inst().Backup.WaitForBackupCompletion(
				ctx,
				backupName, OrgID,
				BackupRestoreCompletionTimeoutMin*time.Minute,
				RetrySeconds*time.Second)
			if err == nil {
				log.Infof("Backup [%s] completed successfully", backupName)
			} else {
				ProcessErrorWithMessage(event, err, fmt.Sprintf("Failed to wait for backup [%s] to complete. Error: [%v]", backupName, err))
				return
			}
		}
	})
	Step("Check that we only backed up objects with specified labels", func() {
		bkpInspectResp, err := InspectBackup(backupName)
		UpdateOutcome(event, err)
		if err != nil {
			return
		}
		backupObj := bkpInspectResp.GetBackup()
		for _, resource := range backupObj.GetResources() {
			if resource.GetKind() == "PersistentVolume" { //PV are automatically backed up with PVCs
				continue
			}
			resourceName := fmt.Sprintf("%s/%s/%s", resource.Namespace, resource.Namespace, resource.GetKind())
			if _, ok := labeledResources[resourceName]; !ok {
				err = fmt.Errorf("Backup [%s] has a resource [%s]that shouldn't be there", backupName, resourceName)
				UpdateOutcome(event, err)
			}
		}
		updateMetrics(*event)
	})
}

// TriggerScheduledBackupScale creates a scheduled backup and checks that scaling an app is reflected
func TriggerScheduledBackupScale(contexts *[]*scheduler.Context, recordChan *chan *EventRecord) {
	defer ginkgo.GinkgoRecover()
	event := &EventRecord{
		Event: Event{
			ID:   GenerateUUID(),
			Type: BackupScheduleScale,
		},
		Start:   time.Now().Format(time.RFC1123),
		Outcome: []error{},
	}

	defer func() {
		event.End = time.Now().Format(time.RFC1123)
		*recordChan <- event
	}()

	setMetrics(*event)

	err := backup.UpdatePxBackupAdminSecret()
	ProcessErrorWithMessage(event, err, "Unable to update PxBackupAdminSecret")

	bkpNamespaces := make([]string, 0)
	labelSelectors := make(map[string]string)

	for _, ctx := range *contexts {
		namespace := ctx.GetID()
		bkpNamespaces = append(bkpNamespaces, namespace)
	}

	_, err = InspectScheduledBackup(backupScheduleScaleName, BackupScheduleScaleUID)
	if ObjectExists(err) {
		BackupScheduleScaleUID = uuid.New()
		SchedulePolicyScaleUID = uuid.New()
		err = CreateScheduledBackup(backupScheduleScaleName, BackupScheduleScaleUID,
			SchedulePolicyScaleName, SchedulePolicyScaleUID,
			ScheduledBackupScaleInterval, bkpNamespaces)
		ProcessErrorWithMessage(event, err, "Create scheduled backup failed")
	} else if err != nil {
		ProcessErrorWithMessage(event, err, "Inspecting scheduled backup failed")
	}

	for _, ctx := range *contexts {
		Step(fmt.Sprintf("scale up app: %s by %d ", ctx.App.Key, len(node.GetWorkerNodes())), func() {
			applicationScaleUpMap, err := Inst().S.GetScaleFactorMap(ctx)
			UpdateOutcome(event, err)
			for name, scale := range applicationScaleUpMap {
				applicationScaleUpMap[name] = scale + int32(len(node.GetWorkerNodes()))
			}
			err = Inst().S.ScaleApplication(ctx, applicationScaleUpMap)
			UpdateOutcome(event, err)
		})

		Step("Giving few seconds for scaled up applications to stabilize", func() {
			time.Sleep(10 * time.Second)
		})

		ValidateContext(ctx)
	}

	scaleUpBkp, err := WaitForScheduledBackup(backupScheduleNamePrefix+backupScheduleScaleName,
		defaultRetryInterval, ScheduledBackupScaleInterval*2)
	errorMessage := fmt.Sprintf("Failed to wait for a new scheduled backup from scheduled backup %s",
		backupScheduleNamePrefix+backupScheduleScaleName)
	ProcessErrorWithMessage(event, err, errorMessage)

	log.Infof("Verify newest pods have been scaled in backup")
	for _, ns := range bkpNamespaces {
		pods, err := core.Instance().GetPods(ns, labelSelectors)
		UpdateOutcome(event, err)
		for _, pod := range pods.Items {
			found := false
			for _, resource := range scaleUpBkp.GetResources() {
				if resource.GetNamespace() == ns && resource.GetName() == pod.GetName() {
					found = true
				}
			}
			if !found {
				err = fmt.Errorf("pod %s in namespace %s not present in backup", pod.GetName(), ns)
				UpdateOutcome(event, err)
			}
		}
	}

	for _, resource := range scaleUpBkp.GetResources() {
		if resource.GetKind() != "Pod" {
			continue
		}
		ns := resource.GetNamespace()
		name := resource.GetName()
		_, err := core.Instance().GetPodByName(ns, name)
		if err != nil {
			err = fmt.Errorf("pod %s in namespace %s present in backup but not on cluster", name, ns)
			UpdateOutcome(event, err)
		}
	}

	for _, ctx := range *contexts {
		Step(fmt.Sprintf("scale down app %s by %d", ctx.App.Key, len(node.GetWorkerNodes())), func() {
			applicationScaleDownMap, err := Inst().S.GetScaleFactorMap(ctx)
			UpdateOutcome(event, err)
			for name, scale := range applicationScaleDownMap {
				applicationScaleDownMap[name] = scale - int32(len(node.GetWorkerNodes()))
			}
			err = Inst().S.ScaleApplication(ctx, applicationScaleDownMap)
			UpdateOutcome(event, err)
		})

		Step("Giving few seconds for scaled down applications to stabilize", func() {
			time.Sleep(10 * time.Second)
		})

		ValidateContext(ctx)
	}

	scaleDownBkp, err := WaitForScheduledBackup(backupScheduleNamePrefix+backupScheduleScaleName,
		defaultRetryInterval, ScheduledBackupScaleInterval*2)
	errorMessage = fmt.Sprintf("Failed to wait for a new scheduled backup from scheduled backup %s",
		backupScheduleNamePrefix+backupScheduleScaleName)
	ProcessErrorWithMessage(event, err, errorMessage)

	log.Infof("Verify pods have been scaled in backup")
	for _, ns := range bkpNamespaces {
		pods, err := core.Instance().GetPods(ns, labelSelectors)
		UpdateOutcome(event, err)
		for _, pod := range pods.Items {
			found := false
			for _, resource := range scaleDownBkp.GetResources() {
				if resource.GetNamespace() == ns && resource.GetName() == pod.GetName() {
					found = true
				}
			}
			if !found {
				err = fmt.Errorf("pod %s in namespace %s not present in backup", pod.GetName(), ns)
				UpdateOutcome(event, err)
			}
		}
	}

	for _, resource := range scaleDownBkp.GetResources() {
		if resource.GetKind() != "Pod" {
			continue
		}
		ns := resource.GetNamespace()
		name := resource.GetName()
		_, err := core.Instance().GetPodByName(ns, name)
		if err != nil {
			err = fmt.Errorf("pod %s in namespace %s present in backup but not on cluster", name, ns)
			UpdateOutcome(event, err)
		}
	}
	updateMetrics(*event)
}

// TriggerBackupRestartPX backs up an application and restarts Portworx during the backup
func TriggerBackupRestartPX(contexts *[]*scheduler.Context, recordChan *chan *EventRecord) {
	defer ginkgo.GinkgoRecover()
	event := &EventRecord{
		Event: Event{
			ID:   GenerateUUID(),
			Type: BackupRestartPortworx,
		},
		Start:   time.Now().Format(time.RFC1123),
		Outcome: []error{},
	}

	defer func() {
		event.End = time.Now().Format(time.RFC1123)
		*recordChan <- event
	}()

	setMetrics(*event)

	Step("Update admin secret", func() {
		err := backup.UpdatePxBackupAdminSecret()
		ProcessErrorWithMessage(event, err, "Unable to update PxBackupAdminSecret")
	})
	backupCounter++
	bkpNamespaces := make([]string, 0)
	labelSelectors := make(map[string]string)
	sourceClusterConfigPath, err := GetSourceClusterConfigPath()
	UpdateOutcome(event, err)
	SetClusterContext(sourceClusterConfigPath)
	for _, ctx := range *contexts {
		namespace := ctx.GetID()
		bkpNamespaces = append(bkpNamespaces, namespace)
	}
	nsIndex := rand.Intn(len(bkpNamespaces))
	backupName := fmt.Sprintf("%s-%s-%d", BackupNamePrefix, bkpNamespaces[nsIndex], backupCounter)
	bkpError := false
	Step("Backup a single namespace", func() {
		Step(fmt.Sprintf("Create backup full name %s:%s:%s",
			SourceClusterName, bkpNamespaces[nsIndex], backupName), func() {
			err = CreateBackupGetErr(backupName,
				SourceClusterName, backupLocationNameConst, BackupLocationUID,
				[]string{bkpNamespaces[nsIndex]}, labelSelectors, OrgID)
			if err != nil {
				bkpError = true
			}
			UpdateOutcome(event, err)
		})
	})

	Step("Restart Portworx", func() {
		nodes := node.GetStorageDriverNodes()
		nodeIndex := rand.Intn(len(nodes))
		log.Infof("Stop volume driver [%s] on node: [%s]", Inst().V.String(), nodes[nodeIndex].Name)
		StopVolDriverAndWait([]node.Node{nodes[nodeIndex]})
		log.Infof("Starting volume driver [%s] on node [%s]", Inst().V.String(), nodes[nodeIndex].Name)
		StartVolDriverAndWait([]node.Node{nodes[nodeIndex]})
		log.Infof("Giving a few seconds for volume driver to stabilize")
		time.Sleep(20 * time.Second)
	})

	Step("Wait for backup to complete", func() {
		if bkpError {
			log.Warnf("Skipping waiting for backup [%s] due to error", backupName)
		} else {
			ctx, err := backup.GetPxCentralAdminCtx()
			if err != nil {
				log.Errorf("Failed to fetch px-central-admin ctx: [%v]", err)
				UpdateOutcome(event, err)
			} else {
				err = Inst().Backup.WaitForBackupCompletion(
					ctx,
					backupName, OrgID,
					BackupRestoreCompletionTimeoutMin*time.Minute,
					RetrySeconds*time.Second)
				if err == nil {
					log.Infof("Backup [%s] completed successfully", backupName)
				} else {
					log.Errorf("Failed to wait for backup [%s] to complete. Error: [%v]",
						backupName, err)
					UpdateOutcome(event, err)
				}
			}
		}
		updateMetrics(*event)
	})
}

// TriggerBackupRestartNode backs up an application and restarts a node with Portworx during the backup
func TriggerBackupRestartNode(contexts *[]*scheduler.Context, recordChan *chan *EventRecord) {
	defer ginkgo.GinkgoRecover()
	event := &EventRecord{
		Event: Event{
			ID:   GenerateUUID(),
			Type: BackupRestartNode,
		},
		Start:   time.Now().Format(time.RFC1123),
		Outcome: []error{},
	}

	defer func() {
		event.End = time.Now().Format(time.RFC1123)
		*recordChan <- event
	}()

	setMetrics(*event)

	Step("Update admin secret", func() {
		err := backup.UpdatePxBackupAdminSecret()
		ProcessErrorWithMessage(event, err, "Unable to update PxBackupAdminSecret")
	})
	backupCounter++
	bkpNamespaces := make([]string, 0)
	labelSelectors := make(map[string]string)
	sourceClusterConfigPath, err := GetSourceClusterConfigPath()
	UpdateOutcome(event, err)
	SetClusterContext(sourceClusterConfigPath)
	for _, ctx := range *contexts {
		namespace := ctx.GetID()
		bkpNamespaces = append(bkpNamespaces, namespace)
	}
	// Choose a random namespace to back up
	nsIndex := rand.Intn(len(bkpNamespaces))
	backupName := fmt.Sprintf("%s-%s-%d", BackupNamePrefix, bkpNamespaces[nsIndex], backupCounter)
	bkpError := false
	Step("Backup a single namespace", func() {
		Step(fmt.Sprintf("Create backup full name %s:%s:%s",
			SourceClusterName, bkpNamespaces[nsIndex], backupName), func() {
			err = CreateBackupGetErr(backupName,
				SourceClusterName, backupLocationNameConst, BackupLocationUID,
				[]string{bkpNamespaces[nsIndex]}, labelSelectors, OrgID)
			if err != nil {
				bkpError = true
			}
			UpdateOutcome(event, err)
		})
	})

	Step("Restart a Portworx node", func() {
		nodes := node.GetStorageDriverNodes()
		// Choose a random node to reboot
		nodeIndex := rand.Intn(len(nodes))
		Step(fmt.Sprintf("reboot node: %s", nodes[nodeIndex].Name), func() {
			err := Inst().N.RebootNode(nodes[nodeIndex], node.RebootNodeOpts{
				Force: true,
				ConnectionOpts: node.ConnectionOpts{
					Timeout:         1 * time.Minute,
					TimeBeforeRetry: 5 * time.Second,
				},
			})
			expect(err).NotTo(haveOccurred())
			UpdateOutcome(event, err)
		})

		Step(fmt.Sprintf("wait for node: [%s] to be back up", nodes[nodeIndex].Name), func() {
			err := Inst().N.TestConnection(nodes[nodeIndex], node.ConnectionOpts{
				Timeout:         15 * time.Minute,
				TimeBeforeRetry: 10 * time.Second,
			})
			expect(err).NotTo(haveOccurred())
			UpdateOutcome(event, err)
		})

		Step(fmt.Sprintf("wait for volume driver to stop on node: [%v]", nodes[nodeIndex].Name), func() {
			err := Inst().V.WaitDriverDownOnNode(nodes[nodeIndex])
			expect(err).NotTo(haveOccurred())
			UpdateOutcome(event, err)
		})

		Step(fmt.Sprintf("wait to scheduler: [%s] and volume driver: [%s] to start",
			Inst().S.String(), Inst().V.String()), func() {

			err := Inst().S.IsNodeReady(nodes[nodeIndex])
			expect(err).NotTo(haveOccurred())
			UpdateOutcome(event, err)

			err = Inst().V.WaitDriverUpOnNode(nodes[nodeIndex], Inst().DriverStartTimeout)
			expect(err).NotTo(haveOccurred())
			UpdateOutcome(event, err)
		})

		Step(fmt.Sprintf("wait for px-backup pods to come up on node: [%v]", nodes[nodeIndex].Name), func() {
			// should probably make px-backup namespace a global constant
			timeout := 6 * time.Minute
			t := func() (interface{}, bool, error) {
				pxbPods, err := core.Instance().GetPodsByNode(nodes[nodeIndex].Name, "px-backup")
				if err != nil {
					log.Errorf("Failed to get apps on node [%s]", nodes[nodeIndex].Name)
					return "", true, err
				}
				for _, pod := range pxbPods.Items {
					if !core.Instance().IsPodReady(pod) {
						err = fmt.Errorf("Pod [%s] is not ready on node [%s] after %v", pod.Name, nodes[nodeIndex].Name, timeout)
						return "", true, err
					}
				}
				return "", false, nil
			}
			_, err := task.DoRetryWithTimeout(t, timeout, defaultRetryInterval)
			UpdateOutcome(event, err)
		})
	})

	Step("Wait for backup to complete", func() {
		if bkpError {
			log.Warnf("Skipping waiting for backup [%s] due to error", backupName)
		} else {
			ctx, err := backup.GetPxCentralAdminCtx()
			if err != nil {
				log.Errorf("Failed to fetch px-central-admin ctx: [%v]", err)
				UpdateOutcome(event, err)
			} else {
				err = Inst().Backup.WaitForBackupCompletion(
					ctx,
					backupName, OrgID,
					BackupRestoreCompletionTimeoutMin*time.Minute,
					RetrySeconds*time.Second)
				if err == nil {
					log.Infof("Backup [%s] completed successfully", backupName)
				} else {
					log.Errorf("Failed to wait for backup [%s] to complete. Error: [%v]",
						backupName, err)
					UpdateOutcome(event, err)
				}
			}
		}
		updateMetrics(*event)
	})
}

// TriggerBackupDeleteBackupPod backs up an application and restarts px-backup pod during the backup
func TriggerBackupDeleteBackupPod(contexts *[]*scheduler.Context, recordChan *chan *EventRecord) {
	defer ginkgo.GinkgoRecover()
	event := &EventRecord{
		Event: Event{
			ID:   GenerateUUID(),
			Type: BackupDeleteBackupPod,
		},
		Start:   time.Now().Format(time.RFC1123),
		Outcome: []error{},
	}

	defer func() {
		event.End = time.Now().Format(time.RFC1123)
		*recordChan <- event
	}()

	setMetrics(*event)

	Step("Update admin secret", func() {
		err := backup.UpdatePxBackupAdminSecret()
		ProcessErrorWithMessage(event, err, "Unable to update PxBackupAdminSecret")
	})
	backupCounter++
	labelSelectors := make(map[string]string)
	sourceClusterConfigPath, err := GetSourceClusterConfigPath()
	UpdateOutcome(event, err)
	SetClusterContext(sourceClusterConfigPath)

	backupName := fmt.Sprintf("%s-%s-%d", BackupNamePrefix, "deleteBackupPod", backupCounter)
	Step("Backup all namespaces", func() {
		Step(fmt.Sprintf("Create backup full name %s:%s:%s",
			SourceClusterName, "all", backupName), func() {
			err = CreateBackupGetErr(backupName,
				SourceClusterName, backupLocationNameConst, BackupLocationUID,
				[]string{"*"}, labelSelectors, OrgID)
			UpdateOutcome(event, err)
		})
	})

	Step("Delete px-backup pod", func() {
		ctx := &scheduler.Context{
			App: &spec.AppSpec{
				SpecList: []interface{}{
					&appsapi.Deployment{
						ObjectMeta: meta_v1.ObjectMeta{
							Name:      pxbackupDeploymentName,
							Namespace: pxbackupDeploymentNamespace,
						},
					},
				},
			},
		}
		err = Inst().S.DeleteTasks(ctx, nil)
		UpdateOutcome(event, err)

		err = Inst().S.WaitForRunning(ctx, BackupRestoreCompletionTimeoutMin, defaultRetryInterval)
		UpdateOutcome(event, err)
	})

	Step("Wait for backup to complete", func() {
		ctx, err := backup.GetPxCentralAdminCtx()
		if err != nil {
			log.Errorf("Failed to fetch px-central-admin ctx: [%v]", err)
			UpdateOutcome(event, err)
		} else {
			err = Inst().Backup.WaitForBackupCompletion(
				ctx,
				backupName, OrgID,
				BackupRestoreCompletionTimeoutMin*time.Minute,
				RetrySeconds*time.Second)
			if err == nil {
				log.Infof("Backup [%s] completed successfully", backupName)
			} else {
				log.Errorf("Failed to wait for backup [%s] to complete. Error: [%v]",
					backupName, err)
				UpdateOutcome(event, err)
			}
		}
		updateMetrics(*event)
	})
}

// TriggerBackupScaleMongo backs up an application and scales down Mongo pod during the backup
func TriggerBackupScaleMongo(contexts *[]*scheduler.Context, recordChan *chan *EventRecord) {
	defer ginkgo.GinkgoRecover()
	event := &EventRecord{
		Event: Event{
			ID:   GenerateUUID(),
			Type: BackupScaleMongo,
		},
		Start:   time.Now().Format(time.RFC1123),
		Outcome: []error{},
	}

	defer func() {
		event.End = time.Now().Format(time.RFC1123)
		*recordChan <- event
	}()

	setMetrics(*event)

	Step("Update admin secret", func() {
		err := backup.UpdatePxBackupAdminSecret()
		ProcessErrorWithMessage(event, err, "Unable to update PxBackupAdminSecret")
	})
	backupCounter++
	labelSelectors := make(map[string]string)
	sourceClusterConfigPath, err := GetSourceClusterConfigPath()
	UpdateOutcome(event, err)
	SetClusterContext(sourceClusterConfigPath)

	backupName := fmt.Sprintf("%s-%s-%d", BackupNamePrefix, "scaleMongo", backupCounter)
	Step("Backup all namespaces", func() {
		Step(fmt.Sprintf("Create backup full name %s:%s:%s",
			SourceClusterName, "all", backupName), func() {
			err = CreateBackupGetErr(backupName,
				SourceClusterName, backupLocationNameConst, BackupLocationUID,
				[]string{"*"}, labelSelectors, OrgID)
			UpdateOutcome(event, err)
		})
	})

	Step("Scale mongodb down to 0", func() {
		ctx := &scheduler.Context{
			App: &spec.AppSpec{
				SpecList: []interface{}{
					&appsapi.Deployment{
						ObjectMeta: meta_v1.ObjectMeta{
							Name:      pxbackupMongodbDeploymentName,
							Namespace: pxbackupMongodbDeploymentNamespace,
						},
					},
				},
			},
		}
		err = Inst().S.ScaleApplication(ctx, map[string]int32{
			pxbackupMongodbDeploymentName + k8s.StatefulSetSuffix: 0,
		})
		UpdateOutcome(event, err)

		Step("Giving few seconds for scaled up applications to stabilize", func() {
			time.Sleep(45 * time.Second)
		})
	})

	Step("Scale mongodb up to 3", func() {
		ctx := &scheduler.Context{
			App: &spec.AppSpec{
				SpecList: []interface{}{
					&appsapi.Deployment{
						ObjectMeta: meta_v1.ObjectMeta{
							Name:      pxbackupMongodbDeploymentName,
							Namespace: pxbackupMongodbDeploymentNamespace,
						},
					},
				},
			},
		}
		err = Inst().S.ScaleApplication(ctx, map[string]int32{
			pxbackupMongodbDeploymentName + k8s.StatefulSetSuffix: 3,
		})
		UpdateOutcome(event, err)
	})

	Step("Wait for backup to complete", func() {
		ctx, err := backup.GetPxCentralAdminCtx()
		if err != nil {
			log.Errorf("Failed to fetch px-central-admin ctx: [%v]", err)
			UpdateOutcome(event, err)
		} else {
			err = Inst().Backup.WaitForBackupCompletion(
				ctx,
				backupName, OrgID,
				BackupRestoreCompletionTimeoutMin*time.Minute,
				RetrySeconds*time.Second)
			if err == nil {
				log.Infof("Backup [%s] completed successfully", backupName)
			} else {
				log.Errorf("Failed to wait for backup [%s] to complete. Error: [%v]",
					backupName, err)
				UpdateOutcome(event, err)
			}
		}
		updateMetrics(*event)
	})
}

func isPoolResizePossible(poolToBeResized *opsapi.StoragePool) (bool, error) {
	if poolToBeResized == nil {
		return false, fmt.Errorf("pool provided is nil")
	}

	if poolToBeResized != nil && poolToBeResized.LastOperation != nil {
		log.InfoD("Validating pool :%v to expand", poolToBeResized.Uuid)

		f := func() (interface{}, bool, error) {

			pools, err := Inst().V.ListStoragePools(meta_v1.LabelSelector{})
			if err != nil {
				return nil, true, fmt.Errorf("error getting pools list, Error :%v", err)
			}

			updatedPoolToBeResized := pools[poolToBeResized.Uuid]
			if updatedPoolToBeResized.LastOperation.Status != opsapi.SdkStoragePool_OPERATION_SUCCESSFUL {
				if updatedPoolToBeResized.LastOperation.Status == opsapi.SdkStoragePool_OPERATION_FAILED {
					return nil, false, fmt.Errorf("PoolResize has failed. Error: %s", updatedPoolToBeResized.LastOperation)
				}
				log.InfoD("Pool Resize is already in progress: %v", updatedPoolToBeResized.LastOperation)
				if strings.Contains(updatedPoolToBeResized.LastOperation.Msg, "Will not proceed with pool expansion") {
					return nil, false, fmt.Errorf("PoolResize has failed. Error: %s", updatedPoolToBeResized.LastOperation.Msg)
				}
				return nil, true, nil
			}
			return nil, false, nil
		}
		_, err := task.DoRetryWithTimeout(f, 10*time.Minute, 1*time.Minute)
		if err != nil {
			return false, err
		}

	}
	stNode, err := GetNodeWithGivenPoolID(poolToBeResized.Uuid)
	if err != nil {
		return false, err
	}

	t := func() (interface{}, bool, error) {
		status, err := Inst().V.GetNodePoolsStatus(*stNode)
		if err != nil {
			return "", false, err
		}
		currStatus := status[poolToBeResized.Uuid]

		if currStatus == "Offline" {
			return "", true, fmt.Errorf("pool [%s] has current status [%s].Waiting rebalance to complete if in-progress", poolToBeResized.Uuid, currStatus)
		}
		return "", false, nil
	}

	_, err = task.DoRetryWithTimeout(t, 120*time.Minute, 2*time.Second)
	if err != nil {
		return false, err
	}
	return true, nil
}

func waitForPoolToBeResized(initialSize uint64, poolIDToResize string) error {

	f := func() (interface{}, bool, error) {
		pools, err := Inst().V.ListStoragePools(meta_v1.LabelSelector{})
		if err != nil {
			return nil, false, fmt.Errorf("error getting pools list, Error :%v", err)
		}

		expandedPool := pools[poolIDToResize]
		if expandedPool.LastOperation != nil {
			log.InfoD("Current pool %s last operation status : %v", poolIDToResize, expandedPool.LastOperation.Status)
			if expandedPool.LastOperation.Status == opsapi.SdkStoragePool_OPERATION_FAILED {
				return nil, false, fmt.Errorf("PoolResize for %s has failed. Error: %s", poolIDToResize, expandedPool.LastOperation)
			}
		}

		newPoolSize := expandedPool.TotalSize / units.GiB
		if newPoolSize > initialSize {
			// storage pool resize has been completed
			return nil, true, nil
		}
		return nil, true, fmt.Errorf("pool %s not been resized .Current size is %d", poolIDToResize, newPoolSize)
	}
	_, err := task.DoRetryWithTimeout(f, time.Minute*120, 2*time.Minute)
	return err
}

func getStoragePoolsToExpand() ([]*opsapi.StoragePool, error) {
	stNodes := node.GetStorageNodes()
	expectedCapacity := (len(stNodes) / 2) + 1
	poolsToExpand := make([]*opsapi.StoragePool, 0)
	for _, stNode := range stNodes {
		eligibility, err := GetPoolExpansionEligibility(&stNode)
		if err != nil {
			return nil, err
		}
		if len(poolsToExpand) <= expectedCapacity {
			if eligibility[stNode.Id] {
				for _, p := range stNode.Pools {
					if eligibility[p.Uuid] {
						poolsToExpand = append(poolsToExpand, p)
					}
				}
			}
			continue
		}
		break
	}
	return poolsToExpand, nil

}

// returns list of pools with metadata disk to expand
func getStorageMetadataPoolsToExpand() ([]*opsapi.StoragePool, error) {
	stNodes := node.GetStorageNodes()
	expectedCapacity := (len(stNodes) / 2) + 1
	poolsToExpand := make([]*opsapi.StoragePool, 0)
	for _, stNode := range stNodes {
		eligibility, err := GetPoolExpansionEligibility(&stNode)
		if err != nil {
			return nil, err
		}
		if len(poolsToExpand) <= expectedCapacity {
			if eligibility[stNode.Id] {
				for _, p := range stNode.Pools {
					metaPoolUUID, err := GetPoolUUIDWithMetadataDisk(stNode)
					if err != nil {
						return nil, err
					}
					if eligibility[p.Uuid] && p.Uuid == metaPoolUUID {
						poolsToExpand = append(poolsToExpand, p)
					}
				}
			}
			continue
		}
		break
	}
	return poolsToExpand, nil
}

func initiatePoolExpansion(event *EventRecord, wg *sync.WaitGroup, pool *opsapi.StoragePool, chaosLevel uint64, resizeOperationType opsapi.SdkStoragePool_ResizeOperationType, doNodeReboot bool) {

	if wg != nil {
		defer wg.Done()
	}
	poolValidity, err := isPoolResizePossible(pool)
	if err != nil {
		log.Error(err.Error())
		UpdateOutcome(event, err)
		return
	}

	expansionType := "resize-disk"

	if resizeOperationType == 1 {
		expansionType = "add-disk"
	}

	if poolValidity {
		initialPoolSize := pool.TotalSize / units.GiB
		var pNode *node.Node

		dashStats := make(map[string]string)
		dashStats["pool-uuid"] = pool.Uuid
		dashStats["resize-operation"] = resizeOperationType.String()
		dashStats["resize-percentage"] = fmt.Sprintf("%d", chaosLevel)
		statType := stats.AddDiskEventName
		if resizeOperationType == opsapi.SdkStoragePool_RESIZE_TYPE_RESIZE_DISK {
			statType = stats.ResizeDiskEventName
		}
		isDmthin, _ := IsDMthin()
		if isDmthin && resizeOperationType == opsapi.SdkStoragePool_RESIZE_TYPE_ADD_DISK {
			pNode, err = GetNodeFromPoolUUID(pool.Uuid)
			if err != nil {
				log.Error(err.Error())
				UpdateOutcome(event, err)
				return
			}
			err = EnterPoolMaintenance(*pNode)
			if err != nil {
				log.Error(err.Error())
				UpdateOutcome(event, err)
				return
			}
		}

		updateLongevityStats(event.Event.Type, statType, dashStats)
		err = Inst().V.ResizeStoragePoolByPercentage(pool.Uuid, resizeOperationType, uint64(chaosLevel))
		if err != nil {
			err = fmt.Errorf("error initiating pool [%v ] %v: [%v]", pool.Uuid, expansionType, err.Error())
			log.Error(err.Error())
			UpdateOutcome(event, err)
		} else {
			if doNodeReboot {
				err = WaitForExpansionToStart(pool.Uuid)
				if err != nil {
					log.Error(err.Error())
					UpdateOutcome(event, err)
				}

				if err == nil {
					storageNode, err := GetNodeWithGivenPoolID(pool.Uuid)
					if err != nil {
						log.Error(err.Error())
						UpdateOutcome(event, err)
					}
					dashStats = make(map[string]string)
					dashStats["node"] = storageNode.Name

					updateLongevityStats(event.Event.Type, stats.NodeRebootEventName, dashStats)
					err = RebootNodeAndWait(*storageNode)
					if err != nil {
						log.Error(err.Error())
						UpdateOutcome(event, err)
					}
				}

			}
			err = waitForPoolToBeResized(initialPoolSize, pool.Uuid)
			if err != nil {
				err = fmt.Errorf("pool [%v] %v failed. Error: %v", pool.Uuid, expansionType, err)
				UpdateOutcome(event, err)
			}

		}

		if pNode != nil {
			err := ExitPoolMaintenance(*pNode)
			if err != nil {
				log.Error(err.Error())
				UpdateOutcome(event, err)
				return
			}
		}
	}
}

// TriggerMetadataPoolResizeDisk performs resize-disk on the storage pools for the given contexts
func TriggerMetadataPoolResizeDisk(contexts *[]*scheduler.Context, recordChan *chan *EventRecord) {
	defer ginkgo.GinkgoRecover()
	defer endLongevityTest()
	startLongevityTest(MetadataPoolResizeDisk)
	event := &EventRecord{
		Event: Event{
			ID:   GenerateUUID(),
			Type: MetadataPoolResizeDisk,
		},
		Start:   time.Now().Format(time.RFC1123),
		Outcome: []error{},
	}

	defer func() {
		event.End = time.Now().Format(time.RFC1123)
		*recordChan <- event
	}()

	setMetrics(*event)

	chaosLevel := getPoolExpandPercentage(MetadataPoolResizeDisk)
	stepLog := fmt.Sprintf("get storage pools and perform resize-disk by %v percentage on it ", chaosLevel)
	Step(stepLog, func() {

		poolsToBeResized, err := getStorageMetadataPoolsToExpand()

		if err != nil {
			log.Error(err.Error())
			UpdateOutcome(event, err)
		}
		log.InfoD("Pools to resize-disk [%v]", poolsToBeResized)
		var wg sync.WaitGroup

		for _, pool := range poolsToBeResized {
			//Skipping pool resize if pool rebalance is enabled for the pool
			if !isPoolRebalanceEnabled(pool.Uuid) {
				//Initiating multiple pool expansions by resize-disk
				go initiatePoolExpansion(event, &wg, pool, chaosLevel, 2, false)
				wg.Add(1)
			}

		}
		wg.Wait()

	})
	validateContexts(event, contexts)
	updateMetrics(*event)
}

// TriggerPoolResizeDiskAndReboot performs resize-disk on a storage pool and reboots the node
func TriggerPoolResizeDiskAndReboot(contexts *[]*scheduler.Context, recordChan *chan *EventRecord) {
	defer ginkgo.GinkgoRecover()
	defer endLongevityTest()
	startLongevityTest(ResizeDiskAndReboot)
	event := &EventRecord{
		Event: Event{
			ID:   GenerateUUID(),
			Type: ResizeDiskAndReboot,
		},
		Start:   time.Now().Format(time.RFC1123),
		Outcome: []error{},
	}

	defer func() {
		event.End = time.Now().Format(time.RFC1123)
		*recordChan <- event
	}()

	setMetrics(*event)

	chaosLevel := getPoolExpandPercentage(ResizeDiskAndReboot)

	stepLog := fmt.Sprintf("get storage pools and perform resize-disk by %v percentage on it ", chaosLevel)
	Step(stepLog, func() {
		log.InfoD(stepLog)
		poolsToBeResized, err := getStoragePoolsToExpand()

		if err != nil {
			log.Error(err.Error())
			UpdateOutcome(event, err)
		}
		var poolToBeResized *opsapi.StoragePool
		nodeContexts := make([]*scheduler.Context, 0)
		if len(poolsToBeResized) > 0 {
			for _, pool := range poolsToBeResized {
				if !isPoolRebalanceEnabled(pool.Uuid) {
					poolToBeResized = pool
					break
				}
			}
			log.InfoD("Pool to resize-disk [%v]", poolToBeResized)
			storageNode, err := GetNodeWithGivenPoolID(poolToBeResized.Uuid)
			UpdateOutcome(event, err)

			if err == nil {
				appNodeContexts, err := GetContextsOnNode(contexts, storageNode)
				UpdateOutcome(event, err)
				nodeContexts = append(nodeContexts, appNodeContexts...)

			}
			initiatePoolExpansion(event, nil, poolToBeResized, chaosLevel, 2, true)
		}
		err = ValidateDataIntegrity(&nodeContexts)
		UpdateOutcome(event, err)
	})

	validateContexts(event, contexts)
	updateMetrics(*event)
}

// TriggerPoolAddDisk peforms add-disk on the storage pools for the given contexts
func TriggerPoolAddDisk(contexts *[]*scheduler.Context, recordChan *chan *EventRecord) {
	defer ginkgo.GinkgoRecover()
	defer endLongevityTest()
	startLongevityTest(PoolAddDisk)
	event := &EventRecord{
		Event: Event{
			ID:   GenerateUUID(),
			Type: PoolAddDisk,
		},
		Start:   time.Now().Format(time.RFC1123),
		Outcome: []error{},
	}

	defer func() {
		event.End = time.Now().Format(time.RFC1123)
		*recordChan <- event
	}()

	setMetrics(*event)

	chaosLevel := getPoolExpandPercentage(PoolAddDisk)
	stepLog := fmt.Sprintf("get storage pools and perform add-disk by %v percentage on it ", chaosLevel)
	Step(stepLog, func() {
		log.InfoD(stepLog)
		poolsToBeResized, err := getStoragePoolsToExpand()

		if err != nil {
			log.Error(err.Error())
			UpdateOutcome(event, err)
		}
		log.InfoD("Pools to add-disk [%v]", poolsToBeResized)

		var wg sync.WaitGroup

		for _, pool := range poolsToBeResized {
			//Skipping pool resize if pool rebalance is enabled for the pool
			if !isPoolRebalanceEnabled(pool.Uuid) {
				//Initiating multiple pool expansions by add-disk
				go initiatePoolExpansion(event, &wg, pool, chaosLevel, 1, false)
				wg.Add(1)

			}
		}
		wg.Wait()

	})
	validateContexts(event, contexts)
	updateMetrics(*event)
}

// TriggerPoolAddDiskAndReboot performs add-disk and reboots the node
func TriggerPoolAddDiskAndReboot(contexts *[]*scheduler.Context, recordChan *chan *EventRecord) {
	defer ginkgo.GinkgoRecover()
	defer endLongevityTest()
	startLongevityTest(AddDiskAndReboot)
	event := &EventRecord{
		Event: Event{
			ID:   GenerateUUID(),
			Type: AddDiskAndReboot,
		},
		Start:   time.Now().Format(time.RFC1123),
		Outcome: []error{},
	}

	defer func() {
		event.End = time.Now().Format(time.RFC1123)
		*recordChan <- event
	}()

	setMetrics(*event)

	chaosLevel := getPoolExpandPercentage(AddDiskAndReboot)
	stepLog := fmt.Sprintf("get storage pools and perform add-disk by %v percentage on it ", chaosLevel)
	Step(stepLog, func() {
		log.InfoD(stepLog)
		poolsToBeResized, err := getStoragePoolsToExpand()

		if err != nil {
			log.Error(err.Error())
			UpdateOutcome(event, err)
		}
		var poolToBeResized *opsapi.StoragePool
		if len(poolsToBeResized) > 0 {
			for _, pool := range poolsToBeResized {
				if !isPoolRebalanceEnabled(pool.Uuid) {
					poolToBeResized = pool
					break
				}
			}
			storageNode, err := GetNodeWithGivenPoolID(poolToBeResized.Uuid)
			UpdateOutcome(event, err)
			nodeContexts, err := GetContextsOnNode(contexts, storageNode)
			UpdateOutcome(event, err)

			log.InfoD("Pool to resize-disk [%v]", poolToBeResized)
			initiatePoolExpansion(event, nil, poolToBeResized, chaosLevel, 1, true)
			err = ValidateDataIntegrity(&nodeContexts)
			UpdateOutcome(event, err)
		}
	})
	validateContexts(event, contexts)

	updateMetrics(*event)
}

func TriggerAutopilotPoolRebalance(contexts *[]*scheduler.Context, recordChan *chan *EventRecord) {
	defer ginkgo.GinkgoRecover()
	defer endLongevityTest()
	startLongevityTest(AutopilotRebalance)
	event := &EventRecord{
		Event: Event{
			ID:   GenerateUUID(),
			Type: AutopilotRebalance,
		},
		Start:   time.Now().Format(time.RFC1123),
		Outcome: []error{},
	}

	defer func() {
		event.End = time.Now().Format(time.RFC1123)
		*recordChan <- event
	}()

	apRule := aututils.PoolRuleRebalanceAbsolute(120, 70, false)
	apRule.Spec.ActionsCoolDownPeriod = int64(getReblanceCoolOffPeriod(AutopilotRebalance))

	if !autoPilotRuleCreated {
		log.InfoD("Creating autopilot rule ; %+v", apRule)
		_, err := Inst().S.CreateAutopilotRule(apRule)
		if err != nil {
			UpdateOutcome(event, err)
			return
		}
		autoPilotRuleCreated = true
	} else {

		Step("validate the  autopilot events", func() {
			log.InfoD("validate the  autopilot events for %s", apRule.Name)
			ruleEvents, err := core.Instance().ListEvents("", meta_v1.ListOptions{
				FieldSelector: fmt.Sprintf("involvedObject.kind=AutopilotRule,involvedObject.name=%s", apRule.Name),
			})
			UpdateOutcome(event, err)

			if err == nil {
				for _, ruleEvent := range ruleEvents.Items {
					//checking the events triggered in last 60 mins
					if ruleEvent.LastTimestamp.Unix() < meta_v1.Now().Unix()-3600 {
						continue
					}
					log.InfoD("autopilot rule event reason : %s and message: %s ", ruleEvent.Reason, ruleEvent.Message)
					if strings.Contains(ruleEvent.Reason, "FailedAction") || strings.Contains(ruleEvent.Reason, "RuleCheckFailed") {
						UpdateOutcome(event, fmt.Errorf("autopilot rule %s failed, Reason: %s, Message; %s", apRule.Name, ruleEvent.Reason, ruleEvent.Message))
					}

				}

			}

		})

		Step("validate Px on the rebalanced node", func() {
			log.InfoD("Validating PX on node : %s", autoPilotLabelNode.Name)
			err := Inst().V.WaitDriverUpOnNode(autoPilotLabelNode, 1*time.Minute)
			UpdateOutcome(event, err)
			err = ValidateRebalanceJobs(autoPilotLabelNode)
			UpdateOutcome(event, err)

		})
	}
}

// TriggerUpgradeVolumeDriver upgrades volume driver version to the latest build
func TriggerUpgradeVolumeDriver(contexts *[]*scheduler.Context, recordChan *chan *EventRecord) {
	defer ginkgo.GinkgoRecover()
	defer endLongevityTest()
	startLongevityTest(UpgradeVolumeDriver)
	event := &EventRecord{
		Event: Event{
			ID:   GenerateUUID(),
			Type: UpgradeVolumeDriver,
		},
		Start:   time.Now().Format(time.RFC1123),
		Outcome: []error{},
	}
	defer func() {
		event.End = time.Now().Format(time.RFC1123)
		*recordChan <- event
	}()

	setMetrics(*event)

	stepLog := "upgrade volume driver"
	Step(stepLog, func() {
		if len(Inst().UpgradeStorageDriverEndpointList) == 0 {
			log.Fatalf("Unable to perform volume driver upgrade hops, none were given")
		}
		for _, upgradeHop := range strings.Split(Inst().UpgradeStorageDriverEndpointList, ",") {
			stepLog = "start the volume driver upgrade"
			Step(stepLog, func() {
				log.InfoD(stepLog)
				dashStats := make(map[string]string)
				dashStats["upgrade-hop"] = upgradeHop
				updateLongevityStats(UpgradeVolumeDriver, stats.UpgradeVolumeDriverEventName, dashStats)
				err := Inst().V.UpgradeDriver(upgradeHop)
				if err != nil {
					log.InfoD("Error upgrading volume driver, Err: %v", err.Error())
				}
				UpdateOutcome(event, err)

			})
			validateContexts(event, contexts)
		}
	})
	err := ValidateDataIntegrity(contexts)
	UpdateOutcome(event, err)
	updateMetrics(*event)
}

// TriggerUpgradeStork performs upgrade of the stork
func TriggerUpgradeStork(contexts *[]*scheduler.Context, recordChan *chan *EventRecord) {
	defer ginkgo.GinkgoRecover()
	defer endLongevityTest()
	startLongevityTest(UpgradeStork)
	event := &EventRecord{
		Event: Event{
			ID:   GenerateUUID(),
			Type: UpgradeStork,
		},
		Start:   time.Now().Format(time.RFC1123),
		Outcome: []error{},
	}

	defer func() {
		event.End = time.Now().Format(time.RFC1123)
		*recordChan <- event
	}()

	setMetrics(*event)
	stepLog := "Upgrading stork to latest version based on the compatible PX and storage driver upgrade version "
	Step(stepLog,
		func() {
			if len(Inst().UpgradeStorageDriverEndpointList) == 0 {
				log.Fatalf("Unable to perform volume driver upgrade hops, none were given")
			}
			for _, upgradeHop := range strings.Split(Inst().UpgradeStorageDriverEndpointList, ",") {
				log.InfoD(stepLog)
				dashStats := make(map[string]string)
				dashStats["upgrade-hop"] = upgradeHop
				updateLongevityStats(UpgradeStork, stats.UpgradeStorkEventName, dashStats)
				err := Inst().V.UpgradeStork(upgradeHop)
				UpdateOutcome(event, err)
			}

		})
	updateMetrics(*event)
}

// TriggerAutoFsTrim enables Auto Fstrim in the PX Cluster
func TriggerAutoFsTrim(contexts *[]*scheduler.Context, recordChan *chan *EventRecord) {
	defer ginkgo.GinkgoRecover()
	defer endLongevityTest()
	startLongevityTest(AutoFsTrim)
	event := &EventRecord{
		Event: Event{
			ID:   GenerateUUID(),
			Type: AutoFsTrim,
		},
		Start:   time.Now().Format(time.RFC1123),
		Outcome: []error{},
	}

	defer func() {
		event.End = time.Now().Format(time.RFC1123)
		*recordChan <- event
	}()

	setMetrics(*event)

	stepLog := "Validate AutoFsTrim of the volumes"
	Step(stepLog, func() {
		log.InfoD(stepLog)
		stepLog = "enable auto fstrim "
		Step(stepLog,
			func() {
				log.InfoD(stepLog)
				if !isAutoFsTrimEnabled {
					currNode := node.GetStorageDriverNodes()[0]
					err := Inst().V.SetClusterOpts(currNode, map[string]string{
						"--auto-fstrim": "on",
					})
					if err != nil {
						err = fmt.Errorf("error while enabling auto fstrim, Error:%v", err)
						UpdateOutcome(event, err)
					} else {
						log.InfoD("AutoFsTrim is successfully enabled")
						isAutoFsTrimEnabled = true
						time.Sleep(5 * time.Minute)
					}
				} else {
					log.InfoD("AutoFsTrim is already enabled")
				}

			})
		stepLog = "Validate AutoFsTrim Status "
		Step(stepLog,
			func() {
				log.InfoD(stepLog)
				validateAutoFsTrim(contexts, event)
			})
		stepLog = "Reboot attached node and validate AutoFsTrim Status "
		Step(stepLog,
			func() {
				log.InfoD(stepLog)
				for _, ctx := range *contexts {
					if strings.Contains(ctx.App.Key, "fstrim") {
						vols, _ := Inst().S.GetVolumes(ctx)
						for _, vol := range vols {

							n, err := Inst().V.GetNodeForVolume(vol, 1*time.Minute, 5*time.Second)
							UpdateOutcome(event, err)
							log.InfoD("volume %s is attached on node %s [%s]", vol.ID, n.SchedulerNodeName, n.Addresses[0])
							err = Inst().S.DisableSchedulingOnNode(*n)
							UpdateOutcome(event, err)

							Inst().V.StopDriver([]node.Node{*n}, false, nil)

							Inst().N.RebootNode(*n, node.RebootNodeOpts{
								Force: true,
								ConnectionOpts: node.ConnectionOpts{
									Timeout:         1 * time.Minute,
									TimeBeforeRetry: 5 * time.Second,
								},
							})

							log.InfoD("wait for a minute for node reboot")
							time.Sleep(1 * time.Minute)
							n2, err := Inst().V.GetNodeForVolume(vol, 1*time.Minute, 5*time.Second)
							if err != nil {

								log.InfoD("Got error while getting node for volume %v, wait for 2 minutes to retry. Error: %v", vol.ID, err)
								n2, err = Inst().V.GetNodeForVolume(vol, 3*time.Minute, 10*time.Second)
								if err != nil {
									err = fmt.Errorf("error while getting node for volume %v, Error: %v", vol.ID, err)
									UpdateOutcome(event, err)
								}

							}

							log.InfoD("volume %s is now attached on node %s [%s]", vol.ID, n2.SchedulerNodeName, n2.Addresses[0])
							errorChan := make(chan error, errorChannelSize)
							StartVolDriverAndWait([]node.Node{*n}, &errorChan)
							Inst().S.EnableSchedulingOnNode(*n)

						}

					}

				}
				validateAutoFsTrim(contexts, event)
			})
	})
	updateMetrics(*event)
}

// TriggerVolumeUpdate enables to test volume update
func TriggerVolumeUpdate(contexts *[]*scheduler.Context, recordChan *chan *EventRecord) {
	defer ginkgo.GinkgoRecover()
	defer endLongevityTest()
	startLongevityTest(UpdateVolume)
	event := &EventRecord{
		Event: Event{
			ID:   GenerateUUID(),
			Type: UpdateVolume,
		},
		Start:   time.Now().Format(time.RFC1123),
		Outcome: []error{},
	}
	defer func() {
		event.End = time.Now().Format(time.RFC1123)
		*recordChan <- event
	}()

	setMetrics(*event)
	stepLog := "Validate update of the volumes"
	Step(stepLog, func() {
		log.InfoD(stepLog)
		stepLog = "Update Io priority on volumes "
		Step(stepLog,
			func() {
				log.InfoD(stepLog)
				updateIOPriorityOnVolumes(contexts, event)
				log.InfoD("Update IO priority call completed")
			})
	})
	updateMetrics(*event)
}

// TriggerVolumeUpdate enables to test volume update
func TriggerVolumeIOProfileUpdate(contexts *[]*scheduler.Context, recordChan *chan *EventRecord) {
	defer ginkgo.GinkgoRecover()
	defer endLongevityTest()
	startLongevityTest(UpdateVolume)
	event := &EventRecord{
		Event: Event{
			ID:   GenerateUUID(),
			Type: UpdateVolume,
		},
		Start:   time.Now().Format(time.RFC1123),
		Outcome: []error{},
	}
	defer func() {
		event.End = time.Now().Format(time.RFC1123)
		*recordChan <- event
	}()
	setMetrics(*event)
	stepLog := "Validate IO profile update on volumes"
	Step(stepLog, func() {
		log.InfoD(stepLog)
		Step(stepLog,
			func() {
				log.InfoD(stepLog)
				var pvcProfileMap map[string]VolumeIOProfile
				pvcProfileMap, err := getIOProfileOnVolumes(contexts)
				if err != nil {
					UpdateOutcome(event, err)
				}
				for count := range [2]int{} {
					if count < 1 {
						updateIOProfile(event, pvcProfileMap, IOProfileChange[currentIOProfileChangeCounter])
						log.Infof("Update IO profile completed %s", IOProfileChange[currentIOProfileChangeCounter])
					} else {
						//Revert IO profile back
						revertIOProfile(event, pvcProfileMap)
					}
					for _, ctx := range *contexts {
						errorChan := make(chan error, errorChannelSize)
						log.Infof("Validating context: %v", ctx.App.Key)
						if count == 0 {
							ctx.SkipVolumeValidation = true
						} else {
							ctx.SkipVolumeValidation = false
						}
						ValidateContext(ctx, &errorChan)
						for err := range errorChan {
							UpdateOutcome(event, err)
						}
					}
					log.InfoD("Data integrity check has been started ")
					err := ValidateDataIntegrity(contexts)
					if err != nil {
						UpdateOutcome(event, err)
					} else {
						log.Infof("Data integrity check has been successful")
					}
					if count < 1 {
						log.InfoD("Wait for 15 minutes before resetting back")
						time.Sleep(15 * time.Minute)
						log.InfoD("Resetting IO profile back to %s ", IOProfileChange[currentIOProfileChangeCounter])
					}
				}
				currentIOProfileChangeCounter += 1
			})
		if currentIOProfileChangeCounter >= len(IOProfileChange) {
			//Reset back to 0
			currentIOProfileChangeCounter = 0
			log.InfoD("Resetting current counter ")
		}
	})
	log.InfoD("Update IO profile completed")
	updateMetrics(*event)
}

func getIOProfileOnVolumes(contexts *[]*scheduler.Context) (map[string]VolumeIOProfile, error) {
	pvcProfileMap := make(map[string]VolumeIOProfile)
	var appVolumes []*volume.Volume
	var err error
	var volumeInfo VolumeIOProfile
	for _, ctx := range *contexts {
		appVolumes, err = Inst().S.GetVolumes(ctx)
		if err != nil {
			log.Errorf("Error inspecting volume: %v", err)
			return nil, err
		}
		for _, v := range appVolumes {
			if v.ID == "" {
				log.InfoD("Volume info not available %v", v)
				continue
			}
			appVol, err := Inst().V.InspectVolume(v.ID)
			if err != nil {
				log.Errorf("Error inspecting volume: %v", err)
			}
			volumeInfo = VolumeIOProfile{v, appVol.Spec.IoProfile}
			pvcProfileMap[v.ID] = volumeInfo
		}
	}
	return pvcProfileMap, nil
}
func revertIOProfile(event *EventRecord, pvcProfileMap map[string]VolumeIOProfile) {
	var volumeSpec *apios.VolumeSpecUpdate
	for pvcName, v := range pvcProfileMap {
		log.InfoD("Getting info from volume: %s", pvcName)
		appVol, err := Inst().V.InspectVolume(pvcName)
		if err != nil {
			log.Errorf("Error inspecting volume: %v", err)
			UpdateOutcome(event, err)
		}
		log.InfoD("Volume: %s Current IO profile : %s, current derived IO profile %s", pvcName, appVol.Spec.IoProfile, appVol.DerivedIoProfile)
		if appVol.Spec.IoProfile != v.Profile {
			log.InfoD("Expected IO Profile change to  %v", v.Profile)
			volumeSpec = &apios.VolumeSpecUpdate{IoProfileOpt: &apios.VolumeSpecUpdate_IoProfile{IoProfile: v.Profile}}
			err = Inst().V.UpdateVolumeSpec(v.SpecInfo, volumeSpec)
			if err != nil {
				UpdateOutcome(event, err)
			}
			//Verify Volume set with required IO profile.
			appVol, err = Inst().V.InspectVolume(pvcName)
			if err != nil {
				log.Errorf("Error inspecting volume: %v", err)
				UpdateOutcome(event, err)
			}
			log.InfoD("IO profile after update %v", appVol.Spec.IoProfile.SimpleString())
			if v.Profile != appVol.Spec.IoProfile {
				err = fmt.Errorf("Failed to update volume %v with expected IO profile %v ", pvcName, v.Profile)
				UpdateOutcome(event, err)
			}

		}
	}
}
func updateIOProfile(event *EventRecord, pvcProfileMap map[string]VolumeIOProfile, ioProfileTo apios.IoProfile) {
	//Get all volumes and change IO profile on those volumes.
	var volumeSpec *apios.VolumeSpecUpdate
	for pvcName, v := range pvcProfileMap {
		log.InfoD("Getting info from volume: %s", pvcName)
		appVol, err := Inst().V.InspectVolume(pvcName)
		if err != nil {
			log.Errorf("Error inspecting volume: %v", err)
		}
		currentIOProfile := appVol.Spec.IoProfile
		derivedIOProfile := appVol.DerivedIoProfile
		log.InfoD("Volume: %s Current IO profile : %s, current derived IO profile %s", pvcName, currentIOProfile, derivedIOProfile)
		if currentIOProfile != ioProfileTo {
			if appVol.Spec.HaLevel == 1 && ioProfileTo == apios.IoProfile_IO_PROFILE_DB_REMOTE {
				log.InfoD(" HA of PVC  %v cannot be set to DB-REMOTE", pvcName)
			} else {
				log.InfoD("Expected IO Profile change to  %v", ioProfileTo)
				dashStats := make(map[string]string)
				dashStats["curr-io-profile"] = currentIOProfile.String()
				dashStats["derived-io-profile"] = derivedIOProfile.String()
				dashStats["new-io-profile"] = ioProfileTo.String()
				updateLongevityStats(event.Event.Type, stats.VolumeUpdateEventName, dashStats)
				volumeSpec = &apios.VolumeSpecUpdate{IoProfileOpt: &apios.VolumeSpecUpdate_IoProfile{IoProfile: ioProfileTo}}
				err = Inst().V.UpdateVolumeSpec(v.SpecInfo, volumeSpec)
				if err != nil {
					UpdateOutcome(event, err)
				}
				//Verify Volume set with required IO profile.
				appVol, err = Inst().V.InspectVolume(pvcName)
				if err != nil {
					log.Errorf("Error inspecting volume: %v", err)
					UpdateOutcome(event, err)
				}
				log.InfoD("IO profile after update %v", appVol.Spec.IoProfile.SimpleString())
				log.InfoD("Dervived IO profile after update %v", appVol.DerivedIoProfile.SimpleString())
				if ioProfileTo != appVol.Spec.IoProfile {
					err = fmt.Errorf("Failed to update volume %v with expected IO profile %v ", pvcName, ioProfileTo)
					UpdateOutcome(event, err)
				}
			}
			log.InfoD("Completed update on %v", pvcName)
		}
	}
}

// updateIOPriorityOnVolumes this method is responsible for updating IO priority on Volumes.
func updateIOPriorityOnVolumes(contexts *[]*scheduler.Context, event *EventRecord) {
	for _, ctx := range *contexts {
		var appVolumes []*volume.Volume
		var err error
		appVolumes, err = Inst().S.GetVolumes(ctx)
		UpdateOutcome(event, err)
		if len(appVolumes) == 0 {
			UpdateOutcome(event, fmt.Errorf("found no volumes for app "))
		}
		for _, v := range appVolumes {
			log.InfoD("Getting info from volume: %s", v.ID)
			appVol, err := Inst().V.InspectVolume(v.ID)
			if err != nil {
				log.Errorf("Error inspecting volume: %v", err)
			}
			if requiredPriority, ok := appVol.Spec.VolumeLabels["priority_io"]; ok {
				if !setIoPriority {
					if requiredPriority == "low" {
						requiredPriority = "high"
					} else if requiredPriority == "high" {
						requiredPriority = "low"
					}
				}
				log.InfoD("Expected Priority %v", requiredPriority)
				log.InfoD("COS %v", appVol.Spec.GetCos().SimpleString())
				if !strings.EqualFold(requiredPriority, appVol.Spec.GetCos().SimpleString()) {
					err = Inst().V.UpdateIOPriority(v.ID, requiredPriority)
					if err != nil {
						UpdateOutcome(event, err)
					}
					//Verify Volume set with required IOPriority.
					appVol, err := Inst().V.InspectVolume(v.ID)
					log.InfoD("COS after update %v", appVol.Spec.GetCos().SimpleString())
					if !strings.EqualFold(requiredPriority, appVol.Spec.GetCos().SimpleString()) {
						err = fmt.Errorf("Failed to update volume %v with expected priority %v ", v.ID, requiredPriority)
						UpdateOutcome(event, err)
					}
					log.InfoD("Update IO priority on [%v] : [%v]", v.ID, requiredPriority)
				}
				log.InfoD("Completed update on %v", v.ID)
			}
		}
		// setIoPriority if IO priority is set to High then next iteration will be run with low.
		if setIoPriority {
			setIoPriority = false
		} else {
			setIoPriority = true
		}
	}
}

func validateAutoFsTrim(contexts *[]*scheduler.Context, event *EventRecord) {
	for _, ctx := range *contexts {
		var appVolumes []*volume.Volume
		var err error
		if strings.Contains(ctx.App.Key, "fstrim") {
			appVolumes, err = Inst().S.GetVolumes(ctx)
			UpdateOutcome(event, err)
			if len(appVolumes) == 0 {
				UpdateOutcome(event, fmt.Errorf("found no volumes for app %s", ctx.App.Key))
			}

			for _, v := range appVolumes {
				// Skip autofs trim status on Pure DA volumes
				isPureVol, err := Inst().V.IsPureVolume(v)
				if err != nil {
					UpdateOutcome(event, err)
				}
				if isPureVol {
					log.Warnf(
						"Autofs Trim is not supported for Pure DA volume: [%s]. "+
							"Skipping autofs trim status on pure volumes", v.Name,
					)
					continue
				}
				log.Infof("Getting info : %s", v.ID)
				appVol, err := Inst().V.InspectVolume(v.ID)
				if err != nil {
					log.Errorf("Error inspecting volume: %v", err)
				}
				attachedNode := appVol.AttachedOn

				var fsTrimStatuses map[string]opsapi.FilesystemTrim_FilesystemTrimStatus

				t := func() (interface{}, bool, error) {
					fsTrimStatuses, err = Inst().V.GetAutoFsTrimStatus(attachedNode)
					if err != nil {
						return nil, true, fmt.Errorf("error autofstrim status node %v status", attachedNode)
					}

					return nil, false, nil
				}
				_, err = task.DoRetryWithTimeout(t, defaultDriverStartTimeout, defaultRetryInterval)
				if err != nil {
					UpdateOutcome(event, err)
					return
				}

				val, ok := fsTrimStatuses[appVol.Id]
				var fsTrimStatus opsapi.FilesystemTrim_FilesystemTrimStatus

				if !ok {
					fsTrimStatus, _ = waitForFsTrimStatus(event, attachedNode, appVol.Id)
				} else {
					fsTrimStatus = val
				}

				if fsTrimStatus != -1 {

					if fsTrimStatus == opsapi.FilesystemTrim_FS_TRIM_FAILED || fsTrimStatus == opsapi.FilesystemTrim_FS_TRIM_STOPPED || fsTrimStatus == opsapi.FilesystemTrim_FS_TRIM_UNKNOWN {

						err = fmt.Errorf("AutoFstrim failed for volume %v, status: %v", v.ID, val.String())
						UpdateOutcome(event, err)

					} else {
						log.InfoD("Autofstrim status for volume %v, status: %v", v.ID, val.String())

					}
				} else {
					log.Infof("autofstrim for volume %v not started yet", v.ID)
				}

			}

		}
	}

}

func waitForFsTrimStatus(event *EventRecord, attachedNode, volumeID string) (opsapi.FilesystemTrim_FilesystemTrimStatus, error) {
	doExit := false
	exitCount := 5

	for !doExit {
		log.Infof("Autofstrim for volume %v not started, retrying after 2 mins", volumeID)
		time.Sleep(2 * time.Minute)
		fsTrimStatuses, err := Inst().V.GetAutoFsTrimStatus(attachedNode)
		if err != nil {
			if event != nil {
				UpdateOutcome(event, err)
			} else {
				return -1, nil
			}
		}

		fsTrimStatus, isValueExist := fsTrimStatuses[volumeID]
		if isValueExist {
			return fsTrimStatus, nil
		}
		if exitCount == 0 {
			doExit = true
		}
		exitCount--
	}
	return -1, nil
}

// TriggerTrashcan enables trashcan feature in the PX Cluster and validates it
func TriggerTrashcan(contexts *[]*scheduler.Context, recordChan *chan *EventRecord) {
	defer ginkgo.GinkgoRecover()
	defer endLongevityTest()
	startLongevityTest(Trashcan)
	event := &EventRecord{
		Event: Event{
			ID:   GenerateUUID(),
			Type: Trashcan,
		},
		Start:   time.Now().Format(time.RFC1123),
		Outcome: []error{},
	}

	defer func() {
		event.End = time.Now().Format(time.RFC1123)
		*recordChan <- event
	}()

	setMetrics(*event)

	stepLog := "Validate Trashcan feature of the volumes"

	Step(stepLog, func() {
		log.InfoD(stepLog)
		if !isTrashcanEnabled {
			stepLog = "enable trashcan"
			Step(stepLog,
				func() {
					log.InfoD(stepLog)
					currNode := node.GetStorageDriverNodes()[0]
					err := Inst().V.SetClusterOptsWithConfirmation(currNode, map[string]string{
						"--volume-expiration-minutes": "600",
					})
					if err != nil {
						err = fmt.Errorf("error while enabling trashcan, Error:%v", err)
						UpdateOutcome(event, err)

					} else {
						log.InfoD("Trashcan is successfully enabled")
						isTrashcanEnabled = true
					}

				})
		} else {
			var trashcanVols []string
			var err error
			node := node.GetStorageDriverNodes()[0]
			stepLog = "Validating trashcan"
			Step(stepLog,
				func() {
					log.InfoD(stepLog)
					trashcanVols, err = Inst().V.GetTrashCanVolumeIds(node)
					if err != nil {
						log.InfoD("Error While getting trashcan volumes, Err %v", err)
					}

					if len(trashcanVols) == 0 {
						err = fmt.Errorf("no volumes present in trashcan")
						UpdateOutcome(event, err)

					}
				})
			stepLog = "Validating trashcan restore"
			Step(stepLog,
				func() {
					log.InfoD(stepLog)
					if len(trashcanVols) != 0 {
						volToRestore := trashcanVols[len(trashcanVols)-1]
						log.InfoD("Restoring vol [%v] from trashcan", volToRestore)
						volName := fmt.Sprintf("%s-res", volToRestore[len(volToRestore)-4:])
						pxctlCmdFull := fmt.Sprintf("v r %s --trashcan %s", volName, volToRestore)
						output, err := Inst().V.GetPxctlCmdOutput(node, pxctlCmdFull)
						if err == nil {
							log.InfoD("output: %v", output)
							if !strings.Contains(output, fmt.Sprintf("Successfully restored: %s", volName)) {
								err = fmt.Errorf("volume %v, restore from trashcan failed, Err: %v", volToRestore, output)
								UpdateOutcome(event, err)
							}
						} else {
							log.InfoD("Error restoring: %v", err)
							UpdateOutcome(event, err)
						}

					}

				})
		}
	})
	updateMetrics(*event)
}

// TriggerRelaxedReclaim enables Relaxed Reclaim in the PX Cluster
func TriggerRelaxedReclaim(contexts *[]*scheduler.Context, recordChan *chan *EventRecord) {
	defer ginkgo.GinkgoRecover()
	defer endLongevityTest()
	startLongevityTest(RelaxedReclaim)
	event := &EventRecord{
		Event: Event{
			ID:   GenerateUUID(),
			Type: RelaxedReclaim,
		},
		Start:   time.Now().Format(time.RFC1123),
		Outcome: []error{},
	}

	defer func() {
		event.End = time.Now().Format(time.RFC1123)
		*recordChan <- event
	}()

	setMetrics(*event)

	stepLog := "Validate Relaxed Reclaim of the volumes"
	Step(stepLog, func() {
		log.InfoD(stepLog)
		if !isRelaxedReclaimEnabled {
			stepLog = "enable relaxed reclaim "
			Step(stepLog,
				func() {
					log.InfoD(stepLog)
					currNode := node.GetStorageDriverNodes()[0]
					err := Inst().V.SetClusterOptsWithConfirmation(currNode, map[string]string{
						"--relaxedreclaim-delete-seconds": "600",
					})
					if err != nil {
						log.Errorf(err.Error())
						err = fmt.Errorf("error while enabling relaxed reclaim, Error:%v", err)
						UpdateOutcome(event, err)

					} else {
						log.InfoD("RelaxedReclaim is successfully enabled")
						isRelaxedReclaimEnabled = true
					}

				})
		} else {
			stepLog = "Validating relaxed reclaim "
			Step(stepLog,
				func() {
					log.InfoD(stepLog)
					nodes := node.GetStorageDriverNodes()
					totalDeleted := 0
					totalPending := 0
					totalSkipped := 0

					for _, n := range nodes {
						nodeStatsMap, err := Inst().V.GetNodeStats(n)

						if err != nil {
							log.Errorf("error while getting node stats for node : %v, err: %v", n.Name, err)
						} else {
							log.InfoD("Node [%v] relaxed reclaim stats : %v", n.Name, nodeStatsMap[n.Name])

							totalDeleted += nodeStatsMap[n.Name]["deleted"]
							totalPending += nodeStatsMap[n.Name]["pending"]
							totalSkipped += nodeStatsMap[n.Name]["skipped"]
						}
					}

					totalVal := totalDeleted + totalPending + totalSkipped

					if totalVal == 0 {
						err := fmt.Errorf("no stats present for relaxed reclaim")
						UpdateOutcome(event, err)
					}

				})
		}
	})
	updateMetrics(*event)
}

// TriggerNodeDecommission decommission the node for the PX cluster
func TriggerNodeDecommission(contexts *[]*scheduler.Context, recordChan *chan *EventRecord) {
	defer ginkgo.GinkgoRecover()
	defer endLongevityTest()
	startLongevityTest(NodeDecommission)
	event := &EventRecord{
		Event: Event{
			ID:   GenerateUUID(),
			Type: NodeDecommission,
		},
		Start:   time.Now().Format(time.RFC1123),
		Outcome: []error{},
	}

	defer func() {
		event.End = time.Now().Format(time.RFC1123)
		*recordChan <- event
	}()

	setMetrics(*event)

	var workerNodes []node.Node
	var nodeToDecomm node.Node
	stepLog := "Decommission a random node"
	Step(stepLog, func() {
		log.InfoD(stepLog)
		workerNodes = node.GetStorageDriverNodes()
		index := rand.Intn(len(workerNodes))
		nodeToDecomm = workerNodes[index]
		stepLog = fmt.Sprintf("decommission node %s", nodeToDecomm.Name)
		Step(stepLog, func() {
			log.InfoD(stepLog)
			nodeContexts, err := GetContextsOnNode(contexts, &nodeToDecomm)
			err = Inst().S.PrepareNodeToDecommission(nodeToDecomm, Inst().Provisioner)
			if err != nil {
				UpdateOutcome(event, err)
				return
			}
			dashStats := make(map[string]string)
			dashStats["node"] = nodeToDecomm.Name
			updateLongevityStats(NodeDecommission, stats.NodeDecommEventName, dashStats)
			err = Inst().V.DecommissionNode(&nodeToDecomm)
			if err != nil {
				log.InfoD("Error while decommissioning the node: %v, Error:%v", nodeToDecomm.Name, err)
				UpdateOutcome(event, err)
				return
			}

			t := func() (interface{}, bool, error) {
				status, err := Inst().V.GetNodeStatus(nodeToDecomm)
				if err != nil {
					return false, true, fmt.Errorf("error getting node %v status", nodeToDecomm.Name)
				}
				if *status == opsapi.Status_STATUS_NONE {
					return true, false, nil
				}
				return false, true, fmt.Errorf("node %s not decomissioned yet,Current Status: %v", nodeToDecomm.Name, *status)
			}
			_, err = task.DoRetryWithTimeout(t, defaultTimeout, defaultRetryInterval)

			if err != nil {
				UpdateOutcome(event, err)
				err = Inst().V.RecoverNode(&nodeToDecomm)
				log.Errorf("Error recovering node after failed decommission, Err: %v", err)
				UpdateOutcome(event, err)
			} else {
				decommissionedNode = nodeToDecomm
			}
			err = Inst().S.RefreshNodeRegistry()
			UpdateOutcome(event, err)
			err = Inst().V.RefreshDriverEndpoints()
			UpdateOutcome(event, err)
			err = ValidateDataIntegrity(&nodeContexts)
			UpdateOutcome(event, err)
		})
		updateMetrics(*event)
	})

	for _, ctx := range *contexts {

		Step(fmt.Sprintf("validating context after node: [%s] decommission",
			nodeToDecomm.Name), func() {
			errorChan := make(chan error, errorChannelSize)
			ctx.SkipVolumeValidation = true
			ValidateContext(ctx, &errorChan)
			for err := range errorChan {
				UpdateOutcome(event, err)
				if strings.Contains(ctx.App.Key, fastpathAppName) {
					err := ValidateFastpathVolume(ctx, opsapi.FastpathStatus_FASTPATH_ACTIVE)
					UpdateOutcome(event, err)
				}
			}
		})
	}
}

// TriggerNodeRejoin rejoins the decommissioned node
func TriggerNodeRejoin(contexts *[]*scheduler.Context, recordChan *chan *EventRecord) {
	defer ginkgo.GinkgoRecover()
	defer endLongevityTest()
	startLongevityTest(NodeRejoin)
	event := &EventRecord{
		Event: Event{
			ID:   GenerateUUID(),
			Type: NodeRejoin,
		},
		Start:   time.Now().Format(time.RFC1123),
		Outcome: []error{},
	}

	defer func() {
		event.End = time.Now().Format(time.RFC1123)
		*recordChan <- event
	}()

	setMetrics(*event)

	var decommissionedNodeName string

	stepLog := "Rejoin the node"
	Step(stepLog, func() {
		log.InfoD(stepLog)
		if decommissionedNode.Name != "" {
			decommissionedNodeName = decommissionedNode.Name
			stepLog = fmt.Sprintf("Rejoin node %s", decommissionedNode.Name)
			Step(stepLog, func() {
				log.InfoD(stepLog)
				//reboot required to remove encrypted dm devices if any
				err := Inst().N.RebootNode(decommissionedNode, node.RebootNodeOpts{
					Force: true,
					ConnectionOpts: node.ConnectionOpts{
						Timeout:         defaultTimeout,
						TimeBeforeRetry: defaultRetryInterval,
					},
				})

				if err != nil {
					log.Errorf("Error while rebooting node %s the node. error: %v", decommissionedNode.Name, err)
					UpdateOutcome(event, err)
				}
				dashStats := make(map[string]string)
				dashStats["node"] = decommissionedNode.Name
				updateLongevityStats(NodeRejoin, stats.NodeRejoinEventName, dashStats)
				err = Inst().V.RejoinNode(&decommissionedNode)

				if err != nil {
					log.InfoD("Error while rejoining the node. error: %v", err)
					UpdateOutcome(event, err)
				} else {

					log.InfoD("Waiting for node to rejoin and refresh inventory")
					time.Sleep(90 * time.Second)
					var rejoinedNode *opsapi.StorageNode
					t := func() (interface{}, bool, error) {
						latestNodes, err := Inst().V.GetDriverNodes()
						if err != nil {
							log.Errorf("Error getting px nodes, Error : %v", err)
							return "", true, err
						}

						for _, latestNode := range latestNodes {
							log.Infof("Inspecting Node: %v", latestNode.Hostname)
							if latestNode.Hostname == decommissionedNode.Hostname {
								rejoinedNode = latestNode
								return "", false, nil
							}
						}
						return "", true, fmt.Errorf("node %s node yet rejoined", decommissionedNode.Hostname)
					}
					_, err := task.DoRetryWithTimeout(t, 5*time.Minute, 1*time.Minute)

					if rejoinedNode == nil {
						err = fmt.Errorf("node %v rejoin failed,Error: %v", decommissionedNode.Hostname, err)
						log.Error(err.Error())
						UpdateOutcome(event, err)
					} else {
						err = Inst().S.RefreshNodeRegistry()
						UpdateOutcome(event, err)
						err = Inst().V.RefreshDriverEndpoints()
						UpdateOutcome(event, err)
						nodeWithNewID := node.Node{}

						for _, n := range node.GetStorageDriverNodes() {
							if n.Name == rejoinedNode.Hostname {
								nodeWithNewID = n
								break
							}
						}

						if nodeWithNewID.Hostname != "" {
							err = Inst().V.WaitDriverUpOnNode(nodeWithNewID, 10*time.Minute)
							UpdateOutcome(event, err)
							if err == nil {
								log.InfoD("node %v rejoin is successful ", decommissionedNode.Hostname)
							}
						} else {
							err = fmt.Errorf("node [%s] not found in the node registry after rejoining", decommissionedNode.Hostname)
						}
					}
				}
			})
			decommissionedNode = node.Node{}
		}
	})

	for _, ctx := range *contexts {

		Step(fmt.Sprintf("validating context after node: [%s] rejoin",
			decommissionedNodeName), func() {
			errorChan := make(chan error, errorChannelSize)
			ctx.SkipVolumeValidation = true
			ValidateContext(ctx, &errorChan)
			for err := range errorChan {
				UpdateOutcome(event, err)
			}
		})
	}
	updateMetrics(*event)
}

// TriggerCsiSnapShot takes csi snapshots of the volumes and validates snapshot
func TriggerCsiSnapShot(contexts *[]*scheduler.Context, recordChan *chan *EventRecord) {
	var err error
	defer ginkgo.GinkgoRecover()
	defer endLongevityTest()
	startLongevityTest(CsiSnapShot)
	uuid := GenerateUUID()
	event := &EventRecord{
		Event: Event{
			ID:   uuid,
			Type: CsiSnapShot,
		},
		Start:   time.Now().Format(time.RFC1123),
		Outcome: []error{},
	}

	defer func() {
		event.End = time.Now().Format(time.RFC1123)
		*recordChan <- event
	}()

	setMetrics(*event)

	err = fmt.Errorf("Testing failure alerts")
	UpdateOutcome(event, err)
	// Keeping retainSnapCount
	retainSnapCount := DefaultSnapshotRetainCount
	stepLog := "Create and Validate snapshots for FA DA volumes"
	Step(stepLog, func() {
		log.InfoD(stepLog)
		if !isCsiVolumeSnapshotClassExist {
			log.InfoD("Creating csi volume snapshot class")
			snapShotClassName := PureSnapShotClass + time.Now().Format("01-02-15h04m05s")
			if volSnapshotClass, err = Inst().S.CreateCsiSnapshotClass(snapShotClassName, "Delete"); err != nil {
				log.Errorf("Create volume snapshot class failed with error: [%v]", err)
				UpdateOutcome(event, err)
			}
			log.InfoD("Successfully created volume snapshot class: %v", volSnapshotClass.Name)
			isCsiVolumeSnapshotClassExist = true
			summary, err := Inst().V.GetLicenseSummary()

			if err != nil {
				log.Errorf("Failed to get license summary.Error: %v", err)
				UpdateOutcome(event, err)
			}

			// For essential license max 5 snapshots to be created for each volume
			if summary.SKU == EssentialsFaFbSKU {
				retainSnapCount = 4

			}
			log.InfoD("Cluster is having: [%v] license. Setting snap retain count to: [%v]", summary.SKU, retainSnapCount)
		}
		for _, ctx := range *contexts {
			var volumeSnapshotMap map[string]*volsnapv1.VolumeSnapshot
			var err error
			stepLog = fmt.Sprintf("Deleting snapshots when retention count limit got exceeded for %s app", ctx.App.Key)
			Step(stepLog, func() {
				err = Inst().S.DeleteCsiSnapsForVolumes(ctx, retainSnapCount)
				if err != nil {
					log.Errorf("Snapshot delete is failing with error: [%v]", err)
					UpdateOutcome(event, err)
				}
			})
			stepLog = fmt.Sprintf("Creating snapshots for %s app", ctx.App.Key)
			Step(stepLog, func() {
				volumeSnapshotMap, err = Inst().S.CreateCsiSnapsForVolumes(ctx, volSnapshotClass.Name)
				if err != nil {
					log.Errorf("Creating volume snapshot failed with error: [%v]", err)
					UpdateOutcome(event, err)
				}
			})
			stepLog = fmt.Sprintf("Validate snapshot for %s app", ctx.App.Key)
			Step(stepLog, func() {
				log.InfoD(stepLog)
				if err = Inst().S.ValidateCsiSnapshots(ctx, volumeSnapshotMap); err != nil {
					log.Errorf("Validating volume snapshot failed with error: [%v]", err)
					UpdateOutcome(event, err)
				}
				log.InfoD("Successfully validated the snapshot for %s app", ctx.App.Key)
			})
		}
	})
	updateMetrics(*event)
}

// TriggerCsiSnapRestore create pvc from snapshot and validate the restored PVC
func TriggerCsiSnapRestore(contexts *[]*scheduler.Context, recordChan *chan *EventRecord) {
	defer ginkgo.GinkgoRecover()
	defer endLongevityTest()
	startLongevityTest(CsiSnapRestore)
	uuid := GenerateUUID()
	event := &EventRecord{
		Event: Event{
			ID:   uuid,
			Type: CsiSnapRestore,
		},
		Start:   time.Now().Format(time.RFC1123),
		Outcome: []error{},
	}

	defer func() {
		event.End = time.Now().Format(time.RFC1123)
		*recordChan <- event
	}()

	setMetrics(*event)

	var err error
	stepLog := "Restore the Snapshot and Validate the PVC"
	Step(stepLog, func() {
		log.InfoD(stepLog)
		if !isCsiRestoreStorageClassExist {
			var blockSc *storageapi.StorageClass
			var param = make(map[string]string)
			pureStorageClassMap = make(map[string]*storageapi.StorageClass)
			log.InfoD("Creating csi volume snapshot class")
			blkScName := PureBlockStorageClass + time.Now().Format("01-02-15h04m05s")
			// Adding a pure backend parameters
			param[PureBackend] = k8s.PureBlock
			if blockSc, err = createPureStorageClass(blkScName, param); err != nil {
				log.Errorf("StorageClass creation failed for SC: %s", blkScName)
				UpdateOutcome(event, err)
			}
			pureStorageClassMap[k8s.PureBlock] = blockSc
			isCsiRestoreStorageClassExist = true
		}
		for _, ctx := range *contexts {
			//var volumePVCMap map[string]v1.PersistentVolumeClaim
			stepLog = fmt.Sprintf("Restore and validate snapshot for %s app", ctx.App.Key)
			Step(stepLog, func() {
				log.InfoD(stepLog)
				_, err = Inst().S.RestoreCsiSnapAndValidate(ctx, pureStorageClassMap)
				if err != nil {
					log.Errorf("Restoring snapshot failed with error: [%v]", err)
					UpdateOutcome(event, err)
				}
			})
		}
	})
	updateMetrics(*event)
}

func getPoolExpandPercentage(triggerType string) uint64 {
	var percentageValue uint64

	t := ChaosMap[triggerType]

	switch t {
	case 1:
		percentageValue = 100
	case 2:
		percentageValue = 90
	case 3:
		percentageValue = 80
	case 4:
		percentageValue = 70
	case 5:
		percentageValue = 60
	case 6:
		percentageValue = 50
	case 7:
		percentageValue = 40
	case 8:
		percentageValue = 30
	case 9:
		percentageValue = 20
	case 10:
		percentageValue = 10
	}
	return percentageValue

}

func getCloudSnapInterval(triggerType string) int {
	var interval int

	t := ChaosMap[triggerType]

	switch t {
	case 1:
		interval = 600
	case 2:
		interval = 500
	case 3:
		interval = 400
	case 4:
		interval = 300
	case 5:
		interval = 200
	case 6:
		interval = 100
	case 7:
		interval = 60
	case 8:
		interval = 30
	case 9:
		interval = 20
	case 10:
		interval = 10
	}
	return interval

}

func createLongevityJiraIssue(event *EventRecord, err error) {

	actualEvent := strings.Split(event.Event.Type, "<br>")[0]
	eventsGenerated, ok := jiraEvents[actualEvent]
	issueExists := false
	t := time.Now().Format(time.RFC1123)
	if ok {
		log.Infof("Event type [%v] exists", actualEvent)

		for _, e := range eventsGenerated {
			iss := strings.Split(e, "->")[1]
			if strings.Contains(iss, err.Error()) {
				issueExists = true
			}
		}
	} else {
		log.Infof("Event type [%v] does not exists", actualEvent)
		errorsSlice := make([]string, 0)
		jiraEvents[actualEvent] = errorsSlice
	}

	if !issueExists {
		log.Info("Creating Jira Issue")

		//adding issue to existing jiraEvents
		issues := jiraEvents[actualEvent]
		issues = append(issues, fmt.Sprintf("%v->%v", t, err.Error()))
		jiraEvents[actualEvent] = issues

		summary := fmt.Sprintf("[%v]: Error %v occured in Torpedo Longevity", actualEvent, err)
		summary = strings.Replace(summary, "\r\n", "", -1)
		summary = strings.Replace(summary, "\n", "", -1)
		var lines []string

		var masterNodeIps []string

		for _, n := range node.GetMasterNodes() {
			masterNodeIps = append(masterNodeIps, n.Addresses...)
		}

		lines = append(lines, fmt.Sprintf("Master Node: %v", masterNodeIps))
		lines = append(lines, fmt.Sprintf("Error Occured time: %v", t))
		lines = append(lines, fmt.Sprintf("Event: %v", event.Event.Type))
		lines = append(lines, fmt.Sprintf("Error: %v", err.Error()))

		description := ""

		for _, line := range lines {
			description = description + fmt.Sprintf("%v\r\n", line)
		}

		CreateJiraIssueWithLogs(description, summary)

	}
}

// TriggerKVDBFailover performs kvdb failover in cyclic manner
func TriggerKVDBFailover(contexts *[]*scheduler.Context, recordChan *chan *EventRecord) {
	defer ginkgo.GinkgoRecover()
	defer endLongevityTest()
	startLongevityTest(KVDBFailover)
	event := &EventRecord{
		Event: Event{
			ID:   GenerateUUID(),
			Type: KVDBFailover,
		},
		Start:   time.Now().Format(time.RFC1123),
		Outcome: []error{},
	}
	defer func() {
		event.End = time.Now().Format(time.RFC1123)
		*recordChan <- event
	}()

	setMetrics(*event)
	stepLog := "perform kvdb failover in a cyclic manner"
	Step(stepLog, func() {
		log.InfoD(stepLog)
		stepLog = "Get KVDB nodes and perform failover"
		Step(stepLog, func() {
			log.InfoD(stepLog)
			nodes := node.GetStorageDriverNodes()

			kvdbMembers, err := Inst().V.GetKvdbMembers(nodes[0])

			if err != nil {
				err = fmt.Errorf("error getting kvdb members using node %v. cause: %v", nodes[0].Name, err)
				log.InfoD(err.Error())
				UpdateOutcome(event, err)
			}

			log.InfoD("Validating initial KVDB members")

			allhealthy := validateKVDBMembers(event, kvdbMembers, false)

			if allhealthy {
				kvdbNodeIDMap := make(map[string]string, len(kvdbMembers))
				for id, m := range kvdbMembers {
					kvdbNodeIDMap[id] = m.Name
				}

				nodeMap := node.GetNodesByVoDriverNodeID()
				nodeContexts := make([]*scheduler.Context, 0)

				for kvdbID, nodeID := range kvdbNodeIDMap {
					kvdbNode := nodeMap[nodeID]
					appNodeContexts, err := GetContextsOnNode(contexts, &kvdbNode)
					nodeContexts = append(nodeContexts, appNodeContexts...)
					errorChan := make(chan error, errorChannelSize)
					dashStats := make(map[string]string)
					dashStats["node"] = kvdbNode.Name
					dashStats["kvdb"] = "true"
					updateLongevityStats(KVDBFailover, stats.PXRestartEventName, dashStats)
					StopVolDriverAndWait([]node.Node{kvdbNode}, &errorChan)
					for err := range errorChan {
						UpdateOutcome(event, err)
					}

					isKvdbStatusUpdated := false
					waitTime := 10

					for !isKvdbStatusUpdated && waitTime > 0 {
						newKvdbMembers, err := Inst().V.GetKvdbMembers(nodes[0])
						if err != nil {
							err = fmt.Errorf("error getting kvdb members using node %v, cause: %v ", nodes[0].Name, err)
							log.Error(err.Error())

						}
						m, ok := newKvdbMembers[kvdbID]

						if !ok && len(newKvdbMembers) > 0 {
							log.InfoD("node %v is no longer kvdb member", kvdbNode.Name)
							isKvdbStatusUpdated = true

						}
						if ok && !m.IsHealthy {
							log.InfoD("kvdb node %v isHealthy?: %v", nodeID, m.IsHealthy)
							isKvdbStatusUpdated = true
						} else {
							log.InfoD("Waiting for kvdb node %v health status to update to false after PX is stopped", kvdbNode.Name)
							time.Sleep(1 * time.Minute)
						}
						waitTime--
					}
					if err != nil {
						log.Error(err.Error())
						UpdateOutcome(event, err)
					}

					waitTime = 15
					isKvdbMembersUpdated := false

					for !isKvdbMembersUpdated && waitTime > 0 {
						newKvdbMembers, err := Inst().V.GetKvdbMembers(nodes[0])
						if err != nil {
							err = fmt.Errorf("error getting kvdb members using node %v, cause: %v ", nodes[0].Name, err)
							log.Error(err.Error())
						}

						_, ok := newKvdbMembers[kvdbID]
						if ok {
							log.InfoD("Node %v still exist as a KVDB member. Waiting for failover to happen", kvdbNode.Name)
							time.Sleep(2 * time.Minute)
						} else {
							log.InfoD("node %v is no longer kvdb member", kvdbNode.Name)
							isKvdbMembersUpdated = true

						}
						waitTime--
					}

					if err != nil {
						log.Error(err.Error())
						UpdateOutcome(event, err)
					}

					newKvdbMembers, err := Inst().V.GetKvdbMembers(nodes[0])
					if err != nil {
						log.Error(err.Error())
						UpdateOutcome(event, err)
					}
					kvdbMemberStatus := validateKVDBMembers(event, newKvdbMembers, false)

					errorChan = make(chan error, errorChannelSize)

					if !kvdbMemberStatus {
						log.InfoD("Skipping remaining Kvdb node failovers as not all members are healthy")
						StartVolDriverAndWait([]node.Node{kvdbNode}, &errorChan)
						for err = range errorChan {
							UpdateOutcome(event, err)
						}
						break
					}

					StartVolDriverAndWait([]node.Node{kvdbNode}, &errorChan)
					for err = range errorChan {
						UpdateOutcome(event, err)
					}
				}
				err = ValidateDataIntegrity(&nodeContexts)
				UpdateOutcome(event, err)
			} else {
				err = fmt.Errorf("not all kvdb members are healthy")
				log.Errorf(err.Error())
				UpdateOutcome(event, err)
			}

		})
	})
	updateMetrics(*event)
}

func validateKVDBMembers(event *EventRecord, kvdbMembers map[string]*volume.MetadataNode, isDestuctive bool) bool {
	log.InfoD("Current KVDB members: %v", kvdbMembers)

	allHealthy := true

	if len(kvdbMembers) == 0 {
		err := fmt.Errorf("No KVDB membes to validate")
		UpdateOutcome(event, err)
		return false
	}

	for id, m := range kvdbMembers {

		if !m.IsHealthy {
			err := fmt.Errorf("kvdb member node: %v is not healthy", id)
			allHealthy = allHealthy && false
			log.Warn(err.Error())
			if isDestuctive {
				UpdateOutcome(event, err)
			}
		} else {
			log.InfoD("KVDB member node %v is healthy", id)
		}
	}

	return allHealthy

}

// TriggerAppTasksDown performs app scale up and down according to chaos level
func TriggerAppTasksDown(contexts *[]*scheduler.Context, recordChan *chan *EventRecord) {
	defer ginkgo.GinkgoRecover()
	defer endLongevityTest()
	startLongevityTest(AppTasksDown)
	event := &EventRecord{
		Event: Event{
			ID:   GenerateUUID(),
			Type: AppTasksDown,
		},
		Start:   time.Now().Format(time.RFC1123),
		Outcome: []error{},
	}
	defer func() {
		event.End = time.Now().Format(time.RFC1123)
		*recordChan <- event
	}()

	setMetrics(*event)

	chaosLevel := ChaosMap[AppTasksDown]
	stepLog := "deletes all pods from a given app and validate if they recover"
	Step(stepLog, func() {
		log.InfoD(stepLog)
		for _, ctx := range *contexts {
			for i := 0; i < chaosLevel; i++ {
				stepLog = fmt.Sprintf("delete tasks for app: %s", ctx.App.Key)
				Step(stepLog, func() {
					log.InfoD(stepLog)
					dashStats := make(map[string]string)
					dashStats["task-name"] = ctx.App.Key
					updateLongevityStats(AppTasksDown, stats.DeletePodsEventName, dashStats)
					err := Inst().S.DeleteTasks(ctx, nil)
					if err != nil {
						PrintDescribeContext(ctx)
					}
					UpdateOutcome(event, err)
				})
				stepLog = "validate all apps after deletion"
				Step(stepLog, func() {
					log.InfoD(stepLog)
					errorChan := make(chan error, errorChannelSize)
					ctx.SkipVolumeValidation = true
					ValidateContext(ctx, &errorChan)
				})
			}
		}
	})
	updateMetrics(*event)
}

// TriggerValidateDeviceMapperCleanup validate device mapper device cleaned up for FA setup
func TriggerValidateDeviceMapperCleanup(contexts *[]*scheduler.Context, recordChan *chan *EventRecord) {
	defer ginkgo.GinkgoRecover()
	defer endLongevityTest()
	startLongevityTest(ValidateDeviceMapper)
	event := &EventRecord{
		Event: Event{
			ID:   GenerateUUID(),
			Type: ValidateDeviceMapper,
		},
		Start:   time.Now().Format(time.RFC1123),
		Outcome: []error{},
	}
	defer func() {
		event.End = time.Now().Format(time.RFC1123)
		*recordChan <- event
	}()

	setMetrics(*event)

	log.InfoD("Validating the deviceMapper devices cleaned up or not")
	stepLog := "Match the devicemapper devices in each node if it matches the expected count or not "
	Step(stepLog, func() {
		log.InfoD(stepLog)
		pureVolAttachedMap, err := Inst().V.GetNodePureVolumeAttachedCountMap()
		if err != nil {
			log.Error(err.Error())
			UpdateOutcome(event, err)
		}

		for _, n := range node.GetStorageDriverNodes() {
			log.InfoD("Validating the node: %v", n.Name)
			expectedDevMapperCount := 0
			storageNode, err := Inst().V.GetDriverNode(&n)
			if err != nil {
				log.Error(err.Error())
				UpdateOutcome(event, err)
			}

			if storageNode != nil {
				expectedDevMapperCount += len(storageNode.Disks)
				expectedDevMapperCount += pureVolAttachedMap[n.Name]
				actualCount, err := Inst().N.GetDeviceMapperCount(n, defaultTimeout)
				if err != nil {
					log.Error(err.Error())
					UpdateOutcome(event, err)
				}
				if int(math.Abs(float64(expectedDevMapperCount)-float64(actualCount))) > 1 || (expectedDevMapperCount == 0 && actualCount >= 1) || (actualCount == 0 && expectedDevMapperCount >= 1) {
					err := fmt.Errorf("device count mismatch in node: %v. Expected device: %v, Found %v device",
						n.Name, expectedDevMapperCount, actualCount)
					log.Error(err)
					UpdateOutcome(event, err)
				}
				log.InfoD("Successfully validated the deviceMapper device cleaned up in a node: %v", n.Name)
			}
		}
	})
	updateMetrics(*event)
}

// TriggerAddDrive performs add drive operation
func TriggerAddDrive(contexts *[]*scheduler.Context, recordChan *chan *EventRecord) {
	defer ginkgo.GinkgoRecover()
	defer endLongevityTest()
	startLongevityTest(AddDrive)
	event := &EventRecord{
		Event: Event{
			ID:   GenerateUUID(),
			Type: AddDrive,
		},
		Start:   time.Now().Format(time.RFC1123),
		Outcome: []error{},
	}

	defer func() {
		event.End = time.Now().Format(time.RFC1123)
		*recordChan <- event
	}()

	setMetrics(*event)
	stepLog := fmt.Sprintf("Perform add drive on all the worker nodes")
	Step(stepLog, func() {

		storageNodes := node.GetStorageNodes()

		isCloudDrive, err := IsCloudDriveInitialised(storageNodes[0])
		UpdateOutcome(event, err)
		systemOpts := node.SystemctlOpts{
			ConnectionOpts: node.ConnectionOpts{
				Timeout:         defaultTimeout,
				TimeBeforeRetry: defaultRetryInterval,
			},
			Action: "start",
		}
		if err == nil && !isCloudDrive {
			for _, storageNode := range storageNodes {
				log.InfoD("Get Block drives to add for node %s", storageNode.Name)
				blockDrives, err := Inst().N.GetBlockDrives(storageNode, systemOpts)
				UpdateOutcome(event, err)

				drvPaths := make([]string, 5)

				for _, drv := range blockDrives {
					if drv.MountPoint == "" && drv.FSType == "" && drv.Type == "disk" {
						drvPaths = append(drvPaths, drv.Path)
						break
					}
				}

				err = Inst().V.AddBlockDrives(&storageNode, drvPaths)
				if err != nil && strings.Contains(err.Error(), "no block drives available to add") {
					log.Warn(err.Error())
					continue
				}

				UpdateOutcome(event, err)
			}

			for _, ctx := range *contexts {
				stepLog = fmt.Sprintf("validating context after add drive on storage nodes")
				Step(stepLog, func() {
					log.InfoD(stepLog)
					errorChan := make(chan error, errorChannelSize)
					ctx.SkipVolumeValidation = true
					ValidateContext(ctx, &errorChan)
					for err := range errorChan {
						UpdateOutcome(event, err)
					}
				})
			}
		}

	})
	updateMetrics(*event)
}

// TriggerAsyncDR triggers Async DR
func TriggerAsyncDR(contexts *[]*scheduler.Context, recordChan *chan *EventRecord) {
	defer endLongevityTest()
	startLongevityTest(AsyncDR)
	defer ginkgo.GinkgoRecover()
	log.Infof("Async DR triggered at: %v", time.Now())
	defer ginkgo.GinkgoRecover()
	event := &EventRecord{
		Event: Event{
			ID:   GenerateUUID(),
			Type: AsyncDR,
		},
		Start:   time.Now().Format(time.RFC1123),
		Outcome: []error{},
	}
	defer func() {
		event.End = time.Now().Format(time.RFC1123)
		*recordChan <- event
	}()

	setMetrics(*event)

	chaosLevel := ChaosMap[AsyncDR]
	var (
		migrationNamespaces   []string
		taskNamePrefix        = "async-dr-mig"
		allMigrations         []*storkapi.Migration
		includeVolumesFlag    = true
		includeResourcesFlag  = true
		startApplicationsFlag = false
	)

	Step(fmt.Sprintf("Deploy applications for migration, with frequency: %v", chaosLevel), func() {

		// Write kubeconfig files after reading from the config maps created by torpedo deploy script
		err := asyncdr.WriteKubeconfigToFiles()
		if err != nil {
			log.Errorf("Failed to write kubeconfig: %v", err)
		}

		err = SetSourceKubeConfig()
		if err != nil {
			log.Errorf("Failed to Set source kubeconfig: %v", err)
		}
		UpdateOutcome(event, err)
		for i := 0; i < Inst().GlobalScaleFactor; i++ {
			taskName := fmt.Sprintf("%s-%d-%s", taskNamePrefix, i, time.Now().Format("15h03m05s"))
			log.Infof("Task name %s\n", taskName)
			appContexts := ScheduleApplications(taskName)
			*contexts = append(*contexts, appContexts...)
			ValidateApplications(*contexts)
			for _, ctx := range appContexts {
				// Override default App readiness time out of 5 mins with 10 mins
				ctx.ReadinessTimeout = appReadinessTimeout
				namespace := GetAppNamespace(ctx, taskName)
				migrationNamespaces = append(migrationNamespaces, namespace)
			}
			Step("Create cluster pair between source and destination clusters", func() {
				// Set cluster context to cluster where torpedo is running
				ScheduleValidateClusterPair(appContexts[0], false, true, defaultClusterPairDir, false)
			})
		}

		log.Infof("Migration Namespaces: %v", migrationNamespaces)

	})

	log.Info("Start migration")

	for i, currMigNamespace := range migrationNamespaces {
		migrationName := migrationKey + fmt.Sprintf("%d", i) + time.Now().Format("15h03m05s")
		currMig, err := asyncdr.CreateMigration(migrationName, currMigNamespace, asyncdr.DefaultClusterPairName, currMigNamespace, &includeVolumesFlag, &includeResourcesFlag, &startApplicationsFlag)
		if err != nil {
			UpdateOutcome(event, fmt.Errorf("failed to create migration: %s in namespace %s. Error: [%v]", migrationKey, currMigNamespace, err))
		} else {
			allMigrations = append(allMigrations, currMig)
		}
	}

	// Validate all migrations
	for _, mig := range allMigrations {
		err := storkops.Instance().ValidateMigration(mig.Name, mig.Namespace, migrationRetryTimeout, migrationRetryInterval)
		if err != nil {
			UpdateOutcome(event, fmt.Errorf("failed to validate migration: %s in namespace %s. Error: [%v]", mig.Name, mig.Namespace, err))
		}
		migStats, err := asyncdr.CreateStats(mig.Name, mig.Namespace, getPXVersion(node.GetStorageNodes()[0]))
		if err != nil {
			UpdateOutcome(event, fmt.Errorf("Unable to create stats, getting error: %v", err))
		}
		dash.UpdateStats("longevity-migration-asyncdr", "stork", "migrationstatslongevity", migStats["StorkVersion"], migStats)
	}
	updateMetrics(*event)
}

func TriggerMetroDR(contexts *[]*scheduler.Context, recordChan *chan *EventRecord) {
	defer endLongevityTest()
	startLongevityTest(MetroDR)
	defer ginkgo.GinkgoRecover()
	log.InfoD("Metro DR test triggered at: %v", time.Now())
	event := &EventRecord{
		Event: Event{
			ID:   GenerateUUID(),
			Type: MetroDR,
		},
		Start:   time.Now().Format(time.RFC1123),
		Outcome: []error{},
	}
	defer func() {
		event.End = time.Now().Format(time.RFC1123)
		*recordChan <- event
	}()

	setMetrics(*event)

	chaosLevel := ChaosMap[MetroDR]
	var (
		migrationNamespaces      []string
		taskNamePrefix           = "metro-dr-mig"
		allMigrations            []*storkapi.Migration
		includeVolumesFlag       = false
		includeResourcesFlag     = true
		startApplicationsFlag    = false
		clusterDomainWaitTimeout = 10 * time.Minute
		defaultWaitInterval      = 10 * time.Second
	)

	listCdsTask := func() (interface{}, bool, error) {
		// Fetch the cluster domains
		cdses, err := storkops.Instance().ListClusterDomainStatuses()
		if err != nil || len(cdses.Items) == 0 {
			log.Infof("Failed to list cluster domains statuses. Error: %v. List of cluster domains: %v", err, len(cdses.Items))
			return "", true, fmt.Errorf("failed to list cluster domains statuses")
		}
		cds := cdses.Items[0]
		if len(cds.Status.ClusterDomainInfos) == 0 {
			log.Infof("Found 0 cluster domain info objects in cluster domain status.")
			return "", true, fmt.Errorf("failed to list cluster domains statuses")
		}
		return "", false, nil
	}

	_, err := task.DoRetryWithTimeout(listCdsTask, clusterDomainWaitTimeout, defaultWaitInterval)
	if err != nil {
		UpdateOutcome(event, fmt.Errorf("Failed to get cluster domains status, Please check metro DR setup"))
		return
	}

	Step(fmt.Sprintf("Deploy applications for migration, with frequency: %v", chaosLevel), func() {
		// Write kubeconfig files after reading from the config maps created by torpedo deploy script
		err := asyncdr.WriteKubeconfigToFiles()
		if err != nil {
			log.Errorf("Failed to write kubeconfig: %v", err)
			return
		}
		err = SetSourceKubeConfig()
		if err != nil {
			log.Errorf("Failed to Set source kubeconfig: %v", err)
			return
		}
		for i := 0; i < Inst().GlobalScaleFactor; i++ {
			taskName := fmt.Sprintf("%s-%d", taskNamePrefix, i)
			log.Infof("Task name %s\n", taskName)
			appContexts := ScheduleApplications(taskName)
			*contexts = append(*contexts, appContexts...)
			ValidateApplications(*contexts)
			for _, ctx := range appContexts {
				// Override default App readiness time out of 5 mins with 10 mins
				ctx.ReadinessTimeout = appReadinessTimeout
				namespace := GetAppNamespace(ctx, taskName)
				migrationNamespaces = append(migrationNamespaces, namespace)
			}
			Step("Create cluster pair between source and destination clusters", func() {
				// Set cluster context to cluster where torpedo is running
				ScheduleValidateClusterPair(appContexts[0], true, true, defaultClusterPairDir, false)
			})
		}

		log.Infof("Migration Namespaces: %v", migrationNamespaces)

	})

	log.InfoD("Start migration")

	for i, currMigNamespace := range migrationNamespaces {
		migrationName := metromigrationKey + fmt.Sprintf("%d", i) + time.Now().Format("15h03m05s")
		currMig, err := asyncdr.CreateMigration(migrationName, currMigNamespace, asyncdr.DefaultClusterPairName, currMigNamespace, &includeVolumesFlag, &includeResourcesFlag, &startApplicationsFlag)
		if err != nil {
			UpdateOutcome(event, fmt.Errorf("failed to create migration: %s in namespace %s. Error: [%v]", migrationKey, currMigNamespace, err))
		} else {
			allMigrations = append(allMigrations, currMig)
		}
	}

	// Validate all migrations
	for _, mig := range allMigrations {
		err := storkops.Instance().ValidateMigration(mig.Name, mig.Namespace, migrationRetryTimeout, migrationRetryInterval)
		if err != nil {
			UpdateOutcome(event, fmt.Errorf("failed to validate migration: %s in namespace %s. Error: [%v]", mig.Name, mig.Namespace, err))
		}
		migStats, err := asyncdr.CreateStats(mig.Name, mig.Namespace, getPXVersion(node.GetStorageNodes()[0]))
		if err != nil {
			UpdateOutcome(event, fmt.Errorf("Unable to create stats, getting error: %v", err))
		}
		dash.UpdateStats("longevity-migration-metrodr", "stork", "migrationstatslongevity", migStats["StorkVersion"], migStats)
	}
	updateMetrics(*event)
}

// TriggerAsyncDRPXRestartSource triggers Async DR with PX restart on source
func TriggerAsyncDRPXRestartSource(contexts *[]*scheduler.Context, recordChan *chan *EventRecord) {
	defer endLongevityTest()
	startLongevityTest(AsyncDRPXRestartSource)
	defer ginkgo.GinkgoRecover()
	log.Infof("Async DR PX restart on source trigger triggered at: %v", time.Now())
	defer ginkgo.GinkgoRecover()
	event := &EventRecord{
			Event: Event{
					ID:   GenerateUUID(),
					Type: AsyncDRPXRestartSource,
			},
			Start:   time.Now().Format(time.RFC1123),
			Outcome: []error{},
	}
	defer func() {
			event.End = time.Now().Format(time.RFC1123)
			*recordChan <- event
	}()

	setMetrics(*event)

	chaosLevel := ChaosMap[AsyncDRPXRestartSource]
	var (
			migrationNamespaces   []string
			taskNamePrefix        = "async-dr-pxrs"
			allMigrations         []*storkapi.Migration
			includeVolumesFlag    = true
			includeResourcesFlag  = true
			startApplicationsFlag = false
	)

	Step(fmt.Sprintf("Deploy applications for migration, with frequency: %v", chaosLevel), func() {

			// Write kubeconfig files after reading from the config maps created by torpedo deploy script
			err := asyncdr.WriteKubeconfigToFiles()
			if err != nil {
					log.Errorf("Failed to write kubeconfig: %v", err)
					UpdateOutcome(event, err)
                    return
			}

			err = SetSourceKubeConfig()
			if err != nil {
					log.Errorf("Failed to Set source kubeconfig: %v", err)
					UpdateOutcome(event, err)
                    return
			}
			for i := 0; i < Inst().GlobalScaleFactor; i++ {
					taskName := fmt.Sprintf("%s-%d-%s", taskNamePrefix, i, time.Now().Format("15h03m05s"))
					log.Infof("Task name %s\n", taskName)
					appContexts := ScheduleApplications(taskName)
					*contexts = append(*contexts, appContexts...)
					ValidateApplications(*contexts)
					for _, ctx := range appContexts {
							// Override default App readiness time out of 5 mins with 10 mins
							ctx.ReadinessTimeout = appReadinessTimeout
							namespace := GetAppNamespace(ctx, taskName)
							migrationNamespaces = append(migrationNamespaces, namespace)
					}
					Step("Create cluster pair between source and destination clusters", func() {
							// Set cluster context to cluster where torpedo is running
							ScheduleValidateClusterPair(appContexts[0], false, true, defaultClusterPairDir, false)
					})
			}

			log.Infof("Migration Namespaces: %v", migrationNamespaces)

	})

	log.InfoD("Start migration")

	for i, currMigNamespace := range migrationNamespaces {
		migrationName := migrationKey + fmt.Sprintf("%d", i) + time.Now().Format("15h03m05s")
		currMig, err := asyncdr.CreateMigration(migrationName, currMigNamespace, asyncdr.DefaultClusterPairName, currMigNamespace, &includeVolumesFlag, &includeResourcesFlag, &startApplicationsFlag)
		if err != nil {
			UpdateOutcome(event, fmt.Errorf("failed to create migration: %s in namespace %s. Error: [%v]", migrationKey, currMigNamespace, err))
			return
		} else {
			allMigrations = append(allMigrations, currMig)
			Step("Restart Portworx", func() {
				nodes := node.GetStorageDriverNodes()
				nodeIndex := rand.Intn(len(nodes))
				log.Infof("Stop volume driver [%s] on node: [%s]", Inst().V.String(), nodes[nodeIndex].Name)
				StopVolDriverAndWait([]node.Node{nodes[nodeIndex]})
				log.Infof("Starting volume driver [%s] on node [%s]", Inst().V.String(), nodes[nodeIndex].Name)
				StartVolDriverAndWait([]node.Node{nodes[nodeIndex]})
				log.Infof("Giving a few seconds for volume driver to stabilize")
				time.Sleep(20 * time.Second)
			})
		}
	}

	// Validate all migrations
	for _, mig := range allMigrations {
			err := storkops.Instance().ValidateMigration(mig.Name, mig.Namespace, migrationRetryTimeout, migrationRetryInterval)
			if err != nil {
					UpdateOutcome(event, fmt.Errorf("failed to validate migration: %s in namespace %s. Error: [%v]", mig.Name, mig.Namespace, err))
					return
			}
			migStats, err := asyncdr.CreateStats(mig.Name, mig.Namespace, getPXVersion(node.GetStorageNodes()[0]))
			if err != nil {
					UpdateOutcome(event, fmt.Errorf("Unable to create stats, getting error: %v", err))
					return
			}
			dash.UpdateStats("longevity-migration-asyncdr", "stork", "migrationstatslongevity", migStats["StorkVersion"], migStats)
	}
	updateMetrics(*event)
}

// TriggerAsyncDRPXRestartDest triggers Async DR with PX restart on destination
func TriggerAsyncDRPXRestartDest(contexts *[]*scheduler.Context, recordChan *chan *EventRecord) {
	defer endLongevityTest()
	startLongevityTest(AsyncDRPXRestartDest)
	defer ginkgo.GinkgoRecover()
	log.Infof("Async DR PX restart on destination trigger triggered at: %v", time.Now())
	defer ginkgo.GinkgoRecover()
	event := &EventRecord{
			Event: Event{
					ID:   GenerateUUID(),
					Type: AsyncDRPXRestartDest,
			},
			Start:   time.Now().Format(time.RFC1123),
			Outcome: []error{},
	}
	defer func() {
			event.End = time.Now().Format(time.RFC1123)
			*recordChan <- event
	}()

	setMetrics(*event)

	chaosLevel := ChaosMap[AsyncDRPXRestartDest]
	var (
			migrationNamespaces   []string
			taskNamePrefix        = "async-dr-pxrd"
			allMigrations         []*storkapi.Migration
			includeVolumesFlag    = true
			includeResourcesFlag  = true
			startApplicationsFlag = false
	)

	Step(fmt.Sprintf("Deploy applications for migration, with frequency: %v", chaosLevel), func() {

			// Write kubeconfig files after reading from the config maps created by torpedo deploy script
			err := asyncdr.WriteKubeconfigToFiles()
			if err != nil {
					log.Errorf("Failed to write kubeconfig: %v", err)
					UpdateOutcome(event, err)
                    return
			}

			err = SetSourceKubeConfig()
			if err != nil {
					log.Errorf("Failed to Set source kubeconfig: %v", err)
					UpdateOutcome(event, err)
                    return
			}
			for i := 0; i < Inst().GlobalScaleFactor; i++ {
					taskName := fmt.Sprintf("%s-%d-%s", taskNamePrefix, i, time.Now().Format("15h03m05s"))
					log.Infof("Task name %s\n", taskName)
					appContexts := ScheduleApplications(taskName)
					*contexts = append(*contexts, appContexts...)
					ValidateApplications(*contexts)
					for _, ctx := range appContexts {
							// Override default App readiness time out of 5 mins with 10 mins
							ctx.ReadinessTimeout = appReadinessTimeout
							namespace := GetAppNamespace(ctx, taskName)
							migrationNamespaces = append(migrationNamespaces, namespace)
					}
					Step("Create cluster pair between source and destination clusters", func() {
							// Set cluster context to cluster where torpedo is running
							ScheduleValidateClusterPair(appContexts[0], false, true, defaultClusterPairDir, false)
					})
			}

			log.Infof("Migration Namespaces: %v", migrationNamespaces)

	})

	log.InfoD("Start migration")

	for i, currMigNamespace := range migrationNamespaces {
		migrationName := migrationKey + fmt.Sprintf("%d", i) + time.Now().Format("15h03m05s")
		currMig, err := asyncdr.CreateMigration(migrationName, currMigNamespace, asyncdr.DefaultClusterPairName, currMigNamespace, &includeVolumesFlag, &includeResourcesFlag, &startApplicationsFlag)
		if err != nil {
				UpdateOutcome(event, fmt.Errorf("failed to create migration: %s in namespace %s. Error: [%v]", migrationKey, currMigNamespace, err))
				return
		} else {
			allMigrations = append(allMigrations, currMig)
			Step("Restart Portworx", func() {
				err = SetDestinationKubeConfig()
				if err != nil {
					log.Errorf("Failed to Set destination kubeconfig: %v", err)
					UpdateOutcome(event, err)
                    return
				}
				nodes := node.GetStorageDriverNodes()
				nodeIndex := rand.Intn(len(nodes))
				log.Infof("Stop volume driver [%s] on node: [%s]", Inst().V.String(), nodes[nodeIndex].Name)
				StopVolDriverAndWait([]node.Node{nodes[nodeIndex]})
				log.Infof("Starting volume driver [%s] on node [%s]", Inst().V.String(), nodes[nodeIndex].Name)
				StartVolDriverAndWait([]node.Node{nodes[nodeIndex]})
				log.Infof("Giving a few seconds for volume driver to stabilize")
				time.Sleep(20 * time.Second)
				err = SetSourceKubeConfig()
				if err != nil {
					log.Errorf("Failed to Set source kubeconfig: %v", err)
					return
				}
			})
		}
	}

	// Validate all migrations
	for _, mig := range allMigrations {
			err := storkops.Instance().ValidateMigration(mig.Name, mig.Namespace, migrationRetryTimeout, migrationRetryInterval)
			if err != nil {
					UpdateOutcome(event, fmt.Errorf("failed to validate migration: %s in namespace %s. Error: [%v]", mig.Name, mig.Namespace, err))
					return
			}
			migStats, err := asyncdr.CreateStats(mig.Name, mig.Namespace, getPXVersion(node.GetStorageNodes()[0]))
			if err != nil {
					UpdateOutcome(event, fmt.Errorf("Unable to create stats, getting error: %v", err))
					return
			}
			dash.UpdateStats("longevity-migration-asyncdr", "stork", "migrationstatslongevity", migStats["StorkVersion"], migStats)
	}
	updateMetrics(*event)
}

// TriggerAsyncDRPXRestartKvdb triggers Async DR with kvdb restart
func TriggerAsyncDRPXRestartKvdb(contexts *[]*scheduler.Context, recordChan *chan *EventRecord) {
	defer endLongevityTest()
	startLongevityTest(AsyncDRPXRestartKvdb)
	defer ginkgo.GinkgoRecover()
	log.Infof("Async DR kvdb restart trigger triggered at: %v", time.Now())
	defer ginkgo.GinkgoRecover()
	event := &EventRecord{
			Event: Event{
					ID:   GenerateUUID(),
					Type: AsyncDRPXRestartKvdb,
			},
			Start:   time.Now().Format(time.RFC1123),
			Outcome: []error{},
	}
	defer func() {
			event.End = time.Now().Format(time.RFC1123)
			*recordChan <- event
	}()

	setMetrics(*event)

	chaosLevel := ChaosMap[AsyncDRPXRestartKvdb]
	var (
			migrationNamespaces   []string
			taskNamePrefix        = "async-dr-rkvdb"
			allMigrations         []*storkapi.Migration
			includeVolumesFlag    = true
			includeResourcesFlag  = true
			startApplicationsFlag = false
	)

	Step(fmt.Sprintf("Deploy applications for migration, with frequency: %v", chaosLevel), func() {

			// Write kubeconfig files after reading from the config maps created by torpedo deploy script
			err := asyncdr.WriteKubeconfigToFiles()
			if err != nil {
					log.Errorf("Failed to write kubeconfig: %v", err)
					UpdateOutcome(event, err)
                    return
			}

			err = SetSourceKubeConfig()
			if err != nil {
					log.Errorf("Failed to Set source kubeconfig: %v", err)
					UpdateOutcome(event, err)
                    return
			}
			for i := 0; i < Inst().GlobalScaleFactor; i++ {
					taskName := fmt.Sprintf("%s-%d-%s", taskNamePrefix, i, time.Now().Format("15h03m05s"))
					log.Infof("Task name %s\n", taskName)
					appContexts := ScheduleApplications(taskName)
					*contexts = append(*contexts, appContexts...)
					ValidateApplications(*contexts)
					for _, ctx := range appContexts {
							// Override default App readiness time out of 5 mins with 10 mins
							ctx.ReadinessTimeout = appReadinessTimeout
							namespace := GetAppNamespace(ctx, taskName)
							migrationNamespaces = append(migrationNamespaces, namespace)
					}
					Step("Create cluster pair between source and destination clusters", func() {
							// Set cluster context to cluster where torpedo is running
							ScheduleValidateClusterPair(appContexts[0], false, true, defaultClusterPairDir, false)
					})
			}

			log.Infof("Migration Namespaces: %v", migrationNamespaces)
	})

	log.InfoD("Collect KVDB node")
	kvdbNodes, err := GetAllKvdbNodes()
	if err != nil {
		log.Infof("Getting kvdb nodes throwing error, err: %v", err)
		return
	}
	stNodes := node.GetNodesByVoDriverNodeID()
	var appNode node.Node
	for _, kvdbNode := range kvdbNodes {
		var ok bool
		appNode, ok = stNodes[kvdbNode.ID]
		if ok {
			break
		}
	}

	log.InfoD("Start migration")

	for i, currMigNamespace := range migrationNamespaces {
		migrationName := migrationKey + fmt.Sprintf("%d", i) + time.Now().Format("15h03m05s")
		currMig, err := asyncdr.CreateMigration(migrationName, currMigNamespace, asyncdr.DefaultClusterPairName, currMigNamespace, &includeVolumesFlag, &includeResourcesFlag, &startApplicationsFlag)
		if err != nil {
				UpdateOutcome(event, fmt.Errorf("failed to create migration: %s in namespace %s. Error: [%v]", migrationKey, currMigNamespace, err))
				return
		} else {
				allMigrations = append(allMigrations, currMig)
				Step(fmt.Sprintf("stop volume driver %s on node: %s", Inst().V.String(), appNode.Name), func() {
					StopVolDriverAndWait([]node.Node{appNode})
					log.Infof("Starting volume driver [%s] on node [%s]", Inst().V.String(), appNode.Name)
					StartVolDriverAndWait([]node.Node{appNode})
					log.Infof("Giving a few seconds for volume driver to stabilize")
					time.Sleep(20 * time.Second)
				})
			}
		}

	// Validate all migrations
	for _, mig := range allMigrations {
			err := storkops.Instance().ValidateMigration(mig.Name, mig.Namespace, migrationRetryTimeout, migrationRetryInterval)
			if err != nil {
					UpdateOutcome(event, fmt.Errorf("failed to validate migration: %s in namespace %s. Error: [%v]", mig.Name, mig.Namespace, err))
					return
			}
			migStats, err := asyncdr.CreateStats(mig.Name, mig.Namespace, getPXVersion(node.GetStorageNodes()[0]))
			if err != nil {
					UpdateOutcome(event, fmt.Errorf("Unable to create stats, getting error: %v", err))
					return
			}
			dash.UpdateStats("longevity-migration-asyncdr", "stork", "migrationstatslongevity", migStats["StorkVersion"], migStats)
	}
	updateMetrics(*event)
}

// TriggerAsyncDRVolumeOnly triggers Async DR
func TriggerAsyncDRVolumeOnly(contexts *[]*scheduler.Context, recordChan *chan *EventRecord) {
	defer endLongevityTest()
	startLongevityTest(AsyncDRVolumeOnly)
	defer ginkgo.GinkgoRecover()
	log.InfoD("Volume Only Async DR triggered at: %v", time.Now())
	event := &EventRecord{
		Event: Event{
			ID:   GenerateUUID(),
			Type: AsyncDRVolumeOnly,
		},
		Start:   time.Now().Format(time.RFC1123),
		Outcome: []error{},
	}
	defer func() {
		event.End = time.Now().Format(time.RFC1123)
		*recordChan <- event
	}()

	setMetrics(*event)

	chaosLevel := ChaosMap[AsyncDRVolumeOnly]
	var (
		migrationNamespaces   []string
		taskNamePrefix        = "adr-vonly"
		allMigrations         []*storkapi.Migration
		includeVolumesFlag    = true
		includeResourcesFlag  = false
		startApplicationsFlag = false
	)

	Step(fmt.Sprintf("Deploy applications for volume-only migration, with frequency: %v", chaosLevel), func() {

		// Write kubeconfig files after reading from the config maps created by torpedo deploy script
		err := asyncdr.WriteKubeconfigToFiles()
		if err != nil {
			log.Errorf("Failed to write kubeconfig: %v", err)
		}

		err = SetSourceKubeConfig()
		if err != nil {
			log.Errorf("Failed to Set source kubeconfig: %v", err)
		}
		UpdateOutcome(event, err)
		for i := 0; i < Inst().GlobalScaleFactor; i++ {
			taskName := fmt.Sprintf("%s-%d", taskNamePrefix, i)
			log.InfoD("Task name %s\n", taskName)
			appContexts := ScheduleApplications(taskName)
			*contexts = append(*contexts, appContexts...)
			ValidateApplications(*contexts)
			for _, ctx := range appContexts {
				// Override default App readiness time out of 5 mins with 10 mins
				ctx.ReadinessTimeout = appReadinessTimeout
				namespace := GetAppNamespace(ctx, taskName)
				migrationNamespaces = append(migrationNamespaces, namespace)
			}
			Step("Create cluster pair between source and destination clusters", func() {
				// Set cluster context to cluster where torpedo is running
				ScheduleValidateClusterPair(appContexts[0], false, true, defaultClusterPairDir, false)
			})
		}

		log.InfoD("Volume-only Migration Namespaces: %v", migrationNamespaces)

	})

	time.Sleep(5 * time.Minute)
	log.InfoD("Start volume only migration")

	for i, currMigNamespace := range migrationNamespaces {
		migrationName := migrationKey + fmt.Sprintf("%d", i) + time.Now().Format("15h03m05s")
		currMig, err := asyncdr.CreateMigration(migrationName, currMigNamespace, asyncdr.DefaultClusterPairName, currMigNamespace, &includeVolumesFlag, &includeResourcesFlag, &startApplicationsFlag)
		if err != nil {
			UpdateOutcome(event, fmt.Errorf("failed to create migration: %s in namespace %s. Error: [%v]", migrationKey, currMigNamespace, err))
		} else {
			allMigrations = append(allMigrations, currMig)
		}
	}

	// Validate all migrations
	for _, mig := range allMigrations {
		err := storkops.Instance().ValidateMigration(mig.Name, mig.Namespace, migrationRetryTimeout, migrationRetryInterval)
		if err != nil {
			UpdateOutcome(event, fmt.Errorf("failed to validate migration: %s in namespace %s. Error: [%v]", mig.Name, mig.Namespace, err))
		}
		resp, get_mig_err := storkops.Instance().GetMigration(mig.Name, mig.Namespace)
		if get_mig_err != nil {
			UpdateOutcome(event, fmt.Errorf("failed to get migration: %s in namespace %s. Error: [%v]", mig.Name, mig.Namespace, get_mig_err))
		}
		volumesMigrated := resp.Status.Summary.NumberOfMigratedVolumes
		resourcesMigrated := resp.Status.Summary.NumberOfMigratedResources
		expectedresourcesMigrated := 2 * volumesMigrated
		if resourcesMigrated != expectedresourcesMigrated {
			UpdateOutcome(event, fmt.Errorf("Number of resources migrated should be %d, got %d", expectedresourcesMigrated, resourcesMigrated))
		} else {
			log.InfoD("Number of resources migrated: %d", resourcesMigrated)
		}
		migStats, err := asyncdr.CreateStats(mig.Name, mig.Namespace, getPXVersion(node.GetStorageNodes()[0]))
		if err != nil {
			UpdateOutcome(event, fmt.Errorf("Unable to create stats, getting error: %v", err))
		}
		dash.UpdateStats("longevity-migration-asyncdr-volonly", "stork", "migrationstatslongevity", migStats["StorkVersion"], migStats)
	}
	updateMetrics(*event)
}

func TriggerStorkApplicationBackup(contexts *[]*scheduler.Context, recordChan *chan *EventRecord) {
	defer endLongevityTest()
	startLongevityTest(StorkApplicationBackup)
	defer ginkgo.GinkgoRecover()
	log.InfoD("Stork Application Backup triggered at: %v", time.Now())
	event := &EventRecord{
		Event: Event{
			ID:   GenerateUUID(),
			Type: StorkApplicationBackup,
		},
		Start:   time.Now().Format(time.RFC1123),
		Outcome: []error{},
	}
	defer func() {
		event.End = time.Now().Format(time.RFC1123)
		*recordChan <- event
	}()
	setMetrics(*event)
	chaosLevel := ChaosMap[StorkApplicationBackup]

	var (
		s3SecretName     = "s3secret"
		backupNamespaces []string
		timeout          = 5 * time.Minute
		taskNamePrefix   = "stork-app-backup"
	)

	Step(fmt.Sprintf("Deploy applications for backup, with frequency: %v", chaosLevel), func() {

		// Write kubeconfig files after reading from the config maps created by torpedo deploy script
		err := asyncdr.WriteKubeconfigToFiles()
		if err != nil {
			UpdateOutcome(event, fmt.Errorf("unable to write kubeconfigs, getting error %v", err))
			return
		}
		err = SetSourceKubeConfig()
		if err != nil {
			UpdateOutcome(event, fmt.Errorf("getting error in setting source kubeconfig %v", err))
			return
		}
		for i := 0; i < Inst().GlobalScaleFactor; i++ {
			taskName := fmt.Sprintf("%s-%d", taskNamePrefix, i)
			log.Infof("Task name %s\n", taskName)
			appContexts := ScheduleApplications(taskName)
			*contexts = append(*contexts, appContexts...)
			ValidateApplications(*contexts)
			for _, ctx := range appContexts {
				namespace := GetAppNamespace(ctx, taskName)
				backupNamespaces = append(backupNamespaces, namespace)
			}
		}
		log.Infof("Backup applications, present in namespaces - %v", backupNamespaces)
		log.Infof("Start backup application")
		for i, currbkNamespace := range backupNamespaces {
			taskNamePrefix = taskNamePrefix + fmt.Sprintf("-%d", i)
			backuplocationname := taskNamePrefix + "-location" + time.Now().Format("15h03m05s")
			backupname := taskNamePrefix + time.Now().Format("15h03m05s")
			currBackupLocation, err := applicationbackup.CreateBackupLocation(backuplocationname, currbkNamespace, s3SecretName)
			if err != nil {
				UpdateOutcome(event, fmt.Errorf("backup location creation failed with %v", err))
				return
			}
			_, bkp_create_err := applicationbackup.CreateApplicationBackup(backupname, currbkNamespace, currBackupLocation)
			if bkp_create_err != nil {
				UpdateOutcome(event, fmt.Errorf("backup creation failed with %v", bkp_create_err))
			}
			bkp_comp_err := applicationbackup.WaitForAppBackupCompletion(backupname, currbkNamespace, timeout)
			if bkp_comp_err != nil {
				UpdateOutcome(event, fmt.Errorf("backup successful failed with %v", bkp_comp_err))
				return
			}
			log.InfoD("backup successful, backup name - %v, backup location - %v", backupname, backuplocationname)
		}
		updateMetrics(*event)
	})
}

func TriggerStorkAppBkpVolResize(contexts *[]*scheduler.Context, recordChan *chan *EventRecord) {
	defer endLongevityTest()
	startLongevityTest(StorkAppBkpVolResize)
	defer ginkgo.GinkgoRecover()
	log.InfoD("Stork Application Backup with volume resize triggered at: %v", time.Now())
	event := &EventRecord{
		Event: Event{
			ID:   GenerateUUID(),
			Type: StorkAppBkpVolResize,
		},
		Start:   time.Now().Format(time.RFC1123),
		Outcome: []error{},
	}
	defer func() {
		event.End = time.Now().Format(time.RFC1123)
		*recordChan <- event
	}()
	setMetrics(*event)
	chaosLevel := ChaosMap[StorkAppBkpVolResize]

	var (
		s3SecretName   = "s3secret"
		timeout        = 5 * time.Minute
		taskNamePrefix = "stork-appbkp-volresize"
		appVolumes     []*volume.Volume
		requestedVols  []*volume.Volume
	)

	Step(fmt.Sprintf("Deploy applications for backup, with frequency: %v", chaosLevel), func() {

		// Write kubeconfig files after reading from the config maps created by torpedo deploy script
		err := asyncdr.WriteKubeconfigToFiles()
		if err != nil {
			UpdateOutcome(event, fmt.Errorf("unable to write kubeconfigs, getting error %v", err))
			return
		}
		err = SetSourceKubeConfig()
		if err != nil {
			UpdateOutcome(event, fmt.Errorf("getting error in setting source kubeconfig %v", err))
			return
		}
		UpdateOutcome(event, err)
		for i := 0; i < Inst().GlobalScaleFactor; i++ {
			taskName := fmt.Sprintf("%s-%d", taskNamePrefix, i)
			log.Infof("Task name %s\n", taskName)
			appContexts := ScheduleApplications(taskName)
			*contexts = append(*contexts, appContexts...)
			ValidateApplications(*contexts)
			for _, ctx := range appContexts {
				currbkNamespace := GetAppNamespace(ctx, taskName)
				log.Infof("Backup applications, present in namespaces - %v", currbkNamespace)
				appVolumes, err = Inst().S.GetVolumes(ctx)
				log.Infof("len of app volumes is : %v", len(appVolumes))
				UpdateOutcome(event, err)
				if len(appVolumes) == 0 {
					UpdateOutcome(event, fmt.Errorf("found no volumes for app %s", ctx.App.Key))
				}
				log.Infof("Start backup application")
				taskNamePrefix = taskNamePrefix + fmt.Sprintf("-%d", i)
				backuplocationname := taskNamePrefix + "-location" + time.Now().Format("15h03m05s")
				backupname := taskNamePrefix + time.Now().Format("15h03m05s")
				currBackupLocation, err := applicationbackup.CreateBackupLocation(backuplocationname, currbkNamespace, s3SecretName)
				if err != nil {
					UpdateOutcome(event, fmt.Errorf("backup location creation failed with %v", err))
					return
				}
				_, bkp_create_err := applicationbackup.CreateApplicationBackup(backupname, currbkNamespace, currBackupLocation)
				if bkp_create_err != nil {
					UpdateOutcome(event, fmt.Errorf("backup creation failed with %v", bkp_create_err))
					return
				}
				bkp_start_err := applicationbackup.WaitForAppBackupToStart(backupname, currbkNamespace, timeout)
				if bkp_start_err == nil {
					log.Info("Application backup is in progress, starting volume resize")
					requestedVols, _ = Inst().S.ResizeVolume(ctx, "")
					log.Info("verify application backup successful")
					bkp_comp_err := applicationbackup.WaitForAppBackupCompletion(backupname, currbkNamespace, timeout)
					if bkp_comp_err != nil {
						UpdateOutcome(event, fmt.Errorf("backup successful failed with %v", bkp_comp_err))
						return
					}
					log.Info("application backup successful, verify volume resize successful")
					for _, v := range requestedVols {
						params := make(map[string]string)
						err := Inst().V.ValidateUpdateVolume(v, params)
						if err != nil {
							UpdateOutcome(event, fmt.Errorf("volume resize failed for %v volume", v))
						}
					}
				} else {
					UpdateOutcome(event, fmt.Errorf("backup start fail %v", bkp_start_err))
					return
				}
				log.InfoD("backup successful and volume resize injected during backup successfully, backup name - %v, backup location - %v", backupname, backuplocationname)
			}
			updateMetrics(*event)
		}
	})
}

func TriggerStorkAppBkpHaUpdate(contexts *[]*scheduler.Context, recordChan *chan *EventRecord) {
	defer endLongevityTest()
	startLongevityTest(StorkAppBkpHaUpdate)
	defer ginkgo.GinkgoRecover()
	log.InfoD("Stork Application Backup with HA update triggered at: %v", time.Now())
	event := &EventRecord{
		Event: Event{
			ID:   GenerateUUID(),
			Type: StorkAppBkpHaUpdate,
		},
		Start:   time.Now().Format(time.RFC1123),
		Outcome: []error{},
	}
	defer func() {
		event.End = time.Now().Format(time.RFC1123)
		*recordChan <- event
	}()
	setMetrics(*event)
	chaosLevel := ChaosMap[StorkAppBkpHaUpdate]

	var (
		s3SecretName   = "s3secret"
		timeout        = 5 * time.Minute
		taskNamePrefix = "stork-appbkp-haupdate"
		appVolumes     []*volume.Volume
	)

	Step(fmt.Sprintf("Deploy applications for backup, with frequency: %v", chaosLevel), func() {

		// Write kubeconfig files after reading from the config maps created by torpedo deploy script
		err := asyncdr.WriteKubeconfigToFiles()
		if err != nil {
			UpdateOutcome(event, fmt.Errorf("unable to write kubeconfigs, getting error %v", err))
			return
		}
		err = SetSourceKubeConfig()
		if err != nil {
			UpdateOutcome(event, fmt.Errorf("getting error in setting source kubeconfig %v", err))
			return
		}
		UpdateOutcome(event, err)
		for i := 0; i < Inst().GlobalScaleFactor; i++ {
			taskName := fmt.Sprintf("%s-%d", taskNamePrefix, i)
			log.Infof("Task name %s\n", taskName)
			appContexts := ScheduleApplications(taskName)
			*contexts = append(*contexts, appContexts...)
			ValidateApplications(*contexts)
			for _, ctx := range appContexts {
				currbkNamespace := GetAppNamespace(ctx, taskName)
				log.Infof("Backup applications, present in namespaces - %v", currbkNamespace)
				appVolumes, err = Inst().S.GetVolumes(ctx)
				log.Infof("len of app volumes is : %v", len(appVolumes))
				UpdateOutcome(event, err)
				if len(appVolumes) == 0 {
					UpdateOutcome(event, fmt.Errorf("found no volumes for app %s", ctx.App.Key))
					return
				}
				log.Infof("Start backup application")
				taskNamePrefix = taskNamePrefix + fmt.Sprintf("-%d", i)
				backuplocationname := taskNamePrefix + "-location" + time.Now().Format("15h03m05s")
				backupname := taskNamePrefix + time.Now().Format("15h03m05s")
				currBackupLocation, err := applicationbackup.CreateBackupLocation(backuplocationname, currbkNamespace, s3SecretName)
				if err != nil {
					UpdateOutcome(event, fmt.Errorf("backup location creation failed with %v", err))
					return
				}
				bkp, bkp_create_err := applicationbackup.CreateApplicationBackup(backupname, currbkNamespace, currBackupLocation)
				if bkp_create_err != nil {
					UpdateOutcome(event, fmt.Errorf("backup creation failed with %v", bkp_create_err))
					return
				}
				bkp_start_err := applicationbackup.WaitForAppBackupToStart(backupname, currbkNamespace, timeout)
				if bkp_start_err == nil {
					failure := false
					for _, v := range appVolumes {
						MaxRF := Inst().V.GetMaxReplicationFactor()
						log.Infof("Maximum replication factor is: %v\n", MaxRF)
						currAggr, err := Inst().V.GetAggregationLevel(v)
						if err != nil {
							UpdateOutcome(event, fmt.Errorf("failed to get aggregation level %v", bkp_create_err))
							failure = true
							return
						}
						log.Infof("Aggregation level is: %v\n", currAggr)
						if currAggr > 1 {
							MaxRF = int64(len(node.GetWorkerNodes())) / currAggr
						}
						currRep, err := Inst().V.GetReplicationFactor(v)
						if err != nil {
							UpdateOutcome(event, fmt.Errorf("failed to get replication factor %v", err))
							failure = true
							return
						}
						log.InfoD("Current replication factor is: %v\n", currRep)
						expRF := currRep + 1
						log.InfoD("Expected replication factor is: %v\n", expRF)
						if expRF > MaxRF {
							expRF = currRep - 1
							log.InfoD("as expRF is more than maxRF, will reduce the HA, new expected replication factor is %v", expRF)
						}
						err = Inst().V.SetReplicationFactor(v, expRF, nil, nil, true)
						if err != nil {
							UpdateOutcome(event, fmt.Errorf("failed to set replication factor %v", err))
							failure = true
							return
						}
						newRepl, err := Inst().V.GetReplicationFactor(v)
						if err != nil {
							UpdateOutcome(event, fmt.Errorf("failed to get replication factor %v", err))
							failure = true
							return
						}
						dash.VerifySafely(newRepl, expRF, fmt.Sprintf("validate repl update for volume %s", v.Name))
						log.InfoD("repl increase validation completed on volume %s", v.Name)
						log.InfoD("Reset replication factor on volume")
						err = Inst().V.SetReplicationFactor(v, currRep, nil, nil, true)
						if err != nil {
							UpdateOutcome(event, fmt.Errorf("failed to set replication factor %v", err))
							failure = true
							return
						}
					}
					if !failure {
						bkp_comp_err := applicationbackup.WaitForAppBackupCompletion(bkp.Name, bkp.Namespace, timeout)
						if bkp_comp_err != nil {
							UpdateOutcome(event, fmt.Errorf("backup completion failed with %v", bkp_comp_err))
							return
						}
						log.InfoD("backup successful and volume ha-update injected during backup successfully, backup name - %v, backup location - %v", backupname, backuplocationname)
					}
				} else {
					UpdateOutcome(event, fmt.Errorf("backup start fail %v", bkp_start_err))
					return
				}
				updateMetrics(*event)
			}
		}
	})
}

func TriggerStorkAppBkpPxRestart(contexts *[]*scheduler.Context, recordChan *chan *EventRecord) {
	defer endLongevityTest()
	startLongevityTest(StorkAppBkpPxRestart)
	defer ginkgo.GinkgoRecover()
	log.InfoD("Stork Application Backup with PX restart triggered at: %v", time.Now())
	event := &EventRecord{
		Event: Event{
			ID:   GenerateUUID(),
			Type: StorkAppBkpPxRestart,
		},
		Start:   time.Now().Format(time.RFC1123),
		Outcome: []error{},
	}
	defer func() {
		event.End = time.Now().Format(time.RFC1123)
		*recordChan <- event
	}()
	setMetrics(*event)
	chaosLevel := ChaosMap[StorkAppBkpPxRestart]

	var (
		s3SecretName   = "s3secret"
		timeout        = 5 * time.Minute
		taskNamePrefix = "stork-appbkp-pxrestart"
	)

	Step(fmt.Sprintf("Deploy applications for backup, with frequency: %v", chaosLevel), func() {

		// Write kubeconfig files after reading from the config maps created by torpedo deploy script
		err := asyncdr.WriteKubeconfigToFiles()
		if err != nil {
			UpdateOutcome(event, fmt.Errorf("unable to write kubeconfigs, getting error %v", err))
			return
		}
		err = SetSourceKubeConfig()
		if err != nil {
			UpdateOutcome(event, fmt.Errorf("getting error in setting source kubeconfig %v", err))
			return
		}
		UpdateOutcome(event, err)
		for i := 0; i < Inst().GlobalScaleFactor; i++ {
			taskName := fmt.Sprintf("%s-%d", taskNamePrefix, i)
			log.Infof("Task name %s\n", taskName)
			appContexts := ScheduleApplications(taskName)
			*contexts = append(*contexts, appContexts...)
			ValidateApplications(*contexts)
			for _, ctx := range appContexts {
				currbkNamespace := GetAppNamespace(ctx, taskName)
				log.Infof("Backup applications, present in namespaces - %v", currbkNamespace)
				log.Infof("Start backup application")
				taskNamePrefix = taskNamePrefix + fmt.Sprintf("-%d", i)
				backuplocationname := taskNamePrefix + "-location" + time.Now().Format("15h03m05s")
				backupname := taskNamePrefix + time.Now().Format("15h03m05s")
				currBackupLocation, err := applicationbackup.CreateBackupLocation(backuplocationname, currbkNamespace, s3SecretName)
				if err != nil {
					UpdateOutcome(event, fmt.Errorf("backup location creation failed with %v", err))
					return
				}
				bkp, bkp_create_err := applicationbackup.CreateApplicationBackup(backupname, currbkNamespace, currBackupLocation)
				if bkp_create_err != nil {
					UpdateOutcome(event, fmt.Errorf("backup creation failed with %v", bkp_create_err))
					return
				}
				bkp_start_err := applicationbackup.WaitForAppBackupToStart(bkp.Name, bkp.Namespace, timeout)
				if bkp_start_err == nil {
					Step("Restart Portworx", func() {
						nodes := node.GetStorageDriverNodes()
						nodeIndex := rand.Intn(len(nodes))
						log.Infof("Stop volume driver [%s] on node: [%s]", Inst().V.String(), nodes[nodeIndex].Name)
						StopVolDriverAndWait([]node.Node{nodes[nodeIndex]})
						log.Infof("Starting volume driver [%s] on node [%s]", Inst().V.String(), nodes[nodeIndex].Name)
						StartVolDriverAndWait([]node.Node{nodes[nodeIndex]})
						log.Infof("Giving a few seconds for volume driver to stabilize")
						time.Sleep(20 * time.Second)
					})
				} else {
					UpdateOutcome(event, fmt.Errorf("backup start fail %v", bkp_start_err))
					return
				}
				bkp_comp_err := applicationbackup.WaitForAppBackupCompletion(bkp.Name, bkp.Namespace, timeout)
				if bkp_comp_err != nil {
					UpdateOutcome(event, fmt.Errorf("backup completion failed with %v", bkp_comp_err))
					return
				}
				log.InfoD("backup successful and px restart injected during backup successfully, backup name - %v, backup location - %v", bkp.Name, currBackupLocation.Name)
			}
		}
		updateMetrics(*event)
	})
}

func TriggerStorkAppBkpPoolResize(contexts *[]*scheduler.Context, recordChan *chan *EventRecord) {
	defer endLongevityTest()
	startLongevityTest(StorkAppBkpPoolResize)
	defer ginkgo.GinkgoRecover()
	log.InfoD("Stork Application Backup with Pool resize triggered at: %v", time.Now())
	event := &EventRecord{
		Event: Event{
			ID:   GenerateUUID(),
			Type: StorkAppBkpPoolResize,
		},
		Start:   time.Now().Format(time.RFC1123),
		Outcome: []error{},
	}
	defer func() {
		event.End = time.Now().Format(time.RFC1123)
		*recordChan <- event
	}()
	setMetrics(*event)
	chaosLevel := ChaosMap[StorkAppBkpPoolResize]

	var (
		s3SecretName   = "s3secret"
		timeout        = 5 * time.Minute
		taskNamePrefix = "stork-appbkp-poolresize"
	)

	Step(fmt.Sprintf("Deploy applications for backup, with frequency: %v", chaosLevel), func() {

		// Write kubeconfig files after reading from the config maps created by torpedo deploy script
		err := asyncdr.WriteKubeconfigToFiles()
		if err != nil {
			UpdateOutcome(event, fmt.Errorf("unable to write kubeconfigs, getting error %v", err))
			return
		}
		err = SetSourceKubeConfig()
		if err != nil {
			UpdateOutcome(event, fmt.Errorf("getting error in setting source kubeconfig %v", err))
			return
		}
		UpdateOutcome(event, err)
		for i := 0; i < Inst().GlobalScaleFactor; i++ {
			taskName := fmt.Sprintf("%s-%d", taskNamePrefix, i)
			log.Infof("Task name %s\n", taskName)
			appContexts := ScheduleApplications(taskName)
			*contexts = append(*contexts, appContexts...)
			ValidateApplications(*contexts)
			for _, ctx := range appContexts {
				currbkNamespace := GetAppNamespace(ctx, taskName)
				log.Infof("Backup applications, present in namespaces - %v", currbkNamespace)
				log.Infof("Start backup application")
				taskNamePrefix = taskNamePrefix + fmt.Sprintf("-%d", i)
				backuplocationname := taskNamePrefix + "-location" + time.Now().Format("15h03m05s")
				backupname := taskNamePrefix + time.Now().Format("15h03m05s")
				currBackupLocation, err := applicationbackup.CreateBackupLocation(backuplocationname, currbkNamespace, s3SecretName)
				if err != nil {
					UpdateOutcome(event, fmt.Errorf("backup location creation failed with %v", err))
					return
				}
				bkp, bkp_create_err := applicationbackup.CreateApplicationBackup(backupname, currbkNamespace, currBackupLocation)
				if bkp_create_err != nil {
					UpdateOutcome(event, fmt.Errorf("backup creation failed with %v", bkp_create_err))
					return
				}
				bkp_start_err := applicationbackup.WaitForAppBackupToStart(bkp.Name, bkp.Namespace, timeout)
				if bkp_start_err == nil {
					chaosLevel := getPoolExpandPercentage(StorkAppBkpPoolResize)
					stepLog := fmt.Sprintf("get storage pools and perform resize-disk by %v percentage on it ", chaosLevel)
					Step(stepLog, func() {
						poolsToBeResized, err := getStoragePoolsToExpand()
						if err != nil {
							log.Error(err.Error())
							UpdateOutcome(event, err)
							return
						}
						log.InfoD("Pools to resize-disk [%v]", poolsToBeResized)
						var wg sync.WaitGroup

						for _, pool := range poolsToBeResized {
							//Skipping pool resize if pool rebalance is enabled for the pool
							if !isPoolRebalanceEnabled(pool.Uuid) {
								//Initiating multiple pool expansions by resize-disk
								go initiatePoolExpansion(event, &wg, pool, chaosLevel, 2, false)
								wg.Add(1)
							}

						}
						wg.Wait()
					})
					stepLog = "validate all apps after pool resize using resize-disk operation"
					Step(stepLog, func() {
						log.InfoD(stepLog)
						errorChan := make(chan error, errorChannelSize)
						for _, ctx := range *contexts {
							ValidateContext(ctx, &errorChan)
							if strings.Contains(ctx.App.Key, fastpathAppName) {
								err := ValidateFastpathVolume(ctx, opsapi.FastpathStatus_FASTPATH_ACTIVE)
								UpdateOutcome(event, err)

							}
						}
					})
				} else {
					UpdateOutcome(event, fmt.Errorf("backup start fail %v", bkp_start_err))
					return
				}
				bkp_comp_err := applicationbackup.WaitForAppBackupCompletion(bkp.Name, bkp.Namespace, timeout)
				if bkp_comp_err != nil {
					UpdateOutcome(event, fmt.Errorf("backup completion failed with %v", bkp_comp_err))
					return
				}
				log.InfoD("backup successful and pool resize injected during backup successfully, backup name - %v, backup location - %v", bkp.Name, currBackupLocation.Name)

			}
		}
		updateMetrics(*event)
	})
}

func TriggerConfluentAsyncDR(contexts *[]*scheduler.Context, recordChan *chan *EventRecord) {
	defer endLongevityTest()
	startLongevityTest(ConfluentAsyncDR)
	defer ginkgo.GinkgoRecover()
	log.InfoD("Confluent CRD Async DR triggered at: %v", time.Now())
	event := &EventRecord{
		Event: Event{
			ID:   GenerateUUID(),
			Type: ConfluentAsyncDR,
		},
		Start:   time.Now().Format(time.RFC1123),
		Outcome: []error{},
	}
	defer func() {
		event.End = time.Now().Format(time.RFC1123)
		*recordChan <- event
	}()

	setMetrics(*event)

	chaosLevel := ChaosMap[ConfluentAsyncDR]
	stepLog := "Export kubeconfigs"
	Step(stepLog, func() {
		log.InfoD(stepLog)
		// Write kubeconfig files after reading from the config maps created by torpedo deploy script
		err := asyncdr.WriteKubeconfigToFiles()
		if err != nil {
			UpdateOutcome(event, fmt.Errorf("Failed to write kubeconfig, err: %v", err))
			return
		}
		err = SetSourceKubeConfig()
		if err != nil {
			UpdateOutcome(event, fmt.Errorf("Failed to set source config, err: %v", err))
			return
		}
	})
	stepLog = fmt.Sprintf("Deploy applications with %v chaos level", chaosLevel)
	Step(stepLog, func() {
		log.InfoD(stepLog)
		appName := "confluent"
		appPath := "https://raw.githubusercontent.com/confluentinc/confluent-kubernetes-examples/master/quickstart-deploy/confluent-platform.yaml"
		appData := asyncdr.GetAppData(appName)
		for i := 0; i < Inst().GlobalScaleFactor; i++ {
			log.InfoD("Preparing apps now")
			pods_created, err := asyncdr.PrepareApp(appName, appPath)
			if err != nil {
				UpdateOutcome(event, fmt.Errorf("Failed to create app pods, err: %v", err))
				return
			}
			err = ValidateCRMigration(pods_created, appData)
			if err != nil {
				UpdateOutcome(event, fmt.Errorf("Failed to validate the Crs, err: %v", err))
				return
			}
			err = DeleteCrAndRepo(appData, appPath)
			if err != nil {
				UpdateOutcome(event, fmt.Errorf("Failed to delete the Crs, err: %v", err))
				return
			}
		}
	})
}

func TriggerKafkaAsyncDR(contexts *[]*scheduler.Context, recordChan *chan *EventRecord) {
	defer endLongevityTest()
	startLongevityTest(KafkaAsyncDR)
	defer ginkgo.GinkgoRecover()
	log.InfoD("Kafka CRD Async DR triggered at: %v", time.Now())
	event := &EventRecord{
		Event: Event{
			ID:   GenerateUUID(),
			Type: KafkaAsyncDR,
		},
		Start:   time.Now().Format(time.RFC1123),
		Outcome: []error{},
	}
	defer func() {
		event.End = time.Now().Format(time.RFC1123)
		*recordChan <- event
	}()

	setMetrics(*event)

	chaosLevel := ChaosMap[KafkaAsyncDR]
	stepLog := "Export kubeconfigs"
	Step(stepLog, func() {
		log.InfoD(stepLog)
		// Write kubeconfig files after reading from the config maps created by torpedo deploy script
		err := asyncdr.WriteKubeconfigToFiles()
		if err != nil {
			UpdateOutcome(event, fmt.Errorf("Failed to write kubeconfig, err: %v", err))
			return
		}
		err = SetSourceKubeConfig()
		if err != nil {
			UpdateOutcome(event, fmt.Errorf("Failed to set source config, err: %v", err))
			return
		}
	})
	stepLog = fmt.Sprintf("Deploy applications with %v chaos level", chaosLevel)
	Step(stepLog, func() {
		log.InfoD(stepLog)
		appName := "kafka"
		appPath := "/torpedo/deployments/customconfigs/kafkacr.yaml"
		appData := asyncdr.GetAppData(appName)
		for i := 0; i < Inst().GlobalScaleFactor; i++ {
			log.InfoD("Preparing apps now")
			pods_created, err := asyncdr.PrepareApp(appName, appPath)
			if err != nil {
				UpdateOutcome(event, fmt.Errorf("Failed to create app pods, err: %v", err))
				return
			}
			err = ValidateCRMigration(pods_created, appData)
			if err != nil {
				UpdateOutcome(event, fmt.Errorf("Failed to validate the Crs, err: %v", err))
				return
			}
			err = DeleteCrAndRepo(appData, appPath)
			if err != nil {
				UpdateOutcome(event, fmt.Errorf("Failed to delete the Crs, err: %v", err))
				return
			}
		}
	})
}

func TriggerMongoAsyncDR(contexts *[]*scheduler.Context, recordChan *chan *EventRecord) {
	defer endLongevityTest()
	startLongevityTest(MongoAsyncDR)
	defer ginkgo.GinkgoRecover()
	log.InfoD("Mongo CRD Async DR triggered at: %v", time.Now())
	event := &EventRecord{
		Event: Event{
			ID:   GenerateUUID(),
			Type: MongoAsyncDR,
		},
		Start:   time.Now().Format(time.RFC1123),
		Outcome: []error{},
	}
	defer func() {
		event.End = time.Now().Format(time.RFC1123)
		*recordChan <- event
	}()

	setMetrics(*event)

	chaosLevel := ChaosMap[MongoAsyncDR]
	stepLog := "Export kubeconfigs"
	Step(stepLog, func() {
		log.InfoD(stepLog)
		// Write kubeconfig files after reading from the config maps created by torpedo deploy script
		err := asyncdr.WriteKubeconfigToFiles()
		if err != nil {
			UpdateOutcome(event, fmt.Errorf("Failed to write kubeconfig, err: %v", err))
			return
		}
		err = SetSourceKubeConfig()
		if err != nil {
			UpdateOutcome(event, fmt.Errorf("Failed to set source config, err: %v", err))
			return
		}
	})
	stepLog = fmt.Sprintf("Deploy applications with %v chaos level", chaosLevel)
	Step(stepLog, func() {
		log.InfoD(stepLog)
		appName := "mongo"
		appPath := "/root/tornew/torpedo/deployments/customconfigs/mongocr.yaml"
		appData := asyncdr.GetAppData(appName)
		for i := 0; i < Inst().GlobalScaleFactor; i++ {
			log.InfoD("Preparing apps now")
			pods_created, err := asyncdr.PrepareApp(appName, appPath)
			if err != nil {
				UpdateOutcome(event, fmt.Errorf("Failed to create app pods, err: %v", err))
				return
			}
			err = ValidateCRMigration(pods_created, appData)
			if err != nil {
				UpdateOutcome(event, fmt.Errorf("Failed to validate the Crs, err: %v", err))
				return
			}
			err = DeleteCrAndRepo(appData, appPath)
			if err != nil {
				UpdateOutcome(event, fmt.Errorf("Failed to delete the Crs, err: %v", err))
				return
			}
		}
	})
}

func TriggerAutoFsTrimAsyncDR(contexts *[]*scheduler.Context, recordChan *chan *EventRecord) {
	defer endLongevityTest()
	startLongevityTest(AutoFsTrimAsyncDR)
	defer ginkgo.GinkgoRecover()
	log.InfoD("Async DR with autofstrim volumes triggered at: %v", time.Now())
	event := &EventRecord{
		Event: Event{
			ID:   GenerateUUID(),
			Type: AutoFsTrimAsyncDR,
		},
		Start:   time.Now().Format(time.RFC1123),
		Outcome: []error{},
	}
	defer func() {
		event.End = time.Now().Format(time.RFC1123)
		*recordChan <- event
	}()

	setMetrics(*event)

	var (
		migrationNamespaces   []string
		taskNamePrefix        = "adr-fstrim"
		allMigrations         []*storkapi.Migration
		includeVolumesFlag    = true
		includeResourcesFlag  = true
		startApplicationsFlag = false
		appVolumes            []*volume.Volume
	)
	chaosLevel := ChaosMap[AutoFsTrimAsyncDR]
	Step(fmt.Sprintf("Deploy applications for migration, with frequency: %v", chaosLevel), func() {

		// Write kubeconfig files after reading from the config maps created by torpedo deploy script
		err := asyncdr.WriteKubeconfigToFiles()
		if err != nil {
			UpdateOutcome(event, fmt.Errorf("failed to write kubeconfig: %v", err))
			return
		}
		err = SetSourceKubeConfig()
		if err != nil {
			UpdateOutcome(event, fmt.Errorf("failed to Set source kubeconfig: %v", err))
			return
		}

		for i := 0; i < Inst().GlobalScaleFactor; i++ {
			taskName := fmt.Sprintf("%s-%d-%s", taskNamePrefix, i, time.Now().Format("15h03m05s"))
			log.Infof("Task name %s\n", taskName)
			appContexts := ScheduleApplications(taskName)
			*contexts = append(*contexts, appContexts...)
			ValidateApplications(*contexts)
			for _, ctx := range appContexts {
				// Override default App readiness time out of 5 mins with 10 mins
				ctx.ReadinessTimeout = appReadinessTimeout
				namespace := GetAppNamespace(ctx, taskName)
				migrationNamespaces = append(migrationNamespaces, namespace)
				// Get Autofstrim status for vols
				appVolumes, err = Inst().S.GetVolumes(ctx)
				if err != nil {
					UpdateOutcome(event, fmt.Errorf("not able to get appVolumes, err is: %v", err))
					return
				}
				for _, vol := range appVolumes {
					cVol, err := Inst().V.InspectVolume(vol.ID)
					if err != nil {
						UpdateOutcome(event, fmt.Errorf("error inspecting volume %v", vol.Name))
						return
					}
					if !cVol.Spec.AutoFstrim {
						UpdateOutcome(event, fmt.Errorf("fstrim should be enable for volume %v, please use spec which use autofstrim volumes", vol.Name))
						return
					}
				}
				Step("Create cluster pair between source and destination clusters", func() {
					// Set cluster context to cluster where torpedo is running
					ScheduleValidateClusterPair(appContexts[0], false, true, defaultClusterPairDir, false)
				})
			}
		}
	})

	log.Infof("Migration Namespaces: %v", migrationNamespaces)
	log.Infof("Start migration")

	for i, currMigNamespace := range migrationNamespaces {
		migrationName := migrationKey + fmt.Sprintf("%d", i) + time.Now().Format("15h03m05s")
		currMig, err := asyncdr.CreateMigration(migrationName, currMigNamespace, asyncdr.DefaultClusterPairName, currMigNamespace, &includeVolumesFlag, &includeResourcesFlag, &startApplicationsFlag)
		if err != nil {
			UpdateOutcome(event, fmt.Errorf("failed to create migration: %s in namespace %s. Error: [%v]", migrationKey, currMigNamespace, err))
		} else {
			allMigrations = append(allMigrations, currMig)
		}
	}

	// Validate all migrations
	for _, mig := range allMigrations {
		err := storkops.Instance().ValidateMigration(mig.Name, mig.Namespace, migrationRetryTimeout, migrationRetryInterval)
		if err != nil {
			UpdateOutcome(event, fmt.Errorf("failed to validate migration: %s in namespace %s. Error: [%v]", mig.Name, mig.Namespace, err))
		}
	}

	// Validate autofstrim on destination volumes
	err := SetDestinationKubeConfig()
	if err != nil {
		UpdateOutcome(event, fmt.Errorf("failed to Set destination kubeconfig: %v", err))
		return
	}
	for _, vol := range appVolumes {
		cVol, err := Inst().V.InspectVolume(vol.ID)
		if err != nil {
			UpdateOutcome(event, fmt.Errorf("unable to inspect volume %v, err is %v", vol.Name, err))
		}
		dash.VerifyFatal(cVol.Spec.AutoFstrim, true, fmt.Sprintf("fstrim should be enable for volume %v, It is %v on volume", vol.Name, cVol.Spec.AutoFstrim))
		dash.VerifyFatal(cVol.Spec.Nodiscard, true, fmt.Sprintf("nodiscard should be enable for volume %v, It is %v on volume", vol.Name, cVol.Spec.Nodiscard))
	}
	err = SetSourceKubeConfig()
	if err != nil {
		UpdateOutcome(event, fmt.Errorf("failed to Set Source kubeconfig post test completion: %v", err))
	}
	updateMetrics(*event)
}

func TriggerIopsBwAsyncDR(contexts *[]*scheduler.Context, recordChan *chan *EventRecord) {
	defer endLongevityTest()
	startLongevityTest(IopsBwAsyncDR)
	defer ginkgo.GinkgoRecover()
	log.InfoD("Async DR with volumes having Iops and BW  triggered at: %v", time.Now())
	event := &EventRecord{
		Event: Event{
			ID:   GenerateUUID(),
			Type: IopsBwAsyncDR,
		},
		Start:   time.Now().Format(time.RFC1123),
		Outcome: []error{},
	}
	defer func() {
		event.End = time.Now().Format(time.RFC1123)
		*recordChan <- event
	}()

	setMetrics(*event)

	var (
		migrationNamespaces   []string
		taskNamePrefix        = "adr-iops"
		allMigrations         []*storkapi.Migration
		includeVolumesFlag    = true
		includeResourcesFlag  = true
		startApplicationsFlag = false
		appVolumes            []*volume.Volume
		expected_iot          *apios.IoThrottle
	)
	chaosLevel := ChaosMap[IopsBwAsyncDR]
	Step(fmt.Sprintf("Deploy applications for migration, with frequency: %v", chaosLevel), func() {

		// Write kubeconfig files after reading from the config maps created by torpedo deploy script
		err := asyncdr.WriteKubeconfigToFiles()
		if err != nil {
			UpdateOutcome(event, fmt.Errorf("Failed to write kubeconfig: %v", err))
			return
		}
		err = SetSourceKubeConfig()
		if err != nil {
			UpdateOutcome(event, fmt.Errorf("Failed to Set source kubeconfig: %v", err))
			return
		}

		for i := 0; i < Inst().GlobalScaleFactor; i++ {
			taskName := fmt.Sprintf("%s-%d-%s", taskNamePrefix, i, time.Now().Format("15h03m05s"))
			log.Infof("Task name %s\n", taskName)
			appContexts := ScheduleApplications(taskName)
			*contexts = append(*contexts, appContexts...)
			ValidateApplications(*contexts)
			for _, ctx := range appContexts {
				// Override default App readiness time out of 5 mins with 10 mins
				ctx.ReadinessTimeout = appReadinessTimeout
				namespace := GetAppNamespace(ctx, taskName)
				migrationNamespaces = append(migrationNamespaces, namespace)
				// Get Autofstrim status for vols
				appVolumes, err = Inst().S.GetVolumes(ctx)
				if err != nil {
					UpdateOutcome(event, fmt.Errorf("not able to get appVolumes, err is: %v", err))
					return
				}
				for _, vol := range appVolumes {
					cVol, err := Inst().V.InspectVolume(vol.ID)
					if err != nil {
						UpdateOutcome(event, fmt.Errorf("error inspecting volume %v", vol.Name))
						return
					}
					if cVol.Spec.IoThrottle == nil {
						UpdateOutcome(event, fmt.Errorf("iothrottle value should present in volume %v for this test, please use spec which use volumes with iothrottle", vol.Name))
						return
					}
					expected_iot = cVol.Spec.IoThrottle
					break
				}
				Step("Create cluster pair between source and destination clusters", func() {
					// Set cluster context to cluster where torpedo is running
					ScheduleValidateClusterPair(appContexts[0], false, true, defaultClusterPairDir, false)
				})
			}
		}
	})

	log.Infof("Migration Namespaces: %v", migrationNamespaces)
	log.Infof("Start migration")

	for i, currMigNamespace := range migrationNamespaces {
		migrationName := migrationKey + fmt.Sprintf("%d", i) + time.Now().Format("15h03m05s")
		currMig, err := asyncdr.CreateMigration(migrationName, currMigNamespace, asyncdr.DefaultClusterPairName, currMigNamespace, &includeVolumesFlag, &includeResourcesFlag, &startApplicationsFlag)
		if err != nil {
			UpdateOutcome(event, fmt.Errorf("failed to create migration: %s in namespace %s. Error: [%v]", migrationKey, currMigNamespace, err))
		} else {
			allMigrations = append(allMigrations, currMig)
		}
	}

	// Validate all migrations
	for _, mig := range allMigrations {
		err := storkops.Instance().ValidateMigration(mig.Name, mig.Namespace, migrationRetryTimeout, migrationRetryInterval)
		if err != nil {
			UpdateOutcome(event, fmt.Errorf("failed to validate migration: %s in namespace %s. Error: [%v]", mig.Name, mig.Namespace, err))
		}
	}

	// Validate Iops and Bw on destination volumes
	err := SetDestinationKubeConfig()
	if err != nil {
		UpdateOutcome(event, fmt.Errorf("failed to Set destination kubeconfig: %v", err))
		return
	}
	for _, vol := range appVolumes {
		cVol, err := Inst().V.InspectVolume(vol.ID)
		if err != nil {
			UpdateOutcome(event, fmt.Errorf("error inspecting volume %v, err is %v", vol.Name, err))
		}
		actual_iot := cVol.Spec.IoThrottle
		if actual_iot.ReadBwMbytes != expected_iot.ReadBwMbytes {
			UpdateOutcome(event, fmt.Errorf("read bw on volume %v, expected: %v, got: %v", vol.Name, expected_iot.ReadBwMbytes, actual_iot.ReadBwMbytes))
		}
		if actual_iot.WriteIops != expected_iot.WriteIops {
			UpdateOutcome(event, fmt.Errorf("write iops on volume %v, expected: %v, got: %v", vol.Name, expected_iot.WriteIops, actual_iot.WriteIops))
		}
	}
	err = SetSourceKubeConfig()
	if err != nil {
		UpdateOutcome(event, fmt.Errorf("failed to Set Source kubeconfig post test completion: %v", err))
	}
	updateMetrics(*event)
}

func TriggerDeleteOldNamespaces(contexts *[]*scheduler.Context, recordChan *chan *EventRecord) {
	defer endLongevityTest()
	startLongevityTest(DeleteOldNamespaces)
	defer ginkgo.GinkgoRecover()
	log.InfoD("DeleteOldNamespaces triggered at: %v", time.Now())
	event := &EventRecord{
		Event: Event{
			ID:   GenerateUUID(),
			Type: DeleteOldNamespaces,
		},
		Start:   time.Now().Format(time.RFC1123),
		Outcome: []error{},
	}
	defer func() {
		event.End = time.Now().Format(time.RFC1123)
		*recordChan <- event
	}()
	setMetrics(*event)

	if CreatedBeforeTimeforNS != 0 {
		Step("Collect and Delete Ns on source", func() {
			nss := asyncdr.CollectNsForDeletion(map[string]string{"creator": "torpedo"}, time.Duration(CreatedBeforeTimeforNS))
			log.InfoD("collected these namespaces %v, to be deleted on source cluster, they are created [%v Hours] ago", nss, CreatedBeforeTimeforNS)
			asyncdr.WaitForNamespaceDeletion(nss)
		})
		Step("Collect and Delete Ns on destination", func() {
			SetDestinationKubeConfig()
			nsd := asyncdr.CollectNsForDeletion(map[string]string{"creator": "torpedo"}, time.Duration(CreatedBeforeTimeforNS))
			log.InfoD("collected these namespaces %v, to be deleted on destination cluster, they are created [%v Hours] ago", nsd, CreatedBeforeTimeforNS)
			asyncdr.WaitForNamespaceDeletion(nsd)
		})
	} else {
		log.InfoD("Skipping deletion of old NS as CreatedBeforeTimeforNS is not set or set to 0")
		return
	}
}

func TriggerAsyncDRMigrationSchedule(contexts *[]*scheduler.Context, recordChan *chan *EventRecord) {
	defer endLongevityTest()
	startLongevityTest(AsyncDRMigrationSchedule)
	defer ginkgo.GinkgoRecover()
	log.InfoD("Async DR Migrationschedule triggered at: %v", time.Now())
	event := &EventRecord{
		Event: Event{
			ID:   GenerateUUID(),
			Type: AsyncDRMigrationSchedule,
		},
		Start:   time.Now().Format(time.RFC1123),
		Outcome: []error{},
	}
	defer func() {
		event.End = time.Now().Format(time.RFC1123)
		*recordChan <- event
	}()

	setMetrics(*event)

	var (
		migrationNamespaces   []string
		taskNamePrefix        = "async-dr-mig-sched"
		allMigrationsSched    = make(map[string]string)
		includeResourcesFlag  = true
		includeVolumesFlag    = true
		startApplicationsFlag = false
		scpolName             = "async-policy"
		suspendSched          = false
		autoSuspend           = false
		schdPol               *storkapi.SchedulePolicy
		err                   error
		makeSuspend           = true
	)
	chaosLevel := ChaosMap[AsyncDRMigrationSchedule]

	Step(fmt.Sprintf("Deploy applications for migration, with frequency: %v", chaosLevel), func() {
		err = asyncdr.WriteKubeconfigToFiles()
		if err != nil {
			UpdateOutcome(event, fmt.Errorf("failed to write kubeconfig: %v", err))
			return
		}
		err = SetSourceKubeConfig()
		if err != nil {
			UpdateOutcome(event, fmt.Errorf("failed to Set source kubeconfig: %v", err))
			return
		}
		for i := 0; i < Inst().GlobalScaleFactor; i++ {
			taskName := fmt.Sprintf("%s-%d-%s", taskNamePrefix, i, time.Now().Format("15h03m05s"))
			log.Infof("Task name %s\n", taskName)
			appContexts := ScheduleApplications(taskName)
			*contexts = append(*contexts, appContexts...)
			ValidateApplications(*contexts)
			for _, ctx := range appContexts {
				// Override default App readiness time out of 5 mins with 10 mins
				ctx.ReadinessTimeout = appReadinessTimeout
				namespace := GetAppNamespace(ctx, taskName)
				migrationNamespaces = append(migrationNamespaces, namespace)
			}
			Step("Create cluster pair between source and destination clusters", func() {
				// Set cluster context to cluster where torpedo is running
				ScheduleValidateClusterPair(appContexts[0], false, true, defaultClusterPairDir, false)
			})
		}
		log.InfoD("Migration Namespaces: %v", migrationNamespaces)
	})

	Step("Create Schedule Policy", func() {
		schdPol, err = asyncdr.CreateSchedulePolicy(scpolName, MigrationInterval)
		if err != nil {
			UpdateOutcome(event, fmt.Errorf("schedule policy creation error: %v", err))
			return
		} else {
			log.InfoD("schedule Policy created with %v mins of interval", MigrationInterval)
		}
	})

	Step("Create Migration Schedule", func() {
		for i, currMigNamespace := range migrationNamespaces {
			migrationScheduleName := migrationKey + "schedule-" + fmt.Sprintf("%d", i)
			currMigSched, createMigSchedErr := asyncdr.CreateMigrationSchedule(
				migrationScheduleName, currMigNamespace, asyncdr.DefaultClusterPairName, currMigNamespace, &includeVolumesFlag,
				&includeResourcesFlag, &startApplicationsFlag, schdPol.Name, &suspendSched, autoSuspend,
				nil, nil, nil, nil, nil, "", "", nil, nil, nil)
			if createMigSchedErr != nil {
				UpdateOutcome(event, fmt.Errorf("failed to create migrationschedule wit error %v", err))
				return
			}
			allMigrationsSched[currMigNamespace] = currMigSched.Name
			time.Sleep(30 * time.Second)
			migSchedResp, err := storkops.Instance().GetMigrationSchedule(currMigSched.Name, currMigNamespace)
			if err != nil {
				UpdateOutcome(event, fmt.Errorf("failed to get migrationschedule, error: %v", err))
				return
			}
			if len(migSchedResp.Status.Items) == 0 {
				UpdateOutcome(event, fmt.Errorf("0 migrations have yet run for the migration schedule"))
				return
			}
			expectedMigs, err := asyncdr.WaitForNumOfMigration(migSchedResp.Name, currMigNamespace, MigrationsCount, MigrationInterval)
			if err != nil {
				UpdateOutcome(event, fmt.Errorf("couldn't complete %v migrations due to error: %v", MigrationsCount, err))
				return
			} else {
				for mig, status := range expectedMigs {
					if status != "Successful" {
						UpdateOutcome(event, fmt.Errorf("migration [%v] did not complete successfully, All migrations with status are: %v",
							mig, expectedMigs))
					}
				}
			}
			storkops.Instance().ValidateMigrationSchedule(migSchedResp.Name, currMigNamespace, migrationRetryTimeout, migrationRetryInterval)
		}
	})

	Step("Suspend Migration Schedule", func() {
		log.InfoD("All of these migrationschedules need to be suspended: %v", allMigrationsSched)
		for namespace, mig := range allMigrationsSched {
			migrationSchedule, err := storkops.Instance().GetMigrationSchedule(mig, namespace)
			if err != nil {
				UpdateOutcome(event, fmt.Errorf("failed to get migrationschedule"))
			}
			migrationSchedule.Spec.Suspend = &makeSuspend
			_, err = storkops.Instance().UpdateMigrationSchedule(migrationSchedule)
			if err != nil {
				UpdateOutcome(event, fmt.Errorf("couldn't suspend migration %v due to error %v", migrationSchedule.Name, err))
			} else {
				log.InfoD("migrationSchedule %v, suspended successfully", migrationSchedule.Name)
			}
		}
	})
}

func TriggerMetroDRMigrationSchedule(contexts *[]*scheduler.Context, recordChan *chan *EventRecord) {
	defer endLongevityTest()
	startLongevityTest(MetroDRMigrationSchedule)
	defer ginkgo.GinkgoRecover()
	log.InfoD("Metro DR Migrationschedule triggered at: %v", time.Now())
	event := &EventRecord{
		Event: Event{
			ID:   GenerateUUID(),
			Type: MetroDRMigrationSchedule,
		},
		Start:   time.Now().Format(time.RFC1123),
		Outcome: []error{},
	}
	defer func() {
		event.End = time.Now().Format(time.RFC1123)
		*recordChan <- event
	}()

	setMetrics(*event)

	var (
		migrationNamespaces      []string
		taskNamePrefix           = "metro-dr-mig-sched"
		clusterDomainWaitTimeout = 10 * time.Minute
		defaultWaitInterval      = 10 * time.Second
		allMigrationsSched       = make(map[string]string)
		includeVolumesFlag       = false
		includeResourcesFlag     = true
		startApplicationsFlag    = false
		scpolName                = "async-policy"
		suspendSched             = false
		autoSuspend              = false
		schdPol                  *storkapi.SchedulePolicy
		err                      error
		makeSuspend              = true
	)

	listCdsTask := func() (interface{}, bool, error) {
		// Fetch the cluster domains
		cdses, err := storkops.Instance().ListClusterDomainStatuses()
		if err != nil || len(cdses.Items) == 0 {
			log.Infof("Failed to list cluster domains statuses. Error: %v. List of cluster domains: %v", err, len(cdses.Items))
			return "", true, fmt.Errorf("failed to list cluster domains statuses")
		}
		cds := cdses.Items[0]
		if len(cds.Status.ClusterDomainInfos) == 0 {
			log.Infof("Found 0 cluster domain info objects in cluster domain status.")
			return "", true, fmt.Errorf("failed to list cluster domains statuses")
		}
		return "", false, nil
	}

	_, err = task.DoRetryWithTimeout(listCdsTask, clusterDomainWaitTimeout, defaultWaitInterval)
	if err != nil {
		UpdateOutcome(event, fmt.Errorf("Failed to get cluster domains status, Please check metro DR setup"))
		return
	}

	chaosLevel := ChaosMap[AsyncDRMigrationSchedule]

	Step(fmt.Sprintf("Deploy applications for migration, with frequency: %v", chaosLevel), func() {
		err = asyncdr.WriteKubeconfigToFiles()
		if err != nil {
			UpdateOutcome(event, fmt.Errorf("failed to write kubeconfig: %v", err))
			return
		}
		err = SetSourceKubeConfig()
		if err != nil {
			UpdateOutcome(event, fmt.Errorf("failed to Set source kubeconfig: %v", err))
			return
		}
		for i := 0; i < Inst().GlobalScaleFactor; i++ {
			taskName := fmt.Sprintf("%s-%d-%s", taskNamePrefix, i, time.Now().Format("15h03m05s"))
			log.Infof("Task name %s\n", taskName)
			appContexts := ScheduleApplications(taskName)
			*contexts = append(*contexts, appContexts...)
			ValidateApplications(*contexts)
			for _, ctx := range appContexts {
				// Override default App readiness time out of 5 mins with 10 mins
				ctx.ReadinessTimeout = appReadinessTimeout
				namespace := GetAppNamespace(ctx, taskName)
				migrationNamespaces = append(migrationNamespaces, namespace)
			}
			Step("Create cluster pair between source and destination clusters", func() {
				// Set cluster context to cluster where torpedo is running
				ScheduleValidateClusterPair(appContexts[0], true, true, defaultClusterPairDir, false)
			})
		}
		log.InfoD("Migration Namespaces: %v", migrationNamespaces)
	})

	Step("Create Schedule Policy", func() {
		schdPol, err = asyncdr.CreateSchedulePolicy(scpolName, MigrationInterval)
		if err != nil {
			UpdateOutcome(event, fmt.Errorf("schedule policy creation error: %v", err))
			return
		} else {
			log.InfoD("schedule Policy created with %v mins of interval", MigrationInterval)
		}
	})

	Step("Create Migration Schedule", func() {
		for i, currMigNamespace := range migrationNamespaces {
			migrationScheduleName := metromigrationKey + "schedule-" + fmt.Sprintf("%d", i)
			currMigSched, createMigSchedErr := asyncdr.CreateMigrationSchedule(
				migrationScheduleName, currMigNamespace, asyncdr.DefaultClusterPairName, currMigNamespace, &includeVolumesFlag,
				&includeResourcesFlag, &startApplicationsFlag, schdPol.Name, &suspendSched, autoSuspend,
				nil, nil, nil, nil, nil, "", "", nil, nil, nil)
			if createMigSchedErr != nil {
				UpdateOutcome(event, fmt.Errorf("failed to create migrationschedule wit error %v", err))
				return
			}
			allMigrationsSched[currMigNamespace] = currMigSched.Name
			time.Sleep(30 * time.Second)
			migSchedResp, err := storkops.Instance().GetMigrationSchedule(currMigSched.Name, currMigNamespace)
			if err != nil {
				UpdateOutcome(event, fmt.Errorf("failed to get migrationschedule, error: %v", err))
				return
			}
			if len(migSchedResp.Status.Items) == 0 {
				UpdateOutcome(event, fmt.Errorf("0 migrations have yet run for the migration schedule"))
				return
			}
			expectedMigs, err := asyncdr.WaitForNumOfMigration(migSchedResp.Name, currMigNamespace, MigrationsCount, MigrationInterval)
			if err != nil {
				UpdateOutcome(event, fmt.Errorf("couldn't complete %v migrations due to error: %v", MigrationsCount, err))
				return
			} else {
				for mig, status := range expectedMigs {
					if status != "Successful" {
						UpdateOutcome(event, fmt.Errorf("migration [%v] did not complete successfully, All migrations with status are: %v",
							mig, expectedMigs))
					}
				}
			}
			storkops.Instance().ValidateMigrationSchedule(migSchedResp.Name, currMigNamespace, migrationRetryTimeout, migrationRetryInterval)
		}
	})

	Step("Suspend Migration Schedule", func() {
		log.InfoD("All of these migrationschedules need to be suspended: %v", allMigrationsSched)
		for namespace, mig := range allMigrationsSched {
			migrationSchedule, err := storkops.Instance().GetMigrationSchedule(mig, namespace)
			if err != nil {
				UpdateOutcome(event, fmt.Errorf("failed to get migrationschedule"))
			}
			migrationSchedule.Spec.Suspend = &makeSuspend
			_, err = storkops.Instance().UpdateMigrationSchedule(migrationSchedule)
			if err != nil {
				UpdateOutcome(event, fmt.Errorf("couldn't suspend migration %v due to error %v", migrationSchedule.Name, err))
			} else {
				log.InfoD("migrationSchedule %v, suspended successfully", migrationSchedule.Name)
			}
		}
	})
}

// AggrVolDepReplResizeOps crashes vol driver
func TriggerAggrVolDepReplResizeOps(contexts *[]*scheduler.Context, recordChan *chan *EventRecord) {
	/*
	   TO run this test please make sure to run the applications which creates aggr volumes
	*/
	defer ginkgo.GinkgoRecover()
	defer endLongevityTest()
	startLongevityTest(AggrVolDepReplResizeOps)
	event := &EventRecord{
		Event: Event{
			ID:   GenerateUUID(),
			Type: AggrVolDepReplResizeOps,
		},
		Start:   time.Now().Format(time.RFC1123),
		Outcome: []error{},
	}

	defer func() {
		event.End = time.Now().Format(time.RFC1123)
		*recordChan <- event
	}()

	setMetrics(*event)

	stepLog := "Repl factor update and Volume Update on aggregated volume"
	Step(stepLog, func() {
		log.InfoD(stepLog)
		log.Infof("Starting test case here !!")

		for i := 0; i < Inst().GlobalScaleFactor; i++ {
			*contexts = append(*contexts, ScheduleApplications(fmt.Sprintf("aggrvoldeprepresize-%d", i))...)
		}
		ValidateApplications(*contexts)

		allVolsCreated := []*volume.Volume{}
		for _, eachContext := range *contexts {
			vols, err := Inst().S.GetVolumes(eachContext)
			if err != nil {
				UpdateOutcome(event, fmt.Errorf("Failed to get app %s's volumes", eachContext.App.Key))
				return
			}
			for _, eachVol := range vols {
				aggrLevel, err := Inst().V.GetAggregationLevel(eachVol)
				if err != nil {
					UpdateOutcome(event, fmt.Errorf("failed with error while checking for aggr level on volume [%v]", aggrLevel))
					return
				}
				// Pick volumes with aggr level > 1
				if aggrLevel > 1 {
					allVolsCreated = append(allVolsCreated, eachVol)
				}
			}
		}

		if len(allVolsCreated) < 1 {
			err := fmt.Errorf("no volumes created with aggregation level > 1 in the contexts")
			UpdateOutcome(event, fmt.Errorf("volume with aggregator level > 1 created? Error [%v]", err))
			return
		}

		teardownContext := func() {
			opts := make(map[string]bool)
			opts[scheduler.OptionsWaitForResourceLeakCleanup] = true

			for _, ctx := range *contexts {
				TearDownContext(ctx, opts)
			}
		}
		defer teardownContext()

		setReplFactor := func(volName *volume.Volume) {
			volAggrLevel, err := Inst().V.GetAggregationLevel(volName)
			if err != nil {
				UpdateOutcome(event, fmt.Errorf("failed with error while checking for aggr level on volume [%v]", volAggrLevel))
				return
			}

			getReplicaSets, err := Inst().V.GetReplicaSets(volName)
			if err != nil {
				UpdateOutcome(event, fmt.Errorf("Failed to get replication factor on the volume"))
				return
			}

			storageNodes := node.GetStorageNodes()
			maxReplFactor := 3

			if volAggrLevel == 3 {
				if len(storageNodes) >= 6 && len(storageNodes) < 9 {
					maxReplFactor = 2
				}
				if len(storageNodes) < 6 {
					maxReplFactor = 1
				}
			}
			if volAggrLevel == 2 {
				if len(storageNodes) >= 6 {
					maxReplFactor = 3
				}
				if len(storageNodes) < 6 {
					maxReplFactor = 2
				}
			}

			if len(getReplicaSets[0].Nodes) == 3 || len(getReplicaSets[0].Nodes) == 1 {
				if len(getReplicaSets[0].Nodes) < maxReplFactor {
					err := Inst().V.SetReplicationFactor(volName, 2, nil, nil, true)
					if err != nil {
						UpdateOutcome(event, fmt.Errorf("failed to set replicaiton for Volume [%v]", volName.Name))
					}
				}
			}

			if len(getReplicaSets[0].Nodes) == 2 && len(getReplicaSets[0].Nodes) < maxReplFactor {
				err := Inst().V.SetReplicationFactor(volName, 3, nil, nil, true)
				if err != nil {
					UpdateOutcome(event, fmt.Errorf("failed to set replicaiton for Volume [%v] with error : [%v]", volName.Name, err))
				}
			}
		}

		// Set replication factor to 3 on all the volumes present in the cluster
		for _, eachVol := range allVolsCreated {
			setReplFactor(eachVol)
		}

		log.InfoD("Initiate Volume resize continuously")
		volumeResize := func(vol *volume.Volume) error {

			apiVol, err := Inst().V.InspectVolume(vol.ID)
			if err != nil {
				return err
			}

			curSize := apiVol.Spec.Size
			newSize := curSize + (uint64(10) * units.GiB)
			log.Infof("Initiating volume size increase on volume [%v] by size [%v] to [%v]",
				vol.ID, curSize/units.GiB, newSize/units.GiB)

			err = Inst().V.ResizeVolume(vol.ID, newSize)
			if err != nil {
				return err
			}

			// Wait for 2 seconds for Volume to update stats
			time.Sleep(2 * time.Second)
			volumeInspect, err := Inst().V.InspectVolume(vol.ID)
			if err != nil {
				return err
			}

			updatedSize := volumeInspect.Spec.Size
			if updatedSize <= curSize {
				return fmt.Errorf("volume did not update from [%v] to [%v] ",
					curSize/units.GiB, updatedSize/units.GiB)
			}
			return nil
		}

		// Resize volume created with contexts
		for _, eachVol := range allVolsCreated {
			log.Infof("Resizing Volumes created [%v]", eachVol.Name)
			err := volumeResize(eachVol)
			if err != nil {
				UpdateOutcome(event, fmt.Errorf("Resizing volume failed on the cluster err: [%v]", err))
			}
		}

		// Set replication factor to 3 on all the volumes present in the cluster
		for _, eachVol := range allVolsCreated {
			setReplFactor(eachVol)
		}

		for _, eachVol := range allVolsCreated {
			log.InfoD("Validating Volume Status of Volume [%v]", eachVol.ID)
			status, err := IsVolumeStatusUP(eachVol)
			if err != nil {
				UpdateOutcome(event, fmt.Errorf("error validating volume status"))
			}
			dash.VerifyFatal(status == true, true, "is volume status up ?")
		}
		updateMetrics(*event)
	})
}
func TriggerAddOCPStorageNode(contexts *[]*scheduler.Context, recordChan *chan *EventRecord) {

	defer endLongevityTest()
	startLongevityTest(AddStorageNode)
	defer ginkgo.GinkgoRecover()

	event := &EventRecord{
		Event: Event{
			ID:   GenerateUUID(),
			Type: AddStorageNode,
		},
		Start:   time.Now().Format(time.RFC1123),
		Outcome: []error{},
	}

	defer func() {
		event.End = time.Now().Format(time.RFC1123)
		*recordChan <- event
	}()

	if Inst().S.String() != openshift.SchedName {
		log.Warnf("Failed: This test is not supported for scheduler: [%s]", Inst().S.String())
		return
	}

	setMetrics(*event)

	stepLog := "Adding new node to cluster"

	isClusterScaled := true
	var numOfStorageNodes int
	Step(stepLog, func() {
		log.InfoD(stepLog)
		stc, err := Inst().V.GetDriver()
		if err != nil {
			UpdateOutcome(event, err)
			return
		}
		maxStorageNodesPerZone := *stc.Spec.CloudStorage.MaxStorageNodesPerZone
		numOfStorageNodes = len(node.GetStorageNodes())
		log.Infof("maxStorageNodesPerZone %d", int(maxStorageNodesPerZone))
		log.Infof("numOfStorageNodes %d", numOfStorageNodes)

		var updatedMaxStorageNodesPerZone uint32 = 0
		if int(maxStorageNodesPerZone) == numOfStorageNodes {
			//increase max per zone
			updatedMaxStorageNodesPerZone = maxStorageNodesPerZone + 1
		}

		if int(maxStorageNodesPerZone) < numOfStorageNodes {
			//updating max per zone
			updatedMaxStorageNodesPerZone = uint32(numOfStorageNodes) + 1
		}
		if updatedMaxStorageNodesPerZone != 0 {

			stc.Spec.CloudStorage.MaxStorageNodesPerZone = &updatedMaxStorageNodesPerZone
			log.InfoD("updating maxStorageNodesPerZone from %d to %d", maxStorageNodesPerZone, updatedMaxStorageNodesPerZone)
			pxOperator := operator.Instance()
			_, err = pxOperator.UpdateStorageCluster(stc)
			if err != nil {
				UpdateOutcome(event, err)
				isClusterScaled = false
				return
			}

		}
		//Scaling the cluster by one node
		expReplicas := len(node.GetWorkerNodes()) + 1
		log.InfoD("scaling up the cluster to replicas %d", expReplicas)
		dashStats := make(map[string]string)
		dashStats["curr-scale"] = fmt.Sprintf("%d", len(node.GetWorkerNodes()))
		dashStats["new-scale"] = fmt.Sprintf("%d", expReplicas)
		dashStats["storage-node"] = "true"
		updateLongevityStats(AddStorageNode, stats.NodeScaleUpEventName, dashStats)
		err = Inst().S.ScaleCluster(expReplicas)
		if err != nil {
			UpdateOutcome(event, err)
			isClusterScaled = false
			return
		}

	})

	if !isClusterScaled {
		return
	}

	stepLog = "validate PX on all nodes after cluster scale up"
	hasPXUp := true
	Step(stepLog, func() {
		log.InfoD(stepLog)
		nodes := node.GetWorkerNodes()
		for _, n := range nodes {
			log.InfoD("Check PX status on %v", n.Name)
			err := Inst().V.WaitForPxPodsToBeUp(n)
			if err != nil {
				hasPXUp = false
				UpdateOutcome(event, err)
			}
		}
	})
	if !hasPXUp {
		return
	}

	err := Inst().V.RefreshDriverEndpoints()
	UpdateOutcome(event, err)

	updatedStorageNodesCount := len(node.GetStorageNodes())
	expectedStorageNodeCount := numOfStorageNodes + 1
	if updatedStorageNodesCount != expectedStorageNodeCount {
		PrintPxctlStatus()
	}
	dash.VerifySafely(updatedStorageNodesCount, expectedStorageNodeCount, "verify new storage node is added")

	validateContexts(event, contexts)
	updateMetrics(*event)

}

func TriggerAddOCPStoragelessNode(contexts *[]*scheduler.Context, recordChan *chan *EventRecord) {

	defer endLongevityTest()
	startLongevityTest(AddStoragelessNode)
	defer ginkgo.GinkgoRecover()

	event := &EventRecord{
		Event: Event{
			ID:   GenerateUUID(),
			Type: AddStoragelessNode,
		},
		Start:   time.Now().Format(time.RFC1123),
		Outcome: []error{},
	}

	defer func() {
		event.End = time.Now().Format(time.RFC1123)
		*recordChan <- event
	}()

	if Inst().S.String() != openshift.SchedName {
		log.Warnf("Failed: This test is not supported for scheduler: [%s]", Inst().S.String())
		return
	}

	setMetrics(*event)

	stepLog := "Adding new storageless node to cluster"

	isClusterScaled := true
	var numOfStoragelessNodes int
	Step(stepLog, func() {
		log.InfoD(stepLog)
		stc, err := Inst().V.GetDriver()
		if err != nil {
			UpdateOutcome(event, err)
			return
		}
		maxStorageNodesPerZone := *stc.Spec.CloudStorage.MaxStorageNodesPerZone
		numOfStoragelessNodes = len(node.GetStorageLessNodes())
		log.Infof("maxStorageNodesPerZone %d", int(maxStorageNodesPerZone))
		log.Infof("numOfStoragelessNodes %d", numOfStoragelessNodes)

		numOfStorageNodes := len(node.GetStorageNodes())

		if int(maxStorageNodesPerZone) > numOfStorageNodes {
			//updating max per zone
			updatedMaxStorageNodesPerZone := uint32(numOfStorageNodes)
			stc.Spec.CloudStorage.MaxStorageNodesPerZone = &updatedMaxStorageNodesPerZone
			log.InfoD("updating maxStorageNodesPerZone from %d to %d", maxStorageNodesPerZone, updatedMaxStorageNodesPerZone)
			pxOperator := operator.Instance()
			_, err = pxOperator.UpdateStorageCluster(stc)
			if err != nil {
				UpdateOutcome(event, err)
				isClusterScaled = false
				return
			}

		}
		//Scaling the cluster by one node
		expReplicas := len(node.GetWorkerNodes()) + 1
		log.InfoD("scaling up the cluster to replicas %d", expReplicas)
		dashStats := make(map[string]string)
		dashStats["curr-scale"] = fmt.Sprintf("%d", len(node.GetWorkerNodes()))
		dashStats["new-scale"] = fmt.Sprintf("%d", expReplicas)
		dashStats["storage-node"] = "false"
		updateLongevityStats(AddStoragelessNode, stats.NodeScaleUpEventName, dashStats)
		err = Inst().S.ScaleCluster(expReplicas)
		if err != nil {
			UpdateOutcome(event, err)
			isClusterScaled = false
			return
		}

	})

	if !isClusterScaled {
		return
	}

	stepLog = "validate PX on all nodes after cluster scale up"
	hasPXUp := true
	Step(stepLog, func() {
		log.InfoD(stepLog)
		nodes := node.GetWorkerNodes()
		for _, n := range nodes {
			log.InfoD("Check PX status on %v", n.Name)
			err := Inst().V.WaitForPxPodsToBeUp(n)
			if err != nil {
				hasPXUp = false
				UpdateOutcome(event, err)
			}
		}
	})
	if !hasPXUp {
		return
	}
	err := Inst().V.RefreshDriverEndpoints()
	UpdateOutcome(event, err)

	updatedStoragelessNodesCount := len(node.GetStorageLessNodes())

	expectedStorageLessNodeCount := numOfStoragelessNodes + 1
	if updatedStoragelessNodesCount != expectedStorageLessNodeCount {
		PrintPxctlStatus()
	}
	dash.VerifySafely(updatedStoragelessNodesCount, expectedStorageLessNodeCount, "verify new storageless node is added")

	validateContexts(event, contexts)
	updateMetrics(*event)

}

func TriggerOCPStorageNodeRecycle(contexts *[]*scheduler.Context, recordChan *chan *EventRecord) {

	defer endLongevityTest()
	startLongevityTest(OCPStorageNodeRecycle)
	defer ginkgo.GinkgoRecover()

	event := &EventRecord{
		Event: Event{
			ID:   GenerateUUID(),
			Type: OCPStorageNodeRecycle,
		},
		Start:   time.Now().Format(time.RFC1123),
		Outcome: []error{},
	}

	defer func() {
		event.End = time.Now().Format(time.RFC1123)
		*recordChan <- event
	}()

	if Inst().S.String() != openshift.SchedName {
		log.Warnf("Failed: This test is not supported for scheduler: [%s]", Inst().S.String())
		return
	}

	if Inst().N.String() != vsphere.DriverName {
		log.Warnf("Failed: This test is not supported for node driver: [%s]", Inst().N.String())
		return
	}

	setMetrics(*event)

	stepLog := "Recycle Storage node in the cluster"

	stNodes := node.GetStorageNodes()
	stlessNodes := node.GetStorageLessNodes()
	Step(stepLog, func() {
		log.InfoD(stepLog)

		index := randIntn(1, len(stNodes))[0]
		delNode := stNodes[index]
		Step(
			fmt.Sprintf("Recycle a storage node: [%s] and validating the drives", delNode.Name),
			func() {
				dashStats := make(map[string]string)
				dashStats["node"] = delNode.Name
				updateLongevityStats(OCPStorageNodeRecycle, stats.NodeRecycleEventName, dashStats)
				err := Inst().S.RecycleNode(delNode)
				UpdateOutcome(event, err)
			})
		Step(fmt.Sprintf("Listing all nodes after recycling a storage node %s", delNode.Name), func() {
			workerNodes := node.GetWorkerNodes()
			for x, wNode := range workerNodes {
				log.Infof("WorkerNode[%d] is: [%s] and volDriverID is [%s]", x, wNode.Name, wNode.VolDriverNodeID)
			}
		})

	})

	stepLog = "validate PX on all nodes after node recycling"
	hasPXUp := true
	Step(stepLog, func() {
		log.InfoD(stepLog)
		nodes := node.GetWorkerNodes()
		for _, n := range nodes {
			log.InfoD("Check PX status on %v", n.Name)
			err := Inst().V.WaitForPxPodsToBeUp(n)
			if err != nil {
				hasPXUp = false
				UpdateOutcome(event, err)
			}
		}
	})
	if !hasPXUp {
		return
	}
	err := Inst().V.RefreshDriverEndpoints()
	UpdateOutcome(event, err)

	updatedStoragelessNodesCount := len(node.GetStorageLessNodes())
	dash.VerifySafely(len(stlessNodes), updatedStoragelessNodesCount, "verify storageless nodes count after node recycle")
	updatedStorageNodesCount := len(node.GetStorageNodes())
	dash.VerifySafely(len(stNodes), updatedStorageNodesCount, "verify storage node count after node recycle")

	validateContexts(event, contexts)
	updateMetrics(*event)

}

// TriggerReallocSharedMount peforms sharedv4 and sharedv4_svc volumes reallocation
func TriggerReallocSharedMount(contexts *[]*scheduler.Context, recordChan *chan *EventRecord) {
	defer ginkgo.GinkgoRecover()
	defer endLongevityTest()
	startLongevityTest(ReallocateSharedMount)
	event := &EventRecord{
		Event: Event{
			ID:   GenerateUUID(),
			Type: ReallocateSharedMount,
		},
		Start:   time.Now().Format(time.RFC1123),
		Outcome: []error{},
	}

	defer func() {
		event.End = time.Now().Format(time.RFC1123)
		*recordChan <- event
	}()
	setMetrics(*event)
	stepLog := "get nodes with shared mount and reboot them"
	Step(stepLog, func() {
		log.InfoD(stepLog)
		for _, ctx := range *contexts {
			vols, err := Inst().S.GetVolumes(ctx)
			if err != nil {
				UpdateOutcome(event, err)
				continue
			}

			for _, vol := range vols {
				if vol.Shared {

					n, err := Inst().V.GetNodeForVolume(vol, 1*time.Minute, 5*time.Second)
					if err != nil {
						UpdateOutcome(event, err)
						continue
					}

					log.InfoD("volume %s is attached on node %s [%s]", vol.ID, n.SchedulerNodeName, n.Addresses[0])

					// Workaround to avoid PWX-24277 for now.
					Step(fmt.Sprintf("wait until volume %v status is Up", vol.ID), func() {
						log.InfoD("wait until volume %v status is Up", vol.ID)

						t := func() (interface{}, bool, error) {
							connOpts := node.ConnectionOpts{
								Timeout:         1 * time.Minute,
								TimeBeforeRetry: 5 * time.Second,
								Sudo:            true,
							}
							cmd := fmt.Sprintf("pxctl volume inspect %s | grep \"Replication Status\"", vol.ID)
							volStatus, err := Inst().N.RunCommandWithNoRetry(*n, cmd, connOpts)
							if err != nil {
								log.Warnf("failed to get replication state of volume %v: %v", vol.ID, err)
								return nil, true, err
							}

							if strings.Contains(volStatus, "Up") {
								log.InfoD("volume %v: %v", vol.ID, volStatus)
								return nil, false, nil
							}
							return nil, true, fmt.Errorf("volum status is not Up, Curr status: %s", volStatus)
						}

						_, err = task.DoRetryWithTimeout(t, 30*time.Minute, 30*time.Second)
						UpdateOutcome(event, err)
					})

					dashStats := make(map[string]string)
					dashStats["node"] = n.Name
					dashStats["volume"] = vol.Name
					updateLongevityStats(ReallocateSharedMount, stats.PXRestartEventName, dashStats)

					err = Inst().S.DisableSchedulingOnNode(*n)
					dash.VerifySafely(err == nil, true, fmt.Sprintf("Disable sceduling on node : %s", n.Name))

					err = Inst().V.StopDriver([]node.Node{*n}, false, nil)
					dash.VerifySafely(err == nil, true, fmt.Sprintf("Stop volume driver on node : %s success ?", n.Name))

					err = Inst().N.RebootNode(*n, node.RebootNodeOpts{
						Force: true,
						ConnectionOpts: node.ConnectionOpts{
							Timeout:         1 * time.Minute,
							TimeBeforeRetry: 1 * time.Second,
						},
					})
					UpdateOutcome(event, err)

					// as we keep the storage driver down on node until we check if the volume, we wait a minute for
					// reboot to occur then we force driver to refresh endpoint to pick another storage node which is up
					log.InfoD("wait for %v for node reboot", 1*time.Minute)
					time.Sleep(1 * time.Minute)

					if Inst().S.String() != openshift.SchedName {
						// Start NFS server to avoid pods stuck in terminating state (PWX-24274)
						err = Inst().N.Systemctl(*n, "nfs-server.service", node.SystemctlOpts{
							Action: "start",
							ConnectionOpts: node.ConnectionOpts{
								Timeout:         5 * time.Minute,
								TimeBeforeRetry: 10 * time.Second,
							}})
						UpdateOutcome(event, err)
					}

					ctx.RefreshStorageEndpoint = true
					n2, err := Inst().V.GetNodeForVolume(vol, 1*time.Minute, 10*time.Second)

					UpdateOutcome(event, err)
					if n2 != nil {
						// the mount should move to another node otherwise fail
						log.InfoD("volume %s is now attached on node %s [%s]", vol.ID, n2.SchedulerNodeName, n2.Addresses[0])
						dash.VerifySafely(n.SchedulerNodeName != n2.SchedulerNodeName, true, "Volume is scheduled on different nodes?")

						StartVolDriverAndWait([]node.Node{*n})
						err = Inst().S.EnableSchedulingOnNode(*n)
						UpdateOutcome(event, err)

					}
				}
			}
			log.InfoD("validating applications")
			ValidateApplications(*contexts)
		}
		updateMetrics(*event)
	})
}

// GetContextPVCs returns pvc from the given context
func GetContextPVCs(context *scheduler.Context) ([]*corev1.PersistentVolumeClaim, error) {
	updatedPVCs := make([]*corev1.PersistentVolumeClaim, 0)
	for _, specObj := range context.App.SpecList {

		if obj, ok := specObj.(*corev1.PersistentVolumeClaim); ok {
			pvc, err := k8sCore.GetPersistentVolumeClaim(obj.Name, obj.Namespace)
			if err != nil {
				return nil, err
			}
			updatedPVCs = append(updatedPVCs, pvc)

		}
	}
	return updatedPVCs, nil

}

func prepareEmailBody(eventRecords emailData) (string, error) {
	var err error
	t := template.New("t").Funcs(templateFuncs)
	t, err = t.Parse(htmlTemplate)
	if err != nil {
		log.Errorf("Cannot parse HTML template Err: %v", err)
		return "", err
	}
	var buf []byte
	buffer := bytes.NewBuffer(buf)
	err = t.Execute(buffer, eventRecords)
	if err != nil {
		log.Errorf("Cannot generate body from values, Err: %v", err)
		return "", err
	}

	return buffer.String(), nil
}

var templateFuncs = template.FuncMap{"rangeStruct": rangeStructer}

func rangeStructer(args ...interface{}) []interface{} {
	if len(args) == 0 {
		return nil
	}

	v := reflect.ValueOf(args[0])
	if v.Kind() != reflect.Struct {
		return nil
	}

	out := make([]interface{}, v.NumField())
	for i := 0; i < v.NumField(); i++ {
		out[i] = v.Field(i).Interface()
	}

	return out
}

func getPXVersion(nd node.Node) string {
	pxVersion, err := Inst().V.GetDriverVersionOnNode(nd)
	if err != nil {
		return "Couldn't get PX version"
	}
	return pxVersion
}

// createPureStorageClass create storage class
func createPureStorageClass(name string, params map[string]string) (*storageapi.StorageClass, error) {
	var reclaimPolicyDelete v1.PersistentVolumeReclaimPolicy
	var bindMode storageapi.VolumeBindingMode
	k8sStorage := storage.Instance()

	v1obj := meta_v1.ObjectMeta{
		Name: name,
	}
	reclaimPolicyDelete = v1.PersistentVolumeReclaimDelete
	bindMode = storageapi.VolumeBindingImmediate

	scObj := storageapi.StorageClass{
		ObjectMeta:        v1obj,
		Provisioner:       k8s.CsiProvisioner,
		Parameters:        params,
		ReclaimPolicy:     &reclaimPolicyDelete,
		VolumeBindingMode: &bindMode,
	}

	sc, err := k8sStorage.CreateStorageClass(&scObj)
	if err != nil {
		return nil, fmt.Errorf("failed to create CsiSnapshot storage class: %s.Error: %v", name, err)
	}
	return sc, err
}

func setMetrics(event EventRecord) {
	Inst().M.IncrementGaugeMetric(TestRunningState, event.Event.Type)
	Inst().M.IncrementCounterMetric(TotalTriggerCount, event.Event.Type)
	Inst().M.SetGaugeMetricWithNonDefaultLabels(FailedTestAlert, 0, event.Event.Type, "")
}

func updateMetrics(event EventRecord) {
	Inst().M.IncrementCounterMetric(TestPassedCount, event.Event.Type)
	Inst().M.DecrementGaugeMetric(TestRunningState, event.Event.Type)
}

func isPoolRebalanceEnabled(poolUUID string) bool {
	if autoPilotLabelNode.Name != "" {
		for _, pool := range autoPilotLabelNode.Pools {
			if pool.Uuid == poolUUID {
				return true
			}
		}
	}
	return false
}

func getReblanceCoolOffPeriod(triggerType string) int {
	var timePeriodInSeconds int

	t := ChaosMap[triggerType]

	baseInterval := 3600

	switch t {
	case 1:
		timePeriodInSeconds = baseInterval
	case 2:
		timePeriodInSeconds = 3 * baseInterval
	case 3:
		timePeriodInSeconds = 6 * baseInterval
	case 4:
		timePeriodInSeconds = 9 * baseInterval
	case 5:
		timePeriodInSeconds = 12 * baseInterval
	case 6:
		timePeriodInSeconds = 15 * baseInterval
	case 7:
		timePeriodInSeconds = 18 * baseInterval
	case 8:
		timePeriodInSeconds = 21 * baseInterval
	case 9:
		timePeriodInSeconds = 24 * baseInterval
	case 10:
		timePeriodInSeconds = 30 * baseInterval
	}
	return timePeriodInSeconds
}

var htmlTemplate = `<!DOCTYPE html>
<html>
<head>
<meta http-equiv="Content-Type" content="text/html; charset=utf-8" />
<script src="http://ajax.googleapis.com/ajax/libs/jquery/2.0.0/jquery.min.js"></script>
<style>
table {
  border-collapse: collapse;
}
th {
   background-color: #0ca1f0;
   text-align: center;
   padding: 3px;
}
td {
  text-align: center;
  padding: 3px;
}

tbody tr:nth-child(even) {
  background-color: #bac5ca;
}
tbody tr:last-child {
  background-color: #79ab78;
}
@media only screen and (max-width: 500px) {
	.wrapper table {
		width: 100% !important;
	}

	.wrapper .column {
		// make the column full width on small screens and allow stacking
		width: 100% !important;
		display: block !important;
	}
}
</style>
</head>
<body>
<h1> {{ .MailSubject }} </h1>
<hr/>
<h3>SetUp Details</h3>
<p><b>Master IP:</b> {{.MasterIP}}</p>
<p><b>Dashboard URL:</b> {{.DashboardURL}}</p>
<table id="pxtable" border=1 width: 50% >
<tr>
   <td align="center"><h4>PX Node IP </h4></td>
   <td align="center"><h4>PX Node Name </h4></td>
   <td align="center"><h4>PX Version </h4></td>
   <td align="center"><h4>PX Status </h4></td>
   <td align="center"><h4>Node Status </h4></td>
   <td align="center"><h4>Cores </h4></td>
 </tr>
{{range .NodeInfo}}
<tr>
<td>{{ .MgmtIP }}</td>
<td>{{ .NodeName }}</td>
<td>{{ .PxVersion }}</td>
{{ if eq .Status "STATUS_OK"}}
<td bgcolor="green">{{ .Status }}</td>
{{ else }}
<td bgcolor="red">{{ .Status }}</td>
{{ end }}
{{ if eq .NodeStatus "True"}}
<td bgcolor="green">{{ .NodeStatus }}</td>
{{ else }}
<td bgcolor="red">{{ .NodeStatus }}</td>
{{ end }}
{{ if .Cores }}
<td bgcolor="red">1</td>
{{ else }}
<td>0</td>
{{ end }}
</tr>
{{end}}
</table>
<hr/>
<h3>Running Event Details</h3>
<table border=1 width: 50%>
<tr>
   <td align="center"><h4>Trigger Name </h4></td>
   <td align="center"><h4>Interval </h4></td>
 </tr>
{{range .TriggersInfo}}<tr>
{{range rangeStruct .}} <td>{{.}}</td>
{{end}}</tr>
{{end}}
</table>
<hr/>
<h3>Event Details</h3>
<table border=1 width: 100%>
<tr>
   <td class="wrapper" width="200" align="center"><h4>Event </h4></td>
   <td align="center"><h4>Start Time </h4></td>
   <td align="center"><h4>End Time </h4></td>
   <td class="wrapper" width="600" align="center"><h4>Errors </h4></td>
 </tr>
{{range .EmailRecords.Records}}<tr>
{{range rangeStruct .}} <td>{{.}}</td>
{{end}}</tr>
{{end}}
</table>
<script>
$('#pxtable tr td').each(function(){
  var cellValue = $(this).html();

    if (cellValue != "STATUS_OK") {
      $(this).css('background-color','red');
    }
});
</script>
<hr/>
</table>
</body>
</html>`<|MERGE_RESOLUTION|>--- conflicted
+++ resolved
@@ -2,6 +2,7 @@
 
 import (
 	"bytes"
+	"container/ring"
 	"fmt"
 	"math"
 	"math/rand"
@@ -15,56 +16,46 @@
 	"sync"
 	"text/template"
 	"time"
-	"container/ring"
-
-	"github.com/portworx/sched-ops/k8s/operator"
-<<<<<<< HEAD
-	"github.com/portworx/torpedo/drivers/node/vsphere"
-	"github.com/portworx/torpedo/drivers/scheduler/openshift"
-	"github.com/portworx/torpedo/pkg/aetosutil"
-
-	"github.com/portworx/torpedo/pkg/stats"
-
-=======
->>>>>>> 7d9e37b9
+
+	volsnapv1 "github.com/kubernetes-csi/external-snapshotter/client/v6/apis/volumesnapshot/v1"
 	snapv1 "github.com/kubernetes-incubator/external-storage/snapshot/pkg/apis/crd/v1"
-	"gopkg.in/natefinch/lumberjack.v2"
-	volsnapv1 "github.com/kubernetes-csi/external-snapshotter/client/v6/apis/volumesnapshot/v1"
+	apios "github.com/libopenstorage/openstorage/api"
+	opsapi "github.com/libopenstorage/openstorage/api"
+	storkapi "github.com/libopenstorage/stork/pkg/apis/stork/v1alpha1"
+	storkv1 "github.com/libopenstorage/stork/pkg/apis/stork/v1alpha1"
 	"github.com/onsi/ginkgo/v2"
-	opsapi "github.com/libopenstorage/openstorage/api"
 	"github.com/pborman/uuid"
 	api "github.com/portworx/px-backup-api/pkg/apis/v1"
 	"github.com/portworx/sched-ops/k8s/core"
-	"github.com/portworx/sched-ops/task"
-	apios "github.com/libopenstorage/openstorage/api"
-	storkapi "github.com/libopenstorage/stork/pkg/apis/stork/v1alpha1"
-	storkv1 "github.com/libopenstorage/stork/pkg/apis/stork/v1alpha1"
+	"github.com/portworx/sched-ops/k8s/operator"
 	storage "github.com/portworx/sched-ops/k8s/storage"
 	storkops "github.com/portworx/sched-ops/k8s/stork"
+	"github.com/portworx/sched-ops/task"
+	"gopkg.in/natefinch/lumberjack.v2"
 	appsapi "k8s.io/api/apps/v1"
 	corev1 "k8s.io/api/core/v1"
 	v1 "k8s.io/api/core/v1"
 	storageapi "k8s.io/api/storage/v1"
 	meta_v1 "k8s.io/apimachinery/pkg/apis/meta/v1"
 
-	"github.com/portworx/torpedo/drivers/node/vsphere"
-	"github.com/portworx/torpedo/drivers/scheduler/openshift"
-	"github.com/portworx/torpedo/pkg/aetosutil"
-	"github.com/portworx/torpedo/pkg/stats"
-	"github.com/portworx/torpedo/pkg/applicationbackup"
-	"github.com/portworx/torpedo/pkg/aututils"
-	"github.com/portworx/torpedo/pkg/log"
-	"github.com/portworx/torpedo/pkg/units"
 	"github.com/portworx/torpedo/drivers/backup"
 	"github.com/portworx/torpedo/drivers/monitor/prometheus"
 	"github.com/portworx/torpedo/drivers/node"
+	"github.com/portworx/torpedo/drivers/node/vsphere"
 	"github.com/portworx/torpedo/drivers/scheduler"
 	"github.com/portworx/torpedo/drivers/scheduler/k8s"
+	"github.com/portworx/torpedo/drivers/scheduler/openshift"
 	"github.com/portworx/torpedo/drivers/scheduler/spec"
 	"github.com/portworx/torpedo/drivers/volume"
+	"github.com/portworx/torpedo/pkg/aetosutil"
+	"github.com/portworx/torpedo/pkg/applicationbackup"
 	"github.com/portworx/torpedo/pkg/asyncdr"
+	"github.com/portworx/torpedo/pkg/aututils"
 	"github.com/portworx/torpedo/pkg/email"
 	"github.com/portworx/torpedo/pkg/errors"
+	"github.com/portworx/torpedo/pkg/log"
+	"github.com/portworx/torpedo/pkg/stats"
+	"github.com/portworx/torpedo/pkg/units"
 )
 
 const (
@@ -497,7 +488,7 @@
 	// MetroDRMigrationSchedule runs Metro DR migration schedule between two clusters
 	MetroDRMigrationSchedule = "metrodrmigrationschedule"
 	// AsyncDR runs Async DR between two clusters
-	AsyncDR = "asyncdr"	
+	AsyncDR = "asyncdr"
 	// AsyncDR PX restart on source runs Async DR migration between two clusters with px restart
 	AsyncDRPXRestartSource = "asyncdrpxrestartsource"
 	// AsyncDR PX restart on destination runs Async DR migration between two clusters with px restart
@@ -7438,65 +7429,65 @@
 	log.Infof("Async DR PX restart on source trigger triggered at: %v", time.Now())
 	defer ginkgo.GinkgoRecover()
 	event := &EventRecord{
-			Event: Event{
-					ID:   GenerateUUID(),
-					Type: AsyncDRPXRestartSource,
-			},
-			Start:   time.Now().Format(time.RFC1123),
-			Outcome: []error{},
+		Event: Event{
+			ID:   GenerateUUID(),
+			Type: AsyncDRPXRestartSource,
+		},
+		Start:   time.Now().Format(time.RFC1123),
+		Outcome: []error{},
 	}
 	defer func() {
-			event.End = time.Now().Format(time.RFC1123)
-			*recordChan <- event
+		event.End = time.Now().Format(time.RFC1123)
+		*recordChan <- event
 	}()
 
 	setMetrics(*event)
 
 	chaosLevel := ChaosMap[AsyncDRPXRestartSource]
 	var (
-			migrationNamespaces   []string
-			taskNamePrefix        = "async-dr-pxrs"
-			allMigrations         []*storkapi.Migration
-			includeVolumesFlag    = true
-			includeResourcesFlag  = true
-			startApplicationsFlag = false
+		migrationNamespaces   []string
+		taskNamePrefix        = "async-dr-pxrs"
+		allMigrations         []*storkapi.Migration
+		includeVolumesFlag    = true
+		includeResourcesFlag  = true
+		startApplicationsFlag = false
 	)
 
 	Step(fmt.Sprintf("Deploy applications for migration, with frequency: %v", chaosLevel), func() {
 
-			// Write kubeconfig files after reading from the config maps created by torpedo deploy script
-			err := asyncdr.WriteKubeconfigToFiles()
-			if err != nil {
-					log.Errorf("Failed to write kubeconfig: %v", err)
-					UpdateOutcome(event, err)
-                    return
-			}
-
-			err = SetSourceKubeConfig()
-			if err != nil {
-					log.Errorf("Failed to Set source kubeconfig: %v", err)
-					UpdateOutcome(event, err)
-                    return
-			}
-			for i := 0; i < Inst().GlobalScaleFactor; i++ {
-					taskName := fmt.Sprintf("%s-%d-%s", taskNamePrefix, i, time.Now().Format("15h03m05s"))
-					log.Infof("Task name %s\n", taskName)
-					appContexts := ScheduleApplications(taskName)
-					*contexts = append(*contexts, appContexts...)
-					ValidateApplications(*contexts)
-					for _, ctx := range appContexts {
-							// Override default App readiness time out of 5 mins with 10 mins
-							ctx.ReadinessTimeout = appReadinessTimeout
-							namespace := GetAppNamespace(ctx, taskName)
-							migrationNamespaces = append(migrationNamespaces, namespace)
-					}
-					Step("Create cluster pair between source and destination clusters", func() {
-							// Set cluster context to cluster where torpedo is running
-							ScheduleValidateClusterPair(appContexts[0], false, true, defaultClusterPairDir, false)
-					})
-			}
-
-			log.Infof("Migration Namespaces: %v", migrationNamespaces)
+		// Write kubeconfig files after reading from the config maps created by torpedo deploy script
+		err := asyncdr.WriteKubeconfigToFiles()
+		if err != nil {
+			log.Errorf("Failed to write kubeconfig: %v", err)
+			UpdateOutcome(event, err)
+			return
+		}
+
+		err = SetSourceKubeConfig()
+		if err != nil {
+			log.Errorf("Failed to Set source kubeconfig: %v", err)
+			UpdateOutcome(event, err)
+			return
+		}
+		for i := 0; i < Inst().GlobalScaleFactor; i++ {
+			taskName := fmt.Sprintf("%s-%d-%s", taskNamePrefix, i, time.Now().Format("15h03m05s"))
+			log.Infof("Task name %s\n", taskName)
+			appContexts := ScheduleApplications(taskName)
+			*contexts = append(*contexts, appContexts...)
+			ValidateApplications(*contexts)
+			for _, ctx := range appContexts {
+				// Override default App readiness time out of 5 mins with 10 mins
+				ctx.ReadinessTimeout = appReadinessTimeout
+				namespace := GetAppNamespace(ctx, taskName)
+				migrationNamespaces = append(migrationNamespaces, namespace)
+			}
+			Step("Create cluster pair between source and destination clusters", func() {
+				// Set cluster context to cluster where torpedo is running
+				ScheduleValidateClusterPair(appContexts[0], false, true, defaultClusterPairDir, false)
+			})
+		}
+
+		log.Infof("Migration Namespaces: %v", migrationNamespaces)
 
 	})
 
@@ -7525,17 +7516,17 @@
 
 	// Validate all migrations
 	for _, mig := range allMigrations {
-			err := storkops.Instance().ValidateMigration(mig.Name, mig.Namespace, migrationRetryTimeout, migrationRetryInterval)
-			if err != nil {
-					UpdateOutcome(event, fmt.Errorf("failed to validate migration: %s in namespace %s. Error: [%v]", mig.Name, mig.Namespace, err))
-					return
-			}
-			migStats, err := asyncdr.CreateStats(mig.Name, mig.Namespace, getPXVersion(node.GetStorageNodes()[0]))
-			if err != nil {
-					UpdateOutcome(event, fmt.Errorf("Unable to create stats, getting error: %v", err))
-					return
-			}
-			dash.UpdateStats("longevity-migration-asyncdr", "stork", "migrationstatslongevity", migStats["StorkVersion"], migStats)
+		err := storkops.Instance().ValidateMigration(mig.Name, mig.Namespace, migrationRetryTimeout, migrationRetryInterval)
+		if err != nil {
+			UpdateOutcome(event, fmt.Errorf("failed to validate migration: %s in namespace %s. Error: [%v]", mig.Name, mig.Namespace, err))
+			return
+		}
+		migStats, err := asyncdr.CreateStats(mig.Name, mig.Namespace, getPXVersion(node.GetStorageNodes()[0]))
+		if err != nil {
+			UpdateOutcome(event, fmt.Errorf("Unable to create stats, getting error: %v", err))
+			return
+		}
+		dash.UpdateStats("longevity-migration-asyncdr", "stork", "migrationstatslongevity", migStats["StorkVersion"], migStats)
 	}
 	updateMetrics(*event)
 }
@@ -7548,65 +7539,65 @@
 	log.Infof("Async DR PX restart on destination trigger triggered at: %v", time.Now())
 	defer ginkgo.GinkgoRecover()
 	event := &EventRecord{
-			Event: Event{
-					ID:   GenerateUUID(),
-					Type: AsyncDRPXRestartDest,
-			},
-			Start:   time.Now().Format(time.RFC1123),
-			Outcome: []error{},
+		Event: Event{
+			ID:   GenerateUUID(),
+			Type: AsyncDRPXRestartDest,
+		},
+		Start:   time.Now().Format(time.RFC1123),
+		Outcome: []error{},
 	}
 	defer func() {
-			event.End = time.Now().Format(time.RFC1123)
-			*recordChan <- event
+		event.End = time.Now().Format(time.RFC1123)
+		*recordChan <- event
 	}()
 
 	setMetrics(*event)
 
 	chaosLevel := ChaosMap[AsyncDRPXRestartDest]
 	var (
-			migrationNamespaces   []string
-			taskNamePrefix        = "async-dr-pxrd"
-			allMigrations         []*storkapi.Migration
-			includeVolumesFlag    = true
-			includeResourcesFlag  = true
-			startApplicationsFlag = false
+		migrationNamespaces   []string
+		taskNamePrefix        = "async-dr-pxrd"
+		allMigrations         []*storkapi.Migration
+		includeVolumesFlag    = true
+		includeResourcesFlag  = true
+		startApplicationsFlag = false
 	)
 
 	Step(fmt.Sprintf("Deploy applications for migration, with frequency: %v", chaosLevel), func() {
 
-			// Write kubeconfig files after reading from the config maps created by torpedo deploy script
-			err := asyncdr.WriteKubeconfigToFiles()
-			if err != nil {
-					log.Errorf("Failed to write kubeconfig: %v", err)
-					UpdateOutcome(event, err)
-                    return
-			}
-
-			err = SetSourceKubeConfig()
-			if err != nil {
-					log.Errorf("Failed to Set source kubeconfig: %v", err)
-					UpdateOutcome(event, err)
-                    return
-			}
-			for i := 0; i < Inst().GlobalScaleFactor; i++ {
-					taskName := fmt.Sprintf("%s-%d-%s", taskNamePrefix, i, time.Now().Format("15h03m05s"))
-					log.Infof("Task name %s\n", taskName)
-					appContexts := ScheduleApplications(taskName)
-					*contexts = append(*contexts, appContexts...)
-					ValidateApplications(*contexts)
-					for _, ctx := range appContexts {
-							// Override default App readiness time out of 5 mins with 10 mins
-							ctx.ReadinessTimeout = appReadinessTimeout
-							namespace := GetAppNamespace(ctx, taskName)
-							migrationNamespaces = append(migrationNamespaces, namespace)
-					}
-					Step("Create cluster pair between source and destination clusters", func() {
-							// Set cluster context to cluster where torpedo is running
-							ScheduleValidateClusterPair(appContexts[0], false, true, defaultClusterPairDir, false)
-					})
-			}
-
-			log.Infof("Migration Namespaces: %v", migrationNamespaces)
+		// Write kubeconfig files after reading from the config maps created by torpedo deploy script
+		err := asyncdr.WriteKubeconfigToFiles()
+		if err != nil {
+			log.Errorf("Failed to write kubeconfig: %v", err)
+			UpdateOutcome(event, err)
+			return
+		}
+
+		err = SetSourceKubeConfig()
+		if err != nil {
+			log.Errorf("Failed to Set source kubeconfig: %v", err)
+			UpdateOutcome(event, err)
+			return
+		}
+		for i := 0; i < Inst().GlobalScaleFactor; i++ {
+			taskName := fmt.Sprintf("%s-%d-%s", taskNamePrefix, i, time.Now().Format("15h03m05s"))
+			log.Infof("Task name %s\n", taskName)
+			appContexts := ScheduleApplications(taskName)
+			*contexts = append(*contexts, appContexts...)
+			ValidateApplications(*contexts)
+			for _, ctx := range appContexts {
+				// Override default App readiness time out of 5 mins with 10 mins
+				ctx.ReadinessTimeout = appReadinessTimeout
+				namespace := GetAppNamespace(ctx, taskName)
+				migrationNamespaces = append(migrationNamespaces, namespace)
+			}
+			Step("Create cluster pair between source and destination clusters", func() {
+				// Set cluster context to cluster where torpedo is running
+				ScheduleValidateClusterPair(appContexts[0], false, true, defaultClusterPairDir, false)
+			})
+		}
+
+		log.Infof("Migration Namespaces: %v", migrationNamespaces)
 
 	})
 
@@ -7616,8 +7607,8 @@
 		migrationName := migrationKey + fmt.Sprintf("%d", i) + time.Now().Format("15h03m05s")
 		currMig, err := asyncdr.CreateMigration(migrationName, currMigNamespace, asyncdr.DefaultClusterPairName, currMigNamespace, &includeVolumesFlag, &includeResourcesFlag, &startApplicationsFlag)
 		if err != nil {
-				UpdateOutcome(event, fmt.Errorf("failed to create migration: %s in namespace %s. Error: [%v]", migrationKey, currMigNamespace, err))
-				return
+			UpdateOutcome(event, fmt.Errorf("failed to create migration: %s in namespace %s. Error: [%v]", migrationKey, currMigNamespace, err))
+			return
 		} else {
 			allMigrations = append(allMigrations, currMig)
 			Step("Restart Portworx", func() {
@@ -7625,7 +7616,7 @@
 				if err != nil {
 					log.Errorf("Failed to Set destination kubeconfig: %v", err)
 					UpdateOutcome(event, err)
-                    return
+					return
 				}
 				nodes := node.GetStorageDriverNodes()
 				nodeIndex := rand.Intn(len(nodes))
@@ -7646,17 +7637,17 @@
 
 	// Validate all migrations
 	for _, mig := range allMigrations {
-			err := storkops.Instance().ValidateMigration(mig.Name, mig.Namespace, migrationRetryTimeout, migrationRetryInterval)
-			if err != nil {
-					UpdateOutcome(event, fmt.Errorf("failed to validate migration: %s in namespace %s. Error: [%v]", mig.Name, mig.Namespace, err))
-					return
-			}
-			migStats, err := asyncdr.CreateStats(mig.Name, mig.Namespace, getPXVersion(node.GetStorageNodes()[0]))
-			if err != nil {
-					UpdateOutcome(event, fmt.Errorf("Unable to create stats, getting error: %v", err))
-					return
-			}
-			dash.UpdateStats("longevity-migration-asyncdr", "stork", "migrationstatslongevity", migStats["StorkVersion"], migStats)
+		err := storkops.Instance().ValidateMigration(mig.Name, mig.Namespace, migrationRetryTimeout, migrationRetryInterval)
+		if err != nil {
+			UpdateOutcome(event, fmt.Errorf("failed to validate migration: %s in namespace %s. Error: [%v]", mig.Name, mig.Namespace, err))
+			return
+		}
+		migStats, err := asyncdr.CreateStats(mig.Name, mig.Namespace, getPXVersion(node.GetStorageNodes()[0]))
+		if err != nil {
+			UpdateOutcome(event, fmt.Errorf("Unable to create stats, getting error: %v", err))
+			return
+		}
+		dash.UpdateStats("longevity-migration-asyncdr", "stork", "migrationstatslongevity", migStats["StorkVersion"], migStats)
 	}
 	updateMetrics(*event)
 }
@@ -7669,65 +7660,65 @@
 	log.Infof("Async DR kvdb restart trigger triggered at: %v", time.Now())
 	defer ginkgo.GinkgoRecover()
 	event := &EventRecord{
-			Event: Event{
-					ID:   GenerateUUID(),
-					Type: AsyncDRPXRestartKvdb,
-			},
-			Start:   time.Now().Format(time.RFC1123),
-			Outcome: []error{},
+		Event: Event{
+			ID:   GenerateUUID(),
+			Type: AsyncDRPXRestartKvdb,
+		},
+		Start:   time.Now().Format(time.RFC1123),
+		Outcome: []error{},
 	}
 	defer func() {
-			event.End = time.Now().Format(time.RFC1123)
-			*recordChan <- event
+		event.End = time.Now().Format(time.RFC1123)
+		*recordChan <- event
 	}()
 
 	setMetrics(*event)
 
 	chaosLevel := ChaosMap[AsyncDRPXRestartKvdb]
 	var (
-			migrationNamespaces   []string
-			taskNamePrefix        = "async-dr-rkvdb"
-			allMigrations         []*storkapi.Migration
-			includeVolumesFlag    = true
-			includeResourcesFlag  = true
-			startApplicationsFlag = false
+		migrationNamespaces   []string
+		taskNamePrefix        = "async-dr-rkvdb"
+		allMigrations         []*storkapi.Migration
+		includeVolumesFlag    = true
+		includeResourcesFlag  = true
+		startApplicationsFlag = false
 	)
 
 	Step(fmt.Sprintf("Deploy applications for migration, with frequency: %v", chaosLevel), func() {
 
-			// Write kubeconfig files after reading from the config maps created by torpedo deploy script
-			err := asyncdr.WriteKubeconfigToFiles()
-			if err != nil {
-					log.Errorf("Failed to write kubeconfig: %v", err)
-					UpdateOutcome(event, err)
-                    return
-			}
-
-			err = SetSourceKubeConfig()
-			if err != nil {
-					log.Errorf("Failed to Set source kubeconfig: %v", err)
-					UpdateOutcome(event, err)
-                    return
-			}
-			for i := 0; i < Inst().GlobalScaleFactor; i++ {
-					taskName := fmt.Sprintf("%s-%d-%s", taskNamePrefix, i, time.Now().Format("15h03m05s"))
-					log.Infof("Task name %s\n", taskName)
-					appContexts := ScheduleApplications(taskName)
-					*contexts = append(*contexts, appContexts...)
-					ValidateApplications(*contexts)
-					for _, ctx := range appContexts {
-							// Override default App readiness time out of 5 mins with 10 mins
-							ctx.ReadinessTimeout = appReadinessTimeout
-							namespace := GetAppNamespace(ctx, taskName)
-							migrationNamespaces = append(migrationNamespaces, namespace)
-					}
-					Step("Create cluster pair between source and destination clusters", func() {
-							// Set cluster context to cluster where torpedo is running
-							ScheduleValidateClusterPair(appContexts[0], false, true, defaultClusterPairDir, false)
-					})
-			}
-
-			log.Infof("Migration Namespaces: %v", migrationNamespaces)
+		// Write kubeconfig files after reading from the config maps created by torpedo deploy script
+		err := asyncdr.WriteKubeconfigToFiles()
+		if err != nil {
+			log.Errorf("Failed to write kubeconfig: %v", err)
+			UpdateOutcome(event, err)
+			return
+		}
+
+		err = SetSourceKubeConfig()
+		if err != nil {
+			log.Errorf("Failed to Set source kubeconfig: %v", err)
+			UpdateOutcome(event, err)
+			return
+		}
+		for i := 0; i < Inst().GlobalScaleFactor; i++ {
+			taskName := fmt.Sprintf("%s-%d-%s", taskNamePrefix, i, time.Now().Format("15h03m05s"))
+			log.Infof("Task name %s\n", taskName)
+			appContexts := ScheduleApplications(taskName)
+			*contexts = append(*contexts, appContexts...)
+			ValidateApplications(*contexts)
+			for _, ctx := range appContexts {
+				// Override default App readiness time out of 5 mins with 10 mins
+				ctx.ReadinessTimeout = appReadinessTimeout
+				namespace := GetAppNamespace(ctx, taskName)
+				migrationNamespaces = append(migrationNamespaces, namespace)
+			}
+			Step("Create cluster pair between source and destination clusters", func() {
+				// Set cluster context to cluster where torpedo is running
+				ScheduleValidateClusterPair(appContexts[0], false, true, defaultClusterPairDir, false)
+			})
+		}
+
+		log.Infof("Migration Namespaces: %v", migrationNamespaces)
 	})
 
 	log.InfoD("Collect KVDB node")
@@ -7752,33 +7743,33 @@
 		migrationName := migrationKey + fmt.Sprintf("%d", i) + time.Now().Format("15h03m05s")
 		currMig, err := asyncdr.CreateMigration(migrationName, currMigNamespace, asyncdr.DefaultClusterPairName, currMigNamespace, &includeVolumesFlag, &includeResourcesFlag, &startApplicationsFlag)
 		if err != nil {
-				UpdateOutcome(event, fmt.Errorf("failed to create migration: %s in namespace %s. Error: [%v]", migrationKey, currMigNamespace, err))
-				return
+			UpdateOutcome(event, fmt.Errorf("failed to create migration: %s in namespace %s. Error: [%v]", migrationKey, currMigNamespace, err))
+			return
 		} else {
-				allMigrations = append(allMigrations, currMig)
-				Step(fmt.Sprintf("stop volume driver %s on node: %s", Inst().V.String(), appNode.Name), func() {
-					StopVolDriverAndWait([]node.Node{appNode})
-					log.Infof("Starting volume driver [%s] on node [%s]", Inst().V.String(), appNode.Name)
-					StartVolDriverAndWait([]node.Node{appNode})
-					log.Infof("Giving a few seconds for volume driver to stabilize")
-					time.Sleep(20 * time.Second)
-				})
-			}
-		}
+			allMigrations = append(allMigrations, currMig)
+			Step(fmt.Sprintf("stop volume driver %s on node: %s", Inst().V.String(), appNode.Name), func() {
+				StopVolDriverAndWait([]node.Node{appNode})
+				log.Infof("Starting volume driver [%s] on node [%s]", Inst().V.String(), appNode.Name)
+				StartVolDriverAndWait([]node.Node{appNode})
+				log.Infof("Giving a few seconds for volume driver to stabilize")
+				time.Sleep(20 * time.Second)
+			})
+		}
+	}
 
 	// Validate all migrations
 	for _, mig := range allMigrations {
-			err := storkops.Instance().ValidateMigration(mig.Name, mig.Namespace, migrationRetryTimeout, migrationRetryInterval)
-			if err != nil {
-					UpdateOutcome(event, fmt.Errorf("failed to validate migration: %s in namespace %s. Error: [%v]", mig.Name, mig.Namespace, err))
-					return
-			}
-			migStats, err := asyncdr.CreateStats(mig.Name, mig.Namespace, getPXVersion(node.GetStorageNodes()[0]))
-			if err != nil {
-					UpdateOutcome(event, fmt.Errorf("Unable to create stats, getting error: %v", err))
-					return
-			}
-			dash.UpdateStats("longevity-migration-asyncdr", "stork", "migrationstatslongevity", migStats["StorkVersion"], migStats)
+		err := storkops.Instance().ValidateMigration(mig.Name, mig.Namespace, migrationRetryTimeout, migrationRetryInterval)
+		if err != nil {
+			UpdateOutcome(event, fmt.Errorf("failed to validate migration: %s in namespace %s. Error: [%v]", mig.Name, mig.Namespace, err))
+			return
+		}
+		migStats, err := asyncdr.CreateStats(mig.Name, mig.Namespace, getPXVersion(node.GetStorageNodes()[0]))
+		if err != nil {
+			UpdateOutcome(event, fmt.Errorf("Unable to create stats, getting error: %v", err))
+			return
+		}
+		dash.UpdateStats("longevity-migration-asyncdr", "stork", "migrationstatslongevity", migStats["StorkVersion"], migStats)
 	}
 	updateMetrics(*event)
 }

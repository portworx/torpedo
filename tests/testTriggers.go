--- conflicted
+++ resolved
@@ -71,15 +71,12 @@
 	EmailHostServerField = "emailHostServer"
 	// EmailSubjectFiled is field in configmap which stores the subject(optional)
 	EmailSubjectField = "emailSubject"
-<<<<<<< HEAD
 	// CreatedBeforeTimeForNsField is field which stores number of hours from now, used for deletion of old NS
 	CreatedBeforeTimeForNsField = "createdbeforetimefornsfield"
-=======
 	// MigrationIntervalField is a field in configmap which stores interval for schedule policy(optional)
 	MigrationIntervalField = "migrationinterval"
 	// MigrationsCountField is a field in configmap which stores no. of migrations to be run(optional)
 	MigrationsCountField = "migrationscount"
->>>>>>> 4a03f9c7
 )
 
 const (
@@ -130,19 +127,14 @@
 // EmailSubject to use for sending email
 var EmailSubject string
 
-<<<<<<< HEAD
-// DeleteOldNsFlag to use if old NS needs to be deleted or not
-var DeleteOldNsFlag bool
-
 // CreatedBeforeTimeforNS to use for number of hours elapsed to get age of NS
 var CreatedBeforeTimeforNS int
-=======
+
 // MigrationInterval to use for defining schedule policy for migrations
 var MigrationInterval int
 
 // MigrationsCount to use for number of migrations to be run
 var MigrationsCount int
->>>>>>> 4a03f9c7
 
 // RunningTriggers map of events and corresponding interval
 var RunningTriggers map[string]time.Duration
@@ -7049,7 +7041,6 @@
 	updateMetrics(*event)
 }
 
-<<<<<<< HEAD
 func TriggerDeleteOldNamespaces(contexts *[]*scheduler.Context, recordChan *chan *EventRecord) {
 	defer endLongevityTest()
 	startLongevityTest(DeleteOldNamespaces)
@@ -7059,17 +7050,6 @@
 		Event: Event{
 			ID:   GenerateUUID(),
 			Type: DeleteOldNamespaces,
-=======
-func TriggerAsyncDRMigrationSchedule(contexts *[]*scheduler.Context, recordChan *chan *EventRecord) {
-	defer endLongevityTest()
-	startLongevityTest(AsyncDRMigrationSchedule)
-	defer ginkgo.GinkgoRecover()
-	log.InfoD("Async DR Migrationschedule triggered at: %v", time.Now())
-	event := &EventRecord{
-		Event: Event{
-			ID:   GenerateUUID(),
-			Type: AsyncDRMigrationSchedule,
->>>>>>> 4a03f9c7
 		},
 		Start:   time.Now().Format(time.RFC1123),
 		Outcome: []error{},
@@ -7078,7 +7058,6 @@
 		event.End = time.Now().Format(time.RFC1123)
 		*recordChan <- event
 	}()
-<<<<<<< HEAD
 	setMetrics(*event)
 
 	if CreatedBeforeTimeforNS != 0 {
@@ -7097,7 +7076,25 @@
 		log.InfoD("Skipping deletion of old NS as CreatedBeforeTimeforNS is not set or set to 0")
 		return
 	}
-=======
+}
+
+func TriggerAsyncDRMigrationSchedule(contexts *[]*scheduler.Context, recordChan *chan *EventRecord) {
+	defer endLongevityTest()
+	startLongevityTest(AsyncDRMigrationSchedule)
+	defer ginkgo.GinkgoRecover()
+	log.InfoD("Async DR Migrationschedule triggered at: %v", time.Now())
+	event := &EventRecord{
+		Event: Event{
+			ID:   GenerateUUID(),
+			Type: AsyncDRMigrationSchedule,
+		},
+		Start:   time.Now().Format(time.RFC1123),
+		Outcome: []error{},
+	}
+	defer func() {
+		event.End = time.Now().Format(time.RFC1123)
+		*recordChan <- event
+	}()
 
 	setMetrics(*event)
 
@@ -7212,7 +7209,6 @@
 			}
 		}
 	})
->>>>>>> 4a03f9c7
 }
 
 func prepareEmailBody(eventRecords emailData) (string, error) {

--- conflicted
+++ resolved
@@ -8438,7 +8438,6 @@
 
 }
 
-<<<<<<< HEAD
 type CloudDrive struct {
 	Type              string            `json:"Type"`
 	Size              int               `json:"Size"`
@@ -8613,7 +8612,7 @@
 	}
 	return isVolExist
 }
-=======
+
 // UpdateCloudCredentialOwnership updates the CloudCredential object ownership
 func UpdateCloudCredentialOwnership(cloudCredentialName string, cloudCredentialUid string, userNames []string, groups []string, accessType OwnershipAccessType, publicAccess OwnershipAccessType, ctx context1.Context, orgID string) error {
 	log.Infof("UpdateCloudCredentialOwnership for users %v", userNames)
@@ -8675,4 +8674,3 @@
 	}
 	return nil
 }
->>>>>>> 0c81f667

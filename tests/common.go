package tests

import (
	"bufio"
	"crypto/tls"
	"encoding/base64"
	"encoding/csv"
	"encoding/json"
	"errors"
	"flag"
	"fmt"
	"github.com/portworx/torpedo/drivers/scheduler/rke"
	"math/rand"
	"net/http"
	"regexp"

	"github.com/pborman/uuid"
	pdsv1 "github.com/portworx/pds-api-go-client/pds/v1alpha1"
	"github.com/portworx/torpedo/drivers/pds"
	k8serrors "k8s.io/apimachinery/pkg/api/errors"

	"github.com/portworx/sched-ops/k8s/apps"
	"github.com/portworx/torpedo/pkg/aetosutil"
	"github.com/portworx/torpedo/pkg/log"
	"github.com/portworx/torpedo/pkg/units"
	"github.com/sirupsen/logrus"
	"google.golang.org/grpc/codes"
	"google.golang.org/grpc/status"

	"io/ioutil"
	"net/url"
	"os"
	"os/exec"
	"path"
	"reflect"
	"strconv"
	"strings"
	"sync"
	"time"

	"github.com/portworx/torpedo/pkg/s3utils"

	storageapi "k8s.io/api/storage/v1"
	metav1 "k8s.io/apimachinery/pkg/apis/meta/v1"

	"github.com/Azure/azure-storage-blob-go/azblob"

	"github.com/aws/aws-sdk-go/aws"
	"github.com/aws/aws-sdk-go/aws/credentials"
	"github.com/aws/aws-sdk-go/aws/session"
	"github.com/aws/aws-sdk-go/service/s3"
	"github.com/aws/aws-sdk-go/service/s3/s3manager"
	snapv1 "github.com/kubernetes-incubator/external-storage/snapshot/pkg/apis/crd/v1"
	apapi "github.com/libopenstorage/autopilot-api/pkg/apis/autopilot/v1alpha1"
	opsapi "github.com/libopenstorage/openstorage/api"
	"github.com/libopenstorage/openstorage/pkg/sched"
	oputil "github.com/libopenstorage/operator/drivers/storage/portworx/util"
	storkapi "github.com/libopenstorage/stork/pkg/apis/stork/v1alpha1"
	"github.com/libopenstorage/stork/pkg/storkctl"
	"github.com/onsi/ginkgo"
	"github.com/onsi/gomega"
	api "github.com/portworx/px-backup-api/pkg/apis/v1"
	"github.com/portworx/sched-ops/k8s/core"
	"github.com/portworx/sched-ops/task"
	"github.com/portworx/torpedo/drivers"
	"github.com/portworx/torpedo/drivers/backup"
	"github.com/portworx/torpedo/drivers/monitor"
	"github.com/portworx/torpedo/drivers/node"
	torpedovolume "github.com/portworx/torpedo/drivers/volume"
	"github.com/portworx/torpedo/pkg/jirautils"
	"github.com/portworx/torpedo/pkg/osutils"
	"github.com/portworx/torpedo/pkg/pureutils"
	"github.com/portworx/torpedo/pkg/testrailuttils"
	monitoringv1 "github.com/prometheus-operator/prometheus-operator/pkg/apis/monitoring/v1"
	admissionregistrationv1 "k8s.io/api/admissionregistration/v1"
	appsapi "k8s.io/api/apps/v1"
	batchv1 "k8s.io/api/batch/v1"
	batchv1beta1 "k8s.io/api/batch/v1beta1"
	corev1 "k8s.io/api/core/v1"
	netv1 "k8s.io/api/networking/v1"
	networkingv1beta1 "k8s.io/api/networking/v1beta1"
	policyv1beta1 "k8s.io/api/policy/v1beta1"
	rbacv1 "k8s.io/api/rbac/v1"
	apiextensionsv1 "k8s.io/apiextensions-apiserver/pkg/apis/apiextensions/v1"
	apiextensionsv1beta1 "k8s.io/apiextensions-apiserver/pkg/apis/apiextensions/v1beta1"
	metaV1 "k8s.io/apimachinery/pkg/apis/meta/v1"

	// import aks driver to invoke it's init
	_ "github.com/portworx/torpedo/drivers/node/aks"
	"github.com/portworx/torpedo/drivers/node/ssh"

	// import backup driver to invoke it's init
	_ "github.com/portworx/torpedo/drivers/backup/portworx"
	// import aws driver to invoke it's init
	_ "github.com/portworx/torpedo/drivers/node/aws"
	// import gke driver to invoke it's init
	_ "github.com/portworx/torpedo/drivers/node/gke"
	// import vsphere driver to invoke it's init
	_ "github.com/portworx/torpedo/drivers/node/vsphere"
	// import ibm driver to invoke it's init
	_ "github.com/portworx/torpedo/drivers/node/ibm"
	// import oracle driver to invoke it's init
	_ "github.com/portworx/torpedo/drivers/node/oracle"

	// import ssh driver to invoke it's init
	_ "github.com/portworx/torpedo/drivers/node/ssh"
	"github.com/portworx/torpedo/drivers/scheduler"

	// import scheduler drivers to invoke it's init
	_ "github.com/portworx/torpedo/drivers/scheduler/dcos"
	"github.com/portworx/torpedo/drivers/scheduler/k8s"

	// import scheduler drivers to invoke it's init
	_ "github.com/portworx/torpedo/drivers/scheduler/openshift"
	_ "github.com/portworx/torpedo/drivers/scheduler/rke"
	"github.com/portworx/torpedo/drivers/volume"

	// import portworx driver to invoke it's init
	_ "github.com/portworx/torpedo/drivers/volume/portworx"
	// import gce driver to invoke it's init
	_ "github.com/portworx/torpedo/drivers/volume/gce"
	// import aws driver to invoke it's init
	_ "github.com/portworx/torpedo/drivers/volume/aws"
	// import azure driver to invoke it's init
	_ "github.com/portworx/torpedo/drivers/volume/azure"

	// import generic csi driver to invoke it's init
	_ "github.com/portworx/torpedo/drivers/volume/generic_csi"

	// import driver to invoke it's init
	_ "github.com/portworx/torpedo/drivers/monitor/prometheus"

	// import driver to invoke it's init
	_ "github.com/portworx/torpedo/drivers/pds/dataservice"

	// import scheduler drivers to invoke it's init
	_ "github.com/portworx/torpedo/drivers/scheduler/anthos"

	// import pso driver to invoke it's init
	_ "github.com/portworx/torpedo/drivers/volume/pso"

	context1 "context"

	"github.com/libopenstorage/operator/drivers/storage/portworx/util"
	"gopkg.in/natefinch/lumberjack.v2"
	yaml "gopkg.in/yaml.v2"
)

const (
	// SkipClusterScopedObjects describes option for skipping deletion of cluster wide objects
	SkipClusterScopedObjects = "skipClusterScopedObjects"
)

// PDS params
const (
	deployPDSAppsFlag = "deploy-pds-apps"
	pdsDriveCliFlag   = "pds-driver"
)

var (
	RkeMap           = make(map[string]*rke.RancherClusterParameters)
	clusterProviders = []string{"k8s"}
)

const (
	// defaultSpecsRoot specifies the default location of the base specs directory in the Torpedo container
	defaultSpecsRoot                     = "/specs"
	schedulerCliFlag                     = "scheduler"
	nodeDriverCliFlag                    = "node-driver"
	monitorDriverCliFlag                 = "monitor-driver"
	storageDriverCliFlag                 = "storage-driver"
	backupCliFlag                        = "backup-driver"
	specDirCliFlag                       = "spec-dir"
	appListCliFlag                       = "app-list"
	secureAppsCliFlag                    = "secure-apps"
	repl1AppsCliFlag                     = "repl1-apps"
	csiAppCliFlag                        = "csi-app-list"
	logLocationCliFlag                   = "log-location"
	logLevelCliFlag                      = "log-level"
	scaleFactorCliFlag                   = "scale-factor"
	minRunTimeMinsFlag                   = "minimun-runtime-mins"
	chaosLevelFlag                       = "chaos-level"
	hyperConvergedFlag                   = "hyper-converged"
	storageUpgradeEndpointURLCliFlag     = "storage-upgrade-endpoint-url"
	storageUpgradeEndpointVersionCliFlag = "storage-upgrade-endpoint-version"
	upgradeStorageDriverEndpointListFlag = "upgrade-storage-driver-endpoint-list"
	provisionerFlag                      = "provisioner"
	storageNodesPerAZFlag                = "max-storage-nodes-per-az"
	configMapFlag                        = "config-map"
	enableStorkUpgradeFlag               = "enable-stork-upgrade"
	autopilotUpgradeImageCliFlag         = "autopilot-upgrade-version"
	csiGenericDriverConfigMapFlag        = "csi-generic-driver-config-map"
	licenseExpiryTimeoutHoursFlag        = "license_expiry_timeout_hours"
	meteringIntervalMinsFlag             = "metering_interval_mins"
	SourceClusterName                    = "source-cluster"
	destinationClusterName               = "destination-cluster"
	backupLocationNameConst              = "tp-blocation"
	backupScheduleNamePrefix             = "tp-bkp-schedule"
	backupScheduleScaleName              = "-scale"
	configMapName                        = "kubeconfigs"
	pxNamespace                          = "kube-system"

	pxbackupDeploymentName             = "px-backup"
	pxbackupDeploymentNamespace        = "px-backup"
	pxbackupMongodbDeploymentName      = "pxc-backup-mongodb"
	pxbackupMongodbDeploymentNamespace = "px-backup"

	milestoneFlag               = "testrail-milestone"
	testrailRunNameFlag         = "testrail-run-name"
	testrailRunIDFlag           = "testrail-run-id"
	testrailJenkinsBuildURLFlag = "testrail-jeknins-build-url"
	testRailHostFlag            = "testrail-host"
	testRailUserNameFlag        = "testrail-username"
	testRailPasswordFlag        = "testrail-password"

	jiraUserNameFlag  = "jira-username"
	jiraTokenFlag     = "jira-token"
	jiraAccountIDFlag = "jira-account-id"

	// Async DR
	pairFileName           = "cluster-pair.yaml"
	remotePairName         = "remoteclusterpair"
	remoteFilePath         = "/tmp/kubeconfig"
	appReadinessTimeout    = 10 * time.Minute
	migrationKey           = "async-dr-"
	metromigrationKey      = "metro-dr-"
	migrationRetryTimeout  = 10 * time.Minute
	migrationRetryInterval = 10 * time.Second
	defaultClusterPairDir  = "cluster-pair"

	envSkipDiagCollection = "SKIP_DIAG_COLLECTION"

	torpedoJobNameFlag       = "torpedo-job-name"
	torpedoJobTypeFlag       = "torpedo-job-type"
	clusterCreationTimeout   = 5 * time.Minute
	clusterCreationRetryTime = 10 * time.Second

	// Anthos
	anthosWsNodeIpCliFlag = "anthos-ws-node-ip"
	anthosInstPathCliFlag = "anthos-inst-path"
)

// Dashboard params
const (
	enableDashBoardFlag     = "enable-dash"
	userFlag                = "user"
	testTypeFlag            = "test-type"
	testDescriptionFlag     = "test-desc"
	testTagsFlag            = "test-tags"
	testSetIDFlag           = "testset-id"
	testBranchFlag          = "branch"
	testProductFlag         = "product"
	failOnPxPodRestartCount = "fail-on-px-pod-restartcount"
	portworxOperatorName    = "portworx-operator"
)

// Backup constants
const (
	BackupNamePrefix                  = "tp-backup"
	RestoreNamePrefix                 = "tp-restore"
	BackupRestoreCompletionTimeoutMin = 20
	backupLocationDeleteTimeoutMin    = 60
	CredName                          = "tp-backup-cred"
	KubeconfigDirectory               = "/tmp"
	RetrySeconds                      = 10
	BackupScheduleAllName             = "-all"
	SchedulePolicyAllName             = "schedule-policy-all"
	SchedulePolicyScaleName           = "schedule-policy-scale"
	BucketNamePrefix                  = "tp-backup-bucket"
	mongodbStatefulset                = "pxc-backup-mongodb"
)

const (
	oneMegabytes                          = 1024 * 1024
	defaultScheduler                      = "k8s"
	defaultNodeDriver                     = "ssh"
	defaultMonitorDriver                  = "prometheus"
	defaultStorageDriver                  = "pxd"
	defaultPdsDriver                      = "pds"
	defaultLogLocation                    = "/testresults/"
	defaultBundleLocation                 = "/var/cores"
	defaultLogLevel                       = "debug"
	defaultAppScaleFactor                 = 1
	defaultMinRunTimeMins                 = 0
	defaultChaosLevel                     = 5
	defaultStorageUpgradeEndpointURL      = "https://install.portworx.com"
	defaultStorageUpgradeEndpointVersion  = "2.1.1"
	defaultStorageProvisioner             = "portworx"
	defaultStorageNodesPerAZ              = 2
	defaultAutoStorageNodeRecoveryTimeout = 30 * time.Minute
	specObjAppWorkloadSizeEnvVar          = "SIZE"
	defaultLicenseExpiryTimeoutHours      = 1 * time.Hour
	defaultMeteringIntervalMins           = 10 * time.Minute
	authTokenParam                        = "auth-token"
	defaultTorpedoJob                     = "torpedo-job"
	defaultTorpedoJobType                 = "functional"
	labelNameKey                          = "name"
)

const (
	waitResourceCleanup       = 2 * time.Minute
	defaultTimeout            = 5 * time.Minute
	defaultVolScaleTimeout    = 4 * time.Minute
	defaultRetryInterval      = 10 * time.Second
	defaultCmdTimeout         = 20 * time.Second
	defaultCmdRetryInterval   = 5 * time.Second
	defaultDriverStartTimeout = 10 * time.Minute
	defaultKvdbRetryInterval  = 5 * time.Minute
)

const (
	VSPHERE_MAX_CLOUD_DRIVES        = 12
	FA_MAX_CLOUD_DRIVES             = 32
	CLOUD_PROVIDER_MAX_CLOUD_DRIVES = 8
	POOL_MAX_CLOUD_DRIVES           = 6

	PX_VSPHERE_SCERET_NAME = "px-vsphere-secret"
	PX_PURE_SECRET_NAME    = "px-pure-secret"
)

const (
	pxctlCDListCmd = "pxctl cd list"
)

var pxRuntimeOpts string
var PxBackupVersion string

var (
	RunIdForSuite             int
	TestRailSetupSuccessful   bool
	CurrentTestRailTestCaseId int
)

var (
	errPureFileSnapshotNotSupported    = errors.New("snapshot feature is not supported for pure_file volumes")
	errPureCloudsnapNotSupported       = errors.New("cloudsnap feature is not supported for pure volumes")
	errPureGroupsnapNotSupported       = errors.New("groupsnap feature is not supported for pure volumes")
	errUnexpectedSizeChangeAfterPureIO = errors.New("the size change in bytes is not expected after write to Pure volume")
)

var (
	context = ginkgo.Context
	fail    = ginkgo.Fail
	// Step is an alias for ginko "By" which represents a step in the spec
	Step          = ginkgo.By
	expect        = gomega.Expect
	haveOccurred  = gomega.HaveOccurred
	beEmpty       = gomega.BeEmpty
	beNil         = gomega.BeNil
	equal         = gomega.Equal
	contain       = gomega.ContainSubstring
	beTrue        = gomega.BeTrue
	beNumerically = gomega.BeNumerically
	k8sCore       = core.Instance()
)

// Backup vars
var (
	// OrgID is pxbackup OrgID
	OrgID      string
	BucketName string
	// CloudCredUID is pxbackup cloud cred UID
	CloudCredUID string
	// BackupLocationUID is pxbackup backupLocation UID
	BackupLocationUID                    string
	BackupScheduleAllUID                 string
	SchedulePolicyAllUID                 string
	ScheduledBackupAllNamespacesInterval time.Duration
	BackupScheduleScaleUID               string
	SchedulePolicyScaleUID               string
	ScheduledBackupScaleInterval         time.Duration
	contextsCreated                      []*scheduler.Context
	CurrentClusterConfigPath             = ""
)

var (
	// ClusterConfigPathMap maps cluster name registered in px-backup to the path to the kubeconfig
	ClusterConfigPathMap = make(map[string]string, 2)
)

var (
	testRailHostname string
	testRailUsername string
	testRailPassword string
)

var (
	jiraUserName string
	jiraToken    string
)

const (
	rootLogDir    = "/root/logs"
	diagsDirPath  = "diags.pwx.dev.purestorage.com:/var/lib/osd/pxns/688230076034934618"
	pxbLogDirPath = "/tmp/px-backup-test-logs"
)

type Weekday string

const (
	Monday    Weekday = "Mon"
	Tuesday           = "Tue"
	Wednesday         = "Wed"
	Thursday          = "Thu"
	Friday            = "Fri"
	Saturday          = "Sat"
	Sunday            = "Sun"
)

// TpLogPath torpedo log path
var tpLogPath string
var suiteLogger *lumberjack.Logger

// TestLogger for logging test logs
var TestLogger *lumberjack.Logger
var dash *aetosutil.Dashboard
var post_rule_uid string
var pre_rule_uid string

type PlatformCredentialStruct struct {
	credName string
	credUID  string
}

// InitInstance is the ginkgo spec for initializing torpedo
func InitInstance() {
	var err error
	var token string

	err = Inst().S.Init(scheduler.InitOptions{
		SpecDir:                          Inst().SpecDir,
		VolDriverName:                    Inst().V.String(),
		NodeDriverName:                   Inst().N.String(),
		MonitorDriverName:                Inst().M.String(),
		SecretConfigMapName:              Inst().ConfigMap,
		CustomAppConfig:                  Inst().CustomAppConfig,
		StorageProvisioner:               Inst().Provisioner,
		SecretType:                       Inst().SecretType,
		VaultAddress:                     Inst().VaultAddress,
		VaultToken:                       Inst().VaultToken,
		PureVolumes:                      Inst().PureVolumes,
		PureSANType:                      Inst().PureSANType,
		RunCSISnapshotAndRestoreManyTest: Inst().RunCSISnapshotAndRestoreManyTest,
		HelmValuesConfigMapName:          Inst().HelmValuesConfigMap,
		SecureApps:                       Inst().SecureAppList,
		AnthosAdminWorkStationNodeIP:     Inst().AnthosAdminWorkStationNodeIP,
		AnthosInstancePath:               Inst().AnthosInstPath,
	})

	log.FailOnError(err, "Error occured while Scheduler Driver Initialization")

	if Inst().ConfigMap != "" {
		log.Infof("Using Config Map: %s ", Inst().ConfigMap)
		token, err = Inst().S.GetTokenFromConfigMap(Inst().ConfigMap)
		log.FailOnError(err, "Error occured while getting token from config map")
		log.Infof("Token used for initializing: %s ", token)
	} else {
		token = ""
	}

	err = Inst().N.Init(node.InitOptions{
		SpecDir: Inst().SpecDir,
	})
	log.FailOnError(err, "Error occured while Node Driver Initialization")

	err = Inst().V.Init(Inst().S.String(), Inst().N.String(), token, Inst().Provisioner, Inst().CsiGenericDriverConfigMap)
	log.FailOnError(err, "Error occured while Volume Driver Initialization")

	err = Inst().M.Init(Inst().JobName, Inst().JobType)
	log.FailOnError(err, "Error occured while monitor Initialization")

	if Inst().Backup != nil {
		err = Inst().Backup.Init(Inst().S.String(), Inst().N.String(), Inst().V.String(), token)
		log.FailOnError(err, "Error occured while Backup Driver Initialization")
	}
	SetupTestRail()

	if jiraUserName != "" && jiraToken != "" {
		log.Infof("Initializing JIRA connection")
		jirautils.Init(jiraUserName, jiraToken)

	} else {
		log.Debugf("Not all information to connect to JIRA is provided.")
	}

	pxVersion, err := Inst().V.GetDriverVersion()
	log.FailOnError(err, "Error occured while getting PX version")
	commitID := strings.Split(pxVersion, "-")[1]
	t := Inst().Dash.TestSet
	t.CommitID = commitID
	if pxVersion != "" {
		t.Tags["px-version"] = pxVersion
	}
}

// ValidateCleanup checks that there are no resource leaks after the test run
func ValidateCleanup() {
	Step("validate cleanup of resources used by the test suite", func() {
		log.InfoD("validate cleanup of resources used by the test suite")
		t := func() (interface{}, bool, error) {
			if err := Inst().V.ValidateVolumeCleanup(); err != nil {
				return "", true, err
			}

			return "", false, nil
		}

		_, err := task.DoRetryWithTimeout(t, waitResourceCleanup, 10*time.Second)
		if err != nil {
			log.Infof("an error occurred, collecting bundle")
			CollectSupport()
		}
		dash.VerifyFatal(err, nil, "Validate cleanup operation successful?")
	})
}

func processError(err error, errChan ...*chan error) {
	// if errChan is provided then just push err to on channel
	// Useful for frameworks like longevity that must continue
	// execution and must not fail immediately
	if len(errChan) > 0 {
		updateChannel(err, errChan...)
	} else {
		log.FailOnError(err, "processError")
	}
}

func updateChannel(err error, errChan ...*chan error) {
	if len(errChan) > 0 && err != nil {
		log.Errorf(fmt.Sprintf("%v", err))
		*errChan[0] <- err
	}
}

func ValidatePDSDataServices(ctx *scheduler.Context, errChan ...*chan error) {
	defer func() {
		if len(errChan) > 0 {
			close(*errChan[0])
		}
	}()

	ginkgo.Describe(fmt.Sprintf("For validation of %s app", ctx.App.Key), func() {
		stepLog := fmt.Sprintf("check health status of %s app", ctx.App.Key)

		Step(stepLog, func() {
			log.InfoD(stepLog)
			for _, specObj := range ctx.App.SpecList {
				if pdsobj, ok := specObj.(*pdsv1.ModelsDeployment); ok {
					err := Inst().Pds.ValidateDataServiceDeployment(pdsobj, *pdsobj.Namespace.Name)
					if err != nil {
						PrintDescribeContext(ctx)
						processError(err, errChan...)
						return
					}
				}
			}
		})
	})
}

// ValidateContext is the ginkgo spec for validating a scheduled context
func ValidateContext(ctx *scheduler.Context, errChan ...*chan error) {
	defer func() {
		if len(errChan) > 0 {
			close(*errChan[0])
		}
	}()
	ginkgo.Describe(fmt.Sprintf("For validation of %s app", ctx.App.Key), func() {
		var timeout time.Duration
		log.InfoD(fmt.Sprintf("Validating %s app", ctx.App.Key))
		appScaleFactor := time.Duration(Inst().GlobalScaleFactor)
		if ctx.ReadinessTimeout == time.Duration(0) {
			timeout = appScaleFactor * defaultTimeout
		} else {
			timeout = appScaleFactor * ctx.ReadinessTimeout
		}

		Step(fmt.Sprintf("validate %s app's volumes", ctx.App.Key), func() {
			if !ctx.SkipVolumeValidation {
				log.InfoD(fmt.Sprintf("Validating %s app's volumes", ctx.App.Key))
				ValidateVolumes(ctx, errChan...)
			}
		})

		stepLog := fmt.Sprintf("wait for %s app to start running", ctx.App.Key)

		Step(stepLog, func() {
			log.InfoD(stepLog)
			err := Inst().S.WaitForRunning(ctx, timeout, defaultRetryInterval)
			if err != nil {
				PrintDescribeContext(ctx)
				processError(err, errChan...)
				return
			}
		})

		// Validating Topology Labels for apps if Topology is enabled
		if len(Inst().TopologyLabels) > 0 {
			stepLog = fmt.Sprintf("validate topology labels for %s app", ctx.App.Key)
			Step(stepLog, func() {
				log.InfoD(stepLog)
				err := Inst().S.ValidateTopologyLabel(ctx)
				if err != nil {
					processError(err, errChan...)
					return
				}
			})
		}
		stepLog = fmt.Sprintf("validate if %s app's volumes are setup", ctx.App.Key)

		Step(stepLog, func() {
			if ctx.SkipVolumeValidation {
				return
			}
			log.InfoD(fmt.Sprintf("validate if %s app's volumes are setup", ctx.App.Key))

			vols, err := Inst().S.GetVolumes(ctx)
			// Fixing issue where it is priniting nil
			if err != nil {
				processError(err, errChan...)
			}

			for _, vol := range vols {
				stepLog = fmt.Sprintf("validate if %s app's volume: %v is setup", ctx.App.Key, vol)
				Step(stepLog, func() {
					log.Infof(stepLog)
					err := Inst().V.ValidateVolumeSetup(vol)
					if err != nil {
						processError(err, errChan...)
					}
				})
			}
		})

		Step("Validate Px pod restart count", func() {
			ValidatePxPodRestartCount(ctx, errChan...)
		})
	})
}

func ValidatePureCloudDriveTopologies() error {
	nodes, err := Inst().V.GetDriverNodes()
	if err != nil {
		return err
	}
	nodesMap := node.GetNodesByName()

	driverNamespace, err := Inst().V.GetVolumeDriverNamespace()
	if err != nil {
		return err
	}

	pxPureSecret, err := pureutils.GetPXPureSecret(driverNamespace)
	if err != nil {
		return err
	}

	endpointToZoneMap := pxPureSecret.GetArrayToZoneMap()
	if len(endpointToZoneMap) == 0 {
		return fmt.Errorf("parsed px-pure-secret endpoint to zone map, but no arrays in map (len==0)")
	}

	log.Infof("Endpoint to zone map: %v", endpointToZoneMap)

	for _, node := range nodes {
		log.Infof("Inspecting drive sets on node %v", node.SchedulerNodeName)
		nodeFromMap, ok := nodesMap[node.SchedulerNodeName]
		if !ok {
			return fmt.Errorf("Failed to find node %s in node map", node.SchedulerNodeName)
		}

		var nodeZone string
		if nodeFromMap.SchedulerTopology != nil && nodeFromMap.SchedulerTopology.Labels != nil {
			if z, ok := nodeFromMap.SchedulerTopology.Labels["topology.portworx.io/zone"]; ok {
				nodeZone = z
			}
		}

		if nodeZone == "" {
			log.Warnf("Node %s has no zone (missing the topology.portworx.io/zone label), skipping drive set checks for it", node.SchedulerNodeName)
			continue
		}

		driveSet, err := Inst().V.GetDriveSet(&nodeFromMap)
		if err != nil {
			return err
		}

		for configID, driveConfig := range driveSet.Configs {
			err = nil
			if len(driveConfig.Labels) == 0 {
				return fmt.Errorf("drive config %s has no labels: validate that you're running on PX master or 3.0+ and using FlashArray cloud drives with topology enabled", configID)
			}

			var arrayEndpoint string
			if arrayEndpoint, ok = driveConfig.Labels[pureutils.CloudDriveFAMgmtLabel]; !ok {
				return fmt.Errorf("drive config %s is missing the '%s' label: validate that you're running PX master or 3.0+ and using FlashArray cloud drives with topology enabled", configID, pureutils.CloudDriveFAMgmtLabel)
			}

			var driveZone string
			if driveZone, ok = endpointToZoneMap[arrayEndpoint]; !ok {
				return fmt.Errorf("drive config %s is on array with endpoint '%s', which is not listed in px-pure-secret", configID, arrayEndpoint)
			}

			if driveZone != nodeZone {
				return fmt.Errorf("drive config %s is provisioned on array in zone %s, but node '%s' is in zone %s, which is not topologically correct", configID, driveZone, node.SchedulerNodeName, nodeZone)
			}
		}
	}

	return nil
}

// ValidateContextForPureVolumesSDK is the ginkgo spec for validating a scheduled context
func ValidateContextForPureVolumesSDK(ctx *scheduler.Context, errChan ...*chan error) {
	defer func() {
		if len(errChan) > 0 {
			close(*errChan[0])
		}
	}()
	ginkgo.Describe(fmt.Sprintf("For validation of %s app", ctx.App.Key), func() {
		var timeout time.Duration
		appScaleFactor := time.Duration(Inst().GlobalScaleFactor)
		if ctx.ReadinessTimeout == time.Duration(0) {
			timeout = appScaleFactor * defaultTimeout
		} else {
			timeout = appScaleFactor * ctx.ReadinessTimeout
		}
		Step(fmt.Sprintf("validate %s app's volumes", ctx.App.Key), func() {
			if !ctx.SkipVolumeValidation {
				ValidatePureSnapshotsSDK(ctx, errChan...)
			}
		})

		Step(fmt.Sprintf("validate %s app's volumes resizing ", ctx.App.Key), func() {
			if !ctx.SkipVolumeValidation {
				ValidateResizePurePVC(ctx, errChan...)
			}
		})

		Step(fmt.Sprintf("wait for %s app to start running", ctx.App.Key), func() {
			err := Inst().S.WaitForRunning(ctx, timeout, defaultRetryInterval)
			processError(err, errChan...)
		})

		Step(fmt.Sprintf("validate %s app's volumes statistics ", ctx.App.Key), func() {
			if !ctx.SkipVolumeValidation {
				ValidatePureVolumeStatisticsDynamicUpdate(ctx, errChan...)
			}
		})

		Step(fmt.Sprintf("validate %s app's pure volumes has no replicaset", ctx.App.Key), func() {
			if !ctx.SkipVolumeValidation {
				ValidatePureVolumeNoReplicaSet(ctx, errChan...)
			}
		})

		Step(fmt.Sprintf("validate %s app's pure volumes cloning", ctx.App.Key), func() {
			if !ctx.SkipVolumeValidation {
				ValidateCSIVolumeClone(ctx, errChan...)
			}
		})

		Step(fmt.Sprintf("validate %s app's pure volumes snapshot and restore", ctx.App.Key), func() {
			if !ctx.SkipVolumeValidation {
				ValidateCSISnapshotAndRestore(ctx, errChan...)
			}
		})

		Step(fmt.Sprintf("validate %s app's pure volume snapshot and restoring to many volumes", ctx.App.Key), func() {
			if !ctx.SkipVolumeValidation {
				ValidatePureVolumeLargeNumOfClones(ctx, errChan...)
			}
		})

		Step(fmt.Sprintf("validate %s px pool expansion when pure volumes attached", ctx.App.Key), func() {
			if !ctx.SkipVolumeValidation {
				ValidatePoolExpansionWithPureVolumes(ctx, errChan...)
			}
		})

		Step(fmt.Sprintf("validate if %s app's volumes are setup", ctx.App.Key), func() {
			if ctx.SkipVolumeValidation {
				return
			}

			vols, err := Inst().S.GetVolumes(ctx)
			processError(err, errChan...)

			for _, vol := range vols {
				Step(fmt.Sprintf("validate if %s app's volume: %v is setup", ctx.App.Key, vol), func() {
					err := Inst().V.ValidateVolumeSetup(vol)
					processError(err, errChan...)
				})
			}
		})

		Step("validate mount options for pure volumes", func() {
			if !ctx.SkipVolumeValidation {
				ValidateMountOptionsWithPureVolumes(ctx, errChan...)
			}
		})

		Step(fmt.Sprintf("validate %s app's volumes are created with the file system options specified in the sc", ctx.App.Key), func() {
			if !ctx.SkipVolumeValidation {
				ValidateCreateOptionsWithPureVolumes(ctx, errChan...)
			}
		})
	})
}

// ValidateContextForPureVolumesPXCTL is the ginkgo spec for validating a scheduled context
func ValidateContextForPureVolumesPXCTL(ctx *scheduler.Context, errChan ...*chan error) {
	defer func() {
		if len(errChan) > 0 {
			close(*errChan[0])
		}
	}()
	ginkgo.Describe(fmt.Sprintf("For validation of %s app", ctx.App.Key), func() {
		var timeout time.Duration
		appScaleFactor := time.Duration(Inst().GlobalScaleFactor)
		if ctx.ReadinessTimeout == time.Duration(0) {
			timeout = appScaleFactor * defaultTimeout
		} else {
			timeout = appScaleFactor * ctx.ReadinessTimeout
		}

		Step(fmt.Sprintf("validate %s app's volumes for pxctl", ctx.App.Key), func() {
			if !ctx.SkipVolumeValidation {
				ValidatePureVolumesPXCTL(ctx, errChan...)
			}
		})

		Step(fmt.Sprintf("validate %s app's snapshots for pxctl", ctx.App.Key), func() {
			if !ctx.SkipVolumeValidation {
				ValidatePureSnapshotsPXCTL(ctx, errChan...)
			}
		})

		Step(fmt.Sprintf("validate %s app's volumes resizing ", ctx.App.Key), func() {
			if !ctx.SkipVolumeValidation {
				ValidateResizePurePVC(ctx, errChan...)
			}
		})

		Step(fmt.Sprintf("wait for %s app to start running", ctx.App.Key), func() {
			err := Inst().S.WaitForRunning(ctx, timeout, defaultRetryInterval)
			processError(err, errChan...)
		})

		Step(fmt.Sprintf("validate %s app's volumes statistics ", ctx.App.Key), func() {
			if !ctx.SkipVolumeValidation {
				ValidatePureVolumeStatisticsDynamicUpdate(ctx, errChan...)
			}
		})

		Step(fmt.Sprintf("validate %s app's pure volumes has no replicaset", ctx.App.Key), func() {
			if !ctx.SkipVolumeValidation {
				ValidatePureVolumeNoReplicaSet(ctx, errChan...)
			}
		})

		Step(fmt.Sprintf("validate %s app's pure volumes cloning", ctx.App.Key), func() {
			if !ctx.SkipVolumeValidation {
				ValidateCSIVolumeClone(ctx, errChan...)
			}
		})

		Step(fmt.Sprintf("validate %s app's pure volumes snapshot and restore", ctx.App.Key), func() {
			if !ctx.SkipVolumeValidation {
				ValidateCSISnapshotAndRestore(ctx, errChan...)
			}
		})

		Step(fmt.Sprintf("validate %s app's pure volume snapshot and restoring to many volumes", ctx.App.Key), func() {
			if !ctx.SkipVolumeValidation {
				ValidatePureVolumeLargeNumOfClones(ctx, errChan...)
			}
		})

		Step(fmt.Sprintf("validate %s px pool expansion when pure volumes attached", ctx.App.Key), func() {
			if !ctx.SkipVolumeValidation {
				ValidatePoolExpansionWithPureVolumes(ctx, errChan...)
			}
		})

		Step(fmt.Sprintf("validate if %s app's volumes are setup", ctx.App.Key), func() {
			if ctx.SkipVolumeValidation {
				return
			}

			vols, err := Inst().S.GetVolumes(ctx)
			processError(err, errChan...)

			for _, vol := range vols {
				Step(fmt.Sprintf("validate if %s app's volume: %v is setup", ctx.App.Key, vol), func() {
					err := Inst().V.ValidateVolumeSetup(vol)
					processError(err, errChan...)
				})
			}
		})
	})
}

// ValidateVolumes is the ginkgo spec for validating volumes of a context
func ValidateVolumes(ctx *scheduler.Context, errChan ...*chan error) {
	context("For validation of an app's volumes", func() {
		var err error
		Step(fmt.Sprintf("inspect %s app's volumes", ctx.App.Key), func() {
			vols, err := Inst().S.GetVolumes(ctx)
			if err != nil {
				log.Errorf("Failed to get app %s's volumes", ctx.App.Key)
				processError(err, errChan...)
			}
			volScaleFactor := 1
			if len(vols) > 10 {
				// Take into account the number of volumes in the app. More volumes will
				// take longer to format if the backend storage has limited bandwidth. Even if the
				// GlobalScaleFactor is 1, high number of volumes in a single app instance
				// may slow things down.
				volScaleFactor = len(vols) / 10
				log.Infof("Using vol scale factor of %d for app %s", volScaleFactor, ctx.App.Key)
			}
			scaleFactor := time.Duration(Inst().GlobalScaleFactor * volScaleFactor)
			err = Inst().S.ValidateVolumes(ctx, scaleFactor*defaultVolScaleTimeout, defaultRetryInterval, nil)
			if err != nil {
				PrintDescribeContext(ctx)
				processError(err, errChan...)
			}
		})

		var vols map[string]map[string]string
		Step(fmt.Sprintf("get %s app's volume's custom parameters", ctx.App.Key), func() {
			vols, err = Inst().S.GetVolumeParameters(ctx)
			if err != nil {
				processError(err, errChan...)
			}
		})

		for vol, params := range vols {
			if Inst().ConfigMap != "" {
				params[authTokenParam], err = Inst().S.GetTokenFromConfigMap(Inst().ConfigMap)
				if err != nil {
					processError(err, errChan...)
				}
			}
			if ctx.RefreshStorageEndpoint {
				params["refresh-endpoint"] = "true"
			}
			Step(fmt.Sprintf("get %s app's volume: %s inspected by the volume driver", ctx.App.Key, vol), func() {
				err = Inst().V.ValidateCreateVolume(vol, params)
				if err != nil {
					PrintDescribeContext(ctx)
					processError(err, errChan...)
				}
			})
		}
	})
}

// ValidatePureSnapshotsSDK is the ginkgo spec for validating Pure direct access volume snapshots using API for a context
func ValidatePureSnapshotsSDK(ctx *scheduler.Context, errChan ...*chan error) {
	context("For validation of an app's volumes", func() {
		var err error
		Step(fmt.Sprintf("inspect %s app's volumes", ctx.App.Key), func() {
			appScaleFactor := time.Duration(Inst().GlobalScaleFactor)
			err = Inst().S.ValidateVolumes(ctx, appScaleFactor*defaultTimeout, defaultRetryInterval, nil)
			processError(err, errChan...)
		})

		var vols map[string]map[string]string
		Step(fmt.Sprintf("get %s app's volume's custom parameters", ctx.App.Key), func() {
			vols, err = Inst().S.GetVolumeParameters(ctx)
			processError(err, errChan...)
		})

		for vol, params := range vols {
			if Inst().ConfigMap != "" {
				params[authTokenParam], err = Inst().S.GetTokenFromConfigMap(Inst().ConfigMap)
				processError(err, errChan...)
			}
			if ctx.RefreshStorageEndpoint {
				params["refresh-endpoint"] = "true"
			}
			Step(fmt.Sprintf("get %s app's volume: %s inspected by the volume driver", ctx.App.Key, vol), func() {
				err = Inst().V.ValidateCreateVolume(vol, params)
				processError(err, errChan...)
			})
			Step(fmt.Sprintf("get %s app's volume: %s then create local snapshot", ctx.App.Key, vol), func() {
				err = Inst().V.ValidateCreateSnapshot(vol, params)
				if params["backend"] == k8s.PureBlock {
					expect(err).To(beNil(), "unexpected error creating pure_block snapshot")
				} else if params["backend"] == k8s.PureFile {
					expect(err).NotTo(beNil(), "error expected but no error received while creating pure_file snapshot")
					if err != nil {
						expect(err.Error()).To(contain(errPureFileSnapshotNotSupported.Error()), "incorrect error received creating pure_file snapshot")
					}
				}
			})
			Step(fmt.Sprintf("get %s app's volume: %s then create cloudsnap", ctx.App.Key, vol), func() {
				err = Inst().V.ValidateCreateCloudsnap(vol, params)
				expect(err).NotTo(beNil(), "error expected but no error received while creating Pure cloudsnap")
				if err != nil {
					expect(err.Error()).To(contain(errPureCloudsnapNotSupported.Error()), "incorrect error received creating Pure cloudsnap")
				}
			})
		}
	})
}

// ValidatePureVolumesPXCTL is the ginkgo spec for validating FA/FB DA volumes using PXCTL for a context
func ValidatePureVolumesPXCTL(ctx *scheduler.Context, errChan ...*chan error) {
	context("For validation of an app's volumes", func() {
		var err error
		Step(fmt.Sprintf("inspect %s app's volumes", ctx.App.Key), func() {
			appScaleFactor := time.Duration(Inst().GlobalScaleFactor)
			err = Inst().S.ValidateVolumes(ctx, appScaleFactor*defaultTimeout, defaultRetryInterval, nil)
			processError(err, errChan...)
		})

		var vols map[string]map[string]string
		Step(fmt.Sprintf("get %s app's volume's custom parameters", ctx.App.Key), func() {
			vols, err = Inst().S.GetVolumeParameters(ctx)
			processError(err, errChan...)
		})

		for vol := range vols {
			Step(fmt.Sprintf("get %s app's volume: %s then check that it appears in pxctl", ctx.App.Key, vol), func() {
				err = Inst().V.ValidateVolumeInPxctlList(vol)
				expect(err).To(beNil(), "unexpected error validating volume appears in pxctl list")
			})
		}
	})
}

// ValidatePureSnapshotsPXCTL is the ginkgo spec for validating FADA volume snapshots using PXCTL for a context
func ValidatePureSnapshotsPXCTL(ctx *scheduler.Context, errChan ...*chan error) {
	context("For validation of an app's volumes", func() {
		var (
			err  error
			vols map[string]map[string]string
		)
		Step(fmt.Sprintf("get %s app's volume's custom parameters", ctx.App.Key), func() {
			vols, err = Inst().S.GetVolumeParameters(ctx)
			processError(err, errChan...)
		})

		for vol, params := range vols {
			Step(fmt.Sprintf("get %s app's volume: %s then create snapshot using pxctl", ctx.App.Key, vol), func() {
				err = Inst().V.ValidateCreateSnapshotUsingPxctl(vol)
				if params["backend"] == k8s.PureBlock {
					expect(err).To(beNil(), "unexpected error creating pure_block snapshot")
				} else if params["backend"] == k8s.PureFile {
					expect(err).NotTo(beNil(), "error expected but no error received while creating pure_file snapshot")
					if err != nil {
						expect(err.Error()).To(contain(errPureFileSnapshotNotSupported.Error()), "incorrect error received creating pure_file snapshot")
					}
				}
			})
			Step(fmt.Sprintf("get %s app's volume: %s then create cloudsnap using pxctl", ctx.App.Key, vol), func() {
				err = Inst().V.ValidateCreateCloudsnapUsingPxctl(vol)
				expect(err).NotTo(beNil(), "error expected but no error received while creating Pure cloudsnap")
				if err != nil {
					expect(err.Error()).To(contain(errPureCloudsnapNotSupported.Error()), "incorrect error received creating Pure cloudsnap")
				}
			})
		}
		Step("validating groupsnap for using pxctl", func() {
			err = Inst().V.ValidateCreateGroupSnapshotUsingPxctl()
			expect(err).NotTo(beNil(), "error expected but no error received while creating Pure groupsnap")
			if err != nil {
				expect(err.Error()).To(contain(errPureGroupsnapNotSupported.Error()), "incorrect error received creating Pure groupsnap")
			}
		})
	})
}

// ValidateResizePurePVC is the ginkgo spec for validating resize of volumes
func ValidateResizePurePVC(ctx *scheduler.Context, errChan ...*chan error) {
	context("For validation of an resizing pvc", func() {
		var err error
		Step(fmt.Sprintf("inspect %s app's volumes", ctx.App.Key), func() {
			appScaleFactor := time.Duration(Inst().GlobalScaleFactor)
			err = Inst().S.ValidateVolumes(ctx, appScaleFactor*defaultTimeout, defaultRetryInterval, nil)
			processError(err, errChan...)
		})

		Step("validating resizing pvcs", func() {
			_, err = Inst().S.ResizeVolume(ctx, "")
			expect(err).To(beNil(), "unexpected error resizing Pure PVC")
		})

		// TODO: add more checks (is the PVC resized in the pod?), we currently only check that the
		//       CSI resize succeeded.
	})
}

// ValidatePureVolumeNoReplicaSet is the ginko spec for validating empty replicaset for pure volumes
func ValidatePureVolumeNoReplicaSet(ctx *scheduler.Context, errChan ...*chan error) {
	context("For validation of an resizing pvc", func() {
		var err error
		Step(fmt.Sprintf("inspect %s app's volumes", ctx.App.Key), func() {
			appScaleFactor := time.Duration(Inst().GlobalScaleFactor)
			err = Inst().S.ValidateVolumes(ctx, appScaleFactor*defaultTimeout, defaultRetryInterval, nil)
			processError(err, errChan...)
		})
		var vols []*volume.Volume
		Step(fmt.Sprintf("get %s app's pure volumes", ctx.App.Key), func() {
			vols, err = Inst().S.GetVolumes(ctx)
			processError(err, errChan...)
		})

		err = Inst().V.ValidatePureVolumesNoReplicaSets(vols[0].ID, make(map[string]string))
		expect(err).NotTo(haveOccurred(), "failed to validate that no replica sets present for Pure volume")

	})
}

// ValidatePureVolumeStatisticsDynamicUpdate is the ginkgo spec for validating dynamic update of byteUsed statistic for pure volumes
func ValidatePureVolumeStatisticsDynamicUpdate(ctx *scheduler.Context, errChan ...*chan error) {
	context("For validation of a resizing pvc", func() {
		var err error
		Step(fmt.Sprintf("inspect %s app's volumes", ctx.App.Key), func() {
			appScaleFactor := time.Duration(Inst().GlobalScaleFactor)
			err = Inst().S.ValidateVolumes(ctx, appScaleFactor*defaultTimeout, defaultRetryInterval, nil)
			processError(err, errChan...)
		})
		var vols []*volume.Volume
		Step(fmt.Sprintf("get %s app's pure volumes", ctx.App.Key), func() {
			vols, err = Inst().S.GetVolumes(ctx)
			processError(err, errChan...)
		})
		byteUsedInitial, err := Inst().V.ValidateGetByteUsedForVolume(vols[0].ID, make(map[string]string))
		fmt.Printf("initially the byteUsed is %v\n", byteUsedInitial)
		// get the pod for this pvc
		pods, err := Inst().S.GetPodsForPVC(vols[0].Name, vols[0].Namespace)
		processError(err, errChan...)

		mountPath, bytesToWrite := pureutils.GetAppDataDir(pods[0].Namespace)

		// write to the Direct Access volume
		ddCmd := fmt.Sprintf("dd bs=512 count=%d if=/dev/urandom of=%s/myfile", bytesToWrite/512, mountPath)
		cmdArgs := []string{"exec", "-it", pods[0].Name, "-n", pods[0].Namespace, "--", "bash", "-c", ddCmd}
		err = osutils.Kubectl(cmdArgs)
		processError(err, errChan...)
		fmt.Println("sleeping to let volume usage get reflected")
		// wait until the backends size is reflected before making the REST call
		time.Sleep(time.Minute * 2)

		byteUsedAfter, err := Inst().V.ValidateGetByteUsedForVolume(vols[0].ID, make(map[string]string))
		fmt.Printf("after writing random bytes to the file the byteUsed in volume %s is %v\n", vols[0].ID, byteUsedAfter)
		expect(byteUsedAfter > byteUsedInitial).To(beTrue(), "bytes used did not increase after writing random bytes to the file")

	})
}

// ValidateCSISnapshotAndRestore is the ginkgo spec for validating actually creating a FADA snapshot, restoring and verifying the content
func ValidateCSISnapshotAndRestore(ctx *scheduler.Context, errChan ...*chan error) {
	context("For validation of an snapshot and restoring", func() {
		var err error
		timestamp := strconv.Itoa(int(time.Now().Unix()))
		snapShotClassName := PureSnapShotClass + "-" + timestamp
		if _, err := Inst().S.CreateCsiSnapshotClass(snapShotClassName, "Delete"); err != nil {
			log.Errorf("Create volume snapshot class failed with error: [%v]", err)
			expect(err).NotTo(haveOccurred(), "failed to create snapshot class")
		}

		var vols []*volume.Volume
		Step(fmt.Sprintf("get %s app's pure volumes", ctx.App.Key), func() {
			vols, err = Inst().S.GetPureVolumes(ctx, "pure_block")
			processError(err, errChan...)
		})
		if len(vols) == 0 {
			log.Warnf("No FlashArray DirectAccess volumes, skipping")
			processError(err, errChan...)
		} else {
			request := scheduler.CSISnapshotRequest{
				Namespace:         vols[0].Namespace,
				Timestamp:         timestamp,
				OriginalPVCName:   vols[0].Name,
				SnapName:          "basic-csi-snapshot-" + timestamp,
				RestoredPVCName:   "csi-restored-" + timestamp,
				SnapshotclassName: snapShotClassName,
			}
			err = Inst().S.CSISnapshotTest(ctx, request)
			processError(err, errChan...)
			// the snap name shown in pxctl isn't the CSI snapshot name, it's original PV name + "-snap"
			var volMap map[string]map[string]string
			Step(fmt.Sprintf("get %s app's volume's custom parameters", ctx.App.Key), func() {
				volMap, err = Inst().S.GetVolumeParameters(ctx)
				processError(err, errChan...)
			})
			for k, v := range volMap {
				if v["pvc_name"] == vols[0].Name && v["pvc_namespace"] == vols[0].Namespace {
					Step(fmt.Sprintf("get %s app's snapshot: %s then check that it appears in pxctl", ctx.App.Key, k), func() {
						err = Inst().V.ValidateVolumeInPxctlList(fmt.Sprint(k, "-snap"))
						expect(err).To(beNil(), "unexpected error validating snapshot appears in pxctl list")
					})
					break
				}

			}

		}
	})
}

// ValidateCSIVolumeClone is the ginkgo spec for cloning a volume and verifying the content
func ValidateCSIVolumeClone(ctx *scheduler.Context, errChan ...*chan error) {
	context("For validation of an cloning", func() {
		var err error
		var vols []*volume.Volume
		Step(fmt.Sprintf("get %s app's pure volumes", ctx.App.Key), func() {
			vols, err = Inst().S.GetPureVolumes(ctx, "pure_block")
			processError(err, errChan...)
		})
		if len(vols) == 0 {
			log.Warnf("No FlashArray DirectAccess volumes, skipping")
			processError(err, errChan...)
		} else {
			timestamp := strconv.Itoa(int(time.Now().Unix()))
			request := scheduler.CSICloneRequest{
				Timestamp:       timestamp,
				Namespace:       vols[0].Namespace,
				OriginalPVCName: vols[0].Name,
				RestoredPVCName: "csi-cloned-" + timestamp,
			}

			err = Inst().S.CSICloneTest(ctx, request)
			processError(err, errChan...)
		}
	})
}

// ValidatePureVolumeLargeNumOfClones is the ginkgo spec for restoring a snapshot to many volumes
func ValidatePureVolumeLargeNumOfClones(ctx *scheduler.Context, errChan ...*chan error) {
	context("For validation of an restoring large number of volumes from a snapshot", func() {
		var err error
		timestamp := strconv.Itoa(int(time.Now().Unix()))
		snapShotClassName := PureSnapShotClass + "." + timestamp
		if _, err := Inst().S.CreateCsiSnapshotClass(snapShotClassName, "Delete"); err != nil {
			log.Errorf("Create volume snapshot class failed with error: [%v]", err)
			expect(err).NotTo(haveOccurred(), "failed to create snapshot class")
		}

		var vols []*volume.Volume
		Step(fmt.Sprintf("get %s app's pure volumes", ctx.App.Key), func() {
			vols, err = Inst().S.GetPureVolumes(ctx, "pure_block")
			processError(err, errChan...)
		})
		if len(vols) == 0 {
			log.Warnf("No FlashArray DirectAccess volumes, skipping")
			processError(err, errChan...)
		} else {
			request := scheduler.CSISnapshotRequest{
				Namespace:         vols[0].Namespace,
				Timestamp:         timestamp,
				OriginalPVCName:   vols[0].Name,
				SnapName:          "basic-csi-snapshot-many" + timestamp,
				RestoredPVCName:   "csi-restored-many" + timestamp,
				SnapshotclassName: snapShotClassName,
			}
			err = Inst().S.CSISnapshotAndRestoreMany(ctx, request)
			processError(err, errChan...)
		}
	})
}

// ValidatePoolExpansionWithPureVolumes is the ginkgo spec for executing a pool expansion when FA/FB volumes is attached
func ValidatePoolExpansionWithPureVolumes(ctx *scheduler.Context, errChan ...*chan error) {
	context("For validation of an expanding storage pools while FA/FB volumes are attached", func() {
		pools, err := Inst().V.ListStoragePools(metav1.LabelSelector{})
		if err != nil {
			err = fmt.Errorf("error getting storage pools list. Err: %v", err)
			log.Error(err.Error())
			processError(err, errChan...)
		}

		if len(pools) == 0 {
			err = fmt.Errorf("length of pools should be greater than 0")
			processError(err, errChan...)
		}
		for _, pool := range pools {
			initialPoolSize := pool.TotalSize / units.GiB
			err = Inst().V.ResizeStoragePoolByPercentage(pool.Uuid, opsapi.SdkStoragePool_RESIZE_TYPE_RESIZE_DISK, 20)
			if err != nil {
				err = fmt.Errorf("error initiating pool [%v ] %v: [%v]", pool.Uuid, opsapi.SdkStoragePool_RESIZE_TYPE_RESIZE_DISK, err.Error())
				log.Error(err.Error())
			} else {
				err = waitForPoolToBeResized(initialPoolSize, pool.Uuid)
				if err != nil {
					err = fmt.Errorf("pool [%v] %v failed. Error: %v", pool.Uuid, opsapi.SdkStoragePool_RESIZE_TYPE_RESIZE_DISK, err)
					log.Error(err)
				}
			}
		}
	})

}

// ValidateMountOptionsWithPureVolumes is the ginkgo spec for executing a check for mountOptions flag
func ValidateMountOptionsWithPureVolumes(ctx *scheduler.Context, errChan ...*chan error) {
	var requiredMountOptions = []string{"nosuid"}
	vols, err := Inst().S.GetVolumes(ctx)
	processError(err, errChan...)
	for _, vol := range vols {
		pvcObj, err := k8sCore.GetPersistentVolumeClaim(vol.Name, vol.Namespace)
		if err != nil {
			log.FailOnError(err, " Failed to get pvc for volume %s", vol)
		}
		sc, err := k8sCore.GetStorageClassForPVC(pvcObj)
		if err != nil {
			log.FailOnError(err, " Error Occured while getting storage class for pvc %s", pvcObj)
		}
		if strings.Contains(strings.Join(sc.MountOptions, ""), "nosuid") {
			attachedNode, err := Inst().V.GetNodeForVolume(vol, defaultCmdTimeout*3, defaultCmdRetryInterval)
			log.FailOnError(err, "Failed to get app %s's attachednode", ctx.App.Key)
			err = Inst().V.ValidatePureFaFbMountOptions(vol.ID, requiredMountOptions, attachedNode)
			dash.VerifySafely(err, nil, "Testing mount options are properly applied on pure volumes")
		} else {
			log.Infof("There is no nosuid mount option in this volume %s", vol)
		}
	}

}

// ValidateCreateOptionsWithPureVolumes is the ginkgo spec for executing file system options check for the given volume
func ValidateCreateOptionsWithPureVolumes(ctx *scheduler.Context, errChan ...*chan error) {
	vols, err := Inst().S.GetVolumes(ctx)
	log.FailOnError(err, "Failed to get app %s's volumes", ctx.App.Key)
	log.Infof("volumes of app %s are %s", ctx.App.Key, vols)
	for _, v := range vols {
		pvcObj, err := k8sCore.GetPersistentVolumeClaim(v.Name, v.Namespace)
		if err != nil {
			err = fmt.Errorf("Failed to get pvc for volume %s. Err: %v", v, err)
			processError(err, errChan...)
		}

		sc, err := k8sCore.GetStorageClassForPVC(pvcObj)
		if err != nil {
			err = fmt.Errorf("Error Occured while getting storage class for pvc %s. Err: %v", pvcObj, err)
			processError(err, errChan...)
		}

		attachedNode, err := Inst().V.GetNodeForVolume(v, defaultCmdTimeout*3, defaultCmdRetryInterval)
		if err != nil {
			err = fmt.Errorf("Failed to get app %s's attachednode. Err: %v", ctx.App.Key, err)
			processError(err, errChan...)
		}
		if strings.Contains(fmt.Sprint(sc.Parameters), "-b ") {
			FSType, ok := sc.Parameters["csi.storage.k8s.io/fstype"]
			if ok {
				err = Inst().V.ValidatePureFaCreateOptions(v.ID, FSType, attachedNode)
				dash.VerifySafely(err, nil, "File system create options specified in the storage class are properly applied to the pure volumes")
			} else {
				log.Infof("Storage class doesn't have key 'csi.storage.k8s.io/fstype' in parameters")
			}
		} else {
			log.Infof("Storage class doesn't have createoption -b of size 2048 added to it")
		}
	}
}

func checkPureVolumeExpectedSizeChange(sizeChangeInBytes uint64) error {
	if sizeChangeInBytes < (512-30)*oneMegabytes || sizeChangeInBytes > (512+30)*oneMegabytes {
		return errUnexpectedSizeChangeAfterPureIO
	}
	return nil
}

// GetVolumeParameters returns volume parameters for all volumes for given context
func GetVolumeParameters(ctx *scheduler.Context) map[string]map[string]string {
	var vols map[string]map[string]string
	var err error
	Step(fmt.Sprintf("get %s app's volume's custom parameters", ctx.App.Key), func() {
		vols, err = Inst().S.GetVolumeParameters(ctx)
		expect(err).NotTo(haveOccurred())
	})
	return vols
}

// UpdateVolumeInVolumeParameters modifies volume parameters with correct PV name from PVC
func UpdateVolumeInVolumeParameters(volParam map[string]map[string]string) map[string]map[string]string {
	updatedVolumeParam := make(map[string]map[string]string)
	for _, param := range volParam {
		if _, ok := param[k8s.PvcNameKey]; ok {
			if _, ok := param[k8s.PvcNamespaceKey]; ok {
				pvcName, pvcNamespace := param[k8s.PvcNameKey], param[k8s.PvcNamespaceKey]
				PVName, err := Inst().S.GetVolumeDriverVolumeName(pvcName, pvcNamespace)
				expect(err).NotTo(haveOccurred())
				updatedVolumeParam[PVName] = param
			}
		}

	}
	return updatedVolumeParam
}

// ValidateVolumeParameters validates volume parameters using volume driver
func ValidateVolumeParameters(volParam map[string]map[string]string) {
	var err error
	for vol, params := range volParam {
		if Inst().ConfigMap != "" {
			params[authTokenParam], err = Inst().S.GetTokenFromConfigMap(Inst().ConfigMap)
			expect(err).NotTo(haveOccurred())
		}
		Step(fmt.Sprintf("get volume: %s inspected by the volume driver", vol), func() {
			err = Inst().V.ValidateCreateVolume(vol, params)
			expect(err).NotTo(haveOccurred())
		})
	}
}

// ValidateRestoredApplications validates applications restored by backup driver
func ValidateRestoredApplications(contexts []*scheduler.Context, volumeParameters map[string]map[string]string) {
	var updatedVolumeParams map[string]map[string]string
	volOptsMap := make(map[string]bool)
	volOptsMap[SkipClusterScopedObjects] = true

	for _, ctx := range contexts {
		ginkgo.Describe(fmt.Sprintf("For validation of %s app", ctx.App.Key), func() {

			Step(fmt.Sprintf("inspect %s app's volumes", ctx.App.Key), func() {
				appScaleFactor := time.Duration(Inst().GlobalScaleFactor)
				volOpts := mapToVolumeOptions(volOptsMap)
				err := Inst().S.ValidateVolumes(ctx, appScaleFactor*defaultTimeout, defaultRetryInterval, volOpts)
				expect(err).NotTo(haveOccurred())
			})

			Step(fmt.Sprintf("wait for %s app to start running", ctx.App.Key), func() {
				appScaleFactor := time.Duration(Inst().GlobalScaleFactor)
				err := Inst().S.WaitForRunning(ctx, appScaleFactor*defaultTimeout, defaultRetryInterval)
				expect(err).NotTo(haveOccurred())
			})

			updatedVolumeParams = UpdateVolumeInVolumeParameters(volumeParameters)
			log.Infof("Updated parameter list: [%+v]\n", updatedVolumeParams)
			ValidateVolumeParameters(updatedVolumeParams)

			Step(fmt.Sprintf("validate if %s app's volumes are setup", ctx.App.Key), func() {
				vols, err := Inst().S.GetVolumes(ctx)
				log.Infof("List of volumes from scheduler driver :[%+v] \n for context : [%+v]\n", vols, ctx)
				expect(err).NotTo(haveOccurred())

				for _, vol := range vols {
					Step(fmt.Sprintf("validate if %s app's volume: %v is setup", ctx.App.Key, vol), func() {
						err := Inst().V.ValidateVolumeSetup(vol)
						expect(err).NotTo(haveOccurred())
					})
				}
			})
		})
	}
}

func ValidateFastpathVolume(ctx *scheduler.Context, expectedStatus opsapi.FastpathStatus) error {
	appVolumes, err := Inst().S.GetVolumes(ctx)
	if err != nil {
		return err
	}
	for _, vol := range appVolumes {
		appVol, err := Inst().V.InspectVolume(vol.ID)
		if err != nil {
			return err
		}
		if decommissionedNode.Name != "" && decommissionedNode.Id == appVol.FpConfig.Replicas[0].NodeUuid {
			expectedStatus = opsapi.FastpathStatus_FASTPATH_INACTIVE

		}

		fpConfig := appVol.FpConfig
		log.Infof("fpconfig: %+v", fpConfig)
		if len(fpConfig.Replicas) > 1 {
			expectedStatus = opsapi.FastpathStatus_FASTPATH_INACTIVE
		}
		if fpConfig.Status == expectedStatus {
			log.Infof("Fastpath status is %v", fpConfig.Status)
			if fpConfig.Status == opsapi.FastpathStatus_FASTPATH_ACTIVE {
				if fpConfig.Dirty {
					return fmt.Errorf("fastpath vol %s is dirty", vol.Name)
				}
				if !fpConfig.Promote {
					return fmt.Errorf("fastpath vol %s is not promoted", vol.Name)
				}
			}
		} else {
			return fmt.Errorf("expected Fastpath Status: %v, Actual: %v", expectedStatus, fpConfig.Status)
		}
	}

	return nil
}

// TearDownContext is the ginkgo spec for tearing down a scheduled context
// In the tear down flow we first want to delete volumes, then applications and only then we want to delete StorageClasses
// StorageClass has to be deleted last because it has information that is required for when deleting PVC, if StorageClass objects are deleted before
// deleting PVCs, especially with CSI + Auth enabled, PVC deletion will fail as Auth params are stored inside StorageClass objects
func TearDownContext(ctx *scheduler.Context, opts map[string]bool) {
	context("For tearing down of an app context", func() {
		var err error
		var originalSkipClusterScopedObjects bool

		if opts != nil {
			// Save original value of SkipClusterScopedObjects, if it exists
			originalSkipClusterScopedObjects = opts[SkipClusterScopedObjects]
		} else {
			opts = make(map[string]bool) // If opts was passed as nil make it
		}

		opts[SkipClusterScopedObjects] = true // Skip tearing down cluster scope objects
		options := mapToVolumeOptions(opts)

		// Tear down storage objects
		vols := DeleteVolumes(ctx, options)

		// Tear down application
		stepLog := fmt.Sprintf("start destroying %s app", ctx.App.Key)
		Step(stepLog, func() {
			log.InfoD(stepLog)
			err = Inst().S.Destroy(ctx, opts)
			if err != nil {
				PrintDescribeContext(ctx)
			}
			log.FailOnError(err, "Failed to destroy app %s", ctx.App.Key)

		})

		if !ctx.SkipVolumeValidation {
			ValidateVolumesDeleted(ctx.App.Key, vols)
		}

		// Delete Cluster Scope objects
		if !originalSkipClusterScopedObjects {
			opts[SkipClusterScopedObjects] = false // Tearing down cluster scope objects
			options := mapToVolumeOptions(opts)
			DeleteVolumes(ctx, options)
		}

	})
}

func PrintDescribeContext(ctx *scheduler.Context) {
	descOut, descErr := Inst().S.Describe(ctx)
	if descErr != nil {
		log.Warnf("Error describing context %s", ctx.App.Key)
		log.Warn(descErr)
	} else {
		log.Warnf("Context %s Details:", ctx.App.Key)
		log.Warnf(descOut)
	}

}

// DeleteVolumes deletes volumes of a given context
func DeleteVolumes(ctx *scheduler.Context, options *scheduler.VolumeOptions) []*volume.Volume {
	var err error
	var vols []*volume.Volume
	Step(fmt.Sprintf("destroy the %s app's volumes", ctx.App.Key), func() {
		log.Infof("destroy the %s app's volumes", ctx.App.Key)
		vols, err = Inst().S.DeleteVolumes(ctx, options)
		log.FailOnError(err, "Failed to delete app %s's volumes", ctx.App.Key)
	})
	return vols
}

// ValidateVolumesDeleted checks it given volumes got deleted
func ValidateVolumesDeleted(appName string, vols []*volume.Volume) {
	for _, vol := range vols {
		Step(fmt.Sprintf("validate %s app's volume %s has been deleted in the volume driver",
			appName, vol.Name), func() {
			log.InfoD("validate %s app's volume %s has been deleted in the volume driver",
				appName, vol.Name)
			err := Inst().V.ValidateDeleteVolume(vol)
			log.FailOnError(err, fmt.Sprintf("%s's volume %s deletion failed", appName, vol.Name))
			dash.VerifyFatal(err, nil, fmt.Sprintf("%s's volume %s deleted successfully?", appName, vol.Name))
		})
	}
}

// DeleteVolumesAndWait deletes volumes of given context and waits till they are deleted
func DeleteVolumesAndWait(ctx *scheduler.Context, options *scheduler.VolumeOptions) {
	vols := DeleteVolumes(ctx, options)
	ValidateVolumesDeleted(ctx.App.Key, vols)
}

// GetAppNamespace returns namespace in which context is created
func GetAppNamespace(ctx *scheduler.Context, taskName string) string {
	if ctx.ScheduleOptions.Namespace == "" {
		return ctx.App.GetID(fmt.Sprintf("%s-%s", taskName, Inst().InstanceID))
	}
	return ctx.ScheduleOptions.Namespace
}

// GetAppStorageClasses gets the storage classes belonging to an app's PVCs
func GetAppStorageClasses(appCtx *scheduler.Context) (*[]string, error) {
	vols, err := Inst().S.GetVolumes(appCtx)
	if err != nil {
		return nil, fmt.Errorf("Failed to get volumes")
	}
	storageClasses := make([]string, 0)
	for _, vol := range vols {
		pvcObj, err := k8sCore.GetPersistentVolumeClaim(vol.Name, vol.Namespace)
		if err != nil {
			return nil, fmt.Errorf("Failed to get pvc for volume %s", vol)
		}
		sc, err := k8sCore.GetStorageClassForPVC(pvcObj)
		if err != nil {
			return nil, fmt.Errorf("Error Occured while getting storage class for pvc %s", pvcObj)
		}
		storageClasses = append(storageClasses, sc.Name)
	}
	return &storageClasses, nil
}

// CreateScheduleOptions uses the current Context (kubeconfig) to generate schedule options
// NOTE: When using a ScheduleOption that was created during a context (kubeconfig)
// that is different from the current context, make sure to re-generate ScheduleOptions
func CreateScheduleOptions(namespace string, errChan ...*chan error) scheduler.ScheduleOptions {
	log.Infof("Creating ScheduleOptions")

	//if not hyper converged set up deploy apps only on storageless nodes
	if !Inst().IsHyperConverged {
		var err error

		log.Infof("ScheduleOptions: Scheduling apps only on storageless nodes")
		storagelessNodes := node.GetStorageLessNodes()
		if len(storagelessNodes) == 0 {
			log.Info("ScheduleOptions: No storageless nodes available in the PX Cluster. Setting HyperConverges as true")
			Inst().IsHyperConverged = true
		}
		for _, storagelessNode := range storagelessNodes {
			if err = Inst().S.AddLabelOnNode(storagelessNode, "storage", "NO"); err != nil {
				err = fmt.Errorf("ScheduleOptions: failed to add label key [%s] and value [%s] in node [%s]. Error:[%v]",
					"storage", "NO", storagelessNode.Name, err)
				processError(err, errChan...)
			}
		}
		storageLessNodeLabels := make(map[string]string)
		storageLessNodeLabels["storage"] = "NO"

		options := scheduler.ScheduleOptions{
			AppKeys:            Inst().AppList,
			CsiAppKeys:         Inst().CsiAppList,
			StorageProvisioner: Inst().Provisioner,
			Nodes:              storagelessNodes,
			Labels:             storageLessNodeLabels,
			Namespace:          namespace,
		}
		return options

	} else {
		options := scheduler.ScheduleOptions{
			AppKeys:            Inst().AppList,
			CsiAppKeys:         Inst().CsiAppList,
			StorageProvisioner: Inst().Provisioner,
			Namespace:          namespace,
		}
		log.Infof("ScheduleOptions: Scheduling Apps with hyper-converged")
		return options
	}
}

// ScheduleApplications schedules *the* applications and returns the scheduler.Contexts for each app (corresponds to a namespace). NOTE: does not wait for applications
func ScheduleApplications(testname string, errChan ...*chan error) []*scheduler.Context {
	defer func() {
		if len(errChan) > 0 {
			close(*errChan[0])
		}
	}()
	var contexts []*scheduler.Context
	var taskName string
	var err error
	Step("schedule applications", func() {
		if Inst().IsPDSApps {
			log.InfoD("Scheduling PDS Apps...")
			pdsapps, err := Inst().Pds.DeployPDSDataservices()
			if err != nil {
				processError(err, errChan...)
			}
			contexts, err = Inst().Pds.CreateSchedulerContextForPDSApps(pdsapps)
			if err != nil {
				processError(err, errChan...)
			}
		} else {
			options := CreateScheduleOptions("", errChan...)
			taskName = fmt.Sprintf("%s-%v", testname, Inst().InstanceID)
			contexts, err = Inst().S.Schedule(taskName, options)
			// Need to check err != nil before calling processError
			if err != nil {
				processError(err, errChan...)
			}
		}
		if len(contexts) == 0 {
			processError(fmt.Errorf("list of contexts is empty for [%s]", taskName), errChan...)
		}
	})

	return contexts
}

// ScheduleApplications schedules *the* applications and returns the scheduler.Contexts for each app (corresponds to given namespace). NOTE: does not wait for applications
func ScheduleApplicationsOnNamespace(namespace string, testname string, errChan ...*chan error) []*scheduler.Context {
	defer func() {
		if len(errChan) > 0 {
			close(*errChan[0])
		}
	}()
	var contexts []*scheduler.Context
	var err error

	Step("schedule applications", func() {
		options := CreateScheduleOptions(namespace, errChan...)
		taskName := fmt.Sprintf("%s-%v", testname, Inst().InstanceID)
		contexts, err = Inst().S.Schedule(taskName, options)
		// Need to check err != nil before calling processError
		if err != nil {
			processError(err, errChan...)
		}
		if len(contexts) == 0 {
			processError(fmt.Errorf("list of contexts is empty for [%s]", taskName), errChan...)
		}
	})
	return contexts
}

// ScheduleAppsInTopologyEnabledCluster schedules but does not wait for applications
func ScheduleAppsInTopologyEnabledCluster(
	testname string, labels []map[string]string, errChan ...*chan error) []*scheduler.Context {
	defer func() {
		if len(errChan) > 0 {
			close(*errChan[0])
		}
	}()
	var contexts []*scheduler.Context
	var err error

	Step("schedule applications", func() {
		taskName := fmt.Sprintf("%s-%v", testname, Inst().InstanceID)
		contexts, err = Inst().S.Schedule(taskName, scheduler.ScheduleOptions{
			AppKeys:            Inst().AppList,
			StorageProvisioner: Inst().Provisioner,
			TopologyLabels:     labels,
		})
		processError(err, errChan...)
		if len(contexts) == 0 {
			processError(fmt.Errorf("list of contexts is empty for [%s]", taskName), errChan...)
		}
	})

	return contexts
}

// ValidateApplicationsPurePxctl validates applications
func ValidateApplicationsPurePxctl(contexts []*scheduler.Context) {
	Step("validate applications", func() {
		for _, ctx := range contexts {
			ValidateContextForPureVolumesPXCTL(ctx)
		}
	})
}

// ValidateApplicationsPureSDK validates applications
func ValidateApplicationsPureSDK(contexts []*scheduler.Context) {
	Step("validate applications", func() {
		for _, ctx := range contexts {
			ValidateContextForPureVolumesSDK(ctx)
		}
	})
}

// ValidateApplications validates applications
func ValidateApplications(contexts []*scheduler.Context) {
	Step("validate applications", func() {
		log.InfoD("Validate applications")
		for _, ctx := range contexts {
			ValidateContext(ctx)
		}
	})
}

// StartVolDriverAndWait starts volume driver on given app nodes
func StartVolDriverAndWait(appNodes []node.Node, errChan ...*chan error) {
	defer func() {
		if len(errChan) > 0 {
			close(*errChan[0])
		}
	}()
	context(fmt.Sprintf("starting volume driver %s", Inst().V.String()), func() {
		stepLog := fmt.Sprintf("start volume driver on nodes: %v", appNodes)
		Step(stepLog, func() {
			log.Info(stepLog)
			for _, n := range appNodes {
				err := Inst().V.StartDriver(n)
				processError(err, errChan...)
			}
		})

		stepLog = fmt.Sprintf("wait for volume driver to start on nodes: %v", appNodes)
		Step(stepLog, func() {
			log.Info(stepLog)
			for _, n := range appNodes {
				err := Inst().V.WaitDriverUpOnNode(n, Inst().DriverStartTimeout)
				processError(err, errChan...)
			}
		})

	})

}

// StopVolDriverAndWait stops volume driver on given app nodes and waits till driver is down
func StopVolDriverAndWait(appNodes []node.Node, errChan ...*chan error) {
	defer func() {
		if len(errChan) > 0 {
			close(*errChan[0])
		}
	}()
	context(fmt.Sprintf("stopping volume driver %s", Inst().V.String()), func() {
		stepLog := fmt.Sprintf("stop volume driver on nodes: %v", appNodes)
		Step(stepLog, func() {
			log.Info(stepLog)
			err := Inst().V.StopDriver(appNodes, false, nil)
			processError(err, errChan...)
		})

		stepLog = fmt.Sprintf("wait for volume driver to stop on nodes: %v", appNodes)
		Step(stepLog, func() {
			log.Info(stepLog)
			for _, n := range appNodes {
				err := Inst().V.WaitDriverDownOnNode(n)
				processError(err, errChan...)
			}
		})

	})
}

// CrashVolDriverAndWait crashes volume driver on given app nodes and waits till driver is back up
func CrashVolDriverAndWait(appNodes []node.Node, errChan ...*chan error) {
	defer func() {
		if len(errChan) > 0 {
			close(*errChan[0])
		}
	}()
	context(fmt.Sprintf("crashing volume driver %s", Inst().V.String()), func() {
		stepLog := fmt.Sprintf("crash volume driver on nodes: %v", appNodes)
		Step(stepLog, func() {
			log.InfoD(stepLog)
			err := Inst().V.StopDriver(appNodes, true, nil)
			processError(err, errChan...)
		})

		stepLog = fmt.Sprintf("wait for volume driver to start on nodes: %v", appNodes)
		Step(stepLog, func() {
			log.Info(stepLog)
			for _, n := range appNodes {
				err := Inst().V.WaitDriverUpOnNode(n, Inst().DriverStartTimeout)
				processError(err, errChan...)
			}
		})

	})
}

// ValidateAndDestroy validates application and then destroys them
func ValidateAndDestroy(contexts []*scheduler.Context, opts map[string]bool) {
	Step("validate apps", func() {
		log.InfoD("Validating apps")
		for _, ctx := range contexts {
			ValidateContext(ctx)
		}
	})

	Step("destroy apps", func() {
		log.InfoD("Destroying apps")
		for _, ctx := range contexts {
			TearDownContext(ctx, opts)
		}
	})
}

// DestroyApps destroy applications without validating them
func DestroyApps(contexts []*scheduler.Context, opts map[string]bool) {
	Step("destroy apps", func() {
		log.InfoD("Destroying apps")
		for _, ctx := range contexts {
			TearDownContext(ctx, opts)
		}
	})
}

// AddLabelsOnNode adds labels on the node
func AddLabelsOnNode(n node.Node, labels map[string]string) error {
	for labelKey, labelValue := range labels {
		if err := Inst().S.AddLabelOnNode(n, labelKey, labelValue); err != nil {
			return err
		}
	}
	return nil
}

// ValidateStoragePools is the ginkgo spec for validating storage pools
func ValidateStoragePools(contexts []*scheduler.Context) {

	strExpansionEnabled, err := Inst().V.IsStorageExpansionEnabled()
	expect(err).NotTo(haveOccurred())

	if strExpansionEnabled {
		var wSize uint64
		var workloadSizesByPool = make(map[string]uint64)
		log.Debugf("storage expansion enabled on at least one storage pool")
		// for each replica set add the workloadSize of app workload to each storage pool where replica resides on
		for _, ctx := range contexts {
			Step(fmt.Sprintf("get replica sets for app: %s's volumes", ctx.App.Key), func() {
				appVolumes, err := Inst().S.GetVolumes(ctx)
				expect(err).NotTo(haveOccurred())
				expect(appVolumes).NotTo(beEmpty())
				for _, vol := range appVolumes {
					if Inst().S.IsAutopilotEnabledForVolume(vol) {
						replicaSets, err := Inst().V.GetReplicaSets(vol)
						expect(err).NotTo(haveOccurred())
						expect(replicaSets).NotTo(beEmpty())
						for _, poolUUID := range replicaSets[0].PoolUuids {
							wSize, err = Inst().S.GetWorkloadSizeFromAppSpec(ctx)
							expect(err).NotTo(haveOccurred())
							workloadSizesByPool[poolUUID] += wSize
							log.Debugf("pool: %s workloadSize increased by: %d total now: %d", poolUUID, wSize, workloadSizesByPool[poolUUID])
						}
					}
				}
			})
		}

		// update each storage pool with the app workload sizes
		nodes := node.GetWorkerNodes()
		expect(nodes).NotTo(beEmpty())
		for _, n := range nodes {
			for id, sPool := range n.StoragePools {
				if workloadSizeForPool, ok := workloadSizesByPool[sPool.Uuid]; ok {
					n.StoragePools[id].WorkloadSize = workloadSizeForPool
				}

				log.Debugf("pool: %s InitialSize: %d WorkloadSize: %d", sPool.Uuid, sPool.StoragePoolAtInit.TotalSize, n.StoragePools[id].WorkloadSize)
			}
			err = node.UpdateNode(n)
			expect(err).NotTo(haveOccurred())
		}
	}

	err = Inst().V.ValidateStoragePools()
	expect(err).NotTo(haveOccurred())

}

// ValidatePxPodRestartCount validates portworx restart count
func ValidatePxPodRestartCount(ctx *scheduler.Context, errChan ...*chan error) {
	context("Validating portworx pods restart count ...", func() {
		Step("Getting current restart counts for portworx pods and matching", func() {
			pxLabel := make(map[string]string)
			pxLabel[labelNameKey] = defaultStorageProvisioner
			pxPodRestartCountMap, err := Inst().S.GetPodsRestartCount(pxNamespace, pxLabel)
			//Using fatal verification will abort longevity runs
			if err != nil {
				log.Errorf(fmt.Sprintf("Failed to get portworx pod restart count for %v, Err : %v", pxLabel, err))
			}

			// Validate portworx pod restart count after test
			for pod, value := range pxPodRestartCountMap {
				n, err := node.GetNodeByIP(pod.Status.HostIP)
				log.FailOnError(err, "Failed to get node object using IP: %s", pod.Status.HostIP)
				if n.PxPodRestartCount != value {
					log.Warnf("Portworx pods restart count not matches, expected %d actual %d", value, n.PxPodRestartCount)
					if Inst().PortworxPodRestartCheck {
						log.Fatalf("portworx pods restart [%d] times", value)
					}
				}
			}

			// Validate portworx operator pod check
			pxLabel[labelNameKey] = portworxOperatorName
			pxPodRestartCountMap, err = Inst().S.GetPodsRestartCount(pxNamespace, pxLabel)
			//Using fatal verification will abort longevity runs
			if err != nil {
				log.Errorf(fmt.Sprintf("Failed to get portworx pod restart count for %v, Err : %v", pxLabel, err))
			}
			for _, v := range pxPodRestartCountMap {
				if v > 0 {
					log.Warnf("Portworx operator pods restart count %d is greater than 0", v)
					if Inst().PortworxPodRestartCheck {
						log.Fatalf("portworx operator pods restart [%d] times", v)
					}
				}
			}
		})
	})
}

// DescribeNamespace takes in the scheduler contexts and describes each object within the test context.
func DescribeNamespace(contexts []*scheduler.Context) {
	context("generating namespace info...", func() {
		Step(fmt.Sprintf("Describe Namespace objects for test %s \n", ginkgo.CurrentGinkgoTestDescription().TestText), func() {
			for _, ctx := range contexts {
				filename := fmt.Sprintf("%s/%s-%s.namespace.log", defaultBundleLocation, ctx.App.Key, ctx.UID)
				namespaceDescription, err := Inst().S.Describe(ctx)
				if err != nil {
					log.Errorf("failed to describe namespace for [%s] %s. Cause: %v", ctx.UID, ctx.App.Key, err)
				}
				if err = ioutil.WriteFile(filename, []byte(namespaceDescription), 0755); err != nil {
					log.Errorf("failed to save file %s. Cause: %v", filename, err)
				}
			}
		})
	})
}

// ValidateClusterSize validates number of storage nodes in given cluster
// using total cluster size `count` and max_storage_nodes_per_zone
func ValidateClusterSize(count int64) {
	zones, err := Inst().N.GetZones()
	log.FailOnError(err, "Zones empty")
	log.InfoD("ASG is running in [%+v] zones\n", zones)
	perZoneCount := count / int64(len(zones))

	// Validate total node count
	currentNodeCount, err := Inst().N.GetASGClusterSize()
	log.FailOnError(err, "Failed to Get ASG Cluster Size")

	dash.VerifyFatal(currentNodeCount, perZoneCount*int64(len(zones)), "ASG cluster size is as expected?")

	// Validate storage node count
	var expectedStorageNodesPerZone int
	if Inst().MaxStorageNodesPerAZ <= int(perZoneCount) {
		expectedStorageNodesPerZone = Inst().MaxStorageNodesPerAZ
	} else {
		expectedStorageNodesPerZone = int(perZoneCount)
	}
	storageNodes := node.GetStorageNodes()
	dash.VerifyFatal(len(storageNodes), expectedStorageNodesPerZone*len(zones), "Storage nodes matches the expected number?")
}

// GetStorageNodes get storage nodes in the cluster
func GetStorageNodes() ([]node.Node, error) {

	storageNodes := []node.Node{}
	nodes := node.GetStorageDriverNodes()

	for _, node := range nodes {
		devices, err := Inst().V.GetStorageDevices(node)
		if err != nil {
			return nil, err
		}
		if len(devices) > 0 {
			storageNodes = append(storageNodes, node)
		}
	}
	return storageNodes, nil
}

// CollectSupport creates a support bundle
func CollectSupport() {
	context("generating support bundle...", func() {
		log.InfoD("generating support bundle...")
		skipStr := os.Getenv(envSkipDiagCollection)
		if skipStr != "" {
			if skip, err := strconv.ParseBool(skipStr); err == nil && skip {
				log.Infof("skipping diag collection because env var %s=%s", envSkipDiagCollection, skipStr)
				return
			}
		}
		nodes := node.GetWorkerNodes()
		dash.VerifyFatal(len(nodes) > 0, true, "Worker nodes found ?")

		for _, n := range nodes {
			if !n.IsStorageDriverInstalled {
				continue
			}
			Step(fmt.Sprintf("save all useful logs on node %s", n.SchedulerNodeName), func() {
				log.Infof("save all useful logs on node %s", n.SchedulerNodeName)

				// Moves this out to deal with diag testing.
				r := &volume.DiagRequestConfig{
					DockerHost:    "unix:///var/run/docker.sock",
					OutputFile:    fmt.Sprintf("/var/cores/diags-%s-%d.tar.gz", n.Name, time.Now().Unix()),
					ContainerName: "",
					Profile:       false,
					Live:          false,
					Upload:        false,
					All:           true,
					Force:         true,
					OnHost:        true,
					Extra:         false,
				}

				Inst().V.CollectDiags(n, r, volume.DiagOps{})

				journalCmd := fmt.Sprintf("journalctl -l > %s/all_journal_%v.log", Inst().BundleLocation, time.Now().Format(time.RFC3339))
				runCmd(journalCmd, n)

				runCmd(fmt.Sprintf("journalctl -lu portworx* > %s/portworx.log", Inst().BundleLocation), n)

				Inst().S.SaveSchedulerLogsToFile(n, Inst().BundleLocation)

				runCmd(fmt.Sprintf("dmesg -T > %s/dmesg.log", Inst().BundleLocation), n)

				runCmd(fmt.Sprintf("lsblk > %s/lsblk.log", Inst().BundleLocation), n)

				runCmd(fmt.Sprintf("cat /proc/mounts > %s/mounts.log", Inst().BundleLocation), n)

				// this is a small tweak especially for providers like openshift, aws where oci-mon saves this file
				// with root read permissions only but collect support bundle is a non-root user
				runCmd(fmt.Sprintf("chmod 755 %s/oci.log", Inst().BundleLocation), n)
			})
		}
	})
}

func runCmd(cmd string, n node.Node) error {
	_, err := Inst().N.RunCommand(n, cmd, node.ConnectionOpts{
		Timeout:         defaultCmdTimeout,
		TimeBeforeRetry: defaultCmdRetryInterval,
		Sudo:            true,
	})
	if err != nil {
		log.Warnf("failed to run cmd: %s. err: %v", cmd, err)
	}

	return err

}

func runCmdOnce(cmd string, n node.Node) (string, error) {
	output, err := Inst().N.RunCommandWithNoRetry(n, cmd, node.ConnectionOpts{
		Sudo: true,
	})
	if err != nil {
		log.Warnf("failed to run cmd: %s. err: %v", cmd, err)
	}

	return output, err

}

func runCmdGetOutput(cmd string, n node.Node) (string, error) {
	output, err := Inst().N.RunCommand(n, cmd, node.ConnectionOpts{
		Timeout:         defaultCmdTimeout,
		TimeBeforeRetry: defaultCmdRetryInterval,
		Sudo:            true,
	})
	if err != nil {
		log.Warnf("failed to run cmd: %s. err: %v", cmd, err)
	}
	return output, err
}

func runCmdWithNoSudo(cmd string, n node.Node) error {
	_, err := Inst().N.RunCommand(n, cmd, node.ConnectionOpts{
		Timeout:         defaultCmdTimeout,
		TimeBeforeRetry: defaultCmdRetryInterval,
		Sudo:            false,
	})
	if err != nil {
		log.Warnf("failed to run cmd: %s. err: %v", cmd, err)
	}

	return err

}

// PerformSystemCheck check if core files are present on each node
func PerformSystemCheck() {
	context("checking for core files...", func() {
		log.Info("checking for core files...")
		Step("verifying if core files are present on each node", func() {
			log.InfoD("verifying if core files are present on each node")
			nodes := node.GetNodes()
			dash.VerifyFatal(len(nodes) > 0, true, "verify nodes list is not empty")
			coreNodes := make([]string, 0)
			for _, n := range nodes {
				if !n.IsStorageDriverInstalled {
					continue
				}
				log.InfoD("looking for core files on node %s", n.Name)
				file, err := Inst().N.SystemCheck(n, node.ConnectionOpts{
					Timeout:         2 * time.Minute,
					TimeBeforeRetry: 10 * time.Second,
				})
				if len(file) != 0 || err != nil {
					log.FailOnError(err, "error checking for cores in node %s", n.Name)
					log.Errorf("Core file was found on node %s, Core Path: %s", n.Name, file)
					coreNodes = append(coreNodes, n.Name)
				}
			}
			if len(coreNodes) > 0 {
				// Collect Support Bundle only once
				CollectSupport()
				log.Warn("Cores are generated. Please check logs for more details")
			}
			dash.VerifyFatal(len(coreNodes), 0, "verify if cores are generated in one or more nodes")
		})
	})
}

// ChangeNamespaces updates the namespace in supplied in-memory contexts.
// It does not apply changes on scheduler
func ChangeNamespaces(contexts []*scheduler.Context,
	namespaceMapping map[string]string) error {

	for _, ctx := range contexts {
		for _, spec := range ctx.App.SpecList {
			err := UpdateNamespace(spec, namespaceMapping)
			if err != nil {
				return err
			}
		}
	}
	return nil
}

// CloneSpec clones a given spec and returns it. It returns an error if the object (spec) provided is not supported by this function
func CloneSpec(spec interface{}) (interface{}, error) {
	if specObj, ok := spec.(*appsapi.Deployment); ok {
		clone := *specObj
		return &clone, nil
	} else if specObj, ok := spec.(*appsapi.StatefulSet); ok {
		clone := *specObj
		return &clone, nil
	} else if specObj, ok := spec.(*appsapi.DaemonSet); ok {
		clone := *specObj
		return &clone, nil
	} else if specObj, ok := spec.(*corev1.Service); ok {
		clone := *specObj
		return &clone, nil
	} else if specObj, ok := spec.(*corev1.PersistentVolumeClaim); ok {
		clone := *specObj
		return &clone, nil
	} else if specObj, ok := spec.(*storageapi.StorageClass); ok {
		clone := *specObj
		return &clone, nil
	} else if specObj, ok := spec.(*snapv1.VolumeSnapshot); ok {
		clone := *specObj
		return &clone, nil
	} else if specObj, ok := spec.(*storkapi.GroupVolumeSnapshot); ok {
		clone := *specObj
		return &clone, nil
	} else if specObj, ok := spec.(*corev1.Secret); ok {
		clone := *specObj
		return &clone, nil
	} else if specObj, ok := spec.(*corev1.ConfigMap); ok {
		clone := *specObj
		return &clone, nil
	} else if specObj, ok := spec.(*storkapi.Rule); ok {
		clone := *specObj
		return &clone, nil
	} else if specObj, ok := spec.(*corev1.Pod); ok {
		clone := *specObj
		return &clone, nil
	} else if specObj, ok := spec.(*storkapi.ClusterPair); ok {
		clone := *specObj
		return &clone, nil
	} else if specObj, ok := spec.(*storkapi.Migration); ok {
		clone := *specObj
		return &clone, nil
	} else if specObj, ok := spec.(*storkapi.MigrationSchedule); ok {
		clone := *specObj
		return &clone, nil
	} else if specObj, ok := spec.(*storkapi.BackupLocation); ok {
		clone := *specObj
		return &clone, nil
	} else if specObj, ok := spec.(*storkapi.ApplicationBackup); ok {
		clone := *specObj
		return &clone, nil
	} else if specObj, ok := spec.(*storkapi.SchedulePolicy); ok {
		clone := *specObj
		return &clone, nil
	} else if specObj, ok := spec.(*storkapi.ApplicationRestore); ok {
		clone := *specObj
		return &clone, nil
	} else if specObj, ok := spec.(*storkapi.ApplicationClone); ok {
		clone := *specObj
		return &clone, nil
	} else if specObj, ok := spec.(*storkapi.VolumeSnapshotRestore); ok {
		clone := *specObj
		return &clone, nil
	} else if specObj, ok := spec.(*apapi.AutopilotRule); ok {
		clone := *specObj
		return &clone, nil
	} else if specObj, ok := spec.(*corev1.ServiceAccount); ok {
		clone := *specObj
		return &clone, nil
	} else if specObj, ok := spec.(*rbacv1.Role); ok {
		clone := *specObj
		return &clone, nil
	} else if specObj, ok := spec.(*rbacv1.RoleBinding); ok {
		clone := *specObj
		return &clone, nil
	} else if specObj, ok := spec.(*rbacv1.ClusterRole); ok {
		clone := *specObj
		return &clone, nil
	} else if specObj, ok := spec.(*rbacv1.ClusterRoleBinding); ok {
		clone := *specObj
		return &clone, nil
	} else if specObj, ok := spec.(*batchv1beta1.CronJob); ok {
		clone := *specObj
		return &clone, nil
	} else if specObj, ok := spec.(*batchv1.Job); ok {
		clone := *specObj
		return &clone, nil
	} else if specObj, ok := spec.(*corev1.LimitRange); ok {
		clone := *specObj
		return &clone, nil
	} else if specObj, ok := spec.(*networkingv1beta1.Ingress); ok {
		clone := *specObj
		return &clone, nil
	} else if specObj, ok := spec.(*monitoringv1.Prometheus); ok {
		clone := *specObj
		return &clone, nil
	} else if specObj, ok := spec.(*monitoringv1.PrometheusRule); ok {
		clone := *specObj
		return &clone, nil
	} else if specObj, ok := spec.(*monitoringv1.ServiceMonitor); ok {
		clone := *specObj
		return &clone, nil
	} else if specObj, ok := spec.(*corev1.Namespace); ok {
		clone := *specObj
		return &clone, nil
	} else if specObj, ok := spec.(*apiextensionsv1beta1.CustomResourceDefinition); ok {
		clone := *specObj
		return &clone, nil
	} else if specObj, ok := spec.(*apiextensionsv1.CustomResourceDefinition); ok {
		clone := *specObj
		return &clone, nil
	} else if specObj, ok := spec.(*policyv1beta1.PodDisruptionBudget); ok {
		clone := *specObj
		return &clone, nil
	} else if specObj, ok := spec.(*netv1.NetworkPolicy); ok {
		clone := *specObj
		return &clone, nil
	} else if specObj, ok := spec.(*corev1.Endpoints); ok {
		clone := *specObj
		return &clone, nil
	} else if specObj, ok := spec.(*storkapi.ResourceTransformation); ok {
		clone := *specObj
		return &clone, nil
	} else if specObj, ok := spec.(*admissionregistrationv1.ValidatingWebhookConfiguration); ok {
		clone := *specObj
		webhooks := make([]admissionregistrationv1.ValidatingWebhook, 0)
		for i := range specObj.Webhooks {
			webhook := specObj.Webhooks[i]
			serviceClone := *specObj.Webhooks[i].ClientConfig.Service
			webhook.ClientConfig.Service = &serviceClone
			webhooks = append(webhooks, webhook)
		}
		clone.Webhooks = webhooks
		return &clone, nil
	}

	return nil, fmt.Errorf("unsupported object while cloning spec: %v", reflect.TypeOf(spec))
}

// UpdateNamespace updates the namespace for a given `spec` based on the `namespaceMapping` (which is a map of the map[old]new namespace). It returns an error if the object (spec) provided is not supported by this function. It silently fails if the `namespaceMapping` does not contain the mapping for the namespace present.
func UpdateNamespace(in interface{}, namespaceMapping map[string]string) error {
	if specObj, ok := in.(*appsapi.Deployment); ok {
		if namespace, ok := namespaceMapping[specObj.GetNamespace()]; ok {
			specObj.SetNamespace(namespace)
		}
		return nil
	} else if specObj, ok := in.(*appsapi.StatefulSet); ok {
		if namespace, ok := namespaceMapping[specObj.GetNamespace()]; ok {
			specObj.SetNamespace(namespace)
		}
		return nil
	} else if specObj, ok := in.(*appsapi.DaemonSet); ok {
		if namespace, ok := namespaceMapping[specObj.GetNamespace()]; ok {
			specObj.SetNamespace(namespace)
		}
		return nil
	} else if specObj, ok := in.(*corev1.Service); ok {
		if namespace, ok := namespaceMapping[specObj.GetNamespace()]; ok {
			specObj.SetNamespace(namespace)
		}
		return nil
	} else if specObj, ok := in.(*corev1.PersistentVolumeClaim); ok {
		if namespace, ok := namespaceMapping[specObj.GetNamespace()]; ok {
			specObj.SetNamespace(namespace)
		}
		return nil
	} else if specObj, ok := in.(*storageapi.StorageClass); ok {
		if namespace, ok := namespaceMapping[specObj.GetNamespace()]; ok {
			specObj.SetNamespace(namespace)
		}
		return nil
	} else if specObj, ok := in.(*snapv1.VolumeSnapshot); ok {
		namespace := namespaceMapping[specObj.Metadata.GetNamespace()]
		specObj.Metadata.SetNamespace(namespace)
		return nil
	} else if specObj, ok := in.(*storkapi.GroupVolumeSnapshot); ok {
		if namespace, ok := namespaceMapping[specObj.GetNamespace()]; ok {
			specObj.SetNamespace(namespace)
		}
		return nil
	} else if specObj, ok := in.(*corev1.Secret); ok {
		if namespace, ok := namespaceMapping[specObj.GetNamespace()]; ok {
			specObj.SetNamespace(namespace)
		}
		return nil
	} else if specObj, ok := in.(*corev1.ConfigMap); ok {
		if namespace, ok := namespaceMapping[specObj.GetNamespace()]; ok {
			specObj.SetNamespace(namespace)
		}
		return nil
	} else if specObj, ok := in.(*storkapi.Rule); ok {
		if namespace, ok := namespaceMapping[specObj.GetNamespace()]; ok {
			specObj.SetNamespace(namespace)
		}
		return nil
	} else if specObj, ok := in.(*corev1.Pod); ok {
		if namespace, ok := namespaceMapping[specObj.GetNamespace()]; ok {
			specObj.SetNamespace(namespace)
		}
		return nil
	} else if specObj, ok := in.(*storkapi.ClusterPair); ok {
		if namespace, ok := namespaceMapping[specObj.GetNamespace()]; ok {
			specObj.SetNamespace(namespace)
		}
		return nil
	} else if specObj, ok := in.(*storkapi.Migration); ok {
		if namespace, ok := namespaceMapping[specObj.GetNamespace()]; ok {
			specObj.SetNamespace(namespace)
		}
		return nil
	} else if specObj, ok := in.(*storkapi.MigrationSchedule); ok {
		if namespace, ok := namespaceMapping[specObj.GetNamespace()]; ok {
			specObj.SetNamespace(namespace)
		}
		return nil
	} else if specObj, ok := in.(*storkapi.BackupLocation); ok {
		if namespace, ok := namespaceMapping[specObj.GetNamespace()]; ok {
			specObj.SetNamespace(namespace)
		}
		return nil
	} else if specObj, ok := in.(*storkapi.ApplicationBackup); ok {
		if namespace, ok := namespaceMapping[specObj.GetNamespace()]; ok {
			specObj.SetNamespace(namespace)
		}
		return nil
	} else if specObj, ok := in.(*storkapi.SchedulePolicy); ok {
		if namespace, ok := namespaceMapping[specObj.GetNamespace()]; ok {
			specObj.SetNamespace(namespace)
		}
		return nil
	} else if specObj, ok := in.(*storkapi.ApplicationRestore); ok {
		if namespace, ok := namespaceMapping[specObj.GetNamespace()]; ok {
			specObj.SetNamespace(namespace)
		}
		return nil
	} else if specObj, ok := in.(*storkapi.ApplicationClone); ok {
		if namespace, ok := namespaceMapping[specObj.GetNamespace()]; ok {
			specObj.SetNamespace(namespace)
		}
		return nil
	} else if specObj, ok := in.(*storkapi.VolumeSnapshotRestore); ok {
		if namespace, ok := namespaceMapping[specObj.GetNamespace()]; ok {
			specObj.SetNamespace(namespace)
		}
		return nil
	} else if specObj, ok := in.(*apapi.AutopilotRule); ok {
		if namespace, ok := namespaceMapping[specObj.GetNamespace()]; ok {
			specObj.SetNamespace(namespace)
		}
		return nil
	} else if specObj, ok := in.(*corev1.ServiceAccount); ok {
		if namespace, ok := namespaceMapping[specObj.GetNamespace()]; ok {
			specObj.SetNamespace(namespace)
		}
		return nil
	} else if specObj, ok := in.(*rbacv1.Role); ok {
		if namespace, ok := namespaceMapping[specObj.GetNamespace()]; ok {
			specObj.SetNamespace(namespace)
		}
		return nil
	} else if specObj, ok := in.(*rbacv1.RoleBinding); ok {
		if namespace, ok := namespaceMapping[specObj.GetNamespace()]; ok {
			specObj.SetNamespace(namespace)
		}
		return nil
	} else if specObj, ok := in.(*rbacv1.ClusterRole); ok {
		if namespace, ok := namespaceMapping[specObj.GetNamespace()]; ok {
			specObj.SetNamespace(namespace)
		}
		return nil
	} else if specObj, ok := in.(*rbacv1.ClusterRoleBinding); ok {
		if namespace, ok := namespaceMapping[specObj.GetNamespace()]; ok {
			specObj.SetNamespace(namespace)
		}
		return nil
	} else if specObj, ok := in.(*batchv1beta1.CronJob); ok {
		if namespace, ok := namespaceMapping[specObj.GetNamespace()]; ok {
			specObj.SetNamespace(namespace)
		}
		return nil
	} else if specObj, ok := in.(*batchv1.Job); ok {
		if namespace, ok := namespaceMapping[specObj.GetNamespace()]; ok {
			specObj.SetNamespace(namespace)
		}
		return nil
	} else if specObj, ok := in.(*corev1.LimitRange); ok {
		if namespace, ok := namespaceMapping[specObj.GetNamespace()]; ok {
			specObj.SetNamespace(namespace)
		}
		return nil
	} else if specObj, ok := in.(*networkingv1beta1.Ingress); ok {
		if namespace, ok := namespaceMapping[specObj.GetNamespace()]; ok {
			specObj.SetNamespace(namespace)
		}
		return nil
	} else if specObj, ok := in.(*monitoringv1.Prometheus); ok {
		if namespace, ok := namespaceMapping[specObj.GetNamespace()]; ok {
			specObj.SetNamespace(namespace)
		}
		return nil
	} else if specObj, ok := in.(*monitoringv1.PrometheusRule); ok {
		if namespace, ok := namespaceMapping[specObj.GetNamespace()]; ok {
			specObj.SetNamespace(namespace)
		}
		return nil
	} else if specObj, ok := in.(*monitoringv1.ServiceMonitor); ok {
		if namespace, ok := namespaceMapping[specObj.GetNamespace()]; ok {
			specObj.SetNamespace(namespace)
		}
		return nil
	} else if specObj, ok := in.(*corev1.Namespace); ok {
		if namespace, ok := namespaceMapping[specObj.GetNamespace()]; ok {
			specObj.SetNamespace(namespace)
		}
		return nil
	} else if specObj, ok := in.(*apiextensionsv1beta1.CustomResourceDefinition); ok {
		if namespace, ok := namespaceMapping[specObj.GetNamespace()]; ok {
			specObj.SetNamespace(namespace)
		}
		return nil
	} else if specObj, ok := in.(*apiextensionsv1.CustomResourceDefinition); ok {
		if namespace, ok := namespaceMapping[specObj.GetNamespace()]; ok {
			specObj.SetNamespace(namespace)
		}
		return nil
	} else if specObj, ok := in.(*policyv1beta1.PodDisruptionBudget); ok {
		if namespace, ok := namespaceMapping[specObj.GetNamespace()]; ok {
			specObj.SetNamespace(namespace)
		}
		return nil
	} else if specObj, ok := in.(*netv1.NetworkPolicy); ok {
		if namespace, ok := namespaceMapping[specObj.GetNamespace()]; ok {
			specObj.SetNamespace(namespace)
		}
		return nil
	} else if specObj, ok := in.(*corev1.Endpoints); ok {
		if namespace, ok := namespaceMapping[specObj.GetNamespace()]; ok {
			specObj.SetNamespace(namespace)
		}
		return nil
	} else if specObj, ok := in.(*storkapi.ResourceTransformation); ok {
		if namespace, ok := namespaceMapping[specObj.GetNamespace()]; ok {
			specObj.SetNamespace(namespace)
		}
		return nil
	} else if specObj, ok := in.(*admissionregistrationv1.ValidatingWebhookConfiguration); ok {
		for i := range specObj.Webhooks {
			oldns := specObj.Webhooks[i].ClientConfig.Service.Namespace
			if namespace, ok := namespaceMapping[oldns]; ok {
				specObj.Webhooks[i].ClientConfig.Service.Namespace = namespace
			}
		}
		return nil
	}

	return fmt.Errorf("unsupported object while setting namespace: %v", reflect.TypeOf(in))
}

// GetSpecNameKindNamepace returns the (name, kind, namespace) for a given `spec`. It returns an error if the object (spec) provided is not supported by this function
func GetSpecNameKindNamepace(specObj interface{}) (string, string, string, error) {
	if obj, ok := specObj.(*appsapi.Deployment); ok {
		return obj.GetName(), obj.Kind, obj.GetNamespace(), nil
	} else if obj, ok := specObj.(*appsapi.StatefulSet); ok {
		return obj.GetName(), obj.GroupVersionKind().Kind, obj.GetNamespace(), nil
	} else if obj, ok := specObj.(*appsapi.DaemonSet); ok {
		return obj.GetName(), obj.GroupVersionKind().Kind, obj.GetNamespace(), nil
	} else if obj, ok := specObj.(*corev1.Service); ok {
		return obj.GetName(), obj.Kind, obj.GetNamespace(), nil
	} else if obj, ok := specObj.(*corev1.PersistentVolumeClaim); ok {
		return obj.GetName(), obj.Kind, obj.GetNamespace(), nil
	} else if obj, ok := specObj.(*storageapi.StorageClass); ok {
		return obj.GetName(), obj.GroupVersionKind().Kind, obj.GetNamespace(), nil
	} else if obj, ok := specObj.(*storkapi.GroupVolumeSnapshot); ok {
		return obj.GetName(), obj.GroupVersionKind().Kind, obj.GetNamespace(), nil
	} else if obj, ok := specObj.(*corev1.Secret); ok {
		return obj.GetName(), obj.Kind, obj.GetNamespace(), nil
	} else if obj, ok := specObj.(*corev1.ConfigMap); ok {
		return obj.GetName(), obj.GroupVersionKind().Kind, obj.GetNamespace(), nil
	} else if obj, ok := specObj.(*storkapi.Rule); ok {
		return obj.GetName(), obj.GroupVersionKind().Kind, obj.GetNamespace(), nil
	} else if obj, ok := specObj.(*corev1.Pod); ok {
		return obj.GetName(), obj.GroupVersionKind().Kind, obj.GetNamespace(), nil
	} else if obj, ok := specObj.(*storkapi.ClusterPair); ok {
		return obj.GetName(), obj.GroupVersionKind().Kind, obj.GetNamespace(), nil
	} else if obj, ok := specObj.(*storkapi.Migration); ok {
		return obj.GetName(), obj.GroupVersionKind().Kind, obj.GetNamespace(), nil
	} else if obj, ok := specObj.(*storkapi.MigrationSchedule); ok {
		return obj.GetName(), obj.GroupVersionKind().Kind, obj.GetNamespace(), nil
	} else if obj, ok := specObj.(*storkapi.BackupLocation); ok {
		return obj.GetName(), obj.GroupVersionKind().Kind, obj.GetNamespace(), nil
	} else if obj, ok := specObj.(*storkapi.ApplicationBackup); ok {
		return obj.GetName(), obj.GroupVersionKind().Kind, obj.GetNamespace(), nil
	} else if obj, ok := specObj.(*storkapi.SchedulePolicy); ok {
		return obj.GetName(), obj.GroupVersionKind().Kind, obj.GetNamespace(), nil
	} else if obj, ok := specObj.(*storkapi.ApplicationRestore); ok {
		return obj.GetName(), obj.GroupVersionKind().Kind, obj.GetNamespace(), nil
	} else if obj, ok := specObj.(*storkapi.ApplicationClone); ok {
		return obj.GetName(), obj.GroupVersionKind().Kind, obj.GetNamespace(), nil
	} else if obj, ok := specObj.(*storkapi.VolumeSnapshotRestore); ok {
		return obj.GetName(), obj.GroupVersionKind().Kind, obj.GetNamespace(), nil
	} else if obj, ok := specObj.(*snapv1.VolumeSnapshot); ok {
		return obj.Metadata.GetName(), obj.GroupVersionKind().Kind, obj.Metadata.GetNamespace(), nil
	} else if obj, ok := specObj.(*apapi.AutopilotRule); ok {
		return obj.GetName(), obj.GroupVersionKind().Kind, obj.GetNamespace(), nil
	} else if obj, ok := specObj.(*corev1.ServiceAccount); ok {
		return obj.GetName(), obj.GroupVersionKind().Kind, obj.GetNamespace(), nil
	} else if obj, ok := specObj.(*rbacv1.ClusterRole); ok {
		return obj.GetName(), obj.GroupVersionKind().Kind, obj.GetNamespace(), nil
	} else if obj, ok := specObj.(*rbacv1.ClusterRoleBinding); ok {
		return obj.GetName(), obj.GroupVersionKind().Kind, obj.GetNamespace(), nil
	} else if obj, ok := specObj.(*rbacv1.Role); ok {
		return obj.GetName(), obj.GroupVersionKind().Kind, obj.GetNamespace(), nil
	} else if obj, ok := specObj.(*rbacv1.RoleBinding); ok {
		return obj.GetName(), obj.GroupVersionKind().Kind, obj.GetNamespace(), nil
	} else if obj, ok := specObj.(*batchv1beta1.CronJob); ok {
		return obj.GetName(), obj.GroupVersionKind().Kind, obj.GetNamespace(), nil
	} else if obj, ok := specObj.(*batchv1.Job); ok {
		return obj.GetName(), obj.GroupVersionKind().Kind, obj.GetNamespace(), nil
	} else if obj, ok := specObj.(*corev1.LimitRange); ok {
		return obj.GetName(), obj.GroupVersionKind().Kind, obj.GetNamespace(), nil
	} else if obj, ok := specObj.(*networkingv1beta1.Ingress); ok {
		return obj.GetName(), obj.GroupVersionKind().Kind, obj.GetNamespace(), nil
	} else if obj, ok := specObj.(*monitoringv1.Prometheus); ok {
		return obj.GetName(), obj.GroupVersionKind().Kind, obj.GetNamespace(), nil
	} else if obj, ok := specObj.(*monitoringv1.PrometheusRule); ok {
		return obj.GetName(), obj.GroupVersionKind().Kind, obj.GetNamespace(), nil
	} else if obj, ok := specObj.(*monitoringv1.ServiceMonitor); ok {
		return obj.GetName(), obj.GroupVersionKind().Kind, obj.GetNamespace(), nil
	} else if obj, ok := specObj.(*corev1.Namespace); ok {
		return obj.GetName(), obj.GroupVersionKind().Kind, obj.GetNamespace(), nil
	} else if obj, ok := specObj.(*apiextensionsv1beta1.CustomResourceDefinition); ok {
		return obj.GetName(), obj.GroupVersionKind().Kind, obj.GetNamespace(), nil
	} else if obj, ok := specObj.(*apiextensionsv1.CustomResourceDefinition); ok {
		return obj.GetName(), obj.GroupVersionKind().Kind, obj.GetNamespace(), nil
	} else if obj, ok := specObj.(*policyv1beta1.PodDisruptionBudget); ok {
		return obj.GetName(), obj.GroupVersionKind().Kind, obj.GetNamespace(), nil
	} else if obj, ok := specObj.(*netv1.NetworkPolicy); ok {
		return obj.GetName(), obj.GroupVersionKind().Kind, obj.GetNamespace(), nil
	} else if obj, ok := specObj.(*corev1.Endpoints); ok {
		return obj.GetName(), obj.GroupVersionKind().Kind, obj.GetNamespace(), nil
	} else if obj, ok := specObj.(*storkapi.ResourceTransformation); ok {
		return obj.GetName(), obj.GroupVersionKind().Kind, obj.GetNamespace(), nil
	} else if obj, ok := specObj.(*admissionregistrationv1.ValidatingWebhookConfiguration); ok {
		return obj.GetName(), obj.GroupVersionKind().Kind, obj.GetNamespace(), nil
	}

	return "", "", "", fmt.Errorf("unsupported object while obtaining spec details: %v", reflect.TypeOf(specObj))
}

// DeleteCloudCredential deletes cloud credentials
func DeleteCloudCredential(name string, orgID string, cloudCredUID string) error {

	backupDriver := Inst().Backup
	credDeleteRequest := &api.CloudCredentialDeleteRequest{
		Name:  name,
		OrgId: orgID,
		Uid:   cloudCredUID,
	}
	ctx, err := backup.GetAdminCtxFromSecret()
	if err != nil {
		return err
	}
	_, err = backupDriver.DeleteCloudCredential(ctx, credDeleteRequest)
	return err
}

// ValidateVolumeParametersGetErr validates volume parameters using volume driver and returns err instead of failing
func ValidateVolumeParametersGetErr(volParam map[string]map[string]string) error {
	var err error
	for vol, params := range volParam {
		if Inst().ConfigMap != "" {
			params["auth-token"], err = Inst().S.GetTokenFromConfigMap(Inst().ConfigMap)
			expect(err).NotTo(haveOccurred())
		}
		Step(fmt.Sprintf("get volume: %s inspected by the volume driver", vol), func() {
			err = Inst().V.ValidateCreateVolume(vol, params)
		})
		if err != nil {
			return err
		}
	}
	return nil
}

// AfterEachTest runs collect support bundle after each test when it fails
func AfterEachTest(contexts []*scheduler.Context, ids ...int) {
	testStatus := "Pass"
	ginkgoTestDescr := ginkgo.CurrentGinkgoTestDescription()
	if ginkgoTestDescr.Failed {
		log.Infof(">>>> FAILED TEST: %s", ginkgoTestDescr.FullTestText)
		CollectSupport()
		DescribeNamespace(contexts)
		testStatus = "Fail"
	}
	if len(ids) >= 1 {
		driverVersion, err := Inst().V.GetDriverVersion()
		if err != nil {
			log.Errorf("Error in getting driver version")
		}
		testrailObject := testrailuttils.Testrail{
			Status:          testStatus,
			TestID:          ids[0],
			RunID:           ids[1],
			DriverVersion:   driverVersion,
			PxBackupVersion: PxBackupVersion,
		}
		testrailuttils.AddTestEntry(testrailObject)
		log.Infof("Testrail testrun url: %s/index.php?/runs/view/%d&group_by=cases:custom_automated&group_order=asc&group_id=%d", testRailHostname, ids[1], testrailuttils.PwxProjectID)
	}
}

// SetClusterContext sets context to clusterConfigPath
func SetClusterContext(clusterConfigPath string) error {
	// an empty string indicates the default kubeconfig.
	// This variable is used to clearly indicate that in logs
	var clusterConfigPathForLog string
	if clusterConfigPath == "" {
		clusterConfigPathForLog = "default"
	} else {
		clusterConfigPathForLog = clusterConfigPath
	}

	if clusterConfigPath == CurrentClusterConfigPath {
		log.InfoD("Switching context: The context is already [%s]", clusterConfigPathForLog)
		return nil
	}
	log.InfoD("Switching context to [%s]", clusterConfigPathForLog)
	err := Inst().S.SetConfig(clusterConfigPath)
	if err != nil {
		return fmt.Errorf("failed to switch to context. Set Config Error: [%v]", err)
	}
	err = Inst().S.RefreshNodeRegistry()
	if err != nil {
		return fmt.Errorf("failed to switch to context. RefreshNodeRegistry Error: [%v]", err)
	}
	err = Inst().V.RefreshDriverEndpoints()
	if err != nil {
		return fmt.Errorf("failed to switch to context. RefreshDriverEndpoints Error: [%v]", err)
	}

	if sshNodeDriver, ok := Inst().N.(*ssh.SSH); ok {
		err = ssh.RefreshDriver(sshNodeDriver)
		if err != nil {
			return fmt.Errorf("failed to switch to context. RefreshDriver (Node) Error: [%v]", err)
		}
	}

	CurrentClusterConfigPath = clusterConfigPath
	log.InfoD("Switched context to [%s]", clusterConfigPathForLog)
	// To update the RkeMap with value like token, endpoint access key, secret key for each cluster
	if os.Getenv("CLUSTER_PROVIDER") == "rke" {
		if rke.RancherClusterParametersValue != nil && CurrentClusterConfigPath != "" {
			RkeMap[strings.Split(CurrentClusterConfigPath, "/tmp/")[1]] = rke.RancherClusterParametersValue
			log.Infof("The value of RKE map is", RkeMap)
		}
	}
	return nil
}

// SetSourceKubeConfig sets current context to the kubeconfig passed as source to the torpedo test
func SetSourceKubeConfig() error {
	sourceClusterConfigPath, err := GetSourceClusterConfigPath()
	if err != nil {
		return err
	}
	return SetClusterContext(sourceClusterConfigPath)
}

// SetDestinationKubeConfig sets current context to the kubeconfig passed as destination to the torpedo test
func SetDestinationKubeConfig() error {
	destClusterConfigPath, err := GetDestinationClusterConfigPath()
	if err != nil {
		return err
	}
	return SetClusterContext(destClusterConfigPath)
}

// ScheduleValidateClusterPair Schedule a clusterpair by creating a yaml file and validate it
func ScheduleValidateClusterPair(ctx *scheduler.Context, skipStorage, resetConfig bool, clusterPairDir string, reverse bool) error {
	var kubeConfigPath string
	var err error
	if reverse {
		err = SetSourceKubeConfig()
		if err != nil {
			return err
		}
		// get the kubeconfig path to get the correct pairing info
		kubeConfigPath, err = GetSourceClusterConfigPath()
		if err != nil {
			return err
		}
	} else {
		err = SetDestinationKubeConfig()
		if err != nil {
			return err
		}
		// get the kubeconfig path to get the correct pairing info
		kubeConfigPath, err = GetDestinationClusterConfigPath()
		if err != nil {
			return err
		}
	}

	pairInfo, err := Inst().V.GetClusterPairingInfo(kubeConfigPath, "", IsEksCluster(), reverse)
	if err != nil {
		log.Errorf("Error writing to clusterpair.yml: %v", err)
		return err
	}

	err = CreateClusterPairFile(pairInfo, skipStorage, resetConfig, clusterPairDir, kubeConfigPath)
	if err != nil {
		log.Errorf("Error creating cluster Spec: %v", err)
		return err
	}
	err = Inst().S.RescanSpecs(Inst().SpecDir, Inst().V.String())
	if err != nil {
		log.Errorf("Unable to parse spec dir: %v", err)
		return err
	}

	// Set the correct cluster context to apply the cluster pair spec
	if reverse {
		err = SetDestinationKubeConfig()
		if err != nil {
			return err
		}
	} else {
		err = SetSourceKubeConfig()
		if err != nil {
			return err
		}
	}

	err = Inst().S.AddTasks(ctx,
		scheduler.ScheduleOptions{AppKeys: []string{clusterPairDir}})
	if err != nil {
		log.Errorf("Failed to schedule Cluster Pair Specs: %v", err)
		return err
	}

	err = Inst().S.WaitForRunning(ctx, defaultTimeout, defaultRetryInterval)
	if err != nil {
		log.Errorf("Error waiting to get cluster pair in ready state: %v", err)
		return err
	}

	return nil
}

// CreateClusterPairFile creates a cluster pair yaml file inside the stork test pod in path 'clusterPairDir'
func CreateClusterPairFile(pairInfo map[string]string, skipStorage, resetConfig bool, clusterPairDir string, kubeConfigPath string) error {
	log.Infof("Entering cluster pair")
	err := os.MkdirAll(path.Join(Inst().SpecDir, clusterPairDir), 0777)
	if err != nil {
		log.Errorf("Unable to make directory (%v) for cluster pair spec: %v", Inst().SpecDir+"/"+clusterPairDir, err)
		return err
	}
	clusterPairFileName := path.Join(Inst().SpecDir, clusterPairDir, pairFileName)
	pairFile, err := os.Create(clusterPairFileName)
	if err != nil {
		log.Errorf("Unable to create clusterPair.yaml: %v", err)
		return err
	}
	defer func() {
		err := pairFile.Close()
		if err != nil {
			log.Errorf("Error closing pair file: %v", err)
		}
	}()

	factory := storkctl.NewFactory()
	cmd := storkctl.NewCommand(factory, os.Stdin, pairFile, os.Stderr)
	cmd.SetArgs([]string{"generate", "clusterpair", remotePairName, "--kubeconfig", kubeConfigPath})
	if err := cmd.Execute(); err != nil {
		log.Errorf("Execute storkctl failed: %v", err)
		return err
	}

	truncCmd := `sed -i "$((` + "`wc -l " + clusterPairFileName + "|awk '{print $1}'`" + `-4)),$ d" ` + clusterPairFileName
	log.Infof("trunc cmd: %v", truncCmd)
	err = exec.Command("sh", "-c", truncCmd).Run()
	if err != nil {
		log.Errorf("truncate failed %v", err)
		return err
	}

	if resetConfig {
		// storkctl generate command sets sched-ops to source cluster config
		err = SetSourceKubeConfig()
		if err != nil {
			return err
		}
	} else {
		// Change kubeconfig to destination cluster config
		err = SetDestinationKubeConfig()
		if err != nil {
			return err
		}
	}

	if skipStorage {
		log.Info("cluster-pair.yml created")
		return nil
	}

	return addStorageOptions(pairInfo, clusterPairFileName)
}

func addStorageOptions(pairInfo map[string]string, clusterPairFileName string) error {
	file, err := os.OpenFile(clusterPairFileName, os.O_CREATE|os.O_APPEND|os.O_RDWR, 0666)
	if err != nil {
		log.Errorf("Unable to open %v: %v", pairFileName, err)
		return err
	}
	defer func() {
		err := file.Close()
		if err != nil {
			log.Errorf("Error closing pair file: %v", err)
		}
	}()
	w := bufio.NewWriter(file)
	for k, v := range pairInfo {
		if k == "port" {
			// port is integer
			v = "\"" + v + "\""
		}
		_, err = fmt.Fprintf(w, "    %v: %v\n", k, v)
		if err != nil {
			log.Infof("error writing file %v", err)
			return err
		}
	}
	err = w.Flush()
	if err != nil {
		return err
	}

	log.Infof("cluster-pair.yml created with storage options in %s", clusterPairFileName)
	return nil

}

// ValidateRestoredApplicationsGetErr validates applications restored by backup driver and updates errors instead of failing the test
func ValidateRestoredApplicationsGetErr(contexts []*scheduler.Context, volumeParameters map[string]map[string]string, bkpErrors map[string]error) {
	var updatedVolumeParams map[string]map[string]string
	volOptsMap := make(map[string]bool)
	volOptsMap[SkipClusterScopedObjects] = true

	var wg sync.WaitGroup
	for _, ctx := range contexts {
		wg.Add(1)
		go func(wg *sync.WaitGroup, ctx *scheduler.Context) {
			defer wg.Done()
			namespace := ctx.App.SpecList[0].(*corev1.PersistentVolumeClaim).Namespace
			if err, ok := bkpErrors[namespace]; ok {
				log.Infof("Skipping validating namespace %s because %s", namespace, err)
			} else {
				ginkgo.Describe(fmt.Sprintf("For validation of %s app", ctx.App.Key), func() {

					Step(fmt.Sprintf("inspect %s app's volumes", ctx.App.Key), func() {
						appScaleFactor := time.Duration(Inst().GlobalScaleFactor)
						volOpts := mapToVolumeOptions(volOptsMap)
						err = Inst().S.ValidateVolumes(ctx, appScaleFactor*defaultTimeout, defaultRetryInterval, volOpts)
					})
					if err != nil {
						bkpErrors[namespace] = err
						log.Errorf("Failed to validate [%s] app. Error: [%v]", ctx.App.Key, err)
						return
					}

					Step(fmt.Sprintf("wait for %s app to start running", ctx.App.Key), func() {
						appScaleFactor := time.Duration(Inst().GlobalScaleFactor)
						err = Inst().S.WaitForRunning(ctx, appScaleFactor*defaultTimeout, defaultRetryInterval)
					})
					if err != nil {
						bkpErrors[namespace] = err
						log.Errorf("Failed to validate [%s] app. Error: [%v]", ctx.App.Key, err)
						return
					}

					updatedVolumeParams = UpdateVolumeInVolumeParameters(volumeParameters)
					log.Infof("Updated parameter list: [%+v]\n", updatedVolumeParams)
					err = ValidateVolumeParametersGetErr(updatedVolumeParams)
					if err != nil {
						bkpErrors[namespace] = err
						log.Errorf("Failed to validate [%s] app. Error: [%v]", ctx.App.Key, err)
						return
					}

					Step(fmt.Sprintf("validate if %s app's volumes are setup", ctx.App.Key), func() {
						var vols []*volume.Volume
						vols, err = Inst().S.GetVolumes(ctx)
						log.Infof("List of volumes from scheduler driver :[%+v] \n for context : [%+v]\n", vols, ctx)
						if err != nil {
							bkpErrors[namespace] = err
							log.Errorf("Failed to validate [%s] app. Error: [%v]", ctx.App.Key, err)
						}

						for _, vol := range vols {
							Step(fmt.Sprintf("validate if %s app's volume: %v is setup", ctx.App.Key, vol), func() {
								err = Inst().V.ValidateVolumeSetup(vol)
								if err != nil {
									bkpErrors[namespace] = err
									log.Errorf("Failed to validate [%s] app. Error: [%v]", ctx.App.Key, err)
								}
							})
						}
					})
				})
			}
		}(&wg, ctx)
	}
	wg.Wait()
}

// CreateBackupGetErr creates backup without ending the test if it errors
func CreateBackupGetErr(backupName string, clusterName string, bLocation string, bLocationUID string,
	namespaces []string, labelSelectors map[string]string, orgID string) (err error) {

	Step(fmt.Sprintf("Create backup [%s] in org [%s] from cluster [%s]",
		backupName, orgID, clusterName), func() {

		backupDriver := Inst().Backup
		bkpCreateRequest := &api.BackupCreateRequest{
			CreateMetadata: &api.CreateMetadata{
				Name:  backupName,
				OrgId: orgID,
			},
			BackupLocationRef: &api.ObjectRef{
				Name: bLocation,
				Uid:  bLocationUID,
			},
			Cluster:        SourceClusterName,
			Namespaces:     namespaces,
			LabelSelectors: labelSelectors,
		}
		ctx, err := backup.GetAdminCtxFromSecret()
		expect(err).NotTo(haveOccurred(),
			fmt.Sprintf("Failed to fetch px-central-admin ctx: [%v]",
				err))
		_, err = backupDriver.CreateBackup(ctx, bkpCreateRequest)
		if err != nil {
			log.Errorf("Failed to create backup [%s] in org [%s]. Error: [%v]",
				backupName, orgID, err)
		}
	})

	return err
}

// CreateScheduledBackup creates a scheduled backup with time interval
func CreateScheduledBackup(backupScheduleName, backupScheduleUID, schedulePolicyName, schedulePolicyUID string,
	interval time.Duration, namespaces []string) (err error) {
	var ctx context1.Context
	labelSelectors := make(map[string]string)
	Step(fmt.Sprintf("Create scheduled backup %s of namespaces %v on cluster %s in organization %s",
		backupScheduleNamePrefix+backupScheduleName, namespaces, SourceClusterName, OrgID), func() {
		backupDriver := Inst().Backup

		// Create a schedule policy
		schedulePolicyCreateRequest := &api.SchedulePolicyCreateRequest{
			CreateMetadata: &api.CreateMetadata{
				Name:  schedulePolicyName,
				Uid:   schedulePolicyUID,
				OrgId: OrgID,
			},

			SchedulePolicy: &api.SchedulePolicyInfo{
				Interval: &api.SchedulePolicyInfo_IntervalPolicy{
					// Retain 5 backups at a time for ease of inspection
					Retain:  5,
					Minutes: int64(interval / time.Minute),
					IncrementalCount: &api.SchedulePolicyInfo_IncrementalCount{
						Count: 0,
					},
				},
			},
		}
		//ctx, err = backup.GetPxCentralAdminCtx()
		ctx, err = backup.GetAdminCtxFromSecret()
		if err != nil {
			return
		}
		_, err = backupDriver.CreateSchedulePolicy(ctx, schedulePolicyCreateRequest)
		if err != nil {
			return
		}

		// Create a backup schedule
		bkpScheduleCreateRequest := &api.BackupScheduleCreateRequest{
			CreateMetadata: &api.CreateMetadata{
				Name:  backupScheduleNamePrefix + backupScheduleName,
				Uid:   backupScheduleUID,
				OrgId: OrgID,
			},

			Namespaces: namespaces,

			ReclaimPolicy: api.BackupScheduleInfo_Delete,
			// Name of Cluster
			Cluster: SourceClusterName,
			// Label selectors to choose resources
			LabelSelectors: labelSelectors,

			SchedulePolicyRef: &api.ObjectRef{
				Name: schedulePolicyName,
				Uid:  schedulePolicyUID,
			},
			BackupLocationRef: &api.ObjectRef{
				Name: backupLocationNameConst,
				Uid:  BackupLocationUID,
			},
		}
		//ctx, err = backup.GetPxCentralAdminCtx()
		ctx, err = backup.GetAdminCtxFromSecret()
		if err != nil {
			return
		}
		_, err = backupDriver.CreateBackupSchedule(ctx, bkpScheduleCreateRequest)
		if err != nil {
			return
		}
	})
	return err
}

// DeleteNamespace tears down the last nginx app
func DeleteNamespace() error {
	sourceClusterConfigPath, err := GetSourceClusterConfigPath()
	if err != nil {
		return err
	}
	SetClusterContext(sourceClusterConfigPath)
	if len(contextsCreated) == 0 {
		log.Infof("No namespace to delete")
		return nil
	}
	TearDownContext(contextsCreated[0], map[string]bool{
		SkipClusterScopedObjects:                    true,
		scheduler.OptionsWaitForResourceLeakCleanup: true,
		scheduler.OptionsWaitForDestroy:             true,
	})
	contextsCreated = contextsCreated[1:]

	SetClusterContext(sourceClusterConfigPath)
	newNamespaceCounter++

	return nil
}

// CreateNamespace creates a new nginx app
func CreateNamespace(appKeys []string) error {
	volumeParams := make(map[string]map[string]string)
	taskName := fmt.Sprintf("new-%s-%d", Inst().InstanceID, newNamespaceCounter)
	sourceClusterConfigPath, err := GetSourceClusterConfigPath()
	if err != nil {
		return err
	}
	SetClusterContext(sourceClusterConfigPath)

	contexts, err := Inst().S.Schedule(taskName, scheduler.ScheduleOptions{
		AppKeys:            appKeys,
		StorageProvisioner: Inst().Provisioner,
	})
	if err != nil {
		return err
	}
	// Skip volume validation until other volume providers are implemented.
	for _, ctx := range contexts {
		ctx.SkipVolumeValidation = true
	}

	ValidateApplications(contexts)
	for _, ctx := range contexts {
		for vol, params := range GetVolumeParameters(ctx) {
			volumeParams[vol] = params
		}
	}

	SetClusterContext(sourceClusterConfigPath)
	contextsCreated = append(contextsCreated, contexts...)
	newNamespaceCounter++

	return nil
}

// ObjectExists returns whether err is from an object not being found by a backup api call
func ObjectExists(err error) bool {
	return err != nil && strings.Contains(err.Error(), "object not found")
}

// GetBackupCreateRequest returns a backupcreaterequest
func GetBackupCreateRequest(backupName string, clusterName string, bLocation string, bLocationUID string,
	namespaces []string, labelSelectors map[string]string, orgID string) *api.BackupCreateRequest {
	return &api.BackupCreateRequest{
		CreateMetadata: &api.CreateMetadata{
			Name:  backupName,
			OrgId: orgID,
		},
		BackupLocationRef: &api.ObjectRef{
			Name: bLocation,
			Uid:  bLocationUID,
		},
		Cluster:        clusterName,
		Namespaces:     namespaces,
		LabelSelectors: labelSelectors,
	}
}

// CreateBackupFromRequest creates a backup using a provided request
func CreateBackupFromRequest(backupName string, orgID string, request *api.BackupCreateRequest) (err error) {
	ctx, err := backup.GetAdminCtxFromSecret()
	expect(err).NotTo(haveOccurred(),
		fmt.Sprintf("Failed to fetch px-central-admin ctx: [%v]", err))
	backupDriver := Inst().Backup
	_, err = backupDriver.CreateBackup(ctx, request)
	if err != nil {
		log.Errorf("Failed to create backup [%s] in org [%s]. Error: [%v]",
			backupName, orgID, err)
	}
	return err
}

// InspectBackup inspects the backup name passed in
func InspectBackup(backupName string) (bkpInspectResponse *api.BackupInspectResponse, err error) {
	var ctx context1.Context

	Step(fmt.Sprintf("Inspect backup %s in org %s",
		backupName, OrgID), func() {
		backupDriver := Inst().Backup

		bkpInspectRequest := &api.BackupInspectRequest{
			OrgId: OrgID,
			Name:  backupName,
		}
		//ctx, err = backup.GetPxCentralAdminCtx()
		ctx, err = backup.GetAdminCtxFromSecret()
		if err != nil {
			return
		}
		bkpInspectResponse, err = backupDriver.InspectBackup(ctx, bkpInspectRequest)
		if err != nil {
			return
		}
	})
	return bkpInspectResponse, err
}

// WaitForScheduledBackup waits until a new backup is taken from scheduled backup with UID backupScheduleUID
func WaitForScheduledBackup(backupScheduleName string, retryInterval time.Duration, timeout time.Duration) (*api.BackupObject, error) {
	beginTime := time.Now()
	beginTimeSec := beginTime.Unix()

	t := func() (interface{}, bool, error) {
		log.Infof("Enumerating backups")
		bkpEnumerateReq := &api.BackupEnumerateRequest{
			OrgId: OrgID}
		ctx, err := backup.GetAdminCtxFromSecret()
		if err != nil {
			return nil, true, err
		}
		curBackups, err := Inst().Backup.EnumerateBackup(ctx, bkpEnumerateReq)
		if err != nil {
			return nil, true, err
		}
		for _, bkp := range curBackups.GetBackups() {
			createTime := bkp.GetCreateTime()
			if beginTimeSec > createTime.GetSeconds() {
				break
			}
			if (bkp.GetStatus().GetStatus() == api.BackupInfo_StatusInfo_Success ||
				bkp.GetStatus().GetStatus() == api.BackupInfo_StatusInfo_PartialSuccess) &&
				bkp.GetBackupSchedule().GetName() == backupScheduleName {
				return bkp, false, nil
			}
		}
		err = fmt.Errorf("unable to find backup from backup schedule with name %s after time %v",
			backupScheduleName, beginTime)
		return nil, true, err
	}

	bkpInterface, err := task.DoRetryWithTimeout(t, timeout, retryInterval)
	if err != nil {
		return nil, err
	}
	bkp := bkpInterface.(*api.BackupObject)
	return bkp, nil

}

// InspectScheduledBackup inspects the scheduled backup
func InspectScheduledBackup(backupScheduleName, backupScheduleUID string) (bkpScheduleInspectResponse *api.BackupScheduleInspectResponse, err error) {
	var ctx context1.Context

	Step(fmt.Sprintf("Inspect scheduled backup %s of all namespaces on cluster %s in organization %s",
		backupScheduleNamePrefix, SourceClusterName, OrgID), func() {
		backupDriver := Inst().Backup

		bkpScheduleInspectRequest := &api.BackupScheduleInspectRequest{
			OrgId: OrgID,
			Name:  backupScheduleNamePrefix + backupScheduleName,
			Uid:   backupScheduleUID,
		}
		//ctx, err = backup.GetPxCentralAdminCtx()
		ctx, err = backup.GetAdminCtxFromSecret()
		if err != nil {
			return
		}
		bkpScheduleInspectResponse, err = backupDriver.InspectBackupSchedule(ctx, bkpScheduleInspectRequest)
		if err != nil {
			return
		}
	})
	return bkpScheduleInspectResponse, err
}

// DeleteLabelFromResource deletes a label by key from some resource and doesn't error if something doesn't exist
func DeleteLabelFromResource(spec interface{}, key string) {
	if obj, ok := spec.(*corev1.PersistentVolumeClaim); ok {
		if obj.Labels != nil {
			_, ok := obj.Labels[key]
			if ok {
				log.Infof("Deleting label with key [%s] from PVC %s", key, obj.Name)
				delete(obj.Labels, key)
				core.Instance().UpdatePersistentVolumeClaim(obj)
			}
		}
	} else if obj, ok := spec.(*corev1.ConfigMap); ok {
		if obj.Labels != nil {
			_, ok := obj.Labels[key]
			if ok {
				log.Infof("Deleting label with key [%s] from ConfigMap %s", key, obj.Name)
				delete(obj.Labels, key)
				core.Instance().UpdateConfigMap(obj)
			}
		}
	} else if obj, ok := spec.(*corev1.Secret); ok {
		if obj.Labels != nil {
			_, ok := obj.Labels[key]
			if ok {
				log.Infof("Deleting label with key [%s] from Secret %s", key, obj.Name)
				delete(obj.Labels, key)
				core.Instance().UpdateSecret(obj)
			}
		}
	}
}

// DeleteBackupAndDependencies deletes backup and dependent backups
func DeleteBackupAndDependencies(backupName string, backupUID string, orgID string, clusterName string) error {
	ctx, err := backup.GetAdminCtxFromSecret()

	backupDeleteRequest := &api.BackupDeleteRequest{
		Name:    backupName,
		Uid:     backupUID,
		OrgId:   orgID,
		Cluster: clusterName,
	}
	_, err = Inst().Backup.DeleteBackup(ctx, backupDeleteRequest)
	if err != nil {
		return err
	}

	backupInspectRequest := &api.BackupInspectRequest{
		Name:  backupName,
		Uid:   backupUID,
		OrgId: orgID,
	}
	resp, err := Inst().Backup.InspectBackup(ctx, backupInspectRequest)
	if err != nil {
		return err
	}

	backupDelStatus := resp.GetBackup().GetStatus()
	if backupDelStatus.GetStatus() == api.BackupInfo_StatusInfo_DeletePending {
		reason := strings.Split(backupDelStatus.GetReason(), ": ")
		dependency := reason[len(reason)-1]
		err = DeleteBackupAndDependencies(dependency, backupUID, orgID, clusterName)
		if err != nil {
			return err
		}
	}

	err = Inst().Backup.WaitForBackupDeletion(ctx, backupName, orgID, defaultTimeout, defaultRetryInterval)
	if err != nil {
		return err
	}

	return nil
}

// DeleteRestore creates restore
func DeleteRestore(restoreName string, orgID string, ctx context1.Context) error {
	backupDriver := Inst().Backup
	dash.VerifyFatal(backupDriver != nil, true, "Getting the backup driver")
	deleteRestoreReq := &api.RestoreDeleteRequest{
		OrgId: orgID,
		Name:  restoreName,
	}
	_, err := backupDriver.DeleteRestore(ctx, deleteRestoreReq)
	return err
	// TODO: validate createClusterResponse also
}

// DeleteBackup deletes backup
func DeleteBackup(backupName string, backupUID string, orgID string, ctx context1.Context) (*api.BackupDeleteResponse, error) {
	var err error
	var backupObj *api.BackupObject
	var backupDeleteResponse *api.BackupDeleteResponse

	backupDriver := Inst().Backup

	bkpEnumerateReq := &api.BackupEnumerateRequest{
		OrgId: orgID}
	curBackups, err := backupDriver.EnumerateBackup(ctx, bkpEnumerateReq)
	if err != nil {
		return backupDeleteResponse, err
	}
	for _, bkp := range curBackups.GetBackups() {
		if bkp.Uid == backupUID {
			backupObj = bkp
			break
		}
	}

	bkpDeleteRequest := &api.BackupDeleteRequest{
		Name:    backupName,
		OrgId:   orgID,
		Uid:     backupUID,
		Cluster: backupObj.Cluster,
	}
	backupDeleteResponse, err = backupDriver.DeleteBackup(ctx, bkpDeleteRequest)
	return backupDeleteResponse, err
}

// DeleteCluster deletes/de-registers cluster from px-backup
func DeleteCluster(name string, orgID string, ctx context1.Context, cleanupBackupsRestores bool) error {

	backupDriver := Inst().Backup
	clusterDeleteReq := &api.ClusterDeleteRequest{
		OrgId:          orgID,
		Name:           name,
		DeleteBackups:  cleanupBackupsRestores,
		DeleteRestores: cleanupBackupsRestores,
	}
	_, err := backupDriver.DeleteCluster(ctx, clusterDeleteReq)
	return err
}

// DeleteBackupLocation deletes backup location
func DeleteBackupLocation(name string, backupLocationUID string, orgID string, DeleteExistingBackups bool) error {

	backupDriver := Inst().Backup
	bLocationDeleteReq := &api.BackupLocationDeleteRequest{
		Name:          name,
		OrgId:         orgID,
		DeleteBackups: DeleteExistingBackups,
		Uid:           backupLocationUID,
	}
	ctx, err := backup.GetAdminCtxFromSecret()
	if err != nil {
		return err
	}
	_, err = backupDriver.DeleteBackupLocation(ctx, bLocationDeleteReq)
	if err != nil {
		return err
	}
	// TODO: validate createBackupLocationResponse also
	return nil

}

// DeleteSchedule deletes backup schedule
func DeleteSchedule(backupScheduleName string, clusterName string, orgID string, ctx context1.Context) error {
	backupDriver := Inst().Backup
	backupScheduleInspectRequest := &api.BackupScheduleInspectRequest{
		Name:  backupScheduleName,
		Uid:   "",
		OrgId: orgID,
	}
	resp, err := backupDriver.InspectBackupSchedule(ctx, backupScheduleInspectRequest)
	if err != nil {
		return err
	}
	backupScheduleUID := resp.GetBackupSchedule().GetUid()
	bkpScheduleDeleteRequest := &api.BackupScheduleDeleteRequest{
		OrgId: orgID,
		Name:  backupScheduleName,
		// DeleteBackups indicates whether the cloud backup files need to
		// be deleted or retained.
		DeleteBackups: true,
		Uid:           backupScheduleUID,
	}
	_, err = backupDriver.DeleteBackupSchedule(ctx, bkpScheduleDeleteRequest)
	if err != nil {
		return err
	}
	clusterReq := &api.ClusterInspectRequest{OrgId: orgID, Name: clusterName, IncludeSecrets: true}
	clusterResp, err := backupDriver.InspectCluster(ctx, clusterReq)
	if err != nil {
		return err
	}
	clusterObj := clusterResp.GetCluster()
	namespace := "*"
	err = backupDriver.WaitForBackupScheduleDeletion(ctx, backupScheduleName, namespace, orgID,
		clusterObj,
		backupLocationDeleteTimeoutMin*time.Minute,
		RetrySeconds*time.Second)
	if err != nil {
		return err
	}
	return nil
}

// CreateApplicationClusters adds application clusters to backup
// 1st cluster in KUBECONFIGS ENV var is source cluster while
// 2nd cluster is destination cluster
func CreateApplicationClusters(orgID string, cloudName string, uid string, ctx context1.Context) error {
	var clusterCredName string
	var clusterCredUid string
	kubeconfigs := os.Getenv("KUBECONFIGS")
	dash.VerifyFatal(kubeconfigs != "", true, "Getting KUBECONFIGS Environment variable")
	kubeconfigList := strings.Split(kubeconfigs, ",")
	// Validate user has provided at least 2 kubeconfigs for source and destination cluster
	if len(kubeconfigList) < 2 {
		return fmt.Errorf("minimum 2 kubeconfigs are required for source and destination cluster")
	}
	err := dumpKubeConfigs(configMapName, kubeconfigList)
	if err != nil {
		return err
	}
	log.InfoD("Create cluster [%s] in org [%s]", SourceClusterName, orgID)
	srcClusterConfigPath, err := GetSourceClusterConfigPath()
	if err != nil {
		return err
	}
	log.Infof("Save cluster %s kubeconfig to %s", SourceClusterName, srcClusterConfigPath)

	log.InfoD("Create cluster [%s] in org [%s]", destinationClusterName, orgID)
	dstClusterConfigPath, err := GetDestinationClusterConfigPath()
	if err != nil {
		return err
	}
	log.Infof("Save cluster %s kubeconfig to %s", destinationClusterName, dstClusterConfigPath)

	ClusterConfigPathMap[SourceClusterName] = srcClusterConfigPath
	ClusterConfigPathMap[destinationClusterName] = dstClusterConfigPath

	clusterCreation := func(clusterCredName string, clusterCredUid string, clusterName string) error {
		clusterStatus := func() (interface{}, bool, error) {
			err = CreateCluster(clusterName, ClusterConfigPathMap[clusterName], orgID, clusterCredName, clusterCredUid, ctx)
			if err != nil && !strings.Contains(err.Error(), "already exists with status: Online") {
				return "", true, err
			}
			srcClusterStatus, err := Inst().Backup.GetClusterStatus(orgID, SourceClusterName, ctx)
			if err != nil {
				return "", true, err
			}
			if srcClusterStatus == api.ClusterInfo_StatusInfo_Online {
				return "", false, nil
			}
			return "", true, fmt.Errorf("the %s cluster state is not Online yet", SourceClusterName)
		}
		clusterStatus()
		_, err = task.DoRetryWithTimeout(clusterStatus, clusterCreationTimeout, clusterCreationRetryTime)
		if err != nil {
			return err
		}
		return nil
	}
	clusterProvider := GetClusterProviders()
	for _, provider := range clusterProvider {
		switch provider {
		case drivers.ProviderRke:
			for _, kubeconfig := range kubeconfigList {
				clusterCredName = fmt.Sprintf("%v-%v-cloud-cred-%v", provider, kubeconfig, RandomString(5))
				clusterCredUid = uuid.New()
				err = CreateCloudCredential(provider, clusterCredName, clusterCredUid, orgID, ctx, kubeconfig)
				if err != nil {
					return err
				}
				clusterName := strings.Split(kubeconfig, "-")[0] + "-cluster"
				err = clusterCreation(clusterCredName, clusterCredUid, clusterName)
				if err != nil {
					return err
				}
			}
		case drivers.ProviderAzure:
			for _, kubeconfig := range kubeconfigList {
				clusterCredName = fmt.Sprintf("%v-%v-cloud-cred-%v", provider, kubeconfig, RandomString(5))
				clusterCredUid = uuid.New()
				err = CreateCloudCredential(provider, clusterCredName, clusterCredUid, orgID, ctx, kubeconfig)
				if err != nil {
					return err
				}
				clusterName := strings.Split(kubeconfig, "-")[0] + "-cluster"
				err = clusterCreation(clusterCredName, clusterCredUid, clusterName)
				if err != nil {
					return err
				}
			}
		case drivers.ProviderAws:
			for _, kubeconfig := range kubeconfigList {
				clusterCredName = fmt.Sprintf("%v-%v-cloud-cred-%v", provider, kubeconfig, RandomString(5))
				clusterCredUid = uuid.New()
				err = CreateCloudCredential(provider, clusterCredName, clusterCredUid, orgID, ctx, kubeconfig)
				if err != nil {
					return err
				}
				clusterName := strings.Split(kubeconfig, "-")[0] + "-cluster"
				err = clusterCreation(clusterCredName, clusterCredUid, clusterName)
				if err != nil {
					return err
				}
			}
		default:
			for _, kubeconfig := range kubeconfigList {
				clusterName := strings.Split(kubeconfig, "-")[0] + "-cluster"
				err = clusterCreation(clusterCredName, clusterCredUid, clusterName)
				if err != nil {
					return err
				}
			}
		}
	}
	return nil
}

// CreateBackupLocation creates backup location
func CreateBackupLocation(provider, name, uid, credName, credUID, bucketName, orgID string, encryptionKey string) error {
	var err error
	switch provider {
	case drivers.ProviderAws:
		err = CreateS3BackupLocation(name, uid, credName, credUID, bucketName, orgID, encryptionKey)
	case drivers.ProviderAzure:
		err = CreateAzureBackupLocation(name, uid, credName, CloudCredUID, bucketName, orgID)
	case drivers.ProviderNfs:
		err = CreateNFSBackupLocation(name, uid, orgID, encryptionKey, bucketName, true)
	}
	return err
}

// CreateBackupLocationWithContext creates backup location using the given context
func CreateBackupLocationWithContext(provider, name, uid, credName, credUID, bucketName, orgID string, encryptionKey string, subPath string, ctx context1.Context) error {
	var err error
	switch provider {
	case drivers.ProviderAws:
		err = CreateS3BackupLocationWithContext(name, uid, credName, credUID, bucketName, orgID, encryptionKey, ctx)
	case drivers.ProviderAzure:
		err = CreateAzureBackupLocationWithContext(name, uid, credName, CloudCredUID, bucketName, orgID, encryptionKey, ctx)
	case drivers.ProviderNfs:
		err = CreateNFSBackupLocationWithContext(name, uid, subPath, orgID, encryptionKey, ctx, true)
	}
	return err
}

// CreateCluster creates/registers cluster with px-backup
func CreateCluster(name string, kubeconfigPath string, orgID string, cloud_name string, uid string, ctx context1.Context) error {
	var clusterCreateReq *api.ClusterCreateRequest

	log.InfoD("Create cluster [%s] in org [%s]", name, orgID)
	backupDriver := Inst().Backup
	kubeconfigRaw, err := ioutil.ReadFile(kubeconfigPath)
	if err != nil {
		return err
	}
	if cloud_name != "" {
		clusterProvider := GetClusterProviders()
		for _, provider := range clusterProvider {
			switch provider {
			case drivers.ProviderRke:
				clusterCreateReq = &api.ClusterCreateRequest{
					CreateMetadata: &api.CreateMetadata{
						Name:  name,
						OrgId: orgID,
					},
					Kubeconfig: base64.StdEncoding.EncodeToString(kubeconfigRaw),
					PlatformCredentialRef: &api.ObjectRef{
						Name: cloud_name,
						Uid:  uid,
					},
				}
			default:
				clusterCreateReq = &api.ClusterCreateRequest{
					CreateMetadata: &api.CreateMetadata{
						Name:  name,
						OrgId: orgID,
					},
					Kubeconfig: base64.StdEncoding.EncodeToString(kubeconfigRaw),
					CloudCredentialRef: &api.ObjectRef{
						Name: cloud_name,
						Uid:  uid,
					},
				}
			}
		}

	} else {
		clusterCreateReq = &api.ClusterCreateRequest{
			CreateMetadata: &api.CreateMetadata{
				Name:  name,
				OrgId: orgID,
			},
			Kubeconfig: base64.StdEncoding.EncodeToString(kubeconfigRaw),
		}
	}
	_, err = backupDriver.CreateCluster(ctx, clusterCreateReq)
	if err != nil {
		return err
	}
	return nil
}

// CreateCloudCredential creates cloud credentials
func CreateCloudCredential(provider, credName string, uid, orgID string, ctx context1.Context, kubeconfig ...string) error {
	log.Infof("Create cloud credential with name [%s] for org [%s] with [%s] as provider", credName, orgID, provider)
	var credCreateRequest *api.CloudCredentialCreateRequest
	switch provider {
	case drivers.ProviderAws:
		log.Infof("Create creds for Aws")
		// PA-1328
		id := os.Getenv("AWS_ACCESS_KEY_ID")
		if id == "" {
			return fmt.Errorf("environment variable AWS_ACCESS_KEY_ID should not be empty")
		}
		// PA-1328
		secret := os.Getenv("AWS_SECRET_ACCESS_KEY")
		if secret == "" {
			return fmt.Errorf("environment variable AWS_SECRET_ACCESS_KEY should not be empty")
		}
		credCreateRequest = &api.CloudCredentialCreateRequest{
			CreateMetadata: &api.CreateMetadata{
				Name:  credName,
				Uid:   uid,
				OrgId: orgID,
			},
			CloudCredential: &api.CloudCredentialInfo{
				Type: api.CloudCredentialInfo_AWS,
				Config: &api.CloudCredentialInfo_AwsConfig{
					AwsConfig: &api.AWSConfig{
						AccessKey: id,
						SecretKey: secret,
					},
				},
			},
		}

	case drivers.ProviderAzure:
		log.Infof("Create creds for azure")
		// PA-1328
		tenantID, clientID, clientSecret, subscriptionID, accountName, accountKey := GetAzureCredsFromEnv()
		credCreateRequest = &api.CloudCredentialCreateRequest{
			CreateMetadata: &api.CreateMetadata{
				Name:  credName,
				Uid:   uid,
				OrgId: orgID,
			},
			CloudCredential: &api.CloudCredentialInfo{
				Type: api.CloudCredentialInfo_Azure,
				Config: &api.CloudCredentialInfo_AzureConfig{
					AzureConfig: &api.AzureConfig{
						TenantId:       tenantID,
						ClientId:       clientID,
						ClientSecret:   clientSecret,
						AccountName:    accountName,
						AccountKey:     accountKey,
						SubscriptionId: subscriptionID,
					},
				},
			},
		}

	case drivers.ProviderNfs:
		log.Warnf("provider [%s] does not require creating cloud credential", provider)
		return nil

	case drivers.ProviderRke:
		credCreateRequest = &api.CloudCredentialCreateRequest{
			CreateMetadata: &api.CreateMetadata{
				Name:  credName,
				Uid:   uid,
				OrgId: orgID,
			},
			CloudCredential: &api.CloudCredentialInfo{
				Type: api.CloudCredentialInfo_Rancher,
				Config: &api.CloudCredentialInfo_RancherConfig{
					RancherConfig: &api.RancherConfig{
						Endpoint: RkeMap[kubeconfig[0]].Endpoint,
						Token:    RkeMap[kubeconfig[0]].Token,
					},
				},
			},
		}
	default:
		return fmt.Errorf("provider [%s] not supported for creating cloud credential", provider)
	}
	_, err := Inst().Backup.CreateCloudCredential(ctx, credCreateRequest)
	if err != nil {
		if strings.Contains(err.Error(), "already exists") {
			return nil
		}
		log.Errorf("failed to create cloud credential with name [%s] in org [%s] with [%s] as provider", credName, orgID, provider)
		return err
	}
	return nil
}

// CreateS3BackupLocation creates backup location for S3
func CreateS3BackupLocation(name string, uid, cloudCred string, cloudCredUID string, bucketName string, orgID string, encryptionKey string) error {
	time.Sleep(60 * time.Second)
	backupDriver := Inst().Backup
	_, _, endpoint, region, disableSSLBool := s3utils.GetAWSDetailsFromEnv()
	bLocationCreateReq := &api.BackupLocationCreateRequest{
		CreateMetadata: &api.CreateMetadata{
			Name:  name,
			OrgId: orgID,
			Uid:   uid,
		},
		BackupLocation: &api.BackupLocationInfo{
			Path:          bucketName,
			EncryptionKey: encryptionKey,
			CloudCredentialRef: &api.ObjectRef{
				Name: cloudCred,
				Uid:  cloudCredUID,
			},
			Type: api.BackupLocationInfo_S3,
			Config: &api.BackupLocationInfo_S3Config{
				S3Config: &api.S3Config{
					Endpoint:   endpoint,
					Region:     region,
					DisableSsl: disableSSLBool,
				},
			},
		},
	}

	ctx, err := backup.GetAdminCtxFromSecret()
	if err != nil {
		return err
	}

	_, err = backupDriver.CreateBackupLocation(ctx, bLocationCreateReq)
	if err != nil {
		return fmt.Errorf("failed to create backup location: %v", err)
	}
	return nil
}

// CreateS3BackupLocationWithContext creates backup location for S3 using the given context
func CreateS3BackupLocationWithContext(name string, uid, cloudCred string, cloudCredUID string, bucketName string, orgID string, encryptionKey string, ctx context1.Context) error {
	backupDriver := Inst().Backup
	_, _, endpoint, region, disableSSLBool := s3utils.GetAWSDetailsFromEnv()
	bLocationCreateReq := &api.BackupLocationCreateRequest{
		CreateMetadata: &api.CreateMetadata{
			Name:  name,
			OrgId: orgID,
			Uid:   uid,
		},
		BackupLocation: &api.BackupLocationInfo{
			Path:          bucketName,
			EncryptionKey: encryptionKey,
			CloudCredentialRef: &api.ObjectRef{
				Name: cloudCred,
				Uid:  cloudCredUID,
			},
			Type: api.BackupLocationInfo_S3,
			Config: &api.BackupLocationInfo_S3Config{
				S3Config: &api.S3Config{
					Endpoint:   endpoint,
					Region:     region,
					DisableSsl: disableSSLBool,
				},
			},
		},
	}

	_, err := backupDriver.CreateBackupLocation(ctx, bLocationCreateReq)
	if err != nil {
		return err
	}
	return nil
}

// CreateAzureBackupLocation creates backup location for Azure
func CreateAzureBackupLocation(name string, uid string, cloudCred string, cloudCredUID string, bucketName string, orgID string) error {
	backupDriver := Inst().Backup
	encryptionKey := "torpedo"
	bLocationCreateReq := &api.BackupLocationCreateRequest{
		CreateMetadata: &api.CreateMetadata{
			Name:  name,
			OrgId: orgID,
			Uid:   uid,
		},
		BackupLocation: &api.BackupLocationInfo{
			Path:          bucketName,
			EncryptionKey: encryptionKey,
			CloudCredentialRef: &api.ObjectRef{
				Name: cloudCred,
				Uid:  cloudCredUID,
			},
			Type: api.BackupLocationInfo_Azure,
		},
	}
	ctx, err := backup.GetAdminCtxFromSecret()
	if err != nil {
		return err
	}
	_, err = backupDriver.CreateBackupLocation(ctx, bLocationCreateReq)
	if err != nil {
		return fmt.Errorf("failed to create backup location Error: %v", err)
	}
	return nil
}

// CreateAzureBackupLocationWithContext creates backup location for Azure using the given context
func CreateAzureBackupLocationWithContext(name string, uid string, cloudCred string, cloudCredUID string, bucketName string, orgID string, encryptionKey string, ctx context1.Context) error {
	backupDriver := Inst().Backup
	bLocationCreateReq := &api.BackupLocationCreateRequest{
		CreateMetadata: &api.CreateMetadata{
			Name:  name,
			OrgId: orgID,
			Uid:   uid,
		},
		BackupLocation: &api.BackupLocationInfo{
			Path:          bucketName,
			EncryptionKey: encryptionKey,
			CloudCredentialRef: &api.ObjectRef{
				Name: cloudCred,
				Uid:  cloudCredUID,
			},
			Type: api.BackupLocationInfo_Azure,
		},
	}
	_, err := backupDriver.CreateBackupLocation(ctx, bLocationCreateReq)
	if err != nil {
		return fmt.Errorf("failed to create backup location Error: %v", err)
	}
	return nil
}

// WaitForBackupLocationAddition waits for backup location to be added successfully
// or till timeout is reached. API should poll every `timeBeforeRetry` duration
func WaitForBackupLocationAddition(
	ctx context1.Context,
	backupLocationName,
	UID,
	orgID string,
	timeout time.Duration,
	timeBeforeRetry time.Duration,
) error {
	req := &api.BackupLocationInspectRequest{
		Name:  backupLocationName,
		Uid:   UID,
		OrgId: orgID,
	}
	f := func() (interface{}, bool, error) {
		inspectBlResp, err := Inst().Backup.InspectBackupLocation(ctx, req)
		if err != nil {
			return "", true, err
		}
		actual := inspectBlResp.GetBackupLocation().GetBackupLocationInfo().GetStatus().GetStatus()
		if actual == api.BackupLocationInfo_StatusInfo_Valid {
			return "", false, nil
		}
		return "", true, fmt.Errorf("backup location status for [%s] expected was [%s] but got [%s]", backupLocationName, api.BackupLocationInfo_StatusInfo_Valid, actual)
	}
	_, err := task.DoRetryWithTimeout(f, timeout, timeBeforeRetry)
	if err != nil {
		return fmt.Errorf("failed to wait for backup location addition. Error:[%v]", err)
	}
	return nil
}

// CreateNFSBackupLocation creates backup location for nfs
func CreateNFSBackupLocation(name string, uid string, orgID string, encryptionKey string, subPath string, validate bool) error {
	serverAddr := os.Getenv("NFS_SERVER_ADDR")
	mountOption := os.Getenv("NFS_MOUNT_OPTION")
	path := os.Getenv("NFS_PATH")
	backupDriver := Inst().Backup
	bLocationCreateReq := &api.BackupLocationCreateRequest{
		CreateMetadata: &api.CreateMetadata{
			Name:  name,
			OrgId: orgID,
			Uid:   uid,
		},
		BackupLocation: &api.BackupLocationInfo{
			Config: &api.BackupLocationInfo_NfsConfig{
				NfsConfig: &api.NFSConfig{
					ServerAddr:  serverAddr,
					SubPath:     subPath,
					MountOption: mountOption,
				},
			},
			Path:          path,
			Type:          api.BackupLocationInfo_NFS,
			EncryptionKey: encryptionKey,
		},
	}
	ctx, err := backup.GetAdminCtxFromSecret()
	if err != nil {
		return err
	}
	_, err = backupDriver.CreateBackupLocation(ctx, bLocationCreateReq)
	if err != nil {
		return fmt.Errorf("failed to create backup location Error: %v", err)
	}
	if validate {
		err = WaitForBackupLocationAddition(ctx, name, uid, orgID, defaultTimeout, defaultRetryInterval)
		if err != nil {
			return err
		}
	}
	return nil
}

// CreateNFSBackupLocationWithContext creates backup location using the given context
func CreateNFSBackupLocationWithContext(name string, uid string, subPath string, orgID string, encryptionKey string, ctx context1.Context, validate bool) error {
	serverAddr := os.Getenv("NFS_SERVER_ADDR")
	mountOption := os.Getenv("NFS_MOUNT_OPTION")
	path := os.Getenv("NFS_PATH")
	backupDriver := Inst().Backup
	bLocationCreateReq := &api.BackupLocationCreateRequest{
		CreateMetadata: &api.CreateMetadata{
			Name:  name,
			OrgId: orgID,
			Uid:   uid,
		},
		BackupLocation: &api.BackupLocationInfo{
			Config: &api.BackupLocationInfo_NfsConfig{
				NfsConfig: &api.NFSConfig{
					ServerAddr:  serverAddr,
					SubPath:     subPath,
					MountOption: mountOption,
				},
			},
			Path:          path,
			Type:          api.BackupLocationInfo_NFS,
			EncryptionKey: encryptionKey,
		},
	}
	_, err := backupDriver.CreateBackupLocation(ctx, bLocationCreateReq)
	if err != nil {
		return fmt.Errorf("failed to create backup location Error: %v", err)
	}
	if validate {
		err = WaitForBackupLocationAddition(ctx, name, uid, orgID, defaultTimeout, defaultRetryInterval)
		if err != nil {
			return err
		}
	}
	return nil
}

// GetProvider validates and return object store provider
func GetProvider() string {
	provider, ok := os.LookupEnv("OBJECT_STORE_PROVIDER")
	expect(ok).To(beTrue(), fmt.Sprintf("No environment variable 'PROVIDER' supplied. Valid values are: %s, %s, %s",
		drivers.ProviderAws, drivers.ProviderAzure, drivers.ProviderGke))
	switch provider {
	case drivers.ProviderAws, drivers.ProviderAzure, drivers.ProviderGke:
	default:
		fail(fmt.Sprintf("Valid values for 'PROVIDER' environment variables are: %s, %s, %s",
			drivers.ProviderAws, drivers.ProviderAzure, drivers.ProviderGke))
	}
	return provider
}

// CreateOrganization creates org on px-backup
func CreateOrganization(orgID string) {
	Step(fmt.Sprintf("Create organization [%s]", orgID), func() {
		backupDriver := Inst().Backup
		req := &api.OrganizationCreateRequest{
			CreateMetadata: &api.CreateMetadata{
				Name: orgID,
			},
		}
		ctx, err := backup.GetAdminCtxFromSecret()
		expect(err).NotTo(haveOccurred(),
			fmt.Sprintf("Failed to fetch px-central-admin ctx: [%v]",
				err))
		_, err = backupDriver.CreateOrganization(ctx, req)
		//expect(err).NotTo(haveOccurred(),
		//	fmt.Sprintf("Failed to create organization [%s]. Error: [%v]",
		//		orgID, err))
	})
}

// UpdateScheduledBackup updates the scheduled backup with time interval from global vars
func UpdateScheduledBackup(schedulePolicyName, schedulePolicyUID string, ScheduledBackupInterval time.Duration) (err error) {
	var ctx context1.Context

	Step(fmt.Sprintf("Update schedule policy %s", schedulePolicyName), func() {
		backupDriver := Inst().Backup

		// Create a backup schedule
		schedulePolicyUpdateRequest := &api.SchedulePolicyUpdateRequest{
			CreateMetadata: &api.CreateMetadata{
				Name:  schedulePolicyName,
				Uid:   schedulePolicyUID,
				OrgId: OrgID,
			},

			SchedulePolicy: &api.SchedulePolicyInfo{
				Interval: &api.SchedulePolicyInfo_IntervalPolicy{
					// Retain 5 backups at a time for ease of inspection
					Retain:  5,
					Minutes: int64(ScheduledBackupInterval / time.Minute),
					IncrementalCount: &api.SchedulePolicyInfo_IncrementalCount{
						Count: 0,
					},
				},
			},
		}
		//ctx, err = backup.GetPxCentralAdminCtx()
		ctx, err = backup.GetAdminCtxFromSecret()
		if err != nil {
			return
		}
		_, err = backupDriver.UpdateSchedulePolicy(ctx, schedulePolicyUpdateRequest)
		if err != nil {
			return
		}
	})
	return err
}

// DeleteScheduledBackup deletes the scheduled backup and schedule policy from the CreateScheduledBackup
func DeleteScheduledBackup(backupScheduleName, backupScheduleUID, schedulePolicyName, schedulePolicyUID string) (err error) {
	var ctx context1.Context

	Step(fmt.Sprintf("Delete scheduled backup %s of all namespaces on cluster %s in organization %s",
		backupScheduleName, SourceClusterName, OrgID), func() {
		backupDriver := Inst().Backup

		bkpScheduleDeleteRequest := &api.BackupScheduleDeleteRequest{
			OrgId: OrgID,
			Name:  backupScheduleName,
			// delete_backups indicates whether the cloud backup files need to
			// be deleted or retained.
			DeleteBackups: true,
			Uid:           backupScheduleUID,
		}
		ctx, err = backup.GetPxCentralAdminCtx()
		if err != nil {
			return
		}
		_, err = backupDriver.DeleteBackupSchedule(ctx, bkpScheduleDeleteRequest)
		if err != nil {
			return
		}

		clusterReq := &api.ClusterInspectRequest{OrgId: OrgID, Name: SourceClusterName, IncludeSecrets: true}
		clusterResp, err := backupDriver.InspectCluster(ctx, clusterReq)
		if err != nil {
			return
		}
		clusterObj := clusterResp.GetCluster()

		namespace := "*"
		err = backupDriver.WaitForBackupScheduleDeletion(ctx, backupScheduleName, namespace, OrgID,
			clusterObj,
			BackupRestoreCompletionTimeoutMin*time.Minute,
			RetrySeconds*time.Second)

		schedulePolicyDeleteRequest := &api.SchedulePolicyDeleteRequest{
			OrgId: OrgID,
			Name:  schedulePolicyName,
			Uid:   schedulePolicyUID,
		}
		ctx, err = backup.GetPxCentralAdminCtx()
		if err != nil {
			return
		}
		_, err = backupDriver.DeleteSchedulePolicy(ctx, schedulePolicyDeleteRequest)
		if err != nil {
			return
		}
	})
	return err
}

// AddLabelToResource adds a label to a resource and errors if the resource type is not implemented
func AddLabelToResource(spec interface{}, key string, val string) error {
	if obj, ok := spec.(*corev1.PersistentVolumeClaim); ok {
		if obj.Labels == nil {
			obj.Labels = make(map[string]string)
		}
		log.Infof("Adding label [%s=%s] to PVC %s", key, val, obj.Name)
		obj.Labels[key] = val
		core.Instance().UpdatePersistentVolumeClaim(obj)
		return nil
	} else if obj, ok := spec.(*corev1.ConfigMap); ok {
		if obj.Labels == nil {
			obj.Labels = make(map[string]string)
		}
		log.Infof("Adding label [%s=%s] to ConfigMap %s", key, val, obj.Name)
		obj.Labels[key] = val
		core.Instance().UpdateConfigMap(obj)
		return nil
	} else if obj, ok := spec.(*corev1.Secret); ok {
		if obj.Labels == nil {
			obj.Labels = make(map[string]string)
		}
		log.Infof("Adding label [%s=%s] to Secret %s", key, val, obj.Name)
		obj.Labels[key] = val
		core.Instance().UpdateSecret(obj)
		return nil
	}
	return fmt.Errorf("spec is of unknown resource type")
}

// GetClusterConfigPath returns kubeconfig for given cluster
func GetClusterConfigPath(clusterConfig string) (string, error) {
	kubeconfigs := os.Getenv("KUBECONFIGS")
	if kubeconfigs == "" {
		return "", fmt.Errorf("failed to get source config path. Empty KUBECONFIGS environment variable")
	}
	kubeconfigList := strings.Split(kubeconfigs, ",")
	for _, kubeconfig := range kubeconfigList {
		if kubeconfig == clusterConfig {
			log.Infof("Cluster config path: %s", fmt.Sprintf("%s/%s", KubeconfigDirectory, kubeconfig))
			return fmt.Sprintf("%s/%s", KubeconfigDirectory, kubeconfig), nil
		}
	}
	return "", nil
}

// GetSourceClusterConfigPath returns kubeconfig for source
func GetSourceClusterConfigPath() (string, error) {
	kubeconfigs := os.Getenv("KUBECONFIGS")
	if kubeconfigs == "" {
		return "", fmt.Errorf("failed to get source config path. Empty KUBECONFIGS environment variable")
	}

	kubeconfigList := strings.Split(kubeconfigs, ",")
	if len(kubeconfigList) < 2 {
		return "", fmt.Errorf(`Failed to get source config path.
				At least minimum two kubeconfigs required but has %d`, len(kubeconfigList))
	}

	log.Infof("Source config path: %s", fmt.Sprintf("%s/%s", KubeconfigDirectory, kubeconfigList[0]))
	return fmt.Sprintf("%s/%s", KubeconfigDirectory, kubeconfigList[0]), nil
}

// GetDestinationClusterConfigPath get cluster config of destination cluster
func GetDestinationClusterConfigPath() (string, error) {
	kubeconfigs := os.Getenv("KUBECONFIGS")
	if kubeconfigs == "" {
		return "", fmt.Errorf("empty KUBECONFIGS environment variable")
	}

	kubeconfigList := strings.Split(kubeconfigs, ",")
	if len(kubeconfigList) < 2 {
		return "", fmt.Errorf(`Failed to get source config path.
				At least minimum two kubeconfigs required but has %d`, len(kubeconfigList))
	}

	log.Infof("Destination config path: %s", fmt.Sprintf("%s/%s", KubeconfigDirectory, kubeconfigList[1]))
	return fmt.Sprintf("%s/%s", KubeconfigDirectory, kubeconfigList[1]), nil
}

// GetAzureCredsFromEnv get creds for azure
// PA-1328
func GetAzureCredsFromEnv() (tenantID, clientID, clientSecret, subscriptionID, accountName, accountKey string) {
	accountName = os.Getenv("AZURE_ACCOUNT_NAME")
	expect(accountName).NotTo(equal(""),
		"AZURE_ACCOUNT_NAME Environment variable should not be empty")

	accountKey = os.Getenv("AZURE_ACCOUNT_KEY")
	expect(accountKey).NotTo(equal(""),
		"AZURE_ACCOUNT_KEY Environment variable should not be empty")

	log.Infof("Create creds for azure")
	tenantID = os.Getenv("AZURE_TENANT_ID")
	expect(tenantID).NotTo(equal(""),
		"AZURE_TENANT_ID Environment variable should not be empty")

	clientID = os.Getenv("AZURE_CLIENT_ID")
	expect(clientID).NotTo(equal(""),
		"AZURE_CLIENT_ID Environment variable should not be empty")

	clientSecret = os.Getenv("AZURE_CLIENT_SECRET")
	expect(clientSecret).NotTo(equal(""),
		"AZURE_CLIENT_SECRET Environment variable should not be empty")

	subscriptionID = os.Getenv("AZURE_SUBSCRIPTION_ID")
	expect(clientSecret).NotTo(equal(""),
		"AZURE_SUBSCRIPTION_ID Environment variable should not be empty")

	return tenantID, clientID, clientSecret, subscriptionID, accountName, accountKey
}

type NfsInfo struct {
	NfsServerAddress string
	NfsPath          string
	NfsSubPath       string
	NfsMountOptions  string
}

// GetNfsInfoFromEnv get information for nfs share.
func GetNfsInfoFromEnv() *NfsInfo {
	creds := &NfsInfo{}
	creds.NfsServerAddress = os.Getenv("NFS_SERVER_ADDR")
	if creds.NfsServerAddress == "" {
		err := fmt.Errorf("NFS_SERVER_ADDR environment variable should not be empty")
		log.FailOnError(err, "Fetching NFS server address")
	}
	creds.NfsPath = os.Getenv("NFS_PATH")
	if creds.NfsPath == "" {
		err := fmt.Errorf("NFS_PATH environment variable should not be empty")
		log.FailOnError(err, "Fetching NFS path")
	}
	creds.NfsSubPath = os.Getenv("NFS_SUB_PATH")
	creds.NfsMountOptions = os.Getenv("NFS_MOUNT_OPTION")
	return creds
}

// SetScheduledBackupInterval sets scheduled backup interval
func SetScheduledBackupInterval(interval time.Duration, triggerType string) {
	scheduledBackupInterval := interval

	var schedulePolicyName string
	var schedulePolicyUID string
	if triggerType == BackupScheduleAllName {
		schedulePolicyName = SchedulePolicyAllName
		schedulePolicyUID = SchedulePolicyAllUID
		ScheduledBackupAllNamespacesInterval = scheduledBackupInterval
	} else {
		schedulePolicyName = SchedulePolicyScaleName
		schedulePolicyUID = SchedulePolicyScaleUID
		ScheduledBackupScaleInterval = scheduledBackupInterval
	}
	_, err := InspectScheduledBackup(schedulePolicyName, schedulePolicyUID)
	if ObjectExists(err) {
		UpdateScheduledBackup(schedulePolicyName, schedulePolicyUID, scheduledBackupInterval)
	}
}

// DeleteS3Bucket deletes bucket in S3
func DeleteS3Bucket(bucketName string) {
	id, secret, endpoint, s3Region, disableSSLBool := s3utils.GetAWSDetailsFromEnv()
	sess, err := session.NewSession(&aws.Config{
		Endpoint:         aws.String(endpoint),
		Credentials:      credentials.NewStaticCredentials(id, secret, ""),
		Region:           aws.String(s3Region),
		DisableSSL:       aws.Bool(disableSSLBool),
		S3ForcePathStyle: aws.Bool(true),
	},
	)
	expect(err).NotTo(haveOccurred(),
		fmt.Sprintf("Failed to get S3 session to create bucket. Error: [%v]", err))

	S3Client := s3.New(sess)

	iter := s3manager.NewDeleteListIterator(S3Client, &s3.ListObjectsInput{
		Bucket: aws.String(bucketName),
	})

	err = s3manager.NewBatchDeleteWithClient(S3Client).Delete(aws.BackgroundContext(), iter)
	expect(err).NotTo(haveOccurred(),
		fmt.Sprintf("Unable to delete objects from bucket %q, %v", bucketName, err))

	_, err = S3Client.DeleteBucket(&s3.DeleteBucketInput{
		Bucket: aws.String(bucketName),
	})
	expect(err).NotTo(haveOccurred(),
		fmt.Sprintf("Failed to delete bucket [%v]. Error: [%v]", bucketName, err))
}

// DeleteAzureBucket delete bucket in azure
func DeleteAzureBucket(bucketName string) {
	// From the Azure portal, get your Storage account blob service URL endpoint.
	_, _, _, _, accountName, accountKey := GetAzureCredsFromEnv()

	urlStr := fmt.Sprintf("https://%s.blob.core.windows.net/%s", accountName, bucketName)
	log.Infof("Delete container url %s", urlStr)
	// Create a ContainerURL object that wraps a soon-to-be-created container's URL and a default pipeline.
	u, _ := url.Parse(urlStr)
	credential, err := azblob.NewSharedKeyCredential(accountName, accountKey)
	expect(err).NotTo(haveOccurred(),
		fmt.Sprintf("Failed to create shared key credential [%v]", err))

	containerURL := azblob.NewContainerURL(*u, azblob.NewPipeline(credential, azblob.PipelineOptions{}))
	ctx := context1.Background() // This example uses a never-expiring context

	_, err = containerURL.Delete(ctx, azblob.ContainerAccessConditions{})

	expect(err).NotTo(haveOccurred(),
		fmt.Sprintf("Failed to delete container. Error: [%v]", err))
}

// DeleteNfsSubPath delete subpath from nfs shared path.
func DeleteNfsSubPath(subPath string) {
	// Get NFS share details from ENV variables.
	creds := GetNfsInfoFromEnv()
	mountDir := fmt.Sprintf("/tmp/nfsMount" + RandomString(4))

	// Mount the NFS share to the master node.
	masterNode := node.GetMasterNodes()[0]
	mountCmds := []string{
		fmt.Sprintf("mkdir -p %s", mountDir),
		fmt.Sprintf("mount -t nfs %s:%s %s", creds.NfsServerAddress, creds.NfsPath, mountDir),
	}
	for _, cmd := range mountCmds {
		err := runCmd(cmd, masterNode)
		log.FailOnError(err, fmt.Sprintf("Failed to run [%s] command on node [%s], error : [%s]", cmd, masterNode, err))
	}

	defer func() {
		// Unmount the NFS share from the master node.
		umountCmds := []string{
			fmt.Sprintf("umount %s", mountDir),
			fmt.Sprintf("rm -rf %s", mountDir),
		}
		for _, cmd := range umountCmds {
			err := runCmd(cmd, masterNode)
			log.FailOnError(err, fmt.Sprintf("Failed to run [%s] command on node [%s], error : [%s]", cmd, masterNode, err))
		}
	}()

	// Remove subpath from NFS share path.
	log.Infof("Deleting NFS share subpath: [%s] from path: [%s] on server: [%s]", subPath, creds.NfsPath, creds.NfsServerAddress)
	rmCmd := fmt.Sprintf("rm -rf %s/%s", mountDir, subPath)
	err := runCmd(rmCmd, masterNode)
	log.FailOnError(err, fmt.Sprintf("Failed to run [%s] command on node [%s], error : [%s]", rmCmd, masterNode, err))
}

// DeleteBucket deletes bucket from the cloud or shared subpath from NFS server
func DeleteBucket(provider string, bucketName string) {
	Step(fmt.Sprintf("Delete bucket [%s]", bucketName), func() {
		switch provider {
		// TODO(stgleb): PTX-2359 Add DeleteAzureBucket
		case drivers.ProviderAws:
			DeleteS3Bucket(bucketName)
		case drivers.ProviderAzure:
			DeleteAzureBucket(bucketName)
		case drivers.ProviderNfs:
			DeleteNfsSubPath(bucketName)
		}
	})
}

// HaIncreaseRebootTargetNode repl increase and reboot target node
func HaIncreaseRebootTargetNode(event *EventRecord, ctx *scheduler.Context, v *volume.Volume, storageNodeMap map[string]node.Node, restartPX bool) {

	stepLog := fmt.Sprintf("repl increase volume driver %s on app %s's volume: %v and reboot target node",
		Inst().V.String(), ctx.App.Key, v)
	var replicaSets []*opsapi.ReplicaSet
	Step(stepLog,
		func() {
			log.InfoD(stepLog)
			currRep, err := Inst().V.GetReplicationFactor(v)

			if err != nil {
				err = fmt.Errorf("error getting replication factor for volume %s, Error: %v", v.Name, err)
				log.Error(err)
				UpdateOutcome(event, err)
				return
			}
			//if repl is 3 cannot increase repl for the volume
			if currRep == 3 {
				err = fmt.Errorf("cannot perform repl incease as current repl factor is %d", currRep)
				log.Warn(err)
				UpdateOutcome(event, err)
				return
			}

			replicaSets, err = Inst().V.GetReplicaSets(v)

			if err == nil {
				replicaNodes := replicaSets[0].Nodes
				log.InfoD("Current replica nodes of volume %v are %v", v.Name, replicaNodes)
				var newReplID string
				var newReplNode node.Node

				//selecting the target node for repl increase
				for nID, node := range storageNodeMap {
					nExist := false
					for _, id := range replicaNodes {
						if nID == id {
							nExist = true
							break
						}
					}
					if !nExist {
						newReplID = nID
						newReplNode = node
						poolsUsedSize, err := Inst().V.GetPoolsUsedSize(&newReplNode)
						if err != nil {
							UpdateOutcome(event, err)
							return
						}

						pools, err := Inst().V.ListStoragePools(metav1.LabelSelector{})
						if err != nil {
							UpdateOutcome(event, err)
							return
						}
						for p, u := range poolsUsedSize {
							listPool := pools[p]
							usedSize, err := strconv.ParseUint(u, 10, 64)
							if err != nil {
								UpdateOutcome(event, err)
								return
							}
							freeSize := listPool.TotalSize - usedSize
							vol, err := Inst().V.InspectVolume(v.ID)
							if err != nil {
								UpdateOutcome(event, err)
								return
							}
							if freeSize >= vol.Usage {
								break
							}
						}
					}
				}
				if newReplID != "" {

					stepLog = fmt.Sprintf("repl increase volume driver %s on app %s's volume: %v",
						Inst().V.String(), ctx.App.Key, v)
					Step(stepLog,
						func() {
							log.InfoD(stepLog)
							if strings.Contains(ctx.App.Key, fastpathAppName) {
								defer Inst().S.RemoveLabelOnNode(newReplNode, k8s.NodeType)
								Inst().S.AddLabelOnNode(newReplNode, k8s.NodeType, k8s.FastpathNodeType)

							}
							log.InfoD("Increasing repl with target node  [%v]", newReplID)
							err = Inst().V.SetReplicationFactor(v, currRep+1, []string{newReplID}, nil, false)
							if err != nil {
								log.Errorf("There is an error increasing repl [%v]", err.Error())
								UpdateOutcome(event, err)
							}
						})

					if err == nil {
						stepLog = fmt.Sprintf("reboot target node %s while repl increase is in-progres",
							newReplNode.Hostname)
						Step(stepLog,
							func() {
								log.InfoD(stepLog)
								log.Info("Waiting for 10 seconds for re-sync to initialize before target node reboot")
								time.Sleep(10 * time.Second)
								if restartPX {
									testError := Inst().V.RestartDriver(newReplNode, nil)
									if testError != nil {
										log.Error(testError)
										return
									}
									log.InfoD("PX restarted successfully on node %v", newReplNode)
								} else {
									err = Inst().N.RebootNode(newReplNode, node.RebootNodeOpts{
										Force: true,
										ConnectionOpts: node.ConnectionOpts{
											Timeout:         1 * time.Minute,
											TimeBeforeRetry: 5 * time.Second,
										},
									})
									if err != nil {
										log.Errorf("error rebooting node %v, Error: %v", newReplNode.Name, err)
										UpdateOutcome(event, err)
									}
								}
								err = ValidateReplFactorUpdate(v, currRep+1)
								if err != nil {
									err = fmt.Errorf("error in ha-increse after  target node reboot. Error: %v", err)
									log.Error(err)
									UpdateOutcome(event, err)
								} else {
									dash.VerifySafely(true, true, fmt.Sprintf("repl successfully increased to %d", currRep+1))
								}
								if strings.Contains(ctx.App.Key, fastpathAppName) {
									err := ValidateFastpathVolume(ctx, opsapi.FastpathStatus_FASTPATH_INACTIVE)
									UpdateOutcome(event, err)
									err = Inst().V.SetReplicationFactor(v, currRep-1, nil, nil, true)
								}
							})
					}
				} else {
					UpdateOutcome(event, fmt.Errorf("no node identified to repl increase for vol: %s", v.Name))
				}
			} else {
				log.Error(err)
				UpdateOutcome(event, err)

			}
		})
}

// HaIncreaseRebootSourceNode repl increase and reboot source node
func HaIncreaseRebootSourceNode(event *EventRecord, ctx *scheduler.Context, v *volume.Volume, storageNodeMap map[string]node.Node, restartPX bool) {
	stepLog := fmt.Sprintf("repl increase volume driver %s on app %s's volume: %v and reboot source node",
		Inst().V.String(), ctx.App.Key, v)
	Step(stepLog,
		func() {
			log.InfoD(stepLog)
			currRep, err := Inst().V.GetReplicationFactor(v)
			if err != nil {
				err = fmt.Errorf("error getting replication factor for volume %s, Error: %v", v.Name, err)
				log.Error(err)
				UpdateOutcome(event, err)
				return
			}

			//if repl is 3 cannot increase repl for the volume
			if currRep == 3 {
				err = fmt.Errorf("cannot perform repl incease as current repl factor is %d", currRep)
				log.Warn(err)
				UpdateOutcome(event, err)
				return
			}

			if err == nil {
				stepLog = fmt.Sprintf("repl increase volume driver %s on app %s's volume: %v",
					Inst().V.String(), ctx.App.Key, v)
				Step(stepLog,
					func() {
						log.InfoD(stepLog)
						replicaSets, err := Inst().V.GetReplicaSets(v)
						if err == nil {
							replicaNodes := replicaSets[0].Nodes
							if strings.Contains(ctx.App.Key, fastpathAppName) {
								newFastPathNode, err := AddFastPathLabel(ctx)
								if err == nil {
									defer Inst().S.RemoveLabelOnNode(*newFastPathNode, k8s.NodeType)
								}
								UpdateOutcome(event, err)
							}
							err = Inst().V.SetReplicationFactor(v, currRep+1, nil, nil, false)
							if err != nil {
								log.Errorf("There is an error increasing repl [%v]", err.Error())
								UpdateOutcome(event, err)
							} else {
								log.Infof("Waiting for 10 seconds for re-sync to initialize before source nodes reboot")
								time.Sleep(10 * time.Second)
								//rebooting source nodes one by one
								for _, nID := range replicaNodes {
									replNodeToReboot := storageNodeMap[nID]
									if restartPX {
										testError := Inst().V.RestartDriver(replNodeToReboot, nil)
										if testError != nil {
											log.Error(testError)
											return
										}
										log.InfoD("PX restarted successfully on node %v", replNodeToReboot)
									} else {
										err = Inst().N.RebootNode(replNodeToReboot, node.RebootNodeOpts{
											Force: true,
											ConnectionOpts: node.ConnectionOpts{
												Timeout:         1 * time.Minute,
												TimeBeforeRetry: 5 * time.Second,
											},
										})
										if err != nil {
											log.Errorf("error rebooting node %v, Error: %v", replNodeToReboot.Name, err)
											UpdateOutcome(event, err)
										}
									}
								}
								err = ValidateReplFactorUpdate(v, currRep+1)
								if err != nil {
									err = fmt.Errorf("error in ha-increse after  source node reboot. Error: %v", err)
									log.Error(err)
									UpdateOutcome(event, err)
								} else {
									dash.VerifySafely(true, true, fmt.Sprintf("repl successfully increased to %d", currRep+1))
								}
								if strings.Contains(ctx.App.Key, fastpathAppName) {
									err := ValidateFastpathVolume(ctx, opsapi.FastpathStatus_FASTPATH_INACTIVE)
									UpdateOutcome(event, err)
									err = Inst().V.SetReplicationFactor(v, currRep-1, nil, nil, true)
								}
							}
						} else {
							err = fmt.Errorf("error getting relicasets for volume %s, Error: %v", v.Name, err)
							log.Error(err)
							UpdateOutcome(event, err)
						}

					})
			} else {
				err = fmt.Errorf("error getting current replication factor for volume %s, Error: %v", v.Name, err)
				log.Error(err)
				UpdateOutcome(event, err)
			}

		})
}

func AddFastPathLabel(ctx *scheduler.Context) (*node.Node, error) {
	sNodes := node.GetStorageDriverNodes()
	appNodes, err := Inst().S.GetNodesForApp(ctx)
	if err == nil {
		appNode := appNodes[0]
		for _, n := range sNodes {
			if n.Name != appNode.Name {
				Inst().S.AddLabelOnNode(n, k8s.NodeType, k8s.FastpathNodeType)
				return &n, nil
			}
		}
	}
	return nil, err
}

func ValidateReplFactorUpdate(v *volume.Volume, expaectedReplFactor int64) error {
	t := func() (interface{}, bool, error) {
		err := Inst().V.WaitForReplicationToComplete(v, expaectedReplFactor, validateReplicationUpdateTimeout)
		if err != nil {
			statusErr, _ := status.FromError(err)
			if statusErr.Code() == codes.NotFound || strings.Contains(err.Error(), "code = NotFound") {
				return nil, false, err
			}
			return nil, true, err
		}
		return 0, false, nil
	}
	if _, err := task.DoRetryWithTimeout(t, validateReplicationUpdateTimeout, defaultRetryInterval); err != nil {
		return fmt.Errorf("failed to set replication factor of the volume: %v due to err: %v", v.Name, err.Error())
	}
	return nil
}

// CreateBucket creates bucket on the appropriate cloud platform
func CreateBucket(provider string, bucketName string) {
	Step(fmt.Sprintf("Create bucket [%s]", bucketName), func() {
		switch provider {
		case drivers.ProviderAws:
			CreateS3Bucket(bucketName, false, 0, "")
		case drivers.ProviderAzure:
			CreateAzureBucket(bucketName)
		}
	})
}

// IsBackupLocationEmpty returns true if the bucket for a provider is empty
func IsBackupLocationEmpty(provider, bucketName string) (bool, error) {
	switch provider {
	case drivers.ProviderAws:
		result, err := IsS3BucketEmpty(bucketName)
		return result, err
	case drivers.ProviderNfs:
		result, err := IsNFSSubPathEmpty(bucketName)
		return result, err
	default:
		return false, fmt.Errorf("function does not support %s provider", provider)
	}
}

func IsNFSSubPathEmpty(subPath string) (bool, error) {
	// Get NFS share details from ENV variables.
	creds := GetNfsInfoFromEnv()
	mountDir := fmt.Sprintf("/tmp/nfsMount" + RandomString(4))

	// Mount the NFS share to the master node.
	masterNode := node.GetMasterNodes()[0]
	mountCmds := []string{
		fmt.Sprintf("mkdir -p %s", mountDir),
		fmt.Sprintf("mount -t nfs %s:%s %s", creds.NfsServerAddress, creds.NfsPath, mountDir),
		fmt.Sprintf("find %s/%s -type f", mountDir, subPath),
	}
	for _, cmd := range mountCmds {
		output, err := runCmdGetOutput(cmd, masterNode)
		log.FailOnError(err, fmt.Sprintf("Failed to run [%s] command on node [%s], error : [%s]", cmd, masterNode, err))
		log.Infof("Output from command [%s] -\n%s", cmd, output)
	}

	defer func() {
		// Unmount the NFS share from the master node.
		umountCmds := []string{
			fmt.Sprintf("umount %s", mountDir),
			fmt.Sprintf("rm -rf %s", mountDir),
		}
		for _, cmd := range umountCmds {
			err := runCmd(cmd, masterNode)
			log.FailOnError(err, fmt.Sprintf("Failed to run [%s] command on node [%s], error : [%s]", cmd, masterNode, err))
		}
	}()

	// List the files in subpath from NFS share path.
	log.Infof("Checking the contents in NFS share subpath: [%s] from path: [%s] on server: [%s]", subPath, creds.NfsPath, creds.NfsServerAddress)
	fileCountCmd := fmt.Sprintf("find %s/%s -type f | wc -l", mountDir, subPath)
	log.Infof("Running command - %s", fileCountCmd)
	output, err := runCmdGetOutput(fileCountCmd, masterNode)
	log.FailOnError(err, fmt.Sprintf("Failed to run [%s] command on node [%s], error : [%s]", fileCountCmd, masterNode, err))
	log.Infof("Output of command [%s] - \n%s", fileCountCmd, output)
	result, err := strconv.Atoi(strings.TrimSpace(output))
	if result > 0 {
		return false, nil
	}
	return true, nil
}

// IsS3BucketEmpty returns true if bucket empty else false
func IsS3BucketEmpty(bucketName string) (bool, error) {
	id, secret, endpoint, s3Region, disableSSLBool := s3utils.GetAWSDetailsFromEnv()
	sess, err := session.NewSession(&aws.Config{
		Endpoint:         aws.String(endpoint),
		Credentials:      credentials.NewStaticCredentials(id, secret, ""),
		Region:           aws.String(s3Region),
		DisableSSL:       aws.Bool(disableSSLBool),
		S3ForcePathStyle: aws.Bool(true),
	})
	if err != nil {
		return false, fmt.Errorf("failed to get S3 session to create bucket with %s", err)
	}

	S3Client := s3.New(sess)
	input := &s3.ListObjectsInput{
		Bucket: aws.String(bucketName),
	}

	result, err := S3Client.ListObjects(input)
	if err != nil {
		return false, fmt.Errorf("unable to fetch cotents from s3 failing with %s", err)
	}

	log.Info(fmt.Sprintf("Result content %d", len(result.Contents)))
	if len(result.Contents) > 0 {
		return false, nil
	}
	return true, nil
}

// CreateS3Bucket creates bucket in S3
func CreateS3Bucket(bucketName string, objectLock bool, retainCount int64, objectLockMode string) error {
	id, secret, endpoint, s3Region, disableSSLBool := s3utils.GetAWSDetailsFromEnv()
	sess, err := session.NewSession(&aws.Config{
		Endpoint:         aws.String(endpoint),
		Credentials:      credentials.NewStaticCredentials(id, secret, ""),
		Region:           aws.String(s3Region),
		DisableSSL:       aws.Bool(disableSSLBool),
		S3ForcePathStyle: aws.Bool(true),
	},
	)
	expect(err).NotTo(haveOccurred(),
		fmt.Sprintf("Failed to get S3 session to create bucket. Error: [%v]", err))

	S3Client := s3.New(sess)

	if retainCount > 0 && objectLock == true {
		// Create object locked bucket
		_, err = S3Client.CreateBucket(&s3.CreateBucketInput{
			Bucket:                     aws.String(bucketName),
			ObjectLockEnabledForBucket: aws.Bool(true),
		})
	} else {
		// Create standard bucket
		_, err = S3Client.CreateBucket(&s3.CreateBucketInput{
			Bucket: aws.String(bucketName),
		})
	}
	expect(err).NotTo(haveOccurred(),
		fmt.Sprintf("Failed to create bucket [%v]. Error: [%v]", bucketName, err))

	err = S3Client.WaitUntilBucketExists(&s3.HeadBucketInput{
		Bucket: aws.String(bucketName),
	})
	expect(err).NotTo(haveOccurred(),
		fmt.Sprintf("Failed to wait for bucket [%v] to get created. Error: [%v]", bucketName, err))

	if retainCount > 0 && objectLock == true {
		// Update ObjectLockConfigureation to bucket
		enabled := "Enabled"
		_, err = S3Client.PutObjectLockConfiguration(&s3.PutObjectLockConfigurationInput{
			Bucket: aws.String(bucketName),
			ObjectLockConfiguration: &s3.ObjectLockConfiguration{
				ObjectLockEnabled: aws.String(enabled),
				Rule: &s3.ObjectLockRule{
					DefaultRetention: &s3.DefaultRetention{
						Days: aws.Int64(retainCount),
						Mode: aws.String(objectLockMode)}}}})
		if err != nil {
			err = fmt.Errorf("Failed to update Objectlock config with Retain Count [%v] and Mode [%v]. Error: [%v]", retainCount, objectLockMode, err)
		}
	}
	return err
}

// CreateAzureBucket creates bucket in Azure
func CreateAzureBucket(bucketName string) {
	// From the Azure portal, get your Storage account blob service URL endpoint.
	_, _, _, _, accountName, accountKey := GetAzureCredsFromEnv()

	urlStr := fmt.Sprintf("https://%s.blob.core.windows.net/%s", accountName, bucketName)
	log.Infof("Create container url %s", urlStr)
	// Create a ContainerURL object that wraps a soon-to-be-created container's URL and a default pipeline.
	u, _ := url.Parse(urlStr)
	credential, err := azblob.NewSharedKeyCredential(accountName, accountKey)
	expect(err).NotTo(haveOccurred(),
		fmt.Sprintf("Failed to create shared key credential [%v]", err))

	containerURL := azblob.NewContainerURL(*u, azblob.NewPipeline(credential, azblob.PipelineOptions{}))
	ctx := context1.Background() // This example uses a never-expiring context

	_, err = containerURL.Create(ctx, azblob.Metadata{}, azblob.PublicAccessNone)

	expect(err).NotTo(haveOccurred(),
		fmt.Sprintf("Failed to create container. Error: [%v]", err))
}

func dumpKubeConfigs(configObject string, kubeconfigList []string) error {
	log.Infof("dump kubeconfigs to file system")
	cm, err := core.Instance().GetConfigMap(configObject, "default")
	if err != nil {
		log.Errorf("Error reading config map: %v", err)
		return err
	}
	log.Infof("Get over kubeconfig list %v", kubeconfigList)
	for _, kubeconfig := range kubeconfigList {
		config := cm.Data[kubeconfig]
		if len(config) == 0 {
			configErr := fmt.Sprintf("Error reading kubeconfig: found empty %s in config map %s",
				kubeconfig, configObject)
			return fmt.Errorf(configErr)
		}
		filePath := fmt.Sprintf("%s/%s", KubeconfigDirectory, kubeconfig)
		log.Infof("Save kubeconfig to %s", filePath)
		err := ioutil.WriteFile(filePath, []byte(config), 0644)
		if err != nil {
			return err
		}
	}
	return nil
}

// DumpKubeconfigs gets kubeconfigs from configmap
func DumpKubeconfigs(kubeconfigList []string) {
	err := dumpKubeConfigs(configMapName, kubeconfigList)
	dash.VerifyFatal(err, nil, fmt.Sprintf("verfiy getting kubeconfigs [%v] from configmap [%s]", kubeconfigList, configMapName))
}

// Inst returns the Torpedo instances
func Inst() *Torpedo {
	return instance
}

var instance *Torpedo
var once sync.Once

// Torpedo is the torpedo testsuite
type Torpedo struct {
	InstanceID                          string
	S                                   scheduler.Driver
	V                                   volume.Driver
	N                                   node.Driver
	M                                   monitor.Driver
	Pds                                 pds.Driver
	SpecDir                             string
	AppList                             []string
	SecureAppList                       []string
	CsiAppList                          []string
	LogLoc                              string
	LogLevel                            string
	Logger                              *logrus.Logger
	GlobalScaleFactor                   int
	StorageDriverUpgradeEndpointURL     string
	StorageDriverUpgradeEndpointVersion string
	UpgradeStorageDriverEndpointList    string
	EnableStorkUpgrade                  bool
	MinRunTimeMins                      int
	ChaosLevel                          int
	Provisioner                         string
	MaxStorageNodesPerAZ                int
	DestroyAppTimeout                   time.Duration
	DriverStartTimeout                  time.Duration
	AutoStorageNodeRecoveryTimeout      time.Duration
	LicenseExpiryTimeoutHours           time.Duration
	MeteringIntervalMins                time.Duration
	ConfigMap                           string
	BundleLocation                      string
	CustomAppConfig                     map[string]scheduler.AppConfig
	TopologyLabels                      []map[string]string
	Backup                              backup.Driver
	SecretType                          string
	PureVolumes                         bool
	PureSANType                         string
	RunCSISnapshotAndRestoreManyTest    bool
	VaultAddress                        string
	VaultToken                          string
	SchedUpgradeHops                    string
	MigrationHops                       string
	AutopilotUpgradeImage               string
	CsiGenericDriverConfigMap           string
	HelmValuesConfigMap                 string
	IsHyperConverged                    bool
	Dash                                *aetosutil.Dashboard
	JobName                             string
	JobType                             string
	PortworxPodRestartCheck             bool
	IsPDSApps                           bool
	AnthosAdminWorkStationNodeIP        string
	AnthosInstPath                      string
}

// ParseFlags parses command line flags
func ParseFlags() {
	var err error

	var s, m, n, v, backupDriverName, pdsDriverName, specDir, logLoc, logLevel, appListCSV, secureAppsCSV, repl1AppsCSV, csiAppsCSV, provisionerName, configMapName string

	var schedulerDriver scheduler.Driver
	var volumeDriver volume.Driver
	var nodeDriver node.Driver
	var monitorDriver monitor.Driver
	var backupDriver backup.Driver
	var pdsDriver pds.Driver
	var appScaleFactor int
	var volUpgradeEndpointURL string
	var volUpgradeEndpointVersion string
	var upgradeStorageDriverEndpointList string
	var minRunTimeMins int
	var chaosLevel int
	var storageNodesPerAZ int
	var destroyAppTimeout time.Duration
	var driverStartTimeout time.Duration
	var autoStorageNodeRecoveryTimeout time.Duration
	var licenseExpiryTimeoutHours time.Duration
	var meteringIntervalMins time.Duration
	var bundleLocation string
	var customConfigPath string
	var hyperConverged bool
	var enableDash bool
	var pxPodRestartCheck bool
	var deployPDSApps bool

	// TODO: We rely on the customAppConfig map to be passed into k8s.go and stored there.
	// We modify this map from the tests and expect that the next RescanSpecs will pick up the new custom configs.
	// We should make this more robust.
	var customAppConfig map[string]scheduler.AppConfig = make(map[string]scheduler.AppConfig)

	var enableStorkUpgrade bool
	var secretType string
	var pureVolumes bool
	var pureSANType string
	var runCSISnapshotAndRestoreManyTest bool
	var vaultAddress string
	var vaultToken string
	var schedUpgradeHops string
	var migrationHops string
	var autopilotUpgradeImage string
	var csiGenericDriverConfigMapName string
	//dashboard fields
	var user, testBranch, testProduct, testType, testDescription, testTags string
	var testsetID int
	var torpedoJobName string
	var torpedoJobType string
	var anthosWsNodeIp string
	var anthosInstPath string
	log.Infof("The default scheduler is %v", defaultScheduler)
	flag.StringVar(&s, schedulerCliFlag, defaultScheduler, "Name of the scheduler to use")
	flag.StringVar(&n, nodeDriverCliFlag, defaultNodeDriver, "Name of the node driver to use")
	flag.StringVar(&m, monitorDriverCliFlag, defaultMonitorDriver, "Name of the prometheus driver to use")
	flag.StringVar(&v, storageDriverCliFlag, defaultStorageDriver, "Name of the storage driver to use")
	flag.StringVar(&torpedoJobName, torpedoJobNameFlag, defaultTorpedoJob, "Name of the torpedo job")
	flag.StringVar(&torpedoJobType, torpedoJobTypeFlag, defaultTorpedoJobType, "Type of torpedo job")
	flag.StringVar(&backupDriverName, backupCliFlag, "", "Name of the backup driver to use")
	flag.StringVar(&specDir, specDirCliFlag, defaultSpecsRoot, "Root directory containing the application spec files")
	flag.StringVar(&logLoc, logLocationCliFlag, defaultLogLocation,
		"Path to save logs/artifacts upon failure. Default: /mnt/torpedo_support_dir")
	flag.StringVar(&logLevel, logLevelCliFlag, defaultLogLevel, "Log level")
	flag.IntVar(&appScaleFactor, scaleFactorCliFlag, defaultAppScaleFactor, "Factor by which to scale applications")
	flag.IntVar(&minRunTimeMins, minRunTimeMinsFlag, defaultMinRunTimeMins, "Minimum Run Time in minutes for appliation deletion tests")
	flag.IntVar(&chaosLevel, chaosLevelFlag, defaultChaosLevel, "Application deletion frequency in minutes")
	flag.StringVar(&volUpgradeEndpointURL, storageUpgradeEndpointURLCliFlag, defaultStorageUpgradeEndpointURL,
		"Endpoint URL link which will be used for upgrade storage driver")
	flag.StringVar(&volUpgradeEndpointVersion, storageUpgradeEndpointVersionCliFlag, defaultStorageUpgradeEndpointVersion,
		"Endpoint version which will be used for checking version after upgrade storage driver")
	flag.StringVar(&upgradeStorageDriverEndpointList, upgradeStorageDriverEndpointListFlag, "", "Comma separated list of Spec Generator URLs for performing upgrade hops for StorageCluster")
	flag.BoolVar(&enableStorkUpgrade, enableStorkUpgradeFlag, false, "Enable stork upgrade during storage driver upgrade")
	flag.StringVar(&appListCSV, appListCliFlag, "", "Comma-separated list of apps to run as part of test. The names should match directories in the spec dir.")
	flag.StringVar(&secureAppsCSV, secureAppsCliFlag, "", "Comma-separated list of apps to deploy with secure volumes using storage class. The names should match directories in the spec dir.")
	flag.StringVar(&repl1AppsCSV, repl1AppsCliFlag, "", "Comma-separated list of apps to deploy with repl 1 volumes. The names should match directories in the spec dir.")
	flag.StringVar(&csiAppsCSV, csiAppCliFlag, "", "Comma-separated list of apps to deploy with CSI provisioner")
	flag.StringVar(&provisionerName, provisionerFlag, defaultStorageProvisioner, "Name of the storage provisioner Portworx or CSI.")
	flag.IntVar(&storageNodesPerAZ, storageNodesPerAZFlag, defaultStorageNodesPerAZ, "Maximum number of storage nodes per availability zone")
	flag.DurationVar(&destroyAppTimeout, "destroy-app-timeout", defaultTimeout, "Maximum ")
	flag.DurationVar(&driverStartTimeout, "driver-start-timeout", defaultDriverStartTimeout, "Maximum wait volume driver startup")
	flag.DurationVar(&autoStorageNodeRecoveryTimeout, "storagenode-recovery-timeout", defaultAutoStorageNodeRecoveryTimeout, "Maximum wait time in minutes for storageless nodes to transition to storagenodes in case of ASG")
	flag.DurationVar(&licenseExpiryTimeoutHours, licenseExpiryTimeoutHoursFlag, defaultLicenseExpiryTimeoutHours, "Maximum wait time in hours after which force expire license")
	flag.DurationVar(&meteringIntervalMins, meteringIntervalMinsFlag, defaultMeteringIntervalMins, "Metering interval in minutes for metering agent")
	flag.StringVar(&configMapName, configMapFlag, "", "Name of the config map to be used.")
	flag.StringVar(&bundleLocation, "bundle-location", defaultBundleLocation, "Path to support bundle output files")
	flag.StringVar(&customConfigPath, "custom-config", "", "Path to custom configuration files")
	flag.StringVar(&secretType, "secret-type", scheduler.SecretK8S, "Path to custom configuration files")
	flag.BoolVar(&pureVolumes, "pure-volumes", false, "To enable using Pure backend for shared volumes")
	flag.StringVar(&pureSANType, "pure-san-type", "ISCSI", "If using Pure volumes, which SAN type is being used. ISCSI, FC, and NVMEOF-RDMA are all valid values.")
	flag.BoolVar(&runCSISnapshotAndRestoreManyTest, "pure-fa-snapshot-restore-to-many-test", false, "If using Pure volumes, to enable Pure clone many tests")
	flag.StringVar(&vaultAddress, "vault-addr", "", "Path to custom configuration files")
	flag.StringVar(&vaultToken, "vault-token", "", "Path to custom configuration files")
	flag.StringVar(&schedUpgradeHops, "sched-upgrade-hops", "", "Comma separated list of versions scheduler upgrade to take hops")
	flag.StringVar(&migrationHops, "migration-hops", "", "Comma separated list of versions for migration pool")
	flag.StringVar(&autopilotUpgradeImage, autopilotUpgradeImageCliFlag, "", "Autopilot version which will be used for checking version after upgrade autopilot")
	flag.StringVar(&csiGenericDriverConfigMapName, csiGenericDriverConfigMapFlag, "", "Name of config map that stores provisioner details when CSI generic driver is being used")
	flag.StringVar(&testrailuttils.MilestoneName, milestoneFlag, "", "Testrail milestone name")
	flag.StringVar(&testrailuttils.RunName, testrailRunNameFlag, "", "Testrail run name, this run will be updated in testrail")
	flag.StringVar(&testrailuttils.JobRunID, testrailRunIDFlag, "", "Run ID for the testrail run")
	flag.StringVar(&testrailuttils.JenkinsBuildURL, testrailJenkinsBuildURLFlag, "", "Jenins job url for testrail update")
	flag.StringVar(&testRailHostname, testRailHostFlag, "", "Testrail server hostname")
	flag.StringVar(&testRailUsername, testRailUserNameFlag, "", "Username to be used for adding entries to testrail")
	flag.StringVar(&testRailPassword, testRailPasswordFlag, "", "Password to be used for testrail update")
	flag.StringVar(&jiraUserName, jiraUserNameFlag, "", "Username to be used for JIRA client")
	flag.StringVar(&jiraToken, jiraTokenFlag, "", "API token for accessing the JIRA")
	flag.StringVar(&jirautils.AccountID, jiraAccountIDFlag, "", "AccountID for issue assignment")
	flag.BoolVar(&hyperConverged, hyperConvergedFlag, true, "To enable/disable hyper-converged type of deployment")
	flag.BoolVar(&enableDash, enableDashBoardFlag, true, "To enable/disable aetos dashboard reporting")
	flag.StringVar(&user, userFlag, "nouser", "user name running the tests")
	flag.StringVar(&testDescription, testDescriptionFlag, "Torpedo Workflows", "test suite description")
	flag.StringVar(&testType, testTypeFlag, "system-test", "test types like system-test,functional,integration")
	flag.StringVar(&testTags, testTagsFlag, "", "tags running the tests. Eg: key1:val1,key2:val2")
	flag.IntVar(&testsetID, testSetIDFlag, 0, "testset id to post the results")
	flag.StringVar(&testBranch, testBranchFlag, "master", "branch of the product")
	flag.StringVar(&testProduct, testProductFlag, "PxEnp", "Portworx product under test")
	flag.StringVar(&pxRuntimeOpts, "px-runtime-opts", "", "comma separated list of run time options for cluster update")
	flag.BoolVar(&pxPodRestartCheck, failOnPxPodRestartCount, false, "Set it true for px pods restart check during test")
	flag.BoolVar(&deployPDSApps, deployPDSAppsFlag, false, "To deploy pds apps and return scheduler context for pds apps")
	flag.StringVar(&pdsDriverName, pdsDriveCliFlag, defaultPdsDriver, "Name of the pdsdriver to use")
	flag.StringVar(&anthosWsNodeIp, anthosWsNodeIpCliFlag, "", "Anthos admin work station node IP")
	flag.StringVar(&anthosInstPath, anthosInstPathCliFlag, "", "Anthos config path where all conf files present")
	flag.Parse()

	log.SetLoglevel(logLevel)
	tpLogPath = fmt.Sprintf("%s/%s", logLoc, "torpedo.log")
	suiteLogger = CreateLogger(tpLogPath)
	log.SetTorpedoFileOutput(suiteLogger)

	appList, err := splitCsv(appListCSV)
	if err != nil {
		log.Fatalf("failed to parse app list: %v. err: %v", appListCSV, err)
	}

	csiAppsList := make([]string, 0)
	if len(csiAppsCSV) > 0 {
		apl, err := splitCsv(csiAppsCSV)
		log.FailOnError(err, fmt.Sprintf("failed to parse csiAppsCSV app list: %v", csiAppsCSV))
		csiAppsList = append(csiAppsList, apl...)
		log.Infof("provisioner CSI apps : %+v", csiAppsList)
		appList = append(appList, csiAppsList...)
	}

	secureAppList := make([]string, 0)

	if secureAppsCSV == "all" {
		secureAppList = append(secureAppList, appList...)
	} else if len(secureAppsCSV) > 0 {
		apl, err := splitCsv(secureAppsCSV)
		log.FailOnError(err, fmt.Sprintf("failed to parse secure app list: %v", secureAppsCSV))
		secureAppList = append(secureAppList, apl...)
		log.Infof("Secure apps : %+v", secureAppList)
		//Adding secure apps as part of app list for deployment
		appList = append(appList, secureAppList...)
	}

	repl1AppList := make([]string, 0)

	if repl1AppsCSV == "all" {
		repl1AppList = append(repl1AppList, appList...)
	} else if len(repl1AppsCSV) > 0 {
		apl, err := splitCsv(repl1AppsCSV)
		log.FailOnError(err, fmt.Sprintf("failed to parse repl-1 app list: %v", repl1AppsCSV))
		repl1AppList = append(repl1AppList, apl...)
		log.Infof("volume repl 1 apps : %+v", repl1AppList)
		//Adding repl-1 apps as part of app list for deployment
		appList = append(appList, repl1AppList...)
	}

	sched.Init(time.Second)
	if schedulerDriver, err = scheduler.Get(s); err != nil {
		log.Fatalf("Cannot find scheduler driver for %v. Err: %v\n", s, err)
	} else if volumeDriver, err = volume.Get(v); err != nil {
		log.Fatalf("Cannot find volume driver for %v. Err: %v\n", v, err)
	} else if nodeDriver, err = node.Get(n); err != nil {
		log.Fatalf("Cannot find node driver for %v. Err: %v\n", n, err)
	} else if monitorDriver, err = monitor.Get(m); err != nil {
		log.Fatalf("Cannot find monitor driver for %v. Err: %v\n", m, err)
	} else if err = os.MkdirAll(logLoc, os.ModeDir); err != nil {
		log.Fatalf("Cannot create path %s for saving support bundle. Error: %v", logLoc, err)
	} else {
		if _, err = os.Stat(customConfigPath); err == nil {
			var data []byte

			log.Infof("Using custom app config file %s", customConfigPath)
			data, err = ioutil.ReadFile(customConfigPath)
			if err != nil {
				log.Fatalf("Cannot read file %s. Error: %v", customConfigPath, err)
			}
			err = yaml.Unmarshal(data, &customAppConfig)
			if err != nil {
				log.Fatalf("Cannot unmarshal yml %s. Error: %v", customConfigPath, err)
			}
			log.Infof("Parsed custom app config file: %+v", customAppConfig)
		}
		if len(repl1AppList) > 0 {
			for _, app := range repl1AppList {
				if appConfig, ok := customAppConfig[app]; ok {
					appConfig.Repl = "1"
				} else {
					var config = scheduler.AppConfig{Repl: "1"}
					customAppConfig[app] = config
				}
			}
		}
		log.Infof("Backup driver name %s", backupDriverName)
		if backupDriverName != "" {
			if backupDriver, err = backup.Get(backupDriverName); err != nil {
				log.Fatalf("cannot find backup driver for %s. Err: %v\n", backupDriverName, err)
			} else {
				log.Infof("Backup driver found %v", backupDriver)
			}
		}

		log.Infof("Pds driver name %s", pdsDriverName)
		if pdsDriverName != "" {
			if pdsDriver, err = pds.Get(pdsDriverName); err != nil {
				log.Fatalf("cannot find pds driver for %s. Err: %v\n", pdsDriverName, err)
			} else {
				log.Infof("Pds driver found %v", pdsDriver)
			}
		}

		dash = aetosutil.Get()
		if enableDash && !isDashboardReachable() {
			enableDash = false
			log.Infof("Aetos Dashboard is not reachable. Disabling dashboard reporting.")
		}

		dash.IsEnabled = enableDash
		testSet := aetosutil.TestSet{
			User:        user,
			Product:     testProduct,
			Description: testDescription,
			Branch:      testBranch,
			TestType:    testType,
			Tags:        make(map[string]string),
			Status:      aetosutil.NOTSTARTED,
		}
		if testTags != "" {
			tags, err := splitCsv(testTags)
			if err != nil {
				log.Fatalf("failed to parse tags: %v. err: %v", testTags, err)
			} else {
				for _, tag := range tags {
					var key, value string
					if !strings.Contains(tag, ":") {
						log.Info("Invalid tag %s. Please provide tag in key:value format skipping provided tag", tag)
					} else {
						key = strings.SplitN(tag, ":", 2)[0]
						value = strings.SplitN(tag, ":", 2)[1]
						testSet.Tags[key] = value
					}
				}
			}
		}

		/*
			Get TestSetID based on below precedence
			1. Check if user has passed in command line and use
			2. Check if user has set it has an env variable and use
			3. Check if build.properties available with TestSetID
			4. If not present create a new one
		*/
		val, ok := os.LookupEnv("DASH_UID")
		if testsetID != 0 {
			dash.TestSetID = testsetID
		} else if ok && (val != "" && val != "0") {
			testsetID, err = strconv.Atoi(val)
			log.Infof(fmt.Sprintf("Using TestSetID: %s set as enviornment variable", val))
			if err != nil {
				log.Warnf("Failed to convert environment testset id  %v to int, err: %v", val, err)
			}
		} else {
			fileName := "/build.properties"
			readFile, err := os.Open(fileName)
			if err == nil {
				fileScanner := bufio.NewScanner(readFile)
				fileScanner.Split(bufio.ScanLines)
				for fileScanner.Scan() {
					line := fileScanner.Text()
					if strings.Contains(line, "DASH_UID") {
						testsetToUse := strings.Split(line, "=")[1]
						log.Infof("Using TestSetID: %s found in build.properties", testsetToUse)
						dash.TestSetID, err = strconv.Atoi(testsetToUse)
						if err != nil {
							log.Errorf("Error in getting DASH_UID variable, %v", err)
						}
						break
					}
				}
			}
		}
		if testsetID != 0 {
			dash.TestSetID = testsetID
			os.Setenv("DASH_UID", fmt.Sprint(testsetID))
		}

		dash.TestSet = &testSet

		once.Do(func() {
			instance = &Torpedo{
				InstanceID:                          time.Now().Format("01-02-15h04m05s"),
				S:                                   schedulerDriver,
				V:                                   volumeDriver,
				N:                                   nodeDriver,
				M:                                   monitorDriver,
				Pds:                                 pdsDriver,
				SpecDir:                             specDir,
				LogLoc:                              logLoc,
				LogLevel:                            logLevel,
				Logger:                              log.GetLogInstance(),
				GlobalScaleFactor:                   appScaleFactor,
				MinRunTimeMins:                      minRunTimeMins,
				ChaosLevel:                          chaosLevel,
				StorageDriverUpgradeEndpointURL:     volUpgradeEndpointURL,
				StorageDriverUpgradeEndpointVersion: volUpgradeEndpointVersion,
				UpgradeStorageDriverEndpointList:    upgradeStorageDriverEndpointList,
				EnableStorkUpgrade:                  enableStorkUpgrade,
				AppList:                             appList,
				SecureAppList:                       secureAppList,
				CsiAppList:                          csiAppsList,
				Provisioner:                         provisionerName,
				MaxStorageNodesPerAZ:                storageNodesPerAZ,
				DestroyAppTimeout:                   destroyAppTimeout,
				DriverStartTimeout:                  driverStartTimeout,
				AutoStorageNodeRecoveryTimeout:      autoStorageNodeRecoveryTimeout,
				ConfigMap:                           configMapName,
				BundleLocation:                      bundleLocation,
				CustomAppConfig:                     customAppConfig,
				Backup:                              backupDriver,
				SecretType:                          secretType,
				PureVolumes:                         pureVolumes,
				PureSANType:                         pureSANType,
				RunCSISnapshotAndRestoreManyTest:    runCSISnapshotAndRestoreManyTest,
				VaultAddress:                        vaultAddress,
				VaultToken:                          vaultToken,
				SchedUpgradeHops:                    schedUpgradeHops,
				MigrationHops:                       migrationHops,
				AutopilotUpgradeImage:               autopilotUpgradeImage,
				CsiGenericDriverConfigMap:           csiGenericDriverConfigMapName,
				LicenseExpiryTimeoutHours:           licenseExpiryTimeoutHours,
				MeteringIntervalMins:                meteringIntervalMins,
				IsHyperConverged:                    hyperConverged,
				Dash:                                dash,
				JobName:                             torpedoJobName,
				JobType:                             torpedoJobType,
				PortworxPodRestartCheck:             pxPodRestartCheck,
				AnthosAdminWorkStationNodeIP:        anthosWsNodeIp,
				AnthosInstPath:                      anthosInstPath,
				IsPDSApps:                           deployPDSApps,
			}
		})
	}
	printFlags()
}

func printFlags() {

	log.Info("********Torpedo Command********")
	log.Info(strings.Join(os.Args, " "))
	log.Info("******************************")

	log.Info("*********Parsed Args**********")
	flag.VisitAll(func(f *flag.Flag) {
		log.Infof("   %s: %s", f.Name, f.Value)
	})
	log.Info("******************************")
}

func isDashboardReachable() bool {
	timeout := 15 * time.Second
	client := &http.Client{
		Timeout: timeout,
		Transport: &http.Transport{
			TLSClientConfig: &tls.Config{
				InsecureSkipVerify: true,
			},
		},
	}
	aboutURL := strings.Replace(aetosutil.DashBoardBaseURL, "dashboard", "datamodel/about", -1)
	log.Infof("Checking URL: %s", aboutURL)
	response, err := client.Get(aboutURL)

	if err != nil {
		log.Warn(err.Error())
		return false
	}
	if response.StatusCode == 200 {
		return true
	}
	return false
}

// CreateLogFile creates file and return the file object
func CreateLogFile(filename string) *os.File {
	var filePath string
	if strings.Contains(filename, "/") {
		filePath = "filename"
	} else {
		filePath = fmt.Sprintf("%s/%s", Inst().LogLoc, filename)
	}

	f, err := os.OpenFile(filePath, os.O_WRONLY|os.O_CREATE|os.O_APPEND, 0644)
	if err != nil {
		fmt.Println("Failed to create logfile torpedo.log")
		fmt.Println("Error: ", err)
	}
	return f

}

// CreateLogger creates file and return the file object
func CreateLogger(filename string) *lumberjack.Logger {
	var filePath string
	if strings.Contains(filename, "/") {
		filePath = filename
	} else {
		filePath = fmt.Sprintf("%s/%s", Inst().LogLoc, filename)
	}
	_, err := os.Create(filePath)
	if err != nil {
		log.Infof("Error creating log file. Err: %v", err)
		return nil
	}

	logger := &lumberjack.Logger{
		Filename:   filePath,
		MaxSize:    10, // megabytes
		MaxBackups: 10,
		MaxAge:     30,   //days
		Compress:   true, // disabled by default
		LocalTime:  true,
	}

	return logger

}

// CloseLogger ends testcase file object
func CloseLogger(testLogger *lumberjack.Logger) {
	if testLogger != nil {
		testLogger.Close()
		//Below steps are performed to remove current file from log output
		log.SetDefaultOutput(suiteLogger)
	}

}

func splitCsv(in string) ([]string, error) {
	r := csv.NewReader(strings.NewReader(in))
	r.TrimLeadingSpace = true
	records, err := r.ReadAll()
	if err != nil || len(records) < 1 {
		return []string{}, err
	} else if len(records) > 1 {
		return []string{}, fmt.Errorf("multiline CSV not supported")
	}
	return records[0], err
}

func mapToVolumeOptions(options map[string]bool) *scheduler.VolumeOptions {
	if val, ok := options[SkipClusterScopedObjects]; ok {
		return &scheduler.VolumeOptions{
			SkipClusterScopedObjects: val,
		}
	}

	return &scheduler.VolumeOptions{
		SkipClusterScopedObjects: false,
	}
}

func init() {
	logrus.SetLevel(logrus.InfoLevel)
	logrus.StandardLogger().Hooks.Add(log.NewHook())
	logrus.SetOutput(os.Stdout)
}

// CreateJiraIssueWithLogs creates a jira issue and copy logs to nfs mount
func CreateJiraIssueWithLogs(issueDescription, issueSummary string) {
	issueKey, err := jirautils.CreateIssue(issueDescription, issueSummary)
	if err == nil && issueKey != "" {
		collectAndCopyDiagsOnWorkerNodes(issueKey)
		collectAndCopyStorkLogs(issueKey)
		collectAndCopyOperatorLogs(issueKey)
		collectAndCopyAutopilotLogs(issueKey)

	}

}

func collectAndCopyDiagsOnWorkerNodes(issueKey string) {
	isIssueDirCreated := false
	for _, currNode := range node.GetWorkerNodes() {
		err := runCmd("pwd", currNode)
		if err == nil {
			log.Infof("Creating directors logs in the node %v", currNode.Name)
			runCmd(fmt.Sprintf("mkdir -p %v", rootLogDir), currNode)
			log.Info("Mounting nfs diags directory")
			runCmd(fmt.Sprintf("mount -t nfs %v %v", diagsDirPath, rootLogDir), currNode)
			if !isIssueDirCreated {
				log.Infof("Creating PTX %v directory in the node %v", issueKey, currNode.Name)
				runCmd(fmt.Sprintf("mkdir -p %v/%v", rootLogDir, issueKey), currNode)
				isIssueDirCreated = true
			}

			log.Infof("collect diags on node: %s", currNode.Name)

			filePath := fmt.Sprintf("/var/cores/%s-diags-*.tar.gz", currNode.Name)

			config := &torpedovolume.DiagRequestConfig{
				DockerHost:    "unix:///var/run/docker.sock",
				OutputFile:    filePath,
				ContainerName: "",
				Profile:       false,
				Live:          false,
				Upload:        false,
				All:           true,
				Force:         true,
				OnHost:        true,
				Extra:         false,
			}
			err = Inst().V.CollectDiags(currNode, config, torpedovolume.DiagOps{Validate: false, Async: true})

			if err == nil {
				log.Infof("copying logs %v  on node: %s", filePath, currNode.Name)
				runCmd(fmt.Sprintf("cp %v %v/%v/", filePath, rootLogDir, issueKey), currNode)
			} else {
				log.Warnf("Error collecting diags on node: %v, Error: %v", currNode.Name, err)
			}

		}
	}
}

// CollectLogsFromPods collects logs from specified pods and stores them in a directory named after the test case
func CollectLogsFromPods(testCaseName string, podLabel map[string]string, namespace string, logLabel string) {
	testCaseName = strings.ReplaceAll(testCaseName, " ", "")
	podList, err := core.Instance().GetPods(namespace, podLabel)
	if err != nil {
		log.Errorf("Error in getting pods for the [%s] logs of test case [%s], Err: %v", logLabel, testCaseName, err.Error())
		return
	}
	masterNode := node.GetMasterNodes()[0]
	err = runCmd("pwd", masterNode)
	if err != nil {
		log.Errorf("Error in running [pwd] command in node [%s] for the [%s] logs of test case [%s]", masterNode.Name, logLabel, testCaseName)
		return
	}
	testCaseLogDirPath := fmt.Sprintf("%s/%s-logs", pxbLogDirPath, testCaseName)
	log.Infof("Creating a directory [%s] in node [%s] to store [%s] logs for the test case [%s]", testCaseLogDirPath, masterNode.Name, logLabel, testCaseName)
	err = runCmd(fmt.Sprintf("mkdir -p %v", testCaseLogDirPath), masterNode)
	if err != nil {
		log.Errorf("Error in creating a directory [%s] in node [%s] to store [%s] logs for the test case [%s]. Err: %v", testCaseLogDirPath, masterNode.Name, logLabel, testCaseName, err.Error())
		return
	}
	for _, pod := range podList.Items {
		log.Infof("Writing [%s] pod into a %v/%v.log file", pod.Name, testCaseLogDirPath, pod.Name)
		err = runCmd(fmt.Sprintf("kubectl logs %s -n %s > %s/%s.log", pod.Name, namespace, testCaseLogDirPath, pod.Name), masterNode)
		if err != nil {
			log.Errorf("Error in writing [%s] pod into a %v/%v.log file. Err: %v", pod.Name, testCaseLogDirPath, pod.Name, err.Error())
		}
	}
}

// collectStorkLogs collects Stork logs and stores them using the CollectLogsFromPods function
func collectStorkLogs(testCaseName string) {
	storkLabel := make(map[string]string)
	storkLabel["name"] = "stork"
	pxNamespace, err := Inst().V.GetVolumeDriverNamespace()
	if err != nil {
		log.Errorf("Error in getting portworx namespace. Err: %v", err.Error())
		return
	}
	CollectLogsFromPods(testCaseName, storkLabel, pxNamespace, "stork")
}

// CollectMongoDBLogs collects MongoDB logs and stores them using the CollectLogsFromPods function
func CollectMongoDBLogs(testCaseName string) {
	pxbLabel := make(map[string]string)
	pxbLabel["app.kubernetes.io/component"] = mongodbStatefulset
	pxbNamespace, err := backup.GetPxBackupNamespace()
	if err != nil {
		log.Errorf("Error in getting px-backup namespace. Err: %v", err.Error())
		return
	}
	CollectLogsFromPods(testCaseName, pxbLabel, pxbNamespace, "mongodb")
}

// collectPxBackupLogs collects Px-Backup logs and stores them using the CollectLogsFromPods function
func collectPxBackupLogs(testCaseName string) {
	pxbLabel := make(map[string]string)
	pxbLabel["app"] = "px-backup"
	pxbNamespace, err := backup.GetPxBackupNamespace()
	if err != nil {
		log.Errorf("Error in getting px-backup namespace. Err: %v", err.Error())
		return
	}
	CollectLogsFromPods(testCaseName, pxbLabel, pxbNamespace, "px-backup")
}

// compressSubDirectories compresses all subdirectories within the specified directory on the master node
func compressSubDirectories(dirPath string) {
	masterNode := node.GetMasterNodes()[0]
	log.Infof("Compressing sub-directories in the directory [%s] in node [%s]", dirPath, masterNode.Name)
	err := runCmdWithNoSudo(fmt.Sprintf("find %s -mindepth 1 -depth -type d -exec sh -c 'tar czf \"${1%%/}.tar.gz\" -C \"$(dirname \"$1\")\" \"$(basename \"$1\")\" && rm -rf \"$1\"' sh {} \\;", dirPath), masterNode)
	if err != nil {
		log.Errorf("Error in compressing sub-directories in the directory [%s] in node [%s]", dirPath, masterNode.Name)
	}
}

func collectAndCopyStorkLogs(issueKey string) {

	storkLabel := make(map[string]string)
	storkLabel["name"] = "stork"
	podList, err := core.Instance().GetPods(pxNamespace, storkLabel)
	if err == nil {
		logsByPodName := map[string]string{}
		for _, p := range podList.Items {
			logOptions := corev1.PodLogOptions{
				// Getting 250 lines from the pod logs to get the io_bytes
				TailLines: getInt64Address(250),
			}
			log.Info("Collecting stork logs")
			output, err := core.Instance().GetPodLog(p.Name, p.Namespace, &logOptions)
			if err != nil {
				log.Error(fmt.Errorf("failed to get logs for the pod %s/%s: %w", p.Namespace, p.Name, err))
			}
			logsByPodName[p.Name] = output
		}
		masterNode := node.GetMasterNodes()[0]
		err = runCmd("pwd", masterNode)
		if err == nil {
			log.Infof("Creating directors logs in the node %v", masterNode.Name)
			runCmd(fmt.Sprintf("mkdir -p %v", rootLogDir), masterNode)
			log.Info("Mounting nfs diags directory")
			runCmd(fmt.Sprintf("mount -t nfs %v %v", diagsDirPath, rootLogDir), masterNode)

			for k, v := range logsByPodName {
				cmnd := fmt.Sprintf("echo '%v' > /root/%v.log", v, k)
				runCmdWithNoSudo(cmnd, masterNode)
				runCmd(fmt.Sprintf("cp /root/%v.log %v/%v/", k, rootLogDir, issueKey), masterNode)
			}
		}

	} else {
		log.Errorf("Error in getting stork pods, Err: %v", err.Error())
	}

}

func collectAndCopyOperatorLogs(issueKey string) {
	podLabel := make(map[string]string)
	podLabel["name"] = "portworx-operator"
	podList, err := core.Instance().GetPods(pxNamespace, podLabel)
	if err == nil {
		logsByPodName := map[string]string{}
		for _, p := range podList.Items {
			logOptions := corev1.PodLogOptions{
				// Getting 250 lines from the pod logs to get the io_bytes
				TailLines: getInt64Address(250),
			}
			log.Info("Collecting portworx operator logs")
			output, err := core.Instance().GetPodLog(p.Name, p.Namespace, &logOptions)
			if err != nil {
				log.Error(fmt.Errorf("failed to get logs for the pod %s/%s: %w", p.Namespace, p.Name, err))
			}
			logsByPodName[p.Name] = output
		}
		masterNode := node.GetMasterNodes()[0]
		err = runCmd("pwd", masterNode)
		if err == nil {
			for k, v := range logsByPodName {
				cmnd := fmt.Sprintf("echo '%v' > /root/%v.log", v, k)
				runCmdWithNoSudo(cmnd, masterNode)
				runCmd(fmt.Sprintf("cp /root/%v.log %v/%v/", k, rootLogDir, issueKey), masterNode)
			}
		}

	} else {
		log.Errorf("Error in getting portworx-operator pods, Err: %v", err.Error())
	}

}

func collectAndCopyAutopilotLogs(issueKey string) {
	podLabel := make(map[string]string)
	podLabel["name"] = "autopilot"
	podList, err := core.Instance().GetPods(pxNamespace, podLabel)
	if err == nil {
		logsByPodName := map[string]string{}
		for _, p := range podList.Items {
			logOptions := corev1.PodLogOptions{
				// Getting 250 lines from the pod logs to get the io_bytes
				TailLines: getInt64Address(250),
			}
			log.Info("Collecting autopilot logs")
			output, err := core.Instance().GetPodLog(p.Name, p.Namespace, &logOptions)
			if err != nil {
				log.Error(fmt.Errorf("failed to get logs for the pod %s/%s: %w", p.Namespace, p.Name, err))
			}
			logsByPodName[p.Name] = output
		}
		masterNode := node.GetMasterNodes()[0]

		err = runCmd("pwd", masterNode)
		if err == nil {
			for k, v := range logsByPodName {
				cmnd := fmt.Sprintf("echo '%v' > /root/%v.log", v, k)
				runCmdWithNoSudo(cmnd, masterNode)
				runCmd(fmt.Sprintf("cp /root/%v.log %v/%v/", k, rootLogDir, issueKey), masterNode)
			}
		}
	} else {
		log.Errorf("Error in getting autopilot pods, Err: %v", err.Error())
	}

}

func getInt64Address(x int64) *int64 {
	return &x
}

// IsCloudDriveInitialised checks if cloud drive is initialised in the PX cluster
func IsCloudDriveInitialised(n node.Node) (bool, error) {

	_, err := Inst().N.RunCommandWithNoRetry(n, pxctlCDListCmd, node.ConnectionOpts{
		Timeout:         2 * time.Minute,
		TimeBeforeRetry: 10 * time.Second,
	})

	if err != nil && strings.Contains(err.Error(), "Cloud Drive is not initialized") {
		log.Warnf("cd list error : %v", err)
		return false, nil
	}
	if err == nil {
		return true, nil
	}
	return false, err
}

// WaitForExpansionToStart waits for pool expansion to trigger
func WaitForExpansionToStart(poolID string) error {
	f := func() (interface{}, bool, error) {
		expandedPool, err := GetStoragePoolByUUID(poolID)

		if err != nil {
			return nil, false, err
		}
		if expandedPool.LastOperation != nil {
			if expandedPool.LastOperation.Status == opsapi.SdkStoragePool_OPERATION_FAILED {
				return nil, false, fmt.Errorf("PoolResize has failed. Error: %s", expandedPool.LastOperation)
			}

			if expandedPool.LastOperation.Status == opsapi.SdkStoragePool_OPERATION_IN_PROGRESS ||
				expandedPool.LastOperation.Status == opsapi.SdkStoragePool_OPERATION_PENDING {
				// storage pool resize has been triggered
				log.InfoD("Pool %s expansion started", poolID)
				return nil, false, nil
			}

		}
		return nil, true, fmt.Errorf("pool %s resize not triggered ", poolID)
	}

	_, err := task.DoRetryWithTimeout(f, 2*time.Minute, 10*time.Second)
	return err
}

// RebootNodeAndWait reboots node and waits for to be up
func RebootNodeAndWait(n node.Node) error {

	if &n == nil {
		return fmt.Errorf("no Node is provided to reboot")
	}

	err := Inst().N.RebootNode(n, node.RebootNodeOpts{
		Force: true,
		ConnectionOpts: node.ConnectionOpts{
			Timeout:         1 * time.Minute,
			TimeBeforeRetry: 5 * time.Second,
		},
	})

	if err != nil {
		return err
	}
	err = Inst().N.TestConnection(n, node.ConnectionOpts{
		Timeout:         15 * time.Minute,
		TimeBeforeRetry: 10 * time.Second,
	})
	if err != nil {
		return err
	}
	err = Inst().V.WaitDriverDownOnNode(n)
	if err != nil {
		return err
	}
	err = Inst().S.IsNodeReady(n)
	if err != nil {
		return err
	}
	err = Inst().V.WaitDriverUpOnNode(n, Inst().DriverStartTimeout)
	if err != nil {
		return err
	}

	return nil

}

// GetNodeWithGivenPoolID returns node having pool id
func GetNodeWithGivenPoolID(poolID string) (*node.Node, error) {
	if err := Inst().V.RefreshDriverEndpoints(); err != nil {
		return nil, err
	}

	pxNodes, err := GetStorageNodes()
	if err != nil {
		return nil, err
	}

	for _, n := range pxNodes {
		pools := n.Pools
		for _, p := range pools {
			if poolID == p.Uuid {
				return &n, nil
			}
		}
	}

	return nil, fmt.Errorf("no storage node found with given Pool UUID : %s", poolID)
}

// GetStoragePoolByUUID reruns storage pool based on ID
func GetStoragePoolByUUID(poolUUID string) (*opsapi.StoragePool, error) {
	pools, err := Inst().V.ListStoragePools(metav1.LabelSelector{})
	if err != nil {
		return nil, err
	}

	if len(pools) == 0 {
		return nil, fmt.Errorf("Got 0 pools listed")
	}

	pool := pools[poolUUID]
	if pool == nil {
		return nil, fmt.Errorf("unable to find pool with given ID: %s", poolUUID)
	}

	return pool, nil
}

// ValidateUserRole will validate if a given user has the provided PxBackupRole mapped to it
func ValidateUserRole(userName string, role backup.PxBackupRole) (bool, error) {
	roleMapping, err := backup.GetRolesForUser(userName)
	log.FailOnError(err, "Failed to get roles for user")
	roleID, err := backup.GetRoleID(role)
	log.FailOnError(err, "Failed to get role ID")
	for _, r := range roleMapping {
		if r.ID == roleID {
			break
		}
	}
	return true, nil
}

func Contains(app_list []string, app string) bool {
	for _, v := range app_list {
		if v == app {
			return true
		}
	}
	return false
}

// ValidateDriveRebalance checks rebalance state of new drives added
func ValidateDriveRebalance(stNode node.Node) error {

	disks := stNode.Disks
	initPoolCount := len(stNode.Pools)
	var err error
	var drivePath string
	drivePathsToValidate := make([]string, 0)
	//2 min wait for new disk to associate with the node
	time.Sleep(2 * time.Minute)

	t := func() (interface{}, bool, error) {
		err = Inst().V.RefreshDriverEndpoints()
		if err != nil {
			return nil, true, err
		}

		stNode, err = node.GetNodeByName(stNode.Name)
		if err != nil {
			return nil, true, err
		}

		for k := range stNode.Disks {
			if _, ok := disks[k]; !ok {
				drivePath = k
				return nil, false, nil
			}
		}

		return nil, true, fmt.Errorf("drive path not found")
	}
	_, err = task.DoRetryWithTimeout(t, 5*time.Minute, 1*time.Minute)
	if err != nil {
		//this is a special case occurs where drive is added with same path as deleted pool
		if initPoolCount >= len(stNode.Pools) {
			for p := range stNode.Disks {
				drivePathsToValidate = append(drivePathsToValidate, p)
			}
		} else {
			return err
		}

	} else {
		drivePathsToValidate = append(drivePathsToValidate, drivePath)
	}

	for _, p := range drivePathsToValidate {
		drivePath = p
		log.Infof("Validating rebalance for path %s", drivePath)
		cmd := fmt.Sprintf("sv drive add -d %s -o status", drivePath)
		var prevStatus string

		t = func() (interface{}, bool, error) {

			// Execute the command and check get rebalance status
			currStatus, err := Inst().V.GetPxctlCmdOutputConnectionOpts(stNode, cmd, node.ConnectionOpts{
				IgnoreError:     false,
				TimeBeforeRetry: defaultRetryInterval,
				Timeout:         defaultTimeout,
			}, false)

			if err != nil {
				if strings.Contains(err.Error(), "Device already exists") || strings.Contains(err.Error(), "Drive already in use") {
					return "", false, nil
				}
				return "", true, err
			}
			log.Infof(fmt.Sprintf("Rebalance Status for drive [%s] in node [%s] : %s", drivePath, stNode.Name, strings.TrimSpace(currStatus)))
			if strings.Contains(currStatus, "Rebalance done") {
				return "", false, nil
			}
			if prevStatus == currStatus {
				return "", false, fmt.Errorf("rebalance Status for drive [%s] in node [%s] is not progressing", drivePath, stNode.Name)
			}
			prevStatus = currStatus
			return "", true, fmt.Errorf("wait for pool rebalance to complete for drive [%s]", drivePath)
		}

		_, err = task.DoRetryWithTimeout(t, 180*time.Minute, 3*time.Minute)
		if err != nil {
			return err
		}
	}

	// checking all pools are online after drive rebalance
	expectedStatus := "Online"
	err = WaitForPoolStatusToUpdate(stNode, expectedStatus)
	return err
}

// ValidateRebalanceJobs checks rebalance state of pools if running
func ValidateRebalanceJobs(stNode node.Node) error {

	rebalanceFunc := func() (interface{}, bool, error) {

		rebalanceJobs, err := Inst().V.GetRebalanceJobs()
		if err != nil {
			return nil, true, err
		}

		for _, job := range rebalanceJobs {
			jobResponse, err := Inst().V.GetRebalanceJobStatus(job.GetId())

			if err != nil {
				return nil, true, err
			}

			previousDone := uint64(0)
			jobState := jobResponse.GetJob().GetState()
			if jobState == opsapi.StorageRebalanceJobState_CANCELLED {
				return nil, false, fmt.Errorf("job %v has cancelled, Summary: %+v", job.GetId(), jobResponse.GetSummary().GetWorkSummary())
			}

			if jobState == opsapi.StorageRebalanceJobState_PAUSED || jobState == opsapi.StorageRebalanceJobState_PENDING {
				return nil, true, fmt.Errorf("Job %v is in paused/pending state", job.GetId())
			}

			if jobState == opsapi.StorageRebalanceJobState_DONE {
				log.InfoD("Job %v is in DONE state", job.GetId())
				return nil, false, nil
			}

			if jobState == opsapi.StorageRebalanceJobState_RUNNING {
				log.InfoD("Job %v is in Running state", job.GetId())

				currentDone, total := getReblanceWorkSummary(jobResponse)
				//checking for rebalance progress
				for currentDone < total && previousDone < currentDone {
					time.Sleep(2 * time.Minute)
					log.InfoD("Waiting for job %v to complete current state: %v, checking again in 2 minutes", job.GetId(), jobState)
					jobResponse, err = Inst().V.GetRebalanceJobStatus(job.GetId())
					if err != nil {
						return nil, true, err
					}
					previousDone = currentDone
					currentDone, total = getReblanceWorkSummary(jobResponse)
				}

				if previousDone == currentDone {
					return nil, false, fmt.Errorf("job %v is in running state but not progressing further", job.GetId())
				}
				if currentDone == total {
					log.InfoD("Rebalance for job %v completed", job.GetId())
					return nil, false, nil
				}
			}
		}
		return nil, false, nil
	}

	_, err := task.DoRetryWithTimeout(rebalanceFunc, time.Minute*60, time.Minute*2)
	return err
}

func getReblanceWorkSummary(jobResponse *opsapi.SdkGetRebalanceJobStatusResponse) (uint64, uint64) {
	status := jobResponse.GetJob().GetStatus()
	if status != "" {
		log.Infof(" Job Status: %s", status)
	}

	currentDone := uint64(0)
	currentPending := uint64(0)
	total := uint64(0)
	rebalWorkSummary := jobResponse.GetSummary().GetWorkSummary()

	for _, summary := range rebalWorkSummary {
		currentDone += summary.GetDone()
		currentPending += summary.GetPending()
		log.Infof("WorkSummary --> Type: %v,Done : %v, Pending: %v", summary.GetType(), currentDone, currentPending)

	}
	total = currentDone + currentPending

	return currentDone, total
}

func updatePxRuntimeOpts() error {
	if pxRuntimeOpts != "" {
		log.InfoD("Setting run time options: %s", pxRuntimeOpts)
		optionsMap := make(map[string]string)
		runtimeOpts, err := splitCsv(pxRuntimeOpts)
		log.FailOnError(err, "Error parsing run time options")

		for _, opt := range runtimeOpts {
			if !strings.Contains(opt, "=") {
				log.Fatalf("Given run time option is not in expected format key=val, Actual : %v", opt)
			}
			optArr := strings.Split(opt, "=")
			optionsMap[optArr[0]] = optArr[1]
		}
		currNode := node.GetWorkerNodes()[0]
		return Inst().V.SetClusterRunTimeOpts(currNode, optionsMap)
	} else {
		log.Info("No run time options provided to update")
	}
	return nil

}

// GetCloudDriveDeviceSpecs returns Cloud drive specs on the storage cluster
func GetCloudDriveDeviceSpecs() ([]string, error) {
	log.InfoD("Getting cloud drive specs")
	deviceSpecs := make([]string, 0)
	IsOperatorBasedInstall, err := Inst().V.IsOperatorBasedInstall()
	if err != nil && !k8serrors.IsNotFound(err) {
		return deviceSpecs, err
	}

	if !IsOperatorBasedInstall {
		ns, err := Inst().V.GetVolumeDriverNamespace()
		if err != nil {
			return deviceSpecs, err
		}
		daemonSets, err := apps.Instance().ListDaemonSets(ns, metav1.ListOptions{
			LabelSelector: "name=portworx",
		})
		if err != nil {
			return deviceSpecs, err
		}

		if len(daemonSets) == 0 {
			return deviceSpecs, fmt.Errorf("no portworx daemonset found")
		}
		for _, container := range daemonSets[0].Spec.Template.Spec.Containers {
			if container.Name == "portworx" {
				for _, arg := range container.Args {
					if strings.Contains(arg, "size") {
						deviceSpecs = append(deviceSpecs, arg)
					}
				}
			}
		}
		return deviceSpecs, nil
	}
	stc, err := Inst().V.GetDriver()
	if err != nil {
		return deviceSpecs, err
	}
	deviceSpecs = *stc.Spec.CloudStorage.DeviceSpecs
	return deviceSpecs, nil
}

// StartTorpedoTest starts the logging for torpedo test
func StartTorpedoTest(testName, testDescription string, tags map[string]string, testRepoID int) {
	TestLogger = CreateLogger(fmt.Sprintf("%s.log", testName))
	log.SetTorpedoFileOutput(TestLogger)
	if tags == nil {
		tags = make(map[string]string, 0)
	}
	tags["apps"] = strings.Join(Inst().AppList, ",")
	tags["storageProvisioner"] = Inst().Provisioner
	tags["pureVolume"] = fmt.Sprintf("%t", Inst().PureVolumes)
	tags["pureSANType"] = Inst().PureSANType
	dash.TestCaseBegin(testName, testDescription, strconv.Itoa(testRepoID), tags)
	if TestRailSetupSuccessful && testRepoID != 0 {
		RunIdForSuite = testrailuttils.AddRunsToMilestone(testRepoID)
		CurrentTestRailTestCaseId = testRepoID
	}
}

// enableAutoFSTrim on supported PX version.
func EnableAutoFSTrim() {
	nodes := node.GetWorkerNodes()
	var isPXNodeAvailable bool
	for _, pxNode := range nodes {
		isPxInstalled, err := Inst().V.IsDriverInstalled(pxNode)
		if err != nil {
			log.Debugf("Could not get PX status on %s", pxNode.Name)
		}
		if isPxInstalled {
			isPXNodeAvailable = true
			pxVersion, err := Inst().V.GetDriverVersionOnNode(pxNode)

			log.FailOnError(err, "Unable to get driver version on node [%s]", pxNode.Name)
			log.Infof("PX version %s", pxVersion)
			pxVersionList := []string{}
			pxVersionList = strings.Split(pxVersion, ".")
			majorVer, err := strconv.Atoi(pxVersionList[0])
			minorVer, err := strconv.Atoi(pxVersionList[1])
			if majorVer < 2 || (majorVer == 2 && minorVer < 10) {
				log.Warnf("Auto FSTrim cannot be enabled on PX version %s", pxVersion)
			} else {
				err = Inst().V.SetClusterOpts(pxNode, map[string]string{
					"--auto-fstrim": "on"})
				log.FailOnError(err, "Autofstrim is enabled on the cluster ?")
				log.Infof("Auto FSTrim enabled on the cluster")
			}
			break
		}
	}
	dash.VerifyFatal(isPXNodeAvailable, true, "No PX node available in the cluster")
}

// EndTorpedoTest ends the logging for torpedo test
func EndTorpedoTest() {
	CloseLogger(TestLogger)
	dash.TestCaseEnd()
}

// EndPxBackupTorpedoTest ends the logging for Px Backup torpedo test and updates results in testrail
func EndPxBackupTorpedoTest(contexts []*scheduler.Context) {
	CloseLogger(TestLogger)
	dash.TestCaseEnd()
	if TestRailSetupSuccessful && CurrentTestRailTestCaseId != 0 && RunIdForSuite != 0 {
		AfterEachTest(contexts, CurrentTestRailTestCaseId, RunIdForSuite)
	}
	ginkgoTestDescr := ginkgo.CurrentGinkgoTestDescription()
	if ginkgoTestDescr.Failed {
		log.Infof(">>>> FAILED TEST: %s", ginkgoTestDescr.FullTestText)
		testCaseName := ginkgoTestDescr.FullTestText
		matches := regexp.MustCompile(`\{([^}]+)\}`).FindStringSubmatch(ginkgoTestDescr.FullTestText)
		if len(matches) > 1 {
			testCaseName = matches[1]
		}
		masterNode := node.GetMasterNodes()[0]
		log.Infof("Creating a directory [%s] to store logs", pxbLogDirPath)
		err := runCmd(fmt.Sprintf("mkdir -p %v", pxbLogDirPath), masterNode)
		if err != nil {
			log.Errorf("Error in creating a directory [%s] to store logs. Err: %v", pxbLogDirPath, err.Error())
			return
		}
		collectStorkLogs(testCaseName)
		collectPxBackupLogs(testCaseName)
		compressSubDirectories(pxbLogDirPath)
	}
}

func CreateMultiVolumesAndAttach(wg *sync.WaitGroup, count int, nodeName string) (map[string]string, error) {
	createdVolIDs := make(map[string]string)
	defer wg.Done()
	timeString := time.Now().Format(time.RFC1123)
	timeString = regexp.MustCompile(`[^a-zA-Z0-9]+`).ReplaceAllString(timeString, "_")
	for count > 0 {
		volName := fmt.Sprintf("%s-%d-%s", VolumeCreatePxRestart, count, timeString)
		log.Infof("Creating volume : %s", volName)
		volCreateRequest := &opsapi.SdkVolumeCreateRequest{
			Name: volName,
			Spec: &opsapi.VolumeSpec{
				Size:    1000,
				HaLevel: 1,
				Format:  opsapi.FSType_FS_TYPE_EXT4,
				ReplicaSet: &opsapi.ReplicaSet{
					Nodes: []string{nodeName},
				},
			}}
		t := func() (interface{}, bool, error) {
			out, err := Inst().V.CreateVolumeUsingRequest(volCreateRequest)
			return out, true, err
		}

		out, err := task.DoRetryWithTimeout(t, 5*time.Minute, 30*time.Second)

		var volPath string
		var volId string
		if err == nil {
			volId = fmt.Sprintf("%v", out)
			log.Infof("Volume %s created", volId)
			t := func() (interface{}, bool, error) {
				out, err := Inst().V.AttachVolume(volId)
				return out, true, err
			}
			out, err = task.DoRetryWithTimeout(t, 5*time.Minute, 30*time.Second)
		}
		if err != nil {
			return createdVolIDs, fmt.Errorf("failed to creared volume %s, due to error : %v ", volName, err)
		}
		volPath = fmt.Sprintf("%v", out)
		createdVolIDs[volId] = volPath
		log.Infof("Volume %s attached to path %s", volId, volPath)
		count--
	}
	return createdVolIDs, nil
}

// GetPoolIDWithIOs returns the pools with IOs happening
func GetPoolIDWithIOs(contexts []*scheduler.Context) (string, error) {
	// pick a  pool doing some IOs from a pools list
	var err error
	var isIOsInProgress bool
	err = Inst().V.RefreshDriverEndpoints()
	if err != nil {
		return "", err
	}

	for _, ctx := range contexts {
		vols, err := Inst().S.GetVolumes(ctx)
		if err != nil {
			return "", err
		}

		node := node.GetStorageDriverNodes()[0]
		for _, vol := range vols {
			appVol, err := Inst().V.InspectVolume(vol.ID)
			if err != nil {
				return "", err
			}

			t := func() (interface{}, bool, error) {
				isIOsInProgress, err = Inst().V.IsIOsInProgressForTheVolume(&node, appVol.Id)
				if err != nil {
					return false, true, err
				}
				return true, false, nil
			}

			_, err = task.DoRetryWithTimeout(t, 2*time.Minute, 10*time.Second)
			if err != nil {
				return "", err
			}

			if isIOsInProgress {
				log.Infof("IOs are in progress for [%v]", vol.Name)
				poolUuids := appVol.ReplicaSets[0].PoolUuids
				for _, p := range poolUuids {
					n, err := GetNodeWithGivenPoolID(p)
					if err != nil {
						return "", err
					}
					eligibilityMap, err := GetPoolExpansionEligibility(n)
					if err != nil {
						return "", err
					}
					if eligibilityMap[n.Id] && eligibilityMap[p] {
						return p, nil
					}

				}
			}
		}

	}

	return "", fmt.Errorf("no pools have IOs running,Err: %v", err)
}

// GetPoolWithIOsInGivenNode returns the poolID in the given node with IOs happening
func GetPoolWithIOsInGivenNode(stNode node.Node, contexts []*scheduler.Context) (*opsapi.StoragePool, error) {

	eligibilityMap, err := GetPoolExpansionEligibility(&stNode)
	if err != nil {
		return nil, err
	}

	if !eligibilityMap[stNode.Id] {
		return nil, fmt.Errorf("node [%s] is not eligible for expansion", stNode.Name)
	}
	nodePools := make([]string, 0)
	for _, np := range stNode.StoragePools {
		nodePools = append(nodePools, np.Uuid)
	}

	var selectedNodePoolID string
	var selectedPool *opsapi.StoragePool

outer:
	for _, ctx := range contexts {
		vols, err := Inst().S.GetVolumes(ctx)
		if err != nil {
			return nil, err
		}

		for _, vol := range vols {
			appVol, err := Inst().V.InspectVolume(vol.ID)
			if err != nil {
				return nil, err
			}
			isIOsInProgress, err := Inst().V.IsIOsInProgressForTheVolume(&stNode, appVol.Id)
			if err != nil {
				return nil, err
			}
			if isIOsInProgress {
				log.Infof("IOs are in progress for [%v]", vol.Name)
				poolUuids := appVol.ReplicaSets[0].PoolUuids
				for _, p := range poolUuids {
					if Contains(nodePools, p) && eligibilityMap[p] {
						selectedNodePoolID = p
						break outer
					}
				}
			}
		}
	}

	selectedPool, err = GetStoragePoolByUUID(selectedNodePoolID)

	if err != nil {
		return nil, err
	}
	return selectedPool, nil
}

// GetRandomNodeWithPoolIOs returns node with IOs running
func GetRandomNodeWithPoolIOs(contexts []*scheduler.Context) (node.Node, error) {
	// pick a storage node with pool having IOs

	poolID, err := GetPoolIDWithIOs(contexts)
	if err != nil {
		return node.Node{}, err
	}

	n, err := GetNodeWithGivenPoolID(poolID)
	return *n, err
}

func GetRandomStorageLessNode(slNodes []node.Node) node.Node {
	// pick a random storageless node
	randomIndex := rand.Intn(len(slNodes))
	for _, slNode := range slNodes {
		if randomIndex == 0 {
			return slNode
		}
		randomIndex--
	}
	return node.Node{}
}

// GetPoolIDsFromVolName returns list of pool IDs associated with a given volume name
func GetPoolIDsFromVolName(volName string) ([]string, error) {
	var poolUuids []string
	volDetails, err := Inst().V.InspectVolume(volName)
	if err != nil {
		return nil, err
	}
	for _, each := range volDetails.ReplicaSets {
		for _, uuids := range each.PoolUuids {
			if len(poolUuids) == 0 {
				poolUuids = append(poolUuids, uuids)
			} else {
				isPresent := false
				for i := 0; i < len(poolUuids); i++ {
					if uuids == poolUuids[i] {
						isPresent = true
					}
				}
				if isPresent == false {
					poolUuids = append(poolUuids, uuids)
				}
			}
		}

	}
	return poolUuids, err
}

// GetPoolExpansionEligibility identifying the nodes and pools in it if they are eligible for expansion
func GetPoolExpansionEligibility(stNode *node.Node) (map[string]bool, error) {
	var err error

	namespace, err := Inst().V.GetVolumeDriverNamespace()
	if err != nil {
		return nil, err
	}

	var maxCloudDrives int32

	if _, err := core.Instance().GetSecret(PX_VSPHERE_SCERET_NAME, namespace); err == nil {
		maxCloudDrives = VSPHERE_MAX_CLOUD_DRIVES
	} else if _, err := core.Instance().GetSecret(PX_PURE_SECRET_NAME, namespace); err == nil {
		maxCloudDrives = FA_MAX_CLOUD_DRIVES
	} else {
		maxCloudDrives = CLOUD_PROVIDER_MAX_CLOUD_DRIVES
	}

	if err != nil {
		return nil, err
	}

	systemOpts := node.SystemctlOpts{
		ConnectionOpts: node.ConnectionOpts{
			Timeout:         2 * time.Minute,
			TimeBeforeRetry: defaultRetryInterval,
		},
		Action: "start",
	}
	drivesMap, err := Inst().N.GetBlockDrives(*stNode, systemOpts)
	if err != nil {
		return nil, fmt.Errorf("error getting block drives from node %s, Err :%v", stNode.Name, err)
	}
	var currentNodeDrives int32

	driveCountMap := make(map[string]int32, 0)

	for _, b := range drivesMap {
		labels := b.Labels
		for k, v := range labels {
			if k == "pxpool" {
				driveCountMap[v] += 1
			}
		}
	}

	for _, vals := range driveCountMap {
		currentNodeDrives += vals
	}
	eligibilityMap := make(map[string]bool)

	log.Infof("Node %s has total drives %d", stNode.Name, currentNodeDrives)
	eligibilityMap[stNode.Id] = true
	if currentNodeDrives == maxCloudDrives {
		eligibilityMap[stNode.Id] = false
	}

	for _, pool := range stNode.StoragePools {
		eligibilityMap[pool.Uuid] = true

		d := driveCountMap[fmt.Sprintf("%d", pool.ID)]
		log.Infof("pool %s has %d drives", pool.Uuid, d)
		if d == POOL_MAX_CLOUD_DRIVES {
			eligibilityMap[pool.Uuid] = false
		}
	}

	return eligibilityMap, nil
}

// WaitTillEnterMaintenanceMode wait until the node enters maintenance mode
func WaitTillEnterMaintenanceMode(n node.Node) error {
	t := func() (interface{}, bool, error) {
		nodeState, err := Inst().V.IsNodeInMaintenance(n)
		if err != nil {
			return nil, false, err
		}
		if nodeState == true {
			return nil, true, nil
		}
		return nil, false, fmt.Errorf("Not in Maintenance mode")
	}

	_, err := task.DoRetryWithTimeout(t, 20*time.Minute, 2*time.Minute)
	if err != nil {
		return err
	}
	return nil
}

// ExitFromMaintenanceMode wait until the node exits from maintenance mode
func ExitFromMaintenanceMode(n node.Node) error {
	log.InfoD("Exiting maintenance mode on Node %s", n.Name)
	t := func() (interface{}, bool, error) {
		if err := Inst().V.ExitMaintenance(n); err != nil {
			nodeState, err := Inst().V.IsNodeInMaintenance(n)
			if err != nil {
				return nil, false, err
			}
			if nodeState == true {
				return nil, true, nil
			}
			return nil, true, err
		}
		return nil, false, nil
	}
	_, err := task.DoRetryWithTimeout(t, 15*time.Minute, 2*time.Minute)
	if err != nil {
		return err
	}
	return nil
}

// ExitNodesFromMaintenanceMode waits till all nodes to exit from maintenance mode
// Checks for all the storage nodes present in the cluster, in case if any node is in maintenance mode
// Function will attempt bringing back the node out of maintenance
func ExitNodesFromMaintenanceMode() error {
	Nodes := node.GetStorageNodes()
	for _, eachNode := range Nodes {
		nodeState, err := Inst().V.IsNodeInMaintenance(eachNode)
		if err == nil && nodeState == true {
			errExit := ExitFromMaintenanceMode(eachNode)
			if errExit != nil {
				return errExit
			}
		}
	}
	return nil
}

// GetPoolsDetailsOnNode returns all pools present in the Nodes
func GetPoolsDetailsOnNode(n node.Node) ([]*opsapi.StoragePool, error) {
	var poolDetails []*opsapi.StoragePool

	if node.IsStorageNode(n) == false {
		return nil, fmt.Errorf("Node [%s] is not Storage Node", n.Id)
	}

	nodes := node.GetStorageNodes()

	for _, eachNode := range nodes {
		if eachNode.Id == n.Id {
			for _, eachPool := range eachNode.Pools {
				poolInfo, err := GetStoragePoolByUUID(eachPool.Uuid)
				if err != nil {
					return nil, err
				}
				poolDetails = append(poolDetails, poolInfo)
			}
		}
	}
	return poolDetails, nil
}

// IsEksCluster returns true if current operator installation is on an EKS cluster
func IsEksCluster() bool {
	if stc, err := Inst().V.GetDriver(); err == nil {
		if oputil.IsEKS(stc) {
			logrus.Infof("EKS installation with PX operator detected.")
			return true
		}
	}
	return false
}

/*
 * GetSubsetOfSlice selects a random subset of unique items from the input slice,
 * with the given length. It returns a new slice with the selected items in random order.
 * If length is zero or negative or greater than the length of the input slice, it also returns an error.
 *
 * Parameters:
 * - items: a slice of any type to select from.
 * - length: the number of items to select from the input slice.
 *
 * Returns:
 * - a new slice of type T with the selected items in random order.
 * - an error if the length parameter is zero or negative, or if it is greater than the length of the input slice.
 */
func GetSubsetOfSlice[T any](items []T, length int) ([]T, error) {
	if length <= 0 {
		return nil, fmt.Errorf("length must be greater than zero")
	}
	if length > len(items) {
		return nil, fmt.Errorf("length cannot be greater than the length of the input items")
	}
	randomItems := make([]T, length)
	selected := make(map[int]bool)
	for i := 0; i < length; i++ {
		j := rand.Intn(len(items))
		for selected[j] {
			j = rand.Intn(len(items))
		}
		selected[j] = true
		randomItems[i] = items[j]
	}
	return randomItems, nil
}

// MakeStoragetoStoragelessNode returns true on converting Storage Node to Storageless Node
func MakeStoragetoStoragelessNode(n node.Node) error {
	storageLessNodeBeforePoolDelete := node.GetStorageLessNodes()
	// Get total list of pools present on the node
	poolList, err := GetPoolsDetailsOnNode(n)
	if err != nil {
		return err
	}

	lenPools := len(poolList)
	log.InfoD("total number of Pools present on the Node [%v] is [%d]", n.Name, lenPools)

	// Enter pool maintenance mode before deleting the pools from the cluster
	err = Inst().V.EnterPoolMaintenance(n)
	if err != nil {
		return fmt.Errorf("failed to set pool maintenance mode on node %s. Err: [%v]", n.Name, err)
	}

	time.Sleep(1 * time.Minute)
	expectedStatus := "In Maintenance"
	err = WaitForPoolStatusToUpdate(n, expectedStatus)
	if err != nil {
		return fmt.Errorf("node [%s] pools are not in status [%s]. Err: [%v]", n.Name, expectedStatus, err)
	}

	// Delete all the pools present on the Node
	for i := 0; i < lenPools; i++ {
		err := Inst().V.DeletePool(n, strconv.Itoa(i), true)
		if err != nil {
			return err
		}
	}

	err = Inst().V.ExitPoolMaintenance(n)
	if err != nil {
		return fmt.Errorf("failed to exit pool maintenance mode on node [%s] Error: [%v]", n.Name, err)
	}

	err = Inst().V.WaitDriverUpOnNode(n, 5*time.Minute)
	if err != nil {
		return fmt.Errorf("volume driver down on node %s with Error: [%v]", n.Name, err)
	}
	expectedStatus = "Online"
	err = WaitForPoolStatusToUpdate(n, expectedStatus)
	if err != nil {
		return fmt.Errorf("node %s pools are not in status %s. Err:[%v]", n.Name, expectedStatus, err)
	}

	storageLessNodeAfterPoolDelete := node.GetStorageLessNodes()
	if len(storageLessNodeBeforePoolDelete) <= len(storageLessNodeAfterPoolDelete) {
		return fmt.Errorf("making storage node to storagelessnode failed")
	}
	return nil
}

// IsPksCluster returns true if current operator installation is on an EKS cluster
func IsPksCluster() bool {
	if stc, err := Inst().V.GetDriver(); err == nil {
		if oputil.IsPKS(stc) {
			log.InfoD("PKS installation with PX operator detected.")
			return true
		}
	}
	return false
}

// IsOkeCluster returns true if current operator installation is on an EKS cluster
func IsOkeCluster() bool {
	if stc, err := Inst().V.GetDriver(); err == nil {
		if oputil.IsOKE(stc) {
			log.InfoD("OKE installation with PX operator detected.")
			return true
		}
	}
	return false
}

// IsAksCluster returns true if current operator installation is on an EKS cluster
func IsAksCluster() bool {
	if stc, err := Inst().V.GetDriver(); err == nil {
		if oputil.IsAKS(stc) {
			log.InfoD("AKS installation with PX operator detected.")
			return true
		}
	}
	return false
}

// IsIksCluster returns true if current operator installation is on an EKS cluster
func IsIksCluster() bool {
	if stc, err := Inst().V.GetDriver(); err == nil {
		if oputil.IsIKS(stc) {
			log.InfoD("IKS installation with PX operator detected.")
			return true
		}
	}
	return false
}

// IsOpenShift returns true if current operator installation is on an EKS cluster
func IsOpenShift() bool {
	if stc, err := Inst().V.GetDriver(); err == nil {
		if oputil.IsOpenshift(stc) {
			log.InfoD("OpenShift installation with PX operator detected.")
			return true
		}
	}
	return false
}

// IsLocalCluster returns true if the cluster used is local cluster from vsphere
func IsLocalCluster(n node.Node) bool {
	response, err := IsCloudDriveInitialised(n)
	if err != nil || response == false {
		return false
	}
	return true
}

// IsPoolInMaintenance returns true if pool in maintenance
func IsPoolInMaintenance(n node.Node) bool {
	expectedStatus := "In Maintenance"
	poolsStatus, err := Inst().V.GetNodePoolsStatus(n)
	if err != nil || poolsStatus == nil {
		return false
	}

	for _, v := range poolsStatus {
		if v == expectedStatus {
			return true
		}
	}
	return false
}

// WaitForPoolOffline waits  till pool went to offline status
func WaitForPoolOffline(n node.Node) error {

	t := func() (interface{}, bool, error) {
		poolsStatus, err := Inst().V.GetNodePoolsStatus(n)
		if err != nil {
			return nil, true, err
		}

		for _, v := range poolsStatus {
			if v == "Offline" {
				return nil, false, nil
			}
		}
		return nil, true, fmt.Errorf("no pool is offline is node %s", n.Name)
	}
	_, err := task.DoRetryWithTimeout(t, time.Minute*360, time.Minute*2)
	return err
}

func GetPoolIDFromPoolUUID(poolUuid string) (int32, error) {
	nodesPresent := node.GetStorageNodes()
	for _, each := range nodesPresent {
		poolsPresent, err := GetPoolsDetailsOnNode(each)
		if err != nil {
			return -1, err
		}
		for _, eachPool := range poolsPresent {
			if eachPool.Uuid == poolUuid {
				return eachPool.ID, nil
			}
		}
	}
	return -1, nil
}

func GetAutoFsTrimStatusForCtx(ctx *scheduler.Context) (map[string]opsapi.FilesystemTrim_FilesystemTrimStatus, error) {

	appVolumes, err := Inst().S.GetVolumes(ctx)
	if err != nil {
		return nil, err
	}

	ctxAutoFsTrimStatus := make(map[string]opsapi.FilesystemTrim_FilesystemTrimStatus)

	for _, v := range appVolumes {
		// Skip autofs trim status on Pure DA volumes
		isPureVol, err := Inst().V.IsPureVolume(v)
		if err != nil {
			return nil, err
		}
		if isPureVol {
			return nil, fmt.Errorf("autofstrim is not supported for Pure DA volume")
		}
		//skipping fstrim check for log PVCs
		if strings.Contains(v.Name, "log") {
			continue
		}
		log.Infof("inspecting volume [%s]", v.Name)
		appVol, err := Inst().V.InspectVolume(v.ID)
		if err != nil {
			return nil, fmt.Errorf("error inspecting volume: %v", err)
		}
		attachedNode := appVol.AttachedOn
		fsTrimStatuses, err := Inst().V.GetAutoFsTrimStatus(attachedNode)
		if err != nil {
			return nil, err
		}

		val, ok := fsTrimStatuses[appVol.Id]
		var fsTrimStatus opsapi.FilesystemTrim_FilesystemTrimStatus

		if !ok {
			fsTrimStatus, err = waitForFsTrimStatus(nil, attachedNode, appVol.Id)
			if err != nil {
				return nil, err
			}
		} else {
			fsTrimStatus = val
		}

		if fsTrimStatus != -1 {
			ctxAutoFsTrimStatus[appVol.Id] = fsTrimStatus
		} else {
			return nil, fmt.Errorf("autofstrim for volume [%v] not started on node [%s]", v.ID, attachedNode)
		}

	}
	return ctxAutoFsTrimStatus, nil
}

func GetAutoFstrimUsageForCtx(ctx *scheduler.Context) (map[string]*opsapi.FstrimVolumeUsageInfo, error) {
	appVolumes, err := Inst().S.GetVolumes(ctx)
	if err != nil {
		return nil, err
	}

	ctxAutoFsTrimStatus := make(map[string]*opsapi.FstrimVolumeUsageInfo)

	for _, v := range appVolumes {
		// Skip autofs trim status on Pure DA volumes
		isPureVol, err := Inst().V.IsPureVolume(v)
		if err != nil {
			return nil, err
		}
		if isPureVol {
			return nil, fmt.Errorf("autofstrim is not supported for Pure DA volume")
		}
		//skipping fstrim check for log PVCs
		if strings.Contains(v.Name, "log") {
			continue
		}
		log.Infof("Getting info: %s", v.ID)
		appVol, err := Inst().V.InspectVolume(v.ID)
		if err != nil {
			return nil, fmt.Errorf("error inspecting volume: %v", err)
		}
		attachedNode := appVol.AttachedOn
		fsTrimUsages, err := Inst().V.GetAutoFsTrimUsage(attachedNode)
		if err != nil {
			return nil, err
		}

		val, ok := fsTrimUsages[appVol.Id]
		var fsTrimStatus *opsapi.FstrimVolumeUsageInfo

		if !ok {
			log.Errorf("usage not found for %s", appVol.Id)
		} else {
			fsTrimStatus = val
		}

		if fsTrimStatus != nil {
			ctxAutoFsTrimStatus[appVol.Id] = fsTrimStatus
		} else {
			return nil, fmt.Errorf("autofstrim for volume [%v] has no usage on node [%s]", v.ID, attachedNode)
		}

	}
	return ctxAutoFsTrimStatus, nil
}

// WaitForPoolStatusToUpdate returns true when pool status updated to expected status
func WaitForPoolStatusToUpdate(nodeSelected node.Node, expectedStatus string) error {
	t := func() (interface{}, bool, error) {
		poolsStatus, err := Inst().V.GetNodePoolsStatus(nodeSelected)
		if err != nil {
			return nil, true,
				fmt.Errorf("error getting pool status on node %s,err: %v", nodeSelected.Name, err)
		}
		if poolsStatus == nil {
			return nil,
				false, fmt.Errorf("pools status is nil")
		}
		for k, v := range poolsStatus {
			if v != expectedStatus {
				return nil, true,
					fmt.Errorf("pool %s is not %s, current status: %s", k, expectedStatus, v)
			}
		}
		return nil, false, nil
	}
	_, err := task.DoRetryWithTimeout(t, 30*time.Minute, 2*time.Minute)
	return err
}

// RandomString generates a random lowercase string of length characters.
func RandomString(length int) string {
	rand.Seed(time.Now().UnixNano())
	const letters = "abcdefghijklmnopqrstuvwxyz"
	randomBytes := make([]byte, length)
	for i := range randomBytes {
		randomBytes[i] = letters[rand.Intn(len(letters))]
	}
	randomString := string(randomBytes)
	return randomString
}

// DeleteGivenPoolInNode deletes pool with given ID in the given node
func DeleteGivenPoolInNode(stNode node.Node, poolIDToDelete string, retry bool) (err error) {

	log.InfoD("Setting pools in maintenance on node %s", stNode.Name)
	if err = Inst().V.EnterPoolMaintenance(stNode); err != nil {
		return err
	}
	//Waiting for cli to work
	time.Sleep(2 * time.Minute)

	status, err := Inst().V.GetNodeStatus(stNode)
	if err != nil {
		return err
	}
	log.InfoD("Node [%s] has status: [%v] after entering pool maintenance", stNode.Name, status)

	expectedStatus := "In Maintenance"
	if err = WaitForPoolStatusToUpdate(stNode, expectedStatus); err != nil {
		return fmt.Errorf("node %s pools are not in status %s. Err:%v", stNode.Name, expectedStatus, err)
	}
	defer func() {
		var exitErr error
		if exitErr = Inst().V.ExitPoolMaintenance(stNode); exitErr != nil {
			log.Errorf("error exiting pool maintenance in the node [%v]. Err: %v", stNode.Name, exitErr)
			return
		}

		if exitErr = Inst().V.WaitDriverUpOnNode(stNode, 5*time.Minute); exitErr != nil {
			log.Errorf("error waiting for driver up after exiting pool maintenance in the node [%v]. Err: %v", stNode.Name, exitErr)
			return
		}
		//Adding wait as even PX is up it is taking some time for pool status to update
		//when all pools are deleted
		time.Sleep(1 * time.Minute)
		cmd := "pxctl sv pool show"
		var out string

		// Execute the command and check if any pools exist
		out, exitErr = Inst().N.RunCommandWithNoRetry(stNode, cmd, node.ConnectionOpts{
			Timeout:         2 * time.Minute,
			TimeBeforeRetry: 10 * time.Second,
		})
		if exitErr != nil {
			log.Errorf("error checking pools in the node [%v]. Err: %v", stNode.Name, exitErr)
			return
		}
		log.Infof("pool show: [%s]", out)

		//skipping waitForPoolStatusToUpdate if there are no pools in the node
		if strings.Contains(out, "No drives configured for this node") {
			return
		}

		expectedStatus := "Online"
		if exitErr = WaitForPoolStatusToUpdate(stNode, expectedStatus); exitErr != nil {
			log.Errorf("pools are not online after exiting pool maintenance in the node [%v],Err: %v", stNode.Name, exitErr)
		}

	}()
	err = Inst().V.DeletePool(stNode, poolIDToDelete, retry)
	return err
}
func GetPoolUUIDWithMetadataDisk(stNode node.Node) (string, error) {

	systemOpts := node.SystemctlOpts{
		ConnectionOpts: node.ConnectionOpts{
			Timeout:         2 * time.Minute,
			TimeBeforeRetry: defaultRetryInterval,
		},
		Action: "start",
	}
	drivesMap, err := Inst().N.GetBlockDrives(stNode, systemOpts)
	if err != nil {
		return "", fmt.Errorf("error getting block drives from node %s, Err :%v", stNode.Name, err)
	}

	var metadataPoolID string
outer:
	for _, drv := range drivesMap {
		for k, v := range drv.Labels {
			if k == "mdpoolid" {
				metadataPoolID = v
				break outer
			}
		}
	}

	if metadataPoolID != "" {
		mpID, err := strconv.Atoi(metadataPoolID)
		if err != nil {
			return "", fmt.Errorf("error converting metadataPoolID [%v] to int. Error: %v", metadataPoolID, err)
		}

		for _, p := range stNode.Pools {
			if p.ID == int32(mpID) {
				log.Infof("Identified metadata pool UUID: %s", p.Uuid)
				return p.Uuid, nil
			}
		}
	}

	return "", fmt.Errorf("no pool with metadata in node [%s]", stNode.Name)
}

// SetupTestRail checks if the required parameters for testrail are passed, verifies connectivity and creates milestone if it does not exist
func SetupTestRail() {
	if testRailHostname != "" && testRailUsername != "" && testRailPassword != "" {
		err := testrailuttils.Init(testRailHostname, testRailUsername, testRailPassword)
		if err == nil {
			if testrailuttils.MilestoneName == "" || testrailuttils.RunName == "" || testrailuttils.JobRunID == "" {
				err = fmt.Errorf("not all details provided to update testrail")
				log.FailOnError(err, "Error occurred while testrail initialization")
			}
			testrailuttils.CreateMilestone()
			TestRailSetupSuccessful = true
		}
	} else {
		log.Debugf("Not all information to connect to testrail is provided, skipping updates to testrail")
	}
}

// AsgKillNode terminates the given node
func AsgKillNode(nodeToKill node.Node) error {
	initNodes := node.GetStorageDriverNodes()
	initNodeNames := make([]string, len(initNodes))
	var err error
	for _, iNode := range initNodes {
		initNodeNames = append(initNodeNames, iNode.Name)
	}
	stepLog := fmt.Sprintf("Deleting node [%v]", nodeToKill.Name)

	Step(stepLog, func() {
		log.InfoD(stepLog)
		// workaround for eks until EKS sdk is implemented
		if IsEksCluster() {
			_, err = Inst().N.RunCommandWithNoRetry(nodeToKill, "ifconfig eth0 down  < /dev/null &", node.ConnectionOpts{
				Timeout:         2 * time.Minute,
				TimeBeforeRetry: 10 * time.Second,
			})

		} else {
			err = Inst().N.DeleteNode(nodeToKill, 5*time.Minute)
		}

	})
	if err != nil {
		return err
	}

	stepLog = "Wait for  node get replaced by autoscaling group"
	Step(stepLog, func() {
		log.InfoD(stepLog)
		t := func() (interface{}, bool, error) {

			err = Inst().S.RefreshNodeRegistry()
			if err != nil {
				return "", true, err
			}

			err = Inst().V.RefreshDriverEndpoints()
			if err != nil {
				return "", true, err
			}

			newNodesList := node.GetStorageDriverNodes()

			for _, nNode := range newNodesList {
				if !Contains(initNodeNames, nNode.Name) {
					return "", false, nil
				}
			}

			return "", true, fmt.Errorf("no new node scaled up")
		}

		_, err = task.DoRetryWithTimeout(t, defaultAutoStorageNodeRecoveryTimeout, waitResourceCleanup)

	})
	return err

}

// RefreshDriverEndPoints returns nil if refreshing driver endpoint is successful
func RefreshDriverEndPoints() error {
	var err error
	err = Inst().V.RefreshDriverEndpoints()
	if err != nil {
		return err
	}
	return nil
}

// GetVolumesFromPoolID returns list of volumes from pool uuid
func GetVolumesFromPoolID(contexts []*scheduler.Context, poolUuid string) ([]*volume.Volume, error) {
	var volumes []*volume.Volume

	// Refresh driver end points before processing
	err := RefreshDriverEndPoints()
	if err != nil {
		return nil, err
	}
	for _, ctx := range contexts {
		vols, err := Inst().S.GetVolumes(ctx)
		if err != nil {
			return nil, err
		}
		for _, vol := range vols {
			appVol, err := Inst().V.InspectVolume(vol.ID)
			if err != nil {
				return nil, err
			}
			poolUuids := appVol.ReplicaSets[0].PoolUuids
			for _, p := range poolUuids {
				if p == poolUuid {
					volumes = append(volumes, vol)
				}
			}
		}
	}
	return volumes, nil
}

// DoRetryWithTimeoutWithGinkgoRecover calls `task.DoRetryWithTimeout` along with `ginkgo.GinkgoRecover()`, to be used in callbacks with panics or ginkgo assertions
func DoRetryWithTimeoutWithGinkgoRecover(taskFunc func() (interface{}, bool, error), timeout, timeBeforeRetry time.Duration) (interface{}, error) {
	taskFuncWithGinkgoRecover := func() (interface{}, bool, error) {
		defer ginkgo.GinkgoRecover()
		return taskFunc()
	}
	return task.DoRetryWithTimeout(taskFuncWithGinkgoRecover, timeout, timeBeforeRetry)
}

// GetVolumesInDegradedState Get the list of volumes in degraded state
func GetVolumesInDegradedState(contexts []*scheduler.Context) ([]*volume.Volume, error) {
	var volumes []*volume.Volume
	err := RefreshDriverEndPoints()
	if err != nil {
		return nil, err
	}
	for _, ctx := range contexts {
		vols, err := Inst().S.GetVolumes(ctx)
		if err != nil {
			return nil, err
		}
		for _, vol := range vols {
			appVol, err := Inst().V.InspectVolume(vol.ID)
			if err != nil {
				return nil, err
			}
			log.InfoD(fmt.Sprintf("Current Status of the volume [%v] is [%v]", vol.Name, appVol.Status))
			if fmt.Sprintf("[%v]", appVol.Status.String()) != "VOLUME_STATUS_DEGRADED" {
				volumes = append(volumes, vol)
			}
		}
	}
	return volumes, nil
}

// IsVolumeStatusUP returns true is volume status is up
func IsVolumeStatusUP(vol *volume.Volume) (bool, error) {
	appVol, err := Inst().V.InspectVolume(vol.ID)
	if err != nil {
		return false, err
	}
	if fmt.Sprintf("%v", appVol.Status.String()) != "VOLUME_STATUS_UP" {
		return false, nil
	}
	log.InfoD("volume [%v] status is [%v]", vol.Name, appVol.Status.String())
	return true, nil
}

type KvdbNode struct {
	PeerUrls   []string `json:"PeerUrls"`
	ClientUrls []string `json:"ClientUrls"`
	Leader     bool     `json:"Leader"`
	DbSize     int      `json:"DbSize"`
	IsHealthy  bool     `json:"IsHealthy"`
	ID         string   `json:"ID"`
}

// GetAllKvdbNodes returns list of all kvdb nodes present in the cluster
func GetAllKvdbNodes() ([]KvdbNode, error) {
	type kvdbNodes []map[string]KvdbNode
	storageNodes := node.GetStorageNodes()
	randomIndex := rand.Intn(len(storageNodes))
	randomNode := storageNodes[randomIndex]

	jsonConvert := func(jsonString string) ([]KvdbNode, error) {
		var nodes kvdbNodes
		var kvdb KvdbNode
		var kvdbNodes []KvdbNode

		err := json.Unmarshal([]byte(fmt.Sprintf("[%s]", jsonString)), &nodes)
		if err != nil {
			return nil, err
		}
		for _, nodeMap := range nodes {
			for id, value := range nodeMap {
				kvdb.ID = id
				kvdb.Leader = value.Leader
				kvdb.IsHealthy = value.IsHealthy
				kvdb.ClientUrls = value.ClientUrls
				kvdb.DbSize = value.DbSize
				kvdb.PeerUrls = value.PeerUrls
				kvdbNodes = append(kvdbNodes, kvdb)
			}
		}
		return kvdbNodes, nil
	}

	var allKvdbNodes []KvdbNode
	// Execute the command and check the alerts of type POOL
	command := "pxctl service kvdb members list -j"
	out, err := Inst().N.RunCommandWithNoRetry(randomNode, command, node.ConnectionOpts{
		Timeout:         2 * time.Minute,
		TimeBeforeRetry: 10 * time.Second,
	})
	//log.FailOnError(err, "Unable to get KVDB members from the command [%s]", command)
	log.InfoD("List of KVDBMembers in the cluster [%v]", out)

	// Convert KVDB members to map
	allKvdbNodes, err = jsonConvert(out)
	if err != nil {
		return nil, err
	}
	return allKvdbNodes, nil
}

func GetKvdbMasterNode() (*node.Node, error) {
	var getKvdbLeaderNode node.Node
	allkvdbNodes, err := GetAllKvdbNodes()
	if err != nil {
		return nil, err
	}

	for _, each := range allkvdbNodes {
		if each.Leader {
			getKvdbLeaderNode, err = node.GetNodeDetailsByNodeID(each.ID)
			if err != nil {
				return nil, err
			}
			break
		}
	}
	return &getKvdbLeaderNode, nil
}

// KillKvdbMasterNodeAndFailover kills kvdb master node and returns after failover is complete
func KillKvdbMasterNodeAndFailover() error {
	kvdbMaster, err := GetKvdbMasterNode()
	if err != nil {
		return err
	}
	err = KillKvdbMemberUsingPid(*kvdbMaster)
	if err != nil {
		return err
	}
	err = WaitForKVDBMembers()
	if err != nil {
		return err
	}
	return nil
}

// GetKvdbMasterPID returns the PID of KVDB master node
func GetKvdbMasterPID(kvdbNode node.Node) (string, error) {
	var processPid string
	command := "ps -ef | grep -i px-etcd"
	out, err := Inst().N.RunCommand(kvdbNode, command, node.ConnectionOpts{
		Timeout:         20 * time.Second,
		TimeBeforeRetry: 5 * time.Second,
		Sudo:            true,
	})
	if err != nil {
		return "", err
	}

	lines := strings.Split(string(out), "\n")
	for _, line := range lines {
		if strings.Contains(line, "px-etcd start") && !strings.Contains(line, "grep") {
			fields := strings.Fields(line)
			processPid = fields[1]
			break
		}
	}
	return processPid, err
}

// WaitForKVDBMembers waits till all kvdb members comes up online and healthy
func WaitForKVDBMembers() error {
	t := func() (interface{}, bool, error) {
		allKvdbNodes, err := GetAllKvdbNodes()
		if err != nil {
			return "", true, err
		}
		if len(allKvdbNodes) != 3 {
			return "", true, fmt.Errorf("not all kvdb nodes are online")
		}

		for _, each := range allKvdbNodes {
			if each.IsHealthy == false {
				return "", true, fmt.Errorf("all kvdb nodes are not healthy")
			}
		}
		log.Info("all kvdb nodes are healthy")
		return "", false, nil
	}
	_, err := task.DoRetryWithTimeout(t, defaultKvdbRetryInterval, 20*time.Second)
	if err != nil {
		return err
	}
	return nil
}

// KillKvdbMemberUsingPid return error in case of command failure
func KillKvdbMemberUsingPid(kvdbNode node.Node) error {
	pid, err := GetKvdbMasterPID(kvdbNode)
	if err != nil {
		return err
	}
	command := fmt.Sprintf("kill -9 %s", pid)
	log.InfoD("killing PID using command [%s]", command)
	err = runCmd(command, kvdbNode)
	if err != nil {
		return err
	}
	return nil
}

// getReplicaNodes returns the list of nodes which has replicas
func getReplicaNodes(vol *volume.Volume) ([]string, error) {
	getReplicaSets, err := Inst().V.GetReplicaSets(vol)
	if err != nil {
		return nil, err
	}
	return getReplicaSets[0].Nodes, nil
}

// IsDMthin returns true if setup is dmthin enabled
func IsDMthin() (bool, error) {
	dmthinEnabled := false
	cluster, err := Inst().V.GetDriver()
	if err != nil {
		return dmthinEnabled, err
	}
	argsList, err := util.MiscArgs(cluster)
	for _, args := range argsList {
		if strings.Contains(strings.ToLower(args), "px-storev2") {
			dmthinEnabled = true
		}
	}
	return dmthinEnabled, nil
}

// AddMetadataDisk add metadisk to the node if not already exists
func AddMetadataDisk(n node.Node) error {
	drivesMap, err := Inst().N.GetBlockDrives(n, node.SystemctlOpts{
		ConnectionOpts: node.ConnectionOpts{
			Timeout:         2 * time.Minute,
			TimeBeforeRetry: defaultRetryInterval,
		},
		Action: "start",
	})
	if err != nil {
		return err
	}

	isDedicatedMetadataDiskExist := false

	for _, v := range drivesMap {
		for lk := range v.Labels {
			if lk == "mdvol" {
				isDedicatedMetadataDiskExist = true
			}
		}
	}

	if !isDedicatedMetadataDiskExist {
		cluster, err := Inst().V.GetDriver()
		log.FailOnError(err, "error getting storage cluster")
		metadataSpec := cluster.Spec.CloudStorage.SystemMdDeviceSpec
		deviceSpec := fmt.Sprintf("%s --metadata", *metadataSpec)

		log.InfoD("Initiate add cloud drive and validate")
		err = Inst().V.AddCloudDrive(&n, deviceSpec, -1)

		if err != nil {
			return fmt.Errorf("error adding metadata device [%s] to node [%s]. Err: %v", *metadataSpec, n.Name, err)
		}

	}

	return nil

}

// createNamespaces Create N number of namespaces and return namespace list
func createNamespaces(numberOfNamespaces int) ([]string, error) {

	// Create multiple namespaces in string
	var (
		namespaces []string
	)

	// Create a good number of namespaces
	for i := 0; i < numberOfNamespaces; i++ {
		namespace := fmt.Sprintf("large-resource-%d-%v", i, time.Now().Unix())
		nsName := &corev1.Namespace{
			ObjectMeta: metav1.ObjectMeta{
				Name: namespace,
			},
		}
		log.InfoD("Creating namespace %v", namespace)
		_, err := k8sCore.CreateNamespace(nsName)
		if err != nil {
			return nil, err
		} else {
			namespaces = append(namespaces, namespace)
		}
	}
	return namespaces, nil
}

// createConfigMaps with the given number of entries on specified namespaces
func createConfigMaps(namespaces []string, numberOfConfigmap int, numberOfEntries int) error {

	// Create random data to add in ConfigMap
	var randomData = make(map[string]string)
	for i := 0; i < numberOfEntries; i++ {
		randomString := RandomString(80)
		randomStringWithTimeStamp := fmt.Sprintf("%v.%v", randomString, time.Now().Unix())
		randomData[randomStringWithTimeStamp] = randomString
	}

	// create the number of configmaps needed
	k8sCore = core.Instance()
	for _, namespace := range namespaces {
		for i := 0; i < numberOfConfigmap; i++ {
			name := fmt.Sprintf("configmap-%s-%d-%v", namespace, i, time.Now().Unix())
			log.InfoD("Creating Configmap: %v", name)
			metaObj := metaV1.ObjectMeta{
				Name:      name,
				Namespace: namespace,
			}
			obj := &corev1.ConfigMap{
				ObjectMeta: metaObj,
				Data:       randomData,
			}

			_, err := k8sCore.CreateConfigMap(obj)
			if err != nil {
				return err
			}
		}
	}
	return nil
}

// createSecrets with the given number of entries on specified namespaces
func createSecrets(namespaces []string, numberOfSecrets int, numberOfEntries int) error {

	// Create random data to add in ConfigMap
	var randomData = make(map[string]string)
	for i := 0; i < numberOfEntries; i++ {
		randomString := RandomString(80)
		randomStringWithTimeStamp := fmt.Sprintf("%v.%v", randomString, time.Now().Unix())
		randomData[randomStringWithTimeStamp] = randomString
	}

	// create the number of configmaps needed
	k8sCore = core.Instance()
	for _, namespace := range namespaces {
		for i := 0; i < numberOfSecrets; i++ {
			name := fmt.Sprintf("secret-%s-%d-%v", namespace, i, time.Now().Unix())
			log.InfoD("Creating secret: %v", name)
			metaObj := metaV1.ObjectMeta{
				Name:      name,
				Namespace: namespace,
			}
			obj := &corev1.Secret{
				ObjectMeta: metaObj,
				StringData: randomData,
			}

			_, err := k8sCore.CreateSecret(obj)
			if err != nil {
				return err
			}
		}
	}
	return nil
}

// DeleteNamespaces Deletes all the namespaces given in a list of namespaces and return error if any
func DeleteNamespaces(namespaces []string) error {
	// Delete a list of namespaces given
	k8sCore = core.Instance()
	for _, namespace := range namespaces {
		err := k8sCore.DeleteNamespace(namespace)
		if err != nil {
			return err
		}
	}
	return nil
}

// VerifyNilPointerDereferenceError returns true if nil pointer dereference, output of the log messages
func VerifyNilPointerDereferenceError(n *node.Node) (bool, string, error) {

	cmdGrepOutput := "journalctl | grep -i -A 50 \"nil pointer dereference\""
	output, err := runCmdOnce(cmdGrepOutput, *n)
	if err != nil {
		return false, "", fmt.Errorf("command failed while running [%v] on Node [%v]", cmdGrepOutput, n.Name)
	}
	re, err := regexp.Compile("panic: runtime error.*invalid memory address or nil pointer dereference")
	if err != nil {
		return false, "", fmt.Errorf("command failed running [%v] on Node [%v]", cmdGrepOutput, n.Name)
	}
	if re.MatchString(fmt.Sprintf("%v", output)) {
		return true, output, nil
	}

	return false, "", nil
}

// GetClusterProviders returns the list of cluster providers
func GetClusterProviders() []string {
	providersStr := os.Getenv("CLUSTER_PROVIDER")
	if providersStr != "" {
		return strings.Split(providersStr, ",")
	}
	return clusterProviders
<<<<<<< HEAD
}

// GetPoolUuidsWithStorageFull returns list of pool uuids if storage full
func GetPoolUuidsWithStorageFull() ([]string, error) {
	var poolUuids []string

	isPoolOffline := func(n node.Node) (bool, error) {
		poolsStatus, err := Inst().V.GetNodePoolsStatus(n)
		if err != nil {
			return false, err
		}

		for _, v := range poolsStatus {
			if v == "Offline" {
				return true, nil
			}
		}
		return false, nil
	}

	pools, err := Inst().V.ListStoragePools(metav1.LabelSelector{})
	if err != nil {
		return nil, err
	}
	calculatePercentage := func(usedValue float64, totalValue float64) float64 {
		percentage := (usedValue / totalValue) * 100
		return float64(percentage)
	}

	for _, eachPool := range pools {
		nodeDetail, err := GetNodeWithGivenPoolID(eachPool.Uuid)
		if err != nil {
			return nil, err
		}

		poolOfflineStatus, err := isPoolOffline(*nodeDetail)
		if err != nil {
			return nil, err
		}

		if calculatePercentage(float64(eachPool.Used), float64(eachPool.TotalSize)) > 90.0 || poolOfflineStatus {
			poolUuids = append(poolUuids, eachPool.GetUuid())
		}
	}

	return poolUuids, nil
}

// GetVolumeConsumedSize returns size of the volume
func GetVolumeConsumedSize(vol volume.Volume) (uint64, error) {
	// Get Random Storage Node
	cmd := fmt.Sprintf("pxctl v i %v -j | jq '.[].usage'", vol.ID)
	output, err := runCmdGetOutput(cmd, node.GetStorageNodes()[0])
	if err != nil {
		return 0, err
	}
	output = strings.ReplaceAll(output, "\"", "")
	output = strings.TrimSpace(output)

	num, err := strconv.ParseUint(output, 10, 64)
	if err != nil {
		return 0, err
	}

	return num, nil
}

// GetAllVolumesWithIO Returns list of volumes with IO
func GetAllVolumesWithIO(contexts []*scheduler.Context) ([]*volume.Volume, error) {

	allVolsWithIO := []*volume.Volume{}
	for _, eachContext := range contexts {
		vols, err := Inst().S.GetVolumes(eachContext)
		if err != nil {
			log.Errorf("Failed to get app %s's volumes", eachContext.App.Key)
		}
		log.Infof("list of all volumes present in the cluster [%v]", vols)
		for _, eachVol := range vols {
			isIOsInProgress, err := Inst().V.IsIOsInProgressForTheVolume(&node.GetStorageNodes()[0], eachVol.ID)
			if err != nil {
				return nil, err
			}

			if isIOsInProgress {
				allVolsWithIO = append(allVolsWithIO, eachVol)
			}
		}
	}
	return allVolsWithIO, nil
}

func IsVolumeFull(vol volume.Volume) (bool, error) {
	volPercentage, err := GetVolumeFullPercentage(vol)
	if err != nil {
		return false, err
	}
	if volPercentage > 80.0 {
		return true, nil
	}

	return false, nil
}

// GetVolumeFullPercentage returns percentage of volume size consumed
func GetVolumeFullPercentage(vol volume.Volume) (float64, error) {
	calculatePercentage := func(usedSize float64, totalSize float64) float64 {
		percentage := (usedSize / totalSize) * 100
		return float64(percentage)
	}

	appVol, err := Inst().V.InspectVolume(vol.ID)
	log.FailOnError(err, fmt.Sprintf("err inspecting vol : %s", vol.ID))

	totalSize := appVol.Spec.Size
	usedSize, err := GetVolumeConsumedSize(vol)
	if err != nil {
		return 0, err
	}

	log.Infof("Total size of Volume is [%v] and used size is [%v]", totalSize, usedSize)
	percentageFull := calculatePercentage(float64(usedSize), float64(totalSize))
	log.Infof("Volume [%v] : Percentage of size consumed [%v]", vol.Name, percentageFull)

	return percentageFull, nil
}

// GetPoolCapacityUsed Get Pool capacity percentage used
func GetPoolCapacityUsed(poolUUID string) (float64, error) {

	calculatePercentage := func(usedSize float64, totalSize float64) float64 {
		percentage := (usedSize / totalSize) * 100
		return float64(percentage)
	}

	pool, err := GetStoragePoolByUUID(poolUUID)
	log.FailOnError(err, "Failed to get pool Details from PoolUUID [%v]", poolUUID)

	usedSize, totalSize := pool.Used, pool.TotalSize
	log.Infof("Used vs Total volume stats [%v]/[%v]", usedSize, totalSize)

	poolSizeUsed := calculatePercentage(float64(usedSize), float64(totalSize))

	return poolSizeUsed, nil
=======
>>>>>>> 5e226b2b
}<|MERGE_RESOLUTION|>--- conflicted
+++ resolved
@@ -7580,8 +7580,8 @@
 		return strings.Split(providersStr, ",")
 	}
 	return clusterProviders
-<<<<<<< HEAD
-}
+}
+
 
 // GetPoolUuidsWithStorageFull returns list of pool uuids if storage full
 func GetPoolUuidsWithStorageFull() ([]string, error) {
@@ -7724,6 +7724,4 @@
 	poolSizeUsed := calculatePercentage(float64(usedSize), float64(totalSize))
 
 	return poolSizeUsed, nil
-=======
->>>>>>> 5e226b2b
-}+}

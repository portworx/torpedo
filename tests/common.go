--- conflicted
+++ resolved
@@ -4750,7 +4750,6 @@
 	return true
 }
 
-<<<<<<< HEAD
 //ValidatePoolRebalance checks rebalnce state of pools if running
 func ValidatePoolRebalance() error {
 	rebalanceJobs, err := Inst().V.GetRebalanceJobs()
@@ -4806,6 +4805,7 @@
 	}
 	return err
 }
+
 func getReblanceWorkSummary(jobResponse *opsapi.SdkGetRebalanceJobStatusResponse) (uint64, uint64) {
 	status := jobResponse.GetJob().GetStatus()
 	if status != "" {
@@ -4826,7 +4826,8 @@
 	total = currentDone + currentPending
 
 	return currentDone, total
-=======
+}
+
 func updatePxRuntimeOpts() error {
 	if pxRuntimeOpts != "" {
 		dash.Infof("Setting run time options: %s", pxRuntimeOpts)
@@ -4849,7 +4850,7 @@
 		log.Info("No run time options provided to update")
 	}
 	return nil
->>>>>>> 92c314e2
+
 }
 
 //StartTorpedoTest starts the logging for torpedo test
@@ -4863,9 +4864,6 @@
 func EndTorpedoTest() {
 	CloseLogger(TestLogger)
 	dash.TestCaseEnd()
-<<<<<<< HEAD
-=======
-
 }
 
 func Backupschedulepolicy(name string, uid string, orgid string, schedule_policy_info *api.SchedulePolicyInfo) error {
@@ -4940,5 +4938,4 @@
 		},
 	}
 	return SchedulePolicy
->>>>>>> 92c314e2
 }
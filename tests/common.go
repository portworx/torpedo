package tests

import (
	"bufio"
	context1 "context"
	"crypto/tls"
	"encoding/base64"
	"encoding/csv"
	"encoding/json"
	"errors"
	"flag"
	"fmt"
	"io/ioutil"
	"math"
	"math/rand"
	"net/http"
	"net/url"
	"os"
	"os/exec"
	"path"
	"reflect"
	"regexp"
	"runtime"
	"strconv"
	"strings"
	"sync"
	"time"

	"cloud.google.com/go/storage"
	"github.com/Azure/azure-storage-blob-go/azblob"
	"github.com/Masterminds/semver/v3"
	"github.com/aws/aws-sdk-go/aws"
	"github.com/aws/aws-sdk-go/aws/awserr"
	"github.com/aws/aws-sdk-go/aws/credentials"
	"github.com/aws/aws-sdk-go/aws/session"
	"github.com/aws/aws-sdk-go/service/s3"
	"github.com/aws/aws-sdk-go/service/s3/s3manager"
	"github.com/devans10/pugo/flasharray"
	"github.com/hashicorp/go-version"
	snapv1 "github.com/kubernetes-incubator/external-storage/snapshot/pkg/apis/crd/v1"
	"github.com/onsi/ginkgo/v2"
	"github.com/onsi/gomega"
	"github.com/pborman/uuid"
	"github.com/sirupsen/logrus"
	tektoncdv1 "github.com/tektoncd/pipeline/pkg/apis/pipeline/v1"

	apapi "github.com/libopenstorage/autopilot-api/pkg/apis/autopilot/v1alpha1"
	opsapi "github.com/libopenstorage/openstorage/api"
	"github.com/libopenstorage/openstorage/pkg/sched"
	pxapi "github.com/libopenstorage/operator/api/px"
	"github.com/libopenstorage/operator/drivers/storage/portworx/util"
	oputil "github.com/libopenstorage/operator/drivers/storage/portworx/util"
	optest "github.com/libopenstorage/operator/pkg/util/test"
	"github.com/libopenstorage/stork/pkg/storkctl"
	api "github.com/portworx/px-backup-api/pkg/apis/v1"
	"github.com/portworx/sched-ops/k8s/apiextensions"
	"github.com/portworx/sched-ops/k8s/apps"
	"github.com/portworx/sched-ops/k8s/core"
	"github.com/portworx/sched-ops/k8s/kubevirt"
	"github.com/portworx/sched-ops/k8s/operator"
	policyops "github.com/portworx/sched-ops/k8s/policy"
	k8sStorage "github.com/portworx/sched-ops/k8s/storage"
	schedstorage "github.com/portworx/sched-ops/k8s/storage"
	"github.com/portworx/sched-ops/k8s/stork"
	storkops "github.com/portworx/sched-ops/k8s/stork"
	"github.com/portworx/sched-ops/task"

	"go.uber.org/multierr"
	"golang.org/x/sync/errgroup"
	"google.golang.org/api/iterator"
	"google.golang.org/api/option"
	"google.golang.org/grpc/codes"
	"google.golang.org/grpc/status"
	"gopkg.in/natefinch/lumberjack.v2"
	yaml "gopkg.in/yaml.v2"

	storkapi "github.com/libopenstorage/stork/pkg/apis/stork/v1alpha1"
	storkv1 "github.com/libopenstorage/stork/pkg/apis/stork/v1alpha1"
	pdsv1 "github.com/portworx/pds-api-go-client/pds/v1alpha1"
	monitoringv1 "github.com/prometheus-operator/prometheus-operator/pkg/apis/monitoring/v1"
	admissionregistrationv1 "k8s.io/api/admissionregistration/v1"
	appsapi "k8s.io/api/apps/v1"
	batchv1 "k8s.io/api/batch/v1"
	batchv1beta1 "k8s.io/api/batch/v1beta1"
	corev1 "k8s.io/api/core/v1"
	netv1 "k8s.io/api/networking/v1"
	networkingv1beta1 "k8s.io/api/networking/v1beta1"
	policyv1beta1 "k8s.io/api/policy/v1beta1"
	rbacv1 "k8s.io/api/rbac/v1"
	storageapi "k8s.io/api/storage/v1"
	apiextensionsv1 "k8s.io/apiextensions-apiserver/pkg/apis/apiextensions/v1"
	apiextensionsv1beta1 "k8s.io/apiextensions-apiserver/pkg/apis/apiextensions/v1beta1"
	k8serrors "k8s.io/apimachinery/pkg/api/errors"
	"k8s.io/apimachinery/pkg/api/resource"
	metaV1 "k8s.io/apimachinery/pkg/apis/meta/v1"
	metav1 "k8s.io/apimachinery/pkg/apis/meta/v1"
	rest "k8s.io/client-go/rest"
	"k8s.io/client-go/tools/clientcmd"
	"k8s.io/utils/strings/slices"
	kubevirtv1 "kubevirt.io/api/core/v1"

	"github.com/portworx/torpedo/drivers"
	appType "github.com/portworx/torpedo/drivers/applications/apptypes"
	appDriver "github.com/portworx/torpedo/drivers/applications/driver"
	"github.com/portworx/torpedo/drivers/backup"
	"github.com/portworx/torpedo/drivers/monitor"
	"github.com/portworx/torpedo/drivers/node"
	"github.com/portworx/torpedo/drivers/node/vsphere"
	"github.com/portworx/torpedo/drivers/pds"
	"github.com/portworx/torpedo/drivers/scheduler/aks"
	"github.com/portworx/torpedo/drivers/scheduler/anthos"
	"github.com/portworx/torpedo/drivers/scheduler/openshift"
	appUtils "github.com/portworx/torpedo/drivers/utilities"
	"github.com/portworx/torpedo/drivers/volume"
	torpedovolume "github.com/portworx/torpedo/drivers/volume"
	"github.com/portworx/torpedo/pkg/aetosutil"
	"github.com/portworx/torpedo/pkg/asyncdr"
	"github.com/portworx/torpedo/pkg/jirautils"
	"github.com/portworx/torpedo/pkg/log"
	"github.com/portworx/torpedo/pkg/osutils"
	"github.com/portworx/torpedo/pkg/pureutils"
	"github.com/portworx/torpedo/pkg/s3utils"
	"github.com/portworx/torpedo/pkg/stats"
	"github.com/portworx/torpedo/pkg/testrailuttils"
	"github.com/portworx/torpedo/pkg/units"

	// import ssh driver to invoke it's init
	"github.com/portworx/torpedo/drivers/node/ssh"

	// import backup driver to invoke it's init
	_ "github.com/portworx/torpedo/drivers/backup/portworx"
	// import aws driver to invoke it's init
	_ "github.com/portworx/torpedo/drivers/node/aws"
	// import vsphere driver to invoke it's init
	_ "github.com/portworx/torpedo/drivers/node/vsphere"
	// import ibm driver to invoke it's init
	"github.com/portworx/torpedo/drivers/node/ibm"
	_ "github.com/portworx/torpedo/drivers/node/ibm"

	// import oracle driver to invoke it's init
	_ "github.com/portworx/torpedo/drivers/node/oracle"

	// import ssh driver to invoke it's init
	_ "github.com/portworx/torpedo/drivers/node/ssh"
	"github.com/portworx/torpedo/drivers/scheduler"

	// import scheduler drivers to invoke it's init
	_ "github.com/portworx/torpedo/drivers/scheduler/dcos"
	"github.com/portworx/torpedo/drivers/scheduler/k8s"
	"github.com/portworx/torpedo/drivers/scheduler/spec"

	// import ocp scheduler driver to invoke it's init
	_ "github.com/portworx/torpedo/drivers/scheduler/openshift"

	// import aks scheduler driver to invoke it's init
	_ "github.com/portworx/torpedo/drivers/scheduler/aks"

	// import scheduler drivers to invoke it's init
	_ "github.com/portworx/torpedo/drivers/scheduler/eks"

	// import gke scheduler driver to invoke it's init
	"github.com/portworx/torpedo/drivers/scheduler/gke"
	_ "github.com/portworx/torpedo/drivers/scheduler/gke"

	_ "github.com/portworx/torpedo/drivers/scheduler/oke"

	// import rke scheduler drivers to invoke it's init
	"github.com/portworx/torpedo/drivers/scheduler/rke"

	// import portworx driver to invoke it's init
	_ "github.com/portworx/torpedo/drivers/volume/portworx"
	// import gce driver to invoke it's init
	_ "github.com/portworx/torpedo/drivers/volume/gce"
	// import aws driver to invoke it's init
	_ "github.com/portworx/torpedo/drivers/volume/aws"
	// import azure driver to invoke it's init
	_ "github.com/portworx/torpedo/drivers/volume/azure"

	// import generic csi driver to invoke it's init
	_ "github.com/portworx/torpedo/drivers/volume/generic_csi"

	// import driver to invoke it's init
	_ "github.com/portworx/torpedo/drivers/monitor/prometheus"

	// import driver to invoke it's init
	_ "github.com/portworx/torpedo/drivers/pds/dataservice"

	// import scheduler drivers to invoke it's init
	_ "github.com/portworx/torpedo/drivers/scheduler/anthos"

	// import pso driver to invoke it's init
	_ "github.com/portworx/torpedo/drivers/volume/pso"

	// import ibm driver to invoke it's init
	_ "github.com/portworx/torpedo/drivers/volume/ibm"

	// import scheduler drivers to invoke it's init
	_ "github.com/portworx/torpedo/drivers/scheduler/iks"

	// import ocp driver to invoke it's init
	_ "github.com/portworx/torpedo/drivers/volume/ocp"
)

const (
	// SkipClusterScopedObjects describes option for skipping deletion of cluster wide objects
	SkipClusterScopedObjects   = "skipClusterScopedObjects"
	CreateCloudCredentialError = "PermissionDenied desc = Access denied for [Resource: cloudcredential]"
)

// PDS params
const (
	deployPDSAppsFlag = "deploy-pds-apps"
	pdsDriveCliFlag   = "pds-driver"
)

var (
	clusterProviders       = []string{"k8s"}
	GlobalCredentialConfig backup.BackupCloudConfig
	GlobalGkeSecretString  string
)

var (
	NamespaceAppWithDataMap    = make(map[string][]appDriver.ApplicationDriver)
	IsReplacePolicySetToDelete = false // To check if the policy in the test is set to delete - Skip data continuity validation in this case
)

var (
	// PDBValidationMinOpVersion specifies the minimum PX Operator version required to enable PDB validation in the UpgradeCluster
	PDBValidationMinOpVersion, _ = version.NewVersion("24.1.0-")
)

type OwnershipAccessType int32

const (
	Invalid OwnershipAccessType = 0
	// Read access only and cannot affect the resource.
	Read = 1
	// Write access and can affect the resource.
	// This type automatically provides Read access also.
	Write = 2
	// Admin access
	// This type automatically provides Read and Write access also.
	Admin = 3
)
const (
	// defaultSpecsRoot specifies the default location of the base specs directory in the Torpedo container
	defaultSpecsRoot                     = "/specs"
	schedulerCliFlag                     = "scheduler"
	nodeDriverCliFlag                    = "node-driver"
	monitorDriverCliFlag                 = "monitor-driver"
	storageDriverCliFlag                 = "storage-driver"
	backupCliFlag                        = "backup-driver"
	specDirCliFlag                       = "spec-dir"
	appListCliFlag                       = "app-list"
	secureAppsCliFlag                    = "secure-apps"
	repl1AppsCliFlag                     = "repl1-apps"
	csiAppCliFlag                        = "csi-app-list"
	logLocationCliFlag                   = "log-location"
	logLevelCliFlag                      = "log-level"
	scaleFactorCliFlag                   = "scale-factor"
	minRunTimeMinsFlag                   = "minimun-runtime-mins"
	chaosLevelFlag                       = "chaos-level"
	hyperConvergedFlag                   = "hyper-converged"
	storageUpgradeEndpointURLCliFlag     = "storage-upgrade-endpoint-url"
	storageUpgradeEndpointVersionCliFlag = "storage-upgrade-endpoint-version"
	upgradeStorageDriverEndpointListFlag = "upgrade-storage-driver-endpoint-list"
	provisionerFlag                      = "provisioner"
	storageNodesPerAZFlag                = "max-storage-nodes-per-az"
	configMapFlag                        = "config-map"
	enableStorkUpgradeFlag               = "enable-stork-upgrade"
	autopilotUpgradeImageCliFlag         = "autopilot-upgrade-version"
	csiGenericDriverConfigMapFlag        = "csi-generic-driver-config-map"
	licenseExpiryTimeoutHoursFlag        = "license_expiry_timeout_hours"
	meteringIntervalMinsFlag             = "metering_interval_mins"
	SourceClusterName                    = "source-cluster"
	destinationClusterName               = "destination-cluster"
	backupLocationNameConst              = "tp-blocation"
	backupScheduleNamePrefix             = "tp-bkp-schedule"
	backupScheduleScaleName              = "-scale"
	configMapName                        = "kubeconfigs"
	pxNamespace                          = "kube-system"
	scaleAppTimeoutFlag                  = "scale-app-timeout"

	pxbackupDeploymentName             = "px-backup"
	pxbackupDeploymentNamespace        = "px-backup"
	pxbackupMongodbDeploymentName      = "pxc-backup-mongodb"
	pxbackupMongodbDeploymentNamespace = "px-backup"
	defaultnamespace                   = "default"

	milestoneFlag               = "testrail-milestone"
	testrailRunNameFlag         = "testrail-run-name"
	testrailRunIDFlag           = "testrail-run-id"
	testrailJenkinsBuildURLFlag = "testrail-jeknins-build-url"
	testRailHostFlag            = "testrail-host"
	testRailUserNameFlag        = "testrail-username"
	testRailPasswordFlag        = "testrail-password"

	jiraUserNameFlag  = "jira-username"
	jiraTokenFlag     = "jira-token"
	jiraAccountIDFlag = "jira-account-id"

	// Async DR
	pairFileName           = "cluster-pair.yaml"
	remotePairName         = "remoteclusterpair"
	remoteFilePath         = "/tmp/kubeconfig"
	appReadinessTimeout    = 10 * time.Minute
	migrationKey           = "async-dr-"
	metromigrationKey      = "metro-dr-"
	migrationRetryTimeout  = 10 * time.Minute
	migrationRetryInterval = 10 * time.Second
	defaultClusterPairDir  = "cluster-pair"

	envSkipDiagCollection = "SKIP_DIAG_COLLECTION"

	torpedoJobNameFlag       = "torpedo-job-name"
	torpedoJobTypeFlag       = "torpedo-job-type"
	clusterCreationTimeout   = 5 * time.Minute
	clusterCreationRetryTime = 10 * time.Second

	// Anthos
	anthosWsNodeIpCliFlag            = "anthos-ws-node-ip"
	anthosInstPathCliFlag            = "anthos-inst-path"
	skipSystemCheckCliFlag           = "torpedo-skip-system-checks"
	dataIntegrityValidationTestsFlag = "data-integrity-validation-tests"
	faSecretCliFlag                  = "fa-secret"

	// PSA Specific
	kubeApiServerConfigFilePath     = "/etc/kubernetes/manifests/kube-apiserver.yaml"
	kubeApiServerConfigFilePathBkp  = "/etc/kubernetes/kube-apiserver.yaml.bkp"
	KubeAdmissionControllerFilePath = "/etc/kubernetes/admission/admissioncontroller.yaml"
)

// Dashboard params
const (
	enableDashBoardFlag     = "enable-dash"
	userFlag                = "user"
	testTypeFlag            = "test-type"
	testDescriptionFlag     = "test-desc"
	testTagsFlag            = "test-tags"
	testSetIDFlag           = "testset-id"
	testBranchFlag          = "branch"
	testProductFlag         = "product"
	failOnPxPodRestartCount = "fail-on-px-pod-restartcount"
	portworxOperatorName    = "portworx-operator"
)

// Backup constants
const (
	BackupNamePrefix                  = "tp-backup"
	RestoreNamePrefix                 = "tp-restore"
	StorkNamePrefix                   = "stork-namespace"
	BackupRestoreCompletionTimeoutMin = 20
	clusterDeleteTimeout              = 60 * time.Minute
	clusterDeleteRetryTime            = 30 * time.Second
	poolExpandApplyTimeOut            = 15 * time.Minute
	poolExpandApplyRetryTime          = 30 * time.Second
	backupLocationDeleteTimeoutMin    = 60
	CredName                          = "tp-backup-cred"
	KubeconfigDirectory               = "/tmp"
	RetrySeconds                      = 10
	BackupScheduleAllName             = "-all"
	SchedulePolicyAllName             = "schedule-policy-all"
	SchedulePolicyScaleName           = "schedule-policy-scale"
	BucketNamePrefix                  = "tp-backup-bucket"
	mongodbStatefulset                = "pxc-backup-mongodb"
	AwsS3encryptionPolicy             = "s3:x-amz-server-side-encryption=AES256"
	AwsS3Sid                          = "DenyNonAES256Uploads"
)

const (
	oneMegabytes                          = 1024 * 1024
	defaultScheduler                      = "k8s"
	defaultNodeDriver                     = "ssh"
	defaultMonitorDriver                  = "prometheus"
	defaultStorageDriver                  = "pxd"
	defaultPdsDriver                      = "pds"
	defaultLogLocation                    = "/testresults/"
	defaultBundleLocation                 = "/var/cores"
	defaultLogLevel                       = "debug"
	defaultAppScaleFactor                 = 1
	defaultMinRunTimeMins                 = 0
	defaultChaosLevel                     = 5
	defaultStorageUpgradeEndpointURL      = "https://install.portworx.com"
	defaultStorageUpgradeEndpointVersion  = "2.1.1"
	defaultStorageProvisioner             = "portworx"
	defaultStorageNodesPerAZ              = 2
	defaultAutoStorageNodeRecoveryTimeout = 30 * time.Minute
	specObjAppWorkloadSizeEnvVar          = "SIZE"
	defaultLicenseExpiryTimeoutHours      = 1 * time.Hour
	defaultMeteringIntervalMins           = 10 * time.Minute
	authTokenParam                        = "auth-token"
	defaultTorpedoJob                     = "torpedo-job"
	defaultTorpedoJobType                 = "functional"
	labelNameKey                          = "name"
	serviceURL                            = "https://us-east.iaas.cloud.ibm.com/v1"
)

const (
	waitResourceCleanup         = 2 * time.Minute
	defaultTimeout              = 5 * time.Minute
	defaultVolScaleTimeout      = 4 * time.Minute
	defaultIbmVolScaleTimeout   = 8 * time.Minute
	defaultRetryInterval        = 10 * time.Second
	defaultCmdTimeout           = 20 * time.Second
	defaultCmdRetryInterval     = 5 * time.Second
	defaultDriverStartTimeout   = 10 * time.Minute
	defaultKvdbRetryInterval    = 5 * time.Minute
	addDriveUpTimeOut           = 15 * time.Minute
	podDestroyTimeout           = 5 * time.Minute
	kubeApiServerBringUpTimeout = 20 * time.Minute
	KubeApiServerWait           = 15 * time.Minute
	NSWaitTimeout               = 10 * time.Minute
	NSWaitTimeoutRetry          = 20 * time.Second
)

const (
	VSPHERE_MAX_CLOUD_DRIVES        = 12
	FA_MAX_CLOUD_DRIVES             = 32
	CLOUD_PROVIDER_MAX_CLOUD_DRIVES = 8
	POOL_MAX_CLOUD_DRIVES           = 6

	PX_VSPHERE_SCERET_NAME = "px-vsphere-secret"
	PX_PURE_SECRET_NAME    = "px-pure-secret"
)

const (
	pxctlCDListCmd = "pxctl cd list"
)

const (
	IBMHelmRepoName   = "ibm-helm-portworx"
	IBMHelmRepoURL    = "https://raw.githubusercontent.com/portworx/ibm-helm/master/repo/stable"
	IBMHelmValuesFile = "/tmp/values.yaml"
)

const (
	ValidateStorageClusterTimeout = 40 * time.Minute
)

// LabLabel used to name the licensing features
type LabLabel string

const (
	IBMTestLicenseSKU   = "PX-Enterprise IBM Cloud (test)"
	IBMTestLicenseDRSKU = "PX-Enterprise IBM Cloud DR (test)"
	IBMProdLicenseSKU   = "PX-Enterprise IBM Cloud"
	IBMProdLicenseDRSKU = "PX-Enterprise IBM Cloud DR"
)

const (
	// LabNodes - Number of nodes maximum
	LabNodes LabLabel = "Nodes"
	// LabVolumeSize - Volume capacity [TB] maximum
	LabVolumeSize LabLabel = "VolumeSize"
	// LabVolumes - Number of volumes per cluster maximum
	LabVolumes LabLabel = "Volumes"
	// LabSnapshots - Number of snapshots per volume maximum
	LabSnapshots LabLabel = "Snapshots"
	// LabHaLevel - Volume replica count
	LabHaLevel LabLabel = "HaLevel"
	// LabSharedVol - Shared volumes
	LabSharedVol LabLabel = "SharedVolume"
	// LabEncryptedVol - BYOK data encryption
	LabEncryptedVol LabLabel = "EncryptedVolume"
	// LabScaledVol - Volume sets
	LabScaledVol LabLabel = "ScaledVolume"
	// LabAggregatedVol - Storage aggregation
	LabAggregatedVol LabLabel = "AggregatedVolume"
	// LabResizeVolume - Resize volumes on demand
	LabResizeVolume LabLabel = "ResizeVolume"
	// LabCloudSnap - Snapshot to object store [CloudSnap]
	LabCloudSnap LabLabel = "SnapshotToObjectStore"
	// LabCloudSnapDaily - Number of CloudSnaps daily per volume maximum
	LabCloudSnapDaily LabLabel = "SnapshotToObjectStoreDaily"
	// LabCloudMigration -Cluster-level migration [Kube-motion/Data Migration]
	LabCloudMigration LabLabel = "CloudMigration"
	// LabDisasterRecovery - Disaster Recovery [PX-DR]
	LabDisasterRecovery LabLabel = "DisasterRecovery"
	// LabAUTCapacityMgmt - Autopilot Capacity Management
	LabAUTCapacityMgmt LabLabel = "AUTCapacityManagement"
	// LabPlatformBare - Bare-metal hosts
	LabPlatformBare LabLabel = "EnablePlatformBare"
	// LabPlatformVM - Virtual machine hosts
	LabPlatformVM LabLabel = "EnablePlatformVM"
	// LabNodeCapacity - Node disk capacity [TB] maximum
	LabNodeCapacity LabLabel = "NodeCapacity"
	// LabNodeCapacityExtend - Node disk capacity extension
	LabNodeCapacityExtend LabLabel = "NodeCapacityExtension"
	// LabLocalAttaches - Number of attached volumes per node maximum
	LabLocalAttaches LabLabel = "LocalVolumeAttaches"
	// LabOIDCSecurity - OIDC Security
	LabOIDCSecurity LabLabel = "OIDCSecurity"
	// LabGlobalSecretsOnly - Limit BYOK encryption to cluster-wide secrets
	LabGlobalSecretsOnly LabLabel = "GlobalSecretsOnly"
	// LabFastPath - FastPath extension [PX-FAST]
	LabFastPath LabLabel = "FastPath"
	// UnlimitedNumber represents the unlimited number of licensed resource.
	// note - the max # Flex counts handle, is actually 999999999999999990
	UnlimitedNumber = int64(0x7FFFFFFF) // C.FLX_FEATURE_UNCOUNTED_VALUE = 0x7FFFFFFF  (=2147483647)
	Unlimited       = int64(0x7FFFFFFFFFFFFFFF)

	// -- Testing maximums below

	// MaxNumNodes is a maximum nodes in a cluster
	MaxNumNodes = int64(1000)
	// MaxNumVolumes is a maximum number of volumes in a cluster
	MaxNumVolumes = int64(100000)
	// MaxVolumeSize is a maximum volume size for single volume [in TB]
	MaxVolumeSize = int64(40)
	// MaxNodeCapacity defines the maximum node's disk capacity [in TB]
	MaxNodeCapacity = int64(256)
	// MaxLocalAttachCount is a maximum number of local volume attaches
	MaxLocalAttachCount = int64(256)
	// MaxHaLevel is a maximum replication factor
	MaxHaLevel = int64(3)
	// MaxNumSnapshots is a maximum number of snapshots
	MaxNumSnapshots = int64(64)
)

var (
	IBMLicense = map[LabLabel]interface{}{
		LabNodes:              &pxapi.LicensedFeature_Count{Count: 1000},
		LabVolumeSize:         &pxapi.LicensedFeature_CapacityTb{CapacityTb: 40},
		LabVolumes:            &pxapi.LicensedFeature_Count{Count: 16384},
		LabHaLevel:            &pxapi.LicensedFeature_Count{Count: MaxHaLevel},
		LabSnapshots:          &pxapi.LicensedFeature_Count{Count: 64},
		LabAggregatedVol:      &pxapi.LicensedFeature_Enabled{Enabled: true},
		LabSharedVol:          &pxapi.LicensedFeature_Enabled{Enabled: true},
		LabEncryptedVol:       &pxapi.LicensedFeature_Enabled{Enabled: true},
		LabGlobalSecretsOnly:  &pxapi.LicensedFeature_Enabled{Enabled: false},
		LabScaledVol:          &pxapi.LicensedFeature_Enabled{Enabled: true},
		LabResizeVolume:       &pxapi.LicensedFeature_Enabled{Enabled: true},
		LabCloudSnap:          &pxapi.LicensedFeature_Enabled{Enabled: true},
		LabCloudSnapDaily:     &pxapi.LicensedFeature_Count{Count: Unlimited},
		LabCloudMigration:     &pxapi.LicensedFeature_Enabled{Enabled: true},
		LabDisasterRecovery:   &pxapi.LicensedFeature_Enabled{Enabled: false},
		LabPlatformBare:       &pxapi.LicensedFeature_Enabled{Enabled: true},
		LabPlatformVM:         &pxapi.LicensedFeature_Enabled{Enabled: true},
		LabNodeCapacity:       &pxapi.LicensedFeature_CapacityTb{CapacityTb: 256},
		LabNodeCapacityExtend: &pxapi.LicensedFeature_Enabled{Enabled: true},
		LabLocalAttaches:      &pxapi.LicensedFeature_Count{Count: 256},
		LabOIDCSecurity:       &pxapi.LicensedFeature_Enabled{Enabled: true},
		LabAUTCapacityMgmt:    &pxapi.LicensedFeature_Enabled{Enabled: true},
		LabFastPath:           &pxapi.LicensedFeature_Enabled{Enabled: false},
	}
)

var pxRuntimeOpts string
var pxClusterOpts string
var PxBackupVersion string

var (
	RunIdForSuite             int
	TestRailSetupSuccessful   bool
	CurrentTestRailTestCaseId int
)

var (
	errPureFileSnapshotNotSupported    = errors.New("snapshot feature is not supported for pure_file volumes")
	errPureCloudsnapNotSupported       = errors.New("not supported")
	errPureGroupsnapNotSupported       = errors.New("not supported")
	errUnexpectedSizeChangeAfterPureIO = errors.New("the size change in bytes is not expected after write to Pure volume")
)

var (
	context = ginkgo.Context
	fail    = ginkgo.Fail
	// Step is an alias for ginko "By" which represents a step in the spec
	Step          = ginkgo.By
	expect        = gomega.Expect
	haveOccurred  = gomega.HaveOccurred
	beEmpty       = gomega.BeEmpty
	beNil         = gomega.BeNil
	equal         = gomega.Equal
	contain       = gomega.ContainSubstring
	beTrue        = gomega.BeTrue
	beNumerically = gomega.BeNumerically
	k8sCore       = core.Instance()
)

// Backup vars
var (
	// OrgID is pxbackup OrgID
	OrgID      string
	BucketName string
	// CloudCredUID is pxbackup cloud cred UID
	CloudCredUID string
	// BackupLocationUID is pxbackup backupLocation UID
	BackupLocationUID                    string
	BackupScheduleAllUID                 string
	SchedulePolicyAllUID                 string
	ScheduledBackupAllNamespacesInterval time.Duration
	BackupScheduleScaleUID               string
	SchedulePolicyScaleUID               string
	ScheduledBackupScaleInterval         time.Duration
	contextsCreated                      []*scheduler.Context
	CurrentClusterConfigPath             = ""
	clusterProvider                      = "aws"
)

var (
	includeResourcesFlag        = true
	includeVolumesFlag          = true
	startApplicationsFlag       = true
	tempDir                     = "/tmp"
	bidirectionalClusterPairDir = "bidirectional-cluster-pair"
	migrationList               []*storkapi.Migration
)

var (
	// ClusterConfigPathMap maps cluster name registered in px-backup to the path to the kubeconfig
	ClusterConfigPathMap = make(map[string]string, 2)
)

var (
	testRailHostname string
	testRailUsername string
	testRailPassword string
)

var (
	jiraUserName string
	jiraToken    string
)

const (
	rootLogDir            = "/root/logs"
	diagsDirPath          = "diags.pwx.dev.purestorage.com:/var/lib/osd/pxns/688230076034934618"
	pxbLogDirPath         = "/tmp/px-backup-test-logs"
	KubevirtNamespace     = "kubevirt"
	LatestKubevirtVersion = "v1.0.0"
)

type Weekday string

const (
	Monday    Weekday = "Mon"
	Tuesday           = "Tue"
	Wednesday         = "Wed"
	Thursday          = "Thu"
	Friday            = "Fri"
	Saturday          = "Sat"
	Sunday            = "Sun"
)

// TpLogPath torpedo log path
var tpLogPath string
var suiteLogger *lumberjack.Logger

var dataIntegrityValidationTests string

// TestLogger for logging test logs
var TestLogger *lumberjack.Logger
var dash *aetosutil.Dashboard
var post_rule_uid string
var pre_rule_uid string

type PlatformCredentialStruct struct {
	credName string
	credUID  string
}

type (
	// TestcaseAuthor represents the owner of a Testcase
	TestcaseAuthor string
	// TestcaseQuarter represents the fiscal quarter during which the Testcase is automated
	TestcaseQuarter string
)

// InitInstance is the ginkgo spec for initializing torpedo
func InitInstance() {
	var err error
	var token string

	err = Inst().S.Init(scheduler.InitOptions{
		SpecDir:                          Inst().SpecDir,
		VolDriverName:                    Inst().V.String(),
		NodeDriverName:                   Inst().N.String(),
		MonitorDriverName:                Inst().M.String(),
		SecretConfigMapName:              Inst().ConfigMap,
		CustomAppConfig:                  Inst().CustomAppConfig,
		StorageProvisioner:               Inst().Provisioner,
		SecretType:                       Inst().SecretType,
		VaultAddress:                     Inst().VaultAddress,
		VaultToken:                       Inst().VaultToken,
		PureVolumes:                      Inst().PureVolumes,
		PureSANType:                      Inst().PureSANType,
		PureFADAPod:                      Inst().PureFADAPod,
		RunCSISnapshotAndRestoreManyTest: Inst().RunCSISnapshotAndRestoreManyTest,
		HelmValuesConfigMapName:          Inst().HelmValuesConfigMap,
		SecureApps:                       Inst().SecureAppList,
		AnthosAdminWorkStationNodeIP:     Inst().AnthosAdminWorkStationNodeIP,
		AnthosInstancePath:               Inst().AnthosInstPath,
		UpgradeHops:                      Inst().SchedUpgradeHops,
	})

	log.FailOnError(err, "Error occured while Scheduler Driver Initialization")

	if Inst().ConfigMap != "" {
		log.Infof("Using Config Map: %s ", Inst().ConfigMap)
		token, err = Inst().S.GetTokenFromConfigMap(Inst().ConfigMap)
		log.FailOnError(err, "Error occured while getting token from config map")
		log.Infof("Token used for initializing: %s ", token)
	} else {
		token = ""
	}

	err = Inst().N.Init(node.InitOptions{
		SpecDir: Inst().SpecDir,
	})
	log.FailOnError(err, "Error occured while Node Driver Initialization")

	err = Inst().V.Init(Inst().S.String(), Inst().N.String(), token, Inst().Provisioner, Inst().CsiGenericDriverConfigMap)
	log.FailOnError(err, "Error occured while Volume Driver Initialization")

	err = Inst().M.Init(Inst().JobName, Inst().JobType)
	log.FailOnError(err, "Error occured while monitor Initialization")

	if Inst().Backup != nil {
		err = Inst().Backup.Init(Inst().S.String(), Inst().N.String(), Inst().V.String(), token)
		log.FailOnError(err, "Error occured while Backup Driver Initialization")
	}
	SetupTestRail()

	if jiraUserName != "" && jiraToken != "" {
		log.Infof("Initializing JIRA connection")
		jirautils.Init(jiraUserName, jiraToken)

	} else {
		log.Debugf("Not all information to connect to JIRA is provided.")
	}

	pxVersion, err := Inst().V.GetDriverVersion()
	log.FailOnError(err, "Error occured while getting PX version")
	commitID := strings.Split(pxVersion, "-")[1]
	t := Inst().Dash.TestSet
	t.CommitID = commitID
	if pxVersion != "" {
		t.Tags["px-version"] = pxVersion
	}

	PrintPxctlStatus()
	ns, err := Inst().V.GetVolumeDriverNamespace()
	log.FailOnError(err, "Error occured while getting volume driver namespace")
	installGrafana(ns)
	err = updatePxClusterOpts()
	log.Errorf("%v", err)
}

func PrintPxctlStatus() {
	PrintCommandOutput("pxctl status")
}

func PrintInspectVolume(volID string) {
	PrintCommandOutput(fmt.Sprintf("pxctl volume inspect %s", volID))
}

func PrintCommandOutput(cmnd string) {
	output, err := Inst().N.RunCommand(node.GetStorageNodes()[0], cmnd, node.ConnectionOpts{
		IgnoreError:     false,
		TimeBeforeRetry: defaultRetryInterval,
		Timeout:         defaultTimeout,
		Sudo:            true,
	})
	if err != nil {
		log.Errorf("failed to run command [%s], Err: %v", cmnd, err)
	}
	log.Infof(output)

}

func PrintSvPoolStatus(node node.Node) {
	output, err := runCmdGetOutput("pxctl sv pool show", node)
	if err != nil {
		log.Warnf("error getting pool data on node [%s], cause: %v", node.Name, err)
		return
	}
	log.Infof(output)
}

// ValidateCleanup checks that there are no resource leaks after the test run
func ValidateCleanup() {
	Step("validate cleanup of resources used by the test suite", func() {
		log.InfoD("validate cleanup of resources used by the test suite")
		t := func() (interface{}, bool, error) {
			if err := Inst().V.ValidateVolumeCleanup(); err != nil {
				return "", true, err
			}

			return "", false, nil
		}

		_, err := task.DoRetryWithTimeout(t, waitResourceCleanup, 10*time.Second)
		if err != nil {
			log.Infof("an error occurred, collecting bundle")
			CollectSupport()
		}
		dash.VerifyFatal(err, nil, "Validate cleanup operation successful?")
	})
}

func processError(err error, errChan ...*chan error) {
	// if errChan is provided then just push err to on channel
	// Useful for frameworks like longevity that must continue
	// execution and must not fail immediately
	if len(errChan) > 0 {
		updateChannel(err, errChan...)
	} else {
		log.FailOnError(err, "processError")
	}
}

func updateChannel(err error, errChan ...*chan error) {
	if len(errChan) > 0 && err != nil {
		log.Errorf(fmt.Sprintf("%v", err))
		*errChan[0] <- err
	}
}

func ValidatePDSDataServices(ctx *scheduler.Context, errChan ...*chan error) {
	defer func() {
		if len(errChan) > 0 {
			close(*errChan[0])
		}
	}()

	Step(fmt.Sprintf("For validation of %s app", ctx.App.Key), func() {
		stepLog := fmt.Sprintf("check health status of %s app", ctx.App.Key)

		Step(stepLog, func() {
			log.InfoD(stepLog)
			for _, specObj := range ctx.App.SpecList {
				if pdsobj, ok := specObj.(*pdsv1.ModelsDeployment); ok {
					err := Inst().Pds.ValidateDataServiceDeployment(pdsobj, *pdsobj.Namespace.Name)
					if err != nil {
						PrintDescribeContext(ctx)
						processError(err, errChan...)
						return
					}
				}
			}
		})
	})
}

func IsPoolAddDiskSupported() bool {
	DMthin, err := IsDMthin()
	log.FailOnError(err, "Error occured while checking if DMthin is enabled")
	if DMthin {
		dmthinSupportedPxVersion, px_err := semver.NewVersion("3.1.0")
		if px_err != nil {
			log.FailOnError(px_err, "Error occured :%s")
		}
		driverVersion, version_err := Inst().V.GetDriverVersion()
		if version_err != nil {
			log.FailOnError(version_err, "Error occured while fetching current version")
		}
		var new_trimmedVersion string
		parts := strings.Split(driverVersion, "-")
		trimmedVersion := strings.Split(parts[0], ".")
		if len(trimmedVersion) > 3 {
			new_trimmedVersion = strings.Join(trimmedVersion[:3], ".")
		} else {
			new_trimmedVersion = parts[0]
		}
		currentPxVersionOnCluster, semver_err := semver.NewVersion(new_trimmedVersion)
		if semver_err != nil {
			log.FailOnError(semver_err, "Error occured while comparing the current and expected version")
		}
		log.InfoD(fmt.Sprintf("The current version on the cluster is :%s", currentPxVersionOnCluster))
		if currentPxVersionOnCluster.GreaterThan(dmthinSupportedPxVersion) {
			log.Errorf("drive add to existing pool not supported for px-storev2 or px-cache pools as the current version is:%s", currentPxVersionOnCluster)
			return false
		}
	}
	return true
}

// ValidateContext is the ginkgo spec for validating a scheduled context
func ValidateContext(ctx *scheduler.Context, errChan ...*chan error) {
	// Apps for which we have to skip volume validation due to various limitations
	excludeAppContextList := []string{"tektoncd", "pxb-singleapp-multivol", "pxb-multipleapp-multivol"}
	defer func() {
		if len(errChan) > 0 {
			close(*errChan[0])
		}
	}()
	Step(fmt.Sprintf("For validation of %s app", ctx.App.Key), func() {
		var timeout time.Duration
		log.InfoD(fmt.Sprintf("Validating %s app", ctx.App.Key))
		appScaleFactor := time.Duration(Inst().GlobalScaleFactor)
		if Inst().ScaleAppTimeout != time.Duration(0) {
			timeout = Inst().ScaleAppTimeout
		} else if ctx.ReadinessTimeout == time.Duration(0) {
			timeout = appScaleFactor * defaultTimeout
		} else {
			timeout = appScaleFactor * ctx.ReadinessTimeout
		}

		Step(fmt.Sprintf("validate %s app's volumes", ctx.App.Key), func() {
			// Check whether the given app should be excluded from volume validation.
			if IsPresent(excludeAppContextList, ctx.App.Key) {
				ctx.SkipVolumeValidation = true
			}
			if !ctx.SkipVolumeValidation {
				log.InfoD(fmt.Sprintf("Validating %s app's volumes", ctx.App.Key))
				ValidateVolumes(ctx, errChan...)
			}
		})

		stepLog := fmt.Sprintf("wait for %s app to start running", ctx.App.Key)

		Step(stepLog, func() {
			log.InfoD(stepLog)
			if !ctx.SkipPodValidation {
				err := Inst().S.WaitForRunning(ctx, timeout, defaultRetryInterval)
				if err != nil {
					PrintDescribeContext(ctx)
					processError(err, errChan...)
					return
				}
			}
		})

		// Validating Topology Labels for apps if Topology is enabled
		if len(Inst().TopologyLabels) > 0 {
			stepLog = fmt.Sprintf("validate topology labels for %s app", ctx.App.Key)
			Step(stepLog, func() {
				log.InfoD(stepLog)
				err := Inst().S.ValidateTopologyLabel(ctx)
				if err != nil {
					processError(err, errChan...)
					return
				}
			})
		}
		stepLog = fmt.Sprintf("validate if %s app's volumes are setup", ctx.App.Key)

		Step(stepLog, func() {
			if ctx.SkipVolumeValidation {
				return
			}
			log.InfoD(fmt.Sprintf("validate if %s app's volumes are setup", ctx.App.Key))

			var vols []*volume.Volume
			var err error
			t := func() (interface{}, bool, error) {
				vols, err = Inst().S.GetVolumes(ctx)
				if err != nil {
					return "", true, err
				}
				return "", false, nil
			}

			if _, err = task.DoRetryWithTimeout(t, 2*time.Minute, 5*time.Second); err != nil {
				log.Errorf("Failed to get app %s's volumes", ctx.App.Key)
				processError(err, errChan...)
			}

			for _, vol := range vols {
				stepLog = fmt.Sprintf("validate if %s app's volume: %v is setup", ctx.App.Key, vol)
				Step(stepLog, func() {
					log.Infof(stepLog)
					err := Inst().V.ValidateVolumeSetup(vol)
					if err != nil {
						processError(err, errChan...)
					}
				})
			}
		})

		// Validating px pod restart count only for portworx volume driver
		if Inst().V.String() == "pxd" {
			Step("Validate Px pod restart count", func() {
				ValidatePxPodRestartCount(ctx, errChan...)
			})
		}
	})
}

func ValidatePDB(pdbValue int, allowedDisruptions int, initialNumNodes int, isClusterParallelyUpgraded *bool, errChan ...*chan error) {
	defer func() {
		if len(errChan) > 0 {
			close(*errChan[0])
		}
	}()
	t := func() (interface{}, bool, error) {
		currentPdbValue, _ := GetPDBValue()
		if currentPdbValue == -1 {
			return -1, true, fmt.Errorf("failed to get PDB value")
		}
		return currentPdbValue, false, nil
	}
	currentPdbValue, _ := task.DoRetryWithTimeout(t, defaultTimeout, defaultRetryInterval)
	if currentPdbValue == -1 {
		err := fmt.Errorf("failed to get PDB value")
		processError(err, errChan...)
	}

	Step("Validate PDB minAvailable for px storage", func() {
		if currentPdbValue != pdbValue {
			err := fmt.Errorf("PDB minAvailable value has changed. Expected: %d, Actual: %d", pdbValue, currentPdbValue)
			processError(err, errChan...)
		}

	})
	Step("Validate number of disruptions ", func() {
		t := func() (interface{}, bool, error) {
			nodes, err := Inst().V.GetDriverNodes()
			if err != nil {
				return nil, true, fmt.Errorf("failed to get portworx nodes due to %v. Retrying with timeout", err)
			} else {
				return nodes, false, nil
			}
		}
		nodes, err := task.DoRetryWithTimeout(t, defaultTimeout, defaultRetryInterval)
		if err != nil {
			processError(err, errChan...)
		} else {
			currentNumNodes := len(nodes.([]*opsapi.StorageNode))
			if allowedDisruptions < initialNumNodes-currentNumNodes {
				err := fmt.Errorf("number of nodes down is more than allowed disruptions . Expected: %d, Actual: %d", allowedDisruptions, initialNumNodes-currentNumNodes)
				processError(err, errChan...)
			}
			if initialNumNodes-currentNumNodes > 1 {
				*isClusterParallelyUpgraded = true

			}
		}

	})

}

func GetPDBValue() (int, int) {
	stc, err := Inst().V.GetDriver()
	if err != nil {
		return -1, -1
	}
	pdb, err := policyops.Instance().GetPodDisruptionBudget("px-storage", stc.Namespace)
	if err != nil {
		return -1, -1
	}
	return pdb.Spec.MinAvailable.IntValue(), int(pdb.Status.DisruptionsAllowed)
}

func ValidatePureCloudDriveTopologies() error {
	nodes, err := Inst().V.GetDriverNodes()
	if err != nil {
		return err
	}
	nodesMap := node.GetNodesByName()

	driverNamespace, err := Inst().V.GetVolumeDriverNamespace()
	if err != nil {
		return err
	}

	pxPureSecret, err := pureutils.GetPXPureSecret(driverNamespace)
	if err != nil {
		return err
	}

	endpointToZoneMap := pxPureSecret.GetArrayToZoneMap()
	if len(endpointToZoneMap) == 0 {
		return fmt.Errorf("parsed px-pure-secret endpoint to zone map, but no arrays in map (len==0)")
	}

	log.Infof("Endpoint to zone map: %v", endpointToZoneMap)

	for _, node := range nodes {
		log.Infof("Inspecting drive sets on node %v", node.SchedulerNodeName)
		nodeFromMap, ok := nodesMap[node.SchedulerNodeName]
		if !ok {
			return fmt.Errorf("Failed to find node %s in node map", node.SchedulerNodeName)
		}

		var nodeZone string
		if nodeFromMap.SchedulerTopology != nil && nodeFromMap.SchedulerTopology.Labels != nil {
			if z, ok := nodeFromMap.SchedulerTopology.Labels["topology.portworx.io/zone"]; ok {
				nodeZone = z
			}
		}

		if nodeZone == "" {
			log.Warnf("Node %s has no zone (missing the topology.portworx.io/zone label), skipping drive set checks for it", node.SchedulerNodeName)
			continue
		}

		driveSet, err := Inst().V.GetDriveSet(&nodeFromMap)
		if err != nil {
			return err
		}

		for configID, driveConfig := range driveSet.Configs {
			err = nil
			if len(driveConfig.Labels) == 0 {
				return fmt.Errorf("drive config %s has no labels: validate that you're running on PX master or 3.0+ and using FlashArray cloud drives with topology enabled", configID)
			}

			var arrayEndpoint string
			if arrayEndpoint, ok = driveConfig.Labels[pureutils.CloudDriveFAMgmtLabel]; !ok {
				return fmt.Errorf("drive config %s is missing the '%s' label: validate that you're running PX master or 3.0+ and using FlashArray cloud drives with topology enabled", configID, pureutils.CloudDriveFAMgmtLabel)
			}

			var driveZone string
			if driveZone, ok = endpointToZoneMap[arrayEndpoint]; !ok {
				return fmt.Errorf("drive config %s is on array with endpoint '%s', which is not listed in px-pure-secret", configID, arrayEndpoint)
			}

			if driveZone != nodeZone {
				return fmt.Errorf("drive config %s is provisioned on array in zone %s, but node '%s' is in zone %s, which is not topologically correct", configID, driveZone, node.SchedulerNodeName, nodeZone)
			}
		}
	}

	return nil
}

// ValidateContextForPureVolumesSDK is the ginkgo spec for validating a scheduled context
func ValidateContextForPureVolumesSDK(ctx *scheduler.Context, errChan ...*chan error) {
	defer func() {
		if len(errChan) > 0 {
			close(*errChan[0])
		}
	}()
	Step(fmt.Sprintf("For validation of %s app", ctx.App.Key), func() {
		var timeout time.Duration
		var isRaw bool
		appScaleFactor := time.Duration(Inst().GlobalScaleFactor)
		if ctx.ReadinessTimeout == time.Duration(0) {
			timeout = appScaleFactor * defaultTimeout
		} else {
			timeout = appScaleFactor * ctx.ReadinessTimeout
		}

		// For raw block volumes resize is failing hence skipping test for it. defect filed - PWX-32793
		for _, specObj := range ctx.App.SpecList {
			if obj, ok := specObj.(*corev1.PersistentVolumeClaim); ok {
				isRaw = *obj.Spec.VolumeMode == corev1.PersistentVolumeBlock
			}
		}

		Step(fmt.Sprintf("validate %s app's volumes", ctx.App.Key), func() {
			if !ctx.SkipVolumeValidation {
				ValidatePureSnapshotsSDK(ctx, errChan...)
			}
		})

		Step(fmt.Sprintf("validate %s app's volumes resizing ", ctx.App.Key), func() {
			// For raw block volumes resize is failing hence skipping test for it. defect filed - PWX-32793
			if !ctx.SkipVolumeValidation && !isRaw {
				ValidateResizePurePVC(ctx, errChan...)
			}
		})

		Step(fmt.Sprintf("wait for %s app to start running", ctx.App.Key), func() {
			err := Inst().S.WaitForRunning(ctx, timeout, defaultRetryInterval)
			processError(err, errChan...)
		})

		Step(fmt.Sprintf("validate %s app's volumes statistics ", ctx.App.Key), func() {
			if !ctx.SkipVolumeValidation {
				ValidatePureVolumeStatisticsDynamicUpdate(ctx, errChan...)
			}
		})

		Step(fmt.Sprintf("validate %s app's pure volumes has no replicaset", ctx.App.Key), func() {
			if !ctx.SkipVolumeValidation {
				ValidatePureVolumeNoReplicaSet(ctx, errChan...)
			}
		})

		Step(fmt.Sprintf("validate %s app's pure volumes cloning", ctx.App.Key), func() {
			if !ctx.SkipVolumeValidation {
				ValidateCSIVolumeClone(ctx, errChan...)
			}
		})

		Step(fmt.Sprintf("validate %s app's pure volumes snapshot and restore", ctx.App.Key), func() {
			if !ctx.SkipVolumeValidation {
				ValidateCSISnapshotAndRestore(ctx, errChan...)
			}
		})

		Step(fmt.Sprintf("validate %s app's pure volume snapshot and restoring to many volumes", ctx.App.Key), func() {
			if !ctx.SkipVolumeValidation {
				ValidatePureVolumeLargeNumOfClones(ctx, errChan...)
			}
		})

		Step(fmt.Sprintf("validate %s px pool expansion when pure volumes attached", ctx.App.Key), func() {
			if !ctx.SkipVolumeValidation {
				ValidatePoolExpansionWithPureVolumes(ctx, errChan...)
			}
		})

		Step(fmt.Sprintf("validate if %s app's volumes are setup", ctx.App.Key), func() {
			if ctx.SkipVolumeValidation {
				return
			}

			vols, err := Inst().S.GetVolumes(ctx)
			processError(err, errChan...)

			for _, vol := range vols {
				Step(fmt.Sprintf("validate if %s app's volume: %v is setup", ctx.App.Key, vol), func() {
					err := Inst().V.ValidateVolumeSetup(vol)
					processError(err, errChan...)
				})
			}
		})

		driverVersion, err := Inst().V.GetDriverVersion()
		if err != nil {
			processError(err, errChan...)
		}

		// Ignore mount path check if current version is < 3.0.0 (https://portworx.atlassian.net/browse/PWX-34000)
		log.InfoD("Validate current Version [%v]", driverVersion)
		re := regexp.MustCompile(`2\.\d+\.\d+.*`)
		if !re.MatchString(driverVersion) {
			Step("validate mount options for pure volumes", func() {
				if !ctx.SkipVolumeValidation {
					ValidateMountOptionsWithPureVolumes(ctx, errChan...)
				}
			})

			Step(fmt.Sprintf("validate %s app's volumes are created with the file system options specified in the sc", ctx.App.Key), func() {
				if !ctx.SkipVolumeValidation {
					ValidateCreateOptionsWithPureVolumes(ctx, errChan...)
				}
			})
		}
	})
}

// ValidateContextForPureVolumesPXCTL is the ginkgo spec for validating a scheduled context
func ValidateContextForPureVolumesPXCTL(ctx *scheduler.Context, errChan ...*chan error) {
	defer func() {
		if len(errChan) > 0 {
			close(*errChan[0])
		}
	}()
	Step(fmt.Sprintf("For validation of %s app", ctx.App.Key), func() {
		var timeout time.Duration
		appScaleFactor := time.Duration(Inst().GlobalScaleFactor)
		if ctx.ReadinessTimeout == time.Duration(0) {
			timeout = appScaleFactor * defaultTimeout
		} else {
			timeout = appScaleFactor * ctx.ReadinessTimeout
		}

		Step(fmt.Sprintf("validate %s app's volumes for pxctl", ctx.App.Key), func() {
			if !ctx.SkipVolumeValidation {
				ValidatePureVolumesPXCTL(ctx, errChan...)
			}
		})

		Step(fmt.Sprintf("validate %s app's snapshots for pxctl", ctx.App.Key), func() {
			if !ctx.SkipVolumeValidation {
				ValidatePureSnapshotsPXCTL(ctx, errChan...)
			}
		})

		Step(fmt.Sprintf("validate %s app's volumes resizing ", ctx.App.Key), func() {
			if !ctx.SkipVolumeValidation {
				ValidateResizePurePVC(ctx, errChan...)
			}
		})

		Step(fmt.Sprintf("wait for %s app to start running", ctx.App.Key), func() {
			err := Inst().S.WaitForRunning(ctx, timeout, defaultRetryInterval)
			processError(err, errChan...)
		})

		Step(fmt.Sprintf("validate %s app's volumes statistics ", ctx.App.Key), func() {
			if !ctx.SkipVolumeValidation {
				ValidatePureVolumeStatisticsDynamicUpdate(ctx, errChan...)
			}
		})

		Step(fmt.Sprintf("validate %s app's pure volumes has no replicaset", ctx.App.Key), func() {
			if !ctx.SkipVolumeValidation {
				ValidatePureVolumeNoReplicaSet(ctx, errChan...)
			}
		})

		Step(fmt.Sprintf("validate %s app's pure volumes cloning", ctx.App.Key), func() {
			if !ctx.SkipVolumeValidation {
				ValidateCSIVolumeClone(ctx, errChan...)
			}
		})

		Step(fmt.Sprintf("validate %s app's pure volumes snapshot and restore", ctx.App.Key), func() {
			if !ctx.SkipVolumeValidation {
				ValidateCSISnapshotAndRestore(ctx, errChan...)
			}
		})

		Step(fmt.Sprintf("validate %s app's pure volume snapshot and restoring to many volumes", ctx.App.Key), func() {
			if !ctx.SkipVolumeValidation {
				ValidatePureVolumeLargeNumOfClones(ctx, errChan...)
			}
		})

		Step(fmt.Sprintf("validate %s px pool expansion when pure volumes attached", ctx.App.Key), func() {
			if !ctx.SkipVolumeValidation {
				ValidatePoolExpansionWithPureVolumes(ctx, errChan...)
			}
		})

		Step(fmt.Sprintf("validate if %s app's volumes are setup", ctx.App.Key), func() {
			if ctx.SkipVolumeValidation {
				return
			}

			vols, err := Inst().S.GetVolumes(ctx)
			processError(err, errChan...)

			for _, vol := range vols {
				Step(fmt.Sprintf("validate if %s app's volume: %v is setup", ctx.App.Key, vol), func() {
					err := Inst().V.ValidateVolumeSetup(vol)
					processError(err, errChan...)
				})
			}
		})

	})
}

// ValidateVolumes is the ginkgo spec for validating volumes of a context
func ValidateVolumes(ctx *scheduler.Context, errChan ...*chan error) {
	Step("For validation of an app's volumes", func() {
		var err error
		Step(fmt.Sprintf("inspect %s app's volumes", ctx.App.Key), func() {
			var vols []*volume.Volume
			t := func() (interface{}, bool, error) {
				vols, err = Inst().S.GetVolumes(ctx)
				if err != nil {
					return "", true, err
				}
				return "", false, nil
			}

			if _, err := task.DoRetryWithTimeout(t, 2*time.Minute, 5*time.Second); err != nil {
				log.Errorf("Failed to get app %s's volumes", ctx.App.Key)
				processError(err, errChan...)
			}
			volScaleFactor := 1
			if len(vols) > 10 {
				// Take into account the number of volumes in the app. More volumes will
				// take longer to format if the backend storage has limited bandwidth. Even if the
				// GlobalScaleFactor is 1, high number of volumes in a single app instance
				// may slow things down.
				volScaleFactor = len(vols) / 10
				log.Infof("Using vol scale factor of %d for app %s", volScaleFactor, ctx.App.Key)
			}
			scaleFactor := time.Duration(Inst().GlobalScaleFactor * volScaleFactor)
			// If provisioner is IBM increase the timeout to 8 min
			if Inst().Provisioner == "ibm" {
				err = Inst().S.ValidateVolumes(ctx, scaleFactor*defaultIbmVolScaleTimeout, defaultRetryInterval, nil)
			} else {
				err = Inst().S.ValidateVolumes(ctx, scaleFactor*defaultVolScaleTimeout, defaultRetryInterval, nil)
			}
			if err != nil {
				PrintDescribeContext(ctx)
				processError(err, errChan...)
			}
		})

		var vols map[string]map[string]string
		Step(fmt.Sprintf("get %s app's volume's custom parameters", ctx.App.Key), func() {
			vols, err = Inst().S.GetVolumeParameters(ctx)
			if err != nil {
				processError(err, errChan...)
			}
		})

		for vol, params := range vols {
			if Inst().ConfigMap != "" {
				params[authTokenParam], err = Inst().S.GetTokenFromConfigMap(Inst().ConfigMap)
				if err != nil {
					processError(err, errChan...)
				}
			}
			if ctx.RefreshStorageEndpoint {
				params["refresh-endpoint"] = "true"
			}
			Step(fmt.Sprintf("get %s app's volume: %s inspected by the volume driver", ctx.App.Key, vol), func() {
				err = Inst().V.ValidateCreateVolume(vol, params)
				if err != nil {
					PrintDescribeContext(ctx)
					processError(err, errChan...)
				}
			})
		}
	})
}

// ValidatePureSnapshotsSDK is the ginkgo spec for validating Pure direct access volume snapshots using API for a context
func ValidatePureSnapshotsSDK(ctx *scheduler.Context, errChan ...*chan error) {
	Step("For validation of an app's volumes", func() {
		var err error
		var snapshotVolNames []string
		Step(fmt.Sprintf("inspect %s app's volumes", ctx.App.Key), func() {
			appScaleFactor := time.Duration(Inst().GlobalScaleFactor)
			err = Inst().S.ValidateVolumes(ctx, appScaleFactor*defaultTimeout, defaultRetryInterval, nil)
			processError(err, errChan...)
		})

		var vols map[string]map[string]string
		Step(fmt.Sprintf("get %s app's volume's custom parameters", ctx.App.Key), func() {
			vols, err = Inst().S.GetVolumeParameters(ctx)
			processError(err, errChan...)
		})

		for vol, params := range vols {
			if Inst().ConfigMap != "" {
				params[authTokenParam], err = Inst().S.GetTokenFromConfigMap(Inst().ConfigMap)
				processError(err, errChan...)
			}
			if ctx.RefreshStorageEndpoint {
				params["refresh-endpoint"] = "true"
			}
			Step(fmt.Sprintf("get %s app's volume: %s inspected by the volume driver", ctx.App.Key, vol), func() {
				err = Inst().V.ValidateCreateVolume(vol, params)
				processError(err, errChan...)
			})
			Step(fmt.Sprintf("get %s app's volume: %s then create local snapshot", ctx.App.Key, vol), func() {
				snapshotVolName, err := Inst().V.ValidateCreateSnapshot(vol, params)
				if params["backend"] == k8s.PureBlock {
					expect(err).To(beNil(), "unexpected error creating pure_block snapshot")
				} else if params["backend"] == k8s.PureFile {
					expect(err).NotTo(beNil(), "error expected but no error received while creating pure_file snapshot")
					if err != nil {
						expect(err.Error()).To(contain(errPureFileSnapshotNotSupported.Error()), "incorrect error received creating pure_file snapshot")
					}
				}
				snapshotVolNames = append(snapshotVolNames, snapshotVolName)
			})
			// Temporarily disabled: PWX-37628
			// Step(fmt.Sprintf("get %s app's volume: %s then create cloudsnap", ctx.App.Key, vol), func() {
			// 	err = Inst().V.ValidateCreateCloudsnap(vol, params)
			// 	expect(err).NotTo(beNil(), "error expected but no error received while creating Pure cloudsnap")
			// 	if err != nil {
			// 		expect(err.Error()).To(contain(errPureCloudsnapNotSupported.Error()), "incorrect error received creating Pure cloudsnap")
			// 	}
			// })
		}

		// PWX-37645: Disabled while fixing partition edge cases
		// Step("validate Pure local volume paths", func() {
		// 	err = Inst().V.ValidatePureLocalVolumePaths()
		// 	processError(err, errChan...)
		// })
		Step("Delete the snapshot that is created ", func() {
			for _, vol := range snapshotVolNames {
				err = Inst().V.DeleteVolume(vol)
			}
		})
	})
}

// ValidatePureVolumesPXCTL is the ginkgo spec for validating FA/FB DA volumes using PXCTL for a context
func ValidatePureVolumesPXCTL(ctx *scheduler.Context, errChan ...*chan error) {
	Step("For validation of an app's volumes", func() {
		var err error
		Step(fmt.Sprintf("inspect %s app's volumes", ctx.App.Key), func() {
			appScaleFactor := time.Duration(Inst().GlobalScaleFactor)
			err = Inst().S.ValidateVolumes(ctx, appScaleFactor*defaultTimeout, defaultRetryInterval, nil)
			processError(err, errChan...)
		})

		var vols map[string]map[string]string
		Step(fmt.Sprintf("get %s app's volume's custom parameters", ctx.App.Key), func() {
			vols, err = Inst().S.GetVolumeParameters(ctx)
			processError(err, errChan...)
		})

		for vol := range vols {
			Step(fmt.Sprintf("get %s app's volume: %s then check that it appears in pxctl", ctx.App.Key, vol), func() {
				err = Inst().V.ValidateVolumeInPxctlList(vol)
				expect(err).To(beNil(), "unexpected error validating volume appears in pxctl list")
			})
		}
	})
}

// ValidatePureSnapshotsPXCTL is the ginkgo spec for validating FADA volume snapshots using PXCTL for a context
func ValidatePureSnapshotsPXCTL(ctx *scheduler.Context, errChan ...*chan error) {
	var SnapshotVolumes []string
	Step("For validation of an app's volumes", func() {
		var (
			err  error
			vols map[string]map[string]string
		)
		Step(fmt.Sprintf("get %s app's volume's custom parameters", ctx.App.Key), func() {
			vols, err = Inst().S.GetVolumeParameters(ctx)
			processError(err, errChan...)
		})

		for vol, params := range vols {
			Step(fmt.Sprintf("get %s app's volume: %s then create snapshot using pxctl", ctx.App.Key, vol), func() {
				snapshotVolName, err := Inst().V.ValidateCreateSnapshotUsingPxctl(vol)
				if params["backend"] == k8s.PureBlock {
					expect(err).To(beNil(), "unexpected error creating pure_block snapshot")
				} else if params["backend"] == k8s.PureFile {
					expect(err).NotTo(beNil(), "error expected but no error received while creating pure_file snapshot")
					if err != nil {
						expect(err.Error()).To(contain(errPureFileSnapshotNotSupported.Error()), "incorrect error received creating pure_file snapshot")
					}
				}
				SnapshotVolumes = append(SnapshotVolumes, snapshotVolName)
			})
			// Temporarily disabled: PWX-37628
			// Step(fmt.Sprintf("get %s app's volume: %s then create cloudsnap using pxctl", ctx.App.Key, vol), func() {
			// 	err = Inst().V.ValidateCreateCloudsnapUsingPxctl(vol)
			// 	expect(err).NotTo(beNil(), "error expected but no error received while creating Pure cloudsnap")
			// 	if err != nil {
			// 		expect(err.Error()).To(contain(errPureCloudsnapNotSupported.Error()), "incorrect error received creating Pure cloudsnap")
			// 	}
			// })
			// Step("validating groupsnap for using pxctl", func() {
			// 	err = Inst().V.ValidateCreateGroupSnapshotUsingPxctl(vol)
			// 	expect(err).NotTo(beNil(), "error expected but no error received while creating Pure groupsnap")
			// 	if err != nil {
			// 		expect(err.Error()).To(contain(errPureGroupsnapNotSupported.Error()), "incorrect error received creating Pure groupsnap")
			// 	}
			// })
		}
		Step("Delete the cloudsnaps created ", func() {
			for _, vol := range SnapshotVolumes {
				err = Inst().V.DeleteVolume(vol)
			}
		})
	})
}

// ValidateResizePurePVC is the ginkgo spec for validating resize of volumes
func ValidateResizePurePVC(ctx *scheduler.Context, errChan ...*chan error) {
	Step("For validation of an resizing pvc", func() {
		var err error
		Step(fmt.Sprintf("inspect %s app's volumes", ctx.App.Key), func() {
			appScaleFactor := time.Duration(Inst().GlobalScaleFactor)
			err = Inst().S.ValidateVolumes(ctx, appScaleFactor*defaultTimeout, defaultRetryInterval, nil)
			processError(err, errChan...)
		})

		Step("validating resizing pvcs", func() {
			_, err = Inst().S.ResizeVolume(ctx, "")
			expect(err).To(beNil(), "unexpected error resizing Pure PVC")
		})

		// TODO: add more checks (is the PVC resized in the pod?), we currently only check that the
		//       CSI resize succeeded.

		// PWX-37645: Disabled while fixing partition edge cases
		// Step("validate Pure local volume paths", func() {
		// 	err = Inst().V.ValidatePureLocalVolumePaths()
		// 	processError(err, errChan...)
		// })
	})
}

// ValidatePureVolumeNoReplicaSet is the ginko spec for validating empty replicaset for pure volumes
func ValidatePureVolumeNoReplicaSet(ctx *scheduler.Context, errChan ...*chan error) {
	Step("For validation of an resizing pvc", func() {
		var err error
		Step(fmt.Sprintf("inspect %s app's volumes", ctx.App.Key), func() {
			appScaleFactor := time.Duration(Inst().GlobalScaleFactor)
			err = Inst().S.ValidateVolumes(ctx, appScaleFactor*defaultTimeout, defaultRetryInterval, nil)
			processError(err, errChan...)
		})
		var vols []*volume.Volume
		Step(fmt.Sprintf("get %s app's pure volumes", ctx.App.Key), func() {
			vols, err = Inst().S.GetVolumes(ctx)
			processError(err, errChan...)
		})

		err = Inst().V.ValidatePureVolumesNoReplicaSets(vols[0].ID, make(map[string]string))
		expect(err).NotTo(haveOccurred(), "failed to validate that no replica sets present for Pure volume")

	})
}

// ValidatePureVolumeStatisticsDynamicUpdate is the ginkgo spec for validating dynamic update of byteUsed statistic for pure volumes
func ValidatePureVolumeStatisticsDynamicUpdate(ctx *scheduler.Context, errChan ...*chan error) {
	Step("For validation of a resizing pvc", func() {
		var err error
		Step(fmt.Sprintf("inspect %s app's volumes", ctx.App.Key), func() {
			appScaleFactor := time.Duration(Inst().GlobalScaleFactor)
			err = Inst().S.ValidateVolumes(ctx, appScaleFactor*defaultTimeout, defaultRetryInterval, nil)
			processError(err, errChan...)
		})
		var vols []*volume.Volume
		Step(fmt.Sprintf("get %s app's pure volumes", ctx.App.Key), func() {
			vols, err = Inst().S.GetVolumes(ctx)
			processError(err, errChan...)
		})
		// skiping ValidatePureVolumeStatisticsDynamicUpdate test for raw block volumes. Need to change getStats method
		if !vols[0].Raw {
			byteUsedInitial, err := Inst().V.ValidateGetByteUsedForVolume(vols[0].ID, make(map[string]string))
			fmt.Printf("initially the byteUsed is %v\n", byteUsedInitial)

			// get the pod for this pvc
			pods, err := Inst().S.GetPodsForPVC(vols[0].Name, vols[0].Namespace)
			processError(err, errChan...)

			mountPath, bytesToWrite := pureutils.GetAppDataDir(pods[0].Namespace)
			mountPath = mountPath + "/myfile"

			// write to the Direct Access volume
			ddCmd := fmt.Sprintf("dd bs=512 count=%d if=/dev/urandom of=%s", bytesToWrite/512, mountPath)
			cmdArgs := []string{"exec", "-it", pods[0].Name, "-n", pods[0].Namespace, "--", "bash", "-c", ddCmd}
			err = osutils.Kubectl(cmdArgs)
			processError(err, errChan...)
			fmt.Println("sleeping to let volume usage get reflected")

			// wait until the backends size is reflected before making the REST call, Max time for FBDA Update is 15 min
			time.Sleep(time.Minute * 16)

			byteUsedAfter, err := Inst().V.ValidateGetByteUsedForVolume(vols[0].ID, make(map[string]string))
			fmt.Printf("after writing random bytes to the file the byteUsed in volume %s is %v\n", vols[0].ID, byteUsedAfter)
			expect(byteUsedAfter > byteUsedInitial).To(beTrue(), "bytes used did not increase after writing random bytes to the file")
		}
	})
}

// ValidateCSISnapshotAndRestore is the ginkgo spec for validating actually creating a FADA snapshot, restoring and verifying the content
func ValidateCSISnapshotAndRestore(ctx *scheduler.Context, errChan ...*chan error) {
	Step("For validation of an snapshot and restoring", func() {
		var err error
		timestamp := strconv.Itoa(int(time.Now().Unix()))
		snapShotClassName := PureSnapShotClass + "-" + timestamp
		if _, err := Inst().S.CreateCsiSnapshotClass(snapShotClassName, "Delete"); err != nil {
			log.Errorf("Create volume snapshot class failed with error: [%v]", err)
			expect(err).NotTo(haveOccurred(), "failed to create snapshot class")
		}

		var vols []*volume.Volume
		Step(fmt.Sprintf("get %s app's pure volumes", ctx.App.Key), func() {
			vols, err = Inst().S.GetPureVolumes(ctx, "pure_block")
			processError(err, errChan...)
		})
		if len(vols) == 0 {
			log.Warnf("No FlashArray DirectAccess volumes, skipping")
			processError(err, errChan...)
		} else {
			request := scheduler.CSISnapshotRequest{
				Namespace:         vols[0].Namespace,
				Timestamp:         timestamp,
				OriginalPVCName:   vols[0].Name,
				SnapName:          "basic-csi" + timestamp + "-snapshot",
				RestoredPVCName:   "csi-restored-" + timestamp,
				SnapshotclassName: snapShotClassName,
			}
			err = Inst().S.CSISnapshotTest(ctx, request)
			processError(err, errChan...)
			// the snap name shown in pxctl isn't the CSI snapshot name, it's original PV name + "-snap"
			var volMap map[string]map[string]string
			Step(fmt.Sprintf("get %s app's volume's custom parameters", ctx.App.Key), func() {
				volMap, err = Inst().S.GetVolumeParameters(ctx)
				processError(err, errChan...)
			})
			for k, v := range volMap {
				if v["pvc_name"] == vols[0].Name && v["pvc_namespace"] == vols[0].Namespace {
					Step(fmt.Sprintf("get %s app's snapshot: %s then check that it appears in pxctl", ctx.App.Key, k), func() {
						err = Inst().V.ValidateVolumeInPxctlList(k)
						expect(err).To(beNil(), "unexpected error validating snapshot appears in pxctl list")
					})
					break
				}

			}

		}
	})
}

// ValidateCSIVolumeClone is the ginkgo spec for cloning a volume and verifying the content
func ValidateCSIVolumeClone(ctx *scheduler.Context, errChan ...*chan error) {
	Step("For validation of an cloning", func() {
		var err error
		var vols []*volume.Volume
		Step(fmt.Sprintf("get %s app's pure volumes", ctx.App.Key), func() {
			vols, err = Inst().S.GetPureVolumes(ctx, "pure_block")
			processError(err, errChan...)
		})
		if len(vols) == 0 {
			log.Warnf("No FlashArray DirectAccess volumes, skipping")
			processError(err, errChan...)
		} else {
			log.Infof("==== Cloning volume %s\n", vols[0].Name)
			timestamp := strconv.Itoa(int(time.Now().Unix()))
			request := scheduler.CSICloneRequest{
				Timestamp:       timestamp,
				Namespace:       vols[0].Namespace,
				OriginalPVCName: vols[0].Name,
				RestoredPVCName: "csi-cloned-" + timestamp,
			}

			err = Inst().S.CSICloneTest(ctx, request)
			processError(err, errChan...)

			// PWX-37645: Disabled while fixing partition edge cases
			// err = Inst().V.ValidatePureLocalVolumePaths()
			// processError(err, errChan...)
		}
	})
}

// ValidatePureVolumeLargeNumOfClones is the ginkgo spec for restoring a snapshot to many volumes
func ValidatePureVolumeLargeNumOfClones(ctx *scheduler.Context, errChan ...*chan error) {
	Step("For validation of an restoring large number of volumes from a snapshot", func() {
		var err error
		timestamp := strconv.Itoa(int(time.Now().Unix()))
		snapShotClassName := PureSnapShotClass + "." + timestamp
		if _, err := Inst().S.CreateCsiSnapshotClass(snapShotClassName, "Delete"); err != nil {
			log.Errorf("Create volume snapshot class failed with error: [%v]", err)
			expect(err).NotTo(haveOccurred(), "failed to create snapshot class")
		}

		var vols []*volume.Volume
		Step(fmt.Sprintf("get %s app's pure volumes", ctx.App.Key), func() {
			vols, err = Inst().S.GetPureVolumes(ctx, "pure_block")
			processError(err, errChan...)
		})
		if len(vols) == 0 {
			log.Warnf("No FlashArray DirectAccess volumes, skipping")
			processError(err, errChan...)
		} else {
			request := scheduler.CSISnapshotRequest{
				Namespace:         vols[0].Namespace,
				Timestamp:         timestamp,
				OriginalPVCName:   vols[0].Name,
				SnapName:          "basic-csi-snapshot-many" + timestamp,
				RestoredPVCName:   "csi-restored-many" + timestamp,
				SnapshotclassName: snapShotClassName,
			}
			err = Inst().S.CSISnapshotAndRestoreMany(ctx, request)
			processError(err, errChan...)

			// Note: the above only creates PVCs, it does not attach them to pods, so no extra care needs to be taken for local paths

			// PWX-37645: Disabled while fixing partition edge cases
			// err = Inst().V.ValidatePureLocalVolumePaths()
			// processError(err, errChan...)
		}
	})
}

// ValidatePoolExpansionWithPureVolumes is the ginkgo spec for executing a pool expansion when FA/FB volumes is attached
func ValidatePoolExpansionWithPureVolumes(ctx *scheduler.Context, errChan ...*chan error) {
	Step("For validation of an expanding storage pools while FA/FB volumes are attached", func() {
		var vols []*volume.Volume
		var err error
		Step(fmt.Sprintf("get %s app's pure volumes", ctx.App.Key), func() {
			vols, err = Inst().S.GetPureVolumes(ctx, "pure_block")
			processError(err, errChan...)
		})
		if len(vols) == 0 {
			log.Warnf("No FlashArray DirectAccess volumes, skipping")
		} else {

			pools, err := Inst().V.ListStoragePools(metav1.LabelSelector{})
			if err != nil {
				err = fmt.Errorf("error getting storage pools list. Err: %v", err)
				log.Error(err.Error())
				processError(err, errChan...)
			}

			if len(pools) == 0 {
				err = fmt.Errorf("length of pools should be greater than 0")
				processError(err, errChan...)
			}
			for _, pool := range pools {
				initialPoolSize := pool.TotalSize / units.GiB
				err = Inst().V.ResizeStoragePoolByPercentage(pool.Uuid, opsapi.SdkStoragePool_RESIZE_TYPE_RESIZE_DISK, 20)
				if err != nil {
					err = fmt.Errorf("error initiating pool [%v ] %v: [%v]", pool.Uuid, opsapi.SdkStoragePool_RESIZE_TYPE_RESIZE_DISK, err.Error())
					log.Error(err.Error())
				} else {
					err = waitForPoolToBeResized(initialPoolSize, pool.Uuid)
					if err != nil {
						err = fmt.Errorf("pool [%v] %v failed. Error: %v", pool.Uuid, opsapi.SdkStoragePool_RESIZE_TYPE_RESIZE_DISK, err)
						log.Error(err)
					}
				}
			}
		}
	})
}

// ValidateMountOptionsWithPureVolumes is the ginkgo spec for executing a check for mountOptions flag
func ValidateMountOptionsWithPureVolumes(ctx *scheduler.Context, errChan ...*chan error) {
	var requiredMountOptions = []string{"nosuid"}
	vols, err := Inst().S.GetVolumes(ctx)
	processError(err, errChan...)
	for _, vol := range vols {
		pvcObj, err := k8sCore.GetPersistentVolumeClaim(vol.Name, vol.Namespace)
		if err != nil {
			log.FailOnError(err, " Failed to get pvc for volume %s", vol)
		}
		sc, err := k8sCore.GetStorageClassForPVC(pvcObj)
		if err != nil {
			log.FailOnError(err, " Error Occured while getting storage class for pvc %s", pvcObj)
		}
		if strings.Contains(strings.Join(sc.MountOptions, ""), "nosuid") {
			// Ignore mount path check if the volume type is purefile, https://purestorage.atlassian.net/issues/PWX-37040
			isPureFile, err := Inst().V.IsPureFileVolume(vol)
			log.FailOnError(err, "Failed to get details about PureFile")
			log.Infof("Given Volume is [%v] and PureFile [%v]", vol.Name, isPureFile)

			if !isPureFile {
				attachedNode, err := Inst().V.GetNodeForVolume(vol, defaultCmdTimeout*3, defaultCmdRetryInterval)
				log.FailOnError(err, "Failed to get app %s's attachednode", ctx.App.Key)

				err = Inst().V.ValidatePureFaFbMountOptions(vol.ID, requiredMountOptions, attachedNode)
				dash.VerifySafely(err, nil, "Testing mount options are properly applied on pure volumes")
			}
		} else {
			log.Infof("There is no nosuid mount option in this volume %s", vol)
		}
	}

}

// ValidateCreateOptionsWithPureVolumes is the ginkgo spec for executing file system options check for the given volume
func ValidateCreateOptionsWithPureVolumes(ctx *scheduler.Context, errChan ...*chan error) {
	vols, err := Inst().S.GetVolumes(ctx)
	log.FailOnError(err, "Failed to get app %s's volumes", ctx.App.Key)
	log.Infof("volumes of app %s are %s", ctx.App.Key, vols)
	for _, v := range vols {
		pvcObj, err := k8sCore.GetPersistentVolumeClaim(v.Name, v.Namespace)
		if err != nil {
			err = fmt.Errorf("Failed to get pvc for volume %s. Err: %v", v, err)
			processError(err, errChan...)
		}

		sc, err := k8sCore.GetStorageClassForPVC(pvcObj)
		if err != nil {
			err = fmt.Errorf("Error Occured while getting storage class for pvc %s. Err: %v", pvcObj, err)
			processError(err, errChan...)
		}

		isPureFile, err := Inst().V.IsPureFileVolume(v)
		log.FailOnError(err, "Failed to get details about PureFile")
		log.Infof("Given Volume is [%v] and PureFile [%v]", v.Name, isPureFile)

		if !isPureFile {
			attachedNode, err := Inst().V.GetNodeForVolume(v, defaultCmdTimeout*3, defaultCmdRetryInterval)
			if err != nil {
				err = fmt.Errorf("Failed to get app %s's attachednode. Err: %v", ctx.App.Key, err)
				processError(err, errChan...)
			}
			if strings.Contains(fmt.Sprint(sc.Parameters), "-b ") {
				FSType, ok := sc.Parameters["csi.storage.k8s.io/fstype"]
				if ok {
					err = Inst().V.ValidatePureFaCreateOptions(v.ID, FSType, attachedNode)
					dash.VerifySafely(err, nil, "File system create options specified in the storage class are properly applied to the pure volumes")
				} else {
					log.Infof("Storage class doesn't have key 'csi.storage.k8s.io/fstype' in parameters")
				}
			} else {
				log.Infof("Storage class doesn't have createoption -b of size 2048 added to it")
			}
		}
	}
}

func checkPureVolumeExpectedSizeChange(sizeChangeInBytes uint64) error {
	if sizeChangeInBytes < (512-30)*oneMegabytes || sizeChangeInBytes > (512+30)*oneMegabytes {
		return errUnexpectedSizeChangeAfterPureIO
	}
	return nil
}

// GetVolumeParameters returns volume parameters for all volumes for given context
func GetVolumeParameters(ctx *scheduler.Context) map[string]map[string]string {
	var vols map[string]map[string]string
	var err error
	Step(fmt.Sprintf("get %s app's volume's custom parameters", ctx.App.Key), func() {
		vols, err = Inst().S.GetVolumeParameters(ctx)
		expect(err).NotTo(haveOccurred())
	})
	return vols
}

// UpdateVolumeInVolumeParameters modifies volume parameters with correct PV name from PVC
func UpdateVolumeInVolumeParameters(volParam map[string]map[string]string) map[string]map[string]string {
	updatedVolumeParam := make(map[string]map[string]string)
	for _, param := range volParam {
		if _, ok := param[k8s.PvcNameKey]; ok {
			if _, ok := param[k8s.PvcNamespaceKey]; ok {
				pvcName, pvcNamespace := param[k8s.PvcNameKey], param[k8s.PvcNamespaceKey]
				PVName, err := Inst().S.GetVolumeDriverVolumeName(pvcName, pvcNamespace)
				expect(err).NotTo(haveOccurred())
				updatedVolumeParam[PVName] = param
			}
		}

	}
	return updatedVolumeParam
}

// ValidateVolumeParameters validates volume parameters using volume driver
func ValidateVolumeParameters(volParam map[string]map[string]string) {
	var err error
	for vol, params := range volParam {
		if Inst().ConfigMap != "" {
			params[authTokenParam], err = Inst().S.GetTokenFromConfigMap(Inst().ConfigMap)
			expect(err).NotTo(haveOccurred())
		}
		Step(fmt.Sprintf("get volume: %s inspected by the volume driver", vol), func() {
			err = Inst().V.ValidateCreateVolume(vol, params)
			expect(err).NotTo(haveOccurred())
		})
	}
}

// ValidateRestoredApplications validates applications restored by backup driver
func ValidateRestoredApplications(contexts []*scheduler.Context, volumeParameters map[string]map[string]string) {
	var updatedVolumeParams map[string]map[string]string
	volOptsMap := make(map[string]bool)
	volOptsMap[SkipClusterScopedObjects] = true

	for _, ctx := range contexts {
		Step(fmt.Sprintf("For validation of %s app", ctx.App.Key), func() {

			Step(fmt.Sprintf("inspect %s app's volumes", ctx.App.Key), func() {
				appScaleFactor := time.Duration(Inst().GlobalScaleFactor)
				volOpts := mapToVolumeOptions(volOptsMap)
				err := Inst().S.ValidateVolumes(ctx, appScaleFactor*defaultTimeout, defaultRetryInterval, volOpts)
				expect(err).NotTo(haveOccurred())
			})

			Step(fmt.Sprintf("wait for %s app to start running", ctx.App.Key), func() {
				appScaleFactor := time.Duration(Inst().GlobalScaleFactor)
				err := Inst().S.WaitForRunning(ctx, appScaleFactor*defaultTimeout, defaultRetryInterval)
				expect(err).NotTo(haveOccurred())
			})

			updatedVolumeParams = UpdateVolumeInVolumeParameters(volumeParameters)
			log.Infof("Updated parameter list: [%+v]\n", updatedVolumeParams)
			ValidateVolumeParameters(updatedVolumeParams)

			Step(fmt.Sprintf("validate if %s app's volumes are setup", ctx.App.Key), func() {
				vols, err := Inst().S.GetVolumes(ctx)
				log.Infof("List of volumes from scheduler driver :[%+v] \n for context : [%+v]\n", vols, ctx)
				expect(err).NotTo(haveOccurred())

				for _, vol := range vols {
					Step(fmt.Sprintf("validate if %s app's volume: %v is setup", ctx.App.Key, vol), func() {
						err := Inst().V.ValidateVolumeSetup(vol)
						expect(err).NotTo(haveOccurred())
					})
				}
			})
		})
	}
}

func ValidateFastpathVolume(ctx *scheduler.Context, expectedStatus opsapi.FastpathStatus) error {
	appVolumes, err := Inst().S.GetVolumes(ctx)
	if err != nil {
		return err
	}
	for _, vol := range appVolumes {
		appVol, err := Inst().V.InspectVolume(vol.ID)
		if err != nil {
			return err
		}
		if decommissionedNode.Name != "" && decommissionedNode.Id == appVol.FpConfig.Replicas[0].NodeUuid {
			expectedStatus = opsapi.FastpathStatus_FASTPATH_INACTIVE

		}

		fpConfig := appVol.FpConfig
		log.Infof("fpconfig: %+v", fpConfig)
		if len(fpConfig.Replicas) > 1 {
			expectedStatus = opsapi.FastpathStatus_FASTPATH_INACTIVE
		}
		if fpConfig.Status == expectedStatus {
			log.Infof("Fastpath status is %v", fpConfig.Status)
			if fpConfig.Status == opsapi.FastpathStatus_FASTPATH_ACTIVE {
				if fpConfig.Dirty {
					return fmt.Errorf("fastpath vol %s is dirty", vol.Name)
				}
				if !fpConfig.Promote {
					return fmt.Errorf("fastpath vol %s is not promoted", vol.Name)
				}
			}
		} else {
			return fmt.Errorf("expected Fastpath Status: %v, Actual: %v", expectedStatus, fpConfig.Status)
		}
	}

	return nil
}

// TearDownContext is the ginkgo spec for tearing down a scheduled context
// In the tear down flow we first want to delete volumes, then applications and only then we want to delete StorageClasses
// StorageClass has to be deleted last because it has information that is required for when deleting PVC, if StorageClass objects are deleted before
// deleting PVCs, especially with CSI + Auth enabled, PVC deletion will fail as Auth params are stored inside StorageClass objects
func TearDownContext(ctx *scheduler.Context, opts map[string]bool) {
	Step("For tearing down of an app context", func() {
		var err error
		var originalSkipClusterScopedObjects bool

		if opts != nil {
			// Save original value of SkipClusterScopedObjects, if it exists
			originalSkipClusterScopedObjects = opts[SkipClusterScopedObjects]
		} else {
			opts = make(map[string]bool) // If opts was passed as nil make it
		}

		opts[SkipClusterScopedObjects] = true // Skip tearing down cluster scope objects
		options := mapToVolumeOptions(opts)

		// Tear down storage objects
		vols := DeleteVolumes(ctx, options)

		// Tear down application
		stepLog := fmt.Sprintf("start destroying %s app", ctx.App.Key)
		Step(stepLog, func() {
			log.InfoD(stepLog)
			err = Inst().S.Destroy(ctx, opts)
			if err != nil {
				PrintDescribeContext(ctx)
			}
			log.FailOnError(err, "Failed to destroy app %s", ctx.App.Key)

		})

		if !ctx.SkipVolumeValidation {
			err = ValidateVolumesDeleted(ctx.App.Key, vols)
			log.FailOnError(err, "Failed to delete volumes for app %s", ctx.App.Key)
		}

		// Delete Cluster Scope objects
		if !originalSkipClusterScopedObjects {
			opts[SkipClusterScopedObjects] = false // Tearing down cluster scope objects
			options := mapToVolumeOptions(opts)
			DeleteVolumes(ctx, options)
		}

	})
}

func PrintDescribeContext(ctx *scheduler.Context) {
	descOut, descErr := Inst().S.Describe(ctx)
	if descErr != nil {
		log.Warnf("Error describing context %s", ctx.App.Key)
		log.Warn(descErr)
	} else {
		log.Warnf("Context %s Details:", ctx.App.Key)
		log.Warnf(descOut)
	}

}

// DeleteVolumes deletes volumes of a given context
func DeleteVolumes(ctx *scheduler.Context, options *scheduler.VolumeOptions) []*volume.Volume {
	var err error
	var vols []*volume.Volume
	Step(fmt.Sprintf("destroy the %s app's volumes", ctx.App.Key), func() {
		log.Infof("destroy the %s app's volumes", ctx.App.Key)
		vols, err = Inst().S.DeleteVolumes(ctx, options)
		log.FailOnError(err, "Failed to delete app %s's volumes", ctx.App.Key)
	})
	return vols
}

// ValidateVolumesDeleted checks it given volumes got deleted
func ValidateVolumesDeleted(appName string, vols []*volume.Volume) error {
	for _, vol := range vols {
		var err error
		Step(fmt.Sprintf("validate %s app's volume %s has been deleted in the volume driver",
			appName, vol.Name), func() {
			log.InfoD("validate %s app's volume %s has been deleted in the volume driver",
				appName, vol.Name)
			err = Inst().V.ValidateDeleteVolume(vol)
			if err != nil {
				log.Errorf(fmt.Sprintf("%s's volume %s deletion failed", appName, vol.Name))
				return
			}

		})
		if err != nil {
			return err
		}
	}
	return nil
}

// DeleteVolumesAndWait deletes volumes of given context and waits till they are deleted
func DeleteVolumesAndWait(ctx *scheduler.Context, options *scheduler.VolumeOptions) error {
	vols := DeleteVolumes(ctx, options)
	err := ValidateVolumesDeleted(ctx.App.Key, vols)
	return err
}

// GetAppNamespace returns namespace in which context is created
func GetAppNamespace(ctx *scheduler.Context, taskName string) string {
	if ctx.ScheduleOptions.Namespace == "" {
		return ctx.App.GetID(fmt.Sprintf("%s-%s", taskName, Inst().InstanceID))
	}
	return ctx.ScheduleOptions.Namespace
}

// GetAppStorageClasses gets the storage classes belonging to an app's PVCs
func GetAppStorageClasses(appCtx *scheduler.Context) (*[]string, error) {
	vols, err := Inst().S.GetVolumes(appCtx)
	if err != nil {
		return nil, fmt.Errorf("Failed to get volumes")
	}
	storageClasses := make([]string, 0)
	for _, vol := range vols {
		pvcObj, err := k8sCore.GetPersistentVolumeClaim(vol.Name, vol.Namespace)
		if err != nil {
			return nil, fmt.Errorf("Failed to get pvc for volume %s", vol)
		}
		sc, err := k8sCore.GetStorageClassForPVC(pvcObj)
		if err != nil {
			return nil, fmt.Errorf("Error Occured while getting storage class for pvc %s", pvcObj)
		}
		storageClasses = append(storageClasses, sc.Name)
	}
	return &storageClasses, nil
}

// CreateScheduleOptions uses the current Context (kubeconfig) to generate schedule options
// NOTE: When using a ScheduleOption that was created during a context (kubeconfig)
// that is different from the current context, make sure to re-generate ScheduleOptions
func CreateScheduleOptions(namespace string, errChan ...*chan error) scheduler.ScheduleOptions {
	log.Infof("Creating ScheduleOptions")

	//if not hyper converged set up deploy apps only on storageless nodes
	if !Inst().IsHyperConverged {
		var err error

		log.Infof("ScheduleOptions: Scheduling apps only on storageless nodes")
		storagelessNodes := node.GetStorageLessNodes()
		if len(storagelessNodes) == 0 {
			log.Info("ScheduleOptions: No storageless nodes available in the PX Cluster. Setting HyperConverges as true")
			Inst().IsHyperConverged = true
		}
		for _, storagelessNode := range storagelessNodes {
			if err = Inst().S.AddLabelOnNode(storagelessNode, "storage", "NO"); err != nil {
				err = fmt.Errorf("ScheduleOptions: failed to add label key [%s] and value [%s] in node [%s]. Error:[%v]",
					"storage", "NO", storagelessNode.Name, err)
				processError(err, errChan...)
			}
		}
		storageLessNodeLabels := make(map[string]string)
		storageLessNodeLabels["storage"] = "NO"

		options := scheduler.ScheduleOptions{
			AppKeys:            Inst().AppList,
			CsiAppKeys:         Inst().CsiAppList,
			StorageProvisioner: Inst().Provisioner,
			Nodes:              storagelessNodes,
			Labels:             storageLessNodeLabels,
			Namespace:          namespace,
		}
		return options

	} else {
		options := scheduler.ScheduleOptions{
			AppKeys:            Inst().AppList,
			CsiAppKeys:         Inst().CsiAppList,
			StorageProvisioner: Inst().Provisioner,
			Namespace:          namespace,
		}
		log.Infof("ScheduleOptions: Scheduling Apps with hyper-converged")
		return options
	}
}

// ScheduleApplications schedules *the* applications and returns the scheduler.Contexts for each app (corresponds to a namespace). NOTE: does not wait for applications
func ScheduleApplications(testname string, errChan ...*chan error) []*scheduler.Context {
	defer func() {
		if len(errChan) > 0 {
			close(*errChan[0])
		}
	}()
	var contexts []*scheduler.Context
	var taskName string
	var err error
	Step("schedule applications", func() {
		if Inst().IsPDSApps {
			log.InfoD("Scheduling PDS Apps...")
			pdsapps, err := Inst().Pds.DeployPDSDataservices()
			if err != nil {
				processError(err, errChan...)
			}
			contexts, err = Inst().Pds.CreateSchedulerContextForPDSApps(pdsapps)
			if err != nil {
				processError(err, errChan...)
			}
		} else {
			options := CreateScheduleOptions("", errChan...)
			taskName = fmt.Sprintf("%s-%v", testname, Inst().InstanceID)
			contexts, err = Inst().S.Schedule(taskName, options)
			// Need to check err != nil before calling processError
			if err != nil {
				processError(err, errChan...)
			}
		}
		if len(contexts) == 0 {
			processError(fmt.Errorf("list of contexts is empty for [%s]", taskName), errChan...)
		}
	})

	return contexts
}

// ScheduleApplicationsWithScheduleOptions schedules *the* applications taking scheduleOptions as input and returns the scheduler.Contexts for each app (corresponds to a namespace). NOTE: does not wait for applications
func ScheduleApplicationsWithScheduleOptions(testname string, appSpec string, provisioner string, errChan ...*chan error) []*scheduler.Context {
	defer func() {
		if len(errChan) > 0 {
			close(*errChan[0])
		}
	}()
	var contexts []*scheduler.Context
	var taskName string
	var err error
	options := scheduler.ScheduleOptions{
		AppKeys:            []string{appSpec},
		StorageProvisioner: provisioner,
	}
	taskName = fmt.Sprintf("%s", testname)
	contexts, err = Inst().S.Schedule(taskName, options)
	// Need to check err != nil before calling processError
	if err != nil {
		processError(err, errChan...)
	}
	if len(contexts) == 0 {
		processError(fmt.Errorf("list of contexts is empty for [%s]", taskName), errChan...)
	}

	return contexts
}

// ScheduleApplicationsOnNamespace ScheduleApplications schedules *the* applications and returns
// the scheduler.Contexts for each app (corresponds to given namespace). NOTE: does not wait for applications
func ScheduleApplicationsOnNamespace(namespace string, testname string, errChan ...*chan error) []*scheduler.Context {
	defer func() {
		if len(errChan) > 0 {
			close(*errChan[0])
		}
	}()
	var contexts []*scheduler.Context
	var err error

	Step("schedule applications", func() {
		options := CreateScheduleOptions(namespace, errChan...)
		taskName := fmt.Sprintf("%s-%v", testname, Inst().InstanceID)
		contexts, err = Inst().S.Schedule(taskName, options)
		// Need to check err != nil before calling processError
		if err != nil {
			processError(err, errChan...)
		}
		if len(contexts) == 0 {
			processError(fmt.Errorf("list of contexts is empty for [%s]", taskName), errChan...)
		}
	})
	return contexts
}

// ScheduleAppsInTopologyEnabledCluster schedules but does not wait for applications
func ScheduleAppsInTopologyEnabledCluster(
	testname string, labels []map[string]string, errChan ...*chan error) []*scheduler.Context {
	defer func() {
		if len(errChan) > 0 {
			close(*errChan[0])
		}
	}()
	var contexts []*scheduler.Context
	var err error

	Step("schedule applications", func() {
		taskName := fmt.Sprintf("%s-%v", testname, Inst().InstanceID)
		contexts, err = Inst().S.Schedule(taskName, scheduler.ScheduleOptions{
			AppKeys:            Inst().AppList,
			StorageProvisioner: Inst().Provisioner,
			TopologyLabels:     labels,
		})
		processError(err, errChan...)
		if len(contexts) == 0 {
			processError(fmt.Errorf("list of contexts is empty for [%s]", taskName), errChan...)
		}
	})

	return contexts
}

// ValidateApplicationsPurePxctl validates applications
func ValidateApplicationsPurePxctl(contexts []*scheduler.Context) {
	Step("validate applications", func() {
		for _, ctx := range contexts {
			ValidateContextForPureVolumesPXCTL(ctx)
		}
	})
}

// ValidateApplicationsPureSDK validates applications
func ValidateApplicationsPureSDK(contexts []*scheduler.Context) {
	Step("validate applications", func() {
		for _, ctx := range contexts {
			ValidateContextForPureVolumesSDK(ctx)
		}
	})
}

// ValidateApplications validates applications
func ValidateApplications(contexts []*scheduler.Context) {
	Step("validate applications", func() {
		log.InfoD("Validate applications")
		for _, ctx := range contexts {
			ValidateContext(ctx)
		}
	})
}

// ValidateApplicationsStartData validates applications and start continous data injection to the same

func ValidateApplicationsStartData(contexts []*scheduler.Context, context context1.Context) (chan string, *errgroup.Group) {

	log.Infof("Is backup longevity run [%v]", IsBackupLongevityRun)
	// Skipping map reset in case of longevity run
	if !IsBackupLongevityRun {
		// Resetting the global map before starting the new App Validations
		NamespaceAppWithDataMap = make(map[string][]appDriver.ApplicationDriver)
	}

	log.InfoD("Validate applications")
	for _, ctx := range contexts {
		ValidateContext(ctx)
		appInfo, err := appUtils.ExtractConnectionInfo(ctx, context)
		if err != nil {
			log.InfoD("Some error occurred - [%s]", err)
		}
		log.InfoD("App Info - [%+v]", appInfo)
		if context == nil {
			log.Warnf("App Context is not proper - [%v]", context)
			continue
		}
		if appInfo.StartDataSupport {
			appHandler, err := appDriver.GetApplicationDriver(
				appInfo.AppType,
				appInfo.Hostname,
				appInfo.User,
				appInfo.Password,
				appInfo.Port,
				appInfo.DBName,
				appInfo.NodePort,
				appInfo.Namespace,
				appInfo.IPAddress,
				Inst().N)
			if err != nil {
				log.Infof("Error - %s", err.Error())
			}
			if appInfo.AppType == appType.Kubevirt && appInfo.StartDataSupport {
				err = appHandler.WaitForVMToBoot()
				log.FailOnError(err, "Some error occured while starting the VM")
			}
			log.InfoD("App handler created for [%s]", appInfo.Hostname)
			NamespaceAppWithDataMap[appInfo.Namespace] = append(NamespaceAppWithDataMap[appInfo.Namespace], appHandler)
		}
	}

	controlChannel := make(chan string)
	errGroup := errgroup.Group{}

	for _, allhandler := range NamespaceAppWithDataMap {
		for _, handler := range allhandler {
			currentHandler := handler
			errGroup.Go(func() error {
				err := currentHandler.StartData(controlChannel, context)
				return err
			})
		}
	}

	log.InfoD("Channel - [%v], errGroup - [%v]", controlChannel, &errGroup)

	return controlChannel, &errGroup
}

// StartVolDriverAndWait starts volume driver on given app nodes
func StartVolDriverAndWait(appNodes []node.Node, errChan ...*chan error) {
	defer func() {
		if len(errChan) > 0 {
			close(*errChan[0])
		}
	}()
	Step(fmt.Sprintf("starting volume driver %s", Inst().V.String()), func() {
		stepLog := fmt.Sprintf("start volume driver on nodes: %v", appNodes)
		Step(stepLog, func() {
			log.Infof(stepLog)
			for _, n := range appNodes {
				err := Inst().V.StartDriver(n)
				processError(err, errChan...)
			}
		})

		stepLog = fmt.Sprintf("wait for volume driver to start on nodes: %v", appNodes)
		Step(stepLog, func() {
			log.Infof(stepLog)
			for _, n := range appNodes {
				err := Inst().V.WaitDriverUpOnNode(n, Inst().DriverStartTimeout)
				processError(err, errChan...)
			}
		})

	})

}

// StopVolDriverAndWait stops volume driver on given app nodes and waits till driver is down
func StopVolDriverAndWait(appNodes []node.Node, errChan ...*chan error) {
	defer func() {
		if len(errChan) > 0 {
			close(*errChan[0])
		}
	}()
	Step(fmt.Sprintf("stopping volume driver %s", Inst().V.String()), func() {
		stepLog := fmt.Sprintf("stop volume driver on nodes: %v", appNodes)
		Step(stepLog, func() {
			log.Infof(stepLog)
			err := Inst().V.StopDriver(appNodes, false, nil)
			processError(err, errChan...)
		})

		stepLog = fmt.Sprintf("wait for volume driver to stop on nodes: %v", appNodes)
		Step(stepLog, func() {
			log.Infof(stepLog)
			for _, n := range appNodes {
				err := Inst().V.WaitDriverDownOnNode(n)
				processError(err, errChan...)
			}
		})

	})
}

// CrashVolDriverAndWait crashes volume driver on given app nodes and waits till driver is back up
func CrashVolDriverAndWait(appNodes []node.Node, errChan ...*chan error) {
	defer func() {
		if len(errChan) > 0 {
			close(*errChan[0])
		}
	}()
	Step(fmt.Sprintf("crashing volume driver %s", Inst().V.String()), func() {
		stepLog := fmt.Sprintf("crash volume driver on nodes: %v", appNodes)
		Step(stepLog, func() {
			log.InfoD(stepLog)
			err := Inst().V.StopDriver(appNodes, true, nil)
			processError(err, errChan...)
		})

		stepLog = fmt.Sprintf("wait for volume driver to start on nodes: %v", appNodes)
		Step(stepLog, func() {
			log.InfoD(stepLog)
			for _, n := range appNodes {
				err := Inst().V.WaitDriverUpOnNode(n, Inst().DriverStartTimeout)
				processError(err, errChan...)
			}
		})

	})
}

// CrashPXDaemonAndWait crashes px daemon service on given app nodes and waits till driver is back up
func CrashPXDaemonAndWait(appNodes []node.Node, errChan ...*chan error) {
	defer func() {
		if len(errChan) > 0 {
			close(*errChan[0])
		}
	}()
	Step(fmt.Sprintf("crashing px daemon %s", Inst().V.String()), func() {
		stepLog := fmt.Sprintf("crash px daemon  on nodes: %v", appNodes)
		Step(stepLog, func() {
			log.InfoD(stepLog)
			err := Inst().V.KillPXDaemon(appNodes, nil)
			processError(err, errChan...)
		})

		stepLog = fmt.Sprintf("wait for volume driver to start on nodes: %v", appNodes)
		Step(stepLog, func() {
			log.Info(stepLog)
			for _, n := range appNodes {
				err := Inst().V.WaitDriverUpOnNode(n, Inst().DriverStartTimeout)
				processError(err, errChan...)
			}
		})

	})
}

// RestartKubelet stops kubelet service on given app nodes and waits till kubelet is back up
func RestartKubelet(appNodes []node.Node, errChan ...*chan error) {
	if Inst().S.String() == openshift.SchedName && len(os.Getenv("TORPEDO_SSH_KEY")) == 0 {
		ginkgo.Skip("Cannot perform kubelet restart on openshift cluster without ssh key")
	}
	defer func() {
		if len(errChan) > 0 {
			close(*errChan[0])
		}
	}()

	nodeList, err := core.Instance().GetNodes()
	processError(err, errChan...)
	nodeSchedulableStatus := make(map[string]corev1.ConditionStatus)
	for _, k8sNode := range nodeList.Items {
		for _, status := range k8sNode.Status.Conditions {
			if status.Type == corev1.NodeReady {
				nodeSchedulableStatus[k8sNode.Name] = status.Status
			}
		}
	}

	for _, appNode := range appNodes {

		log.InfoD("Stopping kubelet service on node %s", appNode.Name)

		err := Inst().S.StopKubelet(appNode, node.SystemctlOpts{
			ConnectionOpts: node.ConnectionOpts{
				Timeout:         1 * time.Minute,
				TimeBeforeRetry: 10 * time.Second,
			}})
		processError(err, errChan...)
	}

	log.InfoD("Waiting for kubelet service to stop on the give nodes %v", appNodes)

	t := func() (interface{}, bool, error) {
		nodeList, err = core.Instance().GetNodes()
		if err != nil {
			return "", true, err
		}

		for _, appNode := range appNodes {
			for _, k8sNode := range nodeList.Items {
				if k8sNode.Name == appNode.Name {
					log.InfoD("Waiting for node [%s] in Not Ready state", appNode.Name)
					for _, status := range k8sNode.Status.Conditions {
						if status.Type == corev1.NodeReady {
							if status.Status == corev1.ConditionTrue {
								return "", true, fmt.Errorf("node [%s] is in Ready state, waiting for node to go down", appNode.Name)
							} else {
								if nodeSchedulableStatus[k8sNode.Name] == corev1.ConditionTrue {
									log.Infof("Node [%s] is in Not Ready state with status [%s]", appNode.Name, status.Status)
									nodeSchedulableStatus[k8sNode.Name] = status.Status
								}
								break
							}
						}
					}
				}
			}
		}

		return "", false, nil
	}
	_, err = task.DoRetryWithTimeout(t, 3*time.Minute, 10*time.Second)
	processError(err, errChan...)
	log.Infof("waiting for 5 mins before starting kubelet")
	time.Sleep(5 * time.Minute)

	waitTime := 3 * time.Minute

	if Inst().S.String() != aks.SchedName {
		for _, appNode := range appNodes {

			log.InfoD("Starting kubelet service on node %s", appNode.Name)
			err := Inst().S.StartKubelet(appNode, node.SystemctlOpts{
				ConnectionOpts: node.ConnectionOpts{
					Timeout:         1 * time.Minute,
					TimeBeforeRetry: 10 * time.Second,
				}})
			processError(err, errChan...)
		}
	} else {
		waitTime = 20 * time.Minute
	}

	log.InfoD("Waiting for kubelet service to start on nodes %v", appNodes)
	t = func() (interface{}, bool, error) {
		nodeList, err = core.Instance().GetNodes()
		if err != nil {
			return "", true, err
		}

		for _, appNode := range appNodes {
			for _, k8sNode := range nodeList.Items {
				if k8sNode.Name == appNode.Name {
					log.InfoD("Waiting for node [%s] in Ready state", appNode.Name)
					for _, status := range k8sNode.Status.Conditions {
						if status.Type == corev1.NodeReady {
							if status.Status != corev1.ConditionTrue {
								return "", true, fmt.Errorf("node [%s] is in [%s] state, waiting for node to be Ready", appNode.Name, status.Status)
							} else {
								if nodeSchedulableStatus[k8sNode.Name] != corev1.ConditionTrue {
									log.Infof("Node [%s] is in Ready state with status [%s]", appNode.Name, status.Status)
									nodeSchedulableStatus[k8sNode.Name] = status.Status
								}
								break
							}
						}
					}
				}
			}
		}

		return "", false, nil
	}
	_, err = task.DoRetryWithTimeout(t, waitTime, 10*time.Second)
	processError(err, errChan...)

}

// ValidateAndDestroy validates application and then destroys them
func ValidateAndDestroy(contexts []*scheduler.Context, opts map[string]bool) {
	Step("validate apps", func() {
		log.InfoD("Validating apps")
		for _, ctx := range contexts {
			ValidateContext(ctx)
		}
	})

	Step("destroy apps", func() {
		log.InfoD("Destroying apps")
		for _, ctx := range contexts {
			TearDownContext(ctx, opts)
		}
	})
}

// DestroyApps destroy applications without validating them
func DestroyApps(contexts []*scheduler.Context, opts map[string]bool) {
	Step("destroy apps", func() {
		log.InfoD("Destroying apps")
		for _, ctx := range contexts {
			TearDownContext(ctx, opts)
		}
	})
}

// DestroyApps destroy applications with data validation
func DestroyAppsWithData(contexts []*scheduler.Context, opts map[string]bool, controlChannel chan string, errGroup *errgroup.Group) error {

	defer ginkgo.GinkgoRecover()
	var allErrors string

	log.InfoD("Validating apps data continuity")

	// Stopping all data flow to apps

	for _, appList := range NamespaceAppWithDataMap {
		for range appList {
			controlChannel <- "Stop"
		}
	}

	if err := errGroup.Wait(); err != nil {
		allErrors += err.Error()
	}

	close(controlChannel)

	log.InfoD("Destroying apps")
	for _, ctx := range contexts {
		// In case of tektoncd skip the volume validation
		if Contains(Inst().AppList, "tektoncd") {
			ctx.SkipVolumeValidation = true
		}
		TearDownContext(ctx, opts)
	}

	/* Removing Data error validation till PB-6271 is resolved.
	   if allErrors != "" {
	   	if IsReplacePolicySetToDelete {
	   		log.Infof("Skipping data continuity check as the replace policy was set to delete in this scenario")
	   		IsReplacePolicySetToDelete = false // Resetting replace policy for next testcase
	   		return nil
	   	} else {
	   		return fmt.Errorf("Data validation failed for apps. Error - [%s]", allErrors)
	   	}
	   }
	*/

	return nil
}

// AddLabelsOnNode adds labels on the node
func AddLabelsOnNode(n node.Node, labels map[string]string) error {
	for labelKey, labelValue := range labels {
		if err := Inst().S.AddLabelOnNode(n, labelKey, labelValue); err != nil {
			return err
		}
	}
	return nil
}

// ValidateStoragePools is the ginkgo spec for validating storage pools
func ValidateStoragePools(contexts []*scheduler.Context) {

	strExpansionEnabled, err := Inst().V.IsStorageExpansionEnabled()
	expect(err).NotTo(haveOccurred())

	if strExpansionEnabled {
		var wSize uint64
		var workloadSizesByPool = make(map[string]uint64)
		log.Debugf("storage expansion enabled on at least one storage pool")
		// for each replica set add the workloadSize of app workload to each storage pool where replica resides on
		for _, ctx := range contexts {
			Step(fmt.Sprintf("get replica sets for app: %s's volumes", ctx.App.Key), func() {
				appVolumes, err := Inst().S.GetVolumes(ctx)
				expect(err).NotTo(haveOccurred())
				expect(appVolumes).NotTo(beEmpty())
				for _, vol := range appVolumes {
					if Inst().S.IsAutopilotEnabledForVolume(vol) {
						replicaSets, err := Inst().V.GetReplicaSets(vol)
						expect(err).NotTo(haveOccurred())
						expect(replicaSets).NotTo(beEmpty())
						for _, poolUUID := range replicaSets[0].PoolUuids {
							wSize, err = Inst().S.GetWorkloadSizeFromAppSpec(ctx)
							expect(err).NotTo(haveOccurred())
							workloadSizesByPool[poolUUID] += wSize
							log.Debugf("pool: %s workloadSize increased by: %d total now: %d", poolUUID, wSize, workloadSizesByPool[poolUUID])
						}
					}
				}
			})
		}

		// update each storage pool with the app workload sizes
		nodes := node.GetWorkerNodes()
		expect(nodes).NotTo(beEmpty())
		for _, n := range nodes {
			for id, sPool := range n.StoragePools {
				if workloadSizeForPool, ok := workloadSizesByPool[sPool.Uuid]; ok {
					n.StoragePools[id].WorkloadSize = workloadSizeForPool
				}

				log.Debugf("pool: %s InitialSize: %d WorkloadSize: %d", sPool.Uuid, sPool.StoragePoolAtInit.TotalSize, n.StoragePools[id].WorkloadSize)
			}
			err = node.UpdateNode(n)
			expect(err).NotTo(haveOccurred())
		}
	}

	err = Inst().V.ValidateStoragePools()
	expect(err).NotTo(haveOccurred())

}

// ValidateRuleNotApplied is validating storage pool, but expects the error to occur
func ValidateRuleNotApplied(contexts []*scheduler.Context, name string) {

	strExpansionEnabled, err := Inst().V.IsStorageExpansionEnabled()
	expect(err).NotTo(haveOccurred())

	if strExpansionEnabled {
		log.InfoD("Validating Error shows up in events")
		fields := fmt.Sprintf("involvedObject.kind=AutopilotRule,involvedObject.name=%s", name)
		waitForActiveAction := func() (interface{}, bool, error) {
			events, err := k8sCore.ListEvents(defaultnamespace, metav1.ListOptions{FieldSelector: fields})
			expect(err).NotTo(haveOccurred())
			for _, e := range events.Items {
				if strings.Contains(e.Message, "ActiveActionsInProgress") {
					log.InfoD("Found Active action is in progress in autopilot events")
					return e.Message, false, nil
				}
			}
			return "", true, fmt.Errorf("Autopilot rule not applied yet")
		}
		_, err := task.DoRetryWithTimeout(waitForActiveAction, poolExpandApplyTimeOut, poolExpandApplyRetryTime)

		checkRuleFailed := func() (interface{}, bool, error) {
			events, err := k8sCore.ListEvents(defaultnamespace, metav1.ListOptions{FieldSelector: fields})
			expect(err).NotTo(haveOccurred())
			for _, e := range events.Items {
				if strings.Contains(e.Message, "cloud drive is not initialized") {
					log.InfoD("Found the error, stating cloud drive is not initialized")
					log.InfoD("Message in log is: %s", e.Message)
					return e.Message, false, nil
				}
			}
			return "", true, fmt.Errorf("Autopilot rule did not fail yet")
		}
		_, err = task.DoRetryWithTimeout(checkRuleFailed, poolExpandApplyTimeOut, poolExpandApplyRetryTime)
		expect(err).NotTo(haveOccurred())
	}
}

// ValidateRuleNotTriggered is validating PVC to see if rule is not triggered
func ValidateRuleNotTriggered(contexts []*scheduler.Context, name string) {
	log.InfoD("Validating rule is active")
	fields := fmt.Sprintf("involvedObject.kind=AutopilotRule,involvedObject.name=%s", name)
	waitForActiveAction := func() (interface{}, bool, error) {
		events, err := k8sCore.ListEvents(defaultnamespace, metav1.ListOptions{FieldSelector: fields})
		expect(err).NotTo(haveOccurred())
		for _, e := range events.Items {
			if strings.Contains(e.Message, "Initializing => Normal") {
				log.InfoD("Found rule which is initialized")
				return e.Message, false, nil
			}
		}
		return "", true, fmt.Errorf("Autopilot rule not applied yet")
	}
	_, err := task.DoRetryWithTimeout(waitForActiveAction, poolExpandApplyTimeOut, poolExpandApplyRetryTime)

	checkCount := 0
	checkRuleTriggered := func() (interface{}, bool, error) {
		events, err := k8sCore.ListEvents(defaultnamespace, metav1.ListOptions{FieldSelector: fields})
		expect(err).NotTo(haveOccurred())
		for _, e := range events.Items {
			if strings.Contains(e.Message, "Triggered") {
				log.InfoD("Message in log is: %s", e.Message)
				return e.Message, false, fmt.Errorf("Triggered found in Autopilot rule.")
			}
		}
		if checkCount <= 10 {
			checkCount += 1
			return "", true, fmt.Errorf("Autopilot rule did not trigger yet")
		} else {
			log.InfoD("Rule not triggered yet, which is expected")
			return "", false, nil
		}
	}
	_, err = task.DoRetryWithTimeout(checkRuleTriggered, poolExpandApplyTimeOut, poolExpandApplyRetryTime)
	expect(err).NotTo(haveOccurred())
}

func ToggleAutopilotInStc() error {
	stc, err := Inst().V.GetDriver()
	if err != nil {
		return err
	}
	if stc.Spec.Autopilot != nil {
		log.Infof("is autopilot enabled?: %t", stc.Spec.Autopilot.Enabled)
	} else {
		log.FailOnError(fmt.Errorf("Autopilot is not enabled in STC"), "Autopilot is not enabled in STC")
	}
	stc.Spec.Autopilot.Enabled = !stc.Spec.Autopilot.Enabled
	pxOperator := operator.Instance()
	_, err = pxOperator.UpdateStorageCluster(stc)
	if err != nil {
		return err
	}
	log.InfoD("Validating autopilot pod is deleted")
	checkPodIsDeleted := func() (interface{}, bool, error) {
		autopilotLabels := make(map[string]string)
		autopilotLabels["name"] = "autopilot"
		pods, err := k8sCore.GetPods(pxNamespace, autopilotLabels)
		expect(err).NotTo(haveOccurred())
		if stc.Spec.Autopilot.Enabled {
			log.Infof("autopilot is active, checking is pod is present.")
			if len(pods.Items) == 0 {
				return "", true, fmt.Errorf("autopilot pod is still not deployed")
			}
			return "autopilot pod deployed", false, nil
		} else {
			log.Infof("autopilot is inactive, checking if pod is deleted.")
			if len(pods.Items) > 0 {
				return "", true, fmt.Errorf("autopilot pod is still present")
			}
			return "autopilot pod is deleted", false, nil
		}
	}
	_, err = task.DoRetryWithTimeout(checkPodIsDeleted, poolExpandApplyTimeOut, poolExpandApplyRetryTime)
	expect(err).NotTo(haveOccurred())
	log.InfoD("Update STC, is AutopilotEnabled Now?: %t", stc.Spec.Autopilot.Enabled)
	return nil
}

func TogglePrometheusInStc() error {
	stc, err := Inst().V.GetDriver()
	if err != nil {
		return err
	}
	log.Infof("is prometheus enabled?: %t", stc.Spec.Monitoring.Prometheus.Enabled)
	stc.Spec.Monitoring.Prometheus.Enabled = !stc.Spec.Monitoring.Prometheus.Enabled
	pxOperator := operator.Instance()
	_, err = pxOperator.UpdateStorageCluster(stc)
	if err != nil {
		return err
	}
	log.InfoD("Validating prometheus pod is deleted")
	checkPodIsDeleted := func() (interface{}, bool, error) {
		prometheusLabels := make(map[string]string)
		prometheusLabels["app.kubernetes.io/name"] = "prometheus"
		pods, err := k8sCore.GetPods(pxNamespace, prometheusLabels)
		expect(err).NotTo(haveOccurred())
		if stc.Spec.Monitoring.Prometheus.Enabled {
			log.Infof("prometheus is active, checking is pod is present.")
			if len(pods.Items) == 0 {
				return "", true, fmt.Errorf("prometheus pod is still not deployed")
			}
			return "prometheus pod deployed", false, nil
		} else {
			log.Infof("prometheus is inactive, checking if pod is deleted.")
			if len(pods.Items) > 0 {
				return "", true, fmt.Errorf("prometheus pod is still present")
			}
			return "prometheus pod is deleted", false, nil
		}
	}
	_, err = task.DoRetryWithTimeout(checkPodIsDeleted, poolExpandApplyTimeOut, poolExpandApplyRetryTime)
	expect(err).NotTo(haveOccurred())
	log.InfoD("Update STC, is PrometheusEnabled Now?: %t", stc.Spec.Monitoring.Prometheus.Enabled)
	return nil
}

// ValidatePxPodRestartCount validates portworx restart count
func ValidatePxPodRestartCount(ctx *scheduler.Context, errChan ...*chan error) {
	Step("Validating portworx pods restart count ...", func() {
		Step("Getting current restart counts for portworx pods and matching", func() {
			pxLabel := make(map[string]string)
			pxLabel[labelNameKey] = defaultStorageProvisioner
			pxPodRestartCountMap, err := Inst().S.GetPodsRestartCount(pxNamespace, pxLabel)
			//Using fatal verification will abort longevity runs
			if err != nil {
				log.Errorf(fmt.Sprintf("Failed to get portworx pod restart count for %v, Err : %v", pxLabel, err))
			}

			// Validate portworx pod restart count after test
			for pod, value := range pxPodRestartCountMap {
				n, err := node.GetNodeByIP(pod.Status.HostIP)
				log.FailOnError(err, "Failed to get node object using IP: %s", pod.Status.HostIP)
				if n.PxPodRestartCount != value {
					log.Warnf("Portworx pods restart count not matches, expected %d actual %d", value, n.PxPodRestartCount)
					if Inst().PortworxPodRestartCheck {
						log.Fatalf("portworx pods restart [%d] times", value)
					}
				}
			}

			// Validate portworx operator pod check
			pxLabel[labelNameKey] = portworxOperatorName
			pxPodRestartCountMap, err = Inst().S.GetPodsRestartCount(pxNamespace, pxLabel)
			//Using fatal verification will abort longevity runs
			if err != nil {
				log.Errorf(fmt.Sprintf("Failed to get portworx pod restart count for %v, Err : %v", pxLabel, err))
			}
			for _, v := range pxPodRestartCountMap {
				if v > 0 {
					log.Warnf("Portworx operator pods restart count %d is greater than 0", v)
					if Inst().PortworxPodRestartCheck {
						log.Fatalf("portworx operator pods restart [%d] times", v)
					}
				}
			}
		})
	})
}

// DescribeNamespace takes in the scheduler contexts and describes each object within the test context.
func DescribeNamespace(contexts []*scheduler.Context) {
	Step("generating namespace info...", func() {
		Step(fmt.Sprintf("Describe Namespace objects for test %s \n", ginkgo.CurrentSpecReport().LeafNodeText), func() {
			for _, ctx := range contexts {
				filename := fmt.Sprintf("%s/%s-%s.namespace.log", defaultBundleLocation, ctx.App.Key, ctx.UID)
				namespaceDescription, err := Inst().S.Describe(ctx)
				if err != nil {
					log.Errorf("failed to describe namespace for [%s] %s. Cause: %v", ctx.UID, ctx.App.Key, err)
				}
				if err = ioutil.WriteFile(filename, []byte(namespaceDescription), 0755); err != nil {
					log.Errorf("failed to save file %s. Cause: %v", filename, err)
				}
			}
		})
	})
}

// ValidateClusterSize validates number of storage nodes in given cluster
// using total cluster size `count` and max_storage_nodes_per_zone
func ValidateClusterSize(count int64) {
	zones, err := Inst().S.GetZones()
	log.FailOnError(err, "Zones empty")
	log.InfoD("ASG is running in [%+v] zones\n", zones)

	volDriverSpec, err := Inst().V.GetDriver()
	log.FailOnError(err, "error getting storage cluster volDriverSpec")
	perZoneCount := *volDriverSpec.Spec.CloudStorage.MaxStorageNodesPerZone

	// Validate total node count
	currentNodeCount, err := Inst().S.GetASGClusterSize()
	log.FailOnError(err, "Failed to Get ASG Cluster Size")

	if Inst().S.String() == openshift.SchedName || Inst().S.String() == anthos.SchedName {
		isPxOnMaster, err := IsPxRunningOnMaster()
		log.FailOnError(err, "Failed to check if px is running on master")
		if !isPxOnMaster {
			node.GetMasterNodes()
			//Removing master nodes for currentNodeCount
			currentNodeCount = currentNodeCount - int64(len(node.GetMasterNodes()))
		}
	}

	dash.VerifyFatal(currentNodeCount, count, "ASG cluster size is as expected?")

	// Validate storage node count
	totalStorageNodesAllowed := int(perZoneCount) * len(zones)
	expectedStoragesNodes := totalStorageNodesAllowed

	if totalStorageNodesAllowed > int(count) {
		expectedStoragesNodes = int(count)
	}
	storageNodes := node.GetStorageNodes()
	dash.VerifyFatal(len(storageNodes), expectedStoragesNodes, "Storage nodes matches the expected number?")
}

func IsPxRunningOnMaster() (bool, error) {

	var namespace string
	var err error
	if namespace, err = Inst().S.GetPortworxNamespace(); err != nil {
		log.Errorf("Failed to get portworx namespace. Error : %v", err)
		return false, nil
	}
	var isPXOnControlplane = false
	pxOperator := operator.Instance()
	stcList, err := pxOperator.ListStorageClusters(namespace)
	if err == nil {
		stc, err := pxOperator.GetStorageCluster(stcList.Items[0].Name, stcList.Items[0].Namespace)
		if err != nil {
			return false, fmt.Errorf("failed to get StorageCluster [%s] from namespace [%s], Err: %v", stcList.Items[0].Name, stcList.Items[0].Namespace, err.Error())
		}
		isPXOnControlplane, _ = strconv.ParseBool(stc.Annotations["portworx.io/run-on-master"])
	}

	return isPXOnControlplane, nil

}

// GetStorageNodes get storage nodes in the cluster
func GetStorageNodes() ([]node.Node, error) {

	var storageNodes []node.Node
	nodes := node.GetStorageDriverNodes()

	for _, n := range nodes {
		devices, err := Inst().V.GetStorageDevices(n)
		if err != nil {
			return nil, err
		}
		if len(devices) > 0 {
			storageNodes = append(storageNodes, n)
		}
	}
	return storageNodes, nil
}

// CollectSupport creates a support bundle
func CollectSupport() {
	Step("generating support bundle...", func() {
		log.InfoD("generating support bundle...")
		skipStr := os.Getenv(envSkipDiagCollection)
		skipSystemCheck := false

		if skipStr != "" {
			if skip, err := strconv.ParseBool(skipStr); err == nil && skip {
				skipSystemCheck = true
			}
		}

		if skipSystemCheck || Inst().SkipSystemChecks {
			log.Infof("skipping diag collection because env for skipping the check has been set to true")
			return
		}
		nodes := node.GetWorkerNodes()
		dash.VerifyFatal(len(nodes) > 0, true, "Worker nodes found ?")

		for _, n := range nodes {
			if !n.IsStorageDriverInstalled {
				continue
			}
			Step(fmt.Sprintf("save all useful logs on node %s", n.SchedulerNodeName), func() {
				log.Infof("save all useful logs on node %s", n.SchedulerNodeName)

				// Moves this out to deal with diag testing.
				r := &volume.DiagRequestConfig{
					DockerHost:    "unix:///var/run/docker.sock",
					OutputFile:    fmt.Sprintf("/var/cores/diags-%s-%d.tar.gz", n.Name, time.Now().Unix()),
					ContainerName: "",
					Profile:       false,
					Live:          false,
					Upload:        false,
					All:           true,
					Force:         true,
					OnHost:        true,
					Extra:         false,
				}

				Inst().V.CollectDiags(n, r, volume.DiagOps{})

				journalCmd := fmt.Sprintf("journalctl -l > %s/all_journal_%v.log", Inst().BundleLocation, time.Now().Format(time.RFC3339))
				runCmd(journalCmd, n)

				runCmd(fmt.Sprintf("journalctl -lu portworx* > %s/portworx.log", Inst().BundleLocation), n)

				Inst().S.SaveSchedulerLogsToFile(n, Inst().BundleLocation)

				runCmd(fmt.Sprintf("dmesg -T > %s/dmesg.log", Inst().BundleLocation), n)

				runCmd(fmt.Sprintf("lsblk > %s/lsblk.log", Inst().BundleLocation), n)

				runCmd(fmt.Sprintf("cat /proc/mounts > %s/mounts.log", Inst().BundleLocation), n)

				// this is a small tweak especially for providers like openshift, aws where oci-mon saves this file
				// with root read permissions only but collect support bundle is a non-root user
				runCmd(fmt.Sprintf("chmod 755 %s/oci.log", Inst().BundleLocation), n)
			})
		}
	})
}

func runCmd(cmd string, n node.Node) error {
	_, err := Inst().N.RunCommand(n, cmd, node.ConnectionOpts{
		Timeout:         defaultCmdTimeout,
		TimeBeforeRetry: defaultCmdRetryInterval,
		Sudo:            true,
	})
	if err != nil {
		log.Warnf("failed to run cmd: %s. err: %v", cmd, err)
	}

	return err

}

func runCmdOnce(cmd string, n node.Node) (string, error) {
	output, err := Inst().N.RunCommandWithNoRetry(n, cmd, node.ConnectionOpts{
		Timeout:         defaultCmdTimeout,
		TimeBeforeRetry: defaultCmdRetryInterval,
		Sudo:            true,
	})
	if err != nil {
		log.Warnf("failed to run cmd: %s. err: %v", cmd, err)
	}

	return output, err

}

func runCmdGetOutput(cmd string, n node.Node) (string, error) {
	output, err := Inst().N.RunCommand(n, cmd, node.ConnectionOpts{
		Timeout:         defaultCmdTimeout,
		TimeBeforeRetry: defaultCmdRetryInterval,
		Sudo:            true,
	})
	if err != nil {
		log.Warnf("failed to run cmd: %s. err: %v", cmd, err)
	}
	return output, err
}

func runCmdWithNoSudo(cmd string, n node.Node) error {
	_, err := Inst().N.RunCommand(n, cmd, node.ConnectionOpts{
		Timeout:         defaultCmdTimeout,
		TimeBeforeRetry: defaultCmdRetryInterval,
		Sudo:            false,
	})
	if err != nil {
		log.Warnf("failed to run cmd: %s. err: %v", cmd, err)
	}

	return err

}

// runCmdOnceNonRoot runs a command once on given node as non-root user
func runCmdOnceNonRoot(cmd string, n node.Node) (string, error) {
	output, err := Inst().N.RunCommandWithNoRetry(n, cmd, node.ConnectionOpts{
		Timeout:         defaultCmdTimeout,
		TimeBeforeRetry: defaultCmdRetryInterval,
		Sudo:            false,
	})
	if err != nil {
		log.Warnf("failed to run cmd: %s. err: %v", cmd, err)
	}

	return output, err

}

// PerformSystemCheck check if core files are present on each node
func PerformSystemCheck() {
	Step("checking for core files...", func() {
		log.Info("checking for core files...")
		Step("verifying if core files are present on each node", func() {
			log.InfoD("verifying if core files are present on each node")
			nodes := node.GetNodes()
			dash.VerifyFatal(len(nodes) > 0, true, "verify nodes list is not empty")
			coreNodes := make([]string, 0)
			for _, n := range nodes {
				if !n.IsStorageDriverInstalled {
					continue
				}
				log.InfoD("looking for core files on node %s", n.Name)
				file, err := Inst().N.SystemCheck(n, node.ConnectionOpts{
					Timeout:         2 * time.Minute,
					TimeBeforeRetry: 10 * time.Second,
				})
				if len(file) != 0 || err != nil {
					log.FailOnError(err, "error checking for cores in node %s", n.Name)
					log.Errorf("Core file was found on node %s, Core Path: %s", n.Name, file)
					coreNodes = append(coreNodes, n.Name)
				}
			}
			if len(coreNodes) > 0 {
				// Collect Support Bundle only once
				CollectSupport()
				log.Warn("Cores are generated. Please check logs for more details")
			}
			dash.VerifyFatal(len(coreNodes), 0, "verify if cores are generated in one or more nodes")
		})
	})
}

// ChangeNamespaces updates the namespace in supplied in-memory contexts.
// It does not apply changes on scheduler
func ChangeNamespaces(contexts []*scheduler.Context,
	namespaceMapping map[string]string) error {

	for _, ctx := range contexts {
		for _, spec := range ctx.App.SpecList {
			err := UpdateNamespace(spec, namespaceMapping)
			if err != nil {
				return err
			}
		}
	}
	return nil
}

// CloneSpec clones a given spec and returns it. It returns an error if the object (spec) provided is not supported by this function
func CloneSpec(spec interface{}) (interface{}, error) {
	if specObj, ok := spec.(*appsapi.Deployment); ok {
		clone := *specObj
		return &clone, nil
	} else if specObj, ok := spec.(*appsapi.StatefulSet); ok {
		clone := *specObj
		return &clone, nil
	} else if specObj, ok := spec.(*appsapi.DaemonSet); ok {
		clone := *specObj
		return &clone, nil
	} else if specObj, ok := spec.(*corev1.Service); ok {
		clone := *specObj
		return &clone, nil
	} else if specObj, ok := spec.(*corev1.PersistentVolumeClaim); ok {
		clone := *specObj
		return &clone, nil
	} else if specObj, ok := spec.(*storageapi.StorageClass); ok {
		clone := *specObj
		return &clone, nil
	} else if specObj, ok := spec.(*snapv1.VolumeSnapshot); ok {
		clone := *specObj
		return &clone, nil
	} else if specObj, ok := spec.(*storkapi.GroupVolumeSnapshot); ok {
		clone := *specObj
		return &clone, nil
	} else if specObj, ok := spec.(*corev1.Secret); ok {
		clone := *specObj
		return &clone, nil
	} else if specObj, ok := spec.(*corev1.ConfigMap); ok {
		clone := *specObj
		return &clone, nil
	} else if specObj, ok := spec.(*storkapi.Rule); ok {
		clone := *specObj
		return &clone, nil
	} else if specObj, ok := spec.(*corev1.Pod); ok {
		clone := *specObj
		return &clone, nil
	} else if specObj, ok := spec.(*storkapi.ClusterPair); ok {
		clone := *specObj
		return &clone, nil
	} else if specObj, ok := spec.(*storkapi.Migration); ok {
		clone := *specObj
		return &clone, nil
	} else if specObj, ok := spec.(*storkapi.MigrationSchedule); ok {
		clone := *specObj
		return &clone, nil
	} else if specObj, ok := spec.(*storkapi.BackupLocation); ok {
		clone := *specObj
		return &clone, nil
	} else if specObj, ok := spec.(*storkapi.ApplicationBackup); ok {
		clone := *specObj
		return &clone, nil
	} else if specObj, ok := spec.(*storkapi.SchedulePolicy); ok {
		clone := *specObj
		return &clone, nil
	} else if specObj, ok := spec.(*storkapi.ApplicationRestore); ok {
		clone := *specObj
		return &clone, nil
	} else if specObj, ok := spec.(*storkapi.ApplicationClone); ok {
		clone := *specObj
		return &clone, nil
	} else if specObj, ok := spec.(*storkapi.VolumeSnapshotRestore); ok {
		clone := *specObj
		return &clone, nil
	} else if specObj, ok := spec.(*apapi.AutopilotRule); ok {
		clone := *specObj
		return &clone, nil
	} else if specObj, ok := spec.(*corev1.ServiceAccount); ok {
		clone := *specObj
		return &clone, nil
	} else if specObj, ok := spec.(*rbacv1.Role); ok {
		clone := *specObj
		return &clone, nil
	} else if specObj, ok := spec.(*rbacv1.RoleBinding); ok {
		clone := *specObj
		return &clone, nil
	} else if specObj, ok := spec.(*rbacv1.ClusterRole); ok {
		clone := *specObj
		return &clone, nil
	} else if specObj, ok := spec.(*rbacv1.ClusterRoleBinding); ok {
		clone := *specObj
		return &clone, nil
	} else if specObj, ok := spec.(*batchv1beta1.CronJob); ok {
		clone := *specObj
		return &clone, nil
	} else if specObj, ok := spec.(*batchv1.Job); ok {
		clone := *specObj
		return &clone, nil
	} else if specObj, ok := spec.(*corev1.LimitRange); ok {
		clone := *specObj
		return &clone, nil
	} else if specObj, ok := spec.(*networkingv1beta1.Ingress); ok {
		clone := *specObj
		return &clone, nil
	} else if specObj, ok := spec.(*monitoringv1.Prometheus); ok {
		clone := *specObj
		return &clone, nil
	} else if specObj, ok := spec.(*monitoringv1.PrometheusRule); ok {
		clone := *specObj
		return &clone, nil
	} else if specObj, ok := spec.(*monitoringv1.ServiceMonitor); ok {
		clone := *specObj
		return &clone, nil
	} else if specObj, ok := spec.(*corev1.Namespace); ok {
		clone := *specObj
		return &clone, nil
	} else if specObj, ok := spec.(*apiextensionsv1beta1.CustomResourceDefinition); ok {
		clone := *specObj
		return &clone, nil
	} else if specObj, ok := spec.(*kubevirtv1.VirtualMachine); ok {
		clone := *specObj
		return &clone, nil
	} else if specObj, ok := spec.(*tektoncdv1.Pipeline); ok {
		clone := *specObj
		return &clone, nil
	} else if specObj, ok := spec.(*tektoncdv1.Task); ok {
		clone := *specObj
		return &clone, nil
	} else if specObj, ok := spec.(*tektoncdv1.PipelineRun); ok {
		clone := *specObj
		return &clone, nil
	} else if specObj, ok := spec.(*tektoncdv1.TaskRun); ok {
		clone := *specObj
		return &clone, nil
	} else if specObj, ok := spec.(*apiextensionsv1.CustomResourceDefinition); ok {
		clone := *specObj
		return &clone, nil
	} else if specObj, ok := spec.(*policyv1beta1.PodDisruptionBudget); ok {
		clone := *specObj
		return &clone, nil
	} else if specObj, ok := spec.(*netv1.NetworkPolicy); ok {
		clone := *specObj
		return &clone, nil
	} else if specObj, ok := spec.(*corev1.Endpoints); ok {
		clone := *specObj
		return &clone, nil
	} else if specObj, ok := spec.(*storkapi.ResourceTransformation); ok {
		clone := *specObj
		return &clone, nil
	} else if specObj, ok := spec.(*admissionregistrationv1.ValidatingWebhookConfiguration); ok {
		clone := *specObj
		webhooks := make([]admissionregistrationv1.ValidatingWebhook, 0)
		for i := range specObj.Webhooks {
			webhook := specObj.Webhooks[i]
			serviceClone := *specObj.Webhooks[i].ClientConfig.Service
			webhook.ClientConfig.Service = &serviceClone
			webhooks = append(webhooks, webhook)
		}
		clone.Webhooks = webhooks
		return &clone, nil
	}

	return nil, fmt.Errorf("unsupported object while cloning spec: %v", reflect.TypeOf(spec))
}

// UpdateNamespace updates the namespace for a given `spec` based on the `namespaceMapping` (which is a map of the map[old]new namespace). It returns an error if the object (spec) provided is not supported by this function. It silently fails if the `namespaceMapping` does not contain the mapping for the namespace present.
func UpdateNamespace(in interface{}, namespaceMapping map[string]string) error {
	if specObj, ok := in.(*appsapi.Deployment); ok {
		if namespace, ok := namespaceMapping[specObj.GetNamespace()]; ok {
			specObj.SetNamespace(namespace)
		}
		return nil
	} else if specObj, ok := in.(*appsapi.StatefulSet); ok {
		if namespace, ok := namespaceMapping[specObj.GetNamespace()]; ok {
			specObj.SetNamespace(namespace)
		}
		return nil
	} else if specObj, ok := in.(*appsapi.DaemonSet); ok {
		if namespace, ok := namespaceMapping[specObj.GetNamespace()]; ok {
			specObj.SetNamespace(namespace)
		}
		return nil
	} else if specObj, ok := in.(*corev1.Service); ok {
		if namespace, ok := namespaceMapping[specObj.GetNamespace()]; ok {
			specObj.SetNamespace(namespace)
		}
		return nil
	} else if specObj, ok := in.(*corev1.PersistentVolumeClaim); ok {
		if namespace, ok := namespaceMapping[specObj.GetNamespace()]; ok {
			specObj.SetNamespace(namespace)
		}
		return nil
	} else if specObj, ok := in.(*storageapi.StorageClass); ok {
		if namespace, ok := namespaceMapping[specObj.GetNamespace()]; ok {
			specObj.SetNamespace(namespace)
		}
		return nil
	} else if specObj, ok := in.(*snapv1.VolumeSnapshot); ok {
		namespace := namespaceMapping[specObj.Metadata.GetNamespace()]
		specObj.Metadata.SetNamespace(namespace)
		return nil
	} else if specObj, ok := in.(*storkapi.GroupVolumeSnapshot); ok {
		if namespace, ok := namespaceMapping[specObj.GetNamespace()]; ok {
			specObj.SetNamespace(namespace)
		}
		return nil
	} else if specObj, ok := in.(*corev1.Secret); ok {
		if namespace, ok := namespaceMapping[specObj.GetNamespace()]; ok {
			specObj.SetNamespace(namespace)
		}
		return nil
	} else if specObj, ok := in.(*corev1.ConfigMap); ok {
		if namespace, ok := namespaceMapping[specObj.GetNamespace()]; ok {
			specObj.SetNamespace(namespace)
		}
		return nil
	} else if specObj, ok := in.(*storkapi.Rule); ok {
		if namespace, ok := namespaceMapping[specObj.GetNamespace()]; ok {
			specObj.SetNamespace(namespace)
		}
		return nil
	} else if specObj, ok := in.(*corev1.Pod); ok {
		if namespace, ok := namespaceMapping[specObj.GetNamespace()]; ok {
			specObj.SetNamespace(namespace)
		}
		return nil
	} else if specObj, ok := in.(*storkapi.ClusterPair); ok {
		if namespace, ok := namespaceMapping[specObj.GetNamespace()]; ok {
			specObj.SetNamespace(namespace)
		}
		return nil
	} else if specObj, ok := in.(*storkapi.Migration); ok {
		if namespace, ok := namespaceMapping[specObj.GetNamespace()]; ok {
			specObj.SetNamespace(namespace)
		}
		return nil
	} else if specObj, ok := in.(*storkapi.MigrationSchedule); ok {
		if namespace, ok := namespaceMapping[specObj.GetNamespace()]; ok {
			specObj.SetNamespace(namespace)
		}
		return nil
	} else if specObj, ok := in.(*storkapi.BackupLocation); ok {
		if namespace, ok := namespaceMapping[specObj.GetNamespace()]; ok {
			specObj.SetNamespace(namespace)
		}
		return nil
	} else if specObj, ok := in.(*storkapi.ApplicationBackup); ok {
		if namespace, ok := namespaceMapping[specObj.GetNamespace()]; ok {
			specObj.SetNamespace(namespace)
		}
		return nil
	} else if specObj, ok := in.(*storkapi.SchedulePolicy); ok {
		if namespace, ok := namespaceMapping[specObj.GetNamespace()]; ok {
			specObj.SetNamespace(namespace)
		}
		return nil
	} else if specObj, ok := in.(*storkapi.ApplicationRestore); ok {
		if namespace, ok := namespaceMapping[specObj.GetNamespace()]; ok {
			specObj.SetNamespace(namespace)
		}
		return nil
	} else if specObj, ok := in.(*storkapi.ApplicationClone); ok {
		if namespace, ok := namespaceMapping[specObj.GetNamespace()]; ok {
			specObj.SetNamespace(namespace)
		}
		return nil
	} else if specObj, ok := in.(*storkapi.VolumeSnapshotRestore); ok {
		if namespace, ok := namespaceMapping[specObj.GetNamespace()]; ok {
			specObj.SetNamespace(namespace)
		}
		return nil
	} else if specObj, ok := in.(*apapi.AutopilotRule); ok {
		if namespace, ok := namespaceMapping[specObj.GetNamespace()]; ok {
			specObj.SetNamespace(namespace)
		}
		return nil
	} else if specObj, ok := in.(*corev1.ServiceAccount); ok {
		if namespace, ok := namespaceMapping[specObj.GetNamespace()]; ok {
			specObj.SetNamespace(namespace)
		}
		return nil
	} else if specObj, ok := in.(*rbacv1.Role); ok {
		if namespace, ok := namespaceMapping[specObj.GetNamespace()]; ok {
			specObj.SetNamespace(namespace)
		}
		return nil
	} else if specObj, ok := in.(*rbacv1.RoleBinding); ok {
		if namespace, ok := namespaceMapping[specObj.GetNamespace()]; ok {
			specObj.SetNamespace(namespace)
		}
		return nil
	} else if specObj, ok := in.(*rbacv1.ClusterRole); ok {
		if namespace, ok := namespaceMapping[specObj.GetNamespace()]; ok {
			specObj.SetNamespace(namespace)
		}
		return nil
	} else if specObj, ok := in.(*rbacv1.ClusterRoleBinding); ok {
		if namespace, ok := namespaceMapping[specObj.GetNamespace()]; ok {
			specObj.SetNamespace(namespace)
		}
		return nil
	} else if specObj, ok := in.(*batchv1beta1.CronJob); ok {
		if namespace, ok := namespaceMapping[specObj.GetNamespace()]; ok {
			specObj.SetNamespace(namespace)
		}
		return nil
	} else if specObj, ok := in.(*batchv1.Job); ok {
		if namespace, ok := namespaceMapping[specObj.GetNamespace()]; ok {
			specObj.SetNamespace(namespace)
		}
		return nil
	} else if specObj, ok := in.(*corev1.LimitRange); ok {
		if namespace, ok := namespaceMapping[specObj.GetNamespace()]; ok {
			specObj.SetNamespace(namespace)
		}
		return nil
	} else if specObj, ok := in.(*networkingv1beta1.Ingress); ok {
		if namespace, ok := namespaceMapping[specObj.GetNamespace()]; ok {
			specObj.SetNamespace(namespace)
		}
		return nil
	} else if specObj, ok := in.(*monitoringv1.Prometheus); ok {
		if namespace, ok := namespaceMapping[specObj.GetNamespace()]; ok {
			specObj.SetNamespace(namespace)
		}
		return nil
	} else if specObj, ok := in.(*monitoringv1.PrometheusRule); ok {
		if namespace, ok := namespaceMapping[specObj.GetNamespace()]; ok {
			specObj.SetNamespace(namespace)
		}
		return nil
	} else if specObj, ok := in.(*monitoringv1.ServiceMonitor); ok {
		if namespace, ok := namespaceMapping[specObj.GetNamespace()]; ok {
			specObj.SetNamespace(namespace)
		}
		return nil
	} else if specObj, ok := in.(*corev1.Namespace); ok {
		if namespace, ok := namespaceMapping[specObj.GetNamespace()]; ok {
			specObj.SetNamespace(namespace)
		}
		return nil
	} else if specObj, ok := in.(*apiextensionsv1beta1.CustomResourceDefinition); ok {
		if namespace, ok := namespaceMapping[specObj.GetNamespace()]; ok {
			specObj.SetNamespace(namespace)
		}
		return nil
	} else if specObj, ok := in.(*apiextensionsv1.CustomResourceDefinition); ok {
		if namespace, ok := namespaceMapping[specObj.GetNamespace()]; ok {
			specObj.SetNamespace(namespace)
		}
		return nil
	} else if specObj, ok := in.(*policyv1beta1.PodDisruptionBudget); ok {
		if namespace, ok := namespaceMapping[specObj.GetNamespace()]; ok {
			specObj.SetNamespace(namespace)
		}
		return nil
	} else if specObj, ok := in.(*netv1.NetworkPolicy); ok {
		if namespace, ok := namespaceMapping[specObj.GetNamespace()]; ok {
			specObj.SetNamespace(namespace)
		}
		return nil
	} else if specObj, ok := in.(*corev1.Endpoints); ok {
		if namespace, ok := namespaceMapping[specObj.GetNamespace()]; ok {
			specObj.SetNamespace(namespace)
		}
		return nil
	} else if specObj, ok := in.(*storkapi.ResourceTransformation); ok {
		if namespace, ok := namespaceMapping[specObj.GetNamespace()]; ok {
			specObj.SetNamespace(namespace)
		}
		return nil
	} else if specObj, ok := in.(*admissionregistrationv1.ValidatingWebhookConfiguration); ok {
		for i := range specObj.Webhooks {
			oldns := specObj.Webhooks[i].ClientConfig.Service.Namespace
			if namespace, ok := namespaceMapping[oldns]; ok {
				specObj.Webhooks[i].ClientConfig.Service.Namespace = namespace
			}
		}
		return nil
	} else if specObj, ok := in.(*kubevirtv1.VirtualMachine); ok {
		if namespace, ok := namespaceMapping[specObj.GetNamespace()]; ok {
			specObj.SetNamespace(namespace)
		}
		return nil
	} else if specObj, ok := in.(*tektoncdv1.Pipeline); ok {
		if namespace, ok := namespaceMapping[specObj.GetNamespace()]; ok {
			specObj.SetNamespace(namespace)
		}
		return nil
	} else if specObj, ok := in.(*tektoncdv1.PipelineRun); ok {
		if namespace, ok := namespaceMapping[specObj.GetNamespace()]; ok {
			specObj.SetNamespace(namespace)
		}
		return nil
	} else if specObj, ok := in.(*tektoncdv1.Task); ok {
		if namespace, ok := namespaceMapping[specObj.GetNamespace()]; ok {
			specObj.SetNamespace(namespace)
		}
		return nil
	} else if specObj, ok := in.(*tektoncdv1.TaskRun); ok {
		if namespace, ok := namespaceMapping[specObj.GetNamespace()]; ok {
			specObj.SetNamespace(namespace)
		}
		return nil
	}

	return fmt.Errorf("unsupported object while setting namespace: %v", reflect.TypeOf(in))
}

// GetSpecNameKindNamepace returns the (name, kind, namespace) for a given `spec`. It returns an error if the object (spec) provided is not supported by this function
func GetSpecNameKindNamepace(specObj interface{}) (string, string, string, error) {
	if obj, ok := specObj.(*appsapi.Deployment); ok {
		return obj.GetName(), obj.Kind, obj.GetNamespace(), nil
	} else if obj, ok := specObj.(*appsapi.StatefulSet); ok {
		return obj.GetName(), obj.GroupVersionKind().Kind, obj.GetNamespace(), nil
	} else if obj, ok := specObj.(*appsapi.DaemonSet); ok {
		return obj.GetName(), obj.GroupVersionKind().Kind, obj.GetNamespace(), nil
	} else if obj, ok := specObj.(*corev1.Service); ok {
		return obj.GetName(), obj.Kind, obj.GetNamespace(), nil
	} else if obj, ok := specObj.(*corev1.PersistentVolumeClaim); ok {
		return obj.GetName(), obj.Kind, obj.GetNamespace(), nil
	} else if obj, ok := specObj.(*storageapi.StorageClass); ok {
		return obj.GetName(), obj.GroupVersionKind().Kind, obj.GetNamespace(), nil
	} else if obj, ok := specObj.(*storkapi.GroupVolumeSnapshot); ok {
		return obj.GetName(), obj.GroupVersionKind().Kind, obj.GetNamespace(), nil
	} else if obj, ok := specObj.(*corev1.Secret); ok {
		return obj.GetName(), obj.Kind, obj.GetNamespace(), nil
	} else if obj, ok := specObj.(*corev1.ConfigMap); ok {
		return obj.GetName(), obj.GroupVersionKind().Kind, obj.GetNamespace(), nil
	} else if obj, ok := specObj.(*storkapi.Rule); ok {
		return obj.GetName(), obj.GroupVersionKind().Kind, obj.GetNamespace(), nil
	} else if obj, ok := specObj.(*corev1.Pod); ok {
		return obj.GetName(), obj.GroupVersionKind().Kind, obj.GetNamespace(), nil
	} else if obj, ok := specObj.(*storkapi.ClusterPair); ok {
		return obj.GetName(), obj.GroupVersionKind().Kind, obj.GetNamespace(), nil
	} else if obj, ok := specObj.(*storkapi.Migration); ok {
		return obj.GetName(), obj.GroupVersionKind().Kind, obj.GetNamespace(), nil
	} else if obj, ok := specObj.(*storkapi.MigrationSchedule); ok {
		return obj.GetName(), obj.GroupVersionKind().Kind, obj.GetNamespace(), nil
	} else if obj, ok := specObj.(*storkapi.BackupLocation); ok {
		return obj.GetName(), obj.GroupVersionKind().Kind, obj.GetNamespace(), nil
	} else if obj, ok := specObj.(*storkapi.ApplicationBackup); ok {
		return obj.GetName(), obj.GroupVersionKind().Kind, obj.GetNamespace(), nil
	} else if obj, ok := specObj.(*storkapi.SchedulePolicy); ok {
		return obj.GetName(), obj.GroupVersionKind().Kind, obj.GetNamespace(), nil
	} else if obj, ok := specObj.(*storkapi.ApplicationRestore); ok {
		return obj.GetName(), obj.GroupVersionKind().Kind, obj.GetNamespace(), nil
	} else if obj, ok := specObj.(*storkapi.ApplicationClone); ok {
		return obj.GetName(), obj.GroupVersionKind().Kind, obj.GetNamespace(), nil
	} else if obj, ok := specObj.(*storkapi.VolumeSnapshotRestore); ok {
		return obj.GetName(), obj.GroupVersionKind().Kind, obj.GetNamespace(), nil
	} else if obj, ok := specObj.(*snapv1.VolumeSnapshot); ok {
		return obj.Metadata.GetName(), obj.GroupVersionKind().Kind, obj.Metadata.GetNamespace(), nil
	} else if obj, ok := specObj.(*apapi.AutopilotRule); ok {
		return obj.GetName(), obj.GroupVersionKind().Kind, obj.GetNamespace(), nil
	} else if obj, ok := specObj.(*corev1.ServiceAccount); ok {
		return obj.GetName(), obj.GroupVersionKind().Kind, obj.GetNamespace(), nil
	} else if obj, ok := specObj.(*rbacv1.ClusterRole); ok {
		return obj.GetName(), obj.GroupVersionKind().Kind, obj.GetNamespace(), nil
	} else if obj, ok := specObj.(*rbacv1.ClusterRoleBinding); ok {
		return obj.GetName(), obj.GroupVersionKind().Kind, obj.GetNamespace(), nil
	} else if obj, ok := specObj.(*rbacv1.Role); ok {
		return obj.GetName(), obj.GroupVersionKind().Kind, obj.GetNamespace(), nil
	} else if obj, ok := specObj.(*rbacv1.RoleBinding); ok {
		return obj.GetName(), obj.GroupVersionKind().Kind, obj.GetNamespace(), nil
	} else if obj, ok := specObj.(*batchv1beta1.CronJob); ok {
		return obj.GetName(), obj.GroupVersionKind().Kind, obj.GetNamespace(), nil
	} else if obj, ok := specObj.(*batchv1.Job); ok {
		return obj.GetName(), obj.GroupVersionKind().Kind, obj.GetNamespace(), nil
	} else if obj, ok := specObj.(*corev1.LimitRange); ok {
		return obj.GetName(), obj.GroupVersionKind().Kind, obj.GetNamespace(), nil
	} else if obj, ok := specObj.(*networkingv1beta1.Ingress); ok {
		return obj.GetName(), obj.GroupVersionKind().Kind, obj.GetNamespace(), nil
	} else if obj, ok := specObj.(*monitoringv1.Prometheus); ok {
		return obj.GetName(), obj.GroupVersionKind().Kind, obj.GetNamespace(), nil
	} else if obj, ok := specObj.(*monitoringv1.PrometheusRule); ok {
		return obj.GetName(), obj.GroupVersionKind().Kind, obj.GetNamespace(), nil
	} else if obj, ok := specObj.(*monitoringv1.ServiceMonitor); ok {
		return obj.GetName(), obj.GroupVersionKind().Kind, obj.GetNamespace(), nil
	} else if obj, ok := specObj.(*corev1.Namespace); ok {
		return obj.GetName(), obj.GroupVersionKind().Kind, obj.GetNamespace(), nil
	} else if obj, ok := specObj.(*apiextensionsv1beta1.CustomResourceDefinition); ok {
		return obj.GetName(), obj.GroupVersionKind().Kind, obj.GetNamespace(), nil
	} else if obj, ok := specObj.(*apiextensionsv1.CustomResourceDefinition); ok {
		return obj.GetName(), obj.GroupVersionKind().Kind, obj.GetNamespace(), nil
	} else if obj, ok := specObj.(*policyv1beta1.PodDisruptionBudget); ok {
		return obj.GetName(), obj.GroupVersionKind().Kind, obj.GetNamespace(), nil
	} else if obj, ok := specObj.(*netv1.NetworkPolicy); ok {
		return obj.GetName(), obj.GroupVersionKind().Kind, obj.GetNamespace(), nil
	} else if obj, ok := specObj.(*corev1.Endpoints); ok {
		return obj.GetName(), obj.GroupVersionKind().Kind, obj.GetNamespace(), nil
	} else if obj, ok := specObj.(*storkapi.ResourceTransformation); ok {
		return obj.GetName(), obj.GroupVersionKind().Kind, obj.GetNamespace(), nil
	} else if obj, ok := specObj.(*admissionregistrationv1.ValidatingWebhookConfiguration); ok {
		return obj.GetName(), obj.GroupVersionKind().Kind, obj.GetNamespace(), nil
	} else if obj, ok := specObj.(*kubevirtv1.VirtualMachine); ok {
		return obj.GetName(), obj.GroupVersionKind().Kind, obj.GetNamespace(), nil
	} else if obj, ok := specObj.(*tektoncdv1.Task); ok {
		return obj.GetName(), obj.Kind, obj.GetNamespace(), nil
	} else if obj, ok := specObj.(*tektoncdv1.Pipeline); ok {
		return obj.GetName(), obj.Kind, obj.GetNamespace(), nil
	} else if obj, ok := specObj.(*tektoncdv1.PipelineRun); ok {
		return obj.GetName(), obj.Kind, obj.GetNamespace(), nil
	} else if obj, ok := specObj.(*tektoncdv1.TaskRun); ok {
		return obj.GetName(), obj.Kind, obj.GetNamespace(), nil
	}

	return "", "", "", fmt.Errorf("unsupported object while obtaining spec details: %v", reflect.TypeOf(specObj))
}

// DeleteCloudCredential deletes cloud credentials
func DeleteCloudCredential(name string, orgID string, cloudCredUID string) error {

	backupDriver := Inst().Backup
	credDeleteRequest := &api.CloudCredentialDeleteRequest{
		Name:  name,
		OrgId: orgID,
		Uid:   cloudCredUID,
	}
	ctx, err := backup.GetAdminCtxFromSecret()
	if err != nil {
		return err
	}
	_, err = backupDriver.DeleteCloudCredential(ctx, credDeleteRequest)
	return err
}

// DeleteCloudCredentialWithContext deletes the cloud credential with the given context
func DeleteCloudCredentialWithContext(cloudCredName string, orgID string, cloudCredUID string, ctx context1.Context) error {
	backupDriver := Inst().Backup
	credDeleteRequest := &api.CloudCredentialDeleteRequest{
		Name:  cloudCredName,
		OrgId: orgID,
		Uid:   cloudCredUID,
	}
	_, err := backupDriver.DeleteCloudCredential(ctx, credDeleteRequest)
	return err
}

// ValidateVolumeParametersGetErr validates volume parameters using volume driver and returns err instead of failing
func ValidateVolumeParametersGetErr(volParam map[string]map[string]string) error {
	var err error
	for vol, params := range volParam {
		if Inst().ConfigMap != "" {
			params["auth-token"], err = Inst().S.GetTokenFromConfigMap(Inst().ConfigMap)
			expect(err).NotTo(haveOccurred())
		}
		Step(fmt.Sprintf("get volume: %s inspected by the volume driver", vol), func() {
			err = Inst().V.ValidateCreateVolume(vol, params)
		})
		if err != nil {
			return err
		}
	}
	return nil
}

// AfterEachTest runs collect support bundle after each test when it fails
func AfterEachTest(contexts []*scheduler.Context, ids ...int) {
	testStatus := "Pass"
	currentSpecReport := ginkgo.CurrentSpecReport()
	if currentSpecReport.Failed() {
		log.Infof(">>>> FAILED TEST: %s", currentSpecReport.FullText())
		CollectSupport()
		DescribeNamespace(contexts)
		testStatus = "Fail"
	}
	if len(ids) >= 1 {
		driverVersion, err := Inst().V.GetDriverVersion()
		if err != nil {
			log.Errorf("Error in getting driver version")
		}
		testrailObject := testrailuttils.Testrail{
			Status:          testStatus,
			TestID:          ids[0],
			RunID:           ids[1],
			DriverVersion:   driverVersion,
			PxBackupVersion: PxBackupVersion,
		}
		testrailuttils.AddTestEntry(testrailObject)
		log.Infof("Testrail testrun url: %s/index.php?/runs/view/%d&group_by=cases:custom_automated&group_order=asc&group_id=%d", testRailHostname, ids[1], testrailuttils.PwxProjectID)
	}
}

// SetClusterContext sets context to clusterConfigPath
func SetClusterContext(clusterConfigPath string) error {
	// an empty string indicates the default kubeconfig.
	// This variable is used to clearly indicate that in logs
	var clusterConfigPathForLog string
	var err error
	if clusterConfigPath == "" {
		clusterConfigPathForLog = "default"
	} else {
		clusterConfigPathForLog = clusterConfigPath
	}

	if clusterConfigPath == CurrentClusterConfigPath {
		log.InfoD("Switching context: The context is already [%s]", clusterConfigPathForLog)
		return nil
	}
	log.InfoD("Switching context to [%s]", clusterConfigPathForLog)
	provider := GetClusterProvider()
	if clusterConfigPath != "" {
		switch provider {
		case drivers.ProviderGke:
			err = Inst().S.SetGkeConfig(clusterConfigPath, GlobalGkeSecretString)
			if err != nil {
				return fmt.Errorf("failed to switch to context. Set Config Error: [%v]", err)
			}
		default:
			err = Inst().S.SetConfig(clusterConfigPath)
			if err != nil {
				return fmt.Errorf("failed to switch to context. Set Config Error: [%v]", err)
			}
		}
	} else {
		err = Inst().S.SetConfig(clusterConfigPath)
		if err != nil {
			return fmt.Errorf("failed to switch to context. Set Config Error: [%v]", err)
		}
	}
	if err != nil {
		return fmt.Errorf("failed to switch to context. Set Config Error: [%v]", err)
	}
	err = Inst().S.RefreshNodeRegistry()
	if err != nil {
		return fmt.Errorf("failed to switch to context. RefreshNodeRegistry Error: [%v]", err)
	}
	err = Inst().V.RefreshDriverEndpoints()
	if err != nil {
		return fmt.Errorf("failed to switch to context. RefreshDriverEndpoints Error: [%v]", err)
	}

	if sshNodeDriver, ok := Inst().N.(*ssh.SSH); ok {
		err = ssh.RefreshDriver(sshNodeDriver)
		if err != nil {
			return fmt.Errorf("failed to switch to context. RefreshDriver (Node) Error: [%v]", err)
		}
	} else if ibmNodeDriver, ok := Inst().N.(*ibm.Ibm); ok {
		err = ssh.RefreshDriver(&ibmNodeDriver.SSH)
		if err != nil {
			return fmt.Errorf("failed to switch to context. RefreshDriver (Node) Error: [%v]", err)
		}
	} else if gkeSchedDriver, ok := Inst().S.(*gke.Gke); ok {
		err = ssh.RefreshDriver(&gkeSchedDriver.SSH)
		if err != nil {
			return fmt.Errorf("failed to switch to context. RefreshDriver (gkeSchedDriver.SSH) Error: [%v]", err)
		}
	}

	CurrentClusterConfigPath = clusterConfigPath
	log.InfoD("Switched context to [%s]", clusterConfigPathForLog)
	// To update the rancher client for current cluster context
	if os.Getenv("CLUSTER_PROVIDER") == drivers.ProviderRke {
		if !strings.HasPrefix(clusterConfigPath, "/tmp/") {
			if clusterConfigPath == "" {
				err = Inst().S.(*rke.Rancher).UpdateRancherClient("source-config")
				if err != nil {
					return fmt.Errorf("failed to update rancher client for default source cluster context with error: [%v]", err)
				}
				return nil
			}
			return fmt.Errorf("invalid clusterConfigPath: %s for %s cluster provider", clusterConfigPath, drivers.ProviderRke)
		}
		err = Inst().S.(*rke.Rancher).UpdateRancherClient(strings.Split(clusterConfigPath, "/tmp/")[1])
		if err != nil {
			return fmt.Errorf("failed to update rancher client for %s with error: [%v]", clusterConfigPath, err)
		}
	}
	return nil
}

// SetSourceKubeConfig sets current context to the kubeconfig passed as source to the torpedo test
func SetSourceKubeConfig() error {
	sourceClusterConfigPath, err := GetSourceClusterConfigPath()
	if err != nil {
		return err
	}
	return SetClusterContext(sourceClusterConfigPath)
}

// SetDestinationKubeConfig sets current context to the kubeconfig passed as destination to the torpedo test
func SetDestinationKubeConfig() error {
	destClusterConfigPath, err := GetDestinationClusterConfigPath()
	if err != nil {
		return err
	}
	return SetClusterContext(destClusterConfigPath)
}

func SetCustomKubeConfig(clusterConfigIndex int) error {
	customClusterConfigPath, err := GetCustomClusterConfigPath(clusterConfigIndex)
	if err != nil {
		return err
	}
	return SetClusterContext(customClusterConfigPath)
}

// ScheduleValidateClusterPair Schedule a clusterpair by creating a yaml file and validate it
func ScheduleValidateClusterPair(ctx *scheduler.Context, skipStorage, resetConfig bool, clusterPairDir string, reverse bool) error {
	var kubeConfigPath string
	var err error
	if reverse {
		err = SetSourceKubeConfig()
		if err != nil {
			return err
		}
		// get the kubeconfig path to get the correct pairing info
		kubeConfigPath, err = GetSourceClusterConfigPath()
		if err != nil {
			return err
		}
	} else {
		err = SetDestinationKubeConfig()
		if err != nil {
			return err
		}
		// get the kubeconfig path to get the correct pairing info
		kubeConfigPath, err = GetDestinationClusterConfigPath()
		if err != nil {
			return err
		}
	}

	pairInfo, err := Inst().V.GetClusterPairingInfo(kubeConfigPath, "", IsEksCluster(), reverse)
	if err != nil {
		log.Errorf("Error writing to clusterpair.yml: %v", err)
		return err
	}

	err = CreateClusterPairFile(pairInfo, skipStorage, resetConfig, clusterPairDir, kubeConfigPath)
	if err != nil {
		log.Errorf("Error creating cluster Spec: %v", err)
		return err
	}
	err = Inst().S.RescanSpecs(Inst().SpecDir, Inst().V.String())
	if err != nil {
		log.Errorf("Unable to parse spec dir: %v", err)
		return err
	}

	// Set the correct cluster context to apply the cluster pair spec
	if reverse {
		err = SetDestinationKubeConfig()
		if err != nil {
			return err
		}
	} else {
		err = SetSourceKubeConfig()
		if err != nil {
			return err
		}
	}

	err = Inst().S.AddTasks(ctx,
		scheduler.ScheduleOptions{AppKeys: []string{clusterPairDir}})
	if err != nil {
		log.Errorf("Failed to schedule Cluster Pair Specs: %v", err)
		return err
	}

	err = Inst().S.WaitForRunning(ctx, defaultTimeout, defaultRetryInterval)
	if err != nil {
		log.Errorf("Error waiting to get cluster pair in ready state: %v", err)
		return err
	}

	return nil
}

// CreateClusterPairFile creates a cluster pair yaml file inside the stork test pod in path 'clusterPairDir'
func CreateClusterPairFile(pairInfo map[string]string, skipStorage, resetConfig bool, clusterPairDir string, kubeConfigPath string) error {
	log.Infof("Entering cluster pair")
	err := os.MkdirAll(path.Join(Inst().SpecDir, clusterPairDir), 0777)
	if err != nil {
		log.Errorf("Unable to make directory (%v) for cluster pair spec: %v", Inst().SpecDir+"/"+clusterPairDir, err)
		return err
	}
	clusterPairFileName := path.Join(Inst().SpecDir, clusterPairDir, pairFileName)
	pairFile, err := os.Create(clusterPairFileName)
	if err != nil {
		log.Errorf("Unable to create clusterPair.yaml: %v", err)
		return err
	}
	defer func() {
		err := pairFile.Close()
		if err != nil {
			log.Errorf("Error closing pair file: %v", err)
		}
	}()

	factory := storkctl.NewFactory()
	cmd := storkctl.NewCommand(factory, os.Stdin, pairFile, os.Stderr)
	cmd.SetArgs([]string{"generate", "clusterpair", remotePairName, "--kubeconfig", kubeConfigPath})
	if err := cmd.Execute(); err != nil {
		log.Errorf("Execute storkctl failed: %v", err)
		return err
	}

	truncCmd := `sed -i "$((` + "`wc -l " + clusterPairFileName + "|awk '{print $1}'`" + `-4)),$ d" ` + clusterPairFileName
	log.Infof("trunc cmd: %v", truncCmd)
	err = exec.Command("sh", "-c", truncCmd).Run()
	if err != nil {
		log.Errorf("truncate failed %v", err)
		return err
	}

	if resetConfig {
		// storkctl generate command sets sched-ops to source cluster config
		err = SetSourceKubeConfig()
		if err != nil {
			return err
		}
	} else {
		// Change kubeconfig to destination cluster config
		err = SetDestinationKubeConfig()
		if err != nil {
			return err
		}
	}

	if skipStorage {
		log.Info("cluster-pair.yml created")
		return nil
	}

	return addStorageOptions(pairInfo, clusterPairFileName)
}

func ScheduleBidirectionalClusterPair(cpName, cpNamespace, projectMappings string, objectStoreType storkv1.BackupLocationType, secretName string, mode string, sourceCluster int, destCluster int) (err error) {
	//var token string
	// Setting kubeconfig to source because we will create bidirectional cluster pair based on source as reference
	err = SetCustomKubeConfig(sourceCluster)
	if err != nil {
		return err
	}

	// Create namespace for the cluster pair on source cluster
	_, err = core.Instance().CreateNamespace(&corev1.Namespace{
		ObjectMeta: metav1.ObjectMeta{
			Name: cpNamespace,
			Labels: map[string]string{
				"creator": "stork-test",
			},
		},
	})
	if err != nil && !k8serrors.IsAlreadyExists(err) {
		return fmt.Errorf("Failed to create namespace %s on source cluster", cpNamespace)
	}

	srcKubeConfigPath, err := GetCustomClusterConfigPath(sourceCluster)
	if err != nil {
		return fmt.Errorf("Failed to get config path for source cluster")
	}

	defer func() {
		var config *rest.Config
		config, err = clientcmd.BuildConfigFromFlags("", srcKubeConfigPath)
		if err != nil {
			return
		}
		core.Instance().SetConfig(config)
		apps.Instance().SetConfig(config)
		stork.Instance().SetConfig(config)
	}()

	err = SetCustomKubeConfig(destCluster)
	if err != nil {
		return err
	}

	// Create namespace for the cluster pair on destination cluster
	_, err = core.Instance().CreateNamespace(&corev1.Namespace{
		ObjectMeta: metav1.ObjectMeta{
			Name: cpNamespace,
			Labels: map[string]string{
				"creator": "stork-test",
			},
		},
	})
	if err != nil && !k8serrors.IsAlreadyExists(err) {
		return fmt.Errorf("Failed to create namespace %s on destination cluster", cpNamespace)
	}

	destKubeConfigPath, err := GetCustomClusterConfigPath(destCluster)
	if err != nil {
		return fmt.Errorf("Failed to get config path for destination cluster")
	}

	err = SetCustomKubeConfig(sourceCluster)
	if err != nil {
		return err
	}

	// Create source --> destination and destination --> cluster pairs using storkctl
	factory := storkctl.NewFactory()
	cmd := storkctl.NewCommand(factory, os.Stdin, os.Stdout, os.Stderr)
	cmdArgs := []string{"create", "clusterpair", "-n", cpNamespace, cpName,
		"--kubeconfig", srcKubeConfigPath,
		"--src-kube-file", srcKubeConfigPath,
		"--dest-kube-file", destKubeConfigPath,
	}

	if mode == "sync-dr" {
		cmdArgs = []string{"create", "clusterpair", "-n", cpNamespace, cpName,
			"--kubeconfig", srcKubeConfigPath,
			"--src-kube-file", srcKubeConfigPath,
			"--dest-kube-file", destKubeConfigPath,
			"--mode", "sync-dr",
		}
	}

	if projectMappings != "" {
		cmdArgs = append(cmdArgs, "--project-mappings")
		cmdArgs = append(cmdArgs, projectMappings)
	}

	// Get external object store details and append to the command accordingily
	if objectStoreType != "" {
		// Get external object store details and append to the command accordingily
		objectStoreArgs, err := getObjectStoreArgs(objectStoreType, secretName)
		if err != nil {
			return fmt.Errorf("failed to get  %s secret in configmap secret-config in default namespace", objectStoreType)
		}
		cmdArgs = append(cmdArgs, objectStoreArgs...)
	}

	cmd.SetArgs(cmdArgs)
	log.InfoD("Following is the bidirectional command: %v", cmdArgs)
	if err := cmd.Execute(); err != nil {
		return fmt.Errorf("Creation of bidirectional cluster pair using storkctl failed: %v", err)
	}

	return nil
}

func getObjectStoreArgs(objectStoreType storkv1.BackupLocationType, secretName string) ([]string, error) {
	var objectStoreArgs []string
	secretData, err := core.Instance().GetSecret(secretName, "default")
	if err != nil {
		return objectStoreArgs, fmt.Errorf("error getting secret %s in default namespace: %v", secretName, err)
	}
	if objectStoreType == storkv1.BackupLocationS3 {
		objectStoreArgs = append(objectStoreArgs,
			[]string{"--provider", "s3",
				"--s3-access-key", string(secretData.Data["accessKeyID"]),
				"--s3-secret-key", string(secretData.Data["secretAccessKey"]),
				"--s3-region", string(secretData.Data["region"]),
				"--s3-endpoint", string(secretData.Data["endpoint"]),
			}...)
		if val, ok := secretData.Data["disableSSL"]; ok && string(val) == "true" {
			objectStoreArgs = append(objectStoreArgs, "--disable-ssl")
		}
		if val, ok := secretData.Data["encryptionKey"]; ok && len(val) > 0 {
			objectStoreArgs = append(objectStoreArgs, "--encryption-key")
			objectStoreArgs = append(objectStoreArgs, string(val))
		}
	} else if objectStoreType == storkv1.BackupLocationAzure {
		objectStoreArgs = append(objectStoreArgs,
			[]string{"--provider", "azure", "--azure-account-name", string(secretData.Data["storageAccountName"]),
				"--azure-account-key", string(secretData.Data["storageAccountKey"])}...)
		if val, ok := secretData.Data["encryptionKey"]; ok && len(val) > 0 {
			objectStoreArgs = append(objectStoreArgs, "--encryption-key")
			objectStoreArgs = append(objectStoreArgs, string(val))
		}
	} else if objectStoreType == storkv1.BackupLocationGoogle {
		objectStoreArgs = append(objectStoreArgs,
			[]string{"--provider", "google", "--google-project-id", string(secretData.Data["projectID"]), "--google-key-file-path", string(secretData.Data["accountKey"])}...)
		if val, ok := secretData.Data["encryptionKey"]; ok && len(val) > 0 {
			objectStoreArgs = append(objectStoreArgs, "--encryption-key")
			objectStoreArgs = append(objectStoreArgs, string(val))
		}
	}

	return objectStoreArgs, nil
}

func addStorageOptions(pairInfo map[string]string, clusterPairFileName string) error {
	file, err := os.OpenFile(clusterPairFileName, os.O_CREATE|os.O_APPEND|os.O_RDWR, 0666)
	if err != nil {
		log.Errorf("Unable to open %v: %v", pairFileName, err)
		return err
	}
	defer func() {
		err := file.Close()
		if err != nil {
			log.Errorf("Error closing pair file: %v", err)
		}
	}()
	w := bufio.NewWriter(file)
	for k, v := range pairInfo {
		if k == "port" {
			// port is integer
			v = "\"" + v + "\""
		}
		_, err = fmt.Fprintf(w, "    %v: %v\n", k, v)
		if err != nil {
			log.Infof("error writing file %v", err)
			return err
		}
	}
	err = w.Flush()
	if err != nil {
		return err
	}

	log.Infof("cluster-pair.yml created with storage options in %s", clusterPairFileName)
	return nil

}

// ValidateRestoredApplicationsGetErr validates applications restored by backup driver and updates errors instead of failing the test
func ValidateRestoredApplicationsGetErr(contexts []*scheduler.Context, volumeParameters map[string]map[string]string, bkpErrors map[string]error) {
	var updatedVolumeParams map[string]map[string]string
	volOptsMap := make(map[string]bool)
	volOptsMap[SkipClusterScopedObjects] = true

	var wg sync.WaitGroup
	for _, ctx := range contexts {
		wg.Add(1)
		go func(wg *sync.WaitGroup, ctx *scheduler.Context) {
			defer wg.Done()
			namespace := ctx.App.SpecList[0].(*corev1.PersistentVolumeClaim).Namespace
			if err, ok := bkpErrors[namespace]; ok {
				log.Infof("Skipping validating namespace %s because %s", namespace, err)
			} else {
				Step(fmt.Sprintf("For validation of %s app", ctx.App.Key), func() {

					Step(fmt.Sprintf("inspect %s app's volumes", ctx.App.Key), func() {
						appScaleFactor := time.Duration(Inst().GlobalScaleFactor)
						volOpts := mapToVolumeOptions(volOptsMap)
						err = Inst().S.ValidateVolumes(ctx, appScaleFactor*defaultTimeout, defaultRetryInterval, volOpts)
					})
					if err != nil {
						bkpErrors[namespace] = err
						log.Errorf("Failed to validate [%s] app. Error: [%v]", ctx.App.Key, err)
						return
					}

					Step(fmt.Sprintf("wait for %s app to start running", ctx.App.Key), func() {
						appScaleFactor := time.Duration(Inst().GlobalScaleFactor)
						err = Inst().S.WaitForRunning(ctx, appScaleFactor*defaultTimeout, defaultRetryInterval)
					})
					if err != nil {
						bkpErrors[namespace] = err
						log.Errorf("Failed to validate [%s] app. Error: [%v]", ctx.App.Key, err)
						return
					}

					updatedVolumeParams = UpdateVolumeInVolumeParameters(volumeParameters)
					log.Infof("Updated parameter list: [%+v]\n", updatedVolumeParams)
					err = ValidateVolumeParametersGetErr(updatedVolumeParams)
					if err != nil {
						bkpErrors[namespace] = err
						log.Errorf("Failed to validate [%s] app. Error: [%v]", ctx.App.Key, err)
						return
					}

					Step(fmt.Sprintf("validate if %s app's volumes are setup", ctx.App.Key), func() {
						var vols []*volume.Volume
						vols, err = Inst().S.GetVolumes(ctx)
						log.Infof("List of volumes from scheduler driver :[%+v] \n for context : [%+v]\n", vols, ctx)
						if err != nil {
							bkpErrors[namespace] = err
							log.Errorf("Failed to validate [%s] app. Error: [%v]", ctx.App.Key, err)
						}

						for _, vol := range vols {
							Step(fmt.Sprintf("validate if %s app's volume: %v is setup", ctx.App.Key, vol), func() {
								err = Inst().V.ValidateVolumeSetup(vol)
								if err != nil {
									bkpErrors[namespace] = err
									log.Errorf("Failed to validate [%s] app. Error: [%v]", ctx.App.Key, err)
								}
							})
						}
					})
				})
			}
		}(&wg, ctx)
	}
	wg.Wait()
}

// CreateBackupGetErr creates backup without ending the test if it errors
func CreateBackupGetErr(backupName string, clusterName string, bLocation string, bLocationUID string,
	namespaces []string, labelSelectors map[string]string, orgID string) (err error) {

	Step(fmt.Sprintf("Create backup [%s] in org [%s] from cluster [%s]",
		backupName, orgID, clusterName), func() {

		backupDriver := Inst().Backup
		bkpCreateRequest := &api.BackupCreateRequest{
			CreateMetadata: &api.CreateMetadata{
				Name:  backupName,
				OrgId: orgID,
			},
			BackupLocationRef: &api.ObjectRef{
				Name: bLocation,
				Uid:  bLocationUID,
			},
			Cluster:        SourceClusterName,
			Namespaces:     namespaces,
			LabelSelectors: labelSelectors,
		}
		ctx, err := backup.GetAdminCtxFromSecret()
		expect(err).NotTo(haveOccurred(),
			fmt.Sprintf("Failed to fetch px-central-admin ctx: [%v]",
				err))
		_, err = backupDriver.CreateBackup(ctx, bkpCreateRequest)
		if err != nil {
			log.Errorf("Failed to create backup [%s] in org [%s]. Error: [%v]",
				backupName, orgID, err)
		}
	})

	return err
}

// CreateScheduledBackup creates a scheduled backup with time interval
func CreateScheduledBackup(backupScheduleName, backupScheduleUID, schedulePolicyName, schedulePolicyUID string,
	interval time.Duration, namespaces []string) (err error) {
	var ctx context1.Context
	labelSelectors := make(map[string]string)
	Step(fmt.Sprintf("Create scheduled backup %s of namespaces %v on cluster %s in organization %s",
		backupScheduleNamePrefix+backupScheduleName, namespaces, SourceClusterName, OrgID), func() {
		backupDriver := Inst().Backup

		// Create a schedule policy
		schedulePolicyCreateRequest := &api.SchedulePolicyCreateRequest{
			CreateMetadata: &api.CreateMetadata{
				Name:  schedulePolicyName,
				Uid:   schedulePolicyUID,
				OrgId: OrgID,
			},

			SchedulePolicy: &api.SchedulePolicyInfo{
				Interval: &api.SchedulePolicyInfo_IntervalPolicy{
					// Retain 5 backups at a time for ease of inspection
					Retain:  5,
					Minutes: int64(interval / time.Minute),
					IncrementalCount: &api.SchedulePolicyInfo_IncrementalCount{
						Count: 0,
					},
				},
			},
		}
		//ctx, err = backup.GetPxCentralAdminCtx()
		ctx, err = backup.GetAdminCtxFromSecret()
		if err != nil {
			return
		}
		_, err = backupDriver.CreateSchedulePolicy(ctx, schedulePolicyCreateRequest)
		if err != nil {
			return
		}

		// Create a backup schedule
		bkpScheduleCreateRequest := &api.BackupScheduleCreateRequest{
			CreateMetadata: &api.CreateMetadata{
				Name:  backupScheduleNamePrefix + backupScheduleName,
				Uid:   backupScheduleUID,
				OrgId: OrgID,
			},

			Namespaces: namespaces,

			ReclaimPolicy: api.BackupScheduleInfo_Delete,
			// Name of Cluster
			Cluster: SourceClusterName,
			// Label selectors to choose resources
			LabelSelectors: labelSelectors,

			SchedulePolicyRef: &api.ObjectRef{
				Name: schedulePolicyName,
				Uid:  schedulePolicyUID,
			},
			BackupLocationRef: &api.ObjectRef{
				Name: backupLocationNameConst,
				Uid:  BackupLocationUID,
			},
		}
		//ctx, err = backup.GetPxCentralAdminCtx()
		ctx, err = backup.GetAdminCtxFromSecret()
		if err != nil {
			return
		}
		_, err = backupDriver.CreateBackupSchedule(ctx, bkpScheduleCreateRequest)
		if err != nil {
			return
		}
	})
	return err
}

// DeleteNamespace tears down the last nginx app
func DeleteNamespace() error {
	sourceClusterConfigPath, err := GetSourceClusterConfigPath()
	if err != nil {
		return err
	}
	SetClusterContext(sourceClusterConfigPath)
	if len(contextsCreated) == 0 {
		log.Infof("No namespace to delete")
		return nil
	}
	TearDownContext(contextsCreated[0], map[string]bool{
		SkipClusterScopedObjects:                    true,
		scheduler.OptionsWaitForResourceLeakCleanup: true,
		scheduler.OptionsWaitForDestroy:             true,
	})
	contextsCreated = contextsCreated[1:]

	SetClusterContext(sourceClusterConfigPath)
	newNamespaceCounter++

	return nil
}

// CreateNamespace creates a new nginx app
func CreateNamespace(appKeys []string) error {
	volumeParams := make(map[string]map[string]string)
	taskName := fmt.Sprintf("new-%s-%d", Inst().InstanceID, newNamespaceCounter)
	sourceClusterConfigPath, err := GetSourceClusterConfigPath()
	if err != nil {
		return err
	}
	SetClusterContext(sourceClusterConfigPath)

	contexts, err := Inst().S.Schedule(taskName, scheduler.ScheduleOptions{
		AppKeys:            appKeys,
		StorageProvisioner: Inst().Provisioner,
	})
	if err != nil {
		return err
	}
	// Skip volume validation until other volume providers are implemented.
	for _, ctx := range contexts {
		ctx.SkipVolumeValidation = true
	}

	ValidateApplications(contexts)
	for _, ctx := range contexts {
		for vol, params := range GetVolumeParameters(ctx) {
			volumeParams[vol] = params
		}
	}

	SetClusterContext(sourceClusterConfigPath)
	contextsCreated = append(contextsCreated, contexts...)
	newNamespaceCounter++

	return nil
}

// ObjectExists returns whether err is from an object not being found by a backup api call
func ObjectExists(err error) bool {
	return err != nil && strings.Contains(err.Error(), "object not found")
}

// GetBackupCreateRequest returns a backupcreaterequest
func GetBackupCreateRequest(backupName string, clusterName string, bLocation string, bLocationUID string,
	namespaces []string, labelSelectors map[string]string, orgID string) *api.BackupCreateRequest {
	return &api.BackupCreateRequest{
		CreateMetadata: &api.CreateMetadata{
			Name:  backupName,
			OrgId: orgID,
		},
		BackupLocationRef: &api.ObjectRef{
			Name: bLocation,
			Uid:  bLocationUID,
		},
		Cluster:        clusterName,
		Namespaces:     namespaces,
		LabelSelectors: labelSelectors,
	}
}

// CreateBackupFromRequest creates a backup using a provided request
func CreateBackupFromRequest(backupName string, orgID string, request *api.BackupCreateRequest) (err error) {
	ctx, err := backup.GetAdminCtxFromSecret()
	expect(err).NotTo(haveOccurred(),
		fmt.Sprintf("Failed to fetch px-central-admin ctx: [%v]", err))
	backupDriver := Inst().Backup
	_, err = backupDriver.CreateBackup(ctx, request)
	if err != nil {
		log.Errorf("Failed to create backup [%s] in org [%s]. Error: [%v]",
			backupName, orgID, err)
	}
	return err
}

// InspectBackup inspects the backup name passed in
func InspectBackup(backupName string) (bkpInspectResponse *api.BackupInspectResponse, err error) {
	var ctx context1.Context

	Step(fmt.Sprintf("Inspect backup %s in org %s",
		backupName, OrgID), func() {
		backupDriver := Inst().Backup

		bkpInspectRequest := &api.BackupInspectRequest{
			OrgId: OrgID,
			Name:  backupName,
		}
		//ctx, err = backup.GetPxCentralAdminCtx()
		ctx, err = backup.GetAdminCtxFromSecret()
		if err != nil {
			return
		}
		bkpInspectResponse, err = backupDriver.InspectBackup(ctx, bkpInspectRequest)
		if err != nil {
			return
		}
	})
	return bkpInspectResponse, err
}

// WaitForScheduledBackup waits until a new backup is taken from scheduled backup with UID backupScheduleUID
func WaitForScheduledBackup(backupScheduleName string, retryInterval time.Duration, timeout time.Duration) (*api.BackupObject, error) {
	beginTime := time.Now()
	beginTimeSec := beginTime.Unix()

	t := func() (interface{}, bool, error) {
		log.Infof("Enumerating backups")
		bkpEnumerateReq := &api.BackupEnumerateRequest{
			OrgId: OrgID}
		ctx, err := backup.GetAdminCtxFromSecret()
		if err != nil {
			return nil, true, err
		}
		curBackups, err := Inst().Backup.EnumerateBackup(ctx, bkpEnumerateReq)
		if err != nil {
			return nil, true, err
		}
		for _, bkp := range curBackups.GetBackups() {
			createTime := bkp.GetCreateTime()
			if beginTimeSec > createTime.GetSeconds() {
				break
			}
			if (bkp.GetStatus().GetStatus() == api.BackupInfo_StatusInfo_Success ||
				bkp.GetStatus().GetStatus() == api.BackupInfo_StatusInfo_PartialSuccess) &&
				bkp.GetBackupSchedule().GetName() == backupScheduleName {
				return bkp, false, nil
			}
		}
		err = fmt.Errorf("unable to find backup from backup schedule with name %s after time %v",
			backupScheduleName, beginTime)
		return nil, true, err
	}

	bkpInterface, err := task.DoRetryWithTimeout(t, timeout, retryInterval)
	if err != nil {
		return nil, err
	}
	bkp := bkpInterface.(*api.BackupObject)
	return bkp, nil

}

// InspectScheduledBackup inspects the scheduled backup
func InspectScheduledBackup(backupScheduleName, backupScheduleUID string) (bkpScheduleInspectResponse *api.BackupScheduleInspectResponse, err error) {
	var ctx context1.Context

	Step(fmt.Sprintf("Inspect scheduled backup %s of all namespaces on cluster %s in organization %s",
		backupScheduleNamePrefix, SourceClusterName, OrgID), func() {
		backupDriver := Inst().Backup

		bkpScheduleInspectRequest := &api.BackupScheduleInspectRequest{
			OrgId: OrgID,
			Name:  backupScheduleNamePrefix + backupScheduleName,
			Uid:   backupScheduleUID,
		}
		//ctx, err = backup.GetPxCentralAdminCtx()
		ctx, err = backup.GetAdminCtxFromSecret()
		if err != nil {
			return
		}
		bkpScheduleInspectResponse, err = backupDriver.InspectBackupSchedule(ctx, bkpScheduleInspectRequest)
		if err != nil {
			return
		}
	})
	return bkpScheduleInspectResponse, err
}

// DeleteLabelFromResource deletes a label by key from some resource and doesn't error if something doesn't exist
func DeleteLabelFromResource(spec interface{}, key string) {
	if obj, ok := spec.(*corev1.PersistentVolumeClaim); ok {
		if obj.Labels != nil {
			_, ok := obj.Labels[key]
			if ok {
				log.Infof("Deleting label with key [%s] from PVC %s", key, obj.Name)
				delete(obj.Labels, key)
				core.Instance().UpdatePersistentVolumeClaim(obj)
			}
		}
	} else if obj, ok := spec.(*corev1.ConfigMap); ok {
		if obj.Labels != nil {
			_, ok := obj.Labels[key]
			if ok {
				log.Infof("Deleting label with key [%s] from ConfigMap %s", key, obj.Name)
				delete(obj.Labels, key)
				core.Instance().UpdateConfigMap(obj)
			}
		}
	} else if obj, ok := spec.(*corev1.Secret); ok {
		if obj.Labels != nil {
			_, ok := obj.Labels[key]
			if ok {
				log.Infof("Deleting label with key [%s] from Secret %s", key, obj.Name)
				delete(obj.Labels, key)
				core.Instance().UpdateSecret(obj)
			}
		}
	}
}

// DeleteBackupAndDependencies deletes backup and dependent backups
func DeleteBackupAndDependencies(backupName string, backupUID string, orgID string, clusterName string) error {
	ctx, err := backup.GetAdminCtxFromSecret()

	backupDeleteRequest := &api.BackupDeleteRequest{
		Name:    backupName,
		Uid:     backupUID,
		OrgId:   orgID,
		Cluster: clusterName,
	}
	_, err = Inst().Backup.DeleteBackup(ctx, backupDeleteRequest)
	if err != nil {
		return err
	}

	backupInspectRequest := &api.BackupInspectRequest{
		Name:  backupName,
		Uid:   backupUID,
		OrgId: orgID,
	}
	resp, err := Inst().Backup.InspectBackup(ctx, backupInspectRequest)
	if err != nil {
		return err
	}

	backupDelStatus := resp.GetBackup().GetStatus()
	if backupDelStatus.GetStatus() == api.BackupInfo_StatusInfo_DeletePending {
		reason := strings.Split(backupDelStatus.GetReason(), ": ")
		dependency := reason[len(reason)-1]
		err = DeleteBackupAndDependencies(dependency, backupUID, orgID, clusterName)
		if err != nil {
			return err
		}
	}

	err = Inst().Backup.WaitForBackupDeletion(ctx, backupName, orgID, defaultTimeout, defaultRetryInterval)
	if err != nil {
		return err
	}

	return nil
}

// DeleteRestore deletes restore
func DeleteRestore(restoreName string, orgID string, ctx context1.Context) error {
	backupDriver := Inst().Backup
	dash.VerifyFatal(backupDriver != nil, true, "Getting the backup driver")
	deleteRestoreReq := &api.RestoreDeleteRequest{
		OrgId: orgID,
		Name:  restoreName,
	}
	_, err := backupDriver.DeleteRestore(ctx, deleteRestoreReq)
	return err
	// TODO: validate createClusterResponse also
}

// DeleteRestoreWithUID deletes restore with the given restore name and uid
func DeleteRestoreWithUID(restoreName string, restoreUID string, orgID string, ctx context1.Context) error {
	deleteRestoreReq := &api.RestoreDeleteRequest{
		Name:  restoreName,
		Uid:   restoreUID,
		OrgId: orgID,
	}
	_, err := Inst().Backup.DeleteRestore(ctx, deleteRestoreReq)
	return err
}

// DeleteBackup deletes a backup with the given backup reference without checking the cluster reference, suitable for normal backup deletion where the cluster reference is not needed.
func DeleteBackup(backupName string, backupUID string, orgID string, ctx context1.Context) (*api.BackupDeleteResponse, error) {
	var err error
	var backupObj *api.BackupObject
	var backupDeleteResponse *api.BackupDeleteResponse

	backupDriver := Inst().Backup

	bkpEnumerateReq := &api.BackupEnumerateRequest{
		OrgId: orgID}
	curBackups, err := backupDriver.EnumerateBackup(ctx, bkpEnumerateReq)
	if err != nil {
		return backupDeleteResponse, err
	}
	for _, bkp := range curBackups.GetBackups() {
		if bkp.Uid == backupUID {
			backupObj = bkp
			break
		}
	}
	if backupObj == nil {
		return nil, fmt.Errorf("unable to find backup [%s] with uid [%s]", backupName, backupUID)
	}

	bkpDeleteRequest := &api.BackupDeleteRequest{
		Name:  backupName,
		OrgId: orgID,
		Uid:   backupUID,
	}
	backupDeleteResponse, err = backupDriver.DeleteBackup(ctx, bkpDeleteRequest)
	return backupDeleteResponse, err
}

// DeleteBackupWithClusterUID deletes a backup using the specified cluster name and UID, ensuring the cluster reference is checked before deletion, suitable for cases where the cluster reference is necessary (e.g., for same-name or deleted clusters).
func DeleteBackupWithClusterUID(backupName string, backupUID string, clusterName string, clusterUid string, orgID string, ctx context1.Context) (*api.BackupDeleteResponse, error) {
	backupDeleteRequest := &api.BackupDeleteRequest{
		Name:  backupName,
		OrgId: orgID,
		Uid:   backupUID,
		ClusterRef: &api.ObjectRef{
			Name: clusterName,
			Uid:  clusterUid,
		},
	}
	backupDeleteResponse, err := Inst().Backup.DeleteBackup(ctx, backupDeleteRequest)
	if err != nil {
		return nil, err
	}
	return backupDeleteResponse, nil
}

// DeleteCluster deletes/de-registers cluster from px-backup
func DeleteCluster(name string, orgID string, ctx context1.Context, cleanupBackupsRestores bool) error {
	backupDriver := Inst().Backup
	clusterUid, err := backupDriver.GetClusterUID(ctx, orgID, name)
	if err != nil {
		return err
	}
	clusterDeleteReq := &api.ClusterDeleteRequest{
		OrgId:          orgID,
		Name:           name,
		DeleteBackups:  cleanupBackupsRestores,
		DeleteRestores: cleanupBackupsRestores,
		Uid:            clusterUid,
	}
	_, err = backupDriver.DeleteCluster(ctx, clusterDeleteReq)
	return err
}

// DeleteClusterWithUID deletes cluster with the given cluster name and uid
func DeleteClusterWithUID(name string, uid string, orgID string, ctx context1.Context, cleanupBackupsRestores bool) error {
	backupDriver := Inst().Backup
	clusterDeleteReq := &api.ClusterDeleteRequest{
		OrgId:          orgID,
		Name:           name,
		Uid:            uid,
		DeleteBackups:  cleanupBackupsRestores,
		DeleteRestores: cleanupBackupsRestores,
	}
	_, err := backupDriver.DeleteCluster(ctx, clusterDeleteReq)
	if err != nil {
		return err
	}
	err = backupDriver.WaitForClusterDeletionWithUID(ctx, name, uid, orgID, clusterDeleteTimeout, clusterDeleteRetryTime)
	if err != nil {
		return err
	}
	return nil
}

// DeleteBackupLocation deletes backup location
func DeleteBackupLocation(name string, backupLocationUID string, orgID string, DeleteExistingBackups bool) error {

	backupDriver := Inst().Backup
	bLocationDeleteReq := &api.BackupLocationDeleteRequest{
		Name:          name,
		OrgId:         orgID,
		DeleteBackups: DeleteExistingBackups,
		Uid:           backupLocationUID,
	}
	ctx, err := backup.GetAdminCtxFromSecret()
	if err != nil {
		return err
	}
	_, err = backupDriver.DeleteBackupLocation(ctx, bLocationDeleteReq)
	if err != nil {
		return err
	}
	// TODO: validate createBackupLocationResponse also
	return nil

}

// DeleteBackupLocationWithContext deletes backup location with the given context
func DeleteBackupLocationWithContext(name string, backupLocationUID string, orgID string, DeleteExistingBackups bool, ctx context1.Context) error {
	backupDriver := Inst().Backup
	bLocationDeleteReq := &api.BackupLocationDeleteRequest{
		Name:          name,
		Uid:           backupLocationUID,
		OrgId:         orgID,
		DeleteBackups: DeleteExistingBackups,
	}
	_, err := backupDriver.DeleteBackupLocation(ctx, bLocationDeleteReq)
	if err != nil {
		return err
	}
	return nil
}

// DeleteSchedule deletes backup schedule
func DeleteSchedule(backupScheduleName string, clusterName string, orgID string, ctx context1.Context) error {
	backupDriver := Inst().Backup
	backupScheduleInspectRequest := &api.BackupScheduleInspectRequest{
		Name:  backupScheduleName,
		Uid:   "",
		OrgId: orgID,
	}
	resp, err := backupDriver.InspectBackupSchedule(ctx, backupScheduleInspectRequest)
	if err != nil {
		return err
	}
	backupScheduleUID := resp.GetBackupSchedule().GetUid()
	bkpScheduleDeleteRequest := &api.BackupScheduleDeleteRequest{
		OrgId: orgID,
		Name:  backupScheduleName,
		// DeleteBackups indicates whether the cloud backup files need to
		// be deleted or retained.
		DeleteBackups: true,
		Uid:           backupScheduleUID,
	}
	_, err = backupDriver.DeleteBackupSchedule(ctx, bkpScheduleDeleteRequest)
	if err != nil {
		return err
	}
	clusterUID, err := backupDriver.GetClusterUID(ctx, orgID, clusterName)
	if err != nil {
		return err
	}
	clusterReq := &api.ClusterInspectRequest{OrgId: orgID, Name: clusterName, IncludeSecrets: true, Uid: clusterUID}
	clusterResp, err := backupDriver.InspectCluster(ctx, clusterReq)
	if err != nil {
		return err
	}
	clusterObj := clusterResp.GetCluster()
	namespace := "*"
	err = backupDriver.WaitForBackupScheduleDeletion(ctx, backupScheduleName, namespace, orgID,
		clusterObj,
		backupLocationDeleteTimeoutMin*time.Minute,
		RetrySeconds*time.Second)
	if err != nil {
		return err
	}
	return nil
}

// DeleteScheduleWithUID deletes backup schedule with the given backup schedule name and uid
func DeleteScheduleWithUID(backupScheduleName string, backupScheduleUid string, orgID string, ctx context1.Context) error {
	backupDriver := Inst().Backup
	bkpScheduleDeleteRequest := &api.BackupScheduleDeleteRequest{
		OrgId: orgID,
		Name:  backupScheduleName,
		// DeleteBackups indicates whether the cloud backup files need to
		// be deleted or retained.
		DeleteBackups: true,
		Uid:           backupScheduleUid,
	}
	_, err := backupDriver.DeleteBackupSchedule(ctx, bkpScheduleDeleteRequest)
	if err != nil {
		return err
	}
	return nil
}

// DeleteScheduleWithUIDAndWait deletes backup schedule with the given backup schedule name and uid and waits for its deletion
func DeleteScheduleWithUIDAndWait(backupScheduleName string, backupScheduleUid string, clusterName string, clusterUid string, orgID string, ctx context1.Context) error {
	backupDriver := Inst().Backup
	bkpScheduleDeleteRequest := &api.BackupScheduleDeleteRequest{
		OrgId: orgID,
		Name:  backupScheduleName,
		// DeleteBackups indicates whether the cloud backup files need to
		// be deleted or retained.
		DeleteBackups: true,
		Uid:           backupScheduleUid,
	}
	_, err := backupDriver.DeleteBackupSchedule(ctx, bkpScheduleDeleteRequest)
	clusterReq := &api.ClusterInspectRequest{
		OrgId:          orgID,
		Name:           clusterName,
		Uid:            clusterUid,
		IncludeSecrets: true,
	}
	clusterResp, err := backupDriver.InspectCluster(ctx, clusterReq)
	if err != nil {
		return err
	}
	clusterObj := clusterResp.GetCluster()
	namespace := "*"
	err = backupDriver.WaitForBackupScheduleDeletion(
		ctx, backupScheduleName, namespace, orgID, clusterObj,
		backupLocationDeleteTimeoutMin*time.Minute,
		RetrySeconds*time.Second,
	)
	if err != nil {
		return err
	}
	return nil
}

// CreateApplicationClusters adds application clusters to backup
// 1st cluster in KUBECONFIGS ENV var is source cluster while
// 2nd cluster is destination cluster
func CreateApplicationClusters(orgID string, cloudName string, uid string, ctx context1.Context) error {
	var clusterCredName string
	var clusterCredUid string
	kubeconfigs := os.Getenv("KUBECONFIGS")
	dash.VerifyFatal(kubeconfigs != "", true, "Getting KUBECONFIGS Environment variable")
	kubeconfigList := strings.Split(kubeconfigs, ",")
	// Validate user has provided at least 2 kubeconfigs for source and destination cluster
	if len(kubeconfigList) < 2 {
		return fmt.Errorf("minimum 2 kubeconfigs are required for source and destination cluster")
	}
	err := dumpKubeConfigs(configMapName, kubeconfigList)
	if err != nil {
		return err
	}
	log.InfoD("Create cluster [%s] in org [%s]", SourceClusterName, orgID)
	srcClusterConfigPath, err := GetSourceClusterConfigPath()
	if err != nil {
		return err
	}
	log.Infof("Save cluster %s kubeconfig to %s", SourceClusterName, srcClusterConfigPath)

	log.InfoD("Create cluster [%s] in org [%s]", destinationClusterName, orgID)
	dstClusterConfigPath, err := GetDestinationClusterConfigPath()
	if err != nil {
		return err
	}
	log.Infof("Save cluster %s kubeconfig to %s", destinationClusterName, dstClusterConfigPath)

	ClusterConfigPathMap[SourceClusterName] = srcClusterConfigPath
	ClusterConfigPathMap[destinationClusterName] = dstClusterConfigPath

	clusterCreation := func(clusterCredName string, clusterCredUid string, clusterName string) error {
		clusterStatus := func() (interface{}, bool, error) {
			err = CreateCluster(clusterName, ClusterConfigPathMap[clusterName], orgID, clusterCredName, clusterCredUid, ctx)
			if err != nil && !strings.Contains(err.Error(), "already exists with status: Online") {
				return "", true, err
			}
			srcClusterStatus, err := Inst().Backup.GetClusterStatus(orgID, SourceClusterName, ctx)
			if err != nil {
				return "", true, err
			}
			if srcClusterStatus == api.ClusterInfo_StatusInfo_Online {
				return "", false, nil
			}
			return "", true, fmt.Errorf("the %s cluster state is not Online yet", SourceClusterName)
		}
		_, err = task.DoRetryWithTimeout(clusterStatus, clusterCreationTimeout, clusterCreationRetryTime)
		if err != nil {
			return err
		}
		return nil
	}
	clusterProvider := GetClusterProviders()
	for _, provider := range clusterProvider {
		switch provider {
		case drivers.ProviderRke:
			for _, kubeconfig := range kubeconfigList {
				clusterCredName = fmt.Sprintf("%v-%v-cloud-cred-%v", provider, kubeconfig, RandomString(5))
				clusterCredUid = uuid.New()
				log.Infof("Creating cloud credential for cluster")
				err = CreateCloudCredential(provider, clusterCredName, clusterCredUid, orgID, ctx, kubeconfig)
				if err != nil {
					if strings.Contains(err.Error(), CreateCloudCredentialError) {
						log.Infof("The error is - %v", err.Error())
						adminCtx, err := backup.GetAdminCtxFromSecret()
						if err != nil {
							return fmt.Errorf("failed to fetch px-central-admin ctx with error %v", err)
						}
						log.Infof("Creating cloud credential %s from admin context and sharing with all the users", clusterCredName)
						err = CreateCloudCredential(provider, clusterCredName, clusterCredUid, orgID, adminCtx, kubeconfig)
						if err != nil {
							return fmt.Errorf("failed to create cloud cred %s with error %v", clusterCredName, err)
						}
						err = AddCloudCredentialOwnership(clusterCredName, clusterCredUid, nil, nil, Invalid, Read, adminCtx, orgID)
						if err != nil {
							return fmt.Errorf("failed to share the cloud cred with error %v", err)
						}
					} else {
						return fmt.Errorf("failed to create cloud cred with error =%v", err)
					}
				}
				clusterName := strings.Split(kubeconfig, "-")[0] + "-cluster"
				err = clusterCreation(clusterCredName, clusterCredUid, clusterName)
				if err != nil {
					return err
				}
			}
		case drivers.ProviderAzure:
			for _, kubeconfig := range kubeconfigList {
				clusterCredName = fmt.Sprintf("%v-%v-cloud-cred-%v", provider, kubeconfig, RandomString(5))
				clusterCredUid = uuid.New()
				log.Infof("Creating cloud credential for cluster")
				err = CreateCloudCredential(provider, clusterCredName, clusterCredUid, orgID, ctx)
				if err != nil {
					if strings.Contains(err.Error(), CreateCloudCredentialError) {
						log.Infof("The error is - %v", err.Error())
						adminCtx, err := backup.GetAdminCtxFromSecret()
						if err != nil {
							return fmt.Errorf("failed to fetch px-central-admin ctx with error %v", err)
						}
						log.Infof("Creating cloud credential %s from admin context and sharing with all the users", clusterCredName)
						err = CreateCloudCredential(provider, clusterCredName, clusterCredUid, orgID, adminCtx, kubeconfig)
						if err != nil {
							return fmt.Errorf("failed to create cloud cred %s with error %v", clusterCredName, err)
						}
						err = AddCloudCredentialOwnership(clusterCredName, clusterCredUid, nil, nil, 0, Read, adminCtx, orgID)
						if err != nil {
							return fmt.Errorf("failed to share the cloud cred with error %v", err)
						}
					} else {
						return fmt.Errorf("failed to create cloud cred with error =%v", err)
					}
				} else {
					log.Infof("Created cloud cred %s for cluster creation", clusterCredName)
				}
				clusterName := strings.Split(kubeconfig, "-")[0] + "-cluster"
				err = clusterCreation(clusterCredName, clusterCredUid, clusterName)
				if err != nil {
					return err
				}
			}
		case drivers.ProviderAws:
			for _, kubeconfig := range kubeconfigList {
				clusterCredName = fmt.Sprintf("%v-%v-cloud-cred-%v", provider, kubeconfig, RandomString(5))
				clusterCredUid = uuid.New()
				log.Infof("Creating cloud credential for cluster")
				err = CreateCloudCredential(provider, clusterCredName, clusterCredUid, orgID, ctx)
				if err != nil {
					if strings.Contains(err.Error(), CreateCloudCredentialError) {
						log.Infof("The error is - %v", err.Error())
						adminCtx, err := backup.GetAdminCtxFromSecret()
						if err != nil {
							return fmt.Errorf("failed to fetch px-central-admin ctx with error %v", err)
						}
						log.Infof("Creating cloud credential %s from admin context and sharing with all the users", clusterCredName)
						err = CreateCloudCredential(provider, clusterCredName, clusterCredUid, orgID, adminCtx, kubeconfig)
						if err != nil {
							return fmt.Errorf("failed to create cloud cred %s with error %v", clusterCredName, err)
						}
						err = AddCloudCredentialOwnership(clusterCredName, clusterCredUid, nil, nil, 0, Read, adminCtx, orgID)
						if err != nil {
							return fmt.Errorf("failed to share the cloud cred with error %v", err)
						}
					} else {
						return fmt.Errorf("failed to create cloud cred with error =%v", err)
					}
				}
				clusterName := strings.Split(kubeconfig, "-")[0] + "-cluster"
				err = clusterCreation(clusterCredName, clusterCredUid, clusterName)
				if err != nil {
					return err
				}
			}
		case drivers.ProviderGke:
			for _, kubeconfig := range kubeconfigList {
				clusterCredName = fmt.Sprintf("%v-%v-cloud-cred-%v", provider, kubeconfig, RandomString(5))
				clusterCredUid = uuid.New()
				log.Infof("Creating cloud credential for cluster")
				err = CreateCloudCredential(provider, clusterCredName, clusterCredUid, orgID, ctx, kubeconfig)
				if err != nil {
					if strings.Contains(err.Error(), CreateCloudCredentialError) {
						log.Infof("The error is - %v", err.Error())
						adminCtx, err := backup.GetAdminCtxFromSecret()
						if err != nil {
							return fmt.Errorf("failed to fetch px-central-admin ctx with error %v", err)
						}
						log.Infof("Creating cloud credential %s from admin context and sharing with all the users", clusterCredName)
						err = CreateCloudCredential(provider, clusterCredName, clusterCredUid, orgID, adminCtx, kubeconfig)
						if err != nil {
							return fmt.Errorf("failed to create cloud cred %s with error %v", clusterCredName, err)
						}
						err = AddCloudCredentialOwnership(clusterCredName, clusterCredUid, nil, nil, 0, Read, adminCtx, orgID)
						if err != nil {
							return fmt.Errorf("failed to share the cloud cred with error %v", err)
						}
					} else {
						return fmt.Errorf("failed to create cloud cred with error =%v", err)
					}
				}
				clusterName := strings.Split(kubeconfig, "-")[0] + "-cluster"
				err = clusterCreation(clusterCredName, clusterCredUid, clusterName)
				if err != nil {
					return err
				}
			}
		case drivers.ProviderIbm:
			for _, kubeconfig := range kubeconfigList {
				clusterCredName = fmt.Sprintf("%v-%v-cloud-cred-%v", provider, kubeconfig, RandomString(5))
				clusterCredUid = uuid.New()
				log.Infof("Cluster credential with name [%s] for IBM", clusterCredName)
				err = CreateCloudCredential(provider, clusterCredName, clusterCredUid, orgID, ctx, kubeconfig)
				if err != nil {
					if strings.Contains(err.Error(), CreateCloudCredentialError) {
						log.Infof("The error is - %v", err.Error())
						adminCtx, err := backup.GetAdminCtxFromSecret()
						if err != nil {
							return fmt.Errorf("failed to fetch px-central-admin ctx with error %v", err)
						}
						log.Infof("Creating cloud credential %s from admin context and sharing with all the users", clusterCredName)
						err = CreateCloudCredential(provider, clusterCredName, clusterCredUid, orgID, adminCtx, kubeconfig)
						if err != nil {
							return fmt.Errorf("failed to create cloud cred %s with error %v", clusterCredName, err)
						}
						err = AddCloudCredentialOwnership(clusterCredName, clusterCredUid, nil, nil, 0, Read, adminCtx, orgID)
						if err != nil {
							return fmt.Errorf("failed to share the cloud cred with error %v", err)
						}
					} else {
						return fmt.Errorf("failed to create cloud cred with error =%v", err)
					}
				}
				clusterName := strings.Split(kubeconfig, "-")[0] + "-cluster"
				err = clusterCreation(clusterCredName, clusterCredUid, clusterName)
				if err != nil {
					return err
				}
			}
		default:
			for _, kubeconfig := range kubeconfigList {
				clusterName := strings.Split(kubeconfig, "-")[0] + "-cluster"
				err = clusterCreation(clusterCredName, clusterCredUid, clusterName)
				if err != nil {
					return err
				}
			}
		}
	}
	return nil
}

// CreateBackupLocation creates backup location
func CreateBackupLocation(provider, name, uid, credName, credUID, bucketName, orgID, encryptionKey string, validate bool) error {
	var err error
	switch provider {
	case drivers.ProviderAws:
		err = CreateS3BackupLocation(name, uid, credName, credUID, bucketName, orgID, encryptionKey, validate)
	case drivers.ProviderAzure:
		err = CreateAzureBackupLocation(name, uid, credName, credUID, bucketName, orgID, validate)
	case drivers.ProviderGke:
		err = CreateGCPBackupLocation(name, uid, credName, credUID, bucketName, orgID, validate)
	case drivers.ProviderNfs:
		err = CreateNFSBackupLocation(name, uid, orgID, encryptionKey, bucketName, validate)
	}
	return err
}

// CreateBackupLocationWithContext creates backup location using the given context
func CreateBackupLocationWithContext(provider, name, uid, credName, credUID, bucketName, orgID, encryptionKey string, ctx context1.Context, validate bool) error {
	var err error
	switch provider {
	case drivers.ProviderAws:
		err = CreateS3BackupLocationWithContext(name, uid, credName, credUID, bucketName, orgID, encryptionKey, ctx, validate)
	case drivers.ProviderAzure:
		err = CreateAzureBackupLocationWithContext(name, uid, credName, credUID, bucketName, orgID, encryptionKey, ctx, validate)
	case drivers.ProviderGke:
		err = CreateGCPBackupLocationWithContext(name, uid, credName, credUID, bucketName, orgID, ctx, validate)
	case drivers.ProviderNfs:
		err = CreateNFSBackupLocationWithContext(name, uid, bucketName, orgID, encryptionKey, ctx, validate)
	}
	return err
}

// UpdateBackupLocation updates s3 backup location with the provided values
func UpdateBackupLocation(provider string, name string, uid string, orgID string, cloudCred string, cloudCredUID string, ctx context1.Context, sseS3EncryptionType api.S3Config_Sse) error {
	var err error
	switch provider {
	case drivers.ProviderAws:
		err = UpdateS3BackupLocation(name, uid, orgID, cloudCred, cloudCredUID, ctx, sseS3EncryptionType, false)
	}
	return err
}

// CreateCluster creates/registers cluster with px-backup
func CreateCluster(name string, kubeconfigPath string, orgID string, cloud_name string, uid string, ctx context1.Context) error {
	var clusterCreateReq *api.ClusterCreateRequest

	log.InfoD("Create cluster [%s] in org [%s]", name, orgID)
	backupDriver := Inst().Backup
	kubeconfigRaw, err := ioutil.ReadFile(kubeconfigPath)
	if err != nil {
		return err
	}
	if cloud_name != "" {
		clusterProvider := GetClusterProviders()
		for _, provider := range clusterProvider {
			switch provider {
			case drivers.ProviderRke:
				clusterCreateReq = &api.ClusterCreateRequest{
					CreateMetadata: &api.CreateMetadata{
						Name:  name,
						OrgId: orgID,
					},
					Kubeconfig: base64.StdEncoding.EncodeToString(kubeconfigRaw),
					PlatformCredentialRef: &api.ObjectRef{
						Name: cloud_name,
						Uid:  uid,
					},
				}
			case drivers.ProviderGke:
				clusterCreateReq = &api.ClusterCreateRequest{
					CreateMetadata: &api.CreateMetadata{
						Name:  name,
						OrgId: orgID,
					},
					Kubeconfig: base64.StdEncoding.EncodeToString(kubeconfigRaw),
					CloudCredentialRef: &api.ObjectRef{
						Name: cloud_name,
						Uid:  uid,
					},
				}
			default:
				clusterCreateReq = &api.ClusterCreateRequest{
					CreateMetadata: &api.CreateMetadata{
						Name:  name,
						OrgId: orgID,
					},
					Kubeconfig: base64.StdEncoding.EncodeToString(kubeconfigRaw),
					CloudCredentialRef: &api.ObjectRef{
						Name: cloud_name,
						Uid:  uid,
					},
				}
			}
		}

	} else {
		clusterCreateReq = &api.ClusterCreateRequest{
			CreateMetadata: &api.CreateMetadata{
				Name:  name,
				OrgId: orgID,
			},
			Kubeconfig: base64.StdEncoding.EncodeToString(kubeconfigRaw),
		}
	}
	_, err = backupDriver.CreateCluster(ctx, clusterCreateReq)
	if err != nil {
		return err
	}
	return nil
}

// CreateCloudCredential creates cloud credentials
func CreateCloudCredential(provider, credName string, uid, orgID string, ctx context1.Context, kubeconfig ...string) error {
	log.Infof("Create cloud credential with name [%s] for org [%s] with [%s] as provider", credName, orgID, provider)
	var credCreateRequest *api.CloudCredentialCreateRequest
	switch provider {
	case drivers.ProviderAws:
		log.Infof("Create creds for Aws")
		id := os.Getenv("AWS_ACCESS_KEY_ID")
		if id == "" {
			return fmt.Errorf("environment variable AWS_ACCESS_KEY_ID should not be empty")
		}
		secret := os.Getenv("AWS_SECRET_ACCESS_KEY")
		if secret == "" {
			return fmt.Errorf("environment variable AWS_SECRET_ACCESS_KEY should not be empty")
		}
		credCreateRequest = &api.CloudCredentialCreateRequest{
			CreateMetadata: &api.CreateMetadata{
				Name:  credName,
				Uid:   uid,
				OrgId: orgID,
			},
			CloudCredential: &api.CloudCredentialInfo{
				Type: api.CloudCredentialInfo_AWS,
				Config: &api.CloudCredentialInfo_AwsConfig{
					AwsConfig: &api.AWSConfig{
						AccessKey: id,
						SecretKey: secret,
					},
				},
			},
		}

	case drivers.ProviderAzure:
		log.Infof("Create creds for azure")
		tenantID, clientID, clientSecret, subscriptionID, accountName, accountKey := GetAzureCredsFromEnv()
		credCreateRequest = &api.CloudCredentialCreateRequest{
			CreateMetadata: &api.CreateMetadata{
				Name:  credName,
				Uid:   uid,
				OrgId: orgID,
			},
			CloudCredential: &api.CloudCredentialInfo{
				Type: api.CloudCredentialInfo_Azure,
				Config: &api.CloudCredentialInfo_AzureConfig{
					AzureConfig: &api.AzureConfig{
						TenantId:       tenantID,
						ClientId:       clientID,
						ClientSecret:   clientSecret,
						AccountName:    accountName,
						AccountKey:     accountKey,
						SubscriptionId: subscriptionID,
					},
				},
			},
		}

	case drivers.ProviderNfs:
		log.Warnf("provider [%s] does not require creating cloud credential", provider)
		return nil

	case drivers.ProviderRke:
		credCreateRequest = &api.CloudCredentialCreateRequest{
			CreateMetadata: &api.CreateMetadata{
				Name:  credName,
				Uid:   uid,
				OrgId: orgID,
			},
			CloudCredential: &api.CloudCredentialInfo{
				Type: api.CloudCredentialInfo_Rancher,
				Config: &api.CloudCredentialInfo_RancherConfig{
					RancherConfig: &api.RancherConfig{
						Endpoint: rke.RancherMap[kubeconfig[0]].Endpoint,
						Token:    rke.RancherMap[kubeconfig[0]].Token,
					},
				},
			},
		}

	case drivers.ProviderIbm:
		log.Infof("Create creds for IBM")
		apiKey, err := GetIBMApiKey("default")
		if err != nil {
			return err
		}
		credCreateRequest = &api.CloudCredentialCreateRequest{
			CreateMetadata: &api.CreateMetadata{
				Name:  credName,
				Uid:   uid,
				OrgId: orgID,
			},
			CloudCredential: &api.CloudCredentialInfo{
				Type: api.CloudCredentialInfo_IBM,
				Config: &api.CloudCredentialInfo_IbmConfig{
					IbmConfig: &api.IBMConfig{
						ApiKey: apiKey,
					},
				},
			},
		}
	case drivers.ProviderGke:
		credCreateRequest = &api.CloudCredentialCreateRequest{
			CreateMetadata: &api.CreateMetadata{
				Name:  credName,
				Uid:   uid,
				OrgId: orgID,
			},
			CloudCredential: &api.CloudCredentialInfo{
				Type: api.CloudCredentialInfo_Google,
				Config: &api.CloudCredentialInfo_GoogleConfig{
					GoogleConfig: &api.GoogleConfig{
						JsonKey: GlobalGkeSecretString,
					},
				},
			},
		}
	default:
		return fmt.Errorf("provider [%s] not supported for creating cloud credential", provider)
	}
	_, err := Inst().Backup.CreateCloudCredential(ctx, credCreateRequest)
	if err != nil {
		if strings.Contains(err.Error(), "already exists") {
			return nil
		}
		log.Warnf("failed to create cloud credential with name [%s] in org [%s] with [%s] as provider with error [%v]", credName, orgID, provider, err)
		return err
	}
	// check for cloud cred status
	cloudCredStatus := func() (interface{}, bool, error) {
		status, err := IsCloudCredPresent(credName, ctx, orgID)
		if err != nil {
			return "", true, fmt.Errorf("cloud cred %s present with error %v", credName, err)
		}
		if status {
			return "", true, nil
		}
		return "", false, nil
	}
	_, err = task.DoRetryWithTimeout(cloudCredStatus, defaultTimeout, defaultRetryInterval)
	if err != nil {
		return err
	}
	return nil
}

// CreateS3BackupLocation creates backup location for S3
func CreateS3BackupLocation(name, uid, cloudCred, cloudCredUID, bucketName, orgID, encryptionKey string, validate bool, sseS3EncryptionType ...api.S3Config_Sse) error {
	ctx, err := backup.GetAdminCtxFromSecret()
	if err != nil {
		return err
	}
	backupDriver := Inst().Backup
	_, _, endpoint, region, disableSSLBool := s3utils.GetAWSDetailsFromEnv()
	// Initialize a new variable to hold the SSE S3 Encryption Type
	var sseType api.S3Config_Sse
	if len(sseS3EncryptionType) == 0 {
		// If sseS3EncryptionType Type parameter is not passed , then take it from environment variable
		sseType, err = GetSseS3EncryptionType()
		if err != nil {
			return err
		}
	} else {
		sseType = sseS3EncryptionType[0]
	}
	bLocationCreateReq := &api.BackupLocationCreateRequest{
		CreateMetadata: &api.CreateMetadata{
			Name:  name,
			OrgId: orgID,
			Uid:   uid,
		},
		BackupLocation: &api.BackupLocationInfo{
			Path:                    bucketName,
			EncryptionKey:           encryptionKey,
			ValidateCloudCredential: validate,
			CloudCredentialRef: &api.ObjectRef{
				Name: cloudCred,
				Uid:  cloudCredUID,
			},
			Type: api.BackupLocationInfo_S3,
			Config: &api.BackupLocationInfo_S3Config{
				S3Config: &api.S3Config{
					Endpoint:   endpoint,
					Region:     region,
					DisableSsl: disableSSLBool,
					SseType:    sseType,
				},
			},
		},
	}

	_, err = backupDriver.CreateBackupLocation(ctx, bLocationCreateReq)
	if err != nil {
		return fmt.Errorf("failed to create backup location: %v", err)
	}
	return nil
}

// CreateS3BackupLocationWithContext creates backup location for S3 using the given context
func CreateS3BackupLocationWithContext(name, uid, cloudCred, cloudCredUID, bucketName, orgID, encryptionKey string, ctx context1.Context, validate bool, sseS3EncryptionType ...api.S3Config_Sse) error {
	backupDriver := Inst().Backup
	_, _, endpoint, region, disableSSLBool := s3utils.GetAWSDetailsFromEnv()
	// Initialize a new variable to hold the SSE S3 Encryption Type
	var sseType api.S3Config_Sse
	var err error
	if len(sseS3EncryptionType) == 0 {
		// If sseS3EncryptionType Type parameter is not passed , then take it from environment variable
		sseType, err = GetSseS3EncryptionType()
		if err != nil {
			return err
		}
	} else {
		sseType = sseS3EncryptionType[0]
	}
	bLocationCreateReq := &api.BackupLocationCreateRequest{
		CreateMetadata: &api.CreateMetadata{
			Name:  name,
			OrgId: orgID,
			Uid:   uid,
		},
		BackupLocation: &api.BackupLocationInfo{
			Path:                    bucketName,
			EncryptionKey:           encryptionKey,
			ValidateCloudCredential: validate,
			CloudCredentialRef: &api.ObjectRef{
				Name: cloudCred,
				Uid:  cloudCredUID,
			},
			Type: api.BackupLocationInfo_S3,
			Config: &api.BackupLocationInfo_S3Config{
				S3Config: &api.S3Config{
					Endpoint:   endpoint,
					Region:     region,
					DisableSsl: disableSSLBool,
					SseType:    sseType,
				},
			},
		},
	}

	_, err = backupDriver.CreateBackupLocation(ctx, bLocationCreateReq)
	if err != nil {
		return fmt.Errorf("failed to create backup location: %v", err)
	}
	return nil
}

// UpdateS3BackupLocation updates s3 backup location with the provided values
func UpdateS3BackupLocation(name string, uid string, orgID string, cloudCred string, cloudCredUID string, ctx context1.Context, sseS3EncryptionType api.S3Config_Sse, validate bool) error {

	backupDriver := Inst().Backup
	_, _, endpoint, region, disableSSLBool := s3utils.GetAWSDetailsFromEnv()
	bLocationUpdateReq := &api.BackupLocationUpdateRequest{
		CreateMetadata: &api.CreateMetadata{
			Name:  name,
			OrgId: orgID,
			Uid:   uid,
		},
		BackupLocation: &api.BackupLocationInfo{
			ValidateCloudCredential: validate,
			CloudCredentialRef: &api.ObjectRef{
				Name: cloudCred,
				Uid:  cloudCredUID,
			},
			Type: api.BackupLocationInfo_S3,
			Config: &api.BackupLocationInfo_S3Config{
				S3Config: &api.S3Config{
					Endpoint:   endpoint,
					Region:     region,
					DisableSsl: disableSSLBool,
					SseType:    sseS3EncryptionType,
				},
			},
		},
	}

	_, err := backupDriver.UpdateBackupLocation(ctx, bLocationUpdateReq)
	if err != nil {
		return err
	}
	return nil
}

// CreateAzureBackupLocation creates backup location for Azure
func CreateAzureBackupLocation(name string, uid string, cloudCred string, cloudCredUID string, bucketName string, orgID string, validate bool) error {
	backupDriver := Inst().Backup
	encryptionKey := "torpedo"
	azureRegion := os.Getenv("AZURE_ENDPOINT")
	environmentType := api.S3Config_AzureEnvironmentType_AZURE_GLOBAL // Default value
	if azureRegion == "CHINA" {
		environmentType = api.S3Config_AzureEnvironmentType_AZURE_CHINA
	}
	bLocationCreateReq := &api.BackupLocationCreateRequest{
		CreateMetadata: &api.CreateMetadata{
			Name:  name,
			OrgId: orgID,
			Uid:   uid,
		},
		BackupLocation: &api.BackupLocationInfo{
			Path:                    bucketName,
			EncryptionKey:           encryptionKey,
			ValidateCloudCredential: validate,
			CloudCredentialRef: &api.ObjectRef{
				Name: cloudCred,
				Uid:  cloudCredUID,
			},
			Type: api.BackupLocationInfo_Azure,
			Config: &api.BackupLocationInfo_S3Config{
				S3Config: &api.S3Config{
					AzureEnvironment: &api.S3Config_AzureEnvironmentType{
						Type: environmentType,
					},
				},
			},
		},
	}
	ctx, err := backup.GetAdminCtxFromSecret()
	if err != nil {
		return err
	}
	_, err = backupDriver.CreateBackupLocation(ctx, bLocationCreateReq)
	if err != nil {
		return fmt.Errorf("failed to create backup location Error: %v", err)
	}
	return nil
}

// CreateAzureBackupLocationWithContext creates backup location for Azure using the given context
func CreateAzureBackupLocationWithContext(name string, uid string, cloudCred string, cloudCredUID string, bucketName string, orgID string, encryptionKey string, ctx context1.Context, validate bool) error {
	backupDriver := Inst().Backup
	azureRegion := os.Getenv("AZURE_ENDPOINT")
	environmentType := api.S3Config_AzureEnvironmentType_AZURE_GLOBAL // Default value
	if azureRegion == "CHINA" {
		environmentType = api.S3Config_AzureEnvironmentType_AZURE_CHINA
	}
	bLocationCreateReq := &api.BackupLocationCreateRequest{
		CreateMetadata: &api.CreateMetadata{
			Name:  name,
			OrgId: orgID,
			Uid:   uid,
		},
		BackupLocation: &api.BackupLocationInfo{
			Path:                    bucketName,
			EncryptionKey:           encryptionKey,
			ValidateCloudCredential: validate,
			CloudCredentialRef: &api.ObjectRef{
				Name: cloudCred,
				Uid:  cloudCredUID,
			},
			Type: api.BackupLocationInfo_Azure,
			Config: &api.BackupLocationInfo_S3Config{
				S3Config: &api.S3Config{
					AzureEnvironment: &api.S3Config_AzureEnvironmentType{
						Type: environmentType,
					},
				},
			},
		},
	}
	_, err := backupDriver.CreateBackupLocation(ctx, bLocationCreateReq)
	if err != nil {
		return fmt.Errorf("failed to create backup location Error: %v", err)
	}
	return nil
}

// CreateGCPBackupLocation creates backup location for Google cloud
func CreateGCPBackupLocation(name string, uid string, cloudCred string, cloudCredUID string, bucketName string, orgID string, validate bool) error {
	backupDriver := Inst().Backup
	encryptionKey := "torpedo"
	bLocationCreateReq := &api.BackupLocationCreateRequest{
		CreateMetadata: &api.CreateMetadata{
			Name:  name,
			OrgId: orgID,
			Uid:   uid,
		},
		BackupLocation: &api.BackupLocationInfo{
			Path:                    bucketName,
			EncryptionKey:           encryptionKey,
			ValidateCloudCredential: validate,
			CloudCredentialRef: &api.ObjectRef{
				Name: cloudCred,
				Uid:  cloudCredUID,
			},
			Type: api.BackupLocationInfo_Google,
		},
	}
	ctx, err := backup.GetAdminCtxFromSecret()
	if err != nil {
		return err
	}
	_, err = backupDriver.CreateBackupLocation(ctx, bLocationCreateReq)
	if err != nil {
		return fmt.Errorf("failed to create backup location Error: %v", err)
	}
	return nil
}

// CreateGCPBackupLocationWithContext creates backup location for Google cloud
func CreateGCPBackupLocationWithContext(name string, uid string, cloudCred string, cloudCredUID string, bucketName string, orgID string, ctx context1.Context, validate bool) error {
	backupDriver := Inst().Backup
	encryptionKey := "torpedo"
	bLocationCreateReq := &api.BackupLocationCreateRequest{
		CreateMetadata: &api.CreateMetadata{
			Name:  name,
			OrgId: orgID,
			Uid:   uid,
		},
		BackupLocation: &api.BackupLocationInfo{
			Path:                    bucketName,
			EncryptionKey:           encryptionKey,
			ValidateCloudCredential: validate,
			CloudCredentialRef: &api.ObjectRef{
				Name: cloudCred,
				Uid:  cloudCredUID,
			},
			Type: api.BackupLocationInfo_Google,
		},
	}
	_, err := backupDriver.CreateBackupLocation(ctx, bLocationCreateReq)
	if err != nil {
		return fmt.Errorf("failed to create backup location Error: %v", err)
	}
	return nil
}

// WaitForBackupLocationAddition waits for backup location to be added successfully
// or till timeout is reached. API should poll every `timeBeforeRetry` duration
func WaitForBackupLocationAddition(
	ctx context1.Context,
	backupLocationName,
	UID,
	orgID string,
	timeout time.Duration,
	timeBeforeRetry time.Duration,
) error {
	req := &api.BackupLocationInspectRequest{
		Name:  backupLocationName,
		Uid:   UID,
		OrgId: orgID,
	}
	f := func() (interface{}, bool, error) {
		inspectBlResp, err := Inst().Backup.InspectBackupLocation(ctx, req)
		if err != nil {
			return "", true, err
		}
		actual := inspectBlResp.GetBackupLocation().GetBackupLocationInfo().GetStatus().GetStatus()
		if actual == api.BackupLocationInfo_StatusInfo_Valid {
			return "", false, nil
		}
		return "", true, fmt.Errorf("backup location status for [%s] expected was [%s] but got [%s]", backupLocationName, api.BackupLocationInfo_StatusInfo_Valid, actual)
	}
	_, err := task.DoRetryWithTimeout(f, timeout, timeBeforeRetry)
	if err != nil {
		return fmt.Errorf("failed to wait for backup location addition. Error:[%v]", err)
	}
	return nil
}

// CreateNFSBackupLocation creates backup location for nfs
func CreateNFSBackupLocation(name string, uid string, orgID string, encryptionKey string, subPath string, validate bool) error {
	serverAddr := os.Getenv("NFS_SERVER_ADDR")
	mountOption := os.Getenv("NFS_MOUNT_OPTION")
	path := os.Getenv("NFS_PATH")
	backupDriver := Inst().Backup
	bLocationCreateReq := &api.BackupLocationCreateRequest{
		CreateMetadata: &api.CreateMetadata{
			Name:  name,
			OrgId: orgID,
			Uid:   uid,
		},
		BackupLocation: &api.BackupLocationInfo{
			Config: &api.BackupLocationInfo_NfsConfig{
				NfsConfig: &api.NFSConfig{
					ServerAddr:  serverAddr,
					SubPath:     subPath,
					MountOption: mountOption,
				},
			},
			Path:          path,
			Type:          api.BackupLocationInfo_NFS,
			EncryptionKey: encryptionKey,
		},
	}
	ctx, err := backup.GetAdminCtxFromSecret()
	if err != nil {
		return err
	}
	_, err = backupDriver.CreateBackupLocation(ctx, bLocationCreateReq)
	if err != nil {
		return fmt.Errorf("failed to create backup location Error: %v", err)
	}
	if validate {
		err = WaitForBackupLocationAddition(ctx, name, uid, orgID, defaultTimeout, defaultRetryInterval)
		if err != nil {
			return err
		}
	}
	return nil
}

// CreateNFSBackupLocationWithContext creates backup location using the given context
func CreateNFSBackupLocationWithContext(name string, uid string, subPath string, orgID string, encryptionKey string, ctx context1.Context, validate bool) error {
	serverAddr := os.Getenv("NFS_SERVER_ADDR")
	mountOption := os.Getenv("NFS_MOUNT_OPTION")
	path := os.Getenv("NFS_PATH")
	backupDriver := Inst().Backup
	bLocationCreateReq := &api.BackupLocationCreateRequest{
		CreateMetadata: &api.CreateMetadata{
			Name:  name,
			OrgId: orgID,
			Uid:   uid,
		},
		BackupLocation: &api.BackupLocationInfo{
			Config: &api.BackupLocationInfo_NfsConfig{
				NfsConfig: &api.NFSConfig{
					ServerAddr:  serverAddr,
					SubPath:     subPath,
					MountOption: mountOption,
				},
			},
			Path:          path,
			Type:          api.BackupLocationInfo_NFS,
			EncryptionKey: encryptionKey,
		},
	}
	_, err := backupDriver.CreateBackupLocation(ctx, bLocationCreateReq)
	if err != nil {
		return fmt.Errorf("failed to create backup location Error: %v", err)
	}
	if validate {
		err = WaitForBackupLocationAddition(ctx, name, uid, orgID, defaultTimeout, defaultRetryInterval)
		if err != nil {
			return err
		}
	}
	return nil
}

// GetProvider validates and return object store provider
func GetProvider() string {
	provider, ok := os.LookupEnv("OBJECT_STORE_PROVIDER")
	expect(ok).To(beTrue(), fmt.Sprintf("No environment variable 'PROVIDER' supplied. Valid values are: %s, %s, %s",
		drivers.ProviderAws, drivers.ProviderAzure, drivers.ProviderGke))
	switch provider {
	case drivers.ProviderAws, drivers.ProviderAzure, drivers.ProviderGke:
	default:
		fail(fmt.Sprintf("Valid values for 'PROVIDER' environment variables are: %s, %s, %s",
			drivers.ProviderAws, drivers.ProviderAzure, drivers.ProviderGke))
	}
	return provider
}

// CreateOrganization creates org on px-backup
func CreateOrganization(orgID string) {
	Step(fmt.Sprintf("Create organization [%s]", orgID), func() {
		backupDriver := Inst().Backup
		req := &api.OrganizationCreateRequest{
			CreateMetadata: &api.CreateMetadata{
				Name: orgID,
			},
		}
		ctx, err := backup.GetAdminCtxFromSecret()
		expect(err).NotTo(haveOccurred(),
			fmt.Sprintf("Failed to fetch px-central-admin ctx: [%v]",
				err))
		_, err = backupDriver.CreateOrganization(ctx, req)
		//expect(err).NotTo(haveOccurred(),
		//	fmt.Sprintf("Failed to create organization [%s]. Error: [%v]",
		//		orgID, err))
	})
}

// UpdateScheduledBackup updates the scheduled backup with time interval from global vars
func UpdateScheduledBackup(schedulePolicyName, schedulePolicyUID string, ScheduledBackupInterval time.Duration) (err error) {
	var ctx context1.Context

	Step(fmt.Sprintf("Update schedule policy %s", schedulePolicyName), func() {
		backupDriver := Inst().Backup

		// Create a backup schedule
		schedulePolicyUpdateRequest := &api.SchedulePolicyUpdateRequest{
			CreateMetadata: &api.CreateMetadata{
				Name:  schedulePolicyName,
				Uid:   schedulePolicyUID,
				OrgId: OrgID,
			},

			SchedulePolicy: &api.SchedulePolicyInfo{
				Interval: &api.SchedulePolicyInfo_IntervalPolicy{
					// Retain 5 backups at a time for ease of inspection
					Retain:  5,
					Minutes: int64(ScheduledBackupInterval / time.Minute),
					IncrementalCount: &api.SchedulePolicyInfo_IncrementalCount{
						Count: 0,
					},
				},
			},
		}
		//ctx, err = backup.GetPxCentralAdminCtx()
		ctx, err = backup.GetAdminCtxFromSecret()
		if err != nil {
			return
		}
		_, err = backupDriver.UpdateSchedulePolicy(ctx, schedulePolicyUpdateRequest)
		if err != nil {
			return
		}
	})
	return err
}

// DeleteScheduledBackup deletes the scheduled backup and schedule policy from the CreateScheduledBackup
func DeleteScheduledBackup(backupScheduleName, backupScheduleUID, schedulePolicyName, schedulePolicyUID string) (err error) {
	var ctx context1.Context

	Step(fmt.Sprintf("Delete scheduled backup %s of all namespaces on cluster %s in organization %s",
		backupScheduleName, SourceClusterName, OrgID), func() {
		backupDriver := Inst().Backup

		bkpScheduleDeleteRequest := &api.BackupScheduleDeleteRequest{
			OrgId: OrgID,
			Name:  backupScheduleName,
			// delete_backups indicates whether the cloud backup files need to
			// be deleted or retained.
			DeleteBackups: true,
			Uid:           backupScheduleUID,
		}
		ctx, err = backup.GetPxCentralAdminCtx()
		if err != nil {
			return
		}
		_, err = backupDriver.DeleteBackupSchedule(ctx, bkpScheduleDeleteRequest)
		if err != nil {
			return
		}

		clusterReq := &api.ClusterInspectRequest{OrgId: OrgID, Name: SourceClusterName, IncludeSecrets: true}
		clusterResp, err := backupDriver.InspectCluster(ctx, clusterReq)
		if err != nil {
			return
		}
		clusterObj := clusterResp.GetCluster()

		namespace := "*"
		err = backupDriver.WaitForBackupScheduleDeletion(ctx, backupScheduleName, namespace, OrgID,
			clusterObj,
			BackupRestoreCompletionTimeoutMin*time.Minute,
			RetrySeconds*time.Second)

		schedulePolicyDeleteRequest := &api.SchedulePolicyDeleteRequest{
			OrgId: OrgID,
			Name:  schedulePolicyName,
			Uid:   schedulePolicyUID,
		}
		ctx, err = backup.GetPxCentralAdminCtx()
		if err != nil {
			return
		}
		_, err = backupDriver.DeleteSchedulePolicy(ctx, schedulePolicyDeleteRequest)
		if err != nil {
			return
		}
	})
	return err
}

// AddLabelToResource adds a label to a resource and errors if the resource type is not implemented
func AddLabelToResource(spec interface{}, key string, val string) error {
	if obj, ok := spec.(*corev1.PersistentVolumeClaim); ok {
		if obj.Labels == nil {
			obj.Labels = make(map[string]string)
		}
		log.Infof("Adding label [%s=%s] to PVC %s", key, val, obj.Name)
		obj.Labels[key] = val
		core.Instance().UpdatePersistentVolumeClaim(obj)
		return nil
	} else if obj, ok := spec.(*corev1.ConfigMap); ok {
		if obj.Labels == nil {
			obj.Labels = make(map[string]string)
		}
		log.Infof("Adding label [%s=%s] to ConfigMap %s", key, val, obj.Name)
		obj.Labels[key] = val
		core.Instance().UpdateConfigMap(obj)
		return nil
	} else if obj, ok := spec.(*corev1.Secret); ok {
		if obj.Labels == nil {
			obj.Labels = make(map[string]string)
		}
		log.Infof("Adding label [%s=%s] to Secret %s", key, val, obj.Name)
		obj.Labels[key] = val
		core.Instance().UpdateSecret(obj)
		return nil
	}
	return fmt.Errorf("spec is of unknown resource type")
}

// GetClusterConfigPath returns kubeconfig for given cluster
func GetClusterConfigPath(clusterConfig string) (string, error) {
	kubeconfigs := os.Getenv("KUBECONFIGS")
	if kubeconfigs == "" {
		return "", fmt.Errorf("failed to get source config path. Empty KUBECONFIGS environment variable")
	}
	kubeconfigList := strings.Split(kubeconfigs, ",")
	for _, kubeconfig := range kubeconfigList {
		if kubeconfig == clusterConfig {
			log.Infof("Cluster config path: %s", fmt.Sprintf("%s/%s", KubeconfigDirectory, kubeconfig))
			return fmt.Sprintf("%s/%s", KubeconfigDirectory, kubeconfig), nil
		}
	}
	return "", nil
}

// GetSourceClusterConfigPath returns kubeconfig for source
func GetSourceClusterConfigPath() (string, error) {
	kubeconfigs := os.Getenv("KUBECONFIGS")
	if kubeconfigs == "" {
		return "", fmt.Errorf("failed to get source config path. Empty KUBECONFIGS environment variable")
	}

	kubeconfigList := strings.Split(kubeconfigs, ",")
	if len(kubeconfigList) < 2 {
		return "", fmt.Errorf(`Failed to get source config path.
				At least minimum two kubeconfigs required but has %d`, len(kubeconfigList))
	}

	log.Infof("Source config path: %s", fmt.Sprintf("%s/%s", KubeconfigDirectory, kubeconfigList[0]))
	return fmt.Sprintf("%s/%s", KubeconfigDirectory, kubeconfigList[0]), nil
}

// GetDestinationClusterConfigPath get cluster config of destination cluster
func GetDestinationClusterConfigPath() (string, error) {
	kubeconfigs := os.Getenv("KUBECONFIGS")
	if kubeconfigs == "" {
		return "", fmt.Errorf("empty KUBECONFIGS environment variable")
	}

	kubeconfigList := strings.Split(kubeconfigs, ",")
	if len(kubeconfigList) < 2 {
		return "", fmt.Errorf(`Failed to get source config path.
				At least minimum two kubeconfigs required but has %d`, len(kubeconfigList))
	}

	log.Infof("Destination config path: %s", fmt.Sprintf("%s/%s", KubeconfigDirectory, kubeconfigList[1]))
	return fmt.Sprintf("%s/%s", KubeconfigDirectory, kubeconfigList[1]), nil
}

func GetCustomClusterConfigPath(clusterConfigIndex int) (string, error) {
	kubeconfigs := os.Getenv("KUBECONFIGS")
	if kubeconfigs == "" {
		return "", fmt.Errorf("empty KUBECONFIGS environment variable")
	}

	kubeconfigList := strings.Split(kubeconfigs, ",")
	if len(kubeconfigList) < 2 {
		return "", fmt.Errorf(`Failed to get source config path.
				At least minimum two kubeconfigs required but has %d`, len(kubeconfigList))
	}

	log.Infof("config path: %s", fmt.Sprintf("%s/%s", KubeconfigDirectory, kubeconfigList[clusterConfigIndex]))
	return fmt.Sprintf("%s/%s", KubeconfigDirectory, kubeconfigList[clusterConfigIndex]), nil
}

// GetAzureCredsFromEnv get creds for azure
func GetAzureCredsFromEnv() (tenantID, clientID, clientSecret, subscriptionID, accountName, accountKey string) {
	accountName = os.Getenv("AZURE_ACCOUNT_NAME")
	expect(accountName).NotTo(equal(""),
		"AZURE_ACCOUNT_NAME Environment variable should not be empty")

	accountKey = os.Getenv("AZURE_ACCOUNT_KEY")
	expect(accountKey).NotTo(equal(""),
		"AZURE_ACCOUNT_KEY Environment variable should not be empty")

	log.Infof("Create creds for azure")
	tenantID = os.Getenv("AZURE_TENANT_ID")
	expect(tenantID).NotTo(equal(""),
		"AZURE_TENANT_ID Environment variable should not be empty")

	clientID = os.Getenv("AZURE_CLIENT_ID")
	expect(clientID).NotTo(equal(""),
		"AZURE_CLIENT_ID Environment variable should not be empty")

	clientSecret = os.Getenv("AZURE_CLIENT_SECRET")
	expect(clientSecret).NotTo(equal(""),
		"AZURE_CLIENT_SECRET Environment variable should not be empty")

	subscriptionID = os.Getenv("AZURE_SUBSCRIPTION_ID")
	expect(clientSecret).NotTo(equal(""),
		"AZURE_SUBSCRIPTION_ID Environment variable should not be empty")

	return tenantID, clientID, clientSecret, subscriptionID, accountName, accountKey
}

// GetIBMApiKey will return the IBM API Key from GlobalCredentialConfig
func GetIBMApiKey(cluster string) (string, error) {
	return GlobalCredentialConfig.CloudProviders.GetIBMCredential(cluster).APIKey, nil
}

type NfsInfo struct {
	NfsServerAddress string
	NfsPath          string
	NfsSubPath       string
	NfsMountOptions  string
}

// GetNfsInfoFromEnv get information for nfs share.
func GetNfsInfoFromEnv() *NfsInfo {
	creds := &NfsInfo{}
	creds.NfsServerAddress = os.Getenv("NFS_SERVER_ADDR")
	if creds.NfsServerAddress == "" {
		err := fmt.Errorf("NFS_SERVER_ADDR environment variable should not be empty")
		log.FailOnError(err, "Fetching NFS server address")
	}
	creds.NfsPath = os.Getenv("NFS_PATH")
	if creds.NfsPath == "" {
		err := fmt.Errorf("NFS_PATH environment variable should not be empty")
		log.FailOnError(err, "Fetching NFS path")
	}
	creds.NfsSubPath = os.Getenv("NFS_SUB_PATH")
	creds.NfsMountOptions = os.Getenv("NFS_MOUNT_OPTION")
	return creds
}

// SetScheduledBackupInterval sets scheduled backup interval
func SetScheduledBackupInterval(interval time.Duration, triggerType string) {
	scheduledBackupInterval := interval

	var schedulePolicyName string
	var schedulePolicyUID string
	if triggerType == BackupScheduleAllName {
		schedulePolicyName = SchedulePolicyAllName
		schedulePolicyUID = SchedulePolicyAllUID
		ScheduledBackupAllNamespacesInterval = scheduledBackupInterval
	} else {
		schedulePolicyName = SchedulePolicyScaleName
		schedulePolicyUID = SchedulePolicyScaleUID
		ScheduledBackupScaleInterval = scheduledBackupInterval
	}
	_, err := InspectScheduledBackup(schedulePolicyName, schedulePolicyUID)
	if ObjectExists(err) {
		UpdateScheduledBackup(schedulePolicyName, schedulePolicyUID, scheduledBackupInterval)
	}
}

// DeleteS3Bucket deletes bucket in S3
func DeleteS3Bucket(bucketName string) {
	id, secret, endpoint, s3Region, disableSSLBool := s3utils.GetAWSDetailsFromEnv()
	sess, err := session.NewSession(&aws.Config{
		Endpoint:         aws.String(endpoint),
		Credentials:      credentials.NewStaticCredentials(id, secret, ""),
		Region:           aws.String(s3Region),
		DisableSSL:       aws.Bool(disableSSLBool),
		S3ForcePathStyle: aws.Bool(true),
	},
	)
	expect(err).NotTo(haveOccurred(),
		fmt.Sprintf("Failed to get S3 session to create bucket. Error: [%v]", err))

	S3Client := s3.New(sess)

	iter := s3manager.NewDeleteListIterator(S3Client, &s3.ListObjectsInput{
		Bucket: aws.String(bucketName),
	})

	err = s3manager.NewBatchDeleteWithClient(S3Client).Delete(aws.BackgroundContext(), iter)
	expect(err).NotTo(haveOccurred(),
		fmt.Sprintf("Unable to delete objects from bucket %q, %v", bucketName, err))

	_, err = S3Client.DeleteBucket(&s3.DeleteBucketInput{
		Bucket: aws.String(bucketName),
	})
	expect(err).NotTo(haveOccurred(),
		fmt.Sprintf("Failed to delete bucket [%v]. Error: [%v]", bucketName, err))
}

func DeleteGcpBucket(bucketName string) {

	ctx := context1.Background()

	client, err := storage.NewClient(ctx, option.WithCredentialsJSON([]byte(GlobalGkeSecretString)))
	if err != nil {
		log.FailOnError(err, "Failed to create gcp client")
	}
	defer client.Close()

	// List all objects in the bucket
	it := client.Bucket(bucketName).Objects(ctx, nil)
	for {
		objAttrs, err := it.Next()
		if err == iterator.Done {
			break
		}
		if err != nil {
			log.FailOnError(err, "error iterating over gcp bucket objects")
		}

		// Delete each object in the bucket
		err = client.Bucket(bucketName).Object(objAttrs.Name).Delete(ctx)
		if err != nil {
			log.FailOnError(err, "error deleting object from gcp bucket %s", objAttrs.Name)
		}
		log.Infof("Deleted object: %s\n", objAttrs.Name)
	}

	// Delete the bucket
	bucket := client.Bucket(bucketName)
	if err := bucket.Delete(ctx); err != nil {
		log.FailOnError(err, "failed to delete bucket [%v]", bucketName)
	}
}

// DeleteAzureBucket delete bucket in azure
func DeleteAzureBucket(bucketName string) {
	// From the Azure portal, get your Storage account blob service URL endpoint.
	_, _, _, _, accountName, accountKey := GetAzureCredsFromEnv()
	azureRegion := os.Getenv("AZURE_ENDPOINT")
	urlStr := fmt.Sprintf("https://%s.blob.core.windows.net/%s", accountName, bucketName) // Default value
	if azureRegion == "CHINA" {
		urlStr = fmt.Sprintf("https://%s.blob.core.chinacloudapi.cn/%s", accountName, bucketName)
	}
	log.Infof("Delete container url %s", urlStr)
	// Create a ContainerURL object that wraps a soon-to-be-created container's URL and a default pipeline.
	u, _ := url.Parse(urlStr)
	credential, err := azblob.NewSharedKeyCredential(accountName, accountKey)
	expect(err).NotTo(haveOccurred(),
		fmt.Sprintf("Failed to create shared key credential [%v]", err))

	containerURL := azblob.NewContainerURL(*u, azblob.NewPipeline(credential, azblob.PipelineOptions{}))
	ctx := context1.Background() // This example uses a never-expiring context

	_, err = containerURL.Delete(ctx, azblob.ContainerAccessConditions{})

	expect(err).NotTo(haveOccurred(),
		fmt.Sprintf("Failed to delete container. Error: [%v]", err))
}

// DeleteNfsSubPath delete subpath from nfs shared path.
func DeleteNfsSubPath(subPath string) {
	// Get NFS share details from ENV variables.
	creds := GetNfsInfoFromEnv()
	mountDir := fmt.Sprintf("/tmp/nfsMount" + RandomString(4))

	// Mount the NFS share to the worker node.
	workerNode := node.GetWorkerNodes()[0]
	mountCmds := []string{
		fmt.Sprintf("mkdir -p %s", mountDir),
		fmt.Sprintf("mount -t nfs %s:%s %s", creds.NfsServerAddress, creds.NfsPath, mountDir),
	}
	for _, cmd := range mountCmds {
		err := runCmd(cmd, workerNode)
		log.FailOnError(err, fmt.Sprintf("Failed to run [%s] command on node [%s], error : [%s]", cmd, workerNode, err))
	}

	defer func() {
		// Unmount the NFS share from the master node.
		umountCmds := []string{
			fmt.Sprintf("umount %s", mountDir),
			fmt.Sprintf("rm -rf %s", mountDir),
		}
		for _, cmd := range umountCmds {
			err := runCmd(cmd, workerNode)
			log.FailOnError(err, fmt.Sprintf("Failed to run [%s] command on node [%s], error : [%s]", cmd, workerNode, err))
		}
	}()

	// Remove subpath from NFS share path.
	log.Infof("Deleting NFS share subpath: [%s] from path: [%s] on server: [%s]", subPath, creds.NfsPath, creds.NfsServerAddress)
	rmCmd := fmt.Sprintf("rm -rf %s/%s", mountDir, subPath)
	err := runCmd(rmCmd, workerNode)
	log.FailOnError(err, fmt.Sprintf("Failed to run [%s] command on node [%s], error : [%s]", rmCmd, workerNode, err))
}

// DeleteFilesFromNFSLocation deletes any file/directory from the supplied path
func DeleteFilesFromNFSLocation(nfsPath string, fileName string) (err error) {
	// Getting NFS share details from ENV variables.
	creds := GetNfsInfoFromEnv()
	mountDir := fmt.Sprintf("/tmp/nfsMount" + RandomString(4))
	workerNode := node.GetWorkerNodes()[0]

	// Mounting the NFS share to the worker node.
	mountCmds := []string{
		fmt.Sprintf("mkdir -p %s", mountDir),
		fmt.Sprintf("mount -t nfs %s:%s %s", creds.NfsServerAddress, creds.NfsPath, mountDir),
	}

	for _, cmd := range mountCmds {
		err = runCmd(cmd, workerNode)
		if err != nil {
			return fmt.Errorf("failed to run [%s] command on node [%s], error : [%s]", cmd, workerNode, err)
		}
	}

	defer func() {
		// Unmounting the NFS share from the worker node.
		umountCmds := []string{
			fmt.Sprintf("umount %s", mountDir),
			fmt.Sprintf("rm -rf %s", mountDir),
		}
		for _, cmd := range umountCmds {
			if e := runCmd(cmd, workerNode); e != nil {
				err = fmt.Errorf("failed to run [%s] command on node [%s], error : [%s]", cmd, workerNode, e)
			}
		}
	}()

	rmCmd := fmt.Sprintf("cd %s/%s && rm -rf %s", mountDir, nfsPath, fileName)
	err = runCmd(rmCmd, workerNode)
	if err != nil {
		return err
	}
	return
}

// DeleteBucket deletes bucket from the cloud or shared subpath from NFS server
func DeleteBucket(provider string, bucketName string) {
	Step(fmt.Sprintf("Delete bucket [%s]", bucketName), func() {
		switch provider {
		// TODO(stgleb): PTX-2359 Add DeleteAzureBucket
		case drivers.ProviderAws:
			DeleteS3Bucket(bucketName)
		case drivers.ProviderAzure:
			DeleteAzureBucket(bucketName)
		case drivers.ProviderNfs:
			DeleteNfsSubPath(bucketName)
		case drivers.ProviderGke:
			DeleteGcpBucket(bucketName)
		}
	})
}

// HaIncreaseErrorInjectionTargetNode repl increase and reboot target node
func HaIncreaseErrorInjectionTargetNode(event *EventRecord, ctx *scheduler.Context, v *volume.Volume, storageNodeMap map[string]node.Node, errInj ErrorInjection) error {

	stepLog := fmt.Sprintf("repl increase volume driver %s on app %s's volume: %v and reboot target node",
		Inst().V.String(), ctx.App.Key, v)
	var replicaSets []*opsapi.ReplicaSet
	var err error
	Step(stepLog,
		func() {
			log.InfoD(stepLog)
			var currRep int64
			currRep, err = Inst().V.GetReplicationFactor(v)

			if err != nil {
				err = fmt.Errorf("error getting replication factor for volume %s, Error: %v", v.Name, err)
				return
			}
			//if repl is 3 cannot increase repl for the volume
			if currRep == 3 {
				err = fmt.Errorf("cannot perform repl incease as current repl factor is %d", currRep)
				return
			}

			replicaSets, err = Inst().V.GetReplicaSets(v)

			if err == nil {
				replicaNodes := replicaSets[0].Nodes
				log.InfoD("Current replica nodes of volume %v are %v", v.Name, replicaNodes)
				var newReplID string
				var newReplNode node.Node

				//selecting the target node for repl increase
				for nID, node := range storageNodeMap {
					nExist := false
					for _, id := range replicaNodes {
						if nID == id {
							nExist = true
							break
						}
					}
					if !nExist {
						newReplID = nID
						newReplNode = node
						var poolsUsedSize map[string]string
						var pools map[string]*opsapi.StoragePool
						poolsUsedSize, err = Inst().V.GetPoolsUsedSize(&newReplNode)
						if err != nil {
							return
						}

						pools, err = Inst().V.ListStoragePools(metav1.LabelSelector{})
						if err != nil {

							return
						}
						for p, u := range poolsUsedSize {
							listPool := pools[p]
							var usedSize uint64
							var vol *opsapi.Volume
							usedSize, err = strconv.ParseUint(u, 10, 64)
							if err != nil {

								return
							}
							freeSize := listPool.TotalSize - usedSize
							vol, err = Inst().V.InspectVolume(v.ID)
							if err != nil {
								return
							}
							if freeSize >= vol.Usage {
								break
							}
						}
					}
				}
				if newReplID != "" {
					var nodeContexts []*scheduler.Context
					nodeContexts, err = GetContextsOnNode(&[]*scheduler.Context{ctx}, &newReplNode)
					if err != nil {
						return
					}

					stepLog = fmt.Sprintf("repl increase volume driver %s on app %s's volume: %v",
						Inst().V.String(), ctx.App.Key, v)
					Step(stepLog,
						func() {
							log.InfoD(stepLog)
							if strings.Contains(ctx.App.Key, fastpathAppName) {
								defer Inst().S.RemoveLabelOnNode(newReplNode, k8s.NodeType)
								Inst().S.AddLabelOnNode(newReplNode, k8s.NodeType, k8s.FastpathNodeType)

							}
							log.InfoD("Increasing repl with target node  [%v]", newReplID)
							if event != nil {
								dashStats := make(map[string]string)
								dashStats["volume-name"] = v.Name
								dashStats["curr-repl-factor"] = strconv.FormatInt(currRep, 10)
								dashStats["new-repl-factor"] = strconv.FormatInt(currRep+1, 10)
								updateLongevityStats(event.Event.Type, stats.HAIncreaseEventName, dashStats)
							}

							err = Inst().V.SetReplicationFactor(v, currRep+1, []string{newReplID}, nil, false)
							if err != nil {
								err = fmt.Errorf("There is an error increasing repl [%v]", err.Error())
								return
							}
						})

					if err == nil {
						action := "reboot"
						if errInj == PX_RESTART {
							action = "restart px on"
						} else if errInj == CRASH {
							action = "crash px on"
						}
						dashStats := make(map[string]string)
						dashStats["node"] = newReplNode.Name

						stepLog = fmt.Sprintf("%s target node %s while repl increase is in-progres", action,
							newReplNode.Hostname)
						Step(stepLog,
							func() {
								log.InfoD(stepLog)
								log.Info("Waiting for 10 seconds for re-sync to initialize before target node reboot")
								time.Sleep(10 * time.Second)
								if errInj == PX_RESTART {

									if event != nil {
										updateLongevityStats(event.Event.Type, stats.PXRestartEventName, dashStats)
									}
									err = Inst().V.StopDriver([]node.Node{newReplNode}, false, nil)
									if err != nil {
										return
									}
									log.Infof("waiting for 15 mins before starting volume driver")
									time.Sleep(15 * time.Minute)
									err = Inst().V.StartDriver(newReplNode)
									if err != nil {
										return
									}
									log.InfoD("PX restarted successfully on node %v", newReplNode)
								} else if errInj == REBOOT {
									if event != nil {
										updateLongevityStats(event.Event.Type, stats.NodeRebootEventName, dashStats)
									}

									err = Inst().N.RebootNode(newReplNode, node.RebootNodeOpts{
										Force: true,
										ConnectionOpts: node.ConnectionOpts{
											Timeout:         1 * time.Minute,
											TimeBeforeRetry: 5 * time.Second,
										},
									})
									if err != nil {
										err = fmt.Errorf("error rebooting node %v, Error: %v", newReplNode.Name, err)

									}
								} else if errInj == CRASH {
									if event != nil {
										updateLongevityStats(event.Event.Type, stats.PXCrashEventName, dashStats)
									}

									errorChan := make(chan error, errorChannelSize)
									CrashVolDriverAndWait([]node.Node{newReplNode}, &errorChan)
									var errorMsgs []string
									for chanError := range errorChan {
										errorMsgs = append(errorMsgs, chanError.Error())
									}
									if len(errorMsgs) > 0 {
										err = fmt.Errorf("%s", strings.Join(errorMsgs, ","))
									}

								}
								err = ValidateReplFactorUpdate(v, currRep+1)
								if err != nil {
									err = fmt.Errorf("error in ha-increse after %s target node . Error: %v", action, err)
									return
								}
								dash.VerifySafely(err, nil, fmt.Sprintf("repl successfully increased to %d", currRep+1))
								if strings.Contains(ctx.App.Key, fastpathAppName) {
									if event != nil {
										dashStats = make(map[string]string)
										dashStats["curr-repl-factor"] = strconv.FormatInt(currRep, 10)
										dashStats["new-repl-factor"] = strconv.FormatInt(currRep-1, 10)
										dashStats["fastpath"] = "true"
										dashStats["volume-name"] = v.Name
										updateLongevityStats(event.Event.Type, stats.HADecreaseEventName, dashStats)
									}
									err = ValidateFastpathVolume(ctx, opsapi.FastpathStatus_FASTPATH_INACTIVE)
									dash.VerifySafely(err, nil, "fastpath volume successfully validated")
									err = Inst().V.SetReplicationFactor(v, currRep-1, nil, nil, true)
									if err != nil {
										return
									}
								}
							})

						err = ValidateDataIntegrity(&nodeContexts)
						if err != nil {
							return
						}
					}
				} else {
					err = fmt.Errorf("no node identified to repl increase for vol: %s", v.Name)
				}
			} else {
				return
			}
		})
	return err
}

// HaIncreaseErrorInjectSourceNode repl increase and reboot source node
func HaIncreaseErrorInjectSourceNode(event *EventRecord, ctx *scheduler.Context, v *volume.Volume, storageNodeMap map[string]node.Node, errInj ErrorInjection) error {
	stepLog := fmt.Sprintf("repl increase volume driver %s on app %s's volume: %v and reboot source node",
		Inst().V.String(), ctx.App.Key, v)
	var err error
	var currRep int64
	Step(stepLog,
		func() {
			log.InfoD(stepLog)
			currRep, err = Inst().V.GetReplicationFactor(v)
			if err != nil {
				err = fmt.Errorf("error getting replication factor for volume %s, Error: %v", v.Name, err)
				return

			}

			//if repl is 3 cannot increase repl for the volume
			if currRep == 3 {
				err = fmt.Errorf("cannot perform repl incease as current repl factor is %d", currRep)
				return
			}

			if err == nil {
				action := "reboot"
				if errInj == PX_RESTART {
					action = "restart px on"
				} else if errInj == CRASH {
					action = "crash px on"
				}
				stepLog = fmt.Sprintf("%s source node while repl increase volume driver %s on app %s's volume: %v", action,
					Inst().V.String(), ctx.App.Key, v)

				Step(stepLog,
					func() {
						log.InfoD(stepLog)
						var replicaSets []*opsapi.ReplicaSet
						replicaSets, err = Inst().V.GetReplicaSets(v)
						if err == nil {
							replicaNodes := replicaSets[0].Nodes
							if strings.Contains(ctx.App.Key, fastpathAppName) {
								var newFastPathNode *node.Node
								newFastPathNode, err = AddFastPathLabel(ctx)
								if err == nil {
									defer Inst().S.RemoveLabelOnNode(*newFastPathNode, k8s.NodeType)
								}
							}

							if event != nil {
								dashStats := make(map[string]string)
								dashStats["curr-repl-factor"] = strconv.FormatInt(currRep, 10)
								dashStats["new-repl-factor"] = strconv.FormatInt(currRep+1, 10)
								dashStats["volume-name"] = v.Name
								updateLongevityStats(event.Event.Type, stats.HAIncreaseEventName, dashStats)
							}

							err = Inst().V.SetReplicationFactor(v, currRep+1, nil, nil, false)
							if err != nil {
								return
							} else {
								log.Infof("Waiting for 60 seconds for re-sync to initialize before source nodes reboot")
								time.Sleep(60 * time.Second)
								//rebooting source nodes one by one
								for _, nID := range replicaNodes {
									replNodeToReboot := storageNodeMap[nID]
									dashStats := make(map[string]string)
									dashStats["node"] = replNodeToReboot.Name
									log.Infof("selected repl node: %s", replNodeToReboot.Name)
									if errInj == PX_RESTART {
										if event != nil {
											updateLongevityStats(event.Event.Type, stats.PXRestartEventName, dashStats)
										}

										err = Inst().V.StopDriver([]node.Node{replNodeToReboot}, false, nil)
										if err != nil {
											return
										}
										log.Infof("waiting for 15 mins before starting volume driver")
										time.Sleep(15 * time.Minute)
										err = Inst().V.StartDriver(replNodeToReboot)
										if err != nil {
											return
										}
										log.InfoD("PX restarted successfully on node %s", replNodeToReboot.Name)

									} else if errInj == REBOOT {
										if event != nil {
											updateLongevityStats(event.Event.Type, stats.NodeRebootEventName, dashStats)
										}

										err = Inst().N.RebootNode(replNodeToReboot, node.RebootNodeOpts{
											Force: true,
											ConnectionOpts: node.ConnectionOpts{
												Timeout:         1 * time.Minute,
												TimeBeforeRetry: 5 * time.Second,
											},
										})
										if err != nil {
											err = fmt.Errorf("error rebooting node %v, Error: %v", replNodeToReboot.Name, err)
										}
									} else if errInj == CRASH {
										if event != nil {
											updateLongevityStats(event.Event.Type, stats.PXCrashEventName, dashStats)
										}

										errorChan := make(chan error, errorChannelSize)
										CrashVolDriverAndWait([]node.Node{replNodeToReboot}, &errorChan)
										var errorMsgs []string
										for chanError := range errorChan {
											errorMsgs = append(errorMsgs, chanError.Error())
										}
										if len(errorMsgs) > 0 {
											err = fmt.Errorf("%s", strings.Join(errorMsgs, ","))
										}
									}
								}
								err = ValidateReplFactorUpdate(v, currRep+1)
								if err != nil {
									err = fmt.Errorf("error in ha-increse after  source node reboot. Error: %v", err)
									return
								}
								dash.VerifySafely(err, nil, fmt.Sprintf("repl successfully increased to %d", currRep+1))
								if strings.Contains(ctx.App.Key, fastpathAppName) {
									if event != nil {
										dashStats := make(map[string]string)
										dashStats["curr-repl-factor"] = strconv.FormatInt(currRep, 10)
										dashStats["new-repl-factor"] = strconv.FormatInt(currRep-1, 10)
										dashStats["fastpath"] = "true"
										dashStats["volume-name"] = v.Name
										updateLongevityStats(event.Event.Type, stats.HADecreaseEventName, dashStats)
									}
									err = ValidateFastpathVolume(ctx, opsapi.FastpathStatus_FASTPATH_INACTIVE)

									dash.VerifySafely(err, nil, "fastpath volume successfully validated")
									err = Inst().V.SetReplicationFactor(v, currRep-1, nil, nil, true)
									if err != nil {
										return
									}
								}

								for _, nID := range replicaNodes {
									var nodeContexts []*scheduler.Context
									replNodeToReboot := storageNodeMap[nID]
									nodeContexts, err = GetContextsOnNode(&[]*scheduler.Context{ctx}, &replNodeToReboot)
									if err != nil {
										return
									}
									err = ValidateDataIntegrity(&nodeContexts)
									if err != nil {
										return
									}
								}
							}

						} else {
							err = fmt.Errorf("error getting relicasets for volume %s, Error: %v", v.Name, err)
						}

					})
			} else {
				err = fmt.Errorf("error getting current replication factor for volume %s, Error: %v", v.Name, err)
			}

		})
	return err
}

func AddFastPathLabel(ctx *scheduler.Context) (*node.Node, error) {
	sNodes := node.GetStorageDriverNodes()
	appNodes, err := Inst().S.GetNodesForApp(ctx)
	if err == nil {
		appNode := appNodes[0]
		for _, n := range sNodes {
			if n.Name != appNode.Name {
				Inst().S.AddLabelOnNode(n, k8s.NodeType, k8s.FastpathNodeType)
				return &n, nil
			}
		}
	}
	return nil, err
}

func ValidateReplFactorUpdate(v *volume.Volume, expaectedReplFactor int64) error {
	t := func() (interface{}, bool, error) {
		err := Inst().V.WaitForReplicationToComplete(v, expaectedReplFactor, validateReplicationUpdateTimeout)
		if err != nil {
			statusErr, _ := status.FromError(err)
			if statusErr.Code() == codes.NotFound || strings.Contains(err.Error(), "code = NotFound") {
				return nil, false, err
			}
			return nil, true, err
		}
		return 0, false, nil
	}
	if _, err := task.DoRetryWithTimeout(t, validateReplicationUpdateTimeout, defaultRetryInterval); err != nil {
		return fmt.Errorf("failed to set replication factor of the volume: %v due to err: %v", v.Name, err.Error())
	}
	return nil
}

// CreateBucket creates bucket on the appropriate cloud platform
func CreateBucket(provider string, bucketName string) {
	Step(fmt.Sprintf("Create bucket [%s]", bucketName), func() {
		switch provider {
		case drivers.ProviderAws:
			CreateS3Bucket(bucketName, false, 0, "")
		case drivers.ProviderAzure:
			CreateAzureBucket(bucketName)
		}
	})
}

// IsBackupLocationEmpty returns true if the bucket for a provider is empty
func IsBackupLocationEmpty(provider, bucketName string) (bool, error) {
	switch provider {
	case drivers.ProviderAws:
		result, err := IsS3BucketEmpty(bucketName)
		return result, err
	case drivers.ProviderNfs:
		result, err := IsNFSSubPathEmpty(bucketName)
		return result, err
	case drivers.ProviderGke:
		result, err := IsGCPBucketEmpty(bucketName)
		return result, err
	case drivers.ProviderAzure:
		result, err := IsAzureBlobEmpty(bucketName)
		return result, err
	default:
		return false, fmt.Errorf("function does not support %s provider", provider)
	}
}

func IsNFSSubPathEmpty(subPath string) (bool, error) {
	//TODO enhance the method to work with NFS server on cloud
	// Get NFS share details from ENV variables.
	creds := GetNfsInfoFromEnv()
	mountDir := fmt.Sprintf("/tmp/nfsMount" + RandomString(4))

	// Mount the NFS share to the worker node.
	masterNode := node.GetWorkerNodes()[0]
	mountCmds := []string{
		fmt.Sprintf("mkdir -p %s", mountDir),
		fmt.Sprintf("mount -t nfs %s:%s %s", creds.NfsServerAddress, creds.NfsPath, mountDir),
		fmt.Sprintf("find %s/%s -type f", mountDir, subPath),
	}
	for _, cmd := range mountCmds {
		output, err := runCmdGetOutput(cmd, masterNode)
		log.FailOnError(err, fmt.Sprintf("Failed to run [%s] command on node [%s], error : [%s]", cmd, masterNode, err))
		log.Infof("Output from command [%s] -\n%s", cmd, output)
	}

	defer func() {
		// Unmount the NFS share from the master node.
		umountCmds := []string{
			fmt.Sprintf("umount %s", mountDir),
			fmt.Sprintf("rm -rf %s", mountDir),
		}
		for _, cmd := range umountCmds {
			err := runCmd(cmd, masterNode)
			log.FailOnError(err, fmt.Sprintf("Failed to run [%s] command on node [%s], error : [%s]", cmd, masterNode, err))
		}
	}()

	// List the files in subpath from NFS share path.
	log.Infof("Checking the contents in NFS share subpath: [%s] from path: [%s] on server: [%s]", subPath, creds.NfsPath, creds.NfsServerAddress)
	fileCountCmd := fmt.Sprintf("find %s/%s -type f | wc -l", mountDir, subPath)
	log.Infof("Running command - %s", fileCountCmd)
	output, err := runCmdGetOutput(fileCountCmd, masterNode)
	log.FailOnError(err, fmt.Sprintf("Failed to run [%s] command on node [%s], error : [%s]", fileCountCmd, masterNode, err))
	log.Infof("Output of command [%s] - \n%s", fileCountCmd, output)
	result, err := strconv.Atoi(strings.TrimSpace(output))
	if result > 0 {
		return false, nil
	}
	return true, nil
}

// IsS3BucketEmpty returns true if bucket empty else false
func IsS3BucketEmpty(bucketName string) (bool, error) {
	id, secret, endpoint, s3Region, disableSSLBool := s3utils.GetAWSDetailsFromEnv()
	sess, err := session.NewSession(&aws.Config{
		Endpoint:         aws.String(endpoint),
		Credentials:      credentials.NewStaticCredentials(id, secret, ""),
		Region:           aws.String(s3Region),
		DisableSSL:       aws.Bool(disableSSLBool),
		S3ForcePathStyle: aws.Bool(true),
	})
	if err != nil {
		return false, fmt.Errorf("failed to get S3 session to create bucket with %s", err)
	}

	S3Client := s3.New(sess)
	input := &s3.ListObjectsInput{
		Bucket: aws.String(bucketName),
	}

	result, err := S3Client.ListObjects(input)
	if err != nil {
		return false, fmt.Errorf("unable to fetch cotents from s3 failing with %s", err)
	}

	log.Info(fmt.Sprintf("Result content %d", len(result.Contents)))
	if len(result.Contents) > 0 {
		return false, nil
	}
	return true, nil
}

// IsGCPBucketEmpty returns true if bucket empty else false
func IsGCPBucketEmpty(bucketName string) (bool, error) {
	query := &storage.Query{Prefix: "", Delimiter: ""}
	ctx := context1.Background()
	client, err := storage.NewClient(ctx, option.WithCredentialsJSON([]byte(GlobalGkeSecretString)))
	if err != nil {
		log.Infof("Failed to create client gcp client : %v", err)
		return false, fmt.Errorf("failed to create client gcp storage %s", err)
	}
	defer client.Close()

	it := client.Bucket(bucketName).Objects(ctx, query)
	_, err = it.Next()
	if err == iterator.Done {
		// Iterator finished, bucket is empty
		return true, nil
	} else if err != nil {
		return false, fmt.Errorf("error occured while iterating over objects of gcp bucket %s", err)
	}

	// Iterator didn't finish, bucket is not empty
	return false, nil
}

// IsAzureBlobEmpty returns true if bucket empty else false
func IsAzureBlobEmpty(containerName string) (bool, error) {
	_, _, _, _, accountName, accountKey := GetAzureCredsFromEnv()
	azureEndpoint := os.Getenv("AZURE_ENDPOINT")
	urlStr := fmt.Sprintf("https://%s.blob.core.windows.net/%s", accountName, containerName)
	if azureEndpoint == AzureChinaEndpoint {
		urlStr = fmt.Sprintf("https://%s.blob.core.chinacloudapi.cn/%s", accountName, containerName)
	}
	u, err := url.Parse(urlStr)
	if err != nil {
		return false, fmt.Errorf("failed to parse URL [%v]: %v", urlStr, err)
	}

	credential, err := azblob.NewSharedKeyCredential(accountName, accountKey)
	expect(err).NotTo(haveOccurred(),
		fmt.Sprintf("Failed to create shared key credential [%v]", err))

	containerURL := azblob.NewContainerURL(*u, azblob.NewPipeline(credential, azblob.PipelineOptions{}))
	ctx := context1.Background() // This example uses a never-expiring context
	listBlobsSegmentOptions := azblob.ListBlobsSegmentOptions{
		MaxResults: 1,
	}

	listBlob, err := containerURL.ListBlobsFlatSegment(ctx, azblob.Marker{}, listBlobsSegmentOptions)
	if err != nil {
		return false, fmt.Errorf("failed to list blobs in container [%v]: %v", containerName, err)
	}

	if len(listBlob.Segment.BlobItems) == 0 {
		// No blobs found, container is empty
		return true, nil
	}
	// Blobs found, container is not empty
	return false, nil
}

// CreateS3Bucket creates bucket in S3
func CreateS3Bucket(bucketName string, objectLock bool, retainCount int64, objectLockMode string) error {
	id, secret, endpoint, s3Region, disableSSLBool := s3utils.GetAWSDetailsFromEnv()
	sess, err := session.NewSession(&aws.Config{
		Endpoint:         aws.String(endpoint),
		Credentials:      credentials.NewStaticCredentials(id, secret, ""),
		Region:           aws.String(s3Region),
		DisableSSL:       aws.Bool(disableSSLBool),
		S3ForcePathStyle: aws.Bool(true),
	},
	)
	expect(err).NotTo(haveOccurred(),
		fmt.Sprintf("Failed to get S3 session to create bucket. Error: [%v]", err))

	S3Client := s3.New(sess)

	if retainCount > 0 && objectLock == true {
		// Create object locked bucket
		_, err = S3Client.CreateBucket(&s3.CreateBucketInput{
			Bucket:                     aws.String(bucketName),
			ObjectLockEnabledForBucket: aws.Bool(true),
		})
	} else {
		// Create standard bucket
		_, err = S3Client.CreateBucket(&s3.CreateBucketInput{
			Bucket: aws.String(bucketName),
		})
	}
	expect(err).NotTo(haveOccurred(),
		fmt.Sprintf("Failed to create bucket [%v]. Error: [%v]", bucketName, err))

	err = S3Client.WaitUntilBucketExists(&s3.HeadBucketInput{
		Bucket: aws.String(bucketName),
	})
	expect(err).NotTo(haveOccurred(),
		fmt.Sprintf("Failed to wait for bucket [%v] to get created. Error: [%v]", bucketName, err))

	if retainCount > 0 && objectLock == true {
		// Update ObjectLockConfiguration to bucket
		enabled := "Enabled"
		_, err = S3Client.PutObjectLockConfiguration(&s3.PutObjectLockConfigurationInput{
			Bucket: aws.String(bucketName),
			ObjectLockConfiguration: &s3.ObjectLockConfiguration{
				ObjectLockEnabled: aws.String(enabled),
				Rule: &s3.ObjectLockRule{
					DefaultRetention: &s3.DefaultRetention{
						Days: aws.Int64(retainCount),
						Mode: aws.String(objectLockMode)}}}})
		if err != nil {
			err = fmt.Errorf("failed to update Objectlock config with Retain Count [%v] and Mode [%v]. Error: [%v]", retainCount, objectLockMode, err)
		}
	}
	return err
}

// UpdateS3BucketPolicy applies the given policy to the given bucket.
func UpdateS3BucketPolicy(bucketName string, policy string) error {

	id, secret, endpoint, s3Region, disableSslBool := s3utils.GetAWSDetailsFromEnv()
	sess, err := session.NewSession(&aws.Config{
		Endpoint:         aws.String(endpoint),
		Credentials:      credentials.NewStaticCredentials(id, secret, ""),
		Region:           aws.String(s3Region),
		DisableSSL:       aws.Bool(disableSslBool),
		S3ForcePathStyle: aws.Bool(true),
	},
	)
	if err != nil {
		return fmt.Errorf("failed to get S3 session to update bucket policy : [%v]", err)
	}
	s3Client := s3.New(sess)
	_, err = s3Client.PutBucketPolicy(&s3.PutBucketPolicyInput{
		Bucket: aws.String(bucketName),
		Policy: aws.String(policy),
	})
	if err != nil {
		return fmt.Errorf("failed to update bucket policy with Policy [%v]. Error: [%v]", policy, err)
	}
	return nil
}

// RemoveS3BucketPolicy removes the given policy from the given bucket.
func RemoveS3BucketPolicy(bucketName string) error {
	// Create a new S3 client.
	id, secret, endpoint, s3Region, disableSslBool := s3utils.GetAWSDetailsFromEnv()
	sess, err := session.NewSession(&aws.Config{
		Endpoint:         aws.String(endpoint),
		Credentials:      credentials.NewStaticCredentials(id, secret, ""),
		Region:           aws.String(s3Region),
		DisableSSL:       aws.Bool(disableSslBool),
		S3ForcePathStyle: aws.Bool(true),
	},
	)
	if err != nil {
		return fmt.Errorf("Failed to get S3 session to remove S3 bucket policy : [%v]", err)
	}

	s3Client := s3.New(sess)

	// Create a new DeleteBucketPolicyInput object.
	input := &s3.DeleteBucketPolicyInput{
		Bucket: aws.String(bucketName),
	}

	// Delete the bucket policy.
	_, err = s3Client.DeleteBucketPolicy(input)
	if err != nil {
		return err
	}
	return nil
}

// CreateAzureBucket creates bucket in Azure
func CreateAzureBucket(bucketName string) {
	// From the Azure portal, get your Storage account blob service URL endpoint.
	_, _, _, _, accountName, accountKey := GetAzureCredsFromEnv()
	azureRegion := os.Getenv("AZURE_ENDPOINT")
	urlStr := fmt.Sprintf("https://%s.blob.core.windows.net/%s", accountName, bucketName) // Default value
	if azureRegion == "CHINA" {
		urlStr = fmt.Sprintf("https://%s.blob.core.chinacloudapi.cn/%s", accountName, bucketName)
	}
	log.Infof("Create container url %s", urlStr)
	// Create a ContainerURL object that wraps a soon-to-be-created container's URL and a default pipeline.
	u, _ := url.Parse(urlStr)
	credential, err := azblob.NewSharedKeyCredential(accountName, accountKey)
	expect(err).NotTo(haveOccurred(),
		fmt.Sprintf("Failed to create shared key credential [%v]", err))

	containerURL := azblob.NewContainerURL(*u, azblob.NewPipeline(credential, azblob.PipelineOptions{}))
	ctx := context1.Background() // This example uses a never-expiring context

	_, err = containerURL.Create(ctx, azblob.Metadata{}, azblob.PublicAccessNone)

	expect(err).NotTo(haveOccurred(),
		fmt.Sprintf("Failed to create container. Error: [%v]", err))
}

func dumpKubeConfigs(configObject string, kubeconfigList []string) error {
	log.Infof("dump kubeconfigs to file system")
	cm, err := core.Instance().GetConfigMap(configObject, "default")
	if err != nil {
		log.Errorf("Error reading config map: %v", err)
		return err
	}
	log.Infof("Get over kubeconfig list %v", kubeconfigList)
	for _, kubeconfig := range kubeconfigList {
		config := cm.Data[kubeconfig]
		if len(config) == 0 {
			configErr := fmt.Sprintf("Error reading kubeconfig: found empty %s in config map %s",
				kubeconfig, configObject)
			return fmt.Errorf(configErr)
		}
		filePath := fmt.Sprintf("%s/%s", KubeconfigDirectory, kubeconfig)
		log.Infof("Save kubeconfig to %s", filePath)
		err := ioutil.WriteFile(filePath, []byte(config), 0644)
		if err != nil {
			return err
		}
	}
	return nil
}

// DumpKubeconfigs gets kubeconfigs from configmap
func DumpKubeconfigs(kubeconfigList []string) {
	err := dumpKubeConfigs(configMapName, kubeconfigList)
	dash.VerifyFatal(err, nil, fmt.Sprintf("verfiy getting kubeconfigs [%v] from configmap [%s]", kubeconfigList, configMapName))
}

// Inst returns the Torpedo instances
func Inst() *Torpedo {
	return instance
}

var instance *Torpedo
var once sync.Once

// Torpedo is the torpedo testsuite
type Torpedo struct {
	InstanceID                          string
	S                                   scheduler.Driver
	V                                   volume.Driver
	N                                   node.Driver
	M                                   monitor.Driver
	Pds                                 pds.Driver
	SpecDir                             string
	AppList                             []string
	SecureAppList                       []string
	CsiAppList                          []string
	LogLoc                              string
	LogLevel                            string
	Logger                              *logrus.Logger
	GlobalScaleFactor                   int
	StorageDriverUpgradeEndpointURL     string
	StorageDriverUpgradeEndpointVersion string
	UpgradeStorageDriverEndpointList    string
	EnableStorkUpgrade                  bool
	MinRunTimeMins                      int
	ChaosLevel                          int
	Provisioner                         string
	MaxStorageNodesPerAZ                int
	DestroyAppTimeout                   time.Duration
	ScaleAppTimeout                     time.Duration
	DriverStartTimeout                  time.Duration
	AutoStorageNodeRecoveryTimeout      time.Duration
	LicenseExpiryTimeoutHours           time.Duration
	MeteringIntervalMins                time.Duration
	ConfigMap                           string
	BundleLocation                      string
	CustomAppConfig                     map[string]scheduler.AppConfig
	TopologyLabels                      []map[string]string
	Backup                              backup.Driver
	SecretType                          string
	PureVolumes                         bool
	PureSANType                         string
	PureFADAPod                         string
	RunCSISnapshotAndRestoreManyTest    bool
	VaultAddress                        string
	VaultToken                          string
	SchedUpgradeHops                    string
	MigrationHops                       string
	AutopilotUpgradeImage               string
	CsiGenericDriverConfigMap           string
	HelmValuesConfigMap                 string
	IsHyperConverged                    bool
	Dash                                *aetosutil.Dashboard
	JobName                             string
	JobType                             string
	PortworxPodRestartCheck             bool
	IsPDSApps                           bool
	AnthosAdminWorkStationNodeIP        string
	AnthosInstPath                      string
	SkipSystemChecks                    bool
	FaSecret                            string
}

// ParseFlags parses command line flags
func ParseFlags() {
	var err error

	var s, m, n, v, backupDriverName, pdsDriverName, specDir, logLoc, logLevel, appListCSV, secureAppsCSV, repl1AppsCSV, csiAppsCSV, provisionerName, configMapName string

	var schedulerDriver scheduler.Driver
	var volumeDriver volume.Driver
	var nodeDriver node.Driver
	var monitorDriver monitor.Driver
	var backupDriver backup.Driver
	var pdsDriver pds.Driver
	var appScaleFactor int
	var volUpgradeEndpointURL string
	var volUpgradeEndpointVersion string
	var upgradeStorageDriverEndpointList string
	var minRunTimeMins int
	var chaosLevel int
	var storageNodesPerAZ int
	var destroyAppTimeout time.Duration
	var driverStartTimeout time.Duration
	var scaleAppTimeout time.Duration
	var autoStorageNodeRecoveryTimeout time.Duration
	var licenseExpiryTimeoutHours time.Duration
	var meteringIntervalMins time.Duration
	var bundleLocation string
	var customConfigPath string
	var hyperConverged bool
	var enableDash bool

	var pxPodRestartCheck bool
	var deployPDSApps bool

	// TODO: We rely on the customAppConfig map to be passed into k8s.go and stored there.
	// We modify this map from the tests and expect that the next RescanSpecs will pick up the new custom configs.
	// We should make this more robust.
	var customAppConfig map[string]scheduler.AppConfig = make(map[string]scheduler.AppConfig)

	var skipSystemChecks bool
	var enableStorkUpgrade bool
	var secretType string
	var pureVolumes bool
	var pureSANType string
	var pureFADAPod string
	var runCSISnapshotAndRestoreManyTest bool
	var vaultAddress string
	var vaultToken string
	var schedUpgradeHops string
	var migrationHops string
	var autopilotUpgradeImage string
	var csiGenericDriverConfigMapName string
	//dashboard fields
	var user, testBranch, testProduct, testType, testDescription, testTags string
	var testsetID int
	var torpedoJobName string
	var torpedoJobType string
	var anthosWsNodeIp string
	var anthosInstPath string
	var faSecret string

	log.Infof("The default scheduler is %v", defaultScheduler)
	flag.StringVar(&s, schedulerCliFlag, defaultScheduler, "Name of the scheduler to use")
	flag.StringVar(&n, nodeDriverCliFlag, defaultNodeDriver, "Name of the node driver to use")
	flag.StringVar(&m, monitorDriverCliFlag, defaultMonitorDriver, "Name of the prometheus driver to use")
	flag.StringVar(&v, storageDriverCliFlag, defaultStorageDriver, "Name of the storage driver to use")
	flag.StringVar(&torpedoJobName, torpedoJobNameFlag, defaultTorpedoJob, "Name of the torpedo job")
	flag.StringVar(&torpedoJobType, torpedoJobTypeFlag, defaultTorpedoJobType, "Type of torpedo job")
	flag.StringVar(&backupDriverName, backupCliFlag, "", "Name of the backup driver to use")
	flag.StringVar(&specDir, specDirCliFlag, defaultSpecsRoot, "Root directory containing the application spec files")
	flag.StringVar(&logLoc, logLocationCliFlag, defaultLogLocation,
		"Path to save logs/artifacts upon failure. Default: /mnt/torpedo_support_dir")
	flag.StringVar(&logLevel, logLevelCliFlag, defaultLogLevel, "Log level")
	flag.IntVar(&appScaleFactor, scaleFactorCliFlag, defaultAppScaleFactor, "Factor by which to scale applications")
	flag.IntVar(&minRunTimeMins, minRunTimeMinsFlag, defaultMinRunTimeMins, "Minimum Run Time in minutes for appliation deletion tests")
	flag.IntVar(&chaosLevel, chaosLevelFlag, defaultChaosLevel, "Application deletion frequency in minutes")
	flag.StringVar(&volUpgradeEndpointURL, storageUpgradeEndpointURLCliFlag, defaultStorageUpgradeEndpointURL,
		"Endpoint URL link which will be used for upgrade storage driver")
	flag.StringVar(&volUpgradeEndpointVersion, storageUpgradeEndpointVersionCliFlag, defaultStorageUpgradeEndpointVersion,
		"Endpoint version which will be used for checking version after upgrade storage driver")
	flag.StringVar(&upgradeStorageDriverEndpointList, upgradeStorageDriverEndpointListFlag, "", "Comma separated list of Spec Generator URLs for performing upgrade hops for StorageCluster")
	flag.BoolVar(&enableStorkUpgrade, enableStorkUpgradeFlag, false, "Enable stork upgrade during storage driver upgrade")
	flag.StringVar(&appListCSV, appListCliFlag, "", "Comma-separated list of apps to run as part of test. The names should match directories in the spec dir.")
	flag.StringVar(&secureAppsCSV, secureAppsCliFlag, "", "Comma-separated list of apps to deploy with secure volumes using storage class. The names should match directories in the spec dir.")
	flag.StringVar(&repl1AppsCSV, repl1AppsCliFlag, "", "Comma-separated list of apps to deploy with repl 1 volumes. The names should match directories in the spec dir.")
	flag.StringVar(&csiAppsCSV, csiAppCliFlag, "", "Comma-separated list of apps to deploy with CSI provisioner")
	flag.StringVar(&provisionerName, provisionerFlag, defaultStorageProvisioner, "Name of the storage provisioner Portworx or CSI.")
	flag.IntVar(&storageNodesPerAZ, storageNodesPerAZFlag, defaultStorageNodesPerAZ, "Maximum number of storage nodes per availability zone")
	flag.DurationVar(&destroyAppTimeout, "destroy-app-timeout", defaultTimeout, "Maximum wait time for app to be deleted")
	flag.DurationVar(&scaleAppTimeout, scaleAppTimeoutFlag, 0, "Maximum wait time for app to be ready")
	flag.DurationVar(&driverStartTimeout, "driver-start-timeout", defaultDriverStartTimeout, "Maximum wait volume driver startup")
	flag.DurationVar(&autoStorageNodeRecoveryTimeout, "storagenode-recovery-timeout", defaultAutoStorageNodeRecoveryTimeout, "Maximum wait time in minutes for storageless nodes to transition to storagenodes in case of ASG")
	flag.DurationVar(&licenseExpiryTimeoutHours, licenseExpiryTimeoutHoursFlag, defaultLicenseExpiryTimeoutHours, "Maximum wait time in hours after which force expire license")
	flag.DurationVar(&meteringIntervalMins, meteringIntervalMinsFlag, defaultMeteringIntervalMins, "Metering interval in minutes for metering agent")
	flag.StringVar(&configMapName, configMapFlag, "", "Name of the config map to be used.")
	flag.StringVar(&bundleLocation, "bundle-location", defaultBundleLocation, "Path to support bundle output files")
	flag.StringVar(&customConfigPath, "custom-config", "", "Path to custom configuration files")
	flag.StringVar(&secretType, "secret-type", scheduler.SecretK8S, "Path to custom configuration files")
	flag.BoolVar(&pureVolumes, "pure-volumes", false, "To enable using Pure backend for shared volumes")
	flag.StringVar(&pureSANType, "pure-san-type", "ISCSI", "If using Pure volumes, which SAN type is being used. ISCSI, FC, and NVMEOF-RDMA are all valid values.")
	flag.StringVar(&pureFADAPod, "pure-fada-pod", "", "If using Pure FADA volumes, what FA Pod to place the volumes in. This Pod must already exist, and be in the same Realm matching the px-pure-secret")
	flag.BoolVar(&runCSISnapshotAndRestoreManyTest, "pure-fa-snapshot-restore-to-many-test", false, "If using Pure volumes, to enable Pure clone many tests")
	flag.StringVar(&vaultAddress, "vault-addr", "", "Path to custom configuration files")
	flag.StringVar(&vaultToken, "vault-token", "", "Path to custom configuration files")
	flag.StringVar(&schedUpgradeHops, "sched-upgrade-hops", "", "Comma separated list of versions scheduler upgrade to take hops")
	flag.StringVar(&migrationHops, "migration-hops", "", "Comma separated list of versions for migration pool")
	flag.StringVar(&autopilotUpgradeImage, autopilotUpgradeImageCliFlag, "", "Autopilot version which will be used for checking version after upgrade autopilot")
	flag.StringVar(&csiGenericDriverConfigMapName, csiGenericDriverConfigMapFlag, "", "Name of config map that stores provisioner details when CSI generic driver is being used")
	flag.StringVar(&testrailuttils.MilestoneName, milestoneFlag, "", "Testrail milestone name")
	flag.StringVar(&testrailuttils.RunName, testrailRunNameFlag, "", "Testrail run name, this run will be updated in testrail")
	flag.StringVar(&testrailuttils.JobRunID, testrailRunIDFlag, "", "Run ID for the testrail run")
	flag.StringVar(&testrailuttils.JenkinsBuildURL, testrailJenkinsBuildURLFlag, "", "Jenins job url for testrail update")
	flag.StringVar(&testRailHostname, testRailHostFlag, "", "Testrail server hostname")
	flag.StringVar(&testRailUsername, testRailUserNameFlag, "", "Username to be used for adding entries to testrail")
	flag.StringVar(&testRailPassword, testRailPasswordFlag, "", "Password to be used for testrail update")
	flag.StringVar(&jiraUserName, jiraUserNameFlag, "", "Username to be used for JIRA client")
	flag.StringVar(&jiraToken, jiraTokenFlag, "", "API token for accessing the JIRA")
	flag.StringVar(&jirautils.AccountID, jiraAccountIDFlag, "", "AccountID for issue assignment")
	flag.BoolVar(&hyperConverged, hyperConvergedFlag, true, "To enable/disable hyper-converged type of deployment")
	flag.BoolVar(&enableDash, enableDashBoardFlag, true, "To enable/disable aetos dashboard reporting")
	flag.StringVar(&dataIntegrityValidationTests, dataIntegrityValidationTestsFlag, "", "list data integrity validation tests to run data integrity validation")
	flag.StringVar(&user, userFlag, "nouser", "user name running the tests")
	flag.StringVar(&testDescription, testDescriptionFlag, "Torpedo Workflows", "test suite description")
	flag.StringVar(&testType, testTypeFlag, "system-test", "test types like system-test,functional,integration")
	flag.StringVar(&testTags, testTagsFlag, "", "tags running the tests. Eg: key1:val1,key2:val2")
	flag.IntVar(&testsetID, testSetIDFlag, 0, "testset id to post the results")
	flag.StringVar(&testBranch, testBranchFlag, "master", "branch of the product")
	flag.StringVar(&testProduct, testProductFlag, "PxEnp", "Portworx product under test")
	flag.StringVar(&pxRuntimeOpts, "px-runtime-opts", "", "comma separated list of run time options for cluster update")
	flag.StringVar(&pxClusterOpts, "px-cluster-opts", "", "comma separated list of cluster options for cluster update")
	flag.BoolVar(&pxPodRestartCheck, failOnPxPodRestartCount, false, "Set it true for px pods restart check during test")
	flag.BoolVar(&deployPDSApps, deployPDSAppsFlag, false, "To deploy pds apps and return scheduler context for pds apps")
	flag.StringVar(&pdsDriverName, pdsDriveCliFlag, defaultPdsDriver, "Name of the pdsdriver to use")
	flag.StringVar(&anthosWsNodeIp, anthosWsNodeIpCliFlag, "", "Anthos admin work station node IP")
	flag.StringVar(&anthosInstPath, anthosInstPathCliFlag, "", "Anthos config path where all conf files present")
	flag.StringVar(&faSecret, faSecretCliFlag, "", "comma seperated list of famanagementip=tokenValue pairs")

	// System checks https://github.com/portworx/torpedo/blob/86232cb195400d05a9f83d57856f8f29bdc9789d/tests/common.go#L2173
	// should be skipped from AfterSuite() if this flag is set to true. This is to avoid distracting test failures due to
	// unstable testing environments.
	flag.BoolVar(&skipSystemChecks, skipSystemCheckCliFlag, false, "Skip system checks during after suite")
	flag.Parse()

	log.SetLoglevel(logLevel)
	tpLogPath = fmt.Sprintf("%s/%s", logLoc, "torpedo.log")
	suiteLogger = CreateLogger(tpLogPath)
	log.SetTorpedoFileOutput(suiteLogger)

	appList, err := splitCsv(appListCSV)
	if err != nil {
		log.Fatalf("failed to parse app list: %v. err: %v", appListCSV, err)
	}

	csiAppsList := make([]string, 0)
	if len(csiAppsCSV) > 0 {
		apl, err := splitCsv(csiAppsCSV)
		log.FailOnError(err, fmt.Sprintf("failed to parse csiAppsCSV app list: %v", csiAppsCSV))
		csiAppsList = append(csiAppsList, apl...)
		log.Infof("provisioner CSI apps : %+v", csiAppsList)
		appList = append(appList, csiAppsList...)
	}

	secureAppList := make([]string, 0)

	if secureAppsCSV == "all" {
		secureAppList = append(secureAppList, appList...)
	} else if len(secureAppsCSV) > 0 {
		apl, err := splitCsv(secureAppsCSV)
		log.FailOnError(err, fmt.Sprintf("failed to parse secure app list: %v", secureAppsCSV))
		secureAppList = append(secureAppList, apl...)
		log.Infof("Secure apps : %+v", secureAppList)
		//Adding secure apps as part of app list for deployment
		appList = append(appList, secureAppList...)
	}

	repl1AppList := make([]string, 0)

	if repl1AppsCSV == "all" {
		repl1AppList = append(repl1AppList, appList...)
	} else if len(repl1AppsCSV) > 0 {
		apl, err := splitCsv(repl1AppsCSV)
		log.FailOnError(err, fmt.Sprintf("failed to parse repl-1 app list: %v", repl1AppsCSV))
		repl1AppList = append(repl1AppList, apl...)
		log.Infof("volume repl 1 apps : %+v", repl1AppList)
		//Adding repl-1 apps as part of app list for deployment
		appList = append(appList, repl1AppList...)
	}

	sched.Init(time.Second)
	if schedulerDriver, err = scheduler.Get(s); err != nil {
		log.Fatalf("Cannot find scheduler driver for %v. Err: %v\n", s, err)
	} else if volumeDriver, err = volume.Get(v); err != nil {
		log.Fatalf("Cannot find volume driver for %v. Err: %v\n", v, err)
	} else if nodeDriver, err = node.Get(n); err != nil {
		log.Fatalf("Cannot find node driver for %v. Err: %v\n", n, err)
	} else if monitorDriver, err = monitor.Get(m); err != nil {
		log.Fatalf("Cannot find monitor driver for %v. Err: %v\n", m, err)
	} else if err = os.MkdirAll(logLoc, os.ModeDir); err != nil {
		log.Fatalf("Cannot create path %s for saving support bundle. Error: %v", logLoc, err)
	} else {
		if _, err = os.Stat(customConfigPath); err == nil {
			var data []byte

			log.Infof("Using custom app config file %s", customConfigPath)
			data, err = ioutil.ReadFile(customConfigPath)
			if err != nil {
				log.Fatalf("Cannot read file %s. Error: %v", customConfigPath, err)
			}
			err = yaml.Unmarshal(data, &customAppConfig)
			if err != nil {
				log.Fatalf("Cannot unmarshal yml %s. Error: %v", customConfigPath, err)
			}
			log.Infof("Parsed custom app config file: %+v", customAppConfig)
		}
		if len(repl1AppList) > 0 {
			for _, app := range repl1AppList {
				if appConfig, ok := customAppConfig[app]; ok {
					appConfig.Repl = "1"
				} else {
					var config = scheduler.AppConfig{Repl: "1"}
					customAppConfig[app] = config
				}
			}
		}
		log.Infof("Backup driver name %s", backupDriverName)
		if backupDriverName != "" {
			if backupDriver, err = backup.Get(backupDriverName); err != nil {
				log.Fatalf("cannot find backup driver for %s. Err: %v\n", backupDriverName, err)
			} else {
				log.Infof("Backup driver found %v", backupDriver)
			}
		}

		log.Infof("Pds driver name %s", pdsDriverName)
		if pdsDriverName != "" {
			if pdsDriver, err = pds.Get(pdsDriverName); err != nil {
				log.Fatalf("cannot find pds driver for %s. Err: %v\n", pdsDriverName, err)
			} else {
				log.Infof("Pds driver found %v", pdsDriver)
			}
		}

		dash = aetosutil.Get()
		if enableDash && !isDashboardReachable() {
			enableDash = false
			log.Infof("Aetos Dashboard is not reachable. Disabling dashboard reporting.")
		}

		dash.IsEnabled = enableDash
		testSet := aetosutil.TestSet{
			User:        user,
			Product:     testProduct,
			Description: testDescription,
			Branch:      testBranch,
			TestType:    testType,
			Tags:        make(map[string]string),
			Status:      aetosutil.NOTSTARTED,
		}
		if testTags != "" {
			tags, err := splitCsv(testTags)
			if err != nil {
				log.Fatalf("failed to parse tags: %v. err: %v", testTags, err)
			} else {
				for _, tag := range tags {
					var key, value string
					if !strings.Contains(tag, ":") {
						log.Info("Invalid tag %s. Please provide tag in key:value format skipping provided tag", tag)
					} else {
						key = strings.SplitN(tag, ":", 2)[0]
						value = strings.SplitN(tag, ":", 2)[1]
						testSet.Tags[key] = value
					}
				}
			}
		}

		/*
			Get TestSetID based on below precedence
			1. Check if user has passed in command line and use
			2. Check if user has set it has an env variable and use
			3. Check if build.properties available with TestSetID
			4. If not present create a new one
		*/
		val, ok := os.LookupEnv("DASH_UID")
		if testsetID != 0 {
			dash.TestSetID = testsetID
		} else if ok && (val != "" && val != "0") {
			testsetID, err = strconv.Atoi(val)
			log.Infof(fmt.Sprintf("Using TestSetID: %s set as enviornment variable", val))
			if err != nil {
				log.Warnf("Failed to convert environment testset id  %v to int, err: %v", val, err)
			}
		} else {
			fileName := "/build.properties"
			readFile, err := os.Open(fileName)
			if err == nil {
				fileScanner := bufio.NewScanner(readFile)
				fileScanner.Split(bufio.ScanLines)
				for fileScanner.Scan() {
					line := fileScanner.Text()
					if strings.Contains(line, "DASH_UID") {
						testsetToUse := strings.Split(line, "=")[1]
						log.Infof("Using TestSetID: %s found in build.properties", testsetToUse)
						dash.TestSetID, err = strconv.Atoi(testsetToUse)
						if err != nil {
							log.Errorf("Error in getting DASH_UID variable, %v", err)
						}
						break
					}
				}
			}
		}
		if testsetID != 0 {
			dash.TestSetID = testsetID
			os.Setenv("DASH_UID", fmt.Sprint(testsetID))
		}

		dash.TestSet = &testSet

		once.Do(func() {
			instance = &Torpedo{
				InstanceID:                          time.Now().Format("01-02-15h04m05s"),
				S:                                   schedulerDriver,
				V:                                   volumeDriver,
				N:                                   nodeDriver,
				M:                                   monitorDriver,
				Pds:                                 pdsDriver,
				SpecDir:                             specDir,
				LogLoc:                              logLoc,
				LogLevel:                            logLevel,
				Logger:                              log.GetLogInstance(),
				GlobalScaleFactor:                   appScaleFactor,
				MinRunTimeMins:                      minRunTimeMins,
				ChaosLevel:                          chaosLevel,
				StorageDriverUpgradeEndpointURL:     volUpgradeEndpointURL,
				StorageDriverUpgradeEndpointVersion: volUpgradeEndpointVersion,
				UpgradeStorageDriverEndpointList:    upgradeStorageDriverEndpointList,
				EnableStorkUpgrade:                  enableStorkUpgrade,
				AppList:                             appList,
				SecureAppList:                       secureAppList,
				CsiAppList:                          csiAppsList,
				Provisioner:                         provisionerName,
				MaxStorageNodesPerAZ:                storageNodesPerAZ,
				DestroyAppTimeout:                   destroyAppTimeout,
				ScaleAppTimeout:                     scaleAppTimeout,
				DriverStartTimeout:                  driverStartTimeout,
				AutoStorageNodeRecoveryTimeout:      autoStorageNodeRecoveryTimeout,
				ConfigMap:                           configMapName,
				BundleLocation:                      bundleLocation,
				CustomAppConfig:                     customAppConfig,
				Backup:                              backupDriver,
				SecretType:                          secretType,
				PureVolumes:                         pureVolumes,
				PureSANType:                         pureSANType,
				PureFADAPod:                         pureFADAPod,
				RunCSISnapshotAndRestoreManyTest:    runCSISnapshotAndRestoreManyTest,
				VaultAddress:                        vaultAddress,
				VaultToken:                          vaultToken,
				SchedUpgradeHops:                    schedUpgradeHops,
				MigrationHops:                       migrationHops,
				AutopilotUpgradeImage:               autopilotUpgradeImage,
				CsiGenericDriverConfigMap:           csiGenericDriverConfigMapName,
				LicenseExpiryTimeoutHours:           licenseExpiryTimeoutHours,
				MeteringIntervalMins:                meteringIntervalMins,
				IsHyperConverged:                    hyperConverged,
				Dash:                                dash,
				JobName:                             torpedoJobName,
				JobType:                             torpedoJobType,
				PortworxPodRestartCheck:             pxPodRestartCheck,
				AnthosAdminWorkStationNodeIP:        anthosWsNodeIp,
				AnthosInstPath:                      anthosInstPath,
				IsPDSApps:                           deployPDSApps,
				SkipSystemChecks:                    skipSystemChecks,
				FaSecret:                            faSecret,
			}
			if instance.S.String() == "openshift" {
				instance.LogLoc = "/mnt"
			}
		})
	}
	printFlags()
}

func printFlags() {

	log.Info("********Torpedo Command********")
	log.Info(strings.Join(os.Args, " "))
	log.Info("******************************")

	log.Info("*********Parsed Args**********")
	flag.VisitAll(func(f *flag.Flag) {
		log.Infof("   %s: %s", f.Name, f.Value)
	})
	log.Info("******************************")
}

func isDashboardReachable() bool {
	timeout := 15 * time.Second
	client := &http.Client{
		Timeout: timeout,
		Transport: &http.Transport{
			TLSClientConfig: &tls.Config{
				InsecureSkipVerify: true,
			},
		},
	}
	aboutURL := strings.Replace(aetosutil.DashBoardBaseURL, "dashboard", "datamodel/about", -1)
	log.Infof("Checking URL: %s", aboutURL)
	response, err := client.Get(aboutURL)

	if err != nil {
		log.Warn(err.Error())
		return false
	}
	if response.StatusCode == 200 {
		return true
	}
	return false
}

// CreateLogFile creates file and return the file object
func CreateLogFile(filename string) *os.File {
	var filePath string
	if strings.Contains(filename, "/") {
		filePath = "filename"
	} else {
		filePath = fmt.Sprintf("%s/%s", Inst().LogLoc, filename)
	}

	f, err := os.OpenFile(filePath, os.O_WRONLY|os.O_CREATE|os.O_APPEND, 0644)
	if err != nil {
		fmt.Println("Failed to create logfile torpedo.log")
		fmt.Println("Error: ", err)
	}
	return f

}

// CreateLogger creates file and return the file object
func CreateLogger(filename string) *lumberjack.Logger {
	var filePath string
	if strings.Contains(filename, "/") {
		filePath = filename
	} else {
		filePath = fmt.Sprintf("%s/%s", Inst().LogLoc, filename)
	}
	_, err := os.Create(filePath)
	if err != nil {
		log.Infof("Error creating log file. Err: %v", err)
		return nil
	}

	logger := &lumberjack.Logger{
		Filename:   filePath,
		MaxSize:    10, // megabytes
		MaxBackups: 10,
		MaxAge:     30,   //days
		Compress:   true, // disabled by default
		LocalTime:  true,
	}

	return logger

}

// CloseLogger ends testcase file object
func CloseLogger(testLogger *lumberjack.Logger) {
	if testLogger != nil {
		testLogger.Close()
		//Below steps are performed to remove current file from log output
		log.SetDefaultOutput(suiteLogger)
	}

}

func splitCsv(in string) ([]string, error) {
	r := csv.NewReader(strings.NewReader(in))
	r.TrimLeadingSpace = true
	records, err := r.ReadAll()
	if err != nil || len(records) < 1 {
		return []string{}, err
	} else if len(records) > 1 {
		return []string{}, fmt.Errorf("multiline CSV not supported")
	}
	return records[0], err
}

func mapToVolumeOptions(options map[string]bool) *scheduler.VolumeOptions {
	if val, ok := options[SkipClusterScopedObjects]; ok {
		return &scheduler.VolumeOptions{
			SkipClusterScopedObjects: val,
		}
	}

	return &scheduler.VolumeOptions{
		SkipClusterScopedObjects: false,
	}
}

func init() {
	logrus.SetLevel(logrus.InfoLevel)
	logrus.StandardLogger().Hooks.Add(log.NewHook())
	logrus.SetOutput(os.Stdout)
}

// CreateJiraIssueWithLogs creates a jira issue and copy logs to nfs mount
func CreateJiraIssueWithLogs(issueDescription, issueSummary string) {
	issueKey, err := jirautils.CreateIssue(issueDescription, issueSummary)
	if err == nil && issueKey != "" {
		collectAndCopyDiagsOnWorkerNodes(issueKey)
		collectAndCopyStorkLogs(issueKey)
		collectAndCopyOperatorLogs(issueKey)
		collectAndCopyAutopilotLogs(issueKey)

	}

}

func collectAndCopyDiagsOnWorkerNodes(issueKey string) {
	isIssueDirCreated := false
	for _, currNode := range node.GetWorkerNodes() {
		err := runCmd("pwd", currNode)
		if err == nil {
			log.Infof("Creating directors logs in the node %v", currNode.Name)
			runCmd(fmt.Sprintf("mkdir -p %v", rootLogDir), currNode)
			log.Info("Mounting nfs diags directory")
			runCmd(fmt.Sprintf("mount -t nfs %v %v", diagsDirPath, rootLogDir), currNode)
			if !isIssueDirCreated {
				log.Infof("Creating PTX %v directory in the node %v", issueKey, currNode.Name)
				runCmd(fmt.Sprintf("mkdir -p %v/%v", rootLogDir, issueKey), currNode)
				isIssueDirCreated = true
			}

			log.Infof("collect diags on node: %s", currNode.Name)

			filePath := fmt.Sprintf("/var/cores/%s-diags-*.tar.gz", currNode.Name)

			config := &torpedovolume.DiagRequestConfig{
				DockerHost:    "unix:///var/run/docker.sock",
				OutputFile:    filePath,
				ContainerName: "",
				Profile:       false,
				Live:          false,
				Upload:        false,
				All:           true,
				Force:         true,
				OnHost:        true,
				Extra:         false,
			}
			err = Inst().V.CollectDiags(currNode, config, torpedovolume.DiagOps{Validate: false, Async: true})

			if err == nil {
				log.Infof("copying logs %v  on node: %s", filePath, currNode.Name)
				runCmd(fmt.Sprintf("cp %v %v/%v/", filePath, rootLogDir, issueKey), currNode)
			} else {
				log.Warnf("Error collecting diags on node: %v, Error: %v", currNode.Name, err)
			}

		}
	}
}

// CollectLogsFromPods collects logs from specified pods and stores them in a directory named after the test case
func CollectLogsFromPods(testCaseName string, podLabel map[string]string, namespace string, logLabel string) {

	// Check to handle cloud based deployment with 0 master nodes
	if len(node.GetMasterNodes()) == 0 {
		log.Warnf("Skipping pod log collection for pods with [%s] label in test case [%s] as it's cloud cluster", logLabel, testCaseName)
		return
	}

	// In case of ocp skip log collection
	if Inst().S.String() == openshift.SchedName {
		log.Warnf("Skipping pod log collection for pods with [%s] label in test case [%s] as it's ocp cluster", logLabel, testCaseName)
		return
	}

	testCaseName = strings.ReplaceAll(testCaseName, " ", "")
	podList, err := core.Instance().GetPods(namespace, podLabel)
	if err != nil {
		log.Errorf("Error in getting pods for the [%s] logs of test case [%s], Err: %v", logLabel, testCaseName, err.Error())
		return
	}
	masterNode := node.GetMasterNodes()[0]
	err = runCmd("pwd", masterNode)
	if err != nil {
		log.Errorf("Error in running [pwd] command in node [%s] for the [%s] logs of test case [%s]", masterNode.Name, logLabel, testCaseName)
		return
	}
	testCaseLogDirPath := fmt.Sprintf("%s/%s-logs", pxbLogDirPath, testCaseName)
	log.Infof("Creating a directory [%s] in node [%s] to store [%s] logs for the test case [%s]", testCaseLogDirPath, masterNode.Name, logLabel, testCaseName)
	err = runCmd(fmt.Sprintf("mkdir -p %v", testCaseLogDirPath), masterNode)
	if err != nil {
		log.Errorf("Error in creating a directory [%s] in node [%s] to store [%s] logs for the test case [%s]. Err: %v", testCaseLogDirPath, masterNode.Name, logLabel, testCaseName, err.Error())
		return
	}
	for _, pod := range podList.Items {
		log.Infof("Writing [%s] pod into a %v/%v.log file", pod.Name, testCaseLogDirPath, pod.Name)
		err = runCmd(fmt.Sprintf("kubectl logs %s -n %s > %s/%s.log", pod.Name, namespace, testCaseLogDirPath, pod.Name), masterNode)
		if err != nil {
			log.Errorf("Error in writing [%s] pod into a %v/%v.log file. Err: %v", pod.Name, testCaseLogDirPath, pod.Name, err.Error())
		}
	}
}

// collectStorkLogs collects Stork logs and stores them using the CollectLogsFromPods function
func collectStorkLogs(testCaseName string) {
	storkLabel := make(map[string]string)
	storkLabel["name"] = "stork"
	pxNamespace, err := Inst().V.GetVolumeDriverNamespace()
	if err != nil {
		log.Errorf("Error in getting portworx namespace. Err: %v", err.Error())
		return
	}
	CollectLogsFromPods(testCaseName, storkLabel, pxNamespace, "stork")
}

// CollectMongoDBLogs collects MongoDB logs and stores them using the CollectLogsFromPods function
func CollectMongoDBLogs(testCaseName string) {
	pxbLabel := make(map[string]string)
	pxbLabel["app.kubernetes.io/component"] = mongodbStatefulset
	pxbNamespace, err := backup.GetPxBackupNamespace()
	if err != nil {
		log.Errorf("Error in getting px-backup namespace. Err: %v", err.Error())
		return
	}
	CollectLogsFromPods(testCaseName, pxbLabel, pxbNamespace, "mongodb")
}

// collectPxBackupLogs collects Px-Backup logs and stores them using the CollectLogsFromPods function
func collectPxBackupLogs(testCaseName string) {
	pxbLabel := make(map[string]string)
	pxbLabel["app"] = "px-backup"
	pxbNamespace, err := backup.GetPxBackupNamespace()
	if err != nil {
		log.Errorf("Error in getting px-backup namespace. Err: %v", err.Error())
		return
	}
	CollectLogsFromPods(testCaseName, pxbLabel, pxbNamespace, "px-backup")
}

// compressSubDirectories compresses all subdirectories within the specified directory on the master node
func compressSubDirectories(dirPath string) {
	masterNode := node.GetMasterNodes()[0]
	log.Infof("Compressing sub-directories in the directory [%s] in node [%s]", dirPath, masterNode.Name)
	err := runCmdWithNoSudo(fmt.Sprintf("find %s -mindepth 1 -depth -type d -exec sh -c 'tar czf \"${1%%/}.tar.gz\" -C \"$(dirname \"$1\")\" \"$(basename \"$1\")\" && rm -rf \"$1\"' sh {} \\;", dirPath), masterNode)
	if err != nil {
		log.Errorf("Error in compressing sub-directories in the directory [%s] in node [%s]", dirPath, masterNode.Name)
	}
}

func collectAndCopyStorkLogs(issueKey string) {

	storkLabel := make(map[string]string)
	storkLabel["name"] = "stork"
	podList, err := core.Instance().GetPods(pxNamespace, storkLabel)
	if err == nil {
		logsByPodName := map[string]string{}
		for _, p := range podList.Items {
			logOptions := corev1.PodLogOptions{
				// Getting 250 lines from the pod logs to get the io_bytes
				TailLines: getInt64Address(250),
			}
			log.Info("Collecting stork logs")
			output, err := core.Instance().GetPodLog(p.Name, p.Namespace, &logOptions)
			if err != nil {
				log.Error(fmt.Errorf("failed to get logs for the pod %s/%s: %w", p.Namespace, p.Name, err))
			}
			logsByPodName[p.Name] = output
		}
		masterNode := node.GetMasterNodes()[0]
		err = runCmd("pwd", masterNode)
		if err == nil {
			log.Infof("Creating directors logs in the node %v", masterNode.Name)
			runCmd(fmt.Sprintf("mkdir -p %v", rootLogDir), masterNode)
			log.Info("Mounting nfs diags directory")
			runCmd(fmt.Sprintf("mount -t nfs %v %v", diagsDirPath, rootLogDir), masterNode)

			for k, v := range logsByPodName {
				cmnd := fmt.Sprintf("echo '%v' > /root/%v.log", v, k)
				runCmdWithNoSudo(cmnd, masterNode)
				runCmd(fmt.Sprintf("cp /root/%v.log %v/%v/", k, rootLogDir, issueKey), masterNode)
			}
		}

	} else {
		log.Errorf("Error in getting stork pods, Err: %v", err.Error())
	}

}

func collectAndCopyOperatorLogs(issueKey string) {
	podLabel := make(map[string]string)
	podLabel["name"] = "portworx-operator"
	podList, err := core.Instance().GetPods(pxNamespace, podLabel)
	if err == nil {
		logsByPodName := map[string]string{}
		for _, p := range podList.Items {
			logOptions := corev1.PodLogOptions{
				// Getting 250 lines from the pod logs to get the io_bytes
				TailLines: getInt64Address(250),
			}
			log.Info("Collecting portworx operator logs")
			output, err := core.Instance().GetPodLog(p.Name, p.Namespace, &logOptions)
			if err != nil {
				log.Error(fmt.Errorf("failed to get logs for the pod %s/%s: %w", p.Namespace, p.Name, err))
			}
			logsByPodName[p.Name] = output
		}
		masterNode := node.GetMasterNodes()[0]
		err = runCmd("pwd", masterNode)
		if err == nil {
			for k, v := range logsByPodName {
				cmnd := fmt.Sprintf("echo '%v' > /root/%v.log", v, k)
				runCmdWithNoSudo(cmnd, masterNode)
				runCmd(fmt.Sprintf("cp /root/%v.log %v/%v/", k, rootLogDir, issueKey), masterNode)
			}
		}

	} else {
		log.Errorf("Error in getting portworx-operator pods, Err: %v", err.Error())
	}

}

func collectAndCopyAutopilotLogs(issueKey string) {
	podLabel := make(map[string]string)
	podLabel["name"] = "autopilot"
	podList, err := core.Instance().GetPods(pxNamespace, podLabel)
	if err == nil {
		logsByPodName := map[string]string{}
		for _, p := range podList.Items {
			logOptions := corev1.PodLogOptions{
				// Getting 250 lines from the pod logs to get the io_bytes
				TailLines: getInt64Address(250),
			}
			log.Info("Collecting autopilot logs")
			output, err := core.Instance().GetPodLog(p.Name, p.Namespace, &logOptions)
			if err != nil {
				log.Error(fmt.Errorf("failed to get logs for the pod %s/%s: %w", p.Namespace, p.Name, err))
			}
			logsByPodName[p.Name] = output
		}
		masterNode := node.GetMasterNodes()[0]

		err = runCmd("pwd", masterNode)
		if err == nil {
			for k, v := range logsByPodName {
				cmnd := fmt.Sprintf("echo '%v' > /root/%v.log", v, k)
				runCmdWithNoSudo(cmnd, masterNode)
				runCmd(fmt.Sprintf("cp /root/%v.log %v/%v/", k, rootLogDir, issueKey), masterNode)
			}
		}
	} else {
		log.Errorf("Error in getting autopilot pods, Err: %v", err.Error())
	}

}

func getInt64Address(x int64) *int64 {
	return &x
}

// IsCloudDriveInitialised checks if cloud drive is initialised in the PX cluster
func IsCloudDriveInitialised(n node.Node) (bool, error) {

	_, err := Inst().N.RunCommandWithNoRetry(n, pxctlCDListCmd, node.ConnectionOpts{
		Timeout:         2 * time.Minute,
		TimeBeforeRetry: 10 * time.Second,
	})

	if err != nil && strings.Contains(err.Error(), "Cloud Drive is not initialized") {
		log.Warnf("cd list error : %v", err)
		return false, nil
	}
	if err == nil {
		return true, nil
	}
	return false, err
}

// WaitForExpansionToStart waits for pool expansion to trigger
func WaitForExpansionToStart(poolID string) error {
	f := func() (interface{}, bool, error) {
		expandedPool, err := GetStoragePoolByUUID(poolID)

		if err != nil {
			return nil, false, err
		}
		if expandedPool.LastOperation != nil {
			if expandedPool.LastOperation.Status == opsapi.SdkStoragePool_OPERATION_FAILED {
				return nil, false, fmt.Errorf("PoolResize has failed. Error: %s", expandedPool.LastOperation)
			}

			if expandedPool.LastOperation.Status == opsapi.SdkStoragePool_OPERATION_IN_PROGRESS ||
				expandedPool.LastOperation.Status == opsapi.SdkStoragePool_OPERATION_PENDING {
				// storage pool resize has been triggered
				log.InfoD("Pool %s expansion started", poolID)
				return nil, false, nil
			}

		}
		return nil, true, fmt.Errorf("pool %s resize not triggered ", poolID)
	}

	_, err := task.DoRetryWithTimeout(f, 2*time.Minute, 5*time.Second)
	return err
}

// RebootNodeAndWaitForPxUp reboots node and waits for  volume driver to be up
func RebootNodeAndWaitForPxUp(n node.Node) error {

	err := RebootNodeAndWaitForPxDown(n)
	err = Inst().V.WaitDriverUpOnNode(n, Inst().DriverStartTimeout)
	if err != nil {
		return err
	}

	return nil

}

// RebootNodeAndWaitForPxDown reboots node and waits for volume driver to be down
func RebootNodeAndWaitForPxDown(n node.Node) error {

	if &n == nil {
		return fmt.Errorf("no Node is provided to reboot")
	}

	err := Inst().N.RebootNode(n, node.RebootNodeOpts{
		Force: true,
		ConnectionOpts: node.ConnectionOpts{
			Timeout:         1 * time.Minute,
			TimeBeforeRetry: 5 * time.Second,
		},
	})

	if err != nil {
		return err
	}
	err = Inst().N.TestConnection(n, node.ConnectionOpts{
		Timeout:         15 * time.Minute,
		TimeBeforeRetry: 10 * time.Second,
	})
	if err != nil {
		return err
	}
	err = Inst().V.WaitDriverDownOnNode(n)
	if err != nil {
		return err
	}
	err = Inst().S.IsNodeReady(n)
	if err != nil {
		return err
	}

	return nil

}

// GetNodeWithGivenPoolID returns node having pool id
func GetNodeWithGivenPoolID(poolID string) (*node.Node, error) {
	if err := Inst().V.RefreshDriverEndpoints(); err != nil {
		return nil, err
	}

	pxNodes, err := GetStorageNodes()
	if err != nil {
		return nil, err
	}

	for _, n := range pxNodes {
		pools := n.Pools
		for _, p := range pools {
			if poolID == p.Uuid {
				return &n, nil
			}
		}
	}

	return nil, fmt.Errorf("no storage node found with given Pool UUID : %s", poolID)
}

// GetStoragePoolByUUID reruns storage pool based on ID
func GetStoragePoolByUUID(poolUUID string) (*opsapi.StoragePool, error) {
	pools, err := Inst().V.ListStoragePools(metav1.LabelSelector{})
	if err != nil {
		return nil, err
	}

	if len(pools) == 0 {
		return nil, fmt.Errorf("Got 0 pools listed")
	}

	pool := pools[poolUUID]
	if pool == nil {
		return nil, fmt.Errorf("unable to find pool with given ID: %s", poolUUID)
	}

	return pool, nil
}

// ValidateUserRole will validate if a given user has the provided PxBackupRole mapped to it
func ValidateUserRole(userName string, role backup.PxBackupRole) (bool, error) {
	roleMapping, err := backup.GetRolesForUser(userName)
	log.FailOnError(err, "Failed to get roles for user")
	roleID, err := backup.GetRoleID(role)
	log.FailOnError(err, "Failed to get role ID")
	for _, r := range roleMapping {
		if r.ID == roleID {
			break
		}
	}
	return true, nil
}

func Contains(app_list []string, app string) bool {
	for _, v := range app_list {
		if v == app {
			return true
		}
	}
	return false
}

// ValidateDriveRebalance checks rebalance state of new drives added
func ValidateDriveRebalance(stNode node.Node) error {

	disks := stNode.Disks
	initPoolCount := len(stNode.Pools)
	var err error
	var drivePath string
	drivePathsToValidate := make([]string, 0)
	//2 min wait for new disk to associate with the node
	time.Sleep(2 * time.Minute)

	t := func() (interface{}, bool, error) {
		err = Inst().V.RefreshDriverEndpoints()
		if err != nil {
			return nil, true, err
		}

		stNode, err = node.GetNodeByName(stNode.Name)
		if err != nil {
			return nil, true, err
		}

		for k := range stNode.Disks {
			if _, ok := disks[k]; !ok {
				drivePath = k
				return nil, false, nil
			}
		}

		return nil, true, fmt.Errorf("drive path not found")
	}
	_, err = task.DoRetryWithTimeout(t, 5*time.Minute, 1*time.Minute)
	if err != nil {
		//this is a special case occurs where drive is added with same path as deleted pool
		if initPoolCount >= len(stNode.Pools) {
			for p := range stNode.Disks {
				drivePathsToValidate = append(drivePathsToValidate, p)
			}
		} else {
			return err
		}

	} else {
		drivePathsToValidate = append(drivePathsToValidate, drivePath)
	}

	for _, p := range drivePathsToValidate {
		drivePath = p
		log.Infof("Validating rebalance for path %s", drivePath)
		cmd := fmt.Sprintf("sv drive add -d %s -o status", drivePath)
		var prevStatus string

		t = func() (interface{}, bool, error) {

			// Execute the command and check get rebalance status
			currStatus, err := Inst().V.GetPxctlCmdOutputConnectionOpts(stNode, cmd, node.ConnectionOpts{
				IgnoreError:     false,
				TimeBeforeRetry: defaultRetryInterval,
				Timeout:         defaultTimeout,
			}, false)

			if err != nil {
				if strings.Contains(err.Error(), "Device already exists") || strings.Contains(err.Error(), "Drive already in use") {
					return "", false, nil
				}
				return "", true, err
			}
			log.Infof(fmt.Sprintf("Rebalance Status for drive [%s] in node [%s] : %s", drivePath, stNode.Name, strings.TrimSpace(currStatus)))
			if strings.Contains(currStatus, "Rebalance done") {
				return "", false, nil
			}
			if prevStatus == currStatus {
				return "", false, fmt.Errorf("rebalance Status for drive [%s] in node [%s] is not progressing", drivePath, stNode.Name)
			}
			prevStatus = currStatus
			return "", true, fmt.Errorf("wait for pool rebalance to complete for drive [%s]", drivePath)
		}

		_, err = task.DoRetryWithTimeout(t, 180*time.Minute, 3*time.Minute)
		if err != nil {
			return err
		}
	}

	// checking all pools are online after drive rebalance
	expectedStatus := "Online"
	err = WaitForPoolStatusToUpdate(stNode, expectedStatus)
	return err
}

// ValidateRebalanceJobs checks rebalance state of pools if running
func ValidateRebalanceJobs(stNode node.Node) error {

	rebalanceFunc := func() (interface{}, bool, error) {

		rebalanceJobs, err := Inst().V.GetRebalanceJobs()
		if err != nil {
			return nil, true, err
		}

		for _, job := range rebalanceJobs {
			jobResponse, err := Inst().V.GetRebalanceJobStatus(job.GetId())

			if err != nil {
				return nil, true, err
			}

			previousDone := uint64(0)
			jobState := jobResponse.GetJob().GetState()
			if jobState == opsapi.StorageRebalanceJobState_CANCELLED {
				return nil, false, fmt.Errorf("job %v has cancelled, Summary: %+v", job.GetId(), jobResponse.GetSummary().GetWorkSummary())
			}

			if jobState == opsapi.StorageRebalanceJobState_PAUSED || jobState == opsapi.StorageRebalanceJobState_PENDING {
				return nil, true, fmt.Errorf("Job %v is in paused/pending state", job.GetId())
			}

			if jobState == opsapi.StorageRebalanceJobState_DONE {
				log.InfoD("Job %v is in DONE state", job.GetId())
				return nil, false, nil
			}

			if jobState == opsapi.StorageRebalanceJobState_RUNNING {
				log.InfoD("Job %v is in Running state", job.GetId())

				currentDone, total := getReblanceWorkSummary(jobResponse)
				//checking for rebalance progress
				for currentDone < total && previousDone < currentDone {
					time.Sleep(2 * time.Minute)
					log.InfoD("Waiting for job %v to complete current state: %v, checking again in 2 minutes", job.GetId(), jobState)
					jobResponse, err = Inst().V.GetRebalanceJobStatus(job.GetId())
					if err != nil {
						return nil, true, err
					}
					previousDone = currentDone
					currentDone, total = getReblanceWorkSummary(jobResponse)
				}

				if previousDone == currentDone {
					return nil, false, fmt.Errorf("job %v is in running state but not progressing further", job.GetId())
				}
				if currentDone == total {
					log.InfoD("Rebalance for job %v completed", job.GetId())
					return nil, false, nil
				}
			}
		}
		return nil, false, nil
	}

	_, err := task.DoRetryWithTimeout(rebalanceFunc, time.Minute*60, time.Minute*2)
	return err
}

func getReblanceWorkSummary(jobResponse *opsapi.SdkGetRebalanceJobStatusResponse) (uint64, uint64) {
	status := jobResponse.GetJob().GetStatus()
	if status != "" {
		log.Infof(" Job Status: %s", status)
	}

	currentDone := uint64(0)
	currentPending := uint64(0)
	total := uint64(0)
	rebalWorkSummary := jobResponse.GetSummary().GetWorkSummary()

	for _, summary := range rebalWorkSummary {
		currentDone += summary.GetDone()
		currentPending += summary.GetPending()
		log.Infof("WorkSummary --> Type: %v,Done : %v, Pending: %v", summary.GetType(), currentDone, currentPending)

	}
	total = currentDone + currentPending

	return currentDone, total
}

func updatePxRuntimeOpts() error {
	if pxRuntimeOpts != "" {
		log.InfoD("Setting run time options: %s", pxRuntimeOpts)
		optionsMap := make(map[string]string)
		runtimeOpts, err := splitCsv(pxRuntimeOpts)
		log.FailOnError(err, "Error parsing run time options")

		for _, opt := range runtimeOpts {
			if !strings.Contains(opt, "=") {
				log.Fatalf("Given run time option is not in expected format key=val, Actual : %v", opt)
			}
			optArr := strings.Split(opt, "=")
			optionsMap[optArr[0]] = optArr[1]
		}
		currNode := node.GetWorkerNodes()[0]
		return Inst().V.SetClusterRunTimeOpts(currNode, optionsMap)
	} else {
		log.Info("No run time options provided to update")
	}
	return nil

}

func updatePxClusterOpts() error {
	if pxClusterOpts != "" {
		log.InfoD("Setting cluster options: %s", pxClusterOpts)
		optionsMap := make(map[string]string)
		runtimeOpts, err := splitCsv(pxClusterOpts)
		log.FailOnError(err, "Error parsing run time options")

		for _, opt := range runtimeOpts {
			if !strings.Contains(opt, "=") {
				log.Fatalf("Given cluster option is not in expected format key=val, Actual : %v", opt)
			}
			optArr := strings.Split(opt, "=")
			ketString := "--" + optArr[0]
			optionsMap[ketString] = optArr[1]
		}
		currNode := node.GetWorkerNodes()[0]
		return Inst().V.SetClusterOptsWithConfirmation(currNode, optionsMap)
	} else {
		log.Info("No cluster options provided to update")
	}
	return nil

}

// GetCloudDriveDeviceSpecs returns Cloud drive specs on the storage cluster
func GetCloudDriveDeviceSpecs() ([]string, error) {
	log.InfoD("Getting cloud drive specs")
	deviceSpecs := make([]string, 0)
	IsOperatorBasedInstall, err := Inst().V.IsOperatorBasedInstall()
	if err != nil && !k8serrors.IsNotFound(err) {
		return deviceSpecs, err
	}

	if !IsOperatorBasedInstall {
		ns, err := Inst().V.GetVolumeDriverNamespace()
		if err != nil {
			return deviceSpecs, err
		}
		daemonSets, err := apps.Instance().ListDaemonSets(ns, metav1.ListOptions{
			LabelSelector: "name=portworx",
		})
		if err != nil {
			return deviceSpecs, err
		}

		if len(daemonSets) == 0 {
			return deviceSpecs, fmt.Errorf("no portworx daemonset found")
		}
		for _, container := range daemonSets[0].Spec.Template.Spec.Containers {
			if container.Name == "portworx" {
				for _, arg := range container.Args {
					if strings.Contains(arg, "size") {
						deviceSpecs = append(deviceSpecs, arg)
					}
				}
			}
		}
		return deviceSpecs, nil
	}
	stc, err := Inst().V.GetDriver()
	if err != nil {
		return deviceSpecs, err
	}
	deviceSpecs = *stc.Spec.CloudStorage.DeviceSpecs
	return deviceSpecs, nil
}

// StartTorpedoTest starts the logging for torpedo test
func StartTorpedoTest(testName, testDescription string, tags map[string]string, testRepoID int) {
	TestLogger = CreateLogger(fmt.Sprintf("%s.log", testName))
	log.SetTorpedoFileOutput(TestLogger)
	if tags == nil {
		tags = make(map[string]string, 0)
	}
	tags["apps"] = strings.Join(Inst().AppList, ",")
	tags["storageProvisioner"] = Inst().Provisioner
	tags["pureVolume"] = fmt.Sprintf("%t", Inst().PureVolumes)
	tags["pureSANType"] = Inst().PureSANType
	tags["pureFADAPod"] = Inst().PureFADAPod
	dash.TestCaseBegin(testName, testDescription, strconv.Itoa(testRepoID), tags)
	if TestRailSetupSuccessful && testRepoID != 0 {
		RunIdForSuite = testrailuttils.AddRunsToMilestone(testRepoID)
		CurrentTestRailTestCaseId = testRepoID
	}
}

// enableAutoFSTrim on supported PX version.
func EnableAutoFSTrim() {
	nodes := node.GetWorkerNodes()
	var isPXNodeAvailable bool
	for _, pxNode := range nodes {
		isPxInstalled, err := Inst().V.IsDriverInstalled(pxNode)
		if err != nil {
			log.Debugf("Could not get PX status on %s", pxNode.Name)
		}
		if isPxInstalled {
			isPXNodeAvailable = true
			pxVersion, err := Inst().V.GetDriverVersionOnNode(pxNode)

			log.FailOnError(err, "Unable to get driver version on node [%s]", pxNode.Name)
			log.Infof("PX version %s", pxVersion)
			pxVersionList := []string{}
			pxVersionList = strings.Split(pxVersion, ".")
			majorVer, err := strconv.Atoi(pxVersionList[0])
			minorVer, err := strconv.Atoi(pxVersionList[1])
			if majorVer < 2 || (majorVer == 2 && minorVer < 10) {
				log.Warnf("Auto FSTrim cannot be enabled on PX version %s", pxVersion)
			} else {
				err = Inst().V.SetClusterOpts(pxNode, map[string]string{
					"--auto-fstrim": "on"})
				log.FailOnError(err, "Autofstrim is enabled on the cluster ?")
				log.Infof("Auto FSTrim enabled on the cluster")
			}
			break
		}
	}
	dash.VerifyFatal(isPXNodeAvailable, true, "No PX node available in the cluster")
}

// EndTorpedoTest ends the logging for torpedo test
func EndTorpedoTest() {
	CloseLogger(TestLogger)
	dash.TestCaseEnd()
}

// StartPxBackupTorpedoTest starts the logging for Px Backup torpedo test
func StartPxBackupTorpedoTest(testName string, testDescription string, tags map[string]string, testRepoID int, _ TestcaseAuthor, _ TestcaseQuarter) {
	instanceIDString := strconv.Itoa(testRepoID)
	timestamp := time.Now().Format("01-02-15h04m05s")
	Inst().InstanceID = fmt.Sprintf("%s-%s", instanceIDString, timestamp)
	StartTorpedoTest(testName, testDescription, tags, testRepoID)
}

// EndPxBackupTorpedoTest ends the logging for Px Backup torpedo test and updates results in testrail
func EndPxBackupTorpedoTest(contexts []*scheduler.Context) {
	defer func() {
		err := SetSourceKubeConfig()
		log.FailOnError(err, "failed to switch context to source cluster")
	}()
	CloseLogger(TestLogger)
	dash.TestCaseEnd()
	if TestRailSetupSuccessful && CurrentTestRailTestCaseId != 0 && RunIdForSuite != 0 {
		AfterEachTest(contexts, CurrentTestRailTestCaseId, RunIdForSuite)
	}

	currentSpecReport := ginkgo.CurrentSpecReport()
	if currentSpecReport.Failed() {
		log.Infof(">>>> FAILED TEST: %s", currentSpecReport.FullText())
	}
	// Cleanup all the namespaces created by the testcase
	err := DeleteAllNamespacesCreatedByTestCase()
	if err != nil {
		log.Errorf("Error in deleting namespaces created by the testcase. Err: %v", err.Error())
	}

	err = SetDestinationKubeConfig()
	if err != nil {
		log.Errorf("Error in setting destination kubeconfig. Err: %v", err.Error())
		return
	}

	err = DeleteAllNamespacesCreatedByTestCase()
	if err != nil {
		log.Errorf("Error in deleting namespaces created by the testcase. Err: %v", err.Error())
	}

	err = SetSourceKubeConfig()
	log.FailOnError(err, "failed to switch context to source cluster")

	masterNodes := node.GetMasterNodes()
	// TODO: enable the log collection for charmed k8s once we get the way to ssh into worker node from juju
	if len(masterNodes) > 0 && GetClusterProvider() != "charmed" {
		log.Infof(">>>> Collecting logs for testcase : %s", currentSpecReport.FullText())
		testCaseName := currentSpecReport.FullText()
		matches := regexp.MustCompile(`\{([^}]+)\}`).FindStringSubmatch(currentSpecReport.FullText())
		if len(matches) > 1 {
			testCaseName = matches[1]
		}
		masterNode := masterNodes[0]
		log.Infof("Creating a directory [%s] to store logs", pxbLogDirPath)
		err := runCmd(fmt.Sprintf("mkdir -p %v", pxbLogDirPath), masterNode)
		if err != nil {
			log.Errorf("Error in creating a directory [%s] to store logs. Err: %v", pxbLogDirPath, err.Error())
			return
		}
		collectStorkLogs(testCaseName)
		collectPxBackupLogs(testCaseName)
		compressSubDirectories(pxbLogDirPath)
	}
}

func CreateMultiVolumesAndAttach(wg *sync.WaitGroup, count int, nodeName string) (map[string]string, error) {
	createdVolIDs := make(map[string]string)
	defer wg.Done()
	timeString := time.Now().Format(time.RFC1123)
	timeString = regexp.MustCompile(`[^a-zA-Z0-9]+`).ReplaceAllString(timeString, "_")
	for count > 0 {
		volName := fmt.Sprintf("%s-%d-%s", VolumeCreatePxRestart, count, timeString)
		log.Infof("Creating volume : %s", volName)
		volCreateRequest := &opsapi.SdkVolumeCreateRequest{
			Name: volName,
			Spec: &opsapi.VolumeSpec{
				Size:    1000,
				HaLevel: 1,
				Format:  opsapi.FSType_FS_TYPE_EXT4,
				ReplicaSet: &opsapi.ReplicaSet{
					Nodes: []string{nodeName},
				},
			}}
		t := func() (interface{}, bool, error) {
			out, err := Inst().V.CreateVolumeUsingRequest(volCreateRequest)
			return out, true, err
		}

		out, err := task.DoRetryWithTimeout(t, 5*time.Minute, 30*time.Second)

		var volPath string
		var volId string
		if err == nil {
			volId = fmt.Sprintf("%v", out)
			log.Infof("Volume %s created", volId)
			t := func() (interface{}, bool, error) {
				out, err := Inst().V.AttachVolume(volId)
				return out, true, err
			}
			out, err = task.DoRetryWithTimeout(t, 5*time.Minute, 30*time.Second)
		}
		if err != nil {
			return createdVolIDs, fmt.Errorf("failed to creared volume %s, due to error : %v ", volName, err)

		}
		volPath = fmt.Sprintf("%v", out)
		createdVolIDs[volId] = volPath
		log.Infof("Volume %s attached to path %s", volId, volPath)
		count--
		log.Debugf("Printing the volume inspect for the volume:%s ,volID:%s  after creating the volume", volName, volId)
		PrintInspectVolume(volId)
	}
	return createdVolIDs, nil
}

// GetPoolsInUse lists all persistent volumes and returns the pool IDs
func GetPoolsInUse() ([]string, error) {
	var poolsInUse []string
	pvlist, err := k8sCore.GetPersistentVolumes()
	if err != nil || pvlist == nil || len(pvlist.Items) == 0 {
		return nil, fmt.Errorf("no persistent volume found. Error: %v", err)
	}

	for _, pv := range pvlist.Items {
		volumeID := pv.GetName()
		poolUuids, err := GetPoolIDsFromVolName(volumeID)
		//Needed this logic as a workaround for PWX-35637
		if err != nil && strings.Contains(err.Error(), "not found") {
			continue
		}
		poolsInUse = append(poolsInUse, poolUuids...)
	}

	return poolsInUse, err
}

// GetPoolIDWithIOs returns the pools with IOs happening
func GetPoolIDWithIOs(contexts []*scheduler.Context) ([]string, error) {
	// pick a  pool doing some IOs from a pools list
	var err error
	var isIOsInProgress bool
	err = Inst().V.RefreshDriverEndpoints()
	if err != nil {
		return nil, err
	}

	poolIdsWithIOs := make([]string, 0)
	for _, ctx := range contexts {
		vols, err := Inst().S.GetVolumes(ctx)
		if err != nil {
			return nil, err
		}

		node := node.GetStorageDriverNodes()[0]
		for _, vol := range vols {
			appVol, err := Inst().V.InspectVolume(vol.ID)
			if err != nil {
				return nil, err
			}

			t := func() (interface{}, bool, error) {
				isIOsInProgress, err = Inst().V.IsIOsInProgressForTheVolume(&node, appVol.Id)
				if err != nil || !isIOsInProgress {
					return false, true, err
				}
				return true, false, nil
			}

			_, err = task.DoRetryWithTimeout(t, 2*time.Minute, 10*time.Second)
			if err != nil {
				return nil, err
			}

			if isIOsInProgress {
				log.Infof("IOs are in progress for [%v]", vol.Name)
				poolUuids := appVol.ReplicaSets[0].PoolUuids
				for _, p := range poolUuids {
					if !slices.Contains(poolIdsWithIOs, p) {
						poolIdsWithIOs = append(poolIdsWithIOs, p)
					}

				}
			}
		}

	}
	if len(poolIdsWithIOs) > 0 {
		return poolIdsWithIOs, nil
	}

	return nil, fmt.Errorf("no pools have IOs running,Err: %v", err)
}

// GetPoolWithIOsInGivenNode returns the poolID in the given node with IOs happening
func GetPoolWithIOsInGivenNode(stNode node.Node, contexts []*scheduler.Context, expandType opsapi.SdkStoragePool_ResizeOperationType, targetSizeGiB uint64) (*opsapi.StoragePool, error) {

	eligibilityMap, err := GetPoolExpansionEligibility(&stNode, expandType, targetSizeGiB)
	if err != nil {
		return nil, err
	}

	if !eligibilityMap[stNode.Id] {
		return nil, fmt.Errorf("node [%s] is not eligible for expansion", stNode.Name)
	}
	nodePools := make([]string, 0)
	for _, np := range stNode.StoragePools {
		nodePools = append(nodePools, np.Uuid)
	}

	var selectedNodePoolID string
	var selectedPool *opsapi.StoragePool

outer:
	for _, ctx := range contexts {
		vols, err := Inst().S.GetVolumes(ctx)
		if err != nil {
			return nil, err
		}

		for _, vol := range vols {
			appVol, err := Inst().V.InspectVolume(vol.ID)
			if err != nil {
				return nil, err
			}
			isIOsInProgress, err := Inst().V.IsIOsInProgressForTheVolume(&stNode, appVol.Id)
			if err != nil {
				return nil, err
			}
			if isIOsInProgress {
				log.Infof("IOs are in progress for [%v]", vol.Name)
				poolUuids := appVol.ReplicaSets[0].PoolUuids
				for _, p := range poolUuids {
					if Contains(nodePools, p) && eligibilityMap[p] {
						selectedNodePoolID = p
						break outer
					}
				}
			}
		}
	}

	if selectedNodePoolID == "" {
		log.Warnf("No pool with IO found, picking a random pool in node %s to resize", stNode.Name)
		for _, p := range nodePools {
			if eligibilityMap[p] {
				selectedNodePoolID = p
			}
		}
	}

	selectedPool, err = GetStoragePoolByUUID(selectedNodePoolID)

	if err != nil {
		return nil, err
	}
	return selectedPool, nil
}

func GetRandomStorageLessNode(slNodes []node.Node) node.Node {
	// pick a random storageless node
	randomIndex := rand.Intn(len(slNodes))
	for _, slNode := range slNodes {
		if randomIndex == 0 {
			return slNode
		}
		randomIndex--
	}
	return node.Node{}
}

// GetPoolIDsFromVolName returns list of pool IDs associated with a given volume name
func GetPoolIDsFromVolName(volName string) ([]string, error) {
	var poolUuids []string
	volDetails, err := Inst().V.InspectVolume(volName)
	if err != nil {
		return nil, err
	}
	for _, each := range volDetails.ReplicaSets {
		for _, uuid := range each.PoolUuids {
			if !Contains(poolUuids, uuid) {
				poolUuids = append(poolUuids, uuid)
			}
		}
	}
	return poolUuids, nil
}

func GetNodeFromPoolUUID(poolUUID string) (*node.Node, error) {
	for _, n := range node.GetStorageNodes() {
		for _, p := range n.StoragePools {
			if p.Uuid == poolUUID {
				return &n, nil
			}
		}
	}
	return nil, fmt.Errorf("failed to find node for pool UUID %v", poolUUID)
}

// GetPoolExpansionEligibility identifying the nodes and pools in it if they are eligible for expansion
func GetPoolExpansionEligibility(stNode *node.Node, expandType opsapi.SdkStoragePool_ResizeOperationType, targetIncrementInGiB uint64) (map[string]bool, error) {
	var err error

	namespace, err := Inst().V.GetVolumeDriverNamespace()
	if err != nil {
		return nil, err
	}

	var maxCloudDrives int

	if _, err = core.Instance().GetSecret(PX_VSPHERE_SCERET_NAME, namespace); err == nil {
		maxCloudDrives = VSPHERE_MAX_CLOUD_DRIVES
	} else if _, err = core.Instance().GetSecret(PX_PURE_SECRET_NAME, namespace); err == nil {
		maxCloudDrives = FA_MAX_CLOUD_DRIVES
	} else {
		maxCloudDrives = CLOUD_PROVIDER_MAX_CLOUD_DRIVES
	}

	var currentNodeDrives int

	drvM, err := Inst().V.GetPoolDrives(stNode)
	if err != nil {
		return nil, fmt.Errorf("error getting block drives from node %s, Err :%v", stNode.Name, err)
	}

	for _, devices := range drvM {
		currentNodeDrives += len(devices)
	}
	eligibilityMap := make(map[string]bool)

	log.Infof("Node %s has total drives %d", stNode.Name, currentNodeDrives)
	eligibilityMap[stNode.Id] = true
	if currentNodeDrives == maxCloudDrives {
		eligibilityMap[stNode.Id] = false
	}
	nodePoolStatus, err := Inst().V.GetNodePoolsStatus(*stNode)
	if err != nil {
		return nil, err
	}

	log.Infof("Node [%s] has [%d] pools", stNode.Name, len(stNode.StoragePools))
	for _, pool := range stNode.StoragePools {
		eligibilityMap[pool.Uuid] = true

		d := drvM[fmt.Sprintf("%d", pool.ID)]
		log.Infof("pool %s has %d drives", pool.Uuid, len(d))
		if nodePoolStatus[pool.Uuid] == "Offline" {
			eligibilityMap[pool.Uuid] = false
		} else {
			if expandType == opsapi.SdkStoragePool_RESIZE_TYPE_ADD_DISK {
				if len(d) == POOL_MAX_CLOUD_DRIVES {
					log.Infof("pool %s has reached max drives", pool.Uuid)
					eligibilityMap[pool.Uuid] = false
				} else {
					baseDiskSizeInGib := d[0].SizeInGib
					poolSize := uint64(0)
					for _, drive := range d {
						poolSize += drive.SizeInGib
					}
					if targetIncrementInGiB == 0 {
						targetIncrementInGiB = baseDiskSizeInGib
					}
					targetSizeGiB := poolSize + targetIncrementInGiB
					expectedPoolDrivesAfterExpansion := int(math.Ceil(float64(targetSizeGiB) / float64(baseDiskSizeInGib)))
					if expectedPoolDrivesAfterExpansion > POOL_MAX_CLOUD_DRIVES {
						log.Infof("pool %s will reach max drives if expanded to size [%v] using add-drive", pool.Uuid, targetSizeGiB)
						eligibilityMap[pool.Uuid] = false
					} else {
						currentPoolDrives := len(d)
						expectedNodeDrivesAfterExpansion := currentNodeDrives + (expectedPoolDrivesAfterExpansion - currentPoolDrives)
						stc, err := Inst().V.GetDriver()
						if err != nil {
							return nil, err
						}
						if stc.Spec.CloudStorage.JournalDeviceSpec != nil {
							expectedNodeDrivesAfterExpansion++
						}
						if stc.Spec.CloudStorage.KvdbDeviceSpec != nil || stc.Spec.CloudStorage.SystemMdDeviceSpec != nil {
							expectedNodeDrivesAfterExpansion++
						}
						log.Infof("Expected node drives after pool [%s ] expansion for node [%s] is [%d], max cloud drives allowed [%d]", pool.Uuid, stNode.Name, expectedNodeDrivesAfterExpansion, maxCloudDrives)
						if expectedNodeDrivesAfterExpansion > maxCloudDrives {
							log.Infof("node %s  will reach max drives if pool %s expanded to size [%v] using add-drive", stNode.Name, pool.Uuid, targetSizeGiB)
							eligibilityMap[pool.Uuid] = false
							eligibilityMap[stNode.Id] = false
						}

					}

				}
			}
		}

	}

	return eligibilityMap, nil
}

// WaitTillEnterMaintenanceMode wait until the node enters maintenance mode
func WaitTillEnterMaintenanceMode(n node.Node) error {
	t := func() (interface{}, bool, error) {
		nodeState, err := Inst().V.IsNodeInMaintenance(n)
		if err != nil {
			return nil, false, err
		}
		if nodeState == true {
			return nil, true, nil
		}
		return nil, false, fmt.Errorf("Not in Maintenance mode")
	}

	_, err := task.DoRetryWithTimeout(t, 20*time.Minute, 2*time.Minute)
	if err != nil {
		return err
	}
	return nil
}

// ExitFromMaintenanceMode wait until the node exits from maintenance mode
func ExitFromMaintenanceMode(n node.Node) error {
	log.InfoD("Exiting maintenance mode on Node %s", n.Name)
	t := func() (interface{}, bool, error) {
		if err := Inst().V.ExitMaintenance(n); err != nil {
			nodeState, err := Inst().V.IsNodeInMaintenance(n)
			if err != nil {
				return nil, false, err
			}
			if nodeState == true {
				return nil, true, nil
			}
			return nil, true, err
		}
		return nil, false, nil
	}
	_, err := task.DoRetryWithTimeout(t, 15*time.Minute, 2*time.Minute)
	if err != nil {
		return err
	}
	return nil
}

// ExitNodesFromMaintenanceMode waits till all nodes to exit from maintenance mode
// Checks for all the storage nodes present in the cluster, in case if any node is in maintenance mode
// Function will attempt bringing back the node out of maintenance
func ExitNodesFromMaintenanceMode() error {
	Nodes := node.GetStorageNodes()
	for _, eachNode := range Nodes {
		nodeState, err := Inst().V.IsNodeInMaintenance(eachNode)
		if err == nil && nodeState == true {
			errExit := ExitFromMaintenanceMode(eachNode)
			if errExit != nil {
				return errExit
			}
		}
	}
	return nil
}

// GetPoolsDetailsOnNode returns all pools present in the Nodes
func GetPoolsDetailsOnNode(n *node.Node) ([]*opsapi.StoragePool, error) {
	var poolDetails []*opsapi.StoragePool

	// Refreshing Node Driver to make sure all changes done to the nodes are refreshed
	err := Inst().V.RefreshDriverEndpoints()
	if err != nil {
		return nil, err
	}
	//updating the node info after refresh
	stDriverNodes := node.GetStorageDriverNodes()
	for _, stDriverNode := range stDriverNodes {
		if stDriverNode.VolDriverNodeID == n.VolDriverNodeID {
			n = &stDriverNode
			break
		}
	}

	if node.IsStorageNode(*n) == false {
		return nil, fmt.Errorf("Node [%s] is not Storage Node", n.Id)
	}

	nodes := node.GetStorageNodes()

	for _, eachNode := range nodes {
		if eachNode.Id == n.Id {
			for _, eachPool := range eachNode.Pools {
				poolInfo, err := GetStoragePoolByUUID(eachPool.Uuid)
				if err != nil {
					return nil, err
				}
				poolDetails = append(poolDetails, poolInfo)
			}
		}
	}
	return poolDetails, nil
}

// IsEksCluster returns true if current operator installation is on an EKS cluster
func IsEksCluster() bool {
	if stc, err := Inst().V.GetDriver(); err == nil {
		if oputil.IsEKS(stc) {
			logrus.Infof("EKS installation with PX operator detected.")
			return true
		}
	}
	return false
}

/*
 * GetSubsetOfSlice selects a random subset of unique items from the input slice,
 * with the given length. It returns a new slice with the selected items in random order.
 * If length is zero or negative or greater than the length of the input slice, it also returns an error.
 *
 * Parameters:
 * - items: a slice of any type to select from.
 * - length: the number of items to select from the input slice.
 *
 * Returns:
 * - a new slice of type T with the selected items in random order.
 * - an error if the length parameter is zero or negative, or if it is greater than the length of the input slice.
 */
func GetSubsetOfSlice[T any](items []T, length int) ([]T, error) {
	if length <= 0 {
		return nil, fmt.Errorf("length must be greater than zero")
	}
	if length > len(items) {
		return nil, fmt.Errorf("length cannot be greater than the length of the input items")
	}
	randomItems := make([]T, length)
	selected := make(map[int]bool)
	for i := 0; i < length; i++ {
		j := rand.Intn(len(items))
		for selected[j] {
			j = rand.Intn(len(items))
		}
		selected[j] = true
		randomItems[i] = items[j]
	}
	return randomItems, nil
}

// MakeStoragetoStoragelessNode returns true on converting Storage Node to Storageless Node
func MakeStoragetoStoragelessNode(n node.Node) error {
	storageLessNodeBeforePoolDelete := node.GetStorageLessNodes()
	// Get total list of pools present on the node
	poolList, err := GetPoolsDetailsOnNode(&n)
	if err != nil {
		return err
	}

	lenPools := len(poolList)
	log.InfoD("total number of Pools present on the Node [%v] is [%d]", n.Name, lenPools)

	// Enter pool maintenance mode before deleting the pools from the cluster
	err = Inst().V.EnterPoolMaintenance(n)
	if err != nil {
		return fmt.Errorf("failed to set pool maintenance mode on node %s. Err: [%v]", n.Name, err)
	}

	time.Sleep(1 * time.Minute)
	expectedStatus := "In Maintenance"
	err = WaitForPoolStatusToUpdate(n, expectedStatus)
	if err != nil {
		return fmt.Errorf("node [%s] pools are not in status [%s]. Err: [%v]", n.Name, expectedStatus, err)
	}

	// Delete all the pools present on the Node
	for i := 0; i < lenPools; i++ {
		err := Inst().V.DeletePool(n, strconv.Itoa(i), true)
		if err != nil {
			return err
		}
	}

	err = Inst().V.ExitPoolMaintenance(n)
	if err != nil {
		return fmt.Errorf("failed to exit pool maintenance mode on node [%s] Error: [%v]", n.Name, err)
	}

	err = Inst().V.WaitDriverUpOnNode(n, 5*time.Minute)
	if err != nil {
		return fmt.Errorf("volume driver down on node %s with Error: [%v]", n.Name, err)
	}
	expectedStatus = "Online"
	err = WaitForPoolStatusToUpdate(n, expectedStatus)
	if err != nil {
		return fmt.Errorf("node %s pools are not in status %s. Err:[%v]", n.Name, expectedStatus, err)
	}

	storageLessNodeAfterPoolDelete := node.GetStorageLessNodes()
	if len(storageLessNodeBeforePoolDelete) <= len(storageLessNodeAfterPoolDelete) {
		return fmt.Errorf("making storage node to storagelessnode failed")
	}
	return nil
}

// IsPksCluster returns true if current operator installation is on an EKS cluster
func IsPksCluster() bool {
	if stc, err := Inst().V.GetDriver(); err == nil {
		if oputil.IsPKS(stc) {
			log.InfoD("PKS installation with PX operator detected.")
			return true
		}
	}
	return false
}

// IsOkeCluster returns true if current operator installation is on an EKS cluster
func IsOkeCluster() bool {
	if stc, err := Inst().V.GetDriver(); err == nil {
		if oputil.IsOKE(stc) {
			log.InfoD("OKE installation with PX operator detected.")
			return true
		}
	}
	return false
}

// IsAksCluster returns true if current operator installation is on an EKS cluster
func IsAksCluster() bool {
	if stc, err := Inst().V.GetDriver(); err == nil {
		if oputil.IsAKS(stc) {
			log.InfoD("AKS installation with PX operator detected.")
			return true
		}
	}
	return false
}

// IsIksCluster returns true if current operator installation is on an EKS cluster
func IsIksCluster() bool {
	if stc, err := Inst().V.GetDriver(); err == nil {
		if oputil.IsIKS(stc) {
			log.InfoD("IKS installation with PX operator detected.")
			return true
		}
	}
	return false
}

// IsOpenShift returns true if current operator installation is on an EKS cluster
func IsOpenShift() bool {
	if stc, err := Inst().V.GetDriver(); err == nil {
		if oputil.IsOpenshift(stc) {
			log.InfoD("OpenShift installation with PX operator detected.")
			return true
		}
	}
	return false
}

// IsLocalCluster returns true if the cluster used is local cluster from vsphere
func IsLocalCluster(n node.Node) bool {
	response, err := IsCloudDriveInitialised(n)
	if err != nil || response == false {
		return false
	}
	return true
}

// IsPoolInMaintenance returns true if pool in maintenance
func IsPoolInMaintenance(n node.Node) bool {
	expectedStatus := "In Maintenance"
	poolsStatus, err := Inst().V.GetNodePoolsStatus(n)
	if err != nil || poolsStatus == nil {
		return false
	}

	for _, v := range poolsStatus {
		if v == expectedStatus {
			return true
		}
	}
	return false
}

// WaitForPoolOffline waits  till pool went to offline status
func WaitForPoolOffline(n node.Node) error {

	t := func() (interface{}, bool, error) {
		poolsStatus, err := Inst().V.GetNodePoolsStatus(n)
		if err != nil {
			return nil, true, err
		}

		for _, v := range poolsStatus {
			if v == "Offline" {
				return nil, false, nil
			}
		}
		return nil, true, fmt.Errorf("no pool is offline is node %s", n.Name)
	}
	_, err := task.DoRetryWithTimeout(t, time.Minute*360, time.Minute*2)
	return err
}

// GetPoolIDFromPoolUUID Returns Pool ID from Pool UUID
func GetPoolIDFromPoolUUID(poolUuid string) (int32, error) {
	nodesPresent := node.GetStorageNodes()
	for _, each := range nodesPresent {
		poolsPresent, err := GetPoolsDetailsOnNode(&each)
		if err != nil {
			return -1, err
		}
		for _, eachPool := range poolsPresent {
			if eachPool.Uuid == poolUuid {
				return eachPool.ID, nil
			}
		}
	}
	return -1, nil
}

// GetPoolObjFromPoolIdOnNode Returns pool object from pool ID on a specific Node
func GetPoolObjFromPoolIdOnNode(n *node.Node, poolID int) (*opsapi.StoragePool, error) {
	poolDetails, err := GetPoolsDetailsOnNode(n)
	if err != nil {
		return nil, err
	}
	for _, eachPool := range poolDetails {
		if eachPool.ID == int32(poolID) {
			return eachPool, nil
		}
	}
	return nil, fmt.Errorf("Failed to get details of Storage Pool On specific Node ")
}

func GetAutoFsTrimStatusForCtx(ctx *scheduler.Context) (map[string]opsapi.FilesystemTrim_FilesystemTrimStatus, error) {

	appVolumes, err := Inst().S.GetVolumes(ctx)
	if err != nil {
		return nil, err
	}

	ctxAutoFsTrimStatus := make(map[string]opsapi.FilesystemTrim_FilesystemTrimStatus)

	for _, v := range appVolumes {
		// Skip autofs trim status on Pure DA volumes
		isPureVol, err := Inst().V.IsPureVolume(v)
		if err != nil {
			return nil, err
		}
		if isPureVol {
			return nil, fmt.Errorf("autofstrim is not supported for Pure DA volume")
		}
		//skipping fstrim check for log PVCs
		if strings.Contains(v.Name, "log") {
			continue
		}
		log.Infof("inspecting volume [%s]", v.Name)
		appVol, err := Inst().V.InspectVolume(v.ID)
		if err != nil {
			return nil, fmt.Errorf("error inspecting volume: %v", err)
		}
		attachedNode := appVol.AttachedOn
		fsTrimStatuses, err := Inst().V.GetAutoFsTrimStatus(attachedNode)
		if err != nil {
			return nil, err
		}

		val, ok := fsTrimStatuses[appVol.Id]
		var fsTrimStatus opsapi.FilesystemTrim_FilesystemTrimStatus

		if !ok {
			fsTrimStatus, err = waitForFsTrimStatus(nil, attachedNode, appVol.Id)
			if err != nil {
				return nil, err
			}
		} else {
			fsTrimStatus = val
		}

		if fsTrimStatus != -1 {
			ctxAutoFsTrimStatus[appVol.Id] = fsTrimStatus
		} else {
			return nil, fmt.Errorf("autofstrim for volume [%v] not started on node [%s]", v.ID, attachedNode)
		}

	}
	return ctxAutoFsTrimStatus, nil
}

func GetAutoFstrimUsageForCtx(ctx *scheduler.Context) (map[string]*opsapi.FstrimVolumeUsageInfo, error) {
	appVolumes, err := Inst().S.GetVolumes(ctx)
	if err != nil {
		return nil, err
	}

	ctxAutoFsTrimStatus := make(map[string]*opsapi.FstrimVolumeUsageInfo)

	for _, v := range appVolumes {
		// Skip autofs trim status on Pure DA volumes
		isPureVol, err := Inst().V.IsPureVolume(v)
		if err != nil {
			return nil, err
		}
		if isPureVol {
			return nil, fmt.Errorf("autofstrim is not supported for Pure DA volume")
		}
		//skipping fstrim check for log PVCs
		if strings.Contains(v.Name, "log") {
			continue
		}
		log.Infof("Getting info: %s", v.ID)
		appVol, err := Inst().V.InspectVolume(v.ID)
		if err != nil {
			return nil, fmt.Errorf("error inspecting volume: %v", err)
		}
		attachedNode := appVol.AttachedOn
		fsTrimUsages, err := Inst().V.GetAutoFsTrimUsage(attachedNode)
		if err != nil {
			return nil, err
		}

		val, ok := fsTrimUsages[appVol.Id]
		var fsTrimStatus *opsapi.FstrimVolumeUsageInfo

		if !ok {
			log.Errorf("usage not found for %s", appVol.Id)
		} else {
			fsTrimStatus = val
		}

		if fsTrimStatus != nil {
			ctxAutoFsTrimStatus[appVol.Id] = fsTrimStatus
		} else {
			return nil, fmt.Errorf("autofstrim for volume [%v] has no usage on node [%s]", v.ID, attachedNode)
		}

	}
	return ctxAutoFsTrimStatus, nil
}

// WaitForPoolStatusToUpdate returns true when pool status updated to expected status
func WaitForPoolStatusToUpdate(nodeSelected node.Node, expectedStatus string) error {
	t := func() (interface{}, bool, error) {
		poolsStatus, err := Inst().V.GetNodePoolsStatus(nodeSelected)
		if err != nil {
			return nil, true,
				fmt.Errorf("error getting pool status on node %s,err: %v", nodeSelected.Name, err)
		}
		if poolsStatus == nil {
			return nil,
				false, fmt.Errorf("pools status is nil")
		}
		for k, v := range poolsStatus {
			if v != expectedStatus {
				return nil, true,
					fmt.Errorf("pool %s is not %s, current status: %s", k, expectedStatus, v)
			}
		}
		return nil, false, nil
	}
	_, err := task.DoRetryWithTimeout(t, 30*time.Minute, 2*time.Minute)
	return err
}

// RandomString generates a random lowercase string of length characters.
func RandomString(length int) string {
	rand.Seed(time.Now().UnixNano())
	const letters = "abcdefghijklmnopqrstuvwxyz"
	randomBytes := make([]byte, length)
	for i := range randomBytes {
		randomBytes[i] = letters[rand.Intn(len(letters))]
	}
	randomString := string(randomBytes)
	return randomString
}

func EnterPoolMaintenance(stNode node.Node) error {
	log.InfoD("Setting pools in maintenance on node %s", stNode.Name)
	if err := Inst().V.EnterPoolMaintenance(stNode); err != nil {
		return err
	}

	status, err := Inst().V.GetNodeStatus(stNode)
	if err != nil {
		return err
	}
	log.InfoD("Node [%s] has status: [%v] after entering pool maintenance", stNode.Name, status)

	expectedStatus := "In Maintenance"
	if err = WaitForPoolStatusToUpdate(stNode, expectedStatus); err != nil {
		return fmt.Errorf("node %s pools are not in status %s. Err:%v", stNode.Name, expectedStatus, err)
	}

	return nil
}

func ExitPoolMaintenance(stNode node.Node) error {
	var exitErr error
	if exitErr = Inst().V.ExitPoolMaintenance(stNode); exitErr != nil {
		return fmt.Errorf("error exiting pool maintenance in the node [%v]. Err: %v", stNode.Name, exitErr)
	}

	if exitErr = Inst().V.WaitDriverUpOnNode(stNode, 5*time.Minute); exitErr != nil {
		return fmt.Errorf("error waiting for driver up after exiting pool maintenance in the node [%v]. Err: %v", stNode.Name, exitErr)
	}

	// wait as even PX is up it is taking some time for pool status to update when all pools are deleted
	time.Sleep(1 * time.Minute)
	cmd := "pxctl sv pool show"
	var out string

	// Execute the command and check if any pools exist
	out, exitErr = Inst().N.RunCommandWithNoRetry(stNode, cmd, node.ConnectionOpts{
		Timeout:         2 * time.Minute,
		TimeBeforeRetry: 10 * time.Second,
	})
	if exitErr != nil {
		return fmt.Errorf("error checking pools in the node [%v]. Err: %v", stNode.Name, exitErr)
	}
	log.Infof("pool show: [%s]", out)

	// skipping waitForPoolStatusToUpdate if there are no pools in the node
	if strings.Contains(out, "No drives configured for this node") {
		return nil
	}

	expectedStatus := "Online"
	if exitErr = WaitForPoolStatusToUpdate(stNode, expectedStatus); exitErr != nil {
		return fmt.Errorf("pools are not online after exiting pool maintenance in the node [%v],Err: %v", stNode.Name, exitErr)
	}

	return nil
}

// DeleteGivenPoolInNode deletes pool with given ID in the given node
func DeleteGivenPoolInNode(stNode node.Node, poolIDToDelete string, retry bool) (err error) {

	// Moving repls on the node before deletion
	nodeVols, err := GetVolumesOnNode(stNode.VolDriverNodeID)
	if err != nil {
		return fmt.Errorf("error getting volumes node [%s],Err: %v ", stNode.Name, err)
	}

	for _, vol := range nodeVols {
		newReplicaNode, err := GetNodeIdToMoveReplica(vol)
		log.Infof("New Replica node is [%s]", newReplicaNode)
		if err != nil {
			return fmt.Errorf("error getting replica node for volume [%s],Err: %v ", vol, err)
		}

		err = MoveReplica(vol, stNode.VolDriverNodeID, newReplicaNode)
		if err != nil {
			return fmt.Errorf("error moving replica from node [%s] to volume [%s],Err: %v ", stNode.VolDriverNodeID, newReplicaNode, err)
		}
	}

	if err := EnterPoolMaintenance(stNode); err != nil {
		return err
	}
	if err := Inst().V.DeletePool(stNode, poolIDToDelete, retry); err != nil {
		return err
	}

	err = ExitPoolMaintenance(stNode)

	if err != nil && !strings.Contains(err.Error(), "not in pool maintenance mode") {
		return err
	}
	return nil
}

func GetPoolUUIDWithMetadataDisk(stNode node.Node) (string, error) {

	systemOpts := node.SystemctlOpts{
		ConnectionOpts: node.ConnectionOpts{
			Timeout:         2 * time.Minute,
			TimeBeforeRetry: defaultRetryInterval,
		},
		Action: "start",
	}
	drivesMap, err := Inst().N.GetBlockDrives(stNode, systemOpts)
	if err != nil {
		return "", fmt.Errorf("error getting block drives from node %s, Err :%v", stNode.Name, err)
	}

	var metadataPoolID string
outer:
	for _, drv := range drivesMap {
		for k, v := range drv.Labels {
			if k == "mdpoolid" {
				metadataPoolID = v
				break outer
			}
		}
	}

	if metadataPoolID != "" {
		mpID, err := strconv.Atoi(metadataPoolID)
		if err != nil {
			return "", fmt.Errorf("error converting metadataPoolID [%v] to int. Error: %v", metadataPoolID, err)
		}

		for _, p := range stNode.Pools {
			if p.ID == int32(mpID) {
				log.Infof("Identified metadata pool UUID: %s", p.Uuid)
				return p.Uuid, nil
			}
		}
	}

	return "", fmt.Errorf("no pool with metadata in node [%s]", stNode.Name)
}

// SetupTestRail checks if the required parameters for testrail are passed, verifies connectivity and creates milestone if it does not exist
func SetupTestRail() {
	if testRailHostname != "" && testRailUsername != "" && testRailPassword != "" {
		err := testrailuttils.Init(testRailHostname, testRailUsername, testRailPassword)
		if err == nil {
			if testrailuttils.MilestoneName == "" || testrailuttils.RunName == "" || testrailuttils.JobRunID == "" {
				err = fmt.Errorf("not all details provided to update testrail")
				log.FailOnError(err, "Error occurred while testrail initialization")
			}
			testrailuttils.CreateMilestone()
			TestRailSetupSuccessful = true
		}
	} else {
		log.Debugf("Not all information to connect to testrail is provided, skipping updates to testrail")
	}
}

// AsgKillNode terminates the given node
func AsgKillNode(nodeToKill node.Node) error {
	initNodes := node.GetStorageDriverNodes()
	initNodeNames := make([]string, len(initNodes))
	var err error
	for _, iNode := range initNodes {
		initNodeNames = append(initNodeNames, iNode.Name)
	}
	stepLog := fmt.Sprintf("Deleting node [%v]", nodeToKill.Name)

	Step(stepLog, func() {
		log.InfoD(stepLog)
		// workaround for eks until EKS sdk is implemented
		if IsEksCluster() {
			_, err = Inst().N.RunCommandWithNoRetry(nodeToKill, "ifconfig eth0 down  < /dev/null &", node.ConnectionOpts{
				Timeout:         2 * time.Minute,
				TimeBeforeRetry: 10 * time.Second,
			})

		} else {
			err = Inst().S.DeleteNode(nodeToKill)
		}

	})
	if err != nil {
		return err
	}

	stepLog = "Wait for  node get replaced by autoscaling group"
	Step(stepLog, func() {
		log.InfoD(stepLog)
		t := func() (interface{}, bool, error) {

			err = Inst().S.RefreshNodeRegistry()
			if err != nil {
				return "", true, err
			}

			err = Inst().V.RefreshDriverEndpoints()
			if err != nil {
				return "", true, err
			}

			newNodesList := node.GetStorageDriverNodes()

			for _, nNode := range newNodesList {
				if !Contains(initNodeNames, nNode.Name) {
					return "", false, nil
				}
			}

			return "", true, fmt.Errorf("no new node scaled up")
		}

		_, err = task.DoRetryWithTimeout(t, defaultAutoStorageNodeRecoveryTimeout, waitResourceCleanup)

	})
	return err

}

// RefreshDriverEndPoints returns nil if refreshing driver endpoint is successful
func RefreshDriverEndPoints() error {
	var err error
	err = Inst().V.RefreshDriverEndpoints()
	if err != nil {
		return err
	}
	return nil
}

// GetVolumesFromPoolID returns list of volumes from pool uuid
func GetVolumesFromPoolID(contexts []*scheduler.Context, poolUuid string) ([]*volume.Volume, error) {
	var volumes []*volume.Volume

	// Refresh driver end points before processing
	err := RefreshDriverEndPoints()
	if err != nil {
		return nil, err
	}
	for _, ctx := range contexts {
		vols, err := Inst().S.GetVolumes(ctx)
		if err != nil {
			return nil, err
		}
		for _, vol := range vols {
			appVol, err := Inst().V.InspectVolume(vol.ID)
			if err != nil {
				return nil, err
			}
			poolUuids := appVol.ReplicaSets[0].PoolUuids
			for _, p := range poolUuids {
				if p == poolUuid {
					volumes = append(volumes, vol)
				}
			}
		}
	}
	return volumes, nil
}

// DoRetryWithTimeoutWithGinkgoRecover calls `task.DoRetryWithTimeout` along with `ginkgo.GinkgoRecover()`, to be used in callbacks with panics or ginkgo assertions
func DoRetryWithTimeoutWithGinkgoRecover(taskFunc func() (interface{}, bool, error), timeout, timeBeforeRetry time.Duration) (interface{}, error) {
	taskFuncWithGinkgoRecover := func() (interface{}, bool, error) {
		defer ginkgo.GinkgoRecover()
		return taskFunc()
	}
	return task.DoRetryWithTimeout(taskFuncWithGinkgoRecover, timeout, timeBeforeRetry)
}

// GetVolumesInDegradedState Get the list of volumes in degraded state
func GetVolumesInDegradedState(contexts []*scheduler.Context) ([]*volume.Volume, error) {
	var volumes []*volume.Volume
	err := RefreshDriverEndPoints()
	if err != nil {
		return nil, err
	}
	for _, ctx := range contexts {
		vols, err := Inst().S.GetVolumes(ctx)
		if err != nil {
			return nil, err
		}
		for _, vol := range vols {
			appVol, err := Inst().V.InspectVolume(vol.ID)
			if err != nil {
				return nil, err
			}
			log.InfoD(fmt.Sprintf("Current Status of the volume [%v] is [%v]", vol.Name, appVol.Status))
			if fmt.Sprintf("[%v]", appVol.Status.String()) != "VOLUME_STATUS_DEGRADED" {
				volumes = append(volumes, vol)
			}
		}
	}
	return volumes, nil
}

// IsVolumeStatusUP returns true is volume status is up
func IsVolumeStatusUP(vol *volume.Volume) (bool, error) {
	appVol, err := Inst().V.InspectVolume(vol.ID)
	if err != nil {
		return false, err
	}
	if fmt.Sprintf("%v", appVol.Status.String()) != "VOLUME_STATUS_UP" {
		return false, nil
	}
	log.InfoD("volume [%v] status is [%v]", vol.Name, appVol.Status.String())
	return true, nil
}

// GetVolumeReplicationStatus returns PX volume replication status
func GetVolumeReplicationStatus(vol *volume.Volume) (string, error) {
	apiVol, err := Inst().V.InspectVolume(vol.ID)
	if err != nil {
		return "", err
	}
	cmd := fmt.Sprintf("pxctl volume inspect %s | grep \"Replication Status\"", apiVol.Id)

	output, err := Inst().N.RunCommand(node.GetStorageDriverNodes()[0], cmd, node.ConnectionOpts{
		Timeout:         1 * time.Minute,
		TimeBeforeRetry: 5 * time.Second,
		Sudo:            true,
	})
	if err != nil {
		return "", err
	}
	//sample output : "Replication Status       :  Up"
	output = strings.Split(strings.TrimSpace(output), ":")[1]
	return strings.TrimSpace(output), nil
}

type KvdbNode struct {
	PeerUrls   []string `json:"PeerUrls"`
	ClientUrls []string `json:"ClientUrls"`
	Leader     bool     `json:"Leader"`
	DbSize     int      `json:"DbSize"`
	IsHealthy  bool     `json:"IsHealthy"`
	ID         string   `json:"ID"`
}

// GetAllKvdbNodes returns list of all kvdb nodes present in the cluster
func GetAllKvdbNodes() ([]KvdbNode, error) {
	type kvdbNodes []map[string]KvdbNode
	storageNodes := node.GetStorageNodes()
	randomIndex := rand.Intn(len(storageNodes))
	randomNode := storageNodes[randomIndex]

	jsonConvert := func(jsonString string) ([]KvdbNode, error) {
		var nodes kvdbNodes
		var kvdb KvdbNode
		var kvdbNodes []KvdbNode

		err := json.Unmarshal([]byte(fmt.Sprintf("[%s]", jsonString)), &nodes)
		if err != nil {
			return nil, err
		}
		for _, nodeMap := range nodes {
			for id, value := range nodeMap {
				kvdb.ID = id
				kvdb.Leader = value.Leader
				kvdb.IsHealthy = value.IsHealthy
				kvdb.ClientUrls = value.ClientUrls
				kvdb.DbSize = value.DbSize
				kvdb.PeerUrls = value.PeerUrls
				kvdbNodes = append(kvdbNodes, kvdb)
			}
		}
		return kvdbNodes, nil
	}

	var allKvdbNodes []KvdbNode
	// Execute the command and check the alerts of type POOL
	command := "pxctl service kvdb members list -j"
	out, err := Inst().N.RunCommand(randomNode, command, node.ConnectionOpts{
		Timeout:         2 * time.Minute,
		TimeBeforeRetry: 10 * time.Second,
	})
	if err != nil {
		return nil, err
	}
	log.InfoD("List of KVDBMembers in the cluster [%v]", out)

	// Convert KVDB members to map
	allKvdbNodes, err = jsonConvert(out)
	if err != nil {
		return nil, err
	}
	return allKvdbNodes, nil
}

func GetKvdbMasterNode() (*node.Node, error) {
	var getKvdbLeaderNode node.Node
	allkvdbNodes, err := GetAllKvdbNodes()
	if err != nil {
		return nil, err
	}

	for _, each := range allkvdbNodes {
		if each.Leader {
			getKvdbLeaderNode, err = node.GetNodeDetailsByNodeID(each.ID)
			if err != nil {
				return nil, err
			}
			break
		}
	}
	return &getKvdbLeaderNode, nil
}

// KillKvdbMasterNodeAndFailover kills kvdb master node and returns after failover is complete
func KillKvdbMasterNodeAndFailover() error {
	kvdbMaster, err := GetKvdbMasterNode()
	if err != nil {
		return err
	}
	err = KillKvdbMemberUsingPid(*kvdbMaster)
	if err != nil {
		return err
	}
	err = WaitForKVDBMembers()
	if err != nil {
		return err
	}
	return nil
}

// GetKvdbMasterPID returns the PID of KVDB master node
func GetKvdbMasterPID(kvdbNode node.Node) (string, error) {
	var processPid string
	command := "ps -ef | grep -i px-etcd"
	out, err := Inst().N.RunCommand(kvdbNode, command, node.ConnectionOpts{
		Timeout:         20 * time.Second,
		TimeBeforeRetry: 5 * time.Second,
		Sudo:            true,
	})
	if err != nil {
		return "", err
	}

	lines := strings.Split(string(out), "\n")
	for _, line := range lines {
		if strings.Contains(line, "px-etcd start") && !strings.Contains(line, "grep") {
			fields := strings.Fields(line)
			processPid = fields[1]
			break
		}
	}
	return processPid, err
}

// WaitForKVDBMembers waits till all kvdb members comes up online and healthy
func WaitForKVDBMembers() error {
	t := func() (interface{}, bool, error) {
		allKvdbNodes, err := GetAllKvdbNodes()
		if err != nil {
			return "", true, err
		}
		if len(allKvdbNodes) != 3 {
			return "", true, fmt.Errorf("not all kvdb nodes are online")
		}

		for _, each := range allKvdbNodes {
			if each.IsHealthy == false {
				return "", true, fmt.Errorf("all kvdb nodes are not healthy")
			}
		}
		log.Info("all kvdb nodes are healthy")
		return "", false, nil
	}
	_, err := task.DoRetryWithTimeout(t, defaultKvdbRetryInterval, 20*time.Second)
	if err != nil {
		return err
	}
	return nil
}

// KillKvdbMemberUsingPid return error in case of command failure
func KillKvdbMemberUsingPid(kvdbNode node.Node) error {
	pid, err := GetKvdbMasterPID(kvdbNode)
	if err != nil {
		return err
	}
	command := fmt.Sprintf("kill -9 %s", pid)
	log.InfoD("killing PID using command [%s]", command)
	err = runCmd(command, kvdbNode)
	if err != nil {
		return err
	}
	return nil
}

// IsKVDBNode returns true if a node is kvdb node else it returns false
func IsKVDBNode(n node.Node) (bool, error) {
	KvdbNodes, err := GetAllKvdbNodes()
	if err != nil {
		return false, err
	}
	for _, each := range KvdbNodes {
		if each.ID == n.Id {
			return true, nil
		}
	}
	return false, nil
}

// getReplicaNodes returns the list of nodes which has replicas
func getReplicaNodes(vol *volume.Volume) ([]string, error) {
	getReplicaSets, err := Inst().V.GetReplicaSets(vol)
	if err != nil {
		return nil, err
	}
	return getReplicaSets[0].Nodes, nil
}

// IsDMthin returns true if setup is dmthin enabled
func IsDMthin() (bool, error) {
	opBasedInstall, _ := Inst().V.IsOperatorBasedInstall()
	dmthinEnabled := false
	if !opBasedInstall {
		log.Warn("This is not PX Operator based install, DMTHIN is not supported on legacy Daemonset installs, skipping this check..")
		return dmthinEnabled, nil
	}

	cluster, err := Inst().V.GetDriver()
	if err != nil {
		return dmthinEnabled, err
	}
	argsList, err := util.MiscArgs(cluster)
	for _, args := range argsList {
		if strings.Contains(strings.ToLower(args), "px-storev2") {
			dmthinEnabled = true
		}
	}
	return dmthinEnabled, nil
}

// AddMetadataDisk add metadisk to the node if not already exists
func AddMetadataDisk(n node.Node) error {
	drivesMap, err := Inst().N.GetBlockDrives(n, node.SystemctlOpts{
		ConnectionOpts: node.ConnectionOpts{
			Timeout:         2 * time.Minute,
			TimeBeforeRetry: defaultRetryInterval,
		},
		Action: "start",
	})
	if err != nil {
		return err
	}

	isDedicatedMetadataDiskExist := false

	for _, v := range drivesMap {
		for lk := range v.Labels {
			if lk == "mdvol" {
				isDedicatedMetadataDiskExist = true
			}
		}
	}

	if !isDedicatedMetadataDiskExist {
		cluster, err := Inst().V.GetDriver()
		log.FailOnError(err, "error getting storage cluster")
		metadataSpec := cluster.Spec.CloudStorage.SystemMdDeviceSpec
		deviceSpec := fmt.Sprintf("%s --metadata", *metadataSpec)

		log.InfoD("Initiate add cloud drive and validate")
		err = Inst().V.AddCloudDrive(&n, deviceSpec, -1)

		if err != nil {
			return fmt.Errorf("error adding metadata device [%s] to node [%s]. Err: %v", *metadataSpec, n.Name, err)
		}

	}

	return nil

}

// CreateNamespaces Create N number of namespaces and return namespace list
func CreateNamespaces(nsName string, numberOfNamespaces int) ([]string, error) {

	// Create multiple namespaces in string
	var (
		namespaces []string
	)
	namespace := fmt.Sprintf("large-resource-%v", time.Now().Unix())
	if nsName != "" {
		namespace = fmt.Sprintf("%s", nsName)
	}

	// Create a good number of namespaces
	for nsCount := 0; nsCount < numberOfNamespaces; nsCount++ {
		namespace := fmt.Sprintf("%v-%v", namespace, nsCount)
		nsName := &corev1.Namespace{
			ObjectMeta: metav1.ObjectMeta{
				Name: namespace,
			},
		}
		log.InfoD("Creating namespace %v", namespace)
		_, err := k8sCore.CreateNamespace(nsName)
		if err != nil {
			return nil, err
		} else {
			namespaces = append(namespaces, namespace)
		}
	}
	return namespaces, nil
}

// createConfigMaps with the given number of entries on specified namespaces
func createConfigMaps(namespaces []string, numberOfConfigmap int, numberOfEntries int) error {

	// Create random data to add in ConfigMap
	var randomData = make(map[string]string)
	for i := 0; i < numberOfEntries; i++ {
		randomString := RandomString(80)
		randomStringWithTimeStamp := fmt.Sprintf("%v.%v", randomString, time.Now().Unix())
		randomData[randomStringWithTimeStamp] = randomString
	}

	// create the number of configmaps needed
	k8sCore = core.Instance()
	for _, namespace := range namespaces {
		for i := 0; i < numberOfConfigmap; i++ {
			name := fmt.Sprintf("configmap-%s-%d-%v", namespace, i, time.Now().Unix())
			log.InfoD("Creating Configmap: %v", name)
			metaObj := metaV1.ObjectMeta{
				Name:      name,
				Namespace: namespace,
			}
			obj := &corev1.ConfigMap{
				ObjectMeta: metaObj,
				Data:       randomData,
			}

			_, err := k8sCore.CreateConfigMap(obj)
			if err != nil {
				return err
			}
		}
	}
	return nil
}

// createSecrets with the given number of entries on specified namespaces
func createSecrets(namespaces []string, numberOfSecrets int, numberOfEntries int) error {

	// Create random data to add in ConfigMap
	var randomData = make(map[string]string)
	for i := 0; i < numberOfEntries; i++ {
		randomString := RandomString(80)
		randomStringWithTimeStamp := fmt.Sprintf("%v.%v", randomString, time.Now().Unix())
		randomData[randomStringWithTimeStamp] = randomString
	}

	// create the number of configmaps needed
	k8sCore = core.Instance()
	for _, namespace := range namespaces {
		for i := 0; i < numberOfSecrets; i++ {
			name := fmt.Sprintf("secret-%s-%d-%v", namespace, i, time.Now().Unix())
			log.InfoD("Creating secret: %v", name)
			metaObj := metaV1.ObjectMeta{
				Name:      name,
				Namespace: namespace,
			}
			obj := &corev1.Secret{
				ObjectMeta: metaObj,
				StringData: randomData,
			}

			_, err := k8sCore.CreateSecret(obj)
			if err != nil {
				return err
			}
		}
	}
	return nil
}

// DeleteNamespaces Deletes all the namespaces given in a list of namespaces and return error if any
func DeleteNamespaces(namespaces []string) error {
	// Delete a list of namespaces given
	k8sCore = core.Instance()
	for _, namespace := range namespaces {
		err := k8sCore.DeleteNamespace(namespace)
		if err != nil {
			return err
		}
	}
	return nil
}

// VerifyNilPointerDereferenceError returns true if nil pointer dereference, output of the log messages
func VerifyNilPointerDereferenceError(n *node.Node) (bool, string, error) {

	cmdGrepOutput := "journalctl | grep -i -A 50 \"nil pointer dereference\""
	output, err := runCmdOnce(cmdGrepOutput, *n)
	if err != nil {
		return false, "", fmt.Errorf("command failed while running [%v] on Node [%v]", cmdGrepOutput, n.Name)
	}
	re, err := regexp.Compile("panic: runtime error.*invalid memory address or nil pointer dereference")
	if err != nil {
		return false, "", fmt.Errorf("command failed running [%v] on Node [%v]", cmdGrepOutput, n.Name)
	}
	if re.MatchString(fmt.Sprintf("%v", output)) {
		return true, output, nil
	}

	return false, "", nil
}

// GetClusterProviders returns the list of cluster providers
func GetClusterProviders() []string {
	providersStr := os.Getenv("CLUSTER_PROVIDER")
	if providersStr != "" {
		return strings.Split(providersStr, ",")
	}
	return clusterProviders
}

// GetPoolUuidsWithStorageFull returns list of pool uuids if storage full
func GetPoolUuidsWithStorageFull() ([]string, error) {
	var poolUuids []string

	isPoolOffline := func(n node.Node) (bool, error) {
		poolsStatus, err := Inst().V.GetNodePoolsStatus(n)
		if err != nil {
			return false, err
		}

		for _, v := range poolsStatus {
			if v == "Offline" {
				return true, nil
			}
		}
		return false, nil
	}

	pools, err := Inst().V.ListStoragePools(metav1.LabelSelector{})
	if err != nil {
		return nil, err
	}
	calculatePercentage := func(usedValue float64, totalValue float64) float64 {
		percentage := (usedValue / totalValue) * 100
		return float64(percentage)
	}

	for _, eachPool := range pools {
		nodeDetail, err := GetNodeWithGivenPoolID(eachPool.Uuid)
		if err != nil {
			return nil, err
		}

		poolOfflineStatus, err := isPoolOffline(*nodeDetail)
		if err != nil {
			return nil, err
		}

		if calculatePercentage(float64(eachPool.Used), float64(eachPool.TotalSize)) > 90.0 || poolOfflineStatus {
			poolUuids = append(poolUuids, eachPool.GetUuid())
		}
	}

	return poolUuids, nil
}

// GetVolumeConsumedSize returns size of the volume
func GetVolumeConsumedSize(vol volume.Volume) (uint64, error) {
	apiVol, err := Inst().V.InspectVolume(vol.ID)
	if err != nil {
		return 0, err
	}
	return apiVol.Usage, nil
}

// GetAllVolumesWithIO Returns list of volumes with IO
func GetAllVolumesWithIO(contexts []*scheduler.Context) ([]*volume.Volume, error) {

	allVolsWithIO := []*volume.Volume{}
	for _, eachContext := range contexts {
		vols, err := Inst().S.GetVolumes(eachContext)
		if err != nil {
			log.Errorf("Failed to get app %s's volumes", eachContext.App.Key)
		}
		log.Infof("list of all volumes present in the cluster [%v]", vols)
		for _, eachVol := range vols {
			isIOsInProgress, err := Inst().V.IsIOsInProgressForTheVolume(&node.GetStorageNodes()[0], eachVol.ID)
			if err != nil {
				return nil, err
			}

			if isIOsInProgress {
				allVolsWithIO = append(allVolsWithIO, eachVol)
			}
		}
	}
	return allVolsWithIO, nil
}

func IsVolumeFull(vol volume.Volume) (bool, error) {
	volPercentage, err := GetVolumeFullPercentage(vol)
	if err != nil {
		return false, err
	}
	if volPercentage > 80.0 {
		return true, nil
	}

	return false, nil
}

// GetVolumeFullPercentage returns percentage of volume size consumed
func GetVolumeFullPercentage(vol volume.Volume) (float64, error) {
	calculatePercentage := func(usedSize float64, totalSize float64) float64 {
		percentage := (usedSize / totalSize) * 100
		return float64(percentage)
	}

	appVol, err := Inst().V.InspectVolume(vol.ID)
	log.FailOnError(err, fmt.Sprintf("err inspecting vol : %s", vol.ID))

	totalSize := appVol.Spec.Size
	usedSize, err := GetVolumeConsumedSize(vol)
	if err != nil {
		return 0, err
	}

	log.Infof("Total size of Volume is [%v] and used size is [%v]", totalSize, usedSize)
	percentageFull := calculatePercentage(float64(usedSize), float64(totalSize))
	log.Infof("Volume [%v] : Percentage of size consumed [%v]", vol.Name, percentageFull)

	return percentageFull, nil
}

// GetPoolCapacityUsed Get Pool capacity percentage used
func GetPoolCapacityUsed(poolUUID string) (float64, error) {

	calculatePercentage := func(usedSize float64, totalSize float64) float64 {
		percentage := (usedSize / totalSize) * 100
		return float64(percentage)
	}

	pool, err := GetStoragePoolByUUID(poolUUID)
	log.FailOnError(err, "Failed to get pool Details from PoolUUID [%v]", poolUUID)

	usedSize, totalSize := pool.Used, pool.TotalSize
	log.Infof("Used vs Total volume stats [%v]/[%v]", usedSize, totalSize)

	poolSizeUsed := calculatePercentage(float64(usedSize), float64(totalSize))

	return poolSizeUsed, nil
}

// GetRandomNode Gets Random node
func GetRandomNode(pxNodes []node.Node) node.Node {
	rand.Seed(time.Now().UnixNano())
	randomIndex := rand.Intn(len(pxNodes))
	randomNode := pxNodes[randomIndex]
	return randomNode
}

func RemoveLabelsAllNodes(label string, forStorage, forStorageLess bool) error {
	if !forStorage && !forStorageLess {
		return errors.New("at least one of forStorage or forStorageLess must be true")
	}

	var pxNodes []node.Node

	if forStorage && forStorageLess {
		pxNodes = node.GetStorageDriverNodes()
	} else if forStorage {
		pxNodes = node.GetStorageNodes()
	} else if forStorageLess {
		pxNodes = node.GetStorageLessNodes()
	}

	for _, node := range pxNodes {
		log.Infof("Node Name: %s\n", node.Name)
		if err := Inst().S.RemoveLabelOnNode(node, label); err != nil {
			return fmt.Errorf("error removing label on node [%s]: %w", node.Name, err)
		}
	}

	return nil
}

func AddCloudDrive(stNode node.Node, poolID int32) error {
	driveSpecs, err := GetCloudDriveDeviceSpecs()
	if err != nil {
		return fmt.Errorf("error getting cloud drive specs, err: %v", err)
	}
	deviceSpec := driveSpecs[0]
	deviceSpecParams := strings.Split(deviceSpec, ",")
	var specSize uint64
	var driveSize string

	if poolID != -1 {
		systemOpts := node.SystemctlOpts{
			ConnectionOpts: node.ConnectionOpts{
				Timeout:         2 * time.Minute,
				TimeBeforeRetry: defaultRetryInterval,
			},
			Action: "start",
		}
		drivesMap, err := Inst().N.GetBlockDrives(stNode, systemOpts)
		if err != nil {
			return fmt.Errorf("error getting block drives from node %s, Err :%v", stNode.Name, err)
		}

	outer:
		for _, v := range drivesMap {
			labels := v.Labels
			for _, pID := range labels {
				if pID == fmt.Sprintf("%d", poolID) {
					driveSize = v.Size
					i := strings.Index(driveSize, "G")
					driveSize = driveSize[:i]
					break outer
				}
			}
		}
	}

	if driveSize != "" {
		paramsArr := make([]string, 0)
		for _, param := range deviceSpecParams {
			if strings.Contains(param, "size") {
				paramsArr = append(paramsArr, fmt.Sprintf("size=%s,", driveSize))
			} else {
				paramsArr = append(paramsArr, param)
			}
		}
		deviceSpec = strings.Join(paramsArr, ",")
		specSize, err = strconv.ParseUint(driveSize, 10, 64)
		if err != nil {
			return fmt.Errorf("error converting size to uint64, err: %v", err)
		}
	}

	pools, err := Inst().V.ListStoragePools(metav1.LabelSelector{})
	if err != nil {
		return fmt.Errorf("error getting pools list, err: %v", err)
	}
	dash.VerifyFatal(len(pools) > 0, true, "Verify pools exist")

	var currentTotalPoolSize uint64

	for _, pool := range pools {
		currentTotalPoolSize += pool.GetTotalSize() / units.GiB
	}

	log.Info(fmt.Sprintf("current pool size: %d GiB", currentTotalPoolSize))

	expectedTotalPoolSize := currentTotalPoolSize + specSize

	log.InfoD("Initiate add cloud drive and validate")
	err = Inst().V.AddCloudDrive(&stNode, deviceSpec, poolID)
	if err != nil {
		return fmt.Errorf("add cloud drive failed on node %s, err: %v", stNode.Name, err)
	}

	log.InfoD("Validate pool rebalance after drive add")
	err = ValidateDriveRebalance(stNode)
	if err != nil {
		return fmt.Errorf("pool re-balance failed, err: %v", err)
	}
	n1, err := node.GetNodeByName(stNode.Name)
	if err != nil {
		return fmt.Errorf("error getting node by name %s, err: %v", stNode.Name, err)
	}
	err = Inst().V.WaitDriverUpOnNode(n1, addDriveUpTimeOut)
	if err != nil {
		return fmt.Errorf("volume driver is down on node %s, err: %v", stNode.Name, err)
	}
	dash.VerifyFatal(err == nil, true, "PX is up after add drive")

	var newTotalPoolSize uint64

	pools, err = Inst().V.ListStoragePools(metav1.LabelSelector{})
	if err != nil {
		return fmt.Errorf("error getting pools list, err: %v", err)
	}
	dash.VerifyFatal(len(pools) > 0, true, "Verify pools exist")
	for _, pool := range pools {
		newTotalPoolSize += pool.GetTotalSize() / units.GiB
	}
	isPoolSizeUpdated := false

	if newTotalPoolSize >= expectedTotalPoolSize {
		isPoolSizeUpdated = true
	}
	log.Info(fmt.Sprintf("updated pool size: %d GiB", newTotalPoolSize))
	dash.VerifyFatal(isPoolSizeUpdated, true, fmt.Sprintf("Validate total pool size after add cloud drive on node %s", stNode.Name))
	err = Inst().V.RefreshDriverEndpoints()
	return err
}

func IsJournalEnabled() (bool, error) {
	storageSpec, err := Inst().V.GetStorageSpec()
	if err != nil {
		return false, err
	}
	jDev := storageSpec.GetJournalDev()
	if jDev != "" {
		log.Infof("JournalDev: %s", jDev)
		return true, nil
	}
	return false, nil
}

func runDataIntegrityValidation(testName string) bool {

	if Inst().N.String() == ssh.DriverName || Inst().N.String() == vsphere.DriverName {
		if strings.Contains(testName, "{") {
			i := strings.Index(testName, "{")
			j := strings.Index(testName, "}")

			testName = testName[i+1 : j]
		}
		log.Infof("validating test-name [%s] for running data integrity validation", testName)
		if strings.Contains(dataIntegrityValidationTests, testName) {
			return true
		}

		if strings.Contains(testName, "Longevity") {
			pc, _, _, _ := runtime.Caller(1)
			if strings.Contains(dataIntegrityValidationTests, runtime.FuncForPC(pc).Name()) {
				return true
			}
			return false
		}
	}

	return false
}

func ValidateDataIntegrity(contexts *[]*scheduler.Context) (mError error) {
	testName := ginkgo.CurrentSpecReport().FullText()
	if strings.Contains(testName, "Longevity") || strings.Contains(testName, "Trigger") {
		pc, _, _, _ := runtime.Caller(1)
		testName = runtime.FuncForPC(pc).Name()
		sInd := strings.LastIndex(testName, ".")
		if sInd != -1 {
			fnNames := strings.Split(testName, ".")
			for _, fn := range fnNames {
				if strings.Contains(fn, "Trigger") {
					testName = fn
					break
				}
			}
		}

	}

	if !runDataIntegrityValidation(testName) {
		log.Infof(fmt.Sprintf("skipping data integrity validation for %s is not the list %s", testName, dataIntegrityValidationTests))
		return nil
	}

outer:
	for _, ctx := range *contexts {
		appScaleFactor := time.Duration(Inst().GlobalScaleFactor)
		var timeout time.Duration
		if ctx.ReadinessTimeout == time.Duration(0) {
			timeout = appScaleFactor * defaultTimeout
		} else {
			timeout = appScaleFactor * ctx.ReadinessTimeout
		}
		//Waiting for all the apps in ctx are running
		mError = Inst().S.WaitForRunning(ctx, timeout, defaultRetryInterval)
		if mError != nil {
			return mError
		}
		var appVolumes []*volume.Volume
		appVolumes, mError = Inst().S.GetVolumes(ctx)
		if mError != nil {
			return mError
		}

		//waiting for volumes replication status should be up before calculating md5sum
		for _, v := range appVolumes {
			var replicaSets []*opsapi.ReplicaSet
			replicaSets, mError = Inst().V.GetReplicaSets(v)
			if mError != nil {
				return mError
			}

			//skipping the validation if volume is repl 2
			if len(replicaSets) == 1 && len(replicaSets[0].PoolUuids) == 1 {
				continue outer
			}
			t := func() (interface{}, bool, error) {
				replicationStatus, err := GetVolumeReplicationStatus(v)
				if err != nil {
					return nil, false, err
				}

				if replicationStatus == "Up" {
					return "", false, nil
				}
				if replicationStatus == "Resync" {
					return "", true, fmt.Errorf("volume %s is still in Resync state", v.ID)
				}
				return "", false, fmt.Errorf("volume %s is in %s state cannot proceed further", v.ID, replicationStatus)
			}
			_, mError = task.DoRetryWithTimeout(t, 120*time.Minute, 2*time.Minute)
			if mError != nil {
				return mError
			}
		}

		log.InfoD(fmt.Sprintf("scale down app %s to 0", ctx.App.Key))
		defer func() {
			if tempErr := revertAppScale(ctx); tempErr != nil {
				mError = multierr.Append(mError, tempErr)
			}
		}()
		applicationScaleMap, err := Inst().S.GetScaleFactorMap(ctx)
		if err != nil {
			mError = multierr.Append(mError, err)
		}

		applicationScaleDownMap := make(map[string]int32, len(ctx.App.SpecList))

		for name := range applicationScaleMap {
			applicationScaleDownMap[name] = 0
		}

		err = Inst().S.ScaleApplication(ctx, applicationScaleDownMap)
		if err != nil {
			mError = multierr.Append(mError, err)
			return mError
		}
		//waiting for volumes to be detached after scale down
		for _, v := range appVolumes {
			t := func() (interface{}, bool, error) {
				apiVol, err := Inst().V.InspectVolume(v.ID)
				if err != nil {
					return "", false, err
				}
				if len(apiVol.AttachedOn) == 0 {
					return "", false, nil
				}
				return "", true, fmt.Errorf("volume %s is still attached to %s", v.ID, apiVol.AttachedOn)
			}
			_, err = task.DoRetryWithTimeout(t, 15*time.Minute, 10*time.Second)
			if err != nil {
				mError = multierr.Append(mError, err)
				return mError

			}
		}

		poolChecksumMap := make(map[string]string)
		dmthinPoolChecksumMap := make(map[string]map[string]string)

		isDmthinSetup, err := IsDMthin()
		if err != nil {
			mError = multierr.Append(mError, err)
			return mError

		}

		//function to calulate md5sum of the given volume in the give pool
		calChecksum := func(wg *sync.WaitGroup, v *volume.Volume, nodeDetail *node.Node, poolUuid string, errCh chan<- error) {
			defer ginkgo.GinkgoRecover()
			defer wg.Done()

			pools, err := Inst().V.ListStoragePools(metav1.LabelSelector{})
			if err != nil {
				errCh <- err
				close(errCh)
				return
			}
			var poolID int32
			for _, pool := range pools {
				if pool.Uuid == poolUuid {
					poolID = pool.ID
					break
				}
			}

			inspectVolume, err := Inst().V.InspectVolume(v.ID)
			if err != nil {
				errCh <- err
				close(errCh)
				return
			}
			log.InfoD("Getting md5sum for volume %s on pool %s in node %s", inspectVolume.Id, poolUuid, nodeDetail.Name)
			//To-Do update the command if set up is dmthin
			cmd := fmt.Sprintf("/opt/pwx/bin/runc exec -t portworx md5sum /var/.px/%d/%s/pxdev", poolID, inspectVolume.Id)

			if isDmthinSetup {

				err = validateDmthinVolumeDataIntegrity(inspectVolume, nodeDetail, poolID, &dmthinPoolChecksumMap)
				if err != nil {
					errCh <- err
					close(errCh)
					return
				}
			} else {
				output, err := Inst().N.RunCommand(*nodeDetail, cmd, node.ConnectionOpts{
					Timeout:         defaultTimeout,
					TimeBeforeRetry: defaultRetryInterval,
					Sudo:            true,
				})
				if err != nil {
					errCh <- err
					close(errCh)
					return
				}
				vChecksum := strings.Split(strings.TrimSpace(output), " ")[0]
				poolChecksumMap[poolUuid] = vChecksum
			}

		}

		for _, v := range appVolumes {
			replicaSets, err := Inst().V.GetReplicaSets(v)
			if err != nil {
				mError = multierr.Append(mError, err)
				return mError

			}

			wGroup := new(sync.WaitGroup)
			errCh := make(chan error)

			for _, rs := range replicaSets {
				poolUuids := rs.PoolUuids
				for _, poolUuid := range poolUuids {
					nodeDetail, err := GetNodeWithGivenPoolID(poolUuid)
					if err != nil {
						mError = multierr.Append(mError, err)
						return mError

					}
					wGroup.Add(1)
					go calChecksum(wGroup, v, nodeDetail, poolUuid, errCh)
				}
			}
			wGroup.Wait()

			for mErr := range errCh {
				mError = multierr.Append(mError, mErr)
			}

			if mError != nil {
				// Combine all errors into one and return
				return mError
			}

			if isDmthinSetup {

				var primaryMap map[string]string
				var primaryNode string

				for n, m := range dmthinPoolChecksumMap {
					if primaryMap == nil {
						primaryNode = n
						primaryMap = m
					} else {
						eq := reflect.DeepEqual(primaryMap, m)

						if !eq {
							err = fmt.Errorf("md5sum of volume [%s] having [%v] on node [%s] is not matching with checksum [%v] on node [%s]", v.ID, primaryMap, primaryNode, m, n)
							mError = multierr.Append(mError, err)
							return mError
						}
						log.InfoD("md5sum of volume [%s] having [%v] on node [%s] is matching with checksum [%v] on node [%s]", v.ID, primaryMap, primaryNode, m, n)

					}
				}
				//clearing the pool after the volume validation
				for k := range dmthinPoolChecksumMap {
					delete(dmthinPoolChecksumMap, k)
				}

			} else {
				var checksum string
				var primaryPool string
				for p, c := range poolChecksumMap {
					if checksum == "" {
						primaryPool = p
						checksum = c
					} else {
						if c != checksum {
							err = fmt.Errorf("md5sum of volume [%s] having [%s] on pool [%s] is not matching with checksum [%s] on pool [%s]", v.ID, checksum, primaryPool, c, p)
							mError = multierr.Append(mError, err)
							return mError
						}
						log.InfoD("md5sum of volume [%s] having [%s] on pool [%s] is matching with checksum [%s] on pool [%s]", v.ID, checksum, primaryPool, c, p)
					}

				}
				//clearing the pool after the volume validation
				for k := range poolChecksumMap {
					delete(poolChecksumMap, k)
				}
			}

		}

	}
	return nil
}

func revertAppScale(ctx *scheduler.Context) error {
	//reverting application scale
	applicationScaleUpMap := make(map[string]int32, len(ctx.App.SpecList))

	applicationScaleMap, err := Inst().S.GetScaleFactorMap(ctx)
	if err != nil {
		return err
	}
	for name, scale := range applicationScaleMap {
		log.InfoD(fmt.Sprintf("scale up app %s to %d", ctx.App.Key, scale))
		applicationScaleUpMap[name] = scale
	}
	err = Inst().S.ScaleApplication(ctx, applicationScaleUpMap)
	return err
}

func validateDmthinVolumeDataIntegrity(inspectVolume *opsapi.Volume, nodeDetail *node.Node, poolID int32, dmthinPoolChecksumMap *map[string]map[string]string) error {

	volPath := fmt.Sprintf("/dev/pwx%d/%s", poolID, inspectVolume.Id)
	mountPath := fmt.Sprintf("/tmp/%s", inspectVolume.Id)
	mountCmd := fmt.Sprintf("mount %s %s", volPath, mountPath)
	creatDir := fmt.Sprintf("mkdir %s", mountPath)
	umountCmd := fmt.Sprintf("umount %s", mountPath)

	cmdConnectionOpts := node.ConnectionOpts{
		Timeout:         15 * time.Second,
		TimeBeforeRetry: 5 * time.Second,
		Sudo:            true,
	}

	log.Infof("Running command %s on %s", creatDir, nodeDetail.Name)
	_, err := Inst().N.RunCommandWithNoRetry(*nodeDetail, creatDir, cmdConnectionOpts)

	if err != nil {
		return err
	}
	log.Infof("Running command %s on %s", mountCmd, nodeDetail.Name)
	_, err = Inst().N.RunCommandWithNoRetry(*nodeDetail, mountCmd, cmdConnectionOpts)

	if err != nil {
		return err
	}

	defer func(N node.Driver, node node.Node, command string, options node.ConnectionOpts) {
		log.Infof("Running command %s on %s", command, nodeDetail.Name)
		_, err := N.RunCommandWithNoRetry(node, command, options)
		if err != nil {
			log.Errorf(err.Error())
		}
	}(Inst().N, *nodeDetail, umountCmd, cmdConnectionOpts)

	eg := errgroup.Group{}

	eg.Go(func() error {
		md5Cmd := fmt.Sprintf("md5sum %s/*", mountPath)
		log.Infof("Running command %s  on %s", md5Cmd, nodeDetail.Name)
		output, err := Inst().N.RunCommand(*nodeDetail, md5Cmd, node.ConnectionOpts{
			Timeout:         defaultTimeout,
			TimeBeforeRetry: defaultRetryInterval,
			Sudo:            true,
		})

		if err != nil {
			return err
		}
		log.Infof("md5sum of vol %s on node %s : %s", inspectVolume.Id, nodeDetail.Name, output)
		nodeChecksumMap := make(map[string]string)
		for _, line := range strings.Split(strings.TrimSpace(output), "\n") {
			checksumOut := strings.Split(line, "  ")
			if len(checksumOut) == 2 {
				nodeChecksumMap[checksumOut[1]] = checksumOut[0]
			} else {
				return fmt.Errorf("cannot obtain checksum value from node %s, output: %v", nodeDetail.Name, checksumOut)
			}
		}
		(*dmthinPoolChecksumMap)[nodeDetail.Name] = nodeChecksumMap
		return nil

	})

	if err = eg.Wait(); err != nil {
		return err
	}

	return nil

}

// GetContextsOnNode returns the contexts which have volumes attached on the given node.
func GetContextsOnNode(contexts *[]*scheduler.Context, n *node.Node) ([]*scheduler.Context, error) {
	contextsOnNode := make([]*scheduler.Context, 0)
	testName := ginkgo.CurrentSpecReport().FullText()

	if strings.Contains(testName, "Longevity") || strings.Contains(testName, "Trigger") {
		pc, _, _, _ := runtime.Caller(1)
		testName = runtime.FuncForPC(pc).Name()
		sInd := strings.LastIndex(testName, ".")
		if sInd != -1 {
			fnNames := strings.Split(testName, ".")
			for _, fn := range fnNames {
				if strings.Contains(fn, "Trigger") {
					testName = fn
					break
				}
			}
		}

	}

	if !runDataIntegrityValidation(testName) {
		return contextsOnNode, nil
	}

	log.Infof("Getting contexts on node %s", n.Name)
	for _, ctx := range *contexts {
		appVolumes, err := Inst().S.GetVolumes(ctx)
		if err != nil {
			return nil, err
		}

		for _, v := range appVolumes {
			// case where volume is attached to the given node
			attachedNode, err := Inst().V.GetNodeForVolume(v, 1*time.Minute, 5*time.Second)
			if err != nil {
				return nil, err
			}
			if attachedNode != nil && (n.VolDriverNodeID == attachedNode.VolDriverNodeID) {
				contextsOnNode = append(contextsOnNode, ctx)
				break
			}
			//case where volume is attached to different node but one of the replicas is the give node
			replicaSets, err := Inst().V.GetReplicaSets(v)
			if err != nil {
				return nil, err
			}

			for _, rn := range replicaSets[0].Nodes {
				if rn == n.VolDriverNodeID {
					contextsOnNode = append(contextsOnNode, ctx)
					break
				}
			}
		}
	}

	return contextsOnNode, nil

}

type CloudDrive struct {
	Type              string            `json:"Type"`
	Size              int               `json:"Size"`
	ID                string            `json:"ID"`
	Path              string            `json:"Path"`
	Iops              int               `json:"Iops"`
	Vpus              int               `json:"Vpus"`
	PXType            string            `json:"PXType"`
	State             string            `json:"State"`
	Labels            map[string]string `json:"labels"`
	AttachOptions     interface{}       `json:"AttachOptions"`
	Provisioner       string            `json:"Provisioner"`
	EncryptionKeyInfo string            `json:"EncryptionKeyInfo"`
}

// GetAllCloudDriveDetailsOnNode returns list of cloud drives present on the node
func GetAllCloudDriveDetailsOnNode(n *node.Node) ([]CloudDrive, error) {

	var drives CloudDrive
	var allCloudDrives []CloudDrive

	// Execute the command and check the alerts of type POOL
	command := fmt.Sprintf("pxctl cd inspect --node %v -j", n.Id)
	out, err := Inst().N.RunCommandWithNoRetry(node.GetStorageNodes()[0], command, node.ConnectionOpts{
		Timeout:         2 * time.Minute,
		TimeBeforeRetry: 10 * time.Second,
	})
	if err != nil {
		return nil, err
	}

	var configData struct {
		Configs map[string]CloudDrive `json:"Configs"`
	}

	err = json.Unmarshal([]byte(out), &configData)
	if err != nil {
		return nil, err
	}

	for _, config := range configData.Configs {
		drives.ID = config.ID
		drives.Size = config.Size
		drives.Type = config.Type
		drives.PXType = config.PXType
		drives.Iops = config.Iops
		drives.Vpus = config.Vpus
		drives.Path = config.Path
		drives.State = config.State
		drives.AttachOptions = config.AttachOptions
		drives.Provisioner = config.Provisioner
		drives.EncryptionKeyInfo = config.EncryptionKeyInfo
		drives.Labels = config.Labels
		allCloudDrives = append(allCloudDrives, drives)
	}
	return allCloudDrives, nil
}

type DriveDetails struct {
	PoolUUID string
	Disks    []string
}

// GetDrivePathFromNode returns drive paths from all the pools on Node
func GetDrivePathFromNode(n *node.Node) ([]DriveDetails, error) {

	allPools := n.StoragePools
	var allDrives []DriveDetails

	for i := 0; i < len(allPools); i++ {
		var drive DriveDetails
		drive.Disks = []string{}
		var drives []string
		cmd := fmt.Sprintf("pxctl sv pool show -j | jq '.datapools[%v].uuid'", i)
		out, err := runCmdOnce(cmd, *n)
		if err != nil {
			return nil, err
		}
		// Split the string into lines based on the newline character ("\n")
		PoolUUID := strings.TrimSpace(out)

		cmd = fmt.Sprintf("pxctl sv pool show -j | jq '.datapools[%v].Info | {Resources, ResourceJournal, ResourceSystemMetadata} | .. | .path? // empty'", i)
		out, err = runCmdOnce(cmd, *n)
		if err != nil {
			return nil, err
		}
		// Split the string into lines based on the newline character ("\n")
		lines := strings.Split(out, "\n")

		// Print each line
		for _, line := range lines {
			// Remove leading and trailing spaces or double quotes if present
			line = strings.TrimSpace(strings.Trim(line, `"`))
			drives = append(drives, line)
		}
		drive.PoolUUID = PoolUUID
		drive.Disks = drives
		allDrives = append(allDrives, drive)
	}

	return allDrives, nil
}

// GetDriveProperties Returns type of the Disk from Path Specified
func GetDriveProperties(path string) (CloudDrive, error) {
	for _, each := range node.GetStorageNodes() {
		cloudDrives, err := GetAllCloudDriveDetailsOnNode(&each)
		if err != nil {
			return CloudDrive{}, err
		}
		for _, eachDrive := range cloudDrives {
			if strings.Contains(path, eachDrive.Path) {
				return eachDrive, nil
			}
		}
	}
	return CloudDrive{}, nil
}

// returns ID and Name of the volume present
type VolMap struct {
	ID   string `json:"id"`
	Name string `json:"name"`
}

// ListVolumeNamesUsingPxctl , Returns list of volumes present in the cluster
// option will get the output of pxctl volume list, records ID and VolName and returns the struct
func ListVolumeNamesUsingPxctl(n *node.Node) ([]VolMap, error) {
	volList := []VolMap{}
	var vols VolMap

	cmd := "pxctl volume list -j | jq "
	output, err := runCmdGetOutput(cmd, *n)
	if err != nil {
		return nil, err
	}

	// Define a slice of Volume structs
	var vol []struct {
		ID      string `json:"id"`
		Locator struct {
			Name string `json:"name"`
		} `json:"locator"`
	}
	err = json.Unmarshal([]byte(output), &vol)
	if err != nil {
		return nil, err
	}

	for _, volName := range vol {
		vols.ID = volName.ID
		vols.Name = volName.Locator.Name
		volList = append(volList, vols)
	}

	return volList, nil
}

// IsVolumeExits Returns true if volume with ID or Name exists on the cluster
func IsVolumeExits(volName string) bool {
	isVolExist := false
	n := node.GetStorageNodes()
	allVols, err := ListVolumeNamesUsingPxctl(&n[0])
	if err != nil {
		return false
	}

	for _, eachVol := range allVols {
		if eachVol.ID == volName || eachVol.Name == volName {
			isVolExist = true
		}
	}
	return isVolExist
}

func ValidateCRMigration(pods *corev1.PodList, appData *asyncdr.AppData) error {
	pods_created_len := len(pods.Items)
	log.InfoD("Num of Pods on source: %v", pods_created_len)
	sourceClusterConfigPath, err := GetSourceClusterConfigPath()
	if err != nil {
		return err
	}
	err = asyncdr.ValidateCRD(appData.ExpectedCrdList, sourceClusterConfigPath)
	if err != nil {
		return err
	}
	options := scheduler.ScheduleOptions{Namespace: appData.Ns}
	var emptyCtx = &scheduler.Context{
		UID:             "",
		ScheduleOptions: options,
		App: &spec.AppSpec{
			Key:      "",
			SpecList: []interface{}{},
		}}
	log.InfoD("Create cluster pair between source and destination clusters")
	ScheduleValidateClusterPair(emptyCtx, false, true, defaultClusterPairDir, false)
	migName := migrationKey + time.Now().Format("15h03m05s")
	mig, err := asyncdr.CreateMigration(migName, appData.Ns, asyncdr.DefaultClusterPairName, appData.Ns, &includeVolumesFlag, &includeResourcesFlag, &startApplicationsFlag, nil)
	if err != nil {
		return err
	}
	migrationList = append(migrationList, mig)
	err = asyncdr.WaitForMigration(migrationList)
	if err != nil {
		return fmt.Errorf("Migration failed")
	}
	// Sleeping here, as apps deploys one by one, which takes time to collect all pods
	time.Sleep(5 * time.Minute)
	SetDestinationKubeConfig()
	pods_migrated, err := core.Instance().GetPods(appData.Ns, nil)
	if err != nil {
		return err
	}
	pods_migrated_len := len(pods_migrated.Items)
	log.InfoD("Num of Pods on dest: %v", pods_migrated_len)
	if pods_created_len != pods_migrated_len {
		return fmt.Errorf("Pods migration failed as %v pods found on source and %v on destination", pods_created_len, pods_migrated_len)
	}
	destClusterConfigPath, err := GetDestinationClusterConfigPath()
	if err != nil {
		return err
	}
	err = asyncdr.ValidateCRD(appData.ExpectedCrdList, destClusterConfigPath)
	if err != nil {
		return fmt.Errorf("CRDs not migrated properly, err: %v", err)
	}
	SetSourceKubeConfig()
	err = asyncdr.DeleteAndWaitForMigrationDeletion(mig.Name, mig.Namespace)
	if err != nil {
		return err
	}
	return nil
}

func DeleteCrAndRepo(appData *asyncdr.AppData, appPath string) error {
	SetDestinationKubeConfig()
	log.InfoD("Starting crd deletion")
	asyncdr.DeleteCRAndUninstallCRD(appData.OperatorName, appPath, appData.Ns)
	SetSourceKubeConfig()
	asyncdr.DeleteCRAndUninstallCRD(appData.OperatorName, appPath, appData.Ns)
	return nil
}

// IsPXRunningOnNode returns true if px is running on the node
func IsPxRunningOnNode(pxNode *node.Node) (bool, error) {
	isPxInstalled, err := Inst().V.IsDriverInstalled(*pxNode)
	if err != nil {
		log.Debugf("Could not get PX status on %s", pxNode.Name)
		return false, err
	}
	if !isPxInstalled {
		return false, nil
	}
	status := Inst().V.IsPxReadyOnNode(*pxNode)
	return status, nil
}

type ProvisionStatus struct {
	NodeUUID      string
	IpAddress     string
	HostName      string
	NodeStatus    string
	PoolID        string
	PoolUUID      string
	PoolStatus    string
	IoPriority    string
	TotalSize     float64
	AvailableSize float64
	UsedSize      float64
}

func tibToGib(tib float64) float64 {
	return tib * 1024
}

func convertToGiB(size string) float64 {
	output := strings.Split(size, " ")
	number, err := strconv.ParseFloat(output[0], 64)
	if err != nil {
		return -1
	}
	if strings.Contains(size, "GiB") {
		return number
	} else if strings.Contains(size, "TiB") {
		return tibToGib(number)
	}
	return -1
}

// GetClusterProvisionStatusOnSpecificNode Returns provision status from the specific node
func GetClusterProvisionStatusOnSpecificNode(n node.Node) ([]ProvisionStatus, error) {
	clusterProvision := []ProvisionStatus{}
	cmd := "pxctl cluster provision-status list"
	output, err := runCmdGetOutput(cmd, n)
	if err != nil {
		log.Infof("running command [%v] failed on Node [%v]", cmd, n.Name)
		return nil, err
	}
	log.InfoD("Output of CMD Output [%v]", output)

	lines := strings.Split(output, "\n")
	pattern := `(\S+)\s+(\S+)\s+\S+\s+(\S+)\s+(\S+)\s+\(\s+(\S+)\s+\)\s+(\S+)\s+(\S+)\s+(\S+\s\S+)+\s+(\S+\s\S+)+\s+(\S+\s\S+)+\s+(\S+\s\S+)+\s+`
	if !strings.Contains(lines[0], "HOSTNAME") {
		// This is needed as in 2.x.y output don't print HOSTNAME
		pattern = `(\S+)\s+(\S+)\s+(\S+)\s+(\S+)\s+\(\s(\S+)\s\)\s+(\S+)\s+(\S+)\s+(\S+\s\S+)+\s+(\S+\s\S+)+\s+(\S+\s\S+)+\s+(\S+\s\S+)+\s+`
	}
	// Compile the regex pattern
	r := regexp.MustCompile(pattern)

	for _, eachLine := range lines {
		var provisionStatus ProvisionStatus
		if !strings.Contains(eachLine, "NODE") {
			matches := r.FindStringSubmatch(eachLine)
			if len(matches) > 0 {
				provisionStatus.NodeUUID = matches[1]
				provisionStatus.IpAddress = matches[2]
				provisionStatus.NodeStatus = matches[3]
				provisionStatus.PoolID = matches[4]
				provisionStatus.PoolUUID = matches[5]
				provisionStatus.PoolStatus = matches[6]
				provisionStatus.IoPriority = matches[7]
				provisionStatus.TotalSize = convertToGiB(matches[8])
				provisionStatus.AvailableSize = convertToGiB(matches[9])
				provisionStatus.UsedSize = convertToGiB(matches[10])
				clusterProvision = append(clusterProvision, provisionStatus)
			}
		}
	}
	log.Infof("Cluster provision status [%v]", clusterProvision)
	return clusterProvision, nil
}

// GetClusterProvisionStatus  returns details of cluster provision status
func GetClusterProvisionStatus() ([]ProvisionStatus, error) {
	// Using Node which is up and running
	var selectedNode []node.Node
	for _, eachNode := range node.GetStorageDriverNodes() {
		status, err := IsPxRunningOnNode(&eachNode)
		if err != nil {
			log.InfoD("Px is not running on the Node.. searching for other node")
			continue
		}
		if status {
			selectedNode = append(selectedNode, eachNode)
			break
		}
	}
	if len(selectedNode) == 0 {
		return nil, fmt.Errorf("No Valid node exists")
	}

	// Select Random Volumes for pool Expand
	randomIndex := rand.Intn(len(selectedNode))
	randomNode := selectedNode[randomIndex]

	clusterProvision, err := GetClusterProvisionStatusOnSpecificNode(randomNode)
	if err != nil {
		return nil, err
	}

	log.Infof("Cluster provision status [%v]", clusterProvision)
	return clusterProvision, nil
}

// GetPoolTotalSize Return total Pool size
func GetPoolTotalSize(poolUUID string) (float64, error) {
	provision, err := GetClusterProvisionStatus()
	if err != nil {
		return -1, err
	}
	for _, eachProvision := range provision {
		if eachProvision.PoolUUID == poolUUID {
			return eachProvision.TotalSize, nil
		}
	}
	return -1, err
}

// GetPoolAvailableSize Returns available pool Size
func GetPoolAvailableSize(poolUUID string) (float64, error) {
	provision, err := GetClusterProvisionStatus()
	if err != nil {
		return -1, err
	}
	for _, eachProvision := range provision {
		if eachProvision.PoolUUID == poolUUID {
			return eachProvision.AvailableSize, nil
		}
	}
	return -1, err
}

// GetAllPoolsOnNode Returns list of all pool uuids present on specific Node
func GetAllPoolsOnNode(nodeUuid string) ([]string, error) {
	var poolDetails []string
	provision, err := GetClusterProvisionStatus()
	if err != nil {
		return nil, err
	}
	for _, eachProvision := range provision {
		if eachProvision.NodeUUID == nodeUuid {
			poolDetails = append(poolDetails, eachProvision.PoolUUID)
		}
	}
	return poolDetails, nil
}

// Set default provider as aws
func GetClusterProvider() string {
	clusterProvider = os.Getenv("CLUSTER_PROVIDER")
	return clusterProvider
}

// Get Gke Secret
func GetGkeSecret() (string, error) {
	cm, err := core.Instance().GetConfigMap("cloud-config", "default")
	if err != nil {
		return "", err
	}
	return cm.Data["cloud-json"], nil
}

// WaitForSnapShotToReady returns snapshot status after waiting till snapshot gets to Ready state
func WaitForSnapShotToReady(snapshotScheduleName, snapshotName, appNamespace string) (*storkapi.ScheduledVolumeSnapshotStatus, error) {

	var schedVolumeSnapstatus *storkapi.ScheduledVolumeSnapshotStatus
	delVol := func() (interface{}, bool, error) {
		resp, err := storkops.Instance().GetSnapshotSchedule(snapshotScheduleName, appNamespace)
		if err != nil {
			return "", false, err
		}
	outer:
		for _, snapshotStatuses := range resp.Status.Items {
			for _, snapStatus := range snapshotStatuses {
				if snapStatus.Name == snapshotName {
					schedVolumeSnapstatus = snapStatus
					break outer
				}
			}
		}
		if schedVolumeSnapstatus == nil {
			return nil, false, fmt.Errorf("no scheduled volume snapshot status found with name [%s] with snapshot schedule [%s] in namespace [%s]", snapshotName, snapshotScheduleName, appNamespace)
		}

		if schedVolumeSnapstatus.Status == snapv1.VolumeSnapshotConditionError {
			return nil, false, fmt.Errorf("snapshot: %s failed. status: %v", snapshotName, schedVolumeSnapstatus.Status)
		}

		if schedVolumeSnapstatus.Status == snapv1.VolumeSnapshotConditionPending {
			return nil, true, fmt.Errorf("scheduled volume snapshot status found with name [%s] has status [%v]", snapshotName, schedVolumeSnapstatus.Status)
		}

		return nil, false, nil
	}
	_, err := task.DoRetryWithTimeout(delVol, time.Duration(3)*appReadinessTimeout, 30*time.Second)

	return schedVolumeSnapstatus, err
}

// IsCloudCredPresent checks whether the Cloud Cred is present or not
func IsCloudCredPresent(cloudCredName string, ctx context1.Context, orgID string) (bool, error) {
	cloudCredEnumerateRequest := &api.CloudCredentialEnumerateRequest{
		OrgId:          orgID,
		IncludeSecrets: false,
	}
	cloudCredObjs, err := Inst().Backup.EnumerateCloudCredentialByUser(ctx, cloudCredEnumerateRequest)
	if err != nil {
		return false, err
	}
	for _, cloudCredObj := range cloudCredObjs.GetCloudCredentials() {
		if cloudCredObj.GetName() == cloudCredName {
			log.Infof("Cloud Credential [%s] is present", cloudCredName)
			return true, nil
		}
	}
	return false, nil
}

// GetAllPoolsPresent returns list of all pools present in the cluster
func GetAllPoolsPresent() ([]string, error) {
	var poolDetails []string
	provision, err := GetClusterProvisionStatus()
	if err != nil {
		return nil, err
	}
	for _, eachProvision := range provision {
		poolDetails = append(poolDetails, eachProvision.PoolUUID)
	}
	return poolDetails, nil
}

// AddCloudCredentialOwnership adds new ownership to the existing CloudCredential object.
func AddCloudCredentialOwnership(cloudCredentialName string, cloudCredentialUid string, userNames []string, groups []string, accessType OwnershipAccessType, publicAccess OwnershipAccessType, ctx context1.Context, orgID string) error {
	backupDriver := Inst().Backup
	userIDs := make([]string, 0)
	groupIDs := make([]string, 0)
	for _, userName := range userNames {
		userID, err := backup.FetchIDOfUser(userName)
		if err != nil {
			return err
		}
		userIDs = append(userIDs, userID)
	}

	for _, group := range groups {
		groupID, err := backup.FetchIDOfGroup(group)
		if err != nil {
			return err
		}
		groupIDs = append(groupIDs, groupID)
	}

	userCloudCredentialOwnershipAccessConfigs := make([]*api.Ownership_AccessConfig, 0)

	for _, userID := range userIDs {
		userCloudCredentialOwnershipAccessConfig := &api.Ownership_AccessConfig{
			Id:     userID,
			Access: api.Ownership_AccessType(accessType),
		}
		userCloudCredentialOwnershipAccessConfigs = append(userCloudCredentialOwnershipAccessConfigs, userCloudCredentialOwnershipAccessConfig)
	}

	groupCloudCredentialOwnershipAccessConfigs := make([]*api.Ownership_AccessConfig, 0)

	for _, groupID := range groupIDs {
		groupCloudCredentialOwnershipAccessConfig := &api.Ownership_AccessConfig{
			Id:     groupID,
			Access: api.Ownership_AccessType(accessType),
		}
		groupCloudCredentialOwnershipAccessConfigs = append(groupCloudCredentialOwnershipAccessConfigs, groupCloudCredentialOwnershipAccessConfig)
	}

	cloudCredentialInspectRequest := &api.CloudCredentialInspectRequest{
		OrgId: orgID,
		Name:  cloudCredentialName,
		Uid:   cloudCredentialUid,
	}
	cloudCredentialInspectResp, err := Inst().Backup.InspectCloudCredential(ctx, cloudCredentialInspectRequest)
	if err != nil {
		return err
	}
	currentGroupsConfigs := cloudCredentialInspectResp.CloudCredential.GetOwnership().GetGroups()
	groupCloudCredentialOwnershipAccessConfigs = append(groupCloudCredentialOwnershipAccessConfigs, currentGroupsConfigs...)
	currentUsersConfigs := cloudCredentialInspectResp.CloudCredential.GetOwnership().GetCollaborators()
	userCloudCredentialOwnershipAccessConfigs = append(userCloudCredentialOwnershipAccessConfigs, currentUsersConfigs...)

	cloudCredentialOwnershipUpdateReq := &api.CloudCredentialOwnershipUpdateRequest{
		OrgId: orgID,
		Name:  cloudCredentialName,
		Ownership: &api.Ownership{
			Groups:        groupCloudCredentialOwnershipAccessConfigs,
			Collaborators: userCloudCredentialOwnershipAccessConfigs,
			Public: &api.Ownership_PublicAccessControl{
				Type: api.Ownership_AccessType(publicAccess),
			},
		},
		Uid: cloudCredentialUid,
	}

	_, err = backupDriver.UpdateOwnershipCloudCredential(ctx, cloudCredentialOwnershipUpdateReq)
	if err != nil {
		return fmt.Errorf("failed to update CloudCredential ownership : %v", err)
	}
	return nil
}

// GenerateS3BucketPolicy Generates an S3 bucket policy based on encryption policy provided
func GenerateS3BucketPolicy(sid string, encryptionPolicy string, bucketName string, enforceServerSideEncryption ...bool) (string, error) {

	encryptionPolicyValues := strings.Split(encryptionPolicy, "=")
	if len(encryptionPolicyValues) < 2 {
		return "", fmt.Errorf("failed to generate policy for s3,check for proper length of encryptionPolicy : %v", encryptionPolicy)
	}
	var enforceSse string
	if len(enforceServerSideEncryption) == 0 {
		// If enableServerSideEncryption is not passed , default it to true
		enforceSse = "true"
	}
	policy := `{
	   "Version": "2012-10-17",
	   "Statement": [
		  {
			 "Sid": "%s",
			 "Effect": "Deny",
			 "Principal": "*",
			 "Action": "s3:PutObject",
			 "Resource": "arn:aws:s3:::%s/*",
			 "Condition": {
				"StringNotEquals": {
				   "%s":"%s"
				}
			 }
		  },
		  {
			"Sid": "DenyUnencryptedObjectUploads",
			"Effect": "Deny",
			"Principal": "*",
			"Action": "s3:PutObject",
			"Resource": "arn:aws:s3:::%s/*",
			"Condition": {
				"Null": {
					"%s":"%s"
				}
			}
		  }	
	   ]
	}`

	// Replace the placeholders in the policy with the values passed to the function.
	policy = fmt.Sprintf(policy, sid, bucketName, encryptionPolicyValues[0], encryptionPolicyValues[1], bucketName, encryptionPolicyValues[0], enforceSse)

	return policy, nil
}

// GetSseS3EncryptionType fetches SSE type for S3 bucket from the environment variable
func GetSseS3EncryptionType() (api.S3Config_Sse, error) {
	var sseType api.S3Config_Sse
	s3SseTypeEnv := os.Getenv("S3_SSE_TYPE")
	if s3SseTypeEnv != "" {
		sseDetails, err := s3utils.GetS3SSEDetailsFromEnv()
		if err != nil {
			return sseType, err
		}
		switch sseDetails.SseType {
		case s3utils.SseS3:
			sseType = api.S3Config_SSE_S3
		default:
			return sseType, fmt.Errorf("failed to sse s3 encryption type not valid: [%v]", sseDetails.SseType)
		}
	} else {
		sseType = api.S3Config_Invalid
	}
	return sseType, nil
}

func UpdateDriverVariables(envVar, runTimeOpts map[string]string) error {
	// Get PX StorageCluster
	clusterSpec, err := Inst().V.GetDriver()
	if err != nil {
		return err
	}

	var newEnvVarList []corev1.EnvVar

	//Update environment variables in the spec
	if envVar != nil && len(envVar) > 0 {
		for _, env := range clusterSpec.Spec.Env {
			newEnvVarList = append(newEnvVarList, env)
		}

		for k, v := range envVar {
			newEnvVarList = append(newEnvVarList, corev1.EnvVar{Name: k, Value: v})
		}
		clusterSpec.Spec.Env = newEnvVarList
	}

	//Update RunTimeOpts in the spec
	if runTimeOpts != nil && len(runTimeOpts) > 0 {
		if clusterSpec.Spec.RuntimeOpts == nil {
			clusterSpec.Spec.RuntimeOpts = make(map[string]string)
		}
		for k, v := range runTimeOpts {
			clusterSpec.Spec.RuntimeOpts[k] = v
		}
	}

	pxOperator := operator.Instance()
	_, err = pxOperator.UpdateStorageCluster(clusterSpec)
	if err != nil {
		return err
	}

	log.InfoD("Deleting PX pods for reloading the runtime Opts")
	err = DeletePXPods(clusterSpec.Namespace)
	if err != nil {
		return err
	}
	_, err = optest.ValidateStorageClusterIsOnline(clusterSpec, 10*time.Minute, 3*time.Minute)
	if err != nil {
		return err
	}

	log.InfoD("Waiting for PX Nodes to be up")
	for _, n := range node.GetStorageDriverNodes() {
		if err := Inst().V.WaitDriverUpOnNode(n, 15*time.Minute); err != nil {
			return err
		}
	}

	return nil
}

// DeletePXPods delete px pods
func DeletePXPods(nameSpace string) error {
	pxLabel := make(map[string]string)
	pxLabel["name"] = "portworx"
	if err := core.Instance().DeletePodsByLabels(nameSpace, pxLabel, podDestroyTimeout); err != nil {
		return err
	}
	return nil
}

func GetKubevirtVersionToUpgrade() string {
	kubevirtVersion, present := os.LookupEnv("KUBEVIRT_UPGRADE_VERSION")
	if present && kubevirtVersion != "" {
		return kubevirtVersion
	}
	return LatestKubevirtVersion
}

// GetRandomSubset generates a random subset of elements from a given list.
func GetRandomSubset(elements []string, subsetSize int) ([]string, error) {
	if subsetSize > len(elements) {
		return nil, fmt.Errorf("subset size exceeds the length of the input list")
	}

	shuffledElements := make([]string, len(elements))
	copy(shuffledElements, elements)
	rand.Shuffle(len(shuffledElements), func(i, j int) {
		shuffledElements[i], shuffledElements[j] = shuffledElements[j], shuffledElements[i]
	})

	return shuffledElements[:subsetSize], nil
}

// DeleteAllNamespacesCreatedByTestCase deletes all the namespaces created for the test case
func DeleteAllNamespacesCreatedByTestCase() error {

	// Get all the namespaces on the cluster
	k8sCore := core.Instance()
	allNamespaces, err := k8sCore.ListNamespaces(make(map[string]string))
	if err != nil {
		return fmt.Errorf("error in listing namespaces. Err: %v", err.Error())
	}

	// Iterate and remove all namespaces
	for _, ns := range allNamespaces.Items {
		if strings.Contains(ns.Name, Inst().InstanceID) {
			log.Infof("Deleting namespace [%s]", ns.Name)
			err = k8sCore.DeleteNamespace(ns.Name)
			if err != nil {
				// Not returning anything as it's the best case effort
				log.InfoD("Error in deleting namespace [%s]. Err: %v", ns.Name, err.Error())
			}
		}
	}
	return nil
}

func GetNodeForGivenVolumeName(volName string) (*node.Node, error) {

	t := func() (interface{}, bool, error) {
		pxVol, err := Inst().V.InspectVolume(volName)
		if err != nil {
			log.Warnf("Failed to inspect volume [%s], Err: %v", volName, err)
			return nil, false, err
		}

		for _, n := range node.GetStorageDriverNodes() {
			ok, err := Inst().V.IsVolumeAttachedOnNode(pxVol, n)
			if err != nil {
				return nil, false, err
			}
			if ok {
				return &n, false, err
			}
		}

		// Snapshots may not be attached to a node
		if pxVol.Source.Parent != "" {
			return nil, false, nil
		}

		return nil, true, fmt.Errorf("volume [%s] is not attached on any node", volName)
	}

	n, err := task.DoRetryWithTimeout(t, 1*time.Minute, 10*time.Second)
	if err != nil {
		return nil, err
	}

	if n != nil {
		attachedNode := n.(*node.Node)
		return attachedNode, nil
	}

	return nil, fmt.Errorf("no attached node found for vol [%s]", volName)
}

// GetProcessPID returns the PID of KVDB master node
func GetProcessPID(memberNode node.Node, processName string) (string, error) {
	var processPid string
	command := fmt.Sprintf("ps -ef | grep -i %s", processName)
	out, err := Inst().N.RunCommand(memberNode, command, node.ConnectionOpts{
		Timeout:         20 * time.Second,
		TimeBeforeRetry: 5 * time.Second,
		Sudo:            true,
	})
	if err != nil {
		return "", err
	}

	lines := strings.Split(string(out), "\n")
	for _, line := range lines {
		if strings.Contains(line, fmt.Sprintf("/usr/local/bin/%s", processName)) && !strings.Contains(line, "grep") {
			fields := strings.Fields(line)
			processPid = fields[1]
			break
		}
	}
	return processPid, err
}

// KillPxExecUsingPid return error in case of command failure
func KillPxExecUsingPid(memberNode node.Node) error {
	pid, err := GetProcessPID(memberNode, "pxexec")
	if err != nil {
		return err
	}
	if pid == "" {
		log.InfoD("Procrss with PID doesnot exists !! ")
		return nil
	}
	command := fmt.Sprintf("kill -9 %s", pid)
	log.InfoD("killing PID using command [%s]", command)
	err = runCmd(command, memberNode)
	if err != nil {
		return err
	}
	return nil
}

// KillPxStorageUsingPid return error in case of command failure
func KillPxStorageUsingPid(memberNode node.Node) error {
	nodes := []node.Node{}
	nodes = append(nodes, memberNode)
	err := Inst().V.StopDriver(nodes, true, nil)
	if err != nil {
		return err
	}
	return nil
}

// GetAllPodsInNameSpace Returns list of pods running in the namespace
func GetAllPodsInNameSpace(nameSpace string) ([]corev1.Pod, error) {
	pods, err := k8sCore.GetPods(nameSpace, nil)
	if err != nil {
		return nil, err
	}
	return pods.Items, nil
}

func installGrafana(namespace string) {
	enableGrafana := false

	// If true, enable grafana on the set up
	if enableGrafanaVar := os.Getenv("ENABLE_GRAFANA"); enableGrafanaVar != "" {
		enableGrafana, _ = strconv.ParseBool(enableGrafanaVar)
	}
	if enableGrafana {
		grafanaScript := "/torpedo/deployments/setup_grafana.sh"
		if _, err := os.Stat(grafanaScript); errors.Is(err, os.ErrNotExist) {
			log.Warnf("Cannot find grafana set up script in path %s", grafanaScript)
			return
		}

		// Change permission on file to be able to execute
		if err := osutils.Chmod("+x", grafanaScript); err != nil {
			log.Warnf("error changing permission for script [%s], err: %v", grafanaScript, err)
			return
		}

		output, stErr, err := osutils.ExecTorpedoShell(fmt.Sprintf("%s %s", grafanaScript, namespace))
		if err != nil {
			log.Warnf("error running script [%s], err: %v", grafanaScript, err)
			return
		}
		if stErr != "" {
			log.Warnf("got standard error while running script [%s], err: %s", grafanaScript, stErr)
			return
		}
		log.Infof(output)
	}

}

func SetupProxyServer(n node.Node) error {
	createDirCommand := "mkdir -p /exports/testnfsexportdir"
	output, err := Inst().N.RunCommandWithNoRetry(n, createDirCommand, node.ConnectionOpts{
		Sudo:            true,
		TimeBeforeRetry: defaultRetryInterval,
		Timeout:         defaultTimeout,
	})
	if err != nil {
		return err
	}
	log.Infof(output)

	addVersionCmd := "echo -e \"MOUNTD_NFS_V4=\"yes\"\nRPCNFSDARGS=\"-N 2 -N 4\"\" >> /etc/sysconfig/nfs"
	output, err = Inst().N.RunCommandWithNoRetry(n, addVersionCmd, node.ConnectionOpts{
		Sudo:            true,
		TimeBeforeRetry: defaultRetryInterval,
		Timeout:         defaultTimeout,
	})
	if err != nil {
		return err
	}
	log.Infof(output)

	updateExportsCmd := "echo \"/exports/testnfsexportdir *(rw,sync,no_root_squash)\" > /etc/exports"
	output, err = Inst().N.RunCommandWithNoRetry(n, updateExportsCmd, node.ConnectionOpts{
		Sudo:            true,
		TimeBeforeRetry: defaultRetryInterval,
		Timeout:         defaultTimeout,
	})
	if err != nil {
		return err
	}
	log.Infof(output)

	checkExportfsCmd := "which exportfs"
	output, err = Inst().N.RunCommandWithNoRetry(n, checkExportfsCmd, node.ConnectionOpts{
		Sudo:            true,
		TimeBeforeRetry: defaultRetryInterval,
		Timeout:         defaultTimeout,
	})
	if err != nil || output == "" {
		log.Warnf("The command exportfs not found")

		var installNfsUtilsCmd string
		checkDistroCmd := "source /etc/os-release && echo $ID"
		output, err = Inst().N.RunCommandWithNoRetry(n, checkDistroCmd, node.ConnectionOpts{
			Sudo:            true,
			TimeBeforeRetry: defaultRetryInterval,
			Timeout:         defaultTimeout,
		})
		if err != nil {
			return err
		}
		log.Infof("The Linux distribution is %s", output)

		switch strings.TrimSpace(output) {
		case "ubuntu", "debian":
			log.Infof("Installing nfs-common")
			installNfsUtilsCmd = "apt-get update && apt-get install -y nfs-common"
		case "centos", "rhel", "fedora":
			log.Infof("Installing nfs-utils")
			installNfsUtilsCmd = "yum install -y nfs-utils"
		default:
			return fmt.Errorf("unsupported Linux distribution")
		}

		output, err = Inst().N.RunCommandWithNoRetry(n, installNfsUtilsCmd, node.ConnectionOpts{
			Sudo:            true,
			TimeBeforeRetry: defaultRetryInterval,
			Timeout:         defaultTimeout,
		})
		if err != nil {
			return err
		}
		log.Infof(output)
	} else {
		log.Infof(output)
	}

	exportCmd := "exportfs -a"
	output, err = Inst().N.RunCommandWithNoRetry(n, exportCmd, node.ConnectionOpts{
		Sudo:            true,
		TimeBeforeRetry: defaultRetryInterval,
		Timeout:         defaultTimeout,
	})
	if err != nil {
		return err
	}
	log.Infof(output)

	enableNfsServerCmd := "systemctl enable nfs-server"
	output, err = Inst().N.RunCommandWithNoRetry(n, enableNfsServerCmd, node.ConnectionOpts{
		Sudo:            true,
		TimeBeforeRetry: defaultRetryInterval,
		Timeout:         defaultTimeout,
	})
	if err != nil {
		return err
	}
	log.Infof(output)

	startNfsServerCmd := "systemctl restart nfs-server"
	output, err = Inst().N.RunCommandWithNoRetry(n, startNfsServerCmd, node.ConnectionOpts{
		Sudo:            true,
		TimeBeforeRetry: defaultRetryInterval,
		Timeout:         defaultTimeout,
	})
	if err != nil {
		return err
	}
	log.Infof(output)

	return nil
}

func CreateNFSProxyStorageClass(scName, nfsServer, mountPath string) error {
	params := make(map[string]string)
	params["repl"] = "1"
	params["io_profile"] = "none"
	params["proxy_endpoint"] = fmt.Sprintf("nfs://%s", nfsServer)
	params["proxy_nfs_exportpath"] = fmt.Sprintf("%s", mountPath)
	params["mount_options"] = "vers=4.0"
	v1obj := metav1.ObjectMeta{
		Name: scName,
	}
	reclaimPolicyDelete := corev1.PersistentVolumeReclaimDelete
	bindMode := storageapi.VolumeBindingImmediate
	allowWxpansion := true
	scObj := storageapi.StorageClass{
		ObjectMeta:           v1obj,
		Provisioner:          "kubernetes.io/portworx-volume",
		Parameters:           params,
		ReclaimPolicy:        &reclaimPolicyDelete,
		VolumeBindingMode:    &bindMode,
		AllowVolumeExpansion: &allowWxpansion,
	}

	k8sStorage := k8sStorage.Instance()
	_, err := k8sStorage.CreateStorageClass(&scObj)
	return err
}

// PrintK8sClusterInfo prints info about K8s cluster nodes
func PrintK8sClusterInfo() {
	log.Info("Get cluster info..")
	t := func() (interface{}, bool, error) {
		nodeList, err := core.Instance().GetNodes()
		if err != nil {
			return "", true, fmt.Errorf("failed to get nodes, Err %v", err)
		}
		if len(nodeList.Items) > 0 {
			for _, n := range nodeList.Items {
				nodeType := "Worker"
				if core.Instance().IsNodeMaster(n) {
					nodeType = "Master"
				}
				log.Infof(
					"Node Name: %s, Node Type: %s, Kernel Version: %s, Kubernetes Version: %s, OS: %s, Container Runtime: %s",
					n.Name, nodeType,
					n.Status.NodeInfo.KernelVersion, n.Status.NodeInfo.KubeletVersion, n.Status.NodeInfo.OSImage,
					n.Status.NodeInfo.ContainerRuntimeVersion)
			}
			return "", false, nil
		}
		return "", false, fmt.Errorf("no nodes were found in the cluster")
	}
	if _, err := task.DoRetryWithTimeout(t, 1*time.Minute, 5*time.Second); err != nil {
		log.Warnf("failed to get k8s cluster info, Err: %v", err)
	}
}

func CreatePXCloudCredential() error {
	/*
		Creating a cloud credential for cloudsnap wit the given params
		Deleting the existing cred if exists so that we can use same creds to delete the s3 bucket once test is completed.
	*/
	id, secret, endpoint, s3Region, disableSSl, err := getCreateCredParams()

	if err != nil {
		return err
	}

	n := node.GetStorageDriverNodes()[0]
	uuidCmd := "cred list -j | grep uuid"

	output, err := Inst().V.GetPxctlCmdOutputConnectionOpts(n, uuidCmd, node.ConnectionOpts{
		IgnoreError:     false,
		TimeBeforeRetry: defaultRetryInterval,
		Timeout:         defaultTimeout,
	}, false)
	if err != nil {
		log.Warnf("No creds found, creating new cred, Err: %v", err)
	}

	if output != "" {
		log.Infof("Cloud Cred exists [%s]", output)
		log.Warnf("Deleting existing cred and creating new cred with given params")
		credUUID := strings.Split(output, ":")[1]
		credUUID = strings.ReplaceAll(strings.TrimSpace(credUUID), "\"", "")
		credDeleteCmd := fmt.Sprintf("cred delete %s", credUUID)
		output, err = Inst().V.GetPxctlCmdOutputConnectionOpts(n, credDeleteCmd, node.ConnectionOpts{
			IgnoreError:     false,
			TimeBeforeRetry: defaultRetryInterval,
			Timeout:         defaultTimeout,
		}, false)

		if err != nil {
			err = fmt.Errorf("error deleting existing cred [%s], cause: %v", credUUID, err)
			return err
		}

		log.Infof("Deleted exising cred [%s]", output)
	}

	cloudCredName := "px-cloud-cred"

	credCreateCmd := fmt.Sprintf("cred create %s --provider s3 --s3-access-key %s --s3-secret-key %s --s3-endpoint %s --s3-region %s", cloudCredName, id, secret, endpoint, s3Region)

	if disableSSl {
		credCreateCmd = fmt.Sprintf("%s --s3-disable-ssl", credCreateCmd)
	}

	log.Infof("Running command [%s]", credCreateCmd)

	// Execute the command and check get rebalance status
	output, err = Inst().V.GetPxctlCmdOutputConnectionOpts(node.GetStorageNodes()[0], credCreateCmd, node.ConnectionOpts{
		IgnoreError:     false,
		TimeBeforeRetry: defaultRetryInterval,
		Timeout:         defaultTimeout,
	}, false)

	if err != nil {
		err = fmt.Errorf("error creating cloud cred, cause: %v", err)
		return err
	}

	log.Infof(output)

	return nil

}

func GetCloudsnapBucketName(contexts []*scheduler.Context) (string, error) {

	var bucketName string
	//Stopping cloudnsnaps before bucket deletion
	for _, ctx := range contexts {
		if strings.Contains(ctx.App.Key, "cloudsnap") {
			if bucketName == "" {
				vols, err := Inst().S.GetVolumeParameters(ctx)
				if err != nil {
					err = fmt.Errorf("error getting volume params for %s, cause: %v", ctx.App.Key, err)
					return "", err
				}
				for vol, params := range vols {
					csBksps, err := Inst().V.GetCloudsnaps(vol, params)
					if err != nil {
						err = fmt.Errorf("error getting cloud snaps for %s, cause: %v", vol, err)
						return "", err
					}
					for _, csBksp := range csBksps {
						bkid := csBksp.GetId()
						bucketName = strings.Split(bkid, "/")[0]
						break
					}
				}
				log.Infof("Got Bucket Name [%s]", bucketName)
			}
			vols, err := Inst().S.GetVolumes(ctx)
			if err != nil {
				return "", err
			}
			for _, vol := range vols {
				appVol, err := Inst().V.InspectVolume(vol.ID)
				if err != nil {
					return "", err
				}
				err = suspendCloudsnapBackup(appVol.Id)
				if err != nil {
					return "", err
				}
			}
		}
	}
	return bucketName, nil
}

func DeleteCloudSnapBucket(bucketName string) error {

	if bucketName != "" {
		id, secret, endpoint, s3Region, _, err := getCreateCredParams()
		if err != nil {
			return err
		}
		var sess *session.Session
		if strings.Contains(endpoint, "minio") {

			sess, err = session.NewSessionWithOptions(session.Options{
				Config: aws.Config{
					Endpoint:         aws.String(endpoint),
					Region:           aws.String(s3Region),
					Credentials:      credentials.NewStaticCredentials(id, secret, ""),
					S3ForcePathStyle: aws.Bool(true),
				},
			})
			if err != nil {
				return fmt.Errorf("failed to initialize new session: %v", err)
			}
		}

		if strings.Contains(endpoint, "amazonaws") {
			sess, err = session.NewSessionWithOptions(session.Options{
				Config: aws.Config{
					Region:      aws.String(s3Region),
					Credentials: credentials.NewStaticCredentials(id, secret, ""),
				},
			})
			if err != nil {
				return fmt.Errorf("failed to initialize new session: %v", err)
			}
		}

		if sess == nil {
			return fmt.Errorf("failed to initialize new session using endpoint [%s], Cause: %v", endpoint, err)
		}

		client := s3.New(sess)
		err = deleteAndValidateBucketDeletion(client, bucketName)
		if err != nil {
			return err
		}
	}

	return nil
}

func deleteAndValidateBucketDeletion(client *s3.S3, bucketName string) error {
	// Delete all objects and versions in the bucket
	log.Debugf("Deleting bucket [%s]", bucketName)
	time.Sleep(5 * time.Minute)
	err := client.ListObjectsV2Pages(&s3.ListObjectsV2Input{
		Bucket: aws.String(bucketName),
	}, func(page *s3.ListObjectsV2Output, lastPage bool) bool {
		// Iterate through the objects in the bucket and delete them
		var objects []*s3.ObjectIdentifier

		for _, obj := range page.Contents {
			objects = append(objects, &s3.ObjectIdentifier{
				Key: obj.Key,
			})
		}

		_, err := client.DeleteObjects(&s3.DeleteObjectsInput{
			Bucket: aws.String(bucketName),
			Delete: &s3.Delete{
				Objects: objects,
				Quiet:   aws.Bool(true),
			},
		})
		if err != nil {
			log.Warnf("failed to delete objects in bucket: %v", err)
			return false
		}

		return true
	})
	if err != nil {
		return fmt.Errorf("failed to delete objects in bucket: %v", err)
	}

	// List the objects in the bucket
	listObjectsInput := s3.ListObjectsV2Input{
		Bucket: aws.String(bucketName),
	}

	listObjectsOutput, err := client.ListObjectsV2(&listObjectsInput)
	if err != nil {
		return err
	}
	if len(listObjectsOutput.Contents) == 0 {
		log.Debugf("Bucket [%s] is empty", bucketName)
	} else {
		// Delete the objects
		deleteObjectsInput := &s3.DeleteObjectsInput{
			Bucket: aws.String(bucketName),
			Delete: &s3.Delete{
				Objects: make([]*s3.ObjectIdentifier, len(listObjectsOutput.Contents)),
				Quiet:   aws.Bool(true),
			},
		}

		for i, object := range listObjectsOutput.Contents {
			deleteObjectsInput.Delete.Objects[i] = &s3.ObjectIdentifier{
				Key: aws.String(*object.Key),
			}
		}

		_, err = client.DeleteObjects(deleteObjectsInput)
		if err != nil {
			return err
		}
	}

	// Delete the bucket
	_, err = client.DeleteBucket(&s3.DeleteBucketInput{
		Bucket: aws.String(bucketName),
	})
	if err != nil {
		var aerr awserr.Error
		if errors.As(err, &aerr) {
			if aerr.Code() == s3.ErrCodeNoSuchBucket {
				log.Infof("Bucket: %v doesn't exist.!!", bucketName)
				return nil
			}
			return fmt.Errorf("couldn't delete bucket: %v", err)
		}
	}

	log.Infof("Successfully deleted the bucket: %v", bucketName)
	return nil
}

func suspendCloudsnapBackup(volId string) error {

	isBackupActive, err := IsCloudsnapBackupActiveOnVolume(volId)
	if err != nil {
		return fmt.Errorf("error checking backup status  for volume  [%s],Err: %v ", volId, err)
	}
	log.Infof("Backup status for vol [%s]: %v", volId, isBackupActive)

	if isBackupActive {
		scheduleOfVol, err := GetVolumeSnapShotScheduleOfVol(volId)
		if err != nil {
			return fmt.Errorf("error getting volumes snapshot schedule for volume [%s],Err: %v ", volId, err)
		}

		if !*scheduleOfVol.Spec.Suspend {
			log.Infof("Snapshot schedule is not suspended. Suspending it")
			makeSuspend := true
			scheduleOfVol.Spec.Suspend = &makeSuspend
			_, err := storkops.Instance().UpdateSnapshotSchedule(scheduleOfVol)
			if err != nil {
				return fmt.Errorf("error suspending volumes snapshot schedule for volume  [%s],Err: %v ", volId, err)
			}

		}
	}
	return nil
}

func getCreateCredParams() (id, secret, endpoint, s3Region string, disableSSLBool bool, err error) {

	id = os.Getenv("S3_AWS_ACCESS_KEY_ID")
	if id == "" {
		id = os.Getenv("AWS_ACCESS_KEY_ID")
	}

	if id == "" {
		err = fmt.Errorf("S3_AWS_ACCESS_KEY_ID or AWS_ACCESS_KEY_ID Environment variable is not provided")
		return

	}

	secret = os.Getenv("S3_AWS_SECRET_ACCESS_KEY")
	if secret == "" {
		secret = os.Getenv("AWS_SECRET_ACCESS_KEY")
	}
	if secret == "" {
		err = fmt.Errorf("S3_AWS_SECRET_ACCESS_KEY or AWS_SECRET_ACCESS_KEY Environment variable is not provided")
		return
	}

	endpoint = os.Getenv("S3_ENDPOINT")
	if endpoint == "" {
		err = fmt.Errorf("S3_ENDPOINT Environment variable is not provided")
		return
	}

	s3Region = os.Getenv("S3_REGION")
	if s3Region == "" {
		err = fmt.Errorf("S3_REGION Environment variable is not provided")
		return
	}

	disableSSL := os.Getenv("S3_DISABLE_SSL")
	disableSSLBool = false

	if len(disableSSL) > 0 {
		disableSSLBool, err = strconv.ParseBool(disableSSL)
		if err != nil {
			err = fmt.Errorf("S3_DISABLE_SSL=%s is not a valid boolean value,err: %v", disableSSL, err)
			return
		}
	}

	return
}

// ExportSourceKubeConfig changes the KUBECONFIG environment variable to the source cluster config path
func ExportSourceKubeConfig() error {
	sourceClusterConfigPath, err := GetSourceClusterConfigPath()
	if err != nil {
		return err
	}
	err = os.Unsetenv("KUBECONFIG")
	if err != nil {
		return err
	}
	return os.Setenv("KUBECONFIG", sourceClusterConfigPath)
}

// ExportDestinationKubeConfig changes the KUBECONFIG environment variable to the destination cluster config path
func ExportDestinationKubeConfig() error {
	DestinationClusterConfigPath, err := GetDestinationClusterConfigPath()
	if err != nil {
		return err
	}

	err = os.Unsetenv("KUBECONFIG")
	if err != nil {
		return err
	}
	return os.Setenv("KUBECONFIG", DestinationClusterConfigPath)
}

// SwitchBothKubeConfigANDContext switches both KUBECONFIG and context to the given cluster
func SwitchBothKubeConfigANDContext(cluster string) error {
	if cluster == "source" {
		err := ExportSourceKubeConfig()
		if err != nil {
			return err
		}
		err = SetSourceKubeConfig()
		if err != nil {
			return err
		}
	} else if cluster == "destination" {
		err := ExportDestinationKubeConfig()
		if err != nil {
			return err
		}
		err = SetDestinationKubeConfig()
		if err != nil {
			return err
		}
	}
	return nil
}

// DoPDBValidation continuously validates the Pod Disruption Budget against
// cluster upgrades, appending errors to mError, until a stop signal is received.
func DoPDBValidation(stopSignal <-chan struct{}, mError *error) {
	pdbValue, allowedDisruptions := GetPDBValue()
	isClusterParallelyUpgraded := false
	nodes, err := Inst().V.GetDriverNodes()
	if err != nil {
		*mError = multierr.Append(*mError, err)
		return
	}
	totalNodes := len(nodes)
	itr := 1
	for {
		log.Infof("PDB validation iteration: #%d", itr)
		select {
		case <-stopSignal:
			if allowedDisruptions > 1 && !isClusterParallelyUpgraded {
				err := fmt.Errorf("cluster is not parallely upgraded")
				*mError = multierr.Append(*mError, err)
				log.Warnf("Cluster not parallely upgraded as expected")
			}
			log.Infof("Exiting PDB validation routine")
			return
		default:
			errorChan := make(chan error, 50)
			ValidatePDB(pdbValue, allowedDisruptions, totalNodes, &isClusterParallelyUpgraded, &errorChan)
			for err := range errorChan {
				*mError = multierr.Append(*mError, err)
			}
			if *mError != nil {
				return
			}
			itr++
			time.Sleep(10 * time.Second)
		}
	}
}

// GetVolumesOnNode returns the volume IDs which have repl on a give node
func GetVolumesOnNode(nodeId string) ([]string, error) {
	var volumes []string

	pvs, err := k8sCore.GetPersistentVolumes()
	if err != nil {
		return nil, err
	}

	for _, vol := range pvs.Items {
		volDetails, err := Inst().V.InspectVolume(vol.GetName())
		if err != nil {
			return volumes, err
		}
		replSets := volDetails.GetReplicaSets()
		var replNodes []string
		for _, replSet := range replSets {
			replNodes = append(replNodes, replSet.GetNodes()...)
		}
		if Contains(replNodes, nodeId) {
			volumes = append(volumes, vol.GetName())
		}
	}

	return volumes, nil
}

// IsKubevirtInstalled returns true if Kubevirt is installed else returns false
func IsKubevirtInstalled() bool {
	k8sApiExtensions := apiextensions.Instance()
	crdList, err := k8sApiExtensions.ListCRDs()
	if err != nil {
		return false
	}
	for _, crd := range crdList.Items {
		if crd.Name == "kubevirts.kubevirt.io" {
			k8sKubevirt := kubevirt.Instance()
			version, err := k8sKubevirt.GetVersion()
			if err == nil && version != "" {
				log.InfoD("Version %s", version)
				return true
			}
		}
	}
	return false
}

// IsCloudsnapBackupActiveOnVolume returns true is cloudsnap backup is active on the volume
func IsCloudsnapBackupActiveOnVolume(volName string) (bool, error) {
	params := make(map[string]string)
	csBksps, err := Inst().V.GetCloudsnaps(volName, params)
	if err != nil {
		return false, err
	}

	for _, csBksp := range csBksps {
		if csBksp.GetSrcVolumeName() == volName && (csBksp.GetStatus() == opsapi.SdkCloudBackupStatusType_SdkCloudBackupStatusTypeActive || csBksp.GetStatus() == opsapi.SdkCloudBackupStatusType_SdkCloudBackupStatusTypeNotStarted) {

			return true, nil
		}
	}

	return false, nil
}

// GetVolumeSnapShotScheduleOfVol returns VolumeSnapshotSchedule for the given volume
func GetVolumeSnapShotScheduleOfVol(volName string) (*storkapi.VolumeSnapshotSchedule, error) {

	params := make(map[string]string)
	csBksps, err := Inst().V.GetCloudsnaps(volName, params)
	if err != nil {
		return nil, err
	}
	volDetails, err := Inst().V.InspectVolume(volName)
	if err != nil {
		return nil, err
	}

	pvcName, ok := volDetails.Spec.VolumeLabels["pvc"]
	if ok {

		for _, csBksp := range csBksps {
			if csBksp.GetSrcVolumeName() == volName {
				ns := csBksp.GetNamespace()
				snapshotSchedules, err := storkops.Instance().ListSnapshotSchedules(ns)
				if err != nil {
					return nil, err
				}

				for _, snapshotSched := range snapshotSchedules.Items {
					if strings.Contains(snapshotSched.GetName(), pvcName) {
						return &snapshotSched, nil
					}
				}
			}

		}

	}

	return nil, fmt.Errorf("snapshot schedule for volume [%s] not found", volName)
}

// MoveReplica moves the replica of a volume from one node to another
func MoveReplica(volName, fromNode, toNode string) error {
	appVol, err := Inst().V.InspectVolume(volName)
	log.Infof("Updating replicas for volume [%s/%s]", appVol.Id, volName)
	if err != nil {
		return err
	}
	replNodes := appVol.GetReplicaSets()[0].GetNodes()
	tpVol := &volume.Volume{ID: volName, Name: volName}
	if len(replNodes) == 1 {

		err = Inst().V.SetReplicationFactor(tpVol, 2, []string{toNode}, nil, true)
		if err != nil {
			return err
		}
		err = Inst().V.SetReplicationFactor(tpVol, 1, []string{fromNode}, nil, true)
		if err != nil {
			return err
		}
	} else {
		err = Inst().V.SetReplicationFactor(tpVol, int64(len(replNodes)-1), []string{fromNode}, nil, true)
		if err != nil {
			return err
		}
		err = Inst().V.SetReplicationFactor(tpVol, int64(len(replNodes)), []string{toNode}, nil, true)
		if err != nil {
			return err
		}
	}
	return nil
}

func GetNodeIdToMoveReplica(volName string) (string, error) {

	appVol, err := Inst().V.InspectVolume(volName)
	if err != nil {
		return "", err
	}
	replNodes := appVol.GetReplicaSets()[0].GetNodes()
	stNodes := node.GetStorageNodes()
	log.Infof("replNodes %v", replNodes)

	ShuffleSlice(stNodes)

	for _, stNode := range stNodes {
		log.Infof("checking for node [%s]", stNode.VolDriverNodeID)
		if !Contains(replNodes, stNode.VolDriverNodeID) {
			return stNode.VolDriverNodeID, nil
		}
	}

	return "", err
}

// ShuffleSlice shuffles the elements of a slice in place.
func ShuffleSlice[T any](slice []T) {
	source := rand.NewSource(time.Now().UnixNano())
	rng := rand.New(source) // Initialize the random number generator

	for i := range slice {
		j := rng.Intn(i + 1)                    // Generate a random index from 0 to i.
		slice[i], slice[j] = slice[j], slice[i] // Swap the elements at indices i and j.
	}
}

func PrereqForNodeDecomm(nodeToDecommission node.Node, suspendedScheds []*storkapi.VolumeSnapshotSchedule) error {
	nodeVols, err := GetVolumesOnNode(nodeToDecommission.VolDriverNodeID)
	if err != nil {
		return fmt.Errorf("error getting volumes node [%s],Err: %v ", nodeToDecommission.Name, err)
	}

	credCmd := "cred list -j | grep uuid"

	output, err := Inst().V.GetPxctlCmdOutputConnectionOpts(nodeToDecommission, credCmd, node.ConnectionOpts{
		IgnoreError:     false,
		TimeBeforeRetry: 5 * time.Second,
		Timeout:         30 * time.Second,
	}, false)

	if err == nil && len(output) > 0 {
		log.InfoD("Cloudsnap is enabled. Checking if backup is active on volumes")
		for _, vol := range nodeVols {
			isBackupActive, err := IsCloudsnapBackupActiveOnVolume(vol)
			if err != nil {
				return fmt.Errorf("error checking backup status  for volume  [%s],Err: %v ", vol, err)
			}
			log.Infof("Backup status for vol [%s]: %v", vol, isBackupActive)

			if isBackupActive {
				scheduleOfVol, err := GetVolumeSnapShotScheduleOfVol(vol)
				if err != nil {
					return fmt.Errorf("error getting volumes snapshot schedule for volume [%s],Err: %v ", vol, err)
				}

				if !*scheduleOfVol.Spec.Suspend {
					log.Infof("Snapshot schedule is not suspended. Suspending it")
					makeSuspend := true
					scheduleOfVol.Spec.Suspend = &makeSuspend
					_, err := storkops.Instance().UpdateSnapshotSchedule(scheduleOfVol)
					if err != nil {
						return fmt.Errorf("error suspending volumes snapshot schedule for volume  [%s],Err: %v ", vol, err)
					}
					suspendedScheds = append(suspendedScheds, scheduleOfVol)
				}
			}

		}
	}

	for _, vol := range nodeVols {
		newReplicaNode, err := GetNodeIdToMoveReplica(vol)
		log.Infof("newReplicaNode %s", newReplicaNode)
		if err != nil {
			return fmt.Errorf("error getting replica node for volume [%s],Err: %v ", vol, err)
		}

		err = MoveReplica(vol, nodeToDecommission.VolDriverNodeID, newReplicaNode)
		if err != nil {
			return fmt.Errorf("error moving replica from node [%s] to volume [%s],Err: %v ", nodeToDecommission.VolDriverNodeID, newReplicaNode, err)
		}
	}
	return nil
}

// ValidatePXStatus validates if PX is running on all nodes
func ValidatePXStatus() error {
	for _, n := range node.GetStorageDriverNodes() {
		if err := Inst().V.WaitDriverUpOnNode(n, 30*time.Second); err != nil {
			return err
		}
	}

	return nil
}

// GetNodeFromIPAddress returns node details from the provided IP Address
func GetNodeFromIPAddress(ipaddress string) (*node.Node, error) {
	for _, eachNode := range node.GetNodes() {
		log.Infof(fmt.Sprintf("Comparing [%v] with [%v]", eachNode.GetMgmtIp(), ipaddress))
		if eachNode.GetMgmtIp() == ipaddress {
			log.Infof("Matched IP Address [%v]", eachNode.MgmtIp)
			return &eachNode, nil
		}
	}
	return nil, fmt.Errorf("Unable to fetch Node details from ipaddress [%v]", ipaddress)
}

// IsVolumeTypePureBlock Returns true if the volume type if pureBlock
func IsVolumeTypePureBlock(ctx *scheduler.Context, volName string) (bool, error) {
	vols, err := Inst().S.GetVolumeParameters(ctx)
	if err != nil {
		return false, err
	}
	for vol, params := range vols {
		log.Infof(fmt.Sprintf("Checking for Volume [%v]", vol))
		if vol == volName && params["backend"] == k8s.PureBlock {
			return true, nil
		}
	}
	return false, nil
}

// SetUnSetDiscardMountRTOptions Set discard mount run time options on the Node
func SetUnSetDiscardMountRTOptions(n *node.Node, unset bool) error {
	rtOptions := 1
	if !unset {
		rtOptions = 0
	}
	optionsMap := make(map[string]string)
	optionsMap["discard_mount_force"] = fmt.Sprintf("%v", rtOptions)
	err := Inst().V.SetClusterRunTimeOpts(*n, optionsMap)
	if err != nil {
		return err
	}
	return nil
}

// ValidatePxLicenseSummary validates the license summary by comparing SKU and feature quantities
func ValidatePxLicenseSummary() error {
	summary, err := Inst().V.GetLicenseSummary()
	if err != nil {
		return fmt.Errorf("failed to get license summary. Err: [%v]", err)
	}
	log.Infof("License summary: %v", summary)
	switch {
	case IsIksCluster():
		log.Infof("Get SKU and compare with IBM cloud license activated using catalog")
		// Get SKU and compare with IBM cloud license
		isValidLicense := summary.SKU == IBMTestLicenseSKU || summary.SKU == IBMTestLicenseDRSKU || summary.SKU == IBMProdLicenseSKU || summary.SKU == IBMProdLicenseDRSKU
		if !isValidLicense {
			return fmt.Errorf("license type is not valid: %v", summary.SKU)
		}
		log.InfoD("Compare with PX IBM cloud licensed features")
		isTestOrProdSKU := summary.SKU == IBMTestLicenseSKU || summary.SKU == IBMProdLicenseSKU
		for _, feature := range summary.Features {
			if limit, ok := IBMLicense[LabLabel(feature.Name)]; ok {
				// Special handling for DisasterRecovery feature and certain SKUs
				if !isTestOrProdSKU && LabLabel(feature.Name) == LabDisasterRecovery {
					limit = &pxapi.LicensedFeature_Enabled{Enabled: true}
				}
				if !reflect.DeepEqual(feature.Quantity, limit) {
					return fmt.Errorf("verifying quantity for [%v]: actual [%v], expected [%v]", feature.Name, feature.Quantity, limit)
				}
			}
		}
		log.Infof("Validated IBM cloud license successfully")
	case IsAksCluster():
		return fmt.Errorf("license validation is not supported on AKS cluster")
	case IsEksCluster():
		return fmt.Errorf("license validation is not supported on EKS cluster")
	case IsOkeCluster():
		return fmt.Errorf("license validation is not supported on OKE cluster")
	case IsPksCluster():
		return fmt.Errorf("license validation is not supported on PKS cluster")
	default:
		return fmt.Errorf("license validation is not supported on Unknown cluster")
	}
	return nil
}

// SplitStorageDriverUpgradeURL splits the given storage driver upgrade URL into endpoint and version
// For the upgradeURL https://install.portworx.com/3.1.1, this returns Endpoint: https://install.portworx.com and Version: 3.1.1
func SplitStorageDriverUpgradeURL(upgradeURL string) (string, string, error) {
	parsedURL, err := url.Parse(upgradeURL)
	if err != nil {
		return "", "", err
	}
	pathSegments := strings.Split(strings.TrimSuffix(parsedURL.Path, "/"), "/")
	endpoint := *parsedURL
	endpoint.Path = strings.Join(pathSegments[:len(pathSegments)-1], "/")
	pxVersion := pathSegments[len(pathSegments)-1]
	return endpoint.String(), pxVersion, nil
}

// GetIQNOfNode returns the IQN of the given node in a FA setup
func GetIQNOfNode(n node.Node) (string, error) {
	cmd := "cat /etc/iscsi/initiatorname.iscsi"
	output, err := runCmdGetOutput(cmd, n)
	if err != nil {
		return "", err
	}

	for _, line := range strings.Split(output, "\n") {
		if strings.Contains(line, "InitiatorName") {
			return strings.Split(line, "=")[1], nil
		}
	}
	return "", fmt.Errorf("iqn not found")
}

// GetIQNOfFA gets the IQN of the FA
func GetIQNOfFA(n node.Node, FAclient flasharray.Client) (string, error) {
	//Run iscsiadm commands to login to the controllers
	networkInterfaces, err := pureutils.GetSpecificInterfaceBasedOnServiceType(&FAclient, "iscsi")
	log.FailOnError(err, "Failed to get network interfaces based on service type")

	for _, networkInterface := range networkInterfaces {
		ip := networkInterface.Address
		log.InfoD("IP address of the iscsi service: %v", ip)
		cmd := fmt.Sprintf("iscsiadm -m discovery -t st -p %s", ip)
		output, err := runCmdGetOutput(cmd, n)
		if err != nil {
			return "", err
		}
		log.InfoD("Output of iscsiadm discovery command: %v", output)
		// Split the input text by newline character to get each line
		controllers := strings.Split(output, "\n")
		// Loop through each line
		for _, controller := range controllers {
			// Split the line by space
			parts := strings.Split(controller, " ")
			if len(parts) == 2 {
				iqn := parts[1]
				return iqn, nil
			}
		}

	}
	return "", fmt.Errorf("IQN not found")

}

func RefreshIscsiSession(n node.Node) error {
	cmd := "iscsiadm -m session --rescan"
	_, err := runCmdGetOutput(cmd, n)
	if err != nil {
		return err
	}
	return nil
}

// GetPVCObjFromVol Returns pvc object from Volume
func GetPVCObjFromVol(vol *volume.Volume) (*corev1.PersistentVolumeClaim, error) {
	return k8sCore.GetPersistentVolumeClaim(vol.Name, vol.Namespace)
}

// Enables and Sets trashcan on the cluster
func EnableTrashcanOnCluster(size string) error {
	currNode := node.GetStorageDriverNodes()[0]
	log.Infof("setting value of trashcan (volume-expiration-minutes) to [%v] ", size)
	err := Inst().V.SetClusterOptsWithConfirmation(currNode,
		map[string]string{"--volume-expiration-minutes": fmt.Sprintf("%v", size)})
	return err
}

// WaitForVolumeClean Returns True if Volume in clean state
func WaitForVolumeClean(vol *volume.Volume) error {
	t := func() (interface{}, bool, error) {
		volDetails, err := Inst().V.InspectVolume(vol.ID)
		if err != nil {
			return nil, true, fmt.Errorf("error getting volume by using id %s", vol.ID)
		}

		for _, v := range volDetails.RuntimeState {
			log.InfoD("RuntimeState is in state %s", v.GetRuntimeState()["RuntimeState"])
			if v.GetRuntimeState()["RuntimeState"] == "clean" {
				return nil, false, nil
			}
		}
		return nil, true, fmt.Errorf("volume resync hasn't started")
	}
	_, err := task.DoRetryWithTimeout(t, 30*time.Minute, 60*time.Second)
	return err
}

// GetFADetailsUsed Returns list of FlashArrays used in the cluster
func GetFADetailsUsed() ([]pureutils.FlashArrayEntry, error) {
	//get the flash array details
	volDriverNamespace, err := Inst().V.GetVolumeDriverNamespace()
	if err != nil {
		return nil, fmt.Errorf("Failed to get details on FlashArray used in the cluster")
	}

	pxPureSecret, err := pureutils.GetPXPureSecret(volDriverNamespace)
	if err != nil {
		return nil, fmt.Errorf("Unable to get Px Pure Secret")
	}

	if len(pxPureSecret.Arrays) > 0 {
		return pxPureSecret.Arrays, nil
	}
	return nil, fmt.Errorf("Failed to list FA Arrays ")
}

func FlashArrayGetIscsiPorts() (map[string][]string, error) {
	flashArrays, err := GetFADetailsUsed()
	log.FailOnError(err, "Failed to get flasharray details")

	faWithIscsi := make(map[string][]string)
	for _, eachFaInt := range flashArrays {
		// Connect to Flash Array using Mgmt IP and API Token
		faClient, err := pureutils.PureCreateClientAndConnect(eachFaInt.MgmtEndPoint, eachFaInt.APIToken)
		if err != nil {
			return nil, err
		}

		// Get All Data Interfaces
		faData, err := pureutils.GetSpecificInterfaceBasedOnServiceType(faClient, "iscsi")
		if err != nil || len(faData) == 0 {
			log.Infof("Failed to get data interface on to FA using Mgmt IP [%v]", eachFaInt.MgmtEndPoint)
			return nil, err
		}
		log.InfoD("All FA Details [%v]", faData)

		for _, eachFA := range faData {
			log.Infof("Each FA Details [%v]", eachFA)
			if eachFA.Enabled && eachFA.Address != "" {
				log.Infof("Fa Interface with iscsi IP [%v]", eachFA.Name)
				faWithIscsi[eachFaInt.MgmtEndPoint] = append(faWithIscsi[eachFaInt.MgmtEndPoint], eachFA.Name)
			}
		}
	}
	return faWithIscsi, nil
}

// DisableFlashArrayNetworkInterface Disables network interface provided fa Management IP and IFace to Disable on FA
func DisableFlashArrayNetworkInterface(faMgmtIP string, iface string) error {
	flashArrays, err := GetFADetailsUsed()
	if err != nil {
		return err
	}

	for _, eachFaInt := range flashArrays {
		// Connect to Flash Array using Mgmt IP and API Token
		faClient, err := pureutils.PureCreateClientAndConnect(eachFaInt.MgmtEndPoint, eachFaInt.APIToken)
		if err != nil {
			return err
		}

		if eachFaInt.MgmtEndPoint == faMgmtIP {
			isEnabled, err := pureutils.IsNetworkInterfaceEnabled(faClient, iface)
			log.FailOnError(err, fmt.Sprintf("Interface [%v] is not enabled on FA [%v]", iface, eachFaInt.MgmtEndPoint))
			if err != nil {
				log.Errorf("Interface [%v] is not enabled on FA [%v]", iface, eachFaInt.MgmtEndPoint)
				return err
			}
			if !isEnabled {
				log.Infof("Network interface is not enabled Ignoring...")
				return nil
			}

			// Ignore the check here as there is an issue with API's that we are using
			_, _ = pureutils.DisableNetworkInterface(faClient, iface)
			time.Sleep(10 * time.Second)

			isDisabled, errDis := pureutils.IsNetworkInterfaceEnabled(faClient, iface)
			log.Infof("[%v] is Enabled [%v]", iface, isDisabled)
			if !isDisabled && errDis == nil {
				return nil
			}
		}
	}
	return fmt.Errorf("Disabling Interface failed for interface [%v] on Mgmt Ip [%v]", iface, faMgmtIP)
}

// EnableFlashArrayNetworkInterface Enables network interface on FA Management IP
func EnableFlashArrayNetworkInterface(faMgmtIP string, iface string) error {
	flashArrays, err := GetFADetailsUsed()
	if err != nil {
		return err
	}
	for _, eachFaInt := range flashArrays {
		// Connect to Flash Array using Mgmt IP and API Token
		faClient, err := pureutils.PureCreateClientAndConnect(eachFaInt.MgmtEndPoint, eachFaInt.APIToken)
		if err != nil {
			log.Errorf("Failed to connect to FA using Mgmt IP [%v]", eachFaInt.MgmtEndPoint)
			return err
		}

		if eachFaInt.MgmtEndPoint == faMgmtIP {
			isEnabled, err := pureutils.IsNetworkInterfaceEnabled(faClient, iface)
			if err != nil {
				log.Errorf(fmt.Sprintf("Interface [%v] is not enabled on FA [%v]", iface, eachFaInt.MgmtEndPoint))
				return err
			}
			if isEnabled {
				log.Infof("Network Interface [%v] is already enabled on cluster [%v]", iface, eachFaInt.MgmtEndPoint)
				return nil
			}

			// Ignore the check here as there is an issue with API's that we are using
			_, _ = pureutils.EnableNetworkInterface(faClient, iface)
			isEnabled, errDis := pureutils.IsNetworkInterfaceEnabled(faClient, iface)
			if isEnabled && errDis == nil {
				return nil
			}
		}
	}
	return fmt.Errorf("Enabling Interface failed for interface [%v] on Mgmt Ip [%v]", iface, faMgmtIP)
}

// GetFBDetailsFromCluster Returns list of FlashBlades used in the cluster
func GetFBDetailsFromCluster() ([]pureutils.FlashBladeEntry, error) {
	//get the flash array details
	volDriverNamespace, err := Inst().V.GetVolumeDriverNamespace()
	if err != nil {
		return nil, fmt.Errorf("Failed to get details on FlashBlade used in the cluster")
	}

	pxPureSecret, err := pureutils.GetPXPureSecret(volDriverNamespace)
	if err != nil {
		return nil, fmt.Errorf("Unable to get Px Pure Secret")
	}

	if len(pxPureSecret.Blades) > 0 {
		return pxPureSecret.Blades, nil
	}
	return nil, fmt.Errorf("Failed to list available blades from FB ")
}

// FilterAllPureVolumes returns filtered Pure Volumes from list of Volumes
func FilterAllPureVolumes(volumes []*volume.Volume) ([]volume.Volume, error) {
	pureVolumes := []volume.Volume{}
	for _, eachVol := range volumes {
		isPureVol, err := Inst().V.IsPureVolume(eachVol)
		log.FailOnError(err, "validating pureVolume returned err")
		if isPureVol {
			pureVolumes = append(pureVolumes, *eachVol)
		}
	}
	return pureVolumes, nil
}

// GetFADetailsFromVolumeName returns FA Struct of FA where the volume is created
func GetFADetailsFromVolumeName(volumeName string) ([]pureutils.FlashArrayEntry, error) {
	faEntries := []pureutils.FlashArrayEntry{}
	allFAs, err := GetFADetailsUsed()
	if err != nil {
		return nil, err
	}
	for _, eachFA := range allFAs {
		// Connect to FA Client
		log.Info("Connecting to FA [%v]", eachFA.MgmtEndPoint)
		faClient, err := pureutils.PureCreateClientAndConnect(eachFA.MgmtEndPoint, eachFA.APIToken)
		if err != nil {
			log.Errorf("Failed to connect to FA using Mgmt IP [%v]", eachFA.MgmtEndPoint)
			return nil, err
		}

		// List all the Volumes present in FA
		allVolumes, err := pureutils.ListAllTheVolumesFromSpecificFA(faClient)
		if err != nil {
			return nil, err
		}
		for _, eachVol := range allVolumes {
			if strings.Contains(eachVol.Name, volumeName) {
				log.Infof("Volume [%v] present on Host [%v]", eachVol.Name, eachFA.MgmtEndPoint)
				faEntries = append(faEntries, eachFA)
			}
		}
	}
	return faEntries, nil
}

// GetVolumeCompleteNameOnFA returns volume Name with Prefix from FA
func GetVolumeCompleteNameOnFA(faClient *flasharray.Client, volName string) (string, error) {
	// List all the Volumes present in FA
	allVolumes, err := pureutils.ListAllTheVolumesFromSpecificFA(faClient)
	if err != nil {
		return "", err
	}
	for _, eachVol := range allVolumes {
		if strings.Contains(eachVol.Name, volName) {
			return eachVol.Name, nil
		}
	}
	return "", nil
}

// GetConnectedHostToVolume returns the host details attached to Volume
func GetConnectedHostToVolume(faClient *flasharray.Client, volumeName string) (string, error) {
	allHostVolumes, err := pureutils.ListVolumesFromHosts(faClient)
	if err != nil {
		return "", err
	}
	for eachHost, volumeDetails := range allHostVolumes {
		for _, eachVol := range volumeDetails {
			if eachVol.Vol == volumeName {
				log.Infof("Volume [%v] is present in Host [%v]", eachVol.Vol, eachHost)
				return eachHost, nil
			}
		}
	}
	return "", fmt.Errorf("Failed to get details of Host for Volume [%v]", volumeName)
}

// DeleteVolumeFromFABackend returns true if volume is deleted from backend
func DeleteVolumeFromFABackend(fa pureutils.FlashArrayEntry, volumeName string) (bool, error) {
	faClient, err := pureutils.PureCreateClientAndConnect(fa.MgmtEndPoint, fa.APIToken)
	if err != nil {
		log.Errorf("Failed to connect to FA using Mgmt IP [%v]", fa.MgmtEndPoint)
		return false, err
	}

	volName, err := GetVolumeCompleteNameOnFA(faClient, volumeName)
	if err != nil {
		return false, err
	}
	log.Infof("Name of the Volume is [%v]", volName)

	// Get details of Host from Volume Name
	hostName, err := GetConnectedHostToVolume(faClient, volName)
	if err != nil {
		return false, err
	}
	log.Infof("Host Name attached to Volume [%v] is [%v]", volName, hostName)

	// Disconnect Host from Volume
	connVol, err := pureutils.DisConnectVolumeFromHost(faClient, hostName, volName)
	if err != nil {
		return false, err
	}
	log.Infof("Details of Disconnected Volume [%v]", connVol)

	// Verify if volume exists in specific FA
	isExists, err := pureutils.IsFAVolumeExists(faClient, volName)
	if err != nil {
		return false, err
	}
	if !isExists {
		log.Infof("Volume [%v] doesn't exist on the FA Cluster [%v]", volName, fa.MgmtEndPoint)
		return true, nil
	}
	// Delete the Volume from FA Backend
	log.Infof("Deleting volume with Name [%v]", volName)
	_, err = pureutils.DeleteVolumeOnFABackend(faClient, volName)
	if err != nil {
		return false, err
	}
	// Verify if the volume is still exists on FA
	// Verify if volume exists in specific FA
	isExists, err = pureutils.IsFAVolumeExists(faClient, volName)
	if err != nil {
		return false, err
	}
	if isExists {
		return false, fmt.Errorf("Volume [%v] still exist in backend", volName)
	}
	return true, nil

}

type MultipathDevices struct {
	DevId  string
	DmID   string
	Size   string
	Status string
	Type   string
	Paths  []PathInfo
}

// PathInfo represents information about a path of a multipath device.
type PathInfo struct {
	Devnode string
	Status  string
}

// Returns all the list of multipath devices present in the cluster nodes
func GetAllMultipathDevicesPresent(n *node.Node) ([]MultipathDevices, error) {
	multiPathDevs := []MultipathDevices{}
	output, err := runCmdOnce(fmt.Sprintf("multipath -ll"), *n)
	log.Infof("%v", err)
	if err != nil {
		return nil, err
	}
	log.Infof("Output Details before parsing [%v]", output)

	devDetailsPattern := regexp.MustCompile(`^(.*)\s+(dm-.*)\s+(.*)\,.*`)
	sizeMatchPattern := regexp.MustCompile(`.*size=([0-9]+G)\s+.*`)
	statusMatchPatern := regexp.MustCompile(`.*status\=(\w+)`)
	sdMatchPattern := regexp.MustCompile(`.*\s+(\d+:\d+:\d+:\d+)+\s+(sd\w+)\s+([0-9:]+)\s+(.*)`)

	// Create a Reader from the string
	reader := strings.Split(output, "\n")
	log.Infof("Output Details [%v]", reader)

	initPatternFound := false
	multipathDevices := MultipathDevices{}
	for i, eachLine := range reader {
		matched := devDetailsPattern.FindStringSubmatch(eachLine)
		if len(matched) > 1 {
			if initPatternFound {
				multiPathDevs = append(multiPathDevs, multipathDevices)
			}
			multipathDevices = MultipathDevices{}
			multipathDevices.DevId = matched[1]
			multipathDevices.DmID = matched[2]
			multipathDevices.Type = matched[3]
			initPatternFound = true
		}

		matched = sizeMatchPattern.FindStringSubmatch(eachLine)
		if len(matched) > 1 {
			multipathDevices.Size = matched[1]
		}

		matched = statusMatchPatern.FindStringSubmatch(eachLine)
		if len(matched) > 1 {
			multipathDevices.Status = matched[1]
		}

		matched = sdMatchPattern.FindStringSubmatch(eachLine)
		if len(matched) > 1 {
			paths := PathInfo{}
			paths.Devnode = matched[2]
			paths.Status = matched[4]
			multipathDevices.Paths = append(multipathDevices.Paths, paths)
		}
		// Validate Last Line
		if i == len(reader)-1 {
			multiPathDevs = append(multiPathDevs, multipathDevices)
		}
	}

	return multiPathDevs, nil
}

// GetMultipathDeviceIDsOnNode returns List of all Multipath Devices on Node
func GetMultipathDeviceIDsOnNode(n *node.Node) ([]string, error) {
	multiPathDev := []string{}
	multiPathDevices, err := GetAllMultipathDevicesPresent(n)
	if err != nil {
		return nil, err
	}
	for _, eachMultipathDev := range multiPathDevices {
		multiPathDev = append(multiPathDev, eachMultipathDev.DevId)
	}
	return multiPathDev, nil
}

// CreateFlashStorageClass Creates storage class for Purity Backend
// ReclaimPolicy can be v1.PersistentVolumeReclaimDelete, v1.PersistentVolumeReclaimRetain, v1.PersistentVolumeReclaimRecycle
// volumeBinding storageapi.VolumeBindingImmediate, storageapi.VolumeBindingWaitForFirstConsumer
func CreateFlashStorageClass(scName string,
	scType string,
	ReclaimPolicy corev1.PersistentVolumeReclaimPolicy,
	params map[string]string,
	MountOptions []string,
	AllowVolumeExpansion *bool,
	VolumeBinding storageapi.VolumeBindingMode,
	AllowedTopologies map[string][]string) error {

	var reclaimPolicy corev1.PersistentVolumeReclaimPolicy
	param := make(map[string]string)
	for key, value := range params {
		param[key] = value
	}
	// add pure backend type
	param["backend"] = scType
	param["repl"] = "1"

	v1obj := metav1.ObjectMeta{
		Name: scName,
	}

	if VolumeBinding != storageapi.VolumeBindingImmediate && VolumeBinding != storageapi.VolumeBindingWaitForFirstConsumer {
		return fmt.Errorf("Unsupported binding mode specified , please use storageapi.VolumeBindingImmediate or storageapi.VolumeBindingWaitForFirstConsumer")
	}

	// Declare Reclaim Policies
	switch ReclaimPolicy {
	case corev1.PersistentVolumeReclaimDelete:
		reclaimPolicy = corev1.PersistentVolumeReclaimDelete
	case corev1.PersistentVolumeReclaimRetain:
		reclaimPolicy = corev1.PersistentVolumeReclaimRetain
	case corev1.PersistentVolumeReclaimRecycle:
		reclaimPolicy = corev1.PersistentVolumeReclaimRecycle
	}

	var allowedTopologies []corev1.TopologySelectorTerm = nil
	if AllowedTopologies != nil {
		topologySelector := corev1.TopologySelectorTerm{}
		topologyList := []corev1.TopologySelectorLabelRequirement{}
		for key, value := range AllowedTopologies {
			topology := corev1.TopologySelectorLabelRequirement{}
			topology.Key = key
			topology.Values = value
			topologyList = append(topologyList, topology)
		}
		topologySelector.MatchLabelExpressions = topologyList
		allowedTopologies = append(allowedTopologies, topologySelector)
	}

	scObj := storageapi.StorageClass{
		ObjectMeta:           v1obj,
		Provisioner:          k8s.CsiProvisioner,
		Parameters:           param,
		MountOptions:         MountOptions,
		ReclaimPolicy:        &reclaimPolicy,
		AllowVolumeExpansion: AllowVolumeExpansion,
		VolumeBindingMode:    &VolumeBinding,
		AllowedTopologies:    allowedTopologies,
	}

	k8storage := schedstorage.Instance()
	_, err := k8storage.CreateStorageClass(&scObj)
	return err
}

// CreateFlashPVCOnCluster Creates PVC on the Cluster
func CreateFlashPVCOnCluster(pvcName string, scName string, nameSpace string, sizeGb string) error {
	log.InfoD("creating PVC [%s] in namespace [%s]", pvcName, nameSpace)
	pvcObj := &corev1.PersistentVolumeClaim{
		ObjectMeta: metav1.ObjectMeta{
			Name:      pvcName,
			Namespace: nameSpace,
		},
		Spec: corev1.PersistentVolumeClaimSpec{
			AccessModes:      []corev1.PersistentVolumeAccessMode{corev1.ReadWriteOnce},
			StorageClassName: &scName,
			Resources: corev1.ResourceRequirements{
				Requests: corev1.ResourceList{
					corev1.ResourceStorage: resource.MustParse(sizeGb),
				},
			},
		},
	}
	_, err := core.Instance().CreatePersistentVolumeClaim(pvcObj)
	return err
}

// GetAllPVCFromNs returns all PVC's Created on specific NameSpace
func GetAllPVCFromNs(nsName string, labelSelector map[string]string) ([]corev1.PersistentVolumeClaim, error) {
	pvcList, err := core.Instance().GetPersistentVolumeClaims(nsName, labelSelector)
	if err != nil {
		return nil, err
	}
	return pvcList.Items, nil
}

// Returns details about cloud drives present in the cluster
type CloudConfig struct {
	Type              string            `json:"Type"`
	Size              int               `json:"Size"`
	ID                string            `json:"ID"`
	PoolID            string            `json:"PoolID"`
	Path              string            `json:"Path"`
	Iops              int               `json:"Iops"`
	Vpus              int               `json:"Vpus"`
	PXType            string            `json:"PXType"`
	State             string            `json:"State"`
	Labels            map[string]string `json:"labels"`
	AttachOptions     interface{}       `json:"AttachOptions"`
	Provisioner       string            `json:"Provisioner"`
	EncryptionKeyInfo string            `json:"EncryptionKeyInfo"`
}

type CloudData struct {
	Configs            map[string]CloudConfig `json:"Configs"`
	NodeID             string                 `json:"NodeID"`
	ReservedInstanceID string                 `json:"ReservedInstanceID"`
	SchedulerNodeName  string                 `json:"SchedulerNodeName"`
	NodeIndex          int                    `json:"NodeIndex"`
	CreateTimestamp    time.Time              `json:"CreateTimestamp"`
	InstanceID         string                 `json:"InstanceID"`
	Zone               string                 `json:"Zone"`
	State              string                 `json:"State"`
	Labels             map[string]string      `json:"labels"`
}

// GetCloudDriveDetailsOnCluster returns list of cloud drives on the cluster
func GetCloudDriveList() (*map[string]CloudData, error) {
	var data map[string]CloudData
	allNodes := node.GetStorageNodes()
	for _, eachNode := range allNodes {

		stNode, err := Inst().V.GetDriverNode(&eachNode)
		if err != nil {
			return nil, err
		}
		if stNode.Status != opsapi.Status_STATUS_OK {
			continue
		}
		command := "pxctl cd list -j"
		output, err := runCmdOnce(command, eachNode)
		log.Infof("%v", err)
		if err != nil {
			return nil, err
		}

		err = json.Unmarshal([]byte(output), &data)
		if err != nil {
			fmt.Println("Error:", err)
			return nil, err
		}
		break
	}
	log.Infof("%v", &data)
	return &data, nil

}

// GetCloudDrivesOnSpecificNode Returns details of all Cloud drives from specific Node
func GetCloudDrivesOnSpecificNode(n *node.Node) (*CloudData, error) {
	allCloudDrives, err := GetCloudDriveList()
	if err != nil {
		return nil, err
	}
	for nodeId, cList := range *allCloudDrives {
		if nodeId == n.Id {
			return &cList, nil
		}
	}
	return nil, fmt.Errorf("Failed to get Cloud Drive on Specific Node [%v]", n.Name)
}

// IsPureCluster returns True if backend Type is Pure
func IsPureCluster() bool {
	if stc, err := Inst().V.GetDriver(); err == nil {
		if oputil.IsPure(stc) {
			logrus.Infof("Pure installation with PX operator detected.")
			return true
		}
	}
	return false
}

// IsPureCloudProvider Returns true if cloud Provider is Pure
func IsPureCloudProvider() bool {
	if stc, err := Inst().V.GetDriver(); err == nil {
		if oputil.GetCloudProvider(stc) == "pure" {
			return true
		}
	}
	return false
}

// GetMultipathDeviceOnPool Returns list of multipath devices on Pool
func GetMultipathDeviceOnPool(n *node.Node) (map[string][]string, error) {
	multipathMap := make(map[string][]string)

	// Get All Multipath Devices on the perticular Node
	allMultipathDev, err := GetMultipathDeviceIDsOnNode(n)
	if err != nil {
		return nil, err
	}

	allPools, err := Inst().V.GetPoolDrives(n)
	if err != nil {
		return nil, err
	}

	for eachPoolId, eachDev := range allPools {
		for _, dev := range eachDev {
			for _, multiDev := range allMultipathDev {
				if strings.Contains(dev.Device, multiDev) {
					multipathMap[eachPoolId] = append(multipathMap[eachPoolId], multiDev)
				}
			}
		}
	}
	return multipathMap, nil
}

func CreatePortworxStorageClass(scName string, ReclaimPolicy corev1.PersistentVolumeReclaimPolicy, VolumeBinding storageapi.VolumeBindingMode, params map[string]string) (*storageapi.StorageClass, error) {
	v1obj := metav1.ObjectMeta{
		Name: scName,
	}
	scObj := storageapi.StorageClass{
		ObjectMeta:        v1obj,
		Provisioner:       k8s.PortworxVolumeProvisioner,
		Parameters:        params,
		ReclaimPolicy:     &ReclaimPolicy,
		VolumeBindingMode: &VolumeBinding,
	}
	k8sStorage := schedstorage.Instance()
	sc, err := k8sStorage.CreateStorageClass(&scObj)
	if err != nil {
		return nil, fmt.Errorf("failed to create CsiSnapshot storage class: %s.Error: %v", scName, err)
	}
	return sc, err
}

// Checks if list of volumes are present in group of flash arrays declared in pure.json and vice versa
func CheckVolumesExistinFA(flashArrays []pureutils.FlashArrayEntry, listofFadaPvc []string, NoVolumeExists bool) error {
	/*
		pvcFadaMap is a map which has volume name as key and value will NoVolume boolean value , once we find volume we mark it as true and after the loop
		we check if all volumes are marked as true and vice versa once we try to check deleted volumes
	*/
	/*
		NoVolumeExists is a boolean value which is used to check if we are checking for volume existence or deleted volume existence
		NoVolumeExists -- false , means all volume names initially marked false and if we find volume in FA mark it as true
		NoVolumeExists -- true , means all volume names initially marked true and if we don't find volume in FA mark it as false
	*/
	pvcFadaMap := make(map[string]bool)
	for _, volumeName := range listofFadaPvc {
		pvcFadaMap[volumeName] = NoVolumeExists
	}
	for _, fa := range flashArrays {
		faClient, err := pureutils.PureCreateClientAndConnect(fa.MgmtEndPoint, fa.APIToken)
		if err != nil {
			log.InfoD("Failed to connect to FA using Mgmt IP [%v]", fa.MgmtEndPoint)
			return err
		}
		for _, volumeName := range listofFadaPvc {
			if !NoVolumeExists {
				//This is to make sure we dont iterate through volumes which are already found in one FA,which means the value for that volume name is already true
				if pvcFadaMap[volumeName] {
					continue
				}
			}
			volName, err := GetVolumeCompleteNameOnFA(faClient, volumeName)
			if volName != "" {
				// As we found the volume we mark corresponding volume as true
				log.Infof("Volume [%v] exists on FA [%v]", volName, fa.MgmtEndPoint)
				pvcFadaMap[volumeName] = true

			} else if err != nil && volName == "" {
				log.FailOnError(err, fmt.Sprintf("Failed to get volume name for volume [%v] on FA [%v]", volumeName, fa.MgmtEndPoint))

			} else {
				log.Infof("Volume [%v] does not exist on FA [%v]", volumeName, fa.MgmtEndPoint)
				pvcFadaMap[volumeName] = false
			}
		}
	}
	// Loop through the map to check the volume status
	for FadaVol, volStatus := range pvcFadaMap {
		if NoVolumeExists {
			// when NoVolumeExists is true, we dont want any volume to be present in FA
			if volStatus {
				return fmt.Errorf("PVC %s exists in FA", FadaVol)
			}
		} else {
			// when Novolume is false, we want all volumes to be present in FA
			if !volStatus {
				return fmt.Errorf("PVC %s does not exist", FadaVol)
			}
		}
	}
	return nil
}

// Checks if list of volumes are present in group of flash blades declared in pure.json and vice versa
func CheckVolumesExistinFB(flashBlades []pureutils.FlashBladeEntry, listofFbdaPvc []string, NoVolumeExists bool) error {
	/*
		pvcFbdaMap is a map which has volume name as key and value will NoVolume boolean value , once we find volume we mark it as true and after the loop
		we check if all volumes are marked as true and vice versa once we try to check deleted volumes
	*/
	/*
		NoVolumeExists is a boolean value which is used to check if we are checking for volume existence or deleted volume existence
		NoVolumeExists -- false , means all volume names initially marked false and if we find volume in FA mark it as true
		NoVolumeExists -- true , means all volume names initially marked true and if we don't find volume in FA mark it as false
	*/
	pvcFbdaMap := make(map[string]bool)
	for _, volumeName := range listofFbdaPvc {
		pvcFbdaMap[volumeName] = NoVolumeExists
	}
	for _, fb := range flashBlades {
		fbClient, err := pureutils.PureCreateFbClientAndConnect(fb.MgmtEndPoint, fb.APIToken)
		if err != nil {
			return err
		}
		for _, volumeName := range listofFbdaPvc {
			if !NoVolumeExists {
				if pvcFbdaMap[volumeName] {
					continue
				}
			}
			FsFullName, nameErr := pureutils.GetFilesystemFullName(fbClient, volumeName)
			log.FailOnError(nameErr, fmt.Sprintf("Failed to get volume name for volume [%v] on FB [%v]", volumeName, fb.MgmtEndPoint))
			isExists, err := pureutils.IsFileSystemExists(fbClient, FsFullName)

			if isExists && err == nil {
				log.Infof("Volume [%v] exists on FB [%v]", volumeName, fb.MgmtEndPoint)
				pvcFbdaMap[volumeName] = true
			} else if !isExists && err == nil {
				log.Infof("Volume [%v] does not exist on FB [%v]", volumeName, fb.MgmtEndPoint)
				pvcFbdaMap[volumeName] = false
			}
			log.FailOnError(err, fmt.Sprintf("Failed to get volume name for volume [%v] on FB [%v]", volumeName, fb.MgmtEndPoint))
		}
	}
	for FbdaVol, volStatus := range pvcFbdaMap {
		if NoVolumeExists {
			if volStatus {
				return fmt.Errorf("PVC %s exists in FB", FbdaVol)
			}
		} else {
			if !volStatus {
				return fmt.Errorf("PVC %s does not exist", FbdaVol)
			}
		}
	}
	return nil
}
func CheckIopsandBandwidthinFA(flashArrays []pureutils.FlashArrayEntry, listofFadaPvc []string, reqBandwidth uint64, reqIops uint64) error {
	pvcFadaMap := make(map[string]bool)
	for _, volumeName := range listofFadaPvc {
		pvcFadaMap[volumeName] = false
	}
	for _, fa := range flashArrays {
		faClient, err := pureutils.PureCreateClientAndConnectRest2_x(fa.MgmtEndPoint, fa.APIToken)
		log.FailOnError(err, fmt.Sprintf("Failed to connect to FA using Mgmt IP [%v]", fa.MgmtEndPoint))
		volumes, err := pureutils.ListAllVolumesFromFA(faClient)
		log.FailOnError(err, "Failed to list all volumes from FA")
		for _, volname := range listofFadaPvc {
			if pvcFadaMap[volname] {
				continue
			}
			for _, volume := range volumes {
				for _, volItem := range volume.Items {
					if strings.Contains(volItem.Name, volname) {
						bandwidth := volItem.QoS.BandwidthLimit
						bandwidth = bandwidth / units.GiB
						log.InfoD("bandwidth for volume [%v] is [%v]", volname, bandwidth)
						iops := volItem.QoS.IopsLimit
						log.FailOnError(err, "Failed to convert iops to int")
						log.InfoD("iops for volume [%v] is [%v]", volname, iops)
						//compare bandwidth and iops with max_iops and max_bandwidth
						if bandwidth < reqBandwidth || iops < reqIops {
							pvcFadaMap[volname] = false
						} else {
							pvcFadaMap[volname] = true
						}
					}
				}
			}
		}
	}
	for FadaVol, volStatus := range pvcFadaMap {
		if !volStatus {
			return fmt.Errorf("PVC %s does not have required iops and bandwidth", FadaVol)
		}
	}
	return nil

}

// RunCmdsOnAllMasterNodes Runs a set of commands on all the master nodes
func RunCmdsOnAllMasterNodes(cmds []string) error {
	for _, node := range node.GetMasterNodes() {
		for _, cmd := range cmds {
			log.InfoD(fmt.Sprintf("Running command %s on %s", cmd, node.Name))
			_, err := runCmdOnceNonRoot(cmd, node)
			if err != nil {
				return err
			}
		}
	}
	return nil
}

// ConfigureClusterLevelPSA Configure cluster level PSA settings where all newly created namespaces will be affected by
// it and will exclude kube-system, default, px-backup and portworx namespace
func ConfigureClusterLevelPSA(psaProfile string, skipNamespace []string) error {

	// Get the namespace where portworx is present
	pxNs, err := Inst().S.GetPortworxNamespace()
	if err != nil {
		return err
	}

	// Get the namespace where px-backup is present
	pxBackupNamespace, err := backup.GetPxBackupNamespace()
	if err != nil {
		log.InfoD("%s", err)
	}

	// Create a list of all the namespaces which need to be excluded
	namespaces := []string{"default", "kube-system"}
	if pxNs != "kube-system" {
		namespaces = append(namespaces, pxNs)
	}
	if pxBackupNamespace != "" {
		namespaces = append(namespaces, pxBackupNamespace)
	}
	namespaces = append(namespaces, skipNamespace...)
	joined := "\"" + strings.Join(namespaces, "\",\"") + "\""

	tempFilePath := kubeApiServerConfigFilePath + ".tmp"

	cmds := []string{
		fmt.Sprintf("mkdir -p /etc/kubernetes/admission"),
		fmt.Sprintf("curl -o %s http://kubevirt-disk-registry.pwx.dev.purestorage.com/more_images/admissioncontroller.yaml", KubeAdmissionControllerFilePath),
		fmt.Sprintf("sed -i 's/{Profile}/%s/' %s", psaProfile, KubeAdmissionControllerFilePath),
		fmt.Sprintf("sed -i 's/{NS}/%s/' %s", joined, KubeAdmissionControllerFilePath),
		fmt.Sprintf("cat  %s > %s", kubeApiServerConfigFilePath, tempFilePath),
		fmt.Sprintf(`sed -i -e '/- kube-apiserver/a\ \ \  - --admission-control-config-file=/etc/kubernetes/admission/admissioncontroller.yaml' %s`, tempFilePath),
		fmt.Sprintf(`sed -i -e '/volumeMounts:/a\ \ \  - mountPath: /etc/kubernetes/admission/\n\ \ \ \ \ \ name: admission-conf\n\ \ \ \ \ \ readOnly: true' %s`, tempFilePath),
		fmt.Sprintf(`sed -i -e '/volumes:/a\  - hostPath:\n\ \ \ \ \ \ path: /etc/kubernetes/admission/\n\ \ \ \ \ \ type: DirectoryOrCreate\n\ \ \ \ name: admission-conf' %s`, tempFilePath),
		fmt.Sprintf("cat  %s > %s", kubeApiServerConfigFilePath, kubeApiServerConfigFilePathBkp),
		fmt.Sprintf("mv %s %s", tempFilePath, kubeApiServerConfigFilePath),
	}
	log.Infof(fmt.Sprintf("%s", strings.Join(cmds, "\n")))
	// Run the above set of commands in all the master nodes
	err = RunCmdsOnAllMasterNodes(cmds)
	if err != nil {
		return err
	}

	// Sleeping till the kubeAPI server comes up
	time.Sleep(KubeApiServerWait)

	// Wait for cluster to be in normal state
	t := func() (interface{}, bool, error) {
		if _, err := core.Instance().GetPods("kube-system", nil); err == nil {
			return "", false, nil
		}

		return "", true, nil
	}

	_, err = task.DoRetryWithTimeout(t, kubeApiServerBringUpTimeout, KubeApiServerWait)
	if err != nil {
		return fmt.Errorf("API server didn't come up after change")
	}
	return nil
}

// RevertClusterLevelPSA Revert cluster level PSA settings set in the previous release
func RevertClusterLevelPSA() error {

	tempFilePath := kubeApiServerConfigFilePath + ".tmp"

	cmds := []string{
		fmt.Sprintf("mv %s %s", kubeApiServerConfigFilePath, tempFilePath),
		fmt.Sprintf("mv %s %s", kubeApiServerConfigFilePathBkp, kubeApiServerConfigFilePath),
		fmt.Sprintf("rm -rf %s", tempFilePath),
		fmt.Sprintf("rm -rf /etc/kubernetes/admission"),
	}

	// Run the above set of commands in all the master nodes
	err := RunCmdsOnAllMasterNodes(cmds)
	if err != nil {
		return err
	}

	// Sleeping till the kubeAPI server comes up
	time.Sleep(KubeApiServerWait)

	// Wait for cluster to be in normal state
	t := func() (interface{}, bool, error) {
		if _, err := core.Instance().GetPods("kube-system", nil); err == nil {
			return "", false, nil
		}

		return "", true, nil
	}

	_, err = task.DoRetryWithTimeout(t, kubeApiServerBringUpTimeout, KubeApiServerWait)
	if err != nil {
		return fmt.Errorf("API server didn't come up after change")
	}
	return nil
}

// VerifyClusterLevelPSA Verify if the cluster level PSA settings are set correctly
func VerifyClusterlevelPSA() error {
	pods, err := core.Instance().GetPods("kube-system", map[string]string{"component": "kube-apiserver"})
	if err != nil {
		return err
	}
	command := pods.Items[0].Spec.Containers[0].Command
	commandOpt := "--admission-control-config-file=/etc/kubernetes/admission/admissioncontroller.yaml"
	if !strings.Contains(strings.Join(command, ""), commandOpt) {
		return fmt.Errorf("PSA settings not reflecting in pod!")
	}
	return nil
}

// DeleteFilesFromS3Bucket deletes any supplied file from the supplied bucket
func DeleteFilesFromS3Bucket(bucketName string, fileName string) error {
	id, secret, endpoint, s3Region, disableSslBool := s3utils.GetAWSDetailsFromEnv()
	sess, err := session.NewSession(&aws.Config{
		Endpoint:         aws.String(endpoint),
		Credentials:      credentials.NewStaticCredentials(id, secret, ""),
		Region:           aws.String(s3Region),
		DisableSSL:       aws.Bool(disableSslBool),
		S3ForcePathStyle: aws.Bool(true),
	},
	)
	if err != nil {
		return fmt.Errorf("Failed to get S3 session to remove specific files: [%v]", err)
	}

	s3Client := s3.New(sess)

	// List objects in the bucket.
	listInput := &s3.ListObjectsV2Input{
		Bucket: aws.String(bucketName),
	}
	listOutput, err := s3Client.ListObjectsV2(listInput)
	if err != nil {
		return fmt.Errorf("Failed to list objects in S3 bucket: [%v]", err)
	}

	// Filter objects that contain the fileName in their key.
	var objectsToDelete []*s3.ObjectIdentifier
	for _, item := range listOutput.Contents {
		if strings.Contains(*item.Key, fileName) {
			objectsToDelete = append(objectsToDelete, &s3.ObjectIdentifier{
				Key: item.Key,
			})
		}
	}
	if len(objectsToDelete) == 0 {
		return nil
	}

	// Create a batch delete request.
	deleteInput := &s3.DeleteObjectsInput{
		Bucket: aws.String(bucketName),
		Delete: &s3.Delete{
			Objects: objectsToDelete,
		},
	}
	keys := make([]string, len(deleteInput.Delete.Objects))
	for i, obj := range deleteInput.Delete.Objects {
		keys[i] = *obj.Key
	}
	bucket := *deleteInput.Bucket

	// Delete the filtered objects.
	_, err = s3Client.DeleteObjects(deleteInput)
	if err != nil {
		return fmt.Errorf("Failed to delete objects from S3 bucket: [%v]", err)
	}
	log.Infof("The files %v are successfully deleted from the bucket [%s]", keys, bucket)
	return nil
}

// CreateNamespaceAndAssignLabels Creates a namespace and assigns labels to it
func CreateNamespaceAndAssignLabels(namespace string, labels map[string]string) error {
	t := func() (interface{}, bool, error) {
		nsSpec := &corev1.Namespace{
			ObjectMeta: metav1.ObjectMeta{
				Name:   namespace,
				Labels: labels,
			},
		}
		ns, err := k8sCore.CreateNamespace(nsSpec)

		if k8serrors.IsAlreadyExists(err) {
			if ns, err = k8sCore.GetNamespace(namespace); err == nil {
				return ns, false, nil
			}
		}
		return ns, false, nil
	}

	_, err := task.DoRetryWithTimeout(t, NSWaitTimeout, NSWaitTimeoutRetry)
	if err != nil {
		return err
	}
	return nil
}

// GetClusterName method returns the cluster name whose kubeconfig is passed
func GetClusterName(kubeConfigFile string) (string, error) {
	cmd := fmt.Sprintf("kubectl config view  --kubeconfig=%v -o=json | jq -r '.clusters[].name'", kubeConfigFile)
	output, _, err := osutils.ExecShell(cmd)
	if err != nil {
		return "", err
	}
	return output, nil
}

<<<<<<< HEAD
// GetUniqueElementsFromList gets unique elements from a list
func GetUniqueElementsFromList(input []string) []string {
	uniqueMap := make(map[string]bool)
	uniqueSlice := make([]string, 0)

	for _, element := range input {
		if !uniqueMap[element] {
			uniqueMap[element] = true
			uniqueSlice = append(uniqueSlice, element)
		}
	}

	return uniqueSlice
=======
func GetVolumeNamefromPVC(namespace string) ([]string, error) {
	var pvclist []string
	allPvcList, err := core.Instance().GetPersistentVolumeClaims(namespace, nil)
	if err != nil {
		log.InfoD("error getting pvcs from namespace [%s]", namespace)
		return nil, err
	}
	for _, p := range allPvcList.Items {
		pvclist = append(pvclist, p.Spec.VolumeName)
		return pvclist, nil
	}
	return nil, fmt.Errorf("No PVCs found in namespace [%s]", namespace)
>>>>>>> a201e2fb
}<|MERGE_RESOLUTION|>--- conflicted
+++ resolved
@@ -13587,7 +13587,6 @@
 	return output, nil
 }
 
-<<<<<<< HEAD
 // GetUniqueElementsFromList gets unique elements from a list
 func GetUniqueElementsFromList(input []string) []string {
 	uniqueMap := make(map[string]bool)
@@ -13601,7 +13600,8 @@
 	}
 
 	return uniqueSlice
-=======
+}
+
 func GetVolumeNamefromPVC(namespace string) ([]string, error) {
 	var pvclist []string
 	allPvcList, err := core.Instance().GetPersistentVolumeClaims(namespace, nil)
@@ -13614,5 +13614,4 @@
 		return pvclist, nil
 	}
 	return nil, fmt.Errorf("No PVCs found in namespace [%s]", namespace)
->>>>>>> a201e2fb
 }
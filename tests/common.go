package tests

import (
	"bufio"
	"encoding/base64"
	"encoding/csv"
	"errors"
	"flag"
	"fmt"
	"math/rand"
	"net/http"
	"regexp"

	"github.com/portworx/torpedo/pkg/aetosutil"
	"github.com/portworx/torpedo/pkg/log"
	"github.com/portworx/torpedo/pkg/units"
	"github.com/sirupsen/logrus"

	"google.golang.org/grpc/codes"
	"google.golang.org/grpc/status"

	"io/ioutil"
	"net/url"
	"os"
	"os/exec"
	"path"
	"reflect"
	"strconv"
	"strings"
	"sync"
	"time"

	"github.com/portworx/torpedo/pkg/s3utils"

	storageapi "k8s.io/api/storage/v1"
	metav1 "k8s.io/apimachinery/pkg/apis/meta/v1"

	"github.com/Azure/azure-storage-blob-go/azblob"

	"github.com/aws/aws-sdk-go/aws"
	"github.com/aws/aws-sdk-go/aws/credentials"
	"github.com/aws/aws-sdk-go/aws/session"
	"github.com/aws/aws-sdk-go/service/s3"
	"github.com/aws/aws-sdk-go/service/s3/s3manager"
	snapv1 "github.com/kubernetes-incubator/external-storage/snapshot/pkg/apis/crd/v1"
	apapi "github.com/libopenstorage/autopilot-api/pkg/apis/autopilot/v1alpha1"
	opsapi "github.com/libopenstorage/openstorage/api"
	"github.com/libopenstorage/openstorage/pkg/sched"
	storkapi "github.com/libopenstorage/stork/pkg/apis/stork/v1alpha1"
	"github.com/libopenstorage/stork/pkg/storkctl"
	"github.com/onsi/ginkgo"
	"github.com/onsi/gomega"
	api "github.com/portworx/px-backup-api/pkg/apis/v1"
	"github.com/portworx/sched-ops/k8s/core"
	"github.com/portworx/sched-ops/task"
	"github.com/portworx/torpedo/drivers"
	"github.com/portworx/torpedo/drivers/backup"
	"github.com/portworx/torpedo/drivers/monitor"
	"github.com/portworx/torpedo/drivers/node"
	torpedovolume "github.com/portworx/torpedo/drivers/volume"
	"github.com/portworx/torpedo/pkg/jirautils"
	"github.com/portworx/torpedo/pkg/osutils"
	"github.com/portworx/torpedo/pkg/pureutils"
	"github.com/portworx/torpedo/pkg/testrailuttils"
	appsapi "k8s.io/api/apps/v1"
	corev1 "k8s.io/api/core/v1"
	v1 "k8s.io/api/core/v1"
	rbacv1 "k8s.io/api/rbac/v1"

	// import aks driver to invoke it's init
	_ "github.com/portworx/torpedo/drivers/node/aks"
	// import backup driver to invoke it's init
	_ "github.com/portworx/torpedo/drivers/backup/portworx"
	// import aws driver to invoke it's init
	_ "github.com/portworx/torpedo/drivers/node/aws"
	// import gke driver to invoke it's init
	_ "github.com/portworx/torpedo/drivers/node/gke"
	// import vsphere driver to invoke it's init
	_ "github.com/portworx/torpedo/drivers/node/vsphere"
	// import ibm driver to invoke it's init
	_ "github.com/portworx/torpedo/drivers/node/ibm"
	// import oracle driver to invoke it's init
	_ "github.com/portworx/torpedo/drivers/node/oracle"

	// import ssh driver to invoke it's init
	_ "github.com/portworx/torpedo/drivers/node/ssh"
	"github.com/portworx/torpedo/drivers/scheduler"

	// import scheduler drivers to invoke it's init
	_ "github.com/portworx/torpedo/drivers/scheduler/dcos"
	"github.com/portworx/torpedo/drivers/scheduler/k8s"

	// import scheduler drivers to invoke it's init
	_ "github.com/portworx/torpedo/drivers/scheduler/openshift"
	_ "github.com/portworx/torpedo/drivers/scheduler/rke"
	"github.com/portworx/torpedo/drivers/volume"

	// import portworx driver to invoke it's init
	_ "github.com/portworx/torpedo/drivers/volume/portworx"
	// import gce driver to invoke it's init
	_ "github.com/portworx/torpedo/drivers/volume/gce"
	// import aws driver to invoke it's init
	_ "github.com/portworx/torpedo/drivers/volume/aws"
	// import azure driver to invoke it's init
	_ "github.com/portworx/torpedo/drivers/volume/azure"

	// import generic csi driver to invoke it's init
	_ "github.com/portworx/torpedo/drivers/volume/generic_csi"

	// import driver to invoke it's init
	_ "github.com/portworx/torpedo/drivers/monitor/prometheus"

	context1 "context"

	"github.com/pborman/uuid"
	"gopkg.in/natefinch/lumberjack.v2"
	yaml "gopkg.in/yaml.v2"
)

const (
	// SkipClusterScopedObjects describes option for skipping deletion of cluster wide objects
	SkipClusterScopedObjects = "skipClusterScopedObjects"
)

const (
	// defaultSpecsRoot specifies the default location of the base specs directory in the Torpedo container
	defaultSpecsRoot                     = "/specs"
	schedulerCliFlag                     = "scheduler"
	nodeDriverCliFlag                    = "node-driver"
	monitorDriverCliFlag                 = "monitor-driver"
	storageDriverCliFlag                 = "storage-driver"
	backupCliFlag                        = "backup-driver"
	specDirCliFlag                       = "spec-dir"
	appListCliFlag                       = "app-list"
	secureAppsCliFlag                    = "secure-apps"
	logLocationCliFlag                   = "log-location"
	logLevelCliFlag                      = "log-level"
	scaleFactorCliFlag                   = "scale-factor"
	minRunTimeMinsFlag                   = "minimun-runtime-mins"
	chaosLevelFlag                       = "chaos-level"
	hyperConvergedFlag                   = "hyper-converged"
	storageUpgradeEndpointURLCliFlag     = "storage-upgrade-endpoint-url"
	storageUpgradeEndpointVersionCliFlag = "storage-upgrade-endpoint-version"
	upgradeStorageDriverEndpointListFlag = "upgrade-storage-driver-endpoint-list"
	provisionerFlag                      = "provisioner"
	storageNodesPerAZFlag                = "max-storage-nodes-per-az"
	configMapFlag                        = "config-map"
	enableStorkUpgradeFlag               = "enable-stork-upgrade"
	autopilotUpgradeImageCliFlag         = "autopilot-upgrade-version"
	csiGenericDriverConfigMapFlag        = "csi-generic-driver-config-map"
	licenseExpiryTimeoutHoursFlag        = "license_expiry_timeout_hours"
	meteringIntervalMinsFlag             = "metering_interval_mins"
	sourceClusterName                    = "source-cluster"
	destinationClusterName               = "destination-cluster"
	backupLocationName                   = "tp-blocation"
	backupScheduleNamePrefix             = "tp-bkp-schedule"
	backupScheduleScaleName              = "-scale"
	configMapName                        = "kubeconfigs"
	pxNamespace                          = "kube-system"

	pxbackupDeploymentName             = "px-backup"
	pxbackupDeploymentNamespace        = "px-backup"
	pxbackupMongodbDeploymentName      = "pxc-backup-mongodb"
	pxbackupMongodbDeploymentNamespace = "px-backup"

	milestoneFlag               = "testrail-milestone"
	testrailRunNameFlag         = "testrail-run-name"
	testrailRunIDFlag           = "testrail-run-id"
	testrailJenkinsBuildURLFlag = "testrail-jeknins-build-url"
	testRailHostFlag            = "testrail-host"
	testRailUserNameFlag        = "testrail-username"
	testRailPasswordFlag        = "testrail-password"

	jiraUserNameFlag  = "jira-username"
	jiraTokenFlag     = "jira-token"
	jiraAccountIDFlag = "jira-account-id"

	// Async DR
	pairFileName           = "cluster-pair.yaml"
	remotePairName         = "remoteclusterpair"
	remoteFilePath         = "/tmp/kubeconfig"
	appReadinessTimeout    = 10 * time.Minute
	migrationKey           = "async-dr-"
	migrationRetryTimeout  = 10 * time.Minute
	migrationRetryInterval = 10 * time.Second
	defaultClusterPairDir  = "cluster-pair"

	envSkipDiagCollection = "SKIP_DIAG_COLLECTION"

	torpedoJobNameFlag = "torpedo-job-name"
	torpedoJobTypeFlag = "torpedo-job-type"
)

// Dashboard params
const (
	enableDashBoardFlag     = "enable-dash"
	userFlag                = "user"
	testTypeFlag            = "test-type"
	testDescriptionFlag     = "test-desc"
	testTagsFlag            = "test-tags"
	testSetIDFlag           = "testset-id"
	testBranchFlag          = "branch"
	testProductFlag         = "product"
	failOnPxPodRestartCount = "fail-on-px-pod-restartcount"
	portworxOperatorName    = "portworx-operator"
)

// Backup constants
const (
	BackupNamePrefix                  = "tp-backup"
	BackupRestoreCompletionTimeoutMin = 20
	CredName                          = "tp-backup-cred"
	KubeconfigDirectory               = "/tmp"
	RetrySeconds                      = 10
	BackupScheduleAllName             = "-all"
	SchedulePolicyAllName             = "schedule-policy-all"
	SchedulePolicyScaleName           = "schedule-policy-scale"
	BucketNamePrefix                  = "tp-backup-bucket"
)

const (
	oneMegabytes                          = 1024 * 1024
	defaultScheduler                      = "k8s"
	defaultNodeDriver                     = "ssh"
	defaultMonitorDriver                  = "prometheus"
	defaultStorageDriver                  = "pxd"
	defaultLogLocation                    = "/testresults/"
	defaultBundleLocation                 = "/var/cores"
	defaultLogLevel                       = "debug"
	defaultAppScaleFactor                 = 1
	defaultMinRunTimeMins                 = 0
	defaultChaosLevel                     = 5
	defaultStorageUpgradeEndpointURL      = "https://install.portworx.com"
	defaultStorageUpgradeEndpointVersion  = "2.1.1"
	defaultStorageProvisioner             = "portworx"
	defaultStorageNodesPerAZ              = 2
	defaultAutoStorageNodeRecoveryTimeout = 30 * time.Minute
	specObjAppWorkloadSizeEnvVar          = "SIZE"
	defaultLicenseExpiryTimeoutHours      = 1 * time.Hour
	defaultMeteringIntervalMins           = 10 * time.Minute
	authTokenParam                        = "auth-token"
	defaultTorpedoJob                     = "torpedo-job"
	defaultTorpedoJobType                 = "functional"
	labelNameKey                          = "name"
)

const (
	waitResourceCleanup       = 2 * time.Minute
	defaultTimeout            = 5 * time.Minute
	defaultVolScaleTimeout    = 2 * time.Minute
	defaultRetryInterval      = 10 * time.Second
	defaultCmdTimeout         = 20 * time.Second
	defaultCmdRetryInterval   = 5 * time.Second
	defaultDriverStartTimeout = 10 * time.Minute
)

const (
	pxctlCDListCmd = "pxctl cd list"
)

var pxRuntimeOpts string

const (
	post_install_hook_pod = "pxcentral-post-install-hook"
	quick_maintenance_pod = "quick-maintenance-repo"
	full_maintenance_pod  = "full-maintenance-repo"
	taskNamePrefix        = "backupcreaterestore"
	orgID                 = "default"
)

var (
	create_pre_rule  = false
	create_post_rule = false
	// User should keep updating the below 3 datas
	pre_rule_app   = []string{"cassandra", "postgres"}
	post_rule_app  = []string{"cassandra"}
	app_parameters = map[string]map[string]string{
		"cassandra": {"pre_action_list": "nodetool flush -- keyspace1;", "post_action_list": "nodetool verify -- keyspace1;", "background": "false", "run_in_single_pod": "false"},
		"postgres":  {"pre_action_list": "PGPASSWORD=$POSTGRES_PASSWORD; psql -U \"$POSTGRES_USER\" -c \"CHECKPOINT\";", "background": "false", "run_in_single_pod": "false"},
	}
)

var (
	errPureFileSnapshotNotSupported    = errors.New("snapshot feature is not supported for pure_file volumes")
	errPureCloudsnapNotSupported       = errors.New("cloudsnap feature is not supported for pure volumes")
	errPureGroupsnapNotSupported       = errors.New("groupsnap feature is not supported for pure volumes")
	errUnexpectedSizeChangeAfterPureIO = errors.New("the size change in bytes is not expected after write to Pure volume")
)

var (
	context = ginkgo.Context
	fail    = ginkgo.Fail
	// Step is an alias for ginko "By" which represents a step in the spec
	Step          = ginkgo.By
	expect        = gomega.Expect
	haveOccurred  = gomega.HaveOccurred
	beEmpty       = gomega.BeEmpty
	beNil         = gomega.BeNil
	equal         = gomega.Equal
	contain       = gomega.ContainSubstring
	beTrue        = gomega.BeTrue
	beNumerically = gomega.BeNumerically
)

// Backup vars
var (
	// OrgID is pxbackup OrgID
	OrgID      string
	BucketName string
	// CloudCredUID is pxbackup cloud cred UID
	CloudCredUID string
	// BackupLocationUID is pxbackup backupLocation UID
	BackupLocationUID                    string
	BackupScheduleAllUID                 string
	SchedulePolicyAllUID                 string
	ScheduledBackupAllNamespacesInterval time.Duration
	BackupScheduleScaleUID               string
	SchedulePolicyScaleUID               string
	ScheduledBackupScaleInterval         time.Duration
	contextsCreated                      []*scheduler.Context
)

var (
	testRailHostname string
	testRailUsername string
	testRailPassword string
)

var (
	jiraUserName string
	jiraToken    string
)

const (
	rootLogDir   = "/root/logs"
	diagsDirPath = "diags.pwx.dev.purestorage.com:/var/lib/osd/pxns/688230076034934618"
)

type Weekday string

const (
	Monday    Weekday = "Mon"
	Tuesday           = "Tue"
	Wednesday         = "Wed"
	Thursday          = "Thu"
	Friday            = "Fri"
	Saturday          = "Sat"
	Sunday            = "Sun"
)

// TpLogPath torpedo log path
var tpLogPath string
var suiteLogger *lumberjack.Logger

// TestLogger for logging test logs
var TestLogger *lumberjack.Logger
var dash *aetosutil.Dashboard
var post_rule_uid string
var pre_rule_uid string

// InitInstance is the ginkgo spec for initializing torpedo
func InitInstance() {
	var err error
	var token string

	err = Inst().S.Init(scheduler.InitOptions{
		SpecDir:                          Inst().SpecDir,
		VolDriverName:                    Inst().V.String(),
		NodeDriverName:                   Inst().N.String(),
		MonitorDriverName:                Inst().M.String(),
		SecretConfigMapName:              Inst().ConfigMap,
		CustomAppConfig:                  Inst().CustomAppConfig,
		StorageProvisioner:               Inst().Provisioner,
		SecretType:                       Inst().SecretType,
		VaultAddress:                     Inst().VaultAddress,
		VaultToken:                       Inst().VaultToken,
		PureVolumes:                      Inst().PureVolumes,
		PureSANType:                      Inst().PureSANType,
		RunCSISnapshotAndRestoreManyTest: Inst().RunCSISnapshotAndRestoreManyTest,
		HelmValuesConfigMapName:          Inst().HelmValuesConfigMap,
		SecureApps:                       Inst().SecureAppList,
	})

	log.FailOnError(err, "Error occured while Scheduler Driver Initialization")

	if Inst().ConfigMap != "" {
		log.Infof("Using Config Map: %s ", Inst().ConfigMap)
		token, err = Inst().S.GetTokenFromConfigMap(Inst().ConfigMap)
		log.FailOnError(err, "Error occured while getting token from config map")
		log.Infof("Token used for initializing: %s ", token)
	} else {
		token = ""
	}

	err = Inst().N.Init(node.InitOptions{
		SpecDir: Inst().SpecDir,
	})
	log.FailOnError(err, "Error occured while Node Driver Initialization")

	err = Inst().V.Init(Inst().S.String(), Inst().N.String(), token, Inst().Provisioner, Inst().CsiGenericDriverConfigMap)
	log.FailOnError(err, "Error occured while Volume Driver Initialization")

	err = Inst().M.Init(Inst().JobName, Inst().JobType)
	log.FailOnError(err, "Error occured while monitor Initialization")

	if Inst().Backup != nil {
		err = Inst().Backup.Init(Inst().S.String(), Inst().N.String(), Inst().V.String(), token)
		log.FailOnError(err, "Error occured while Backup Driver Initialization")
	}
	if testRailHostname != "" && testRailUsername != "" && testRailPassword != "" {
		err = testrailuttils.Init(testRailHostname, testRailUsername, testRailPassword)
		if err == nil {
			if testrailuttils.MilestoneName == "" || testrailuttils.RunName == "" || testrailuttils.JobRunID == "" {
				err = fmt.Errorf("not all details provided to update testrail")
				log.FailOnError(err, "Error occured while testrail initialization")
			}
			testrailuttils.CreateMilestone()
		}
	} else {
		log.Debugf("Not all information to connect to testrail is provided, skipping updates to testrail")
	}

	if jiraUserName != "" && jiraToken != "" {
		log.Infof("Initializing JIRA connection")
		jirautils.Init(jiraUserName, jiraToken)

	} else {
		log.Debugf("Not all information to connect to JIRA is provided.")
	}

	pxVersion, err := Inst().V.GetDriverVersion()
	log.FailOnError(err, "Error occured while getting PX version")
	commitID := strings.Split(pxVersion, "-")[1]
	t := Inst().Dash.TestSet
	t.CommitID = commitID
	if pxVersion != "" {
		t.Tags["px-version"] = pxVersion
	}
}

// ValidateCleanup checks that there are no resource leaks after the test run
func ValidateCleanup() {
	Step("validate cleanup of resources used by the test suite", func() {
		log.InfoD("validate cleanup of resources used by the test suite")
		t := func() (interface{}, bool, error) {
			if err := Inst().V.ValidateVolumeCleanup(); err != nil {
				return "", true, err
			}

			return "", false, nil
		}

		_, err := task.DoRetryWithTimeout(t, waitResourceCleanup, 10*time.Second)
		if err != nil {
			log.Infof("an error occurred, collecting bundle")
			CollectSupport()
		}
		dash.VerifyFatal(err, nil, "Validate cleanup operation successful?")
	})
}

func processError(err error, errChan ...*chan error) {
	// if errChan is provided then just push err to on channel
	// Useful for frameworks like longevity that must continue
	// execution and must not fail immediately
	if len(errChan) > 0 {
		log.Errorf(fmt.Sprintf("%v", err))
		updateChannel(err, errChan...)
	} else {
		log.FailOnError(err, "processError")
	}
}

func updateChannel(err error, errChan ...*chan error) {
	if len(errChan) > 0 && err != nil {
		*errChan[0] <- err
	}
}

// ValidateContext is the ginkgo spec for validating a scheduled context
func ValidateContext(ctx *scheduler.Context, errChan ...*chan error) {
	defer func() {
		if len(errChan) > 0 {
			close(*errChan[0])
		}
	}()
	ginkgo.Describe(fmt.Sprintf("For validation of %s app", ctx.App.Key), func() {
		var timeout time.Duration
		log.InfoD(fmt.Sprintf("Validating %s app", ctx.App.Key))
		appScaleFactor := time.Duration(Inst().GlobalScaleFactor)
		if ctx.ReadinessTimeout == time.Duration(0) {
			timeout = appScaleFactor * defaultTimeout
		} else {
			timeout = appScaleFactor * ctx.ReadinessTimeout
		}

		Step(fmt.Sprintf("validate %s app's volumes", ctx.App.Key), func() {
			if !ctx.SkipVolumeValidation {
				log.InfoD(fmt.Sprintf("Validating %s app's volumes", ctx.App.Key))
				ValidateVolumes(ctx, errChan...)
			}
		})

		stepLog := fmt.Sprintf("wait for %s app to start running", ctx.App.Key)

		Step(stepLog, func() {
			log.InfoD(stepLog)
			err := Inst().S.WaitForRunning(ctx, timeout, defaultRetryInterval)
			if err != nil {
				PrintDescribeContext(ctx)
				processError(err, errChan...)
				return
			}
		})

		// Validating Topology Labels for apps if Topology is enabled
		if len(Inst().TopologyLabels) > 0 {
			stepLog = fmt.Sprintf("validate topology labels for %s app", ctx.App.Key)
			Step(stepLog, func() {
				log.InfoD(stepLog)
				err := Inst().S.ValidateTopologyLabel(ctx)
				if err != nil {
					processError(err, errChan...)
					return
				}
			})
		}
		stepLog = fmt.Sprintf("validate if %s app's volumes are setup", ctx.App.Key)

		Step(stepLog, func() {
			if ctx.SkipVolumeValidation {
				return
			}
			log.InfoD(fmt.Sprintf("validate if %s app's volumes are setup", ctx.App.Key))

			vols, err := Inst().S.GetVolumes(ctx)
			// Fixing issue where it is priniting nil
			if err != nil {
				processError(err, errChan...)
			}

			for _, vol := range vols {
				stepLog = fmt.Sprintf("validate if %s app's volume: %v is setup", ctx.App.Key, vol)
				Step(stepLog, func() {
					log.Infof(stepLog)
					err := Inst().V.ValidateVolumeSetup(vol)
					if err != nil {
						processError(err, errChan...)
					}
				})
			}
		})

		Step("Validate Px pod restart count", func() {
			ValidatePxPodRestartCount(ctx, errChan...)
		})
	})
}

// ValidateContextForPureVolumesSDK is the ginkgo spec for validating a scheduled context
func ValidateContextForPureVolumesSDK(ctx *scheduler.Context, errChan ...*chan error) {
	defer func() {
		if len(errChan) > 0 {
			close(*errChan[0])
		}
	}()
	ginkgo.Describe(fmt.Sprintf("For validation of %s app", ctx.App.Key), func() {
		var timeout time.Duration
		appScaleFactor := time.Duration(Inst().GlobalScaleFactor)
		if ctx.ReadinessTimeout == time.Duration(0) {
			timeout = appScaleFactor * defaultTimeout
		} else {
			timeout = appScaleFactor * ctx.ReadinessTimeout
		}
		Step(fmt.Sprintf("validate %s app's volumes", ctx.App.Key), func() {
			if !ctx.SkipVolumeValidation {
				ValidatePureSnapshotsSDK(ctx, errChan...)
			}
		})

		Step(fmt.Sprintf("validate %s app's volumes resizing ", ctx.App.Key), func() {
			if !ctx.SkipVolumeValidation {
				ValidateResizePurePVC(ctx, errChan...)
			}
		})

		Step(fmt.Sprintf("wait for %s app to start running", ctx.App.Key), func() {
			err := Inst().S.WaitForRunning(ctx, timeout, defaultRetryInterval)
			processError(err, errChan...)
		})

		Step(fmt.Sprintf("validate %s app's volumes statistics ", ctx.App.Key), func() {
			if !ctx.SkipVolumeValidation {
				ValidatePureVolumeStatisticsDynamicUpdate(ctx, errChan...)
			}
		})

		Step(fmt.Sprintf("validate %s app's pure volumes has no replicaset", ctx.App.Key), func() {
			if !ctx.SkipVolumeValidation {
				ValidatePureVolumeNoReplicaSet(ctx, errChan...)
			}
		})

		Step(fmt.Sprintf("validate %s app's pure volumes cloning", ctx.App.Key), func() {
			if !ctx.SkipVolumeValidation {
				ValidateCSIVolumeClone(ctx, errChan...)
			}
		})

		Step(fmt.Sprintf("validate %s app's pure volumes snapshot and restore", ctx.App.Key), func() {
			if !ctx.SkipVolumeValidation {
				ValidateCSISnapshotAndRestore(ctx, errChan...)
			}
		})

		Step(fmt.Sprintf("validate %s app's pure volume snapshot and restoring to many volumes", ctx.App.Key), func() {
			if !ctx.SkipVolumeValidation {
				ValidatePureVolumeLargeNumOfClones(ctx, errChan...)
			}
		})

		Step(fmt.Sprintf("validate %s px pool expansion when pure volumes attached", ctx.App.Key), func() {
			if !ctx.SkipVolumeValidation {
				ValidatePoolExpansionWithPureVolumes(ctx, errChan...)
			}
		})

		Step(fmt.Sprintf("validate if %s app's volumes are setup", ctx.App.Key), func() {
			if ctx.SkipVolumeValidation {
				return
			}

			vols, err := Inst().S.GetVolumes(ctx)
			processError(err, errChan...)

			for _, vol := range vols {
				Step(fmt.Sprintf("validate if %s app's volume: %v is setup", ctx.App.Key, vol), func() {
					err := Inst().V.ValidateVolumeSetup(vol)
					processError(err, errChan...)
				})
			}
		})
	})
}

// ValidateContextForPureVolumesPXCTL is the ginkgo spec for validating a scheduled context
func ValidateContextForPureVolumesPXCTL(ctx *scheduler.Context, errChan ...*chan error) {
	defer func() {
		if len(errChan) > 0 {
			close(*errChan[0])
		}
	}()
	ginkgo.Describe(fmt.Sprintf("For validation of %s app", ctx.App.Key), func() {
		var timeout time.Duration
		appScaleFactor := time.Duration(Inst().GlobalScaleFactor)
		if ctx.ReadinessTimeout == time.Duration(0) {
			timeout = appScaleFactor * defaultTimeout
		} else {
			timeout = appScaleFactor * ctx.ReadinessTimeout
		}

		Step(fmt.Sprintf("validate %s app's volumes for pxctl", ctx.App.Key), func() {
			if !ctx.SkipVolumeValidation {
				ValidatePureVolumesPXCTL(ctx, errChan...)
			}
		})

		Step(fmt.Sprintf("validate %s app's snapshots for pxctl", ctx.App.Key), func() {
			if !ctx.SkipVolumeValidation {
				ValidatePureSnapshotsPXCTL(ctx, errChan...)
			}
		})

		Step(fmt.Sprintf("validate %s app's volumes resizing ", ctx.App.Key), func() {
			if !ctx.SkipVolumeValidation {
				ValidateResizePurePVC(ctx, errChan...)
			}
		})

		Step(fmt.Sprintf("wait for %s app to start running", ctx.App.Key), func() {
			err := Inst().S.WaitForRunning(ctx, timeout, defaultRetryInterval)
			processError(err, errChan...)
		})

		Step(fmt.Sprintf("validate %s app's volumes statistics ", ctx.App.Key), func() {
			if !ctx.SkipVolumeValidation {
				ValidatePureVolumeStatisticsDynamicUpdate(ctx, errChan...)
			}
		})

		Step(fmt.Sprintf("validate %s app's pure volumes has no replicaset", ctx.App.Key), func() {
			if !ctx.SkipVolumeValidation {
				ValidatePureVolumeNoReplicaSet(ctx, errChan...)
			}
		})

		Step(fmt.Sprintf("validate %s app's pure volumes cloning", ctx.App.Key), func() {
			if !ctx.SkipVolumeValidation {
				ValidateCSIVolumeClone(ctx, errChan...)
			}
		})

		Step(fmt.Sprintf("validate %s app's pure volumes snapshot and restore", ctx.App.Key), func() {
			if !ctx.SkipVolumeValidation {
				ValidateCSISnapshotAndRestore(ctx, errChan...)
			}
		})

		Step(fmt.Sprintf("validate %s app's pure volume snapshot and restoring to many volumes", ctx.App.Key), func() {
			if !ctx.SkipVolumeValidation {
				ValidatePureVolumeLargeNumOfClones(ctx, errChan...)
			}
		})

		Step(fmt.Sprintf("validate %s px pool expansion when pure volumes attached", ctx.App.Key), func() {
			if !ctx.SkipVolumeValidation {
				ValidatePoolExpansionWithPureVolumes(ctx, errChan...)
			}
		})

		Step(fmt.Sprintf("validate if %s app's volumes are setup", ctx.App.Key), func() {
			if ctx.SkipVolumeValidation {
				return
			}

			vols, err := Inst().S.GetVolumes(ctx)
			processError(err, errChan...)

			for _, vol := range vols {
				Step(fmt.Sprintf("validate if %s app's volume: %v is setup", ctx.App.Key, vol), func() {
					err := Inst().V.ValidateVolumeSetup(vol)
					processError(err, errChan...)
				})
			}
		})
	})
}

// ValidateVolumes is the ginkgo spec for validating volumes of a context
func ValidateVolumes(ctx *scheduler.Context, errChan ...*chan error) {
	context("For validation of an app's volumes", func() {
		var err error
		Step(fmt.Sprintf("inspect %s app's volumes", ctx.App.Key), func() {
			vols, err := Inst().S.GetVolumes(ctx)
			if err != nil {
				log.Errorf("Failed to get app %s's volumes", ctx.App.Key)
				processError(err, errChan...)
			}
			volScaleFactor := 1
			if len(vols) > 10 {
				// Take into account the number of volumes in the app. More volumes will
				// take longer to format if the backend storage has limited bandwidth. Even if the
				// GlobalScaleFactor is 1, high number of volumes in a single app instance
				// may slow things down.
				volScaleFactor = len(vols) / 10
				log.Infof("Using vol scale factor of %d for app %s", volScaleFactor, ctx.App.Key)
			}
			scaleFactor := time.Duration(Inst().GlobalScaleFactor * volScaleFactor)
			err = Inst().S.ValidateVolumes(ctx, scaleFactor*defaultVolScaleTimeout, defaultRetryInterval, nil)
			if err != nil {
				processError(err, errChan...)
			}
		})

		var vols map[string]map[string]string
		Step(fmt.Sprintf("get %s app's volume's custom parameters", ctx.App.Key), func() {
			vols, err = Inst().S.GetVolumeParameters(ctx)
			if err != nil {
				processError(err, errChan...)
			}
		})

		for vol, params := range vols {
			if Inst().ConfigMap != "" {
				params[authTokenParam], err = Inst().S.GetTokenFromConfigMap(Inst().ConfigMap)
				if err != nil {
					processError(err, errChan...)
				}
			}
			if ctx.RefreshStorageEndpoint {
				params["refresh-endpoint"] = "true"
			}
			Step(fmt.Sprintf("get %s app's volume: %s inspected by the volume driver", ctx.App.Key, vol), func() {
				err = Inst().V.ValidateCreateVolume(vol, params)
				if err != nil {
					processError(err, errChan...)
				}
			})
		}
	})
}

// ValidatePureSnapshotsSDK is the ginkgo spec for validating Pure direct access volume snapshots using API for a context
func ValidatePureSnapshotsSDK(ctx *scheduler.Context, errChan ...*chan error) {
	context("For validation of an app's volumes", func() {
		var err error
		Step(fmt.Sprintf("inspect %s app's volumes", ctx.App.Key), func() {
			appScaleFactor := time.Duration(Inst().GlobalScaleFactor)
			err = Inst().S.ValidateVolumes(ctx, appScaleFactor*defaultTimeout, defaultRetryInterval, nil)
			processError(err, errChan...)
		})

		var vols map[string]map[string]string
		Step(fmt.Sprintf("get %s app's volume's custom parameters", ctx.App.Key), func() {
			vols, err = Inst().S.GetVolumeParameters(ctx)
			processError(err, errChan...)
		})

		for vol, params := range vols {
			if Inst().ConfigMap != "" {
				params[authTokenParam], err = Inst().S.GetTokenFromConfigMap(Inst().ConfigMap)
				processError(err, errChan...)
			}
			if ctx.RefreshStorageEndpoint {
				params["refresh-endpoint"] = "true"
			}
			Step(fmt.Sprintf("get %s app's volume: %s inspected by the volume driver", ctx.App.Key, vol), func() {
				err = Inst().V.ValidateCreateVolume(vol, params)
				processError(err, errChan...)
			})
			Step(fmt.Sprintf("get %s app's volume: %s then create local snapshot", ctx.App.Key, vol), func() {
				err = Inst().V.ValidateCreateSnapshot(vol, params)
				if params["backend"] == k8s.PureBlock {
					expect(err).To(beNil(), "unexpected error creating pure_block snapshot")
				} else if params["backend"] == k8s.PureFile {
					expect(err).NotTo(beNil(), "error expected but no error received while creating pure_file snapshot")
					if err != nil {
						expect(err.Error()).To(contain(errPureFileSnapshotNotSupported.Error()), "incorrect error received creating pure_file snapshot")
					}
				}
			})
			Step(fmt.Sprintf("get %s app's volume: %s then create cloudsnap", ctx.App.Key, vol), func() {
				err = Inst().V.ValidateCreateCloudsnap(vol, params)
				expect(err).NotTo(beNil(), "error expected but no error received while creating Pure cloudsnap")
				if err != nil {
					expect(err.Error()).To(contain(errPureCloudsnapNotSupported.Error()), "incorrect error received creating Pure cloudsnap")
				}
			})
		}
	})
}

// ValidatePureVolumesPXCTL is the ginkgo spec for validating FA/FB DA volumes using PXCTL for a context
func ValidatePureVolumesPXCTL(ctx *scheduler.Context, errChan ...*chan error) {
	context("For validation of an app's volumes", func() {
		var err error
		Step(fmt.Sprintf("inspect %s app's volumes", ctx.App.Key), func() {
			appScaleFactor := time.Duration(Inst().GlobalScaleFactor)
			err = Inst().S.ValidateVolumes(ctx, appScaleFactor*defaultTimeout, defaultRetryInterval, nil)
			processError(err, errChan...)
		})

		var vols map[string]map[string]string
		Step(fmt.Sprintf("get %s app's volume's custom parameters", ctx.App.Key), func() {
			vols, err = Inst().S.GetVolumeParameters(ctx)
			processError(err, errChan...)
		})

		for vol := range vols {
			Step(fmt.Sprintf("get %s app's volume: %s then check that it appears in pxctl", ctx.App.Key, vol), func() {
				err = Inst().V.ValidateVolumeInPxctlList(vol)
				expect(err).To(beNil(), "unexpected error validating volume appears in pxctl list")
			})
		}
	})
}

// ValidatePureSnapshotsPXCTL is the ginkgo spec for validating FADA volume snapshots using PXCTL for a context
func ValidatePureSnapshotsPXCTL(ctx *scheduler.Context, errChan ...*chan error) {
	context("For validation of an app's volumes", func() {
		var (
			err  error
			vols map[string]map[string]string
		)
		Step(fmt.Sprintf("get %s app's volume's custom parameters", ctx.App.Key), func() {
			vols, err = Inst().S.GetVolumeParameters(ctx)
			processError(err, errChan...)
		})

		for vol, params := range vols {
			Step(fmt.Sprintf("get %s app's volume: %s then create snapshot using pxctl", ctx.App.Key, vol), func() {
				err = Inst().V.ValidateCreateSnapshotUsingPxctl(vol)
				if params["backend"] == k8s.PureBlock {
					expect(err).To(beNil(), "unexpected error creating pure_block snapshot")
				} else if params["backend"] == k8s.PureFile {
					expect(err).NotTo(beNil(), "error expected but no error received while creating pure_file snapshot")
					if err != nil {
						expect(err.Error()).To(contain(errPureFileSnapshotNotSupported.Error()), "incorrect error received creating pure_file snapshot")
					}
				}
			})
			Step(fmt.Sprintf("get %s app's volume: %s then create cloudsnap using pxctl", ctx.App.Key, vol), func() {
				err = Inst().V.ValidateCreateCloudsnapUsingPxctl(vol)
				expect(err).NotTo(beNil(), "error expected but no error received while creating Pure cloudsnap")
				if err != nil {
					expect(err.Error()).To(contain(errPureCloudsnapNotSupported.Error()), "incorrect error received creating Pure cloudsnap")
				}
			})
		}
		Step("validating groupsnap for using pxctl", func() {
			err = Inst().V.ValidateCreateGroupSnapshotUsingPxctl()
			expect(err).NotTo(beNil(), "error expected but no error received while creating Pure groupsnap")
			if err != nil {
				expect(err.Error()).To(contain(errPureGroupsnapNotSupported.Error()), "incorrect error received creating Pure groupsnap")
			}
		})
	})
}

// ValidateResizePurePVC is the ginkgo spec for validating resize of volumes
func ValidateResizePurePVC(ctx *scheduler.Context, errChan ...*chan error) {
	context("For validation of an resizing pvc", func() {
		var err error
		Step(fmt.Sprintf("inspect %s app's volumes", ctx.App.Key), func() {
			appScaleFactor := time.Duration(Inst().GlobalScaleFactor)
			err = Inst().S.ValidateVolumes(ctx, appScaleFactor*defaultTimeout, defaultRetryInterval, nil)
			processError(err, errChan...)
		})

		Step("validating resizing pvcs", func() {
			_, err = Inst().S.ResizeVolume(ctx, "")
			expect(err).To(beNil(), "unexpected error resizing Pure PVC")
		})

		// TODO: add more checks (is the PVC resized in the pod?), we currently only check that the
		//       CSI resize succeeded.
	})
}

// ValidatePureVolumeNoReplicaSet is the ginko spec for validating empty replicaset for pure volumes
func ValidatePureVolumeNoReplicaSet(ctx *scheduler.Context, errChan ...*chan error) {
	context("For validation of an resizing pvc", func() {
		var err error
		Step(fmt.Sprintf("inspect %s app's volumes", ctx.App.Key), func() {
			appScaleFactor := time.Duration(Inst().GlobalScaleFactor)
			err = Inst().S.ValidateVolumes(ctx, appScaleFactor*defaultTimeout, defaultRetryInterval, nil)
			processError(err, errChan...)
		})
		var vols []*volume.Volume
		Step(fmt.Sprintf("get %s app's pure volumes", ctx.App.Key), func() {
			vols, err = Inst().S.GetVolumes(ctx)
			processError(err, errChan...)
		})

		err = Inst().V.ValidatePureVolumesNoReplicaSets(vols[0].ID, make(map[string]string))
		expect(err).NotTo(haveOccurred(), "failed to validate that no replica sets present for Pure volume")

	})
}

// ValidatePureVolumeStatisticsDynamicUpdate is the ginkgo spec for validating dynamic update of byteUsed statistic for pure volumes
func ValidatePureVolumeStatisticsDynamicUpdate(ctx *scheduler.Context, errChan ...*chan error) {
	context("For validation of a resizing pvc", func() {
		var err error
		Step(fmt.Sprintf("inspect %s app's volumes", ctx.App.Key), func() {
			appScaleFactor := time.Duration(Inst().GlobalScaleFactor)
			err = Inst().S.ValidateVolumes(ctx, appScaleFactor*defaultTimeout, defaultRetryInterval, nil)
			processError(err, errChan...)
		})
		var vols []*volume.Volume
		Step(fmt.Sprintf("get %s app's pure volumes", ctx.App.Key), func() {
			vols, err = Inst().S.GetVolumes(ctx)
			processError(err, errChan...)
		})
		byteUsedInitial, err := Inst().V.ValidateGetByteUsedForVolume(vols[0].ID, make(map[string]string))
		fmt.Printf("initially the byteUsed is %v\n", byteUsedInitial)
		// get the pod for this pvc
		pods, err := Inst().S.GetPodsForPVC(vols[0].Name, vols[0].Namespace)
		processError(err, errChan...)

		mountPath, bytesToWrite := pureutils.GetAppDataDir(pods[0].Namespace)

		// write to the Direct Access volume
		ddCmd := fmt.Sprintf("dd bs=512 count=%d if=/dev/urandom of=%s/myfile", bytesToWrite/512, mountPath)
		cmdArgs := []string{"exec", "-it", pods[0].Name, "-n", pods[0].Namespace, "--", "bash", "-c", ddCmd}
		err = osutils.Kubectl(cmdArgs)
		processError(err, errChan...)
		fmt.Println("sleeping to let volume usage get reflected")
		// wait until the backends size is reflected before making the REST call
		time.Sleep(time.Minute * 2)

		byteUsedAfter, err := Inst().V.ValidateGetByteUsedForVolume(vols[0].ID, make(map[string]string))
		fmt.Printf("after writing random bytes to the file the byteUsed in volume %s is %v\n", vols[0].ID, byteUsedAfter)
		expect(byteUsedAfter > byteUsedInitial).To(beTrue(), "bytes used did not increase after writing random bytes to the file")

	})
}

// ValidateCSISnapshotAndRestore is the ginkgo spec for validating actually creating a FADA snapshot, restoring and verifying the content
func ValidateCSISnapshotAndRestore(ctx *scheduler.Context, errChan ...*chan error) {
	context("For validation of an snapshot and restoring", func() {
		var err error
		timestamp := strconv.Itoa(int(time.Now().Unix()))
		snapShotClassName := PureSnapShotClass + "-" + timestamp
		if _, err := Inst().S.CreateCsiSnapshotClass(snapShotClassName, "Delete"); err != nil {
			log.Errorf("Create volume snapshot class failed with error: [%v]", err)
			expect(err).NotTo(haveOccurred(), "failed to create snapshot class")
		}

		var vols []*volume.Volume
		Step(fmt.Sprintf("get %s app's pure volumes", ctx.App.Key), func() {
			vols, err = Inst().S.GetPureVolumes(ctx, "pure_block")
			processError(err, errChan...)
		})
		if len(vols) == 0 {
			log.Warnf("No FlashArray DirectAccess volumes, skipping")
			processError(err, errChan...)
		} else {
			request := scheduler.CSISnapshotRequest{
				Namespace:         vols[0].Namespace,
				Timestamp:         timestamp,
				OriginalPVCName:   vols[0].Name,
				SnapName:          "basic-csi-snapshot-" + timestamp,
				RestoredPVCName:   "csi-restored-" + timestamp,
				SnapshotclassName: snapShotClassName,
			}
			err = Inst().S.CSISnapshotTest(ctx, request)
			processError(err, errChan...)
			// the snap name shown in pxctl isn't the CSI snapshot name, it's original PV name + "-snap"
			var volMap map[string]map[string]string
			Step(fmt.Sprintf("get %s app's volume's custom parameters", ctx.App.Key), func() {
				volMap, err = Inst().S.GetVolumeParameters(ctx)
				processError(err, errChan...)
			})
			for k, v := range volMap {
				if v["pvc_name"] == vols[0].Name && v["pvc_namespace"] == vols[0].Namespace {
					Step(fmt.Sprintf("get %s app's snapshot: %s then check that it appears in pxctl", ctx.App.Key, k), func() {
						err = Inst().V.ValidateVolumeInPxctlList(fmt.Sprint(k, "-snap"))
						expect(err).To(beNil(), "unexpected error validating snapshot appears in pxctl list")
					})
					break
				}

			}

		}
	})
}

// ValidateCSIVolumeClone is the ginkgo spec for cloning a volume and verifying the content
func ValidateCSIVolumeClone(ctx *scheduler.Context, errChan ...*chan error) {
	context("For validation of an cloning", func() {
		var err error
		var vols []*volume.Volume
		Step(fmt.Sprintf("get %s app's pure volumes", ctx.App.Key), func() {
			vols, err = Inst().S.GetPureVolumes(ctx, "pure_block")
			processError(err, errChan...)
		})
		if len(vols) == 0 {
			log.Warnf("No FlashArray DirectAccess volumes, skipping")
			processError(err, errChan...)
		} else {
			timestamp := strconv.Itoa(int(time.Now().Unix()))
			request := scheduler.CSICloneRequest{
				Timestamp:       timestamp,
				Namespace:       vols[0].Namespace,
				OriginalPVCName: vols[0].Name,
				RestoredPVCName: "csi-cloned-" + timestamp,
			}

			err = Inst().S.CSICloneTest(ctx, request)
			processError(err, errChan...)
		}
	})
}

// ValidatePureVolumeLargeNumOfClones is the ginkgo spec for restoring a snapshot to many volumes
func ValidatePureVolumeLargeNumOfClones(ctx *scheduler.Context, errChan ...*chan error) {
	context("For validation of an restoring large number of volumes from a snapshot", func() {
		var err error
		timestamp := strconv.Itoa(int(time.Now().Unix()))
		snapShotClassName := PureSnapShotClass + "." + timestamp
		if _, err := Inst().S.CreateCsiSnapshotClass(snapShotClassName, "Delete"); err != nil {
			log.Errorf("Create volume snapshot class failed with error: [%v]", err)
			expect(err).NotTo(haveOccurred(), "failed to create snapshot class")
		}

		var vols []*volume.Volume
		Step(fmt.Sprintf("get %s app's pure volumes", ctx.App.Key), func() {
			vols, err = Inst().S.GetPureVolumes(ctx, "pure_block")
			processError(err, errChan...)
		})
		if len(vols) == 0 {
			log.Warnf("No FlashArray DirectAccess volumes, skipping")
			processError(err, errChan...)
		} else {
			request := scheduler.CSISnapshotRequest{
				Namespace:         vols[0].Namespace,
				Timestamp:         timestamp,
				OriginalPVCName:   vols[0].Name,
				SnapName:          "basic-csi-snapshot-many" + timestamp,
				RestoredPVCName:   "csi-restored-many" + timestamp,
				SnapshotclassName: snapShotClassName,
			}
			err = Inst().S.CSISnapshotAndRestoreMany(ctx, request)
			processError(err, errChan...)
		}
	})
}

// ValidatePoolExpansionWithPureVolumes is the ginkgo spec for executing a pool expansion when FA/FB volumes is attached
func ValidatePoolExpansionWithPureVolumes(ctx *scheduler.Context, errChan ...*chan error) {
	context("For validation of an expanding storage pools while FA/FB volumes are attached", func() {
		pools, err := Inst().V.ListStoragePools(metav1.LabelSelector{})
		if err != nil {
			err = fmt.Errorf("error getting storage pools list. Err: %v", err)
			log.Error(err.Error())
			processError(err, errChan...)
		}

		if len(pools) == 0 {
			err = fmt.Errorf("length of pools should be greater than 0")
			processError(err, errChan...)
		}
		for _, pool := range pools {
			initialPoolSize := pool.TotalSize / units.GiB
			err = Inst().V.ResizeStoragePoolByPercentage(pool.Uuid, opsapi.SdkStoragePool_RESIZE_TYPE_RESIZE_DISK, 20)
			if err != nil {
				err = fmt.Errorf("error initiating pool [%v ] %v: [%v]", pool.Uuid, opsapi.SdkStoragePool_RESIZE_TYPE_RESIZE_DISK, err.Error())
				log.Error(err.Error())
			} else {
				err = waitForPoolToBeResized(initialPoolSize, pool.Uuid)
				if err != nil {
					err = fmt.Errorf("pool [%v] %v failed. Error: %v", pool.Uuid, opsapi.SdkStoragePool_RESIZE_TYPE_RESIZE_DISK, err)
					log.Error(err)
				}
			}
		}
	})

}

func checkPureVolumeExpectedSizeChange(sizeChangeInBytes uint64) error {
	if sizeChangeInBytes < (512-30)*oneMegabytes || sizeChangeInBytes > (512+30)*oneMegabytes {
		return errUnexpectedSizeChangeAfterPureIO
	}
	return nil
}

// GetVolumeParameters returns volume parameters for all volumes for given context
func GetVolumeParameters(ctx *scheduler.Context) map[string]map[string]string {
	var vols map[string]map[string]string
	var err error
	Step(fmt.Sprintf("get %s app's volume's custom parameters", ctx.App.Key), func() {
		vols, err = Inst().S.GetVolumeParameters(ctx)
		expect(err).NotTo(haveOccurred())
	})
	return vols
}

// UpdateVolumeInVolumeParameters modifies volume parameters with correct PV name from PVC
func UpdateVolumeInVolumeParameters(volParam map[string]map[string]string) map[string]map[string]string {
	updatedVolumeParam := make(map[string]map[string]string)
	for _, param := range volParam {
		if _, ok := param[k8s.PvcNameKey]; ok {
			if _, ok := param[k8s.PvcNamespaceKey]; ok {
				pvcName, pvcNamespace := param[k8s.PvcNameKey], param[k8s.PvcNamespaceKey]
				PVName, err := Inst().S.GetVolumeDriverVolumeName(pvcName, pvcNamespace)
				expect(err).NotTo(haveOccurred())
				updatedVolumeParam[PVName] = param
			}
		}

	}
	return updatedVolumeParam
}

// ValidateVolumeParameters validates volume parameters using volume driver
func ValidateVolumeParameters(volParam map[string]map[string]string) {
	var err error
	for vol, params := range volParam {
		if Inst().ConfigMap != "" {
			params[authTokenParam], err = Inst().S.GetTokenFromConfigMap(Inst().ConfigMap)
			expect(err).NotTo(haveOccurred())
		}
		Step(fmt.Sprintf("get volume: %s inspected by the volume driver", vol), func() {
			err = Inst().V.ValidateCreateVolume(vol, params)
			expect(err).NotTo(haveOccurred())
		})
	}
}

// ValidateRestoredApplications validates applications restored by backup driver
func ValidateRestoredApplications(contexts []*scheduler.Context, volumeParameters map[string]map[string]string) {
	var updatedVolumeParams map[string]map[string]string
	volOptsMap := make(map[string]bool)
	volOptsMap[SkipClusterScopedObjects] = true

	for _, ctx := range contexts {
		ginkgo.Describe(fmt.Sprintf("For validation of %s app", ctx.App.Key), func() {

			Step(fmt.Sprintf("inspect %s app's volumes", ctx.App.Key), func() {
				appScaleFactor := time.Duration(Inst().GlobalScaleFactor)
				volOpts := mapToVolumeOptions(volOptsMap)
				err := Inst().S.ValidateVolumes(ctx, appScaleFactor*defaultTimeout, defaultRetryInterval, volOpts)
				expect(err).NotTo(haveOccurred())
			})

			Step(fmt.Sprintf("wait for %s app to start running", ctx.App.Key), func() {
				appScaleFactor := time.Duration(Inst().GlobalScaleFactor)
				err := Inst().S.WaitForRunning(ctx, appScaleFactor*defaultTimeout, defaultRetryInterval)
				expect(err).NotTo(haveOccurred())
			})

			updatedVolumeParams = UpdateVolumeInVolumeParameters(volumeParameters)
			log.Infof("Updated parameter list: [%+v]\n", updatedVolumeParams)
			ValidateVolumeParameters(updatedVolumeParams)

			Step(fmt.Sprintf("validate if %s app's volumes are setup", ctx.App.Key), func() {
				vols, err := Inst().S.GetVolumes(ctx)
				log.Infof("List of volumes from scheduler driver :[%+v] \n for context : [%+v]\n", vols, ctx)
				expect(err).NotTo(haveOccurred())

				for _, vol := range vols {
					Step(fmt.Sprintf("validate if %s app's volume: %v is setup", ctx.App.Key, vol), func() {
						err := Inst().V.ValidateVolumeSetup(vol)
						expect(err).NotTo(haveOccurred())
					})
				}
			})
		})
	}
}

func ValidateFastpathVolume(ctx *scheduler.Context, expectedStatus opsapi.FastpathStatus) error {
	appVolumes, err := Inst().S.GetVolumes(ctx)
	if err != nil {
		return err
	}
	for _, vol := range appVolumes {
		appVol, err := Inst().V.InspectVolume(vol.ID)
		if err != nil {
			return err
		}
		if decommissionedNode.Name != "" && decommissionedNode.Id == appVol.FpConfig.Replicas[0].NodeUuid {
			expectedStatus = opsapi.FastpathStatus_FASTPATH_INACTIVE

		}

		fpConfig := appVol.FpConfig
		log.Infof("fpconfig: %+v", fpConfig)
		if len(fpConfig.Replicas) > 1 {
			expectedStatus = opsapi.FastpathStatus_FASTPATH_INACTIVE
		}
		if fpConfig.Status == expectedStatus {
			log.Infof("Fastpath status is %v", fpConfig.Status)
			if fpConfig.Status == opsapi.FastpathStatus_FASTPATH_ACTIVE {
				if fpConfig.Dirty {
					return fmt.Errorf("fastpath vol %s is dirty", vol.Name)
				}
				if !fpConfig.Promote {
					return fmt.Errorf("fastpath vol %s is not promoted", vol.Name)
				}
			}
		} else {
			return fmt.Errorf("expected Fastpath Status: %v, Actual: %v", expectedStatus, fpConfig.Status)
		}
	}

	return nil
}

// TearDownContext is the ginkgo spec for tearing down a scheduled context
// In the tear down flow we first want to delete volumes, then applications and only then we want to delete StorageClasses
// StorageClass has to be deleted last because it has information that is required for when deleting PVC, if StorageClass objects are deleted before
// deleting PVCs, especially with CSI + Auth enabled, PVC deletion will fail as Auth params are stored inside StorageClass objects
func TearDownContext(ctx *scheduler.Context, opts map[string]bool) {
	context("For tearing down of an app context", func() {
		var err error
		var originalSkipClusterScopedObjects bool

		if opts != nil {
			// Save original value of SkipClusterScopedObjects, if it exists
			originalSkipClusterScopedObjects = opts[SkipClusterScopedObjects]
		} else {
			opts = make(map[string]bool) // If opts was passed as nil make it
		}

		opts[SkipClusterScopedObjects] = true // Skip tearing down cluster scope objects
		options := mapToVolumeOptions(opts)

		// Tear down storage objects
		vols := DeleteVolumes(ctx, options)

		// Tear down application
		stepLog := fmt.Sprintf("start destroying %s app", ctx.App.Key)
		Step(stepLog, func() {
			log.InfoD(stepLog)
			err = Inst().S.Destroy(ctx, opts)
			if err != nil {
				PrintDescribeContext(ctx)
			}
			log.FailOnError(err, "Failed to destroy app %s", ctx.App.Key)

		})

		if !ctx.SkipVolumeValidation {
			ValidateVolumesDeleted(ctx.App.Key, vols)
		}

		// Delete Cluster Scope objects
		if !originalSkipClusterScopedObjects {
			opts[SkipClusterScopedObjects] = false // Tearing down cluster scope objects
			options := mapToVolumeOptions(opts)
			DeleteVolumes(ctx, options)
		}

	})
}

func PrintDescribeContext(ctx *scheduler.Context) {
	descOut, descErr := Inst().S.Describe(ctx)
	if descErr != nil {
		log.Warnf("Error describing context %s", ctx.App.Key)
		log.Warn(descErr)
	} else {
		log.Warnf("Context %s Details:", ctx.App.Key)
		log.Warnf(descOut)
	}

}

// DeleteVolumes deletes volumes of a given context
func DeleteVolumes(ctx *scheduler.Context, options *scheduler.VolumeOptions) []*volume.Volume {
	var err error
	var vols []*volume.Volume
	Step(fmt.Sprintf("destroy the %s app's volumes", ctx.App.Key), func() {
		log.Infof("destroy the %s app's volumes", ctx.App.Key)
		vols, err = Inst().S.DeleteVolumes(ctx, options)
		log.FailOnError(err, "Failed to delete app %s's volumes", ctx.App.Key)
	})
	return vols
}

// ValidateVolumesDeleted checks it given volumes got deleted
func ValidateVolumesDeleted(appName string, vols []*volume.Volume) {
	for _, vol := range vols {
		Step(fmt.Sprintf("validate %s app's volume %s has been deleted in the volume driver",
			appName, vol.Name), func() {
			log.InfoD("validate %s app's volume %s has been deleted in the volume driver",
				appName, vol.Name)
			err := Inst().V.ValidateDeleteVolume(vol)
			log.FailOnError(err, fmt.Sprintf("%s's volume %s deletion failed", appName, vol.Name))
			dash.VerifyFatal(err, nil, fmt.Sprintf("%s's volume %s deleted successfully?", appName, vol.Name))
		})
	}
}

// DeleteVolumesAndWait deletes volumes of given context and waits till they are deleted
func DeleteVolumesAndWait(ctx *scheduler.Context, options *scheduler.VolumeOptions) {
	vols := DeleteVolumes(ctx, options)
	ValidateVolumesDeleted(ctx.App.Key, vols)
}

// GetAppNamespace returns namespace in which context is created
func GetAppNamespace(ctx *scheduler.Context, taskname string) string {
	return ctx.App.GetID(fmt.Sprintf("%s-%s", taskname, Inst().InstanceID))
}

// ScheduleApplications schedules but does not wait for applications
func ScheduleApplications(testname string, errChan ...*chan error) []*scheduler.Context {
	defer func() {
		if len(errChan) > 0 {
			close(*errChan[0])
		}
	}()
	var contexts []*scheduler.Context
	var err error

	Step("schedule applications", func() {
		options := scheduler.ScheduleOptions{
			AppKeys:            Inst().AppList,
			StorageProvisioner: Inst().Provisioner,
		}
		//if not hyper converged set up deploy apps only on storageless nodes
		if !Inst().IsHyperConverged {
			log.Infof("Scheduling apps only on storageless nodes")
			storagelessNodes := node.GetStorageLessNodes()
			if len(storagelessNodes) == 0 {
				log.Info("No storageless nodes available in the PX Cluster. Setting HyperConverges as true")
				Inst().IsHyperConverged = true
			}
			for _, storagelessNode := range storagelessNodes {
				if err = Inst().S.AddLabelOnNode(storagelessNode, "storage", "NO"); err != nil {
					err = fmt.Errorf("failed to add label key [%s] and value [%s] in node [%s]. Error:[%v]",
						"storage", "NO", storagelessNode.Name, err)
					processError(err, errChan...)
				}
			}
			storageLessNodeLabels := make(map[string]string)
			storageLessNodeLabels["storage"] = "NO"

			options = scheduler.ScheduleOptions{
				AppKeys:            Inst().AppList,
				StorageProvisioner: Inst().Provisioner,
				Nodes:              storagelessNodes,
				Labels:             storageLessNodeLabels,
			}

		} else {
			log.Infof("Scheduling Apps with hyper-converged")
		}
		taskName := fmt.Sprintf("%s-%v", testname, Inst().InstanceID)
		contexts, err = Inst().S.Schedule(taskName, options)
		// Need to check err != nil before calling processError
		if err != nil {
			processError(err, errChan...)
		}
		if len(contexts) == 0 {
			processError(fmt.Errorf("list of contexts is empty for [%s]", taskName), errChan...)
		}
	})

	return contexts
}

// ScheduleAppsInTopologyEnabledCluster schedules but does not wait for applications
func ScheduleAppsInTopologyEnabledCluster(
	testname string, labels []map[string]string, errChan ...*chan error) []*scheduler.Context {
	defer func() {
		if len(errChan) > 0 {
			close(*errChan[0])
		}
	}()
	var contexts []*scheduler.Context
	var err error

	Step("schedule applications", func() {
		taskName := fmt.Sprintf("%s-%v", testname, Inst().InstanceID)
		contexts, err = Inst().S.Schedule(taskName, scheduler.ScheduleOptions{
			AppKeys:            Inst().AppList,
			StorageProvisioner: Inst().Provisioner,
			TopologyLabels:     labels,
		})
		processError(err, errChan...)
		if len(contexts) == 0 {
			processError(fmt.Errorf("list of contexts is empty for [%s]", taskName), errChan...)
		}
	})

	return contexts
}

// ValidateApplicationsPurePxctl validates applications
func ValidateApplicationsPurePxctl(contexts []*scheduler.Context) {
	Step("validate applications", func() {
		for _, ctx := range contexts {
			ValidateContextForPureVolumesPXCTL(ctx)
		}
	})
}

// ValidateApplicationsPureSDK validates applications
func ValidateApplicationsPureSDK(contexts []*scheduler.Context) {
	Step("validate applications", func() {
		for _, ctx := range contexts {
			ValidateContextForPureVolumesSDK(ctx)
		}
	})
}

// ValidateApplications validates applications
func ValidateApplications(contexts []*scheduler.Context) {
	Step("validate applications", func() {
		log.InfoD("Validate applications")
		for _, ctx := range contexts {
			ValidateContext(ctx)
		}
	})
}

// StartVolDriverAndWait starts volume driver on given app nodes
func StartVolDriverAndWait(appNodes []node.Node, errChan ...*chan error) {
	defer func() {
		if len(errChan) > 0 {
			close(*errChan[0])
		}
	}()
	context(fmt.Sprintf("starting volume driver %s", Inst().V.String()), func() {
		stepLog := fmt.Sprintf("start volume driver on nodes: %v", appNodes)
		Step(stepLog, func() {
			log.Info(stepLog)
			for _, n := range appNodes {
				err := Inst().V.StartDriver(n)
				processError(err, errChan...)
			}
		})

		stepLog = fmt.Sprintf("wait for volume driver to start on nodes: %v", appNodes)
		Step(stepLog, func() {
			log.Info(stepLog)
			for _, n := range appNodes {
				err := Inst().V.WaitDriverUpOnNode(n, Inst().DriverStartTimeout)
				processError(err, errChan...)
			}
		})

	})

}

// StopVolDriverAndWait stops volume driver on given app nodes and waits till driver is down
func StopVolDriverAndWait(appNodes []node.Node, errChan ...*chan error) {
	defer func() {
		if len(errChan) > 0 {
			close(*errChan[0])
		}
	}()
	context(fmt.Sprintf("stopping volume driver %s", Inst().V.String()), func() {
		stepLog := fmt.Sprintf("stop volume driver on nodes: %v", appNodes)
		Step(stepLog, func() {
			log.Info(stepLog)
			err := Inst().V.StopDriver(appNodes, false, nil)
			processError(err, errChan...)
		})

		stepLog = fmt.Sprintf("wait for volume driver to stop on nodes: %v", appNodes)
		Step(stepLog, func() {
			log.Info(stepLog)
			for _, n := range appNodes {
				err := Inst().V.WaitDriverDownOnNode(n)
				processError(err, errChan...)
			}
		})

	})
}

// CrashVolDriverAndWait crashes volume driver on given app nodes and waits till driver is back up
func CrashVolDriverAndWait(appNodes []node.Node, errChan ...*chan error) {
	defer func() {
		if len(errChan) > 0 {
			close(*errChan[0])
		}
	}()
	context(fmt.Sprintf("crashing volume driver %s", Inst().V.String()), func() {
		stepLog := fmt.Sprintf("crash volume driver on nodes: %v", appNodes)
		Step(stepLog, func() {
			log.InfoD(stepLog)
			err := Inst().V.StopDriver(appNodes, true, nil)
			processError(err, errChan...)
		})

		stepLog = fmt.Sprintf("wait for volume driver to start on nodes: %v", appNodes)
		Step(stepLog, func() {
			log.Info(stepLog)
			for _, n := range appNodes {
				err := Inst().V.WaitDriverUpOnNode(n, Inst().DriverStartTimeout)
				processError(err, errChan...)
			}
		})

	})
}

// ValidateAndDestroy validates application and then destroys them
func ValidateAndDestroy(contexts []*scheduler.Context, opts map[string]bool) {
	Step("validate apps", func() {
		log.InfoD("Validating apps")
		for _, ctx := range contexts {
			ValidateContext(ctx)
		}
	})

	Step("destroy apps", func() {
		log.InfoD("Destroying apps")
		for _, ctx := range contexts {
			TearDownContext(ctx, opts)
		}
	})
}

// AddLabelsOnNode adds labels on the node
func AddLabelsOnNode(n node.Node, labels map[string]string) error {
	for labelKey, labelValue := range labels {
		if err := Inst().S.AddLabelOnNode(n, labelKey, labelValue); err != nil {
			return err
		}
	}
	return nil
}

// ValidateStoragePools is the ginkgo spec for validating storage pools
func ValidateStoragePools(contexts []*scheduler.Context) {

	strExpansionEnabled, err := Inst().V.IsStorageExpansionEnabled()
	expect(err).NotTo(haveOccurred())

	if strExpansionEnabled {
		var wSize uint64
		var workloadSizesByPool = make(map[string]uint64)
		log.Debugf("storage expansion enabled on at least one storage pool")
		// for each replica set add the workloadSize of app workload to each storage pool where replica resides on
		for _, ctx := range contexts {
			Step(fmt.Sprintf("get replica sets for app: %s's volumes", ctx.App.Key), func() {
				appVolumes, err := Inst().S.GetVolumes(ctx)
				expect(err).NotTo(haveOccurred())
				expect(appVolumes).NotTo(beEmpty())
				for _, vol := range appVolumes {
					if Inst().S.IsAutopilotEnabledForVolume(vol) {
						replicaSets, err := Inst().V.GetReplicaSets(vol)
						expect(err).NotTo(haveOccurred())
						expect(replicaSets).NotTo(beEmpty())
						for _, poolUUID := range replicaSets[0].PoolUuids {
							wSize, err = Inst().S.GetWorkloadSizeFromAppSpec(ctx)
							expect(err).NotTo(haveOccurred())
							workloadSizesByPool[poolUUID] += wSize
							log.Debugf("pool: %s workloadSize increased by: %d total now: %d", poolUUID, wSize, workloadSizesByPool[poolUUID])
						}
					}
				}
			})
		}

		// update each storage pool with the app workload sizes
		nodes := node.GetWorkerNodes()
		expect(nodes).NotTo(beEmpty())
		for _, n := range nodes {
			for id, sPool := range n.StoragePools {
				if workloadSizeForPool, ok := workloadSizesByPool[sPool.Uuid]; ok {
					n.StoragePools[id].WorkloadSize = workloadSizeForPool
				}

				log.Debugf("pool: %s InitialSize: %d WorkloadSize: %d", sPool.Uuid, sPool.StoragePoolAtInit.TotalSize, n.StoragePools[id].WorkloadSize)
			}
			err = node.UpdateNode(n)
			expect(err).NotTo(haveOccurred())
		}
	}

	err = Inst().V.ValidateStoragePools()
	expect(err).NotTo(haveOccurred())

}

// ValidatePxPodRestartCount validates portworx restart count
func ValidatePxPodRestartCount(ctx *scheduler.Context, errChan ...*chan error) {
	context("Validating portworx pods restart count ...", func() {
		Step("Getting current restart counts for portworx pods and matching", func() {
			pxLabel := make(map[string]string)
			pxLabel[labelNameKey] = defaultStorageProvisioner
			pxPodRestartCountMap, err := Inst().S.GetPodsRestartCount(pxNamespace, pxLabel)
			//Using fatal verification will abort longevity runs
			if err != nil {
				log.Errorf(fmt.Sprintf("Failed to get portworx pod restart count for %v, Err : %v", pxLabel, err))
			}

			// Validate portworx pod restart count after test
			for pod, value := range pxPodRestartCountMap {
				n, err := node.GetNodeByIP(pod.Status.HostIP)
				log.FailOnError(err, "Failed to get node object using IP: %s", pod.Status.HostIP)
				if n.PxPodRestartCount != value {
					dash.VerifySafely(value, n.PxPodRestartCount, fmt.Sprintf("Portworx pods restart many times in a node: [%s]", n.Name))
					if Inst().PortworxPodRestartCheck {
						log.Fatalf("portworx pods restart [%d] times", value)
					}
				}
			}

			// Validate portworx operator pod check
			pxLabel[labelNameKey] = portworxOperatorName
			pxPodRestartCountMap, err = Inst().S.GetPodsRestartCount(pxNamespace, pxLabel)
			//Using fatal verification will abort longevity runs
			if err != nil {
				log.Errorf(fmt.Sprintf("Failed to get portworx pod restart count for %v, Err : %v", pxLabel, err))
			}
			for _, v := range pxPodRestartCountMap {
				if v > 0 {
					dash.VerifySafely(v, 0, fmt.Sprintf("Portworx operator pods restarted many times: [%d]", v))
					if Inst().PortworxPodRestartCheck {
						log.Fatalf("portworx operator pods restart [%d] times", v)
					}
				}
			}
		})
	})
}

// DescribeNamespace takes in the scheduler contexts and describes each object within the test context.
func DescribeNamespace(contexts []*scheduler.Context) {
	context("generating namespace info...", func() {
		Step(fmt.Sprintf("Describe Namespace objects for test %s \n", ginkgo.CurrentGinkgoTestDescription().TestText), func() {
			for _, ctx := range contexts {
				filename := fmt.Sprintf("%s/%s-%s.namespace.log", defaultBundleLocation, ctx.App.Key, ctx.UID)
				namespaceDescription, err := Inst().S.Describe(ctx)
				if err != nil {
					log.Errorf("failed to describe namespace for [%s] %s. Cause: %v", ctx.UID, ctx.App.Key, err)
				}
				if err = ioutil.WriteFile(filename, []byte(namespaceDescription), 0755); err != nil {
					log.Errorf("failed to save file %s. Cause: %v", filename, err)
				}
			}
		})
	})
}

// ValidateClusterSize validates number of storage nodes in given cluster
// using total cluster size `count` and max_storage_nodes_per_zone
func ValidateClusterSize(count int64) {
	zones, err := Inst().N.GetZones()
	log.FailOnError(err, "Zones empty")
	log.InfoD("ASG is running in [%+v] zones\n", zones)
	perZoneCount := count / int64(len(zones))

	// Validate total node count
	currentNodeCount, err := Inst().N.GetASGClusterSize()
	log.FailOnError(err, "Failed to Get ASG Cluster Size")

	dash.VerifyFatal(currentNodeCount, perZoneCount*int64(len(zones)), "ASG cluster size is as expected?")

	// Validate storage node count
	var expectedStorageNodesPerZone int
	if Inst().MaxStorageNodesPerAZ <= int(perZoneCount) {
		expectedStorageNodesPerZone = Inst().MaxStorageNodesPerAZ
	} else {
		expectedStorageNodesPerZone = int(perZoneCount)
	}
	storageNodes, err := GetStorageNodes()
	log.FailOnError(err, "Storage nodes are empty")

	log.Info("List of storage nodes:[%v]", storageNodes)
	dash.VerifyFatal(len(storageNodes), expectedStorageNodesPerZone*len(zones), "Storage nodes matches the expected number?")
}

// GetStorageNodes get storage nodes in the cluster
func GetStorageNodes() ([]node.Node, error) {

	storageNodes := []node.Node{}
	nodes := node.GetStorageDriverNodes()

	for _, node := range nodes {
		devices, err := Inst().V.GetStorageDevices(node)
		if err != nil {
			return nil, err
		}
		if len(devices) > 0 {
			storageNodes = append(storageNodes, node)
		}
	}
	return storageNodes, nil
}

// CollectSupport creates a support bundle
func CollectSupport() {
	context("generating support bundle...", func() {
		log.InfoD("generating support bundle...")
		skipStr := os.Getenv(envSkipDiagCollection)
		if skipStr != "" {
			if skip, err := strconv.ParseBool(skipStr); err == nil && skip {
				log.Infof("skipping diag collection because env var %s=%s", envSkipDiagCollection, skipStr)
				return
			}
		}
		nodes := node.GetWorkerNodes()
		dash.VerifyFatal(len(nodes) > 0, true, "Worker nodes found ?")

		for _, n := range nodes {
			if !n.IsStorageDriverInstalled {
				continue
			}
			Step(fmt.Sprintf("save all useful logs on node %s", n.SchedulerNodeName), func() {
				log.Infof("save all useful logs on node %s", n.SchedulerNodeName)

				// Moves this out to deal with diag testing.
				r := &volume.DiagRequestConfig{
					DockerHost:    "unix:///var/run/docker.sock",
					OutputFile:    fmt.Sprintf("/var/cores/diags-%s-%d.tar.gz", n.Name, time.Now().Unix()),
					ContainerName: "",
					Profile:       false,
					Live:          false,
					Upload:        false,
					All:           true,
					Force:         true,
					OnHost:        true,
					Extra:         false,
				}

				Inst().V.CollectDiags(n, r, volume.DiagOps{})

				journalCmd := fmt.Sprintf("journalctl -l > %s/all_journal_%v.log", Inst().BundleLocation, time.Now().Format(time.RFC3339))
				runCmd(journalCmd, n)

				runCmd(fmt.Sprintf("journalctl -lu portworx* > %s/portworx.log", Inst().BundleLocation), n)

				Inst().S.SaveSchedulerLogsToFile(n, Inst().BundleLocation)

				runCmd(fmt.Sprintf("dmesg -T > %s/dmesg.log", Inst().BundleLocation), n)

				runCmd(fmt.Sprintf("lsblk > %s/lsblk.log", Inst().BundleLocation), n)

				runCmd(fmt.Sprintf("cat /proc/mounts > %s/mounts.log", Inst().BundleLocation), n)

				// this is a small tweak especially for providers like openshift, aws where oci-mon saves this file
				// with root read permissions only but collect support bundle is a non-root user
				runCmd(fmt.Sprintf("chmod 755 %s/oci.log", Inst().BundleLocation), n)
			})
		}
	})
}

func runCmd(cmd string, n node.Node) error {
	_, err := Inst().N.RunCommand(n, cmd, node.ConnectionOpts{
		Timeout:         defaultCmdTimeout,
		TimeBeforeRetry: defaultCmdRetryInterval,
		Sudo:            true,
	})
	if err != nil {
		log.Warnf("failed to run cmd: %s. err: %v", cmd, err)
	}

	return err

}

func runCmdWithNoSudo(cmd string, n node.Node) error {
	_, err := Inst().N.RunCommand(n, cmd, node.ConnectionOpts{
		Timeout:         defaultCmdTimeout,
		TimeBeforeRetry: defaultCmdRetryInterval,
		Sudo:            false,
	})
	if err != nil {
		log.Warnf("failed to run cmd: %s. err: %v", cmd, err)
	}

	return err

}

// PerformSystemCheck check if core files are present on each node
func PerformSystemCheck() {
	context("checking for core files...", func() {
		log.Info("checking for core files...")
		Step("verifying if core files are present on each node", func() {
			log.InfoD("verifying if core files are present on each node")
			nodes := node.GetNodes()
			expect(nodes).NotTo(beEmpty())
			for _, n := range nodes {
				if !n.IsStorageDriverInstalled {
					continue
				}
				log.InfoD("looking for core files on node %s", n.Name)
				file, err := Inst().N.SystemCheck(n, node.ConnectionOpts{
					Timeout:         2 * time.Minute,
					TimeBeforeRetry: 10 * time.Second,
				})
				if len(file) != 0 || err != nil {
					log.Errorf("an error occurred, collecting bundle")
					CollectSupport()
					dash.VerifySafely(file == "", true, fmt.Sprintf("Core generated on node %s, Core Path: %s", n.Name, file))
				}
				log.FailOnError(err, "Error occurred while checking for core on node %s", n.Name)
			}
		})
	})
}

// ChangeNamespaces updates the namespace in supplied in-memory contexts.
// It does not apply changes on scheduler
func ChangeNamespaces(contexts []*scheduler.Context,
	namespaceMapping map[string]string) error {

	for _, ctx := range contexts {
		for _, spec := range ctx.App.SpecList {
			err := updateNamespace(spec, namespaceMapping)
			if err != nil {
				return err
			}
		}
	}
	return nil
}

func updateNamespace(in interface{}, namespaceMapping map[string]string) error {
	if specObj, ok := in.(*appsapi.Deployment); ok {
		namespace := namespaceMapping[specObj.GetNamespace()]
		specObj.SetNamespace(namespace)
		return nil
	} else if specObj, ok := in.(*appsapi.StatefulSet); ok {
		namespace := namespaceMapping[specObj.GetNamespace()]
		specObj.SetNamespace(namespace)
		return nil
	} else if specObj, ok := in.(*appsapi.DaemonSet); ok {
		namespace := namespaceMapping[specObj.GetNamespace()]
		specObj.SetNamespace(namespace)
		return nil
	} else if specObj, ok := in.(*v1.Service); ok {
		namespace := namespaceMapping[specObj.GetNamespace()]
		specObj.SetNamespace(namespace)
		return nil
	} else if specObj, ok := in.(*v1.PersistentVolumeClaim); ok {
		namespace := namespaceMapping[specObj.GetNamespace()]
		specObj.SetNamespace(namespace)
		return nil
	} else if specObj, ok := in.(*storageapi.StorageClass); ok {
		namespace := namespaceMapping[specObj.GetNamespace()]
		specObj.SetNamespace(namespace)
		return nil
	} else if specObj, ok := in.(*snapv1.VolumeSnapshot); ok {
		namespace := namespaceMapping[specObj.Metadata.GetNamespace()]
		specObj.Metadata.SetNamespace(namespace)
		return nil
	} else if specObj, ok := in.(*storkapi.GroupVolumeSnapshot); ok {
		namespace := namespaceMapping[specObj.GetNamespace()]
		specObj.SetNamespace(namespace)
		return nil
	} else if specObj, ok := in.(*v1.Secret); ok {
		namespace := namespaceMapping[specObj.GetNamespace()]
		specObj.SetNamespace(namespace)
		return nil
	} else if specObj, ok := in.(*v1.ConfigMap); ok {
		namespace := namespaceMapping[specObj.GetNamespace()]
		specObj.SetNamespace(namespace)
		return nil
	} else if specObj, ok := in.(*storkapi.Rule); ok {
		namespace := namespaceMapping[specObj.GetNamespace()]
		specObj.SetNamespace(namespace)
		return nil
	} else if specObj, ok := in.(*v1.Pod); ok {
		namespace := namespaceMapping[specObj.GetNamespace()]
		specObj.SetNamespace(namespace)
		return nil
	} else if specObj, ok := in.(*storkapi.ClusterPair); ok {
		namespace := namespaceMapping[specObj.GetNamespace()]
		specObj.SetNamespace(namespace)
		return nil
	} else if specObj, ok := in.(*storkapi.Migration); ok {
		namespace := namespaceMapping[specObj.GetNamespace()]
		specObj.SetNamespace(namespace)
		return nil
	} else if specObj, ok := in.(*storkapi.MigrationSchedule); ok {
		namespace := namespaceMapping[specObj.GetNamespace()]
		specObj.SetNamespace(namespace)
		return nil
	} else if specObj, ok := in.(*storkapi.BackupLocation); ok {
		namespace := namespaceMapping[specObj.GetNamespace()]
		specObj.SetNamespace(namespace)
		return nil
	} else if specObj, ok := in.(*storkapi.ApplicationBackup); ok {
		namespace := namespaceMapping[specObj.GetNamespace()]
		specObj.SetNamespace(namespace)
		return nil
	} else if specObj, ok := in.(*storkapi.SchedulePolicy); ok {
		namespace := namespaceMapping[specObj.GetNamespace()]
		specObj.SetNamespace(namespace)
		return nil
	} else if specObj, ok := in.(*storkapi.ApplicationRestore); ok {
		namespace := namespaceMapping[specObj.GetNamespace()]
		specObj.SetNamespace(namespace)
		return nil
	} else if specObj, ok := in.(*storkapi.ApplicationClone); ok {
		namespace := namespaceMapping[specObj.GetNamespace()]
		specObj.SetNamespace(namespace)
		return nil
	} else if specObj, ok := in.(*storkapi.VolumeSnapshotRestore); ok {
		namespace := namespaceMapping[specObj.GetNamespace()]
		specObj.SetNamespace(namespace)
		return nil
	} else if specObj, ok := in.(*apapi.AutopilotRule); ok {
		namespace := namespaceMapping[specObj.GetNamespace()]
		specObj.SetNamespace(namespace)
		return nil
	} else if specObj, ok := in.(*v1.ServiceAccount); ok {
		namespace := namespaceMapping[specObj.GetNamespace()]
		specObj.SetNamespace(namespace)
		return nil
	} else if specObj, ok := in.(*rbacv1.Role); ok {
		namespace := namespaceMapping[specObj.GetNamespace()]
		specObj.SetNamespace(namespace)
		return nil
	} else if specObj, ok := in.(*rbacv1.RoleBinding); ok {
		namespace := namespaceMapping[specObj.GetNamespace()]
		specObj.SetNamespace(namespace)
		return nil
	}

	return fmt.Errorf("unsupported object while setting namespace: %v", reflect.TypeOf(in))
}

// DeleteCloudCredential deletes cloud credentials
func DeleteCloudCredential(name string, orgID string, cloudCredUID string) {
	Step(fmt.Sprintf("Delete cloud credential [%s] in org [%s]", name, orgID), func() {
		backupDriver := Inst().Backup

		credDeleteRequest := &api.CloudCredentialDeleteRequest{
			Name:  name,
			OrgId: orgID,
			Uid:   cloudCredUID,
		}
		//ctx, err := backup.GetPxCentralAdminCtx()
		ctx, err := backup.GetAdminCtxFromSecret()
		expect(err).NotTo(haveOccurred(),
			fmt.Sprintf("Failed to fetch px-central-admin ctx: [%v]",
				err))
		backupDriver.DeleteCloudCredential(ctx, credDeleteRequest)
		// Best effort cleanup, dont fail test, if deletion fails
		// expect(err).NotTo(haveOccurred(),
		//  fmt.Sprintf("Failed to delete cloud credential [%s] in org [%s]", name, orgID))
		// TODO: validate CreateCloudCredentialResponse also
	})
}

// ValidateVolumeParametersGetErr validates volume parameters using volume driver and returns err instead of failing
func ValidateVolumeParametersGetErr(volParam map[string]map[string]string) error {
	var err error
	for vol, params := range volParam {
		if Inst().ConfigMap != "" {
			params["auth-token"], err = Inst().S.GetTokenFromConfigMap(Inst().ConfigMap)
			expect(err).NotTo(haveOccurred())
		}
		Step(fmt.Sprintf("get volume: %s inspected by the volume driver", vol), func() {
			err = Inst().V.ValidateCreateVolume(vol, params)
		})
		if err != nil {
			return err
		}
	}
	return nil
}

// AfterEachTest runs collect support bundle after each test when it fails
func AfterEachTest(contexts []*scheduler.Context, ids ...int) {
	testStatus := "Pass"
	log.Debugf("contexts: %v", &contexts)
	ginkgoTestDescr := ginkgo.CurrentGinkgoTestDescription()
	if ginkgoTestDescr.Failed {
		log.Infof(">>>> FAILED TEST: %s", ginkgoTestDescr.FullTestText)
		CollectSupport()
		DescribeNamespace(contexts)
		testStatus = "Fail"
	}
	if len(ids) >= 1 {
		driverVersion, err := Inst().V.GetDriverVersion()
		if err != nil {
			log.Errorf("Error in getting driver version")
		}
		testrailObject := testrailuttils.Testrail{
			Status:        testStatus,
			TestID:        ids[0],
			RunID:         ids[1],
			DriverVersion: driverVersion,
		}
		testrailuttils.AddTestEntry(testrailObject)
	}
}

// SetClusterContext sets context to clusterConfigPath
func SetClusterContext(clusterConfigPath string) error {
	err := Inst().S.SetConfig(clusterConfigPath)
	if err != nil {
		return fmt.Errorf("Failed to switch to context. Set Config Error: [%v]", err)
	}
	err = Inst().S.RefreshNodeRegistry()
	if err != nil {
		return fmt.Errorf("Failed to switch to context. RefreshNodeRegistry Error: [%v]", err)
	}

	err = Inst().V.RefreshDriverEndpoints()
	if err != nil {
		return fmt.Errorf("Failed to switch to context. RefreshDriverEndpoints Error: [%v]", err)
	}
	return nil
}

// SetSourceKubeConfig sets current context to the kubeconfig passed as source to the torpedo test
func SetSourceKubeConfig() error {
	sourceClusterConfigPath, err := GetSourceClusterConfigPath()
	if err != nil {
		return err
	}
	SetClusterContext(sourceClusterConfigPath)
	return nil
}

// SetDestinationKubeConfig sets current context to the kubeconfig passed as destination to the torpedo test
func SetDestinationKubeConfig() {
	destClusterConfigPath, err := GetDestinationClusterConfigPath()
	expect(err).NotTo(haveOccurred())
	SetClusterContext(destClusterConfigPath)
}

// ScheduleValidateClusterPair Schedule a clusterpair by creating a yaml file and validate it
func ScheduleValidateClusterPair(ctx *scheduler.Context, skipStorage, resetConfig bool, clusterPairDir string, reverse bool) error {
	var kubeConfigPath string
	var err error
	if reverse {
		SetSourceKubeConfig()
		// get the kubeconfig path to get the correct pairing info
		kubeConfigPath, err = GetSourceClusterConfigPath()
		if err != nil {
			return err
		}
	} else {
		SetDestinationKubeConfig()
		// get the kubeconfig path to get the correct pairing info
		kubeConfigPath, err = GetDestinationClusterConfigPath()
		if err != nil {
			return err
		}
	}

	pairInfo, err := Inst().V.GetClusterPairingInfo(kubeConfigPath, "")
	if err != nil {
		log.Errorf("Error writing to clusterpair.yml: %v", err)
		return err
	}

	err = CreateClusterPairFile(pairInfo, skipStorage, resetConfig, clusterPairDir, kubeConfigPath)
	if err != nil {
		log.Errorf("Error creating cluster Spec: %v", err)
		return err
	}
	err = Inst().S.RescanSpecs(Inst().SpecDir, Inst().V.String())
	if err != nil {
		log.Errorf("Unable to parse spec dir: %v", err)
		return err
	}

	// Set the correct cluster context to apply the cluster pair spec
	if reverse {
		SetDestinationKubeConfig()
	} else {
		SetSourceKubeConfig()
	}

	err = Inst().S.AddTasks(ctx,
		scheduler.ScheduleOptions{AppKeys: []string{clusterPairDir}})
	if err != nil {
		log.Errorf("Failed to schedule Cluster Pair Specs: %v", err)
		return err
	}

	err = Inst().S.WaitForRunning(ctx, defaultTimeout, defaultRetryInterval)
	if err != nil {
		log.Errorf("Error waiting to get cluster pair in ready state: %v", err)
		return err
	}

	return nil
}

// CreateClusterPairFile creates a cluster pair yaml file inside the stork test pod in path 'clusterPairDir'
func CreateClusterPairFile(pairInfo map[string]string, skipStorage, resetConfig bool, clusterPairDir string, kubeConfigPath string) error {
	log.Infof("Entering cluster pair")
	err := os.MkdirAll(path.Join(Inst().SpecDir, clusterPairDir), 0777)
	if err != nil {
		log.Errorf("Unable to make directory (%v) for cluster pair spec: %v", Inst().SpecDir+"/"+clusterPairDir, err)
		return err
	}
	clusterPairFileName := path.Join(Inst().SpecDir, clusterPairDir, pairFileName)
	pairFile, err := os.Create(clusterPairFileName)
	if err != nil {
		log.Errorf("Unable to create clusterPair.yaml: %v", err)
		return err
	}
	defer func() {
		err := pairFile.Close()
		if err != nil {
			log.Errorf("Error closing pair file: %v", err)
		}
	}()

	factory := storkctl.NewFactory()
	cmd := storkctl.NewCommand(factory, os.Stdin, pairFile, os.Stderr)
	cmd.SetArgs([]string{"generate", "clusterpair", remotePairName, "--kubeconfig", kubeConfigPath})
	if err := cmd.Execute(); err != nil {
		log.Errorf("Execute storkctl failed: %v", err)
		return err
	}

	truncCmd := `sed -i "$((` + "`wc -l " + clusterPairFileName + "|awk '{print $1}'`" + `-4)),$ d" ` + clusterPairFileName
	log.Infof("trunc cmd: %v", truncCmd)
	err = exec.Command("sh", "-c", truncCmd).Run()
	if err != nil {
		log.Errorf("truncate failed %v", err)
		return err
	}

	if resetConfig {
		// storkctl generate command sets sched-ops to source cluster config
		SetSourceKubeConfig()
	} else {
		// Change kubeconfig to destination cluster config
		SetDestinationKubeConfig()
	}

	if skipStorage {
		log.Info("cluster-pair.yml created")
		return nil
	}

	return addStorageOptions(pairInfo, clusterPairFileName)
}

func addStorageOptions(pairInfo map[string]string, clusterPairFileName string) error {
	file, err := os.OpenFile(clusterPairFileName, os.O_CREATE|os.O_APPEND|os.O_RDWR, 0666)
	if err != nil {
		log.Errorf("Unable to open %v: %v", pairFileName, err)
		return err
	}
	defer func() {
		err := file.Close()
		if err != nil {
			log.Errorf("Error closing pair file: %v", err)
		}
	}()
	w := bufio.NewWriter(file)
	for k, v := range pairInfo {
		if k == "port" {
			// port is integer
			v = "\"" + v + "\""
		}
		_, err = fmt.Fprintf(w, "    %v: %v\n", k, v)
		if err != nil {
			log.Infof("error writing file %v", err)
			return err
		}
	}
	err = w.Flush()
	if err != nil {
		return err
	}

	log.Infof("cluster-pair.yml created with storage options in %s", clusterPairFileName)
	return nil

}

// ValidateRestoredApplicationsGetErr validates applications restored by backup driver and updates errors instead of failing the test
func ValidateRestoredApplicationsGetErr(contexts []*scheduler.Context, volumeParameters map[string]map[string]string, bkpErrors map[string]error) {
	var updatedVolumeParams map[string]map[string]string
	volOptsMap := make(map[string]bool)
	volOptsMap[SkipClusterScopedObjects] = true

	var wg sync.WaitGroup
	for _, ctx := range contexts {
		wg.Add(1)
		go func(wg *sync.WaitGroup, ctx *scheduler.Context) {
			defer wg.Done()
			namespace := ctx.App.SpecList[0].(*v1.PersistentVolumeClaim).Namespace
			if err, ok := bkpErrors[namespace]; ok {
				log.Infof("Skipping validating namespace %s because %s", namespace, err)
			} else {
				ginkgo.Describe(fmt.Sprintf("For validation of %s app", ctx.App.Key), func() {

					Step(fmt.Sprintf("inspect %s app's volumes", ctx.App.Key), func() {
						appScaleFactor := time.Duration(Inst().GlobalScaleFactor)
						volOpts := mapToVolumeOptions(volOptsMap)
						err = Inst().S.ValidateVolumes(ctx, appScaleFactor*defaultTimeout, defaultRetryInterval, volOpts)
					})
					if err != nil {
						bkpErrors[namespace] = err
						log.Errorf("Failed to validate [%s] app. Error: [%v]", ctx.App.Key, err)
						return
					}

					Step(fmt.Sprintf("wait for %s app to start running", ctx.App.Key), func() {
						appScaleFactor := time.Duration(Inst().GlobalScaleFactor)
						err = Inst().S.WaitForRunning(ctx, appScaleFactor*defaultTimeout, defaultRetryInterval)
					})
					if err != nil {
						bkpErrors[namespace] = err
						log.Errorf("Failed to validate [%s] app. Error: [%v]", ctx.App.Key, err)
						return
					}

					updatedVolumeParams = UpdateVolumeInVolumeParameters(volumeParameters)
					log.Infof("Updated parameter list: [%+v]\n", updatedVolumeParams)
					err = ValidateVolumeParametersGetErr(updatedVolumeParams)
					if err != nil {
						bkpErrors[namespace] = err
						log.Errorf("Failed to validate [%s] app. Error: [%v]", ctx.App.Key, err)
						return
					}

					Step(fmt.Sprintf("validate if %s app's volumes are setup", ctx.App.Key), func() {
						var vols []*volume.Volume
						vols, err = Inst().S.GetVolumes(ctx)
						log.Infof("List of volumes from scheduler driver :[%+v] \n for context : [%+v]\n", vols, ctx)
						if err != nil {
							bkpErrors[namespace] = err
							log.Errorf("Failed to validate [%s] app. Error: [%v]", ctx.App.Key, err)
						}

						for _, vol := range vols {
							Step(fmt.Sprintf("validate if %s app's volume: %v is setup", ctx.App.Key, vol), func() {
								err = Inst().V.ValidateVolumeSetup(vol)
								if err != nil {
									bkpErrors[namespace] = err
									log.Errorf("Failed to validate [%s] app. Error: [%v]", ctx.App.Key, err)
								}
							})
						}
					})
				})
			}
		}(&wg, ctx)
	}
	wg.Wait()
}

// CreateBackupGetErr creates backup without ending the test if it errors
func CreateBackupGetErr(backupName string, clusterName string, bLocation string, bLocationUID string,
	namespaces []string, labelSelectors map[string]string, orgID string) (err error) {

	Step(fmt.Sprintf("Create backup [%s] in org [%s] from cluster [%s]",
		backupName, orgID, clusterName), func() {

		backupDriver := Inst().Backup
		bkpCreateRequest := &api.BackupCreateRequest{
			CreateMetadata: &api.CreateMetadata{
				Name:  backupName,
				OrgId: orgID,
			},
			BackupLocationRef: &api.ObjectRef{
				Name: bLocation,
				Uid:  bLocationUID,
			},
			Cluster:        sourceClusterName,
			Namespaces:     namespaces,
			LabelSelectors: labelSelectors,
		}
		//ctx, err := backup.GetPxCentralAdminCtx()
		ctx, err := backup.GetAdminCtxFromSecret()
		expect(err).NotTo(haveOccurred(),
			fmt.Sprintf("Failed to fetch px-central-admin ctx: [%v]",
				err))
		_, err = backupDriver.CreateBackup(ctx, bkpCreateRequest)
		if err != nil {
			log.Errorf("Failed to create backup [%s] in org [%s]. Error: [%v]",
				backupName, orgID, err)
		}
	})

	return err
}

// CreateScheduledBackup creates a scheduled backup with time interval
func CreateScheduledBackup(backupScheduleName, backupScheduleUID, schedulePolicyName, schedulePolicyUID string,
	interval time.Duration, namespaces []string) (err error) {
	var ctx context1.Context
	labelSelectors := make(map[string]string)
	Step(fmt.Sprintf("Create scheduled backup %s of namespaces %v on cluster %s in organization %s",
		backupScheduleNamePrefix+backupScheduleName, namespaces, sourceClusterName, OrgID), func() {
		backupDriver := Inst().Backup

		// Create a schedule policy
		schedulePolicyCreateRequest := &api.SchedulePolicyCreateRequest{
			CreateMetadata: &api.CreateMetadata{
				Name:  schedulePolicyName,
				Uid:   schedulePolicyUID,
				OrgId: OrgID,
			},

			SchedulePolicy: &api.SchedulePolicyInfo{
				Interval: &api.SchedulePolicyInfo_IntervalPolicy{
					// Retain 5 backups at a time for ease of inspection
					Retain:  5,
					Minutes: int64(interval / time.Minute),
					IncrementalCount: &api.SchedulePolicyInfo_IncrementalCount{
						Count: 0,
					},
				},
			},
		}
		//ctx, err = backup.GetPxCentralAdminCtx()
		ctx, err = backup.GetAdminCtxFromSecret()
		if err != nil {
			return
		}
		_, err = backupDriver.CreateSchedulePolicy(ctx, schedulePolicyCreateRequest)
		if err != nil {
			return
		}

		// Create a backup schedule
		bkpScheduleCreateRequest := &api.BackupScheduleCreateRequest{
			CreateMetadata: &api.CreateMetadata{
				Name:  backupScheduleNamePrefix + backupScheduleName,
				Uid:   backupScheduleUID,
				OrgId: OrgID,
			},

			Namespaces: namespaces,

			ReclaimPolicy: api.BackupScheduleInfo_Delete,
			// Name of Cluster
			Cluster: sourceClusterName,
			// Label selectors to choose resources
			LabelSelectors: labelSelectors,

			SchedulePolicyRef: &api.ObjectRef{
				Name: schedulePolicyName,
				Uid:  schedulePolicyUID,
			},
			BackupLocationRef: &api.ObjectRef{
				Name: backupLocationName,
				Uid:  BackupLocationUID,
			},
		}
		//ctx, err = backup.GetPxCentralAdminCtx()
		ctx, err = backup.GetAdminCtxFromSecret()
		if err != nil {
			return
		}
		_, err = backupDriver.CreateBackupSchedule(ctx, bkpScheduleCreateRequest)
		if err != nil {
			return
		}
	})
	return err
}

// DeleteNamespace tears down the last nginx app
func DeleteNamespace() error {
	sourceClusterConfigPath, err := GetSourceClusterConfigPath()
	if err != nil {
		return err
	}
	SetClusterContext(sourceClusterConfigPath)
	if len(contextsCreated) == 0 {
		log.Infof("No namespace to delete")
		return nil
	}
	TearDownContext(contextsCreated[0], map[string]bool{
		SkipClusterScopedObjects:                    true,
		scheduler.OptionsWaitForResourceLeakCleanup: true,
		scheduler.OptionsWaitForDestroy:             true,
	})
	contextsCreated = contextsCreated[1:]

	SetClusterContext(sourceClusterConfigPath)
	newNamespaceCounter++

	return nil
}

// CreateNamespace creates a new nginx app
func CreateNamespace(appKeys []string) error {
	volumeParams := make(map[string]map[string]string)
	taskName := fmt.Sprintf("new-%s-%d", Inst().InstanceID, newNamespaceCounter)
	sourceClusterConfigPath, err := GetSourceClusterConfigPath()
	if err != nil {
		return err
	}
	SetClusterContext(sourceClusterConfigPath)

	contexts, err := Inst().S.Schedule(taskName, scheduler.ScheduleOptions{
		AppKeys:            appKeys,
		StorageProvisioner: Inst().Provisioner,
	})
	if err != nil {
		return err
	}
	// Skip volume validation until other volume providers are implemented.
	for _, ctx := range contexts {
		ctx.SkipVolumeValidation = true
	}

	ValidateApplications(contexts)
	for _, ctx := range contexts {
		for vol, params := range GetVolumeParameters(ctx) {
			volumeParams[vol] = params
		}
	}

	SetClusterContext(sourceClusterConfigPath)
	contextsCreated = append(contextsCreated, contexts...)
	newNamespaceCounter++

	return nil
}

// ObjectExists returns whether err is from an object not being found by a backup api call
func ObjectExists(err error) bool {
	return err != nil && strings.Contains(err.Error(), "object not found")
}

// GetBackupCreateRequest returns a backupcreaterequest
func GetBackupCreateRequest(backupName string, clusterName string, bLocation string, bLocationUID string,
	namespaces []string, labelSelectors map[string]string, orgID string) *api.BackupCreateRequest {
	return &api.BackupCreateRequest{
		CreateMetadata: &api.CreateMetadata{
			Name:  backupName,
			OrgId: orgID,
		},
		BackupLocationRef: &api.ObjectRef{
			Name: bLocation,
			Uid:  bLocationUID,
		},
		Cluster:        clusterName,
		Namespaces:     namespaces,
		LabelSelectors: labelSelectors,
	}
}

// CreateBackupFromRequest creates a backup using a provided request
func CreateBackupFromRequest(backupName string, orgID string, request *api.BackupCreateRequest) (err error) {
	//ctx, err := backup.GetPxCentralAdminCtx()
	ctx, err := backup.GetAdminCtxFromSecret()
	expect(err).NotTo(haveOccurred(),
		fmt.Sprintf("Failed to fetch px-central-admin ctx: [%v]", err))
	backupDriver := Inst().Backup
	_, err = backupDriver.CreateBackup(ctx, request)
	if err != nil {
		log.Errorf("Failed to create backup [%s] in org [%s]. Error: [%v]",
			backupName, orgID, err)
	}
	return err
}

// InspectBackup inspects the backup name passed in
func InspectBackup(backupName string) (bkpInspectResponse *api.BackupInspectResponse, err error) {
	var ctx context1.Context

	Step(fmt.Sprintf("Inspect backup %s in org %s",
		backupName, OrgID), func() {
		backupDriver := Inst().Backup

		bkpInspectRequest := &api.BackupInspectRequest{
			OrgId: OrgID,
			Name:  backupName,
		}
		//ctx, err = backup.GetPxCentralAdminCtx()
		ctx, err = backup.GetAdminCtxFromSecret()
		if err != nil {
			return
		}
		bkpInspectResponse, err = backupDriver.InspectBackup(ctx, bkpInspectRequest)
		if err != nil {
			return
		}
	})
	return bkpInspectResponse, err
}

// WaitForScheduledBackup waits until a new backup is taken from scheduled backup with UID backupScheduleUID
func WaitForScheduledBackup(backupScheduleName string, retryInterval time.Duration, timeout time.Duration) (*api.BackupObject, error) {
	beginTime := time.Now()
	beginTimeSec := beginTime.Unix()

	t := func() (interface{}, bool, error) {
		log.Infof("Enumerating backups")
		bkpEnumerateReq := &api.BackupEnumerateRequest{
			OrgId: OrgID}
		//ctx, err := backup.GetPxCentralAdminCtx()
		ctx, err := backup.GetAdminCtxFromSecret()
		if err != nil {
			return nil, true, err
		}
		curBackups, err := Inst().Backup.EnumerateBackup(ctx, bkpEnumerateReq)
		if err != nil {
			return nil, true, err
		}
		for _, bkp := range curBackups.GetBackups() {
			createTime := bkp.GetCreateTime()
			if beginTimeSec > createTime.GetSeconds() {
				break
			}
			if (bkp.GetStatus().GetStatus() == api.BackupInfo_StatusInfo_Success ||
				bkp.GetStatus().GetStatus() == api.BackupInfo_StatusInfo_PartialSuccess) &&
				bkp.GetBackupSchedule().GetName() == backupScheduleName {
				return bkp, false, nil
			}
		}
		err = fmt.Errorf("unable to find backup from backup schedule with name %s after time %v",
			backupScheduleName, beginTime)
		return nil, true, err
	}

	bkpInterface, err := task.DoRetryWithTimeout(t, timeout, retryInterval)
	if err != nil {
		return nil, err
	}
	bkp := bkpInterface.(*api.BackupObject)
	return bkp, nil

}

// InspectScheduledBackup inspects the scheduled backup
func InspectScheduledBackup(backupScheduleName, backupScheduleUID string) (bkpScheduleInspectResponse *api.BackupScheduleInspectResponse, err error) {
	var ctx context1.Context

	Step(fmt.Sprintf("Inspect scheduled backup %s of all namespaces on cluster %s in organization %s",
		backupScheduleNamePrefix, sourceClusterName, OrgID), func() {
		backupDriver := Inst().Backup

		bkpScheduleInspectRequest := &api.BackupScheduleInspectRequest{
			OrgId: OrgID,
			Name:  backupScheduleNamePrefix + backupScheduleName,
			Uid:   backupScheduleUID,
		}
		//ctx, err = backup.GetPxCentralAdminCtx()
		ctx, err = backup.GetAdminCtxFromSecret()
		if err != nil {
			return
		}
		bkpScheduleInspectResponse, err = backupDriver.InspectBackupSchedule(ctx, bkpScheduleInspectRequest)
		if err != nil {
			return
		}
	})
	return bkpScheduleInspectResponse, err
}

// DeleteLabelFromResource deletes a label by key from some resource and doesn't error if something doesn't exist
func DeleteLabelFromResource(spec interface{}, key string) {
	if obj, ok := spec.(*v1.PersistentVolumeClaim); ok {
		if obj.Labels != nil {
			_, ok := obj.Labels[key]
			if ok {
				log.Infof("Deleting label with key [%s] from PVC %s", key, obj.Name)
				delete(obj.Labels, key)
				core.Instance().UpdatePersistentVolumeClaim(obj)
			}
		}
	} else if obj, ok := spec.(*v1.ConfigMap); ok {
		if obj.Labels != nil {
			_, ok := obj.Labels[key]
			if ok {
				log.Infof("Deleting label with key [%s] from ConfigMap %s", key, obj.Name)
				delete(obj.Labels, key)
				core.Instance().UpdateConfigMap(obj)
			}
		}
	} else if obj, ok := spec.(*v1.Secret); ok {
		if obj.Labels != nil {
			_, ok := obj.Labels[key]
			if ok {
				log.Infof("Deleting label with key [%s] from Secret %s", key, obj.Name)
				delete(obj.Labels, key)
				core.Instance().UpdateSecret(obj)
			}
		}
	}
}

// DeleteBackupAndDependencies deletes backup and dependent backups
func DeleteBackupAndDependencies(backupName string, backupUID string, orgID string, clusterName string) error {
	//ctx, err := backup.GetPxCentralAdminCtx()
	ctx, err := backup.GetAdminCtxFromSecret()

	backupDeleteRequest := &api.BackupDeleteRequest{
		Name:    backupName,
		Uid:     backupUID,
		OrgId:   orgID,
		Cluster: clusterName,
	}
	_, err = Inst().Backup.DeleteBackup(ctx, backupDeleteRequest)
	if err != nil {
		return err
	}

	backupInspectRequest := &api.BackupInspectRequest{
		Name:  backupName,
		Uid:   backupUID,
		OrgId: orgID,
	}
	resp, err := Inst().Backup.InspectBackup(ctx, backupInspectRequest)
	if err != nil {
		return err
	}

	backupDelStatus := resp.GetBackup().GetStatus()
	if backupDelStatus.GetStatus() == api.BackupInfo_StatusInfo_DeletePending {
		reason := strings.Split(backupDelStatus.GetReason(), ": ")
		dependency := reason[len(reason)-1]
		err = DeleteBackupAndDependencies(dependency, backupUID, orgID, clusterName)
		if err != nil {
			return err
		}
	}

	err = Inst().Backup.WaitForBackupDeletion(ctx, backupName, orgID, defaultTimeout, defaultRetryInterval)
	if err != nil {
		return err
	}

	return nil
}

// DeleteRestore creates restore
func DeleteRestore(restoreName string, orgID string) {

	Step(fmt.Sprintf("Delete restore [%s] in org [%s]",
		restoreName, orgID), func() {

		backupDriver := Inst().Backup
		expect(backupDriver).NotTo(beNil(),
			"Backup driver is not initialized")

		deleteRestoreReq := &api.RestoreDeleteRequest{
			OrgId: orgID,
			Name:  restoreName,
		}
		//ctx, err := backup.GetPxCentralAdminCtx()
		ctx, err := backup.GetAdminCtxFromSecret()
		expect(err).NotTo(haveOccurred(),
			fmt.Sprintf("Failed to fetch px-central-admin ctx: [%v]",
				err))
		_, err = backupDriver.DeleteRestore(ctx, deleteRestoreReq)
		expect(err).NotTo(haveOccurred(),
			fmt.Sprintf("Failed to delete restore [%s] in org [%s]. Error: [%v]",
				restoreName, orgID, err))
		// TODO: validate createClusterResponse also
	})
}

// SetupBackup sets up backup location and source and destination clusters
func SetupBackup(testName string) {
	log.Infof("Backup driver: %v", Inst().Backup)
	provider := GetProvider()
	log.Infof("Run Setup backup with object store provider: %s", provider)
	OrgID = "default"
	BucketName = fmt.Sprintf("%s-%s", BucketNamePrefix, Inst().InstanceID)
	CloudCredUID = uuid.New()
	//cloudCredUID = "5a48be84-4f63-40ae-b7f1-4e4039ab7477"
	BackupLocationUID = uuid.New()
	//backupLocationUID = "64d908e7-40cf-4c9e-a5cf-672e955fd0ca"

	CreateBucket(provider, BucketName)
	CreateOrganization(OrgID)
	CreateCloudCredential(provider, CredName, CloudCredUID, OrgID)
	CreateBackupLocation(provider, backupLocationName, BackupLocationUID, CredName, CloudCredUID, BucketName, OrgID)
	CreateSourceAndDestClusters(OrgID, "", "")
}

// DeleteBackup deletes backup
func DeleteBackup(backupName string, backupUID string, orgID string) {

	Step(fmt.Sprintf("Delete backup [%s] in org [%s]",
		backupName, orgID), func() {

		backupDriver := Inst().Backup
		bkpDeleteRequest := &api.BackupDeleteRequest{
			Name:  backupName,
			OrgId: orgID,
			Uid:   backupUID,
		}
		//ctx, err := backup.GetPxCentralAdminCtx()
		ctx, err := backup.GetAdminCtxFromSecret()
		expect(err).NotTo(haveOccurred(),
			fmt.Sprintf("Failed to fetch px-central-admin ctx: [%v]",
				err))
		backupDriver.DeleteBackup(ctx, bkpDeleteRequest)
		// Best effort cleanup, dont fail test, if deletion fails
		//expect(err).NotTo(haveOccurred(),
		//	fmt.Sprintf("Failed to delete backup [%s] in org [%s]", backupName, orgID))
		// TODO: validate createClusterResponse also
	})
}

// DeleteCluster deletes/de-registers cluster from px-backup
func DeleteCluster(name string, orgID string) {

	Step(fmt.Sprintf("Delete cluster [%s] in org [%s]", name, orgID), func() {
		backupDriver := Inst().Backup
		clusterDeleteReq := &api.ClusterDeleteRequest{
			OrgId: orgID,
			Name:  name,
		}
		ctx, err := backup.GetPxCentralAdminCtx()
		expect(err).NotTo(haveOccurred(),
			fmt.Sprintf("Failed to fetch px-central-admin ctx: [%v]",
				err))
		backupDriver.DeleteCluster(ctx, clusterDeleteReq)
		// Best effort cleanup, dont fail test, if deletion fails
		//expect(err).NotTo(haveOccurred(),
		//	fmt.Sprintf("Failed to delete cluster [%s] in org [%s]", name, orgID))
	})
}

// DeleteBackupLocation deletes backuplocation
func DeleteBackupLocation(name string, orgID string) {
	Step(fmt.Sprintf("Delete backup location [%s] in org [%s]", name, orgID), func() {
		backupDriver := Inst().Backup
		bLocationDeleteReq := &api.BackupLocationDeleteRequest{
			Name:  name,
			OrgId: orgID,
		}
		//ctx, err := backup.GetPxCentralAdminCtx()
		ctx, err := backup.GetAdminCtxFromSecret()
		expect(err).NotTo(haveOccurred(),
			fmt.Sprintf("Failed to fetch px-central-admin ctx: [%v]",
				err))
		backupDriver.DeleteBackupLocation(ctx, bLocationDeleteReq)
		// Best effort cleanup, dont fail test, if deletion fails
		//expect(err).NotTo(haveOccurred(),
		//	fmt.Sprintf("Failed to delete backup location [%s] in org [%s]", name, orgID))
		// TODO: validate createBackupLocationResponse also
	})
}

// CreateSourceAndDestClusters creates source and destination cluster
// 1st cluster in KUBECONFIGS ENV var is source cluster while
// 2nd cluster is destination cluster
func CreateSourceAndDestClusters(orgID string, cloud_name string, uid string) {
	// TODO: Add support for adding multiple clusters from
	// comma separated list of kubeconfig files
	kubeconfigs := os.Getenv("KUBECONFIGS")
	expect(kubeconfigs).NotTo(equal(""),
		"KUBECONFIGS Environment variable should not be empty")

	kubeconfigList := strings.Split(kubeconfigs, ",")
	// Validate user has provided at least 2 kubeconfigs for source and destination cluster
	expect(len(kubeconfigList)).Should(beNumerically(">=", 2), "At least minimum two kubeconfigs required")

	err := dumpKubeConfigs(configMapName, kubeconfigList)
	expect(err).NotTo(haveOccurred(),
		fmt.Sprintf("Failed to get kubeconfigs [%v] from configmap [%s]", kubeconfigList, configMapName))

	// Register source cluster with backup driver
	Step(fmt.Sprintf("Create cluster [%s] in org [%s]", sourceClusterName, orgID), func() {
		srcClusterConfigPath, err := GetSourceClusterConfigPath()
		expect(err).NotTo(haveOccurred(),
			fmt.Sprintf("Failed to get kubeconfig path for source cluster. Error: [%v]", err))

		log.Infof("Save cluster %s kubeconfig to %s", sourceClusterName, srcClusterConfigPath)
		CreateCluster(sourceClusterName, srcClusterConfigPath, orgID, cloud_name, uid)
	})

	// Register destination cluster with backup driver
	Step(fmt.Sprintf("Create cluster [%s] in org [%s]", destinationClusterName, orgID), func() {
		dstClusterConfigPath, err := GetDestinationClusterConfigPath()
		expect(err).NotTo(haveOccurred(),
			fmt.Sprintf("Failed to get kubeconfig path for destination cluster. Error: [%v]", err))
		log.Infof("Save cluster %s kubeconfig to %s", destinationClusterName, dstClusterConfigPath)
		CreateCluster(destinationClusterName, dstClusterConfigPath, orgID, cloud_name, uid)
	})
}

// CreateBackupLocation creates backup location
func CreateBackupLocation(provider, name, uid, credName, credUID, bucketName, orgID string) {
	switch provider {
	case drivers.ProviderAws:
		createS3BackupLocation(name, uid, credName, credUID, bucketName, orgID)
	case drivers.ProviderAzure:
		createAzureBackupLocation(name, uid, credName, CloudCredUID, bucketName, orgID)
	}
}

// CreateCluster creates/registers cluster with px-backup
func CreateCluster(name string, kubeconfigPath string, orgID string, cloud_name string, uid string) {
	var clusterCreateReq *api.ClusterCreateRequest

	Step(fmt.Sprintf("Create cluster [%s] in org [%s]", name, orgID), func() {
		backupDriver := Inst().Backup
		kubeconfigRaw, err := ioutil.ReadFile(kubeconfigPath)
		expect(err).NotTo(haveOccurred(),
			fmt.Sprintf("Failed to read kubeconfig file from location [%s]. Error:[%v]",
				kubeconfigPath, err))
		if cloud_name != "" {
			clusterCreateReq = &api.ClusterCreateRequest{
				CreateMetadata: &api.CreateMetadata{
					Name:  name,
					OrgId: orgID,
				},
				Kubeconfig: base64.StdEncoding.EncodeToString(kubeconfigRaw),
				CloudCredentialRef: &api.ObjectRef{
					Name: cloud_name,
					Uid:  uid,
				},
			}
		} else {
			clusterCreateReq = &api.ClusterCreateRequest{
				CreateMetadata: &api.CreateMetadata{
					Name:  name,
					OrgId: orgID,
				},
				Kubeconfig: base64.StdEncoding.EncodeToString(kubeconfigRaw),
			}
		}
		//ctx, err := backup.GetPxCentralAdminCtx()
		ctx, err := backup.GetAdminCtxFromSecret()
		expect(err).NotTo(haveOccurred(),
			fmt.Sprintf("Failed to fetch px-central-admin ctx: [%v]",
				err))
		_, err = backupDriver.CreateCluster(ctx, clusterCreateReq)
		expect(err).NotTo(haveOccurred(),
			fmt.Sprintf("Failed to create cluster [%s] in org [%s]. Error : [%v]",
				name, orgID, err))
	})
}

// createS3BackupLocation creates backup location
func createS3BackupLocation(name string, uid, cloudCred string, cloudCredUID, bucketName string, orgID string) {
	Step(fmt.Sprintf("Create S3 backup location [%s] in org [%s]", name, orgID), func() {
		CreateS3BackupLocation(name, uid, cloudCred, cloudCredUID, bucketName, orgID)
	})
}

// CreateCloudCredential creates cloud credetials
func CreateCloudCredential(provider, name string, uid, orgID string) {
	Step(fmt.Sprintf("Create cloud credential [%s] in org [%s]", name, orgID), func() {
		log.Infof("Create credential name %s for org %s provider %s", name, orgID, provider)
		backupDriver := Inst().Backup
		switch provider {
		case drivers.ProviderAws:
			log.Infof("Create creds for aws")
			id := os.Getenv("AWS_ACCESS_KEY_ID")
			expect(id).NotTo(equal(""),
				"AWS_ACCESS_KEY_ID Environment variable should not be empty")

			secret := os.Getenv("AWS_SECRET_ACCESS_KEY")
			expect(secret).NotTo(equal(""),
				"AWS_SECRET_ACCESS_KEY Environment variable should not be empty")

			credCreateRequest := &api.CloudCredentialCreateRequest{
				CreateMetadata: &api.CreateMetadata{
					Name:  name,
					Uid:   uid,
					OrgId: orgID,
				},
				CloudCredential: &api.CloudCredentialInfo{
					Type: api.CloudCredentialInfo_AWS,
					Config: &api.CloudCredentialInfo_AwsConfig{
						AwsConfig: &api.AWSConfig{
							AccessKey: id,
							SecretKey: secret,
						},
					},
				},
			}
			//ctx, err := backup.GetPxCentralAdminCtx()
			ctx, err := backup.GetAdminCtxFromSecret()
			expect(err).NotTo(haveOccurred(),
				fmt.Sprintf("Failed to fetch px-central-admin ctx: [%v]",
					err))
			_, err = backupDriver.CreateCloudCredential(ctx, credCreateRequest)
			if err != nil && strings.Contains(err.Error(), "already exists") {
				return
			}
			expect(err).NotTo(haveOccurred(),
				fmt.Sprintf("Failed to create cloud credential [%s] in org [%s]", name, orgID))
		// TODO: validate CreateCloudCredentialResponse also
		case drivers.ProviderAzure:
			log.Infof("Create creds for azure")
			tenantID, clientID, clientSecret, subscriptionID, accountName, accountKey := GetAzureCredsFromEnv()
			credCreateRequest := &api.CloudCredentialCreateRequest{
				CreateMetadata: &api.CreateMetadata{
					Name:  name,
					Uid:   uid,
					OrgId: orgID,
				},
				CloudCredential: &api.CloudCredentialInfo{
					Type: api.CloudCredentialInfo_Azure,
					Config: &api.CloudCredentialInfo_AzureConfig{
						AzureConfig: &api.AzureConfig{
							TenantId:       tenantID,
							ClientId:       clientID,
							ClientSecret:   clientSecret,
							AccountName:    accountName,
							AccountKey:     accountKey,
							SubscriptionId: subscriptionID,
						},
					},
				},
			}
			//ctx, err := backup.GetPxCentralAdminCtx()
			ctx, err := backup.GetAdminCtxFromSecret()
			expect(err).NotTo(haveOccurred(),
				fmt.Sprintf("Failed to fetch px-central-admin ctx: [%v]",
					err))
			_, err = backupDriver.CreateCloudCredential(ctx, credCreateRequest)
			if err != nil && strings.Contains(err.Error(), "already exists") {
				return
			}
			expect(err).NotTo(haveOccurred(),
				fmt.Sprintf("Failed to create cloud credential [%s] in org [%s]", name, orgID))
			// TODO: validate CreateCloudCredentialResponse also
		}
	})
}

// CreateS3BackupLocation creates backuplocation for S3
func CreateS3BackupLocation(name string, uid, cloudCred string, cloudCredUID string, bucketName string, orgID string) {
	time.Sleep(60 * time.Second)
	backupDriver := Inst().Backup
	//inspReq := &api.CloudCredentialInspectRequest{Name: cloudCred, Uid: cloudCredUID, OrgId: orgID, IncludeSecrets: true}
	//credCtx, err := backup.GetAdminCtxFromSecret()
	//obj, err := backupDriver.InspectCloudCredential(credCtx, inspReq)
	_, _, endpoint, region, disableSSLBool := s3utils.GetAWSDetailsFromEnv()
	encryptionKey := "torpedo"
	bLocationCreateReq := &api.BackupLocationCreateRequest{
		CreateMetadata: &api.CreateMetadata{
			Name:  name,
			OrgId: orgID,
			Uid:   uid,
		},
		BackupLocation: &api.BackupLocationInfo{
			Path:          bucketName,
			EncryptionKey: encryptionKey,
			// CloudCredential: "foo",
			// CloudCredential: cloudCred,
			CloudCredentialRef: &api.ObjectRef{
				Name: cloudCred,
				Uid:  cloudCredUID,
			},
			Type: api.BackupLocationInfo_S3,
			Config: &api.BackupLocationInfo_S3Config{
				S3Config: &api.S3Config{
					Endpoint:   endpoint,
					Region:     region,
					DisableSsl: disableSSLBool,
				},
			},
		},
	}
	//ctx, err := backup.GetPxCentralAdminCtx()
	ctx, err := backup.GetAdminCtxFromSecret()
	expect(err).NotTo(haveOccurred(),
		fmt.Sprintf("Failed to fetch px-central-admin ctx: [%v]",
			err))
	_, err = backupDriver.CreateBackupLocation(ctx, bLocationCreateReq)
	if err != nil && strings.Contains(err.Error(), "already exists") {
		return
	}
	expect(err).NotTo(haveOccurred(),
		fmt.Sprintf("Failed to create backuplocation [%s] in org [%s]", name, orgID))
}

// CreateAzureBackupLocation creates backuplocation for Azure
func CreateAzureBackupLocation(name string, uid string, cloudCred string, cloudCredUID string, bucketName string, orgID string) {
	backupDriver := Inst().Backup
	encryptionKey := "torpedo"
	bLocationCreateReq := &api.BackupLocationCreateRequest{
		CreateMetadata: &api.CreateMetadata{
			Name:  name,
			OrgId: orgID,
			Uid:   uid,
		},
		BackupLocation: &api.BackupLocationInfo{
			Path:          bucketName,
			EncryptionKey: encryptionKey,
			CloudCredentialRef: &api.ObjectRef{
				Name: cloudCred,
				Uid:  cloudCredUID,
			},
			Type: api.BackupLocationInfo_Azure,
		},
	}
	//ctx, err := backup.GetPxCentralAdminCtx()
	ctx, err := backup.GetAdminCtxFromSecret()
	expect(err).NotTo(haveOccurred(),
		fmt.Sprintf("Failed to fetch px-central-admin ctx: [%v]",
			err))
	_, err = backupDriver.CreateBackupLocation(ctx, bLocationCreateReq)
	if err != nil && strings.Contains(err.Error(), "already exists") {
		return
	}
	expect(err).NotTo(haveOccurred(),
		fmt.Sprintf("Failed to create backuplocation [%s] in org [%s]", name, orgID))
}

// GetProvider validates and return object store provider
func GetProvider() string {
	provider, ok := os.LookupEnv("OBJECT_STORE_PROVIDER")
	expect(ok).To(beTrue(), fmt.Sprintf("No environment variable 'PROVIDER' supplied. Valid values are: %s, %s, %s",
		drivers.ProviderAws, drivers.ProviderAzure, drivers.ProviderGke))
	switch provider {
	case drivers.ProviderAws, drivers.ProviderAzure, drivers.ProviderGke:
	default:
		fail(fmt.Sprintf("Valid values for 'PROVIDER' environment variables are: %s, %s, %s",
			drivers.ProviderAws, drivers.ProviderAzure, drivers.ProviderGke))
	}
	return provider
}

// CreateOrganization creates org on px-backup
func CreateOrganization(orgID string) {
	Step(fmt.Sprintf("Create organization [%s]", orgID), func() {
		backupDriver := Inst().Backup
		req := &api.OrganizationCreateRequest{
			CreateMetadata: &api.CreateMetadata{
				Name: orgID,
			},
		}
		//ctx, err := backup.GetPxCentralAdminCtx()
		ctx, err := backup.GetAdminCtxFromSecret()
		expect(err).NotTo(haveOccurred(),
			fmt.Sprintf("Failed to fetch px-central-admin ctx: [%v]",
				err))
		_, err = backupDriver.CreateOrganization(ctx, req)
		//expect(err).NotTo(haveOccurred(),
		//	fmt.Sprintf("Failed to create organization [%s]. Error: [%v]",
		//		orgID, err))
	})
}

// UpdateScheduledBackup updates the scheduled backup with time interval from global vars
func UpdateScheduledBackup(schedulePolicyName, schedulePolicyUID string, ScheduledBackupInterval time.Duration) (err error) {
	var ctx context1.Context

	Step(fmt.Sprintf("Update schedule policy %s", schedulePolicyName), func() {
		backupDriver := Inst().Backup

		// Create a backup schedule
		schedulePolicyUpdateRequest := &api.SchedulePolicyUpdateRequest{
			CreateMetadata: &api.CreateMetadata{
				Name:  schedulePolicyName,
				Uid:   schedulePolicyUID,
				OrgId: OrgID,
			},

			SchedulePolicy: &api.SchedulePolicyInfo{
				Interval: &api.SchedulePolicyInfo_IntervalPolicy{
					// Retain 5 backups at a time for ease of inspection
					Retain:  5,
					Minutes: int64(ScheduledBackupInterval / time.Minute),
					IncrementalCount: &api.SchedulePolicyInfo_IncrementalCount{
						Count: 0,
					},
				},
			},
		}
		//ctx, err = backup.GetPxCentralAdminCtx()
		ctx, err = backup.GetAdminCtxFromSecret()
		if err != nil {
			return
		}
		_, err = backupDriver.UpdateSchedulePolicy(ctx, schedulePolicyUpdateRequest)
		if err != nil {
			return
		}
	})
	return err
}

// DeleteScheduledBackup deletes the scheduled backup and schedule policy from the CreateScheduledBackup
func DeleteScheduledBackup(backupScheduleName, backupScheduleUID, schedulePolicyName, schedulePolicyUID string) (err error) {
	var ctx context1.Context

	Step(fmt.Sprintf("Delete scheduled backup %s of all namespaces on cluster %s in organization %s",
		backupScheduleName, sourceClusterName, OrgID), func() {
		backupDriver := Inst().Backup

		bkpScheduleDeleteRequest := &api.BackupScheduleDeleteRequest{
			OrgId: OrgID,
			Name:  backupScheduleName,
			// delete_backups indicates whether the cloud backup files need to
			// be deleted or retained.
			DeleteBackups: true,
			Uid:           backupScheduleUID,
		}
		ctx, err = backup.GetPxCentralAdminCtx()
		if err != nil {
			return
		}
		_, err = backupDriver.DeleteBackupSchedule(ctx, bkpScheduleDeleteRequest)
		if err != nil {
			return
		}

		clusterReq := &api.ClusterInspectRequest{OrgId: OrgID, Name: sourceClusterName, IncludeSecrets: true}
		clusterResp, err := backupDriver.InspectCluster(ctx, clusterReq)
		if err != nil {
			return
		}
		clusterObj := clusterResp.GetCluster()

		namespace := "*"
		err = backupDriver.WaitForBackupScheduleDeletion(ctx, backupScheduleName, namespace, OrgID,
			clusterObj,
			BackupRestoreCompletionTimeoutMin*time.Minute,
			RetrySeconds*time.Second)

		schedulePolicyDeleteRequest := &api.SchedulePolicyDeleteRequest{
			OrgId: OrgID,
			Name:  schedulePolicyName,
			Uid:   schedulePolicyUID,
		}
		ctx, err = backup.GetPxCentralAdminCtx()
		if err != nil {
			return
		}
		_, err = backupDriver.DeleteSchedulePolicy(ctx, schedulePolicyDeleteRequest)
		if err != nil {
			return
		}
	})
	return err
}

// AddLabelToResource adds a label to a resource and errors if the resource type is not implemented
func AddLabelToResource(spec interface{}, key string, val string) error {
	if obj, ok := spec.(*v1.PersistentVolumeClaim); ok {
		if obj.Labels == nil {
			obj.Labels = make(map[string]string)
		}
		log.Infof("Adding label [%s=%s] to PVC %s", key, val, obj.Name)
		obj.Labels[key] = val
		core.Instance().UpdatePersistentVolumeClaim(obj)
		return nil
	} else if obj, ok := spec.(*v1.ConfigMap); ok {
		if obj.Labels == nil {
			obj.Labels = make(map[string]string)
		}
		log.Infof("Adding label [%s=%s] to ConfigMap %s", key, val, obj.Name)
		obj.Labels[key] = val
		core.Instance().UpdateConfigMap(obj)
		return nil
	} else if obj, ok := spec.(*v1.Secret); ok {
		if obj.Labels == nil {
			obj.Labels = make(map[string]string)
		}
		log.Infof("Adding label [%s=%s] to Secret %s", key, val, obj.Name)
		obj.Labels[key] = val
		core.Instance().UpdateSecret(obj)
		return nil
	}
	return fmt.Errorf("spec is of unknown resource type")
}

// GetSourceClusterConfigPath returns kubeconfig for source
func GetSourceClusterConfigPath() (string, error) {
	kubeconfigs := os.Getenv("KUBECONFIGS")
	if kubeconfigs == "" {
		return "", fmt.Errorf("Failed to get source config path. Empty KUBECONFIGS environment variable")
	}

	kubeconfigList := strings.Split(kubeconfigs, ",")
	if len(kubeconfigList) < 2 {
		return "", fmt.Errorf(`Failed to get source config path.
				       At least minimum two kubeconfigs required but has %d`, len(kubeconfigList))
	}

	log.Infof("Source config path: %s", fmt.Sprintf("%s/%s", KubeconfigDirectory, kubeconfigList[0]))
	return fmt.Sprintf("%s/%s", KubeconfigDirectory, kubeconfigList[0]), nil
}

// GetDestinationClusterConfigPath get cluster config of destination cluster
func GetDestinationClusterConfigPath() (string, error) {
	kubeconfigs := os.Getenv("KUBECONFIGS")
	if kubeconfigs == "" {
		return "", fmt.Errorf("empty KUBECONFIGS environment variable")
	}

	kubeconfigList := strings.Split(kubeconfigs, ",")
	if len(kubeconfigList) < 2 {
		return "", fmt.Errorf(`Failed to get source config path.
				       At least minimum two kubeconfigs required but has %d`, len(kubeconfigList))
	}

	log.Infof("Destination config path: %s", fmt.Sprintf("%s/%s", KubeconfigDirectory, kubeconfigList[1]))
	return fmt.Sprintf("%s/%s", KubeconfigDirectory, kubeconfigList[1]), nil
}

// GetAzureCredsFromEnv get creds for azure
func GetAzureCredsFromEnv() (tenantID, clientID, clientSecret, subscriptionID, accountName, accountKey string) {
	accountName = os.Getenv("AZURE_ACCOUNT_NAME")
	expect(accountName).NotTo(equal(""),
		"AZURE_ACCOUNT_NAME Environment variable should not be empty")

	accountKey = os.Getenv("AZURE_ACCOUNT_KEY")
	expect(accountKey).NotTo(equal(""),
		"AZURE_ACCOUNT_KEY Environment variable should not be empty")

	log.Infof("Create creds for azure")
	tenantID = os.Getenv("AZURE_TENANT_ID")
	expect(tenantID).NotTo(equal(""),
		"AZURE_TENANT_ID Environment variable should not be empty")

	clientID = os.Getenv("AZURE_CLIENT_ID")
	expect(clientID).NotTo(equal(""),
		"AZURE_CLIENT_ID Environment variable should not be empty")

	clientSecret = os.Getenv("AZURE_CLIENT_SECRET")
	expect(clientSecret).NotTo(equal(""),
		"AZURE_CLIENT_SECRET Environment variable should not be empty")

	subscriptionID = os.Getenv("AZURE_SUBSCRIPTION_ID")
	expect(clientSecret).NotTo(equal(""),
		"AZURE_SUBSCRIPTION_ID Environment variable should not be empty")

	return tenantID, clientID, clientSecret, subscriptionID, accountName, accountKey
}

// SetScheduledBackupInterval sets scheduled backup interval
func SetScheduledBackupInterval(interval time.Duration, triggerType string) {
	scheduledBackupInterval := interval

	var schedulePolicyName string
	var schedulePolicyUID string
	if triggerType == BackupScheduleAllName {
		schedulePolicyName = SchedulePolicyAllName
		schedulePolicyUID = SchedulePolicyAllUID
		ScheduledBackupAllNamespacesInterval = scheduledBackupInterval
	} else {
		schedulePolicyName = SchedulePolicyScaleName
		schedulePolicyUID = SchedulePolicyScaleUID
		ScheduledBackupScaleInterval = scheduledBackupInterval
	}
	_, err := InspectScheduledBackup(schedulePolicyName, schedulePolicyUID)
	if ObjectExists(err) {
		UpdateScheduledBackup(schedulePolicyName, schedulePolicyUID, scheduledBackupInterval)
	}
}

// DeleteS3Bucket deletes bucket in S3
func DeleteS3Bucket(bucketName string) {
	id, secret, endpoint, s3Region, disableSSLBool := s3utils.GetAWSDetailsFromEnv()
	sess, err := session.NewSession(&aws.Config{
		Endpoint:         aws.String(endpoint),
		Credentials:      credentials.NewStaticCredentials(id, secret, ""),
		Region:           aws.String(s3Region),
		DisableSSL:       aws.Bool(disableSSLBool),
		S3ForcePathStyle: aws.Bool(true),
	},
	)
	expect(err).NotTo(haveOccurred(),
		fmt.Sprintf("Failed to get S3 session to create bucket. Error: [%v]", err))

	S3Client := s3.New(sess)

	iter := s3manager.NewDeleteListIterator(S3Client, &s3.ListObjectsInput{
		Bucket: aws.String(bucketName),
	})

	err = s3manager.NewBatchDeleteWithClient(S3Client).Delete(aws.BackgroundContext(), iter)
	expect(err).NotTo(haveOccurred(),
		fmt.Sprintf("Unable to delete objects from bucket %q, %v", bucketName, err))

	_, err = S3Client.DeleteBucket(&s3.DeleteBucketInput{
		Bucket: aws.String(bucketName),
	})
	expect(err).NotTo(haveOccurred(),
		fmt.Sprintf("Failed to delete bucket [%v]. Error: [%v]", bucketName, err))
}

// DeleteAzureBucket delete bucket in azure
func DeleteAzureBucket(bucketName string) {
	// From the Azure portal, get your Storage account blob service URL endpoint.
	_, _, _, _, accountName, accountKey := GetAzureCredsFromEnv()

	urlStr := fmt.Sprintf("https://%s.blob.core.windows.net/%s", accountName, bucketName)
	log.Infof("Delete container url %s", urlStr)
	// Create a ContainerURL object that wraps a soon-to-be-created container's URL and a default pipeline.
	u, _ := url.Parse(urlStr)
	credential, err := azblob.NewSharedKeyCredential(accountName, accountKey)
	expect(err).NotTo(haveOccurred(),
		fmt.Sprintf("Failed to create shared key credential [%v]", err))

	containerURL := azblob.NewContainerURL(*u, azblob.NewPipeline(credential, azblob.PipelineOptions{}))
	ctx := context1.Background() // This example uses a never-expiring context

	_, err = containerURL.Delete(ctx, azblob.ContainerAccessConditions{})

	expect(err).NotTo(haveOccurred(),
		fmt.Sprintf("Failed to delete container. Error: [%v]", err))
}

// DeleteBucket deletes bucket from the cloud
func DeleteBucket(provider string, bucketName string) {
	Step(fmt.Sprintf("Delete bucket [%s]", bucketName), func() {
		switch provider {
		// TODO(stgleb): PTX-2359 Add DeleteAzureBucket
		case drivers.ProviderAws:
			DeleteS3Bucket(bucketName)
		case drivers.ProviderAzure:
			DeleteAzureBucket(bucketName)
		}
	})
}

// HaIncreaseRebootTargetNode repl increase and reboot target node
func HaIncreaseRebootTargetNode(event *EventRecord, ctx *scheduler.Context, v *volume.Volume, storageNodeMap map[string]node.Node) {

	stepLog := fmt.Sprintf("repl increase volume driver %s on app %s's volume: %v and reboot target node",
		Inst().V.String(), ctx.App.Key, v)

	Step(stepLog,
		func() {
			log.InfoD(stepLog)
			currRep, err := Inst().V.GetReplicationFactor(v)

			if err != nil {
				err = fmt.Errorf("error getting replication factor for volume %s, Error: %v", v.Name, err)
				log.Error(err)
				UpdateOutcome(event, err)
				return
			}
			//if repl is 3 cannot increase repl for the volume
			if currRep == 3 {
				err = fmt.Errorf("cannot perform repl incease as current repl factor is %d", currRep)
				log.Warn(err)
				UpdateOutcome(event, err)
				return
			}

			replicaSets, err := Inst().V.GetReplicaSets(v)
			if err == nil {
				replicaNodes := replicaSets[0].Nodes
				log.InfoD("Current replica nodes of volume %v are %v", v.Name, replicaNodes)
				var newReplID string
				var newReplNode node.Node

				//selecting the target node for repl increase
				for nID, node := range storageNodeMap {
					nExist := false
					for _, id := range replicaNodes {
						if nID == id {
							nExist = true
							break
						}
					}
					if !nExist {
						newReplID = nID
						newReplNode = node
						poolsUsedSize, err := Inst().V.GetPoolsUsedSize(&newReplNode)
						if err != nil {
							UpdateOutcome(event, err)
							return
						}
						pools, err := Inst().V.ListStoragePools(metav1.LabelSelector{})
						if err != nil {
							UpdateOutcome(event, err)
							return
						}
						for p, u := range poolsUsedSize {
							listPool := pools[p]
							usedSize, err := strconv.ParseUint(u, 10, 64)
							if err != nil {
								UpdateOutcome(event, err)
								return
							}
							freeSize := listPool.TotalSize - usedSize
							vol, err := Inst().V.InspectVolume(v.ID)
							if err != nil {
								UpdateOutcome(event, err)
								return
							}
							if freeSize >= vol.Usage {
								break
							}
						}
					}
				}
				if newReplID != "" {

					stepLog = fmt.Sprintf("repl increase volume driver %s on app %s's volume: %v",
						Inst().V.String(), ctx.App.Key, v)
					Step(stepLog,
						func() {
							log.InfoD(stepLog)
							if strings.Contains(ctx.App.Key, fastpathAppName) {
								defer Inst().S.RemoveLabelOnNode(newReplNode, k8s.NodeType)
								Inst().S.AddLabelOnNode(newReplNode, k8s.NodeType, k8s.FastpathNodeType)

							}
							log.InfoD("Increasing repl with target node  [%v]", newReplID)
							err = Inst().V.SetReplicationFactor(v, currRep+1, []string{newReplID}, nil, false)
							if err != nil {
								log.Errorf("There is an error increasing repl [%v]", err.Error())
								UpdateOutcome(event, err)
							}
						})

					if err == nil {
						stepLog = fmt.Sprintf("reboot target node %s while repl increase is in-progres",
							newReplNode.Hostname)
						Step(stepLog,
							func() {
								log.InfoD(stepLog)
								log.Info("Waiting for 10 seconds for re-sync to initialize before target node reboot")
								time.Sleep(10 * time.Second)

								err = Inst().N.RebootNode(newReplNode, node.RebootNodeOpts{
									Force: true,
									ConnectionOpts: node.ConnectionOpts{
										Timeout:         1 * time.Minute,
										TimeBeforeRetry: 5 * time.Second,
									},
								})
								if err != nil {
									log.Errorf("error rebooting node %v, Error: %v", newReplNode.Name, err)
									UpdateOutcome(event, err)
								}

								err = ValidateReplFactorUpdate(v, currRep+1)
								if err != nil {
									err = fmt.Errorf("error in ha-increse after  target node reboot. Error: %v", err)
									log.Error(err)
									UpdateOutcome(event, err)
								} else {
									dash.VerifySafely(true, true, fmt.Sprintf("repl successfully increased to %d", currRep+1))
								}
								if strings.Contains(ctx.App.Key, fastpathAppName) {
									err := ValidateFastpathVolume(ctx, opsapi.FastpathStatus_FASTPATH_INACTIVE)
									UpdateOutcome(event, err)
									err = Inst().V.SetReplicationFactor(v, currRep-1, nil, nil, true)
								}
							})
					}
				} else {
					UpdateOutcome(event, fmt.Errorf("no node identified to repl increase for vol: %s", v.Name))
				}
			} else {
				log.Error(err)
				UpdateOutcome(event, err)

			}
		})
}

// HaIncreaseRebootSourceNode repl increase and reboot source node
func HaIncreaseRebootSourceNode(event *EventRecord, ctx *scheduler.Context, v *volume.Volume, storageNodeMap map[string]node.Node) {
	stepLog := fmt.Sprintf("repl increase volume driver %s on app %s's volume: %v and reboot source node",
		Inst().V.String(), ctx.App.Key, v)
	Step(stepLog,
		func() {
			log.InfoD(stepLog)
			currRep, err := Inst().V.GetReplicationFactor(v)
			if err != nil {
				err = fmt.Errorf("error getting replication factor for volume %s, Error: %v", v.Name, err)
				log.Error(err)
				UpdateOutcome(event, err)
				return
			}

			//if repl is 3 cannot increase repl for the volume
			if currRep == 3 {
				err = fmt.Errorf("cannot perform repl incease as current repl factor is %d", currRep)
				log.Warn(err)
				UpdateOutcome(event, err)
				return
			}

			if err == nil {
				stepLog = fmt.Sprintf("repl increase volume driver %s on app %s's volume: %v",
					Inst().V.String(), ctx.App.Key, v)
				Step(stepLog,
					func() {
						log.InfoD(stepLog)
						replicaSets, err := Inst().V.GetReplicaSets(v)
						if err == nil {
							replicaNodes := replicaSets[0].Nodes
							if strings.Contains(ctx.App.Key, fastpathAppName) {
								newFastPathNode, err := AddFastPathLabel(ctx)
								if err == nil {
									defer Inst().S.RemoveLabelOnNode(*newFastPathNode, k8s.NodeType)
								}
								UpdateOutcome(event, err)
							}
							err = Inst().V.SetReplicationFactor(v, currRep+1, nil, nil, false)
							if err != nil {
								log.Errorf("There is an error increasing repl [%v]", err.Error())
								UpdateOutcome(event, err)
							} else {
								log.Info("Waiting for 10 seconds for re-sync to initialize before source nodes reboot")
								time.Sleep(10 * time.Second)
								//rebooting source nodes one by one
								for _, nID := range replicaNodes {
									replNodeToReboot := storageNodeMap[nID]
									err = Inst().N.RebootNode(replNodeToReboot, node.RebootNodeOpts{
										Force: true,
										ConnectionOpts: node.ConnectionOpts{
											Timeout:         1 * time.Minute,
											TimeBeforeRetry: 5 * time.Second,
										},
									})
									if err != nil {
										log.Errorf("error rebooting node %v, Error: %v", replNodeToReboot.Name, err)
										UpdateOutcome(event, err)
									}
								}
								err = ValidateReplFactorUpdate(v, currRep+1)
								if err != nil {
									err = fmt.Errorf("error in ha-increse after  source node reboot. Error: %v", err)
									log.Error(err)
									UpdateOutcome(event, err)
								} else {
									dash.VerifySafely(true, true, fmt.Sprintf("repl successfully increased to %d", currRep+1))
								}
								if strings.Contains(ctx.App.Key, fastpathAppName) {
									err := ValidateFastpathVolume(ctx, opsapi.FastpathStatus_FASTPATH_INACTIVE)
									UpdateOutcome(event, err)
									err = Inst().V.SetReplicationFactor(v, currRep-1, nil, nil, true)
								}
							}
						} else {
							err = fmt.Errorf("error getting relicasets for volume %s, Error: %v", v.Name, err)
							log.Error(err)
							UpdateOutcome(event, err)
						}

					})
			} else {
				err = fmt.Errorf("error getting current replication factor for volume %s, Error: %v", v.Name, err)
				log.Error(err)
				UpdateOutcome(event, err)
			}

		})
}

func AddFastPathLabel(ctx *scheduler.Context) (*node.Node, error) {
	sNodes := node.GetStorageDriverNodes()
	appNodes, err := Inst().S.GetNodesForApp(ctx)
	if err == nil {
		appNode := appNodes[0]
		for _, n := range sNodes {
			if n.Name != appNode.Name {
				Inst().S.AddLabelOnNode(n, k8s.NodeType, k8s.FastpathNodeType)
				return &n, nil
			}
		}
	}
	return nil, err
}

func ValidateReplFactorUpdate(v *volume.Volume, expaectedReplFactor int64) error {
	t := func() (interface{}, bool, error) {
		err := Inst().V.WaitForReplicationToComplete(v, expaectedReplFactor, validateReplicationUpdateTimeout)
		if err != nil {
			statusErr, _ := status.FromError(err)
			if statusErr.Code() == codes.NotFound || strings.Contains(err.Error(), "code = NotFound") {
				return nil, false, err
			}
			return nil, true, err
		}
		return 0, false, nil
	}
	if _, err := task.DoRetryWithTimeout(t, validateReplicationUpdateTimeout, defaultRetryInterval); err != nil {
		return fmt.Errorf("failed to set replication factor of the volume: %v due to err: %v", v.Name, err.Error())
	}
	return nil
}

// TearDownBackupRestoreAll enumerates backups and restores before deleting them
func TearDownBackupRestoreAll() {
	log.Infof("Enumerating scheduled backups")
	bkpScheduleEnumerateReq := &api.BackupScheduleEnumerateRequest{
		OrgId:  OrgID,
		Labels: make(map[string]string),
		BackupLocationRef: &api.ObjectRef{
			Name: backupLocationName,
			Uid:  BackupLocationUID,
		},
	}
	ctx, err := backup.GetPxCentralAdminCtx()
	expect(err).NotTo(haveOccurred())
	enumBkpScheduleResponse, _ := Inst().Backup.EnumerateBackupSchedule(ctx, bkpScheduleEnumerateReq)
	bkpSchedules := enumBkpScheduleResponse.GetBackupSchedules()
	for _, bkpSched := range bkpSchedules {
		schedPol := bkpSched.GetSchedulePolicyRef()
		DeleteScheduledBackup(bkpSched.GetName(), bkpSched.GetUid(), schedPol.GetName(), schedPol.GetUid())
	}

	log.Infof("Enumerating backups")
	bkpEnumerateReq := &api.BackupEnumerateRequest{
		OrgId: OrgID,
	}
	ctx, err = backup.GetPxCentralAdminCtx()
	expect(err).NotTo(haveOccurred())
	enumBkpResponse, _ := Inst().Backup.EnumerateBackup(ctx, bkpEnumerateReq)
	backups := enumBkpResponse.GetBackups()
	for _, bkp := range backups {
		DeleteBackup(bkp.GetName(), bkp.GetUid(), OrgID)
	}

	log.Infof("Enumerating restores")
	restoreEnumerateReq := &api.RestoreEnumerateRequest{
		OrgId: OrgID}
	ctx, err = backup.GetPxCentralAdminCtx()
	expect(err).NotTo(haveOccurred())
	enumRestoreResponse, _ := Inst().Backup.EnumerateRestore(ctx, restoreEnumerateReq)
	restores := enumRestoreResponse.GetRestores()
	for _, restore := range restores {
		DeleteRestore(restore.GetName(), OrgID)
	}

	for _, bkp := range backups {
		Inst().Backup.WaitForBackupDeletion(ctx, bkp.GetName(), OrgID,
			BackupRestoreCompletionTimeoutMin*time.Minute,
			RetrySeconds*time.Second)
	}
	for _, restore := range restores {
		Inst().Backup.WaitForRestoreDeletion(ctx, restore.GetName(), OrgID,
			BackupRestoreCompletionTimeoutMin*time.Minute,
			RetrySeconds*time.Second)
	}
	provider := GetProvider()
	DeleteCluster(destinationClusterName, OrgID)
	DeleteCluster(sourceClusterName, OrgID)
	DeleteBackupLocation(backupLocationName, OrgID)
	DeleteCloudCredential(CredName, OrgID, CloudCredUID)
	DeleteBucket(provider, BucketName)
}

// CreateBucket creates bucket on the appropriate cloud platform
func CreateBucket(provider string, bucketName string) {
	Step(fmt.Sprintf("Create bucket [%s]", bucketName), func() {
		switch provider {
		case drivers.ProviderAws:
			CreateS3Bucket(bucketName)
		case drivers.ProviderAzure:
			CreateAzureBucket(bucketName)
		}
	})
}

// CreateS3Bucket creates bucket in S3
func CreateS3Bucket(bucketName string) {
	id, secret, endpoint, s3Region, disableSSLBool := s3utils.GetAWSDetailsFromEnv()
	sess, err := session.NewSession(&aws.Config{
		Endpoint:         aws.String(endpoint),
		Credentials:      credentials.NewStaticCredentials(id, secret, ""),
		Region:           aws.String(s3Region),
		DisableSSL:       aws.Bool(disableSSLBool),
		S3ForcePathStyle: aws.Bool(true),
	},
	)
	expect(err).NotTo(haveOccurred(),
		fmt.Sprintf("Failed to get S3 session to create bucket. Error: [%v]", err))

	S3Client := s3.New(sess)

	_, err = S3Client.CreateBucket(&s3.CreateBucketInput{
		Bucket: aws.String(bucketName),
	})
	expect(err).NotTo(haveOccurred(),
		fmt.Sprintf("Failed to create bucket [%v]. Error: [%v]", bucketName, err))

	err = S3Client.WaitUntilBucketExists(&s3.HeadBucketInput{
		Bucket: aws.String(bucketName),
	})
	expect(err).NotTo(haveOccurred(),
		fmt.Sprintf("Failed to wait for bucket [%v] to get created. Error: [%v]", bucketName, err))
}

// CreateAzureBucket creates bucket in Azure
func CreateAzureBucket(bucketName string) {
	// From the Azure portal, get your Storage account blob service URL endpoint.
	_, _, _, _, accountName, accountKey := GetAzureCredsFromEnv()

	urlStr := fmt.Sprintf("https://%s.blob.core.windows.net/%s", accountName, bucketName)
	log.Infof("Create container url %s", urlStr)
	// Create a ContainerURL object that wraps a soon-to-be-created container's URL and a default pipeline.
	u, _ := url.Parse(urlStr)
	credential, err := azblob.NewSharedKeyCredential(accountName, accountKey)
	expect(err).NotTo(haveOccurred(),
		fmt.Sprintf("Failed to create shared key credential [%v]", err))

	containerURL := azblob.NewContainerURL(*u, azblob.NewPipeline(credential, azblob.PipelineOptions{}))
	ctx := context1.Background() // This example uses a never-expiring context

	_, err = containerURL.Create(ctx, azblob.Metadata{}, azblob.PublicAccessNone)

	expect(err).NotTo(haveOccurred(),
		fmt.Sprintf("Failed to create container. Error: [%v]", err))
}

// createAzureBackupLocation creates backup location
func createAzureBackupLocation(name, uid, cloudCred, cloudCredUID, bucketName, orgID string) {
	Step(fmt.Sprintf("Create Azure backup location [%s] in org [%s]", name, orgID), func() {
		CreateAzureBackupLocation(name, uid, cloudCred, cloudCredUID, bucketName, orgID)
	})
}

func dumpKubeConfigs(configObject string, kubeconfigList []string) error {
	log.Infof("dump kubeconfigs to file system")
	cm, err := core.Instance().GetConfigMap(configObject, "default")
	if err != nil {
		log.Errorf("Error reading config map: %v", err)
		return err
	}
	log.Infof("Get over kubeconfig list %v", kubeconfigList)
	for _, kubeconfig := range kubeconfigList {
		config := cm.Data[kubeconfig]
		if len(config) == 0 {
			configErr := fmt.Sprintf("Error reading kubeconfig: found empty %s in config map %s",
				kubeconfig, configObject)
			return fmt.Errorf(configErr)
		}
		filePath := fmt.Sprintf("%s/%s", KubeconfigDirectory, kubeconfig)
		log.Infof("Save kubeconfig to %s", filePath)
		err := ioutil.WriteFile(filePath, []byte(config), 0644)
		if err != nil {
			return err
		}
	}
	return nil
}

// DumpKubeconfigs gets kubeconfigs from configmap
func DumpKubeconfigs(kubeconfigList []string) {
	err := dumpKubeConfigs(configMapName, kubeconfigList)
	expect(err).NotTo(haveOccurred(),
		fmt.Sprintf("Failed to get kubeconfigs [%v] from configmap [%s]", kubeconfigList, configMapName))
}

// Inst returns the Torpedo instances
func Inst() *Torpedo {
	return instance
}

var instance *Torpedo
var once sync.Once

// Torpedo is the torpedo testsuite
type Torpedo struct {
	InstanceID                          string
	S                                   scheduler.Driver
	V                                   volume.Driver
	N                                   node.Driver
	M                                   monitor.Driver
	SpecDir                             string
	AppList                             []string
	SecureAppList                       []string
	LogLoc                              string
	LogLevel                            string
	Logger                              *logrus.Logger
	GlobalScaleFactor                   int
	StorageDriverUpgradeEndpointURL     string
	StorageDriverUpgradeEndpointVersion string
	UpgradeStorageDriverEndpointList    string
	EnableStorkUpgrade                  bool
	MinRunTimeMins                      int
	ChaosLevel                          int
	Provisioner                         string
	MaxStorageNodesPerAZ                int
	DestroyAppTimeout                   time.Duration
	DriverStartTimeout                  time.Duration
	AutoStorageNodeRecoveryTimeout      time.Duration
	LicenseExpiryTimeoutHours           time.Duration
	MeteringIntervalMins                time.Duration
	ConfigMap                           string
	BundleLocation                      string
	CustomAppConfig                     map[string]scheduler.AppConfig
	TopologyLabels                      []map[string]string
	Backup                              backup.Driver
	SecretType                          string
	PureVolumes                         bool
	PureSANType                         string
	RunCSISnapshotAndRestoreManyTest    bool
	VaultAddress                        string
	VaultToken                          string
	SchedUpgradeHops                    string
	AutopilotUpgradeImage               string
	CsiGenericDriverConfigMap           string
	HelmValuesConfigMap                 string
	IsHyperConverged                    bool
	Dash                                *aetosutil.Dashboard
	JobName                             string
	JobType                             string
	PortworxPodRestartCheck             bool
}

// ParseFlags parses command line flags
func ParseFlags() {
	var err error

	var s, m, n, v, backupDriverName, specDir, logLoc, logLevel, appListCSV, secureAppsCSV, provisionerName, configMapName string
	var schedulerDriver scheduler.Driver
	var volumeDriver volume.Driver
	var nodeDriver node.Driver
	var monitorDriver monitor.Driver
	var backupDriver backup.Driver
	var appScaleFactor int
	var volUpgradeEndpointURL string
	var volUpgradeEndpointVersion string
	var upgradeStorageDriverEndpointList string
	var minRunTimeMins int
	var chaosLevel int
	var storageNodesPerAZ int
	var destroyAppTimeout time.Duration
	var driverStartTimeout time.Duration
	var autoStorageNodeRecoveryTimeout time.Duration
	var licenseExpiryTimeoutHours time.Duration
	var meteringIntervalMins time.Duration
	var bundleLocation string
	var customConfigPath string
	var hyperConverged bool
	var enableDash bool
	var pxPodRestartCheck bool

	// TODO: We rely on the customAppConfig map to be passed into k8s.go and stored there.
	// We modify this map from the tests and expect that the next RescanSpecs will pick up the new custom configs.
	// We should make this more robust.
	var customAppConfig map[string]scheduler.AppConfig = make(map[string]scheduler.AppConfig)

	var enableStorkUpgrade bool
	var secretType string
	var pureVolumes bool
	var pureSANType string
	var runCSISnapshotAndRestoreManyTest bool
	var vaultAddress string
	var vaultToken string
	var schedUpgradeHops string
	var autopilotUpgradeImage string
	var csiGenericDriverConfigMapName string
	//dashboard fields
	var user, testBranch, testProduct, testType, testDescription, testTags string
	var testsetID int
	var torpedoJobName string
	var torpedoJobType string

	flag.StringVar(&s, schedulerCliFlag, defaultScheduler, "Name of the scheduler to use")
	flag.StringVar(&n, nodeDriverCliFlag, defaultNodeDriver, "Name of the node driver to use")
	flag.StringVar(&m, monitorDriverCliFlag, defaultMonitorDriver, "Name of the prometheus driver to use")
	flag.StringVar(&v, storageDriverCliFlag, defaultStorageDriver, "Name of the storage driver to use")
	flag.StringVar(&torpedoJobName, torpedoJobNameFlag, defaultTorpedoJob, "Name of the torpedo job")
	flag.StringVar(&torpedoJobType, torpedoJobTypeFlag, defaultTorpedoJobType, "Type of torpedo job")
	flag.StringVar(&backupDriverName, backupCliFlag, "", "Name of the backup driver to use")
	flag.StringVar(&specDir, specDirCliFlag, defaultSpecsRoot, "Root directory containing the application spec files")
	flag.StringVar(&logLoc, logLocationCliFlag, defaultLogLocation,
		"Path to save logs/artifacts upon failure. Default: /mnt/torpedo_support_dir")
	flag.StringVar(&logLevel, logLevelCliFlag, defaultLogLevel, "Log level")
	flag.IntVar(&appScaleFactor, scaleFactorCliFlag, defaultAppScaleFactor, "Factor by which to scale applications")
	flag.IntVar(&minRunTimeMins, minRunTimeMinsFlag, defaultMinRunTimeMins, "Minimum Run Time in minutes for appliation deletion tests")
	flag.IntVar(&chaosLevel, chaosLevelFlag, defaultChaosLevel, "Application deletion frequency in minutes")
	flag.StringVar(&volUpgradeEndpointURL, storageUpgradeEndpointURLCliFlag, defaultStorageUpgradeEndpointURL,
		"Endpoint URL link which will be used for upgrade storage driver")
	flag.StringVar(&volUpgradeEndpointVersion, storageUpgradeEndpointVersionCliFlag, defaultStorageUpgradeEndpointVersion,
		"Endpoint version which will be used for checking version after upgrade storage driver")
	flag.StringVar(&upgradeStorageDriverEndpointList, upgradeStorageDriverEndpointListFlag, "", "Comma separated list of Spec Generator URLs for performing upgrade hops for StorageCluster")
	flag.BoolVar(&enableStorkUpgrade, enableStorkUpgradeFlag, false, "Enable stork upgrade during storage driver upgrade")
	flag.StringVar(&appListCSV, appListCliFlag, "", "Comma-separated list of apps to run as part of test. The names should match directories in the spec dir.")
	flag.StringVar(&secureAppsCSV, secureAppsCliFlag, "", "Comma-separated list of apps to deploy with secure volumes using storage class. The names should match directories in the spec dir.")
	flag.StringVar(&provisionerName, provisionerFlag, defaultStorageProvisioner, "Name of the storage provisioner Portworx or CSI.")
	flag.IntVar(&storageNodesPerAZ, storageNodesPerAZFlag, defaultStorageNodesPerAZ, "Maximum number of storage nodes per availability zone")
	flag.DurationVar(&destroyAppTimeout, "destroy-app-timeout", defaultTimeout, "Maximum ")
	flag.DurationVar(&driverStartTimeout, "driver-start-timeout", defaultDriverStartTimeout, "Maximum wait volume driver startup")
	flag.DurationVar(&autoStorageNodeRecoveryTimeout, "storagenode-recovery-timeout", defaultAutoStorageNodeRecoveryTimeout, "Maximum wait time in minutes for storageless nodes to transition to storagenodes in case of ASG")
	flag.DurationVar(&licenseExpiryTimeoutHours, licenseExpiryTimeoutHoursFlag, defaultLicenseExpiryTimeoutHours, "Maximum wait time in hours after which force expire license")
	flag.DurationVar(&meteringIntervalMins, meteringIntervalMinsFlag, defaultMeteringIntervalMins, "Metering interval in minutes for metering agent")
	flag.StringVar(&configMapName, configMapFlag, "", "Name of the config map to be used.")
	flag.StringVar(&bundleLocation, "bundle-location", defaultBundleLocation, "Path to support bundle output files")
	flag.StringVar(&customConfigPath, "custom-config", "", "Path to custom configuration files")
	flag.StringVar(&secretType, "secret-type", scheduler.SecretK8S, "Path to custom configuration files")
	flag.BoolVar(&pureVolumes, "pure-volumes", false, "To enable using Pure backend for shared volumes")
	flag.StringVar(&pureSANType, "pure-san-type", "ISCSI", "If using Pure volumes, which SAN type is being used. ISCSI, FC, and NVMEOF-RDMA are all valid values.")
	flag.BoolVar(&runCSISnapshotAndRestoreManyTest, "pure-fa-snapshot-restore-to-many-test", false, "If using Pure volumes, to enable Pure clone many tests")
	flag.StringVar(&vaultAddress, "vault-addr", "", "Path to custom configuration files")
	flag.StringVar(&vaultToken, "vault-token", "", "Path to custom configuration files")
	flag.StringVar(&schedUpgradeHops, "sched-upgrade-hops", "", "Comma separated list of versions scheduler upgrade to take hops")
	flag.StringVar(&autopilotUpgradeImage, autopilotUpgradeImageCliFlag, "", "Autopilot version which will be used for checking version after upgrade autopilot")
	flag.StringVar(&csiGenericDriverConfigMapName, csiGenericDriverConfigMapFlag, "", "Name of config map that stores provisioner details when CSI generic driver is being used")
	flag.StringVar(&testrailuttils.MilestoneName, milestoneFlag, "", "Testrail milestone name")
	flag.StringVar(&testrailuttils.RunName, testrailRunNameFlag, "", "Testrail run name, this run will be updated in testrail")
	flag.StringVar(&testrailuttils.JobRunID, testrailRunIDFlag, "", "Run ID for the testrail run")
	flag.StringVar(&testrailuttils.JenkinsBuildURL, testrailJenkinsBuildURLFlag, "", "Jenins job url for testrail update")
	flag.StringVar(&testRailHostname, testRailHostFlag, "", "Testrail server hostname")
	flag.StringVar(&testRailUsername, testRailUserNameFlag, "", "Username to be used for adding entries to testrail")
	flag.StringVar(&testRailPassword, testRailPasswordFlag, "", "Password to be used for testrail update")
	flag.StringVar(&jiraUserName, jiraUserNameFlag, "", "Username to be used for JIRA client")
	flag.StringVar(&jiraToken, jiraTokenFlag, "", "API token for accessing the JIRA")
	flag.StringVar(&jirautils.AccountID, jiraAccountIDFlag, "", "AccountID for issue assignment")
	flag.BoolVar(&hyperConverged, hyperConvergedFlag, true, "To enable/disable hyper-converged type of deployment")
	flag.BoolVar(&enableDash, enableDashBoardFlag, true, "To enable/disable aetos dashboard reporting")
	flag.StringVar(&user, userFlag, "nouser", "user name running the tests")
	flag.StringVar(&testDescription, testDescriptionFlag, "Torpedo Workflows", "test suite description")
	flag.StringVar(&testType, testTypeFlag, "system-test", "test types like system-test,functional,integration")
	flag.StringVar(&testTags, testTagsFlag, "", "tags running the tests. Eg: key1:val1,key2:val2")
	flag.IntVar(&testsetID, testSetIDFlag, 0, "testset id to post the results")
	flag.StringVar(&testBranch, testBranchFlag, "master", "branch of the product")
	flag.StringVar(&testProduct, testProductFlag, "PxEnp", "Portworx product under test")
	flag.StringVar(&pxRuntimeOpts, "px-runtime-opts", "", "comma separated list of run time options for cluster update")
	flag.BoolVar(&pxPodRestartCheck, failOnPxPodRestartCount, false, "Set it true for px pods restart check during test")
	flag.Parse()

	log.SetLoglevel(logLevel)
	tpLogPath = fmt.Sprintf("%s/%s", logLoc, "torpedo.log")
	suiteLogger = CreateLogger(tpLogPath)
	log.SetTorpedoFileOutput(suiteLogger)

	appList, err := splitCsv(appListCSV)
	if err != nil {
		log.Fatalf("failed to parse app list: %v. err: %v", appListCSV, err)
	}

	secureAppList := make([]string, 0)

	if secureAppsCSV == "all" {
		secureAppList = append(secureAppList, appList...)
	}

	if len(secureAppsCSV) > 0 {
		apl, err := splitCsv(secureAppsCSV)
		log.FailOnError(err, fmt.Sprintf("failed to parse secure app list: %v", secureAppsCSV))
		secureAppList = append(secureAppList, apl...)
		log.Infof("Secure apps : %+v", secureAppList)
	}

	sched.Init(time.Second)

	if schedulerDriver, err = scheduler.Get(s); err != nil {
		log.Fatalf("Cannot find scheduler driver for %v. Err: %v\n", s, err)
	} else if volumeDriver, err = volume.Get(v); err != nil {
		log.Fatalf("Cannot find volume driver for %v. Err: %v\n", v, err)
	} else if nodeDriver, err = node.Get(n); err != nil {
		log.Fatalf("Cannot find node driver for %v. Err: %v\n", n, err)
	} else if monitorDriver, err = monitor.Get(m); err != nil {
		log.Fatalf("Cannot find monitor driver for %v. Err: %v\n", m, err)
	} else if err = os.MkdirAll(logLoc, os.ModeDir); err != nil {
		log.Fatalf("Cannot create path %s for saving support bundle. Error: %v", logLoc, err)
	} else {
		if _, err = os.Stat(customConfigPath); err == nil {
			var data []byte

			log.Infof("Using custom app config file %s", customConfigPath)
			data, err = ioutil.ReadFile(customConfigPath)
			if err != nil {
				log.Fatalf("Cannot read file %s. Error: %v", customConfigPath, err)
			}
			err = yaml.Unmarshal(data, &customAppConfig)
			if err != nil {
				log.Fatalf("Cannot unmarshal yml %s. Error: %v", customConfigPath, err)
			}
			log.Infof("Parsed custom app config file: %+v", customAppConfig)
		}
		log.Infof("Backup driver name %s", backupDriverName)
		if backupDriverName != "" {
			if backupDriver, err = backup.Get(backupDriverName); err != nil {
				log.Fatalf("cannot find backup driver for %s. Err: %v\n", backupDriverName, err)
			} else {
				log.Infof("Backup driver found %v", backupDriver)
			}
		}
		dash = aetosutil.Get()
		if enableDash && !isDashboardReachable() {
			enableDash = false
			log.Infof("Aetos Dashboard is not reachable. Disabling dashboard reporting.")
		}

		dash.IsEnabled = enableDash
		testSet := aetosutil.TestSet{
			User:        user,
			Product:     testProduct,
			Description: testDescription,
			Branch:      testBranch,
			TestType:    testType,
			Tags:        make(map[string]string),
			Status:      aetosutil.NOTSTARTED,
		}
		if testTags != "" {
			tags, err := splitCsv(testTags)
			if err != nil {
				log.Fatalf("failed to parse tags: %v. err: %v", testTags, err)
			} else {
				for _, tag := range tags {
					var key, value string
					if !strings.Contains(tag, ":") {
						log.Info("Invalid tag %s. Please provide tag in key:value format skipping provided tag", tag)
					} else {
						key = strings.SplitN(tag, ":", 2)[0]
						value = strings.SplitN(tag, ":", 2)[1]
						testSet.Tags[key] = value
					}
				}
			}
		}

		val, ok := os.LookupEnv("DASH_UID")
		if ok {
			testsetID, err = strconv.Atoi(val)
			if err != nil {
				log.Warnf("Failed to convert environment testset id  %v to int, err: %v", val, err)
			}
		}
		if testsetID != 0 {
			dash.TestSetID = testsetID
			os.Setenv("DASH_UID", fmt.Sprint(testsetID))
		}

		dash.TestSet = &testSet

		once.Do(func() {
			instance = &Torpedo{
				InstanceID:                          time.Now().Format("01-02-15h04m05s"),
				S:                                   schedulerDriver,
				V:                                   volumeDriver,
				N:                                   nodeDriver,
				M:                                   monitorDriver,
				SpecDir:                             specDir,
				LogLoc:                              logLoc,
				LogLevel:                            logLevel,
				Logger:                              log.GetLogInstance(),
				GlobalScaleFactor:                   appScaleFactor,
				MinRunTimeMins:                      minRunTimeMins,
				ChaosLevel:                          chaosLevel,
				StorageDriverUpgradeEndpointURL:     volUpgradeEndpointURL,
				StorageDriverUpgradeEndpointVersion: volUpgradeEndpointVersion,
				UpgradeStorageDriverEndpointList:    upgradeStorageDriverEndpointList,
				EnableStorkUpgrade:                  enableStorkUpgrade,
				AppList:                             appList,
				SecureAppList:                       secureAppList,
				Provisioner:                         provisionerName,
				MaxStorageNodesPerAZ:                storageNodesPerAZ,
				DestroyAppTimeout:                   destroyAppTimeout,
				DriverStartTimeout:                  driverStartTimeout,
				AutoStorageNodeRecoveryTimeout:      autoStorageNodeRecoveryTimeout,
				ConfigMap:                           configMapName,
				BundleLocation:                      bundleLocation,
				CustomAppConfig:                     customAppConfig,
				Backup:                              backupDriver,
				SecretType:                          secretType,
				PureVolumes:                         pureVolumes,
				PureSANType:                         pureSANType,
				RunCSISnapshotAndRestoreManyTest:    runCSISnapshotAndRestoreManyTest,
				VaultAddress:                        vaultAddress,
				VaultToken:                          vaultToken,
				SchedUpgradeHops:                    schedUpgradeHops,
				AutopilotUpgradeImage:               autopilotUpgradeImage,
				CsiGenericDriverConfigMap:           csiGenericDriverConfigMapName,
				LicenseExpiryTimeoutHours:           licenseExpiryTimeoutHours,
				MeteringIntervalMins:                meteringIntervalMins,
				IsHyperConverged:                    hyperConverged,
				Dash:                                dash,
				JobName:                             torpedoJobName,
				JobType:                             torpedoJobType,
				PortworxPodRestartCheck:             pxPodRestartCheck,
			}
		})
	}
	printFlags()
}

func printFlags() {

	log.Info("********Torpedo Command********")
	log.Info(strings.Join(os.Args, " "))
	log.Info("******************************")

	log.Info("*********Parsed Args**********")
	flag.VisitAll(func(f *flag.Flag) {
		log.Infof("   %s: %s", f.Name, f.Value)
	})
	log.Info("******************************")
}

func isDashboardReachable() bool {
	timeout := 15 * time.Second
	client := http.Client{
		Timeout: timeout,
	}
	aboutURL := strings.Replace(aetosutil.DashBoardBaseURL, "dashboard", "datamodel/about", -1)
	log.Infof("Checking URL: %s", aboutURL)
	response, err := client.Get(aboutURL)

	if err != nil {
		log.Warn(err.Error())
		return false
	}
	if response.StatusCode == 200 {
		return true
	}
	return false
}

// CreateLogFile creates file and return the file object
func CreateLogFile(filename string) *os.File {
	var filePath string
	if strings.Contains(filename, "/") {
		filePath = "filename"
	} else {
		filePath = fmt.Sprintf("%s/%s", Inst().LogLoc, filename)
	}

	f, err := os.OpenFile(filePath, os.O_WRONLY|os.O_CREATE|os.O_APPEND, 0644)
	if err != nil {
		fmt.Println("Failed to create logfile torpedo.log")
		fmt.Println("Error: ", err)
	}
	return f

}

// CreateLogger creates file and return the file object
func CreateLogger(filename string) *lumberjack.Logger {
	var filePath string
	if strings.Contains(filename, "/") {
		filePath = filename
	} else {
		filePath = fmt.Sprintf("%s/%s", Inst().LogLoc, filename)
	}
	_, err := os.Create(filePath)
	if err != nil {
		log.Infof("Error creating log file. Err: %v", err)
		return nil
	}

	logger := &lumberjack.Logger{
		Filename:   filePath,
		MaxSize:    10, // megabytes
		MaxBackups: 10,
		MaxAge:     30,   //days
		Compress:   true, // disabled by default
		LocalTime:  true,
	}

	return logger

}

// CloseLogger ends testcase file object
func CloseLogger(testLogger *lumberjack.Logger) {
	if testLogger != nil {
		testLogger.Close()
		//Below steps are performed to remove current file from log output
		log.SetDefaultOutput(suiteLogger)
	}

}

func splitCsv(in string) ([]string, error) {
	r := csv.NewReader(strings.NewReader(in))
	r.TrimLeadingSpace = true
	records, err := r.ReadAll()
	if err != nil || len(records) < 1 {
		return []string{}, err
	} else if len(records) > 1 {
		return []string{}, fmt.Errorf("multiline CSV not supported")
	}
	return records[0], err
}

func mapToVolumeOptions(options map[string]bool) *scheduler.VolumeOptions {
	if val, ok := options[SkipClusterScopedObjects]; ok {
		return &scheduler.VolumeOptions{
			SkipClusterScopedObjects: val,
		}
	}

	return &scheduler.VolumeOptions{
		SkipClusterScopedObjects: false,
	}
}

func init() {
	logrus.SetLevel(logrus.InfoLevel)
	logrus.StandardLogger().Hooks.Add(log.NewHook())
	logrus.SetOutput(os.Stdout)
}

// CreateJiraIssueWithLogs creates a jira issue and copy logs to nfs mount
func CreateJiraIssueWithLogs(issueDescription, issueSummary string) {
	issueKey, err := jirautils.CreateIssue(issueDescription, issueSummary)
	if err == nil && issueKey != "" {
		collectAndCopyDiagsOnWorkerNodes(issueKey)
		collectAndCopyStorkLogs(issueKey)
		collectAndCopyOperatorLogs(issueKey)
		collectAndCopyAutopilotLogs(issueKey)

	}

}

func collectAndCopyDiagsOnWorkerNodes(issueKey string) {
	isIssueDirCreated := false
	for _, currNode := range node.GetWorkerNodes() {
		err := runCmd("pwd", currNode)
		if err == nil {
			log.Infof("Creating directors logs in the node %v", currNode.Name)
			runCmd(fmt.Sprintf("mkdir -p %v", rootLogDir), currNode)
			log.Info("Mounting nfs diags directory")
			runCmd(fmt.Sprintf("mount -t nfs %v %v", diagsDirPath, rootLogDir), currNode)
			if !isIssueDirCreated {
				log.Infof("Creating PTX %v directory in the node %v", issueKey, currNode.Name)
				runCmd(fmt.Sprintf("mkdir -p %v/%v", rootLogDir, issueKey), currNode)
				isIssueDirCreated = true
			}

			log.Infof("collect diags on node: %s", currNode.Name)

			filePath := fmt.Sprintf("/var/cores/%s-diags-*.tar.gz", currNode.Name)

			config := &torpedovolume.DiagRequestConfig{
				DockerHost:    "unix:///var/run/docker.sock",
				OutputFile:    filePath,
				ContainerName: "",
				Profile:       false,
				Live:          false,
				Upload:        false,
				All:           true,
				Force:         true,
				OnHost:        true,
				Extra:         false,
			}
			err = Inst().V.CollectDiags(currNode, config, torpedovolume.DiagOps{Validate: false, Async: true})

			if err == nil {
				log.Infof("copying logs %v  on node: %s", filePath, currNode.Name)
				runCmd(fmt.Sprintf("cp %v %v/%v/", filePath, rootLogDir, issueKey), currNode)
			} else {
				log.Warnf("Error collecting diags on node: %v, Error: %v", currNode.Name, err)
			}

		}
	}
}

func collectAndCopyStorkLogs(issueKey string) {

	storkLabel := make(map[string]string)
	storkLabel["name"] = "stork"
	podList, err := core.Instance().GetPods(pxNamespace, storkLabel)
	if err == nil {
		logsByPodName := map[string]string{}
		for _, p := range podList.Items {
			logOptions := corev1.PodLogOptions{
				// Getting 250 lines from the pod logs to get the io_bytes
				TailLines: getInt64Address(250),
			}
			log.Info("Collecting stork logs")
			output, err := core.Instance().GetPodLog(p.Name, p.Namespace, &logOptions)
			if err != nil {
				log.Error(fmt.Errorf("failed to get logs for the pod %s/%s: %w", p.Namespace, p.Name, err))
			}
			logsByPodName[p.Name] = output
		}
		masterNode := node.GetMasterNodes()[0]
		err = runCmd("pwd", masterNode)
		if err == nil {
			log.Infof("Creating directors logs in the node %v", masterNode.Name)
			runCmd(fmt.Sprintf("mkdir -p %v", rootLogDir), masterNode)
			log.Info("Mounting nfs diags directory")
			runCmd(fmt.Sprintf("mount -t nfs %v %v", diagsDirPath, rootLogDir), masterNode)

			for k, v := range logsByPodName {
				cmnd := fmt.Sprintf("echo '%v' > /root/%v.log", v, k)
				runCmdWithNoSudo(cmnd, masterNode)
				runCmd(fmt.Sprintf("cp /root/%v.log %v/%v/", k, rootLogDir, issueKey), masterNode)
			}
		}

	} else {
		log.Errorf("Error in getting stork pods, Err: %v", err.Error())
	}

}

func collectAndCopyOperatorLogs(issueKey string) {
	podLabel := make(map[string]string)
	podLabel["name"] = "portworx-operator"
	podList, err := core.Instance().GetPods(pxNamespace, podLabel)
	if err == nil {
		logsByPodName := map[string]string{}
		for _, p := range podList.Items {
			logOptions := corev1.PodLogOptions{
				// Getting 250 lines from the pod logs to get the io_bytes
				TailLines: getInt64Address(250),
			}
			log.Info("Collecting portworx operator logs")
			output, err := core.Instance().GetPodLog(p.Name, p.Namespace, &logOptions)
			if err != nil {
				log.Error(fmt.Errorf("failed to get logs for the pod %s/%s: %w", p.Namespace, p.Name, err))
			}
			logsByPodName[p.Name] = output
		}
		masterNode := node.GetMasterNodes()[0]
		err = runCmd("pwd", masterNode)
		if err == nil {
			for k, v := range logsByPodName {
				cmnd := fmt.Sprintf("echo '%v' > /root/%v.log", v, k)
				runCmdWithNoSudo(cmnd, masterNode)
				runCmd(fmt.Sprintf("cp /root/%v.log %v/%v/", k, rootLogDir, issueKey), masterNode)
			}
		}

	} else {
		log.Errorf("Error in getting portworx-operator pods, Err: %v", err.Error())
	}

}

func collectAndCopyAutopilotLogs(issueKey string) {
	podLabel := make(map[string]string)
	podLabel["name"] = "autopilot"
	podList, err := core.Instance().GetPods(pxNamespace, podLabel)
	if err == nil {
		logsByPodName := map[string]string{}
		for _, p := range podList.Items {
			logOptions := corev1.PodLogOptions{
				// Getting 250 lines from the pod logs to get the io_bytes
				TailLines: getInt64Address(250),
			}
			log.Info("Collecting autopilot logs")
			output, err := core.Instance().GetPodLog(p.Name, p.Namespace, &logOptions)
			if err != nil {
				log.Error(fmt.Errorf("failed to get logs for the pod %s/%s: %w", p.Namespace, p.Name, err))
			}
			logsByPodName[p.Name] = output
		}
		masterNode := node.GetMasterNodes()[0]

		err = runCmd("pwd", masterNode)
		if err == nil {
			for k, v := range logsByPodName {
				cmnd := fmt.Sprintf("echo '%v' > /root/%v.log", v, k)
				runCmdWithNoSudo(cmnd, masterNode)
				runCmd(fmt.Sprintf("cp /root/%v.log %v/%v/", k, rootLogDir, issueKey), masterNode)
			}
		}
	} else {
		log.Errorf("Error in getting autopilot pods, Err: %v", err.Error())
	}

}

func getInt64Address(x int64) *int64 {
	return &x
}

// IsCloudDriveInitialised checks if cloud drive is initialised in the PX cluster
func IsCloudDriveInitialised(n node.Node) (bool, error) {

	_, err := Inst().N.RunCommandWithNoRetry(n, pxctlCDListCmd, node.ConnectionOpts{
		Timeout:         2 * time.Minute,
		TimeBeforeRetry: 10 * time.Second,
	})

	if err != nil && strings.Contains(err.Error(), "Cloud Drive is not initialized") {
		log.Warnf("cd list error : %v", err)
		return false, nil
	}
	if err == nil {
		return true, nil
	}
	return false, err
}

// WaitForExpansionToStart waits for pool expansion to trigger
func WaitForExpansionToStart(poolID string) error {
	f := func() (interface{}, bool, error) {
		expandedPool, err := GetStoragePoolByUUID(poolID)

		if err != nil {
			return nil, false, err
		}
		if expandedPool.LastOperation != nil {
			if expandedPool.LastOperation.Status == opsapi.SdkStoragePool_OPERATION_FAILED {
				return nil, false, fmt.Errorf("PoolResize has failed. Error: %s", expandedPool.LastOperation)
			}

			if expandedPool.LastOperation.Status == opsapi.SdkStoragePool_OPERATION_IN_PROGRESS {
				// storage pool resize has been triggered
				log.InfoD("Pool %s expansion started", poolID)
				return nil, true, nil
			}
		}
		return nil, true, fmt.Errorf("pool %s resize not triggered ", poolID)
	}

	_, err := task.DoRetryWithTimeout(f, 2*time.Minute, 10*time.Second)
	return err
}

// RebootNodeAndWait reboots node and waits for to be up
func RebootNodeAndWait(n node.Node) error {

	if &n == nil {
		return fmt.Errorf("no Node is provided to reboot")
	}

	err := Inst().N.RebootNode(n, node.RebootNodeOpts{
		Force: true,
		ConnectionOpts: node.ConnectionOpts{
			Timeout:         1 * time.Minute,
			TimeBeforeRetry: 5 * time.Second,
		},
	})

	if err != nil {
		return err
	}
	err = Inst().N.TestConnection(n, node.ConnectionOpts{
		Timeout:         15 * time.Minute,
		TimeBeforeRetry: 10 * time.Second,
	})
	if err != nil {
		return err
	}
	err = Inst().V.WaitDriverDownOnNode(n)
	if err != nil {
		return err
	}
	err = Inst().S.IsNodeReady(n)
	if err != nil {
		return err
	}
	err = Inst().V.WaitDriverUpOnNode(n, Inst().DriverStartTimeout)
	if err != nil {
		return err
	}

	return nil

}

// GetNodeWithGivenPoolID returns node having pool id
func GetNodeWithGivenPoolID(poolID string) (*node.Node, error) {
	pxNodes, err := GetStorageNodes()

	if err != nil {
		return nil, err
	}

	for _, n := range pxNodes {
		pools := n.Pools
		for _, p := range pools {
			if poolID == p.Uuid {
				return &n, nil
			}
		}
	}

	return nil, fmt.Errorf("no storage node found with given Pool UUID : %s", poolID)
}

// GetStoragePoolByUUID reruns storage pool based on ID
func GetStoragePoolByUUID(poolUUID string) (*opsapi.StoragePool, error) {
	pools, err := Inst().V.ListStoragePools(metav1.LabelSelector{})
	if err != nil {
		return nil, err
	}

	if len(pools) == 0 {
		return nil, fmt.Errorf("Got 0 pools listed")
	}

	pool := pools[poolUUID]
	if pool == nil {
		return nil, fmt.Errorf("unable to find pool with given ID: %s", poolUUID)
	}

	return pool, nil
}

func ValidateBackupCluster() bool {
	flag := false
	labelSelectors := map[string]string{"job-name": post_install_hook_pod}
	ns := backup.GetPxBackupNamespace()
	pods, err := core.Instance().GetPods(ns, labelSelectors)
	if err != nil {
		log.Errorf("Unable to fetch pxcentral-post-install-hook pod from backup namespace\n Error : [%v]\n",
			err)
		return false
	}
	for _, pod := range pods.Items {
		log.Infof("Checking if the pxcentral-post-install-hook pod is in Completed state or not")
		bkp_pod, err := core.Instance().GetPodByName(pod.GetName(), ns)
		if err != nil {
			log.Errorf("Error: %v Occured while getting the pxcentral-post-install-hook pod details", err)
			return false
		}
		container_list := bkp_pod.Status.ContainerStatuses
		for i := 0; i < len(container_list); i++ {
			status := container_list[i].State.Terminated.Reason
			if status == "Completed" {
				log.Infof("pxcentral-post-install-hook pod is in completed state")
				flag = true
				break
			}
		}
	}
	if flag == false {
		return false
	}
	bkp_pods, err := core.Instance().GetPods(ns, nil)
	for _, pod := range bkp_pods.Items {
		matched, _ := regexp.MatchString(post_install_hook_pod, pod.GetName())
		if !matched {
			equal, _ := regexp.MatchString(quick_maintenance_pod, pod.GetName())
			equal1, _ := regexp.MatchString(full_maintenance_pod, pod.GetName())
			if !(equal || equal1) {
				log.Infof("Checking if all the containers are up or not")
				res := core.Instance().IsPodRunning(pod)
				if !res {
					log.Errorf("All the containers of pod %sare not Up", pod)
					return false
				}
				err = core.Instance().ValidatePod(&pod, defaultTimeout, defaultTimeout)
				if err != nil {
					log.Errorf("An Error: %v  Occured while validating the pod %s", err, pod)
					return false
				}
			}
		}
	}
	return true
}

// ValidateUserRole will validate if a given user has the provided PxBackupRole mapped to it
func ValidateUserRole(userName string, role backup.PxBackupRole) (bool, error) {
	roleMapping, err := backup.GetRolesForUser(userName)
	log.FailOnError(err, "Failed to get roles for user")
	roleID, err := backup.GetRoleID(role)
	log.FailOnError(err, "Failed to get role ID")
	for _, r := range roleMapping {
		if r.ID == roleID {
			break
		}
	}
	return true, nil
}

func DeleteRuleForBackup(orgID string, name string, uid string) bool {
	log.InfoD("Delete rule for backup")
	ctx, err := backup.GetAdminCtxFromSecret()
	log.FailOnError(err, "Failed to fetch px-central-admin ctx")
	RuleDeleteReq := &api.RuleDeleteRequest{
		Name:  name,
		OrgId: orgID,
		Uid:   uid,
	}
	_, err = Inst().Backup.DeleteRule(ctx, RuleDeleteReq)
	log.FailOnError(err, "Failed to delete backup Rule")
	return true
}

func Contains(app_list []string, app string) bool {
	for _, v := range app_list {
		if v == app {
			return true
		}
	}
	return false
}

func CreateRuleForBackup(rule_name string, orgID string, app_list []string, pre_post_flag string,
	ps map[string]map[string]string) (bool, string) {
	pod_selector := []map[string]string{}
	action_value := []string{}
	container := []string{}
	background := []bool{}
	run_in_single_pod := []bool{}
	var rulesinfo api.RulesInfo
	var uid string
	for i := 0; i < len(app_list); i++ {
		if pre_post_flag == "pre" {
			create_pre_rule = true
			if _, ok := app_parameters[app_list[i]]["pre_action_list"]; ok {
				pod_selector = append(pod_selector, ps[app_list[i]])
				action_value = append(action_value, app_parameters[app_list[i]]["pre_action_list"])
				background_val, _ := strconv.ParseBool(app_parameters[app_list[i]]["background"])
				background = append(background, background_val)
				pod_val, _ := strconv.ParseBool(app_parameters[app_list[i]]["run_in_single_pod"])
				run_in_single_pod = append(run_in_single_pod, pod_val)
				// Here user has to set env for each app container if required in the format container<app name> eg: containersql
				container_name := fmt.Sprintf("%s-%s", "container", app_list[i])
				container = append(container, os.Getenv(container_name))
			} else {
				log.Infof("Pre rule not required for this application")
			}
		} else {
			create_post_rule = true
			if _, ok := app_parameters[app_list[i]]["post_action_list"]; ok {
				pod_selector = append(pod_selector, ps[app_list[i]])
				action_value = append(action_value, app_parameters[app_list[i]]["post_action_list"])
				background_val, _ := strconv.ParseBool(app_parameters[app_list[i]]["background"])
				background = append(background, background_val)
				pod_val, _ := strconv.ParseBool(app_parameters[app_list[i]]["run_in_single_pod"])
				run_in_single_pod = append(run_in_single_pod, pod_val)
				// Here user has to set env for each app container if required in the format container<app name> eg: containersql
				container_name := fmt.Sprintf("%s-%s", "container", app_list[i])
				container = append(container, os.Getenv(container_name))
			} else {
				log.Infof("Post rule not required for this application")
			}
		}
	}
	total_rules := len(action_value)
	if total_rules == 0 {
		log.Info("Rules not required for the apps")
		return true, ""
	}

	rulesinfo_ruleitem := make([]api.RulesInfo_RuleItem, total_rules)
	for i := 0; i < total_rules; i++ {
		rule_action := api.RulesInfo_Action{Background: background[i], RunInSinglePod: run_in_single_pod[i], Value: action_value[i]}
		var actions []*api.RulesInfo_Action = []*api.RulesInfo_Action{&rule_action}
		rulesinfo_ruleitem[i].PodSelector = pod_selector[i]
		rulesinfo_ruleitem[i].Actions = actions
		rulesinfo_ruleitem[i].Container = container[i]
		rulesinfo.Rules = append(rulesinfo.Rules, &rulesinfo_ruleitem[i])
	}
	RuleCreateReq := &api.RuleCreateRequest{
		CreateMetadata: &api.CreateMetadata{
			Name:  rule_name,
			OrgId: orgID,
		},
		RulesInfo: &rulesinfo,
	}
	ctx, err := backup.GetAdminCtxFromSecret()
	log.FailOnError(err, "Failed to fetch px-central-admin ctx")
	_, err = Inst().Backup.CreateRule(ctx, RuleCreateReq)
	log.FailOnError(err, "Failed to create backup rules")
	log.InfoD("Validate rules for backup")
	RuleEnumerateReq := &api.RuleEnumerateRequest{
		OrgId: orgID,
	}
	rule_list, err := Inst().Backup.EnumerateRule(ctx, RuleEnumerateReq)
	for i := 0; i < len(rule_list.Rules); i++ {
		if rule_list.Rules[i].Metadata.Name == rule_name {
			uid = rule_list.Rules[i].Metadata.Uid
			break
		}
	}
	RuleInspectReq := &api.RuleInspectRequest{
		OrgId: orgID,
		Name:  rule_name,
		Uid:   uid,
	}
	_, err1 := Inst().Backup.InspectRule(ctx, RuleInspectReq)
	if err1 != nil {
		log.Errorf("Failed to validate the created rule with Error: [%v]", err)
		return false, uid
	}
	return true, uid
}

func TeardownForTestcase(contexts []*scheduler.Context, providers []string, CloudCredUID_list []string, policy_list []string) bool {
	var flag bool = true
	log.InfoD("Deleting the deployed apps after the testcase")
	for i := 0; i < len(contexts); i++ {
		opts := make(map[string]bool)
		opts[SkipClusterScopedObjects] = true
		taskName := fmt.Sprintf("%s-%d", taskNamePrefix, i)
		err := Inst().S.Destroy(contexts[i], opts)
		if err != nil {
			flag = false
		}
		dash.VerifySafely(err, nil, fmt.Sprintf("Verify destroying app %s, Err: %v", taskName, err))
	}
	log.InfoD("Deleting backup rules created")
	RuleEnumerateReq := &api.RuleEnumerateRequest{
		OrgId: orgID,
	}
	ctx, err := backup.GetAdminCtxFromSecret()
	log.FailOnError(err, "Failed to fetch px-central-admin ctx")
	rule_list, err := Inst().Backup.EnumerateRule(ctx, RuleEnumerateReq)
	if create_post_rule == true {
		for i := 0; i < len(rule_list.Rules); i++ {
			if rule_list.Rules[i].Metadata.Name == "backup-post-rule" {
				post_rule_uid = rule_list.Rules[i].Metadata.Uid
				break
			}
		}
		post_rule_delete_status := DeleteRuleForBackup(orgID, "backup-post-rule", post_rule_uid)
		if post_rule_delete_status != true {
			flag = false
		}
		dash.VerifySafely(post_rule_delete_status, true, fmt.Sprintf("Verifying Post rule deletion for backup"))
	}
	if create_pre_rule == true {
		for i := 0; i < len(rule_list.Rules); i++ {
			if rule_list.Rules[i].Metadata.Name == "backup-pre-rule" {
				pre_rule_uid = rule_list.Rules[i].Metadata.Uid
				break
			}
		}
		pre_rule_delete_status := DeleteRuleForBackup(orgID, "backup-pre-rule", pre_rule_uid)
		if pre_rule_delete_status != true {
			flag = false
		}
		dash.VerifySafely(pre_rule_delete_status, true, fmt.Sprintf("Verifying Pre rule deletion for backup"))
	}
	log.InfoD("Deleting bucket,backup location and cloud setting")
	for i, provider := range providers {
		backup_location_name := fmt.Sprintf("%s-%s", "location", provider)
		bucketName := fmt.Sprintf("%s-%s", "bucket", provider)
		DeleteBucket(provider, bucketName)
		CredName := fmt.Sprintf("%s-%s", "cred", provider)
		DeleteCloudCredential(CredName, orgID, CloudCredUID_list[i])
		DeleteBackupLocation(backup_location_name, orgID)
	}
	log.InfoD("Deleting schedule policies")
	sched_policy_map := make(map[string]string)
	schedPolicyEnumerateReq := &api.SchedulePolicyEnumerateRequest{
		OrgId: orgID,
	}
	schedule_policy_list, err := Inst().Backup.EnumerateSchedulePolicy(ctx, schedPolicyEnumerateReq)
	log.FailOnError(err, "Failed to get list of schedule policies")
	for i := 0; i < len(schedule_policy_list.SchedulePolicies); i++ {
		sched_policy_map[schedule_policy_list.SchedulePolicies[i].Metadata.Name] = schedule_policy_list.SchedulePolicies[i].Metadata.Uid
	}
	for i := 0; i < len(policy_list); i++ {
		schedPolicydeleteReq := &api.SchedulePolicyDeleteRequest{
			OrgId: orgID,
			Name:  policy_list[i],
			Uid:   sched_policy_map[policy_list[i]],
		}
		_, err := Inst().Backup.DeleteSchedulePolicy(ctx, schedPolicydeleteReq)
		if err != nil {
			flag = false
		}
		dash.VerifySafely(err, nil, fmt.Sprintf("Verify deleting schedule policies %s, Err: %v", policy_list[i], err))
	}
	DeleteCluster(destinationClusterName, OrgID)
	DeleteCluster(sourceClusterName, OrgID)
	if flag == false {
		return false
	}
	return true
}

// ValidatePoolRebalance checks rebalnce state of pools if running
func ValidatePoolRebalance() error {
	rebalanceJobs, err := Inst().V.GetRebalanceJobs()
	if err != nil {
		return err
	}

	for _, job := range rebalanceJobs {
		jobResponse, err := Inst().V.GetRebalanceJobStatus(job.GetId())

		if err != nil {
			return err
		}

		previousDone := uint64(0)
		jobState := jobResponse.GetJob().GetState()
		if jobState == opsapi.StorageRebalanceJobState_CANCELLED {
			return fmt.Errorf("job %v has cancelled, Summary: %+v", job.GetId(), jobResponse.GetSummary().GetWorkSummary())
		}

		if jobState == opsapi.StorageRebalanceJobState_PAUSED || jobState == opsapi.StorageRebalanceJobState_PENDING {
			log.InfoD("Job %v is in paused/pending state", job.GetId())
		}

		if jobState == opsapi.StorageRebalanceJobState_DONE {
			log.InfoD("Job %v is in DONE state", job.GetId())
		}

		if jobState == opsapi.StorageRebalanceJobState_RUNNING {
			log.InfoD("Job %v is in Running state", job.GetId())

			currentDone, total := getReblanceWorkSummary(jobResponse)
			//checking for rebalance progress
			for currentDone < total && previousDone < currentDone {
				time.Sleep(2 * time.Minute)
				log.InfoD("Waiting for job %v to complete current state: %v, checking again in 2 minutes", job.GetId(), jobState)
				jobResponse, err = Inst().V.GetRebalanceJobStatus(job.GetId())
				if err != nil {
					return err
				}
				previousDone = currentDone
				currentDone, total = getReblanceWorkSummary(jobResponse)
			}

			if previousDone == currentDone {
				return fmt.Errorf("job %v is in running state but not progressing further", job.GetId())
			}
			if currentDone == total {
				log.InfoD("Rebalance for job %v completed,", job.GetId())
			}
		}
	}

	var pools map[string]*opsapi.StoragePool
	pools, err = Inst().V.ListStoragePools(metav1.LabelSelector{})
	log.FailOnError(err, "error getting pools list")

	for _, pool := range pools {

		if pool == nil {
			return fmt.Errorf("pool value is nil")
		}
		currentLastMsg := ""
		f := func() (interface{}, bool, error) {
			expandedPool, err := GetStoragePoolByUUID(pool.Uuid)
			if err != nil {
				return nil, true, fmt.Errorf("error getting pool by using id %s", pool.Uuid)
			}

			if expandedPool == nil {
				return nil, false, fmt.Errorf("expanded pool value is nil")
			}
			if expandedPool.LastOperation != nil {
				log.Infof("Pool Status : %v, Message : %s", expandedPool.LastOperation.Status, expandedPool.LastOperation.Msg)
				if expandedPool.LastOperation.Status == opsapi.SdkStoragePool_OPERATION_FAILED {
					return nil, false, fmt.Errorf("Pool is failed state. Error: %s", expandedPool.LastOperation)
				}
				if expandedPool.LastOperation.Status == opsapi.SdkStoragePool_OPERATION_IN_PROGRESS {
					if strings.Contains(expandedPool.LastOperation.Msg, "Rebalance in progress") || strings.Contains(expandedPool.LastOperation.Msg, "rebalance is running") {
						if currentLastMsg == expandedPool.LastOperation.Msg {
							return nil, false, fmt.Errorf("pool reblance is not progressing")
						} else {
							currentLastMsg = expandedPool.LastOperation.Msg
							return nil, true, fmt.Errorf("wait for pool rebalance to complete")
						}
					}
				}
			}
			return nil, false, nil
		}
		_, err = task.DoRetryWithTimeout(f, time.Minute*180, time.Minute*2)
	}

	return err
}

func getReblanceWorkSummary(jobResponse *opsapi.SdkGetRebalanceJobStatusResponse) (uint64, uint64) {
	status := jobResponse.GetJob().GetStatus()
	if status != "" {
		log.Infof(" Job Status: %s", status)
	}

	currentDone := uint64(0)
	currentPending := uint64(0)
	total := uint64(0)
	rebalWorkSummary := jobResponse.GetSummary().GetWorkSummary()

	for _, summary := range rebalWorkSummary {
		currentDone += summary.GetDone()
		currentPending += summary.GetPending()
		log.Infof("WorkSummary --> Type: %v,Done : %v, Pending: %v", summary.GetType(), currentDone, currentPending)

	}
	total = currentDone + currentPending

	return currentDone, total
}

func updatePxRuntimeOpts() error {
	if pxRuntimeOpts != "" {
		log.InfoD("Setting run time options: %s", pxRuntimeOpts)
		optionsMap := make(map[string]string)
		runtimeOpts, err := splitCsv(pxRuntimeOpts)
		log.FailOnError(err, "Error parsing run time options")

		for _, opt := range runtimeOpts {
			if !strings.Contains(opt, "=") {
				log.Fatalf("Given run time option is not in expected format key=val, Actual : %v", opt)
			}
			optArr := strings.Split(opt, "=")
			optionsMap[optArr[0]] = optArr[1]
		}
		currNode := node.GetWorkerNodes()[0]
		return Inst().V.SetClusterRunTimeOpts(currNode, optionsMap)
	} else {
		log.Info("No run time options provided to update")
	}
	return nil

}

// GetCloudDriveDeviceSpecs returns Cloud drive specs on the storage cluster
func GetCloudDriveDeviceSpecs() ([]string, error) {
	log.InfoD("Getting cloud drive specs")
	deviceSpecs := make([]string, 0)
	IsOperatorBasedInstall, err := Inst().V.IsOperatorBasedInstall()
	if err != nil {
		return deviceSpecs, err
	}

	if !IsOperatorBasedInstall {
		return deviceSpecs, fmt.Errorf("it is not operator based install, cannot get device spec")
	}
	stc, err := Inst().V.GetDriver()
	if err != nil {
		return deviceSpecs, err
	}
	deviceSpecs = *stc.Spec.CloudStorage.DeviceSpecs
	return deviceSpecs, nil
}

// StartTorpedoTest starts the logging for torpedo test
func StartTorpedoTest(testName, testDescription string, tags map[string]string, testRepoID int) {
	TestLogger = CreateLogger(fmt.Sprintf("%s.log", testName))
	log.SetTorpedoFileOutput(TestLogger)
	if tags == nil {
		tags = make(map[string]string, 0)
	}
	tags["apps"] = strings.Join(Inst().AppList, ",")
	tags["storageProvisioner"] = Inst().Provisioner
	tags["pureVolume"] = fmt.Sprintf("%t", Inst().PureVolumes)
	tags["pureSANType"] = Inst().PureSANType
	dash.TestCaseBegin(testName, testDescription, strconv.Itoa(testRepoID), tags)
}

// enableAutoFSTrim on supported PX version.
func EnableAutoFSTrim() {
	nodes := node.GetWorkerNodes()
	var isPXNodeAvailable bool
	for _, pxNode := range nodes {
		isPxInstalled, err := Inst().V.IsDriverInstalled(pxNode)
		if err != nil {
			log.Debugf("Could not get PX status on %s", pxNode.Name)
		}
		if isPxInstalled {
			isPXNodeAvailable = true
<<<<<<< HEAD
			pxVersion, err := Inst().V.GetPxVersionOnNode(pxNode)
=======
			pxVersion, err := Inst().V.GetDriverVersionOnNode(pxNode)
>>>>>>> dc333b2b
			log.FailOnError(err, "Unable to get pxversion on node %s", pxNode.Name)
			log.Infof("PX version %s", pxVersion)
			pxVersionList := []string{}
			pxVersionList = strings.Split(pxVersion, ".")
			majorVer, err := strconv.Atoi(pxVersionList[0])
			minorVer, err := strconv.Atoi(pxVersionList[1])
			if majorVer < 2 || (majorVer == 2 && minorVer < 10) {
				log.Warnf("Auto FSTrim cannot be enabled on PX version %s", pxVersion)
			} else {
				err = Inst().V.SetClusterOpts(pxNode, map[string]string{
					"--auto-fstrim": "on"})
				log.FailOnError(err, "Autofstrim is enabled on the cluster ?")
				log.Infof("Auto FSTrim enabled on the cluster")
			}
			break
		}
	}
	dash.VerifyFatal(isPXNodeAvailable, true, "No PX node available in the cluster")
}

// EndTorpedoTest ends the logging for torpedo test
func EndTorpedoTest() {
	CloseLogger(TestLogger)
	dash.TestCaseEnd()
}

func Backupschedulepolicy(name string, uid string, orgid string, schedule_policy_info *api.SchedulePolicyInfo) error {
	log.InfoD("Create Backup Schedule Policy")
	ctx, err := backup.GetAdminCtxFromSecret()
	log.FailOnError(err, "Failed to fetch px-central-admin ctx")
	schedulePolicyCreateRequest := &api.SchedulePolicyCreateRequest{
		CreateMetadata: &api.CreateMetadata{
			Name:  name,
			Uid:   uid,
			OrgId: orgid,
		},
		SchedulePolicy: schedule_policy_info,
	}
	_, err = Inst().Backup.CreateSchedulePolicy(ctx, schedulePolicyCreateRequest)
	if err != nil {
		log.Errorf(" \n\n eeror in schel policy is +%v", err)
		return err
	}
	return nil
}

func CreateIntervalSchedulePolicy(retain int64, min int64, incr_count uint64) *api.SchedulePolicyInfo {
	SchedulePolicy := &api.SchedulePolicyInfo{
		Interval: &api.SchedulePolicyInfo_IntervalPolicy{
			Retain:  retain,
			Minutes: min,
			IncrementalCount: &api.SchedulePolicyInfo_IncrementalCount{
				Count: incr_count,
			},
		},
	}
	return SchedulePolicy
}

func CreateDailySchedulePolicy(retain int64, time string, incr_count uint64) *api.SchedulePolicyInfo {
	SchedulePolicy := &api.SchedulePolicyInfo{
		Daily: &api.SchedulePolicyInfo_DailyPolicy{
			Retain: retain,
			Time:   time,
			IncrementalCount: &api.SchedulePolicyInfo_IncrementalCount{
				Count: incr_count,
			},
		},
	}
	return SchedulePolicy
}

func CreateWeeklySchedulePolicy(retain int64, day Weekday, time string, incr_count uint64) *api.SchedulePolicyInfo {

	SchedulePolicy := &api.SchedulePolicyInfo{
		Weekly: &api.SchedulePolicyInfo_WeeklyPolicy{
			Retain: retain,
			Day:    string(day),
			Time:   time,
			IncrementalCount: &api.SchedulePolicyInfo_IncrementalCount{
				Count: incr_count,
			},
		},
	}
	return SchedulePolicy
}

func CreateMonthlySchedulePolicy(retain int64, date int64, time string, incr_count uint64) *api.SchedulePolicyInfo {
	SchedulePolicy := &api.SchedulePolicyInfo{
		Monthly: &api.SchedulePolicyInfo_MonthlyPolicy{
			Retain: retain,
			Date:   date,
			Time:   time,
			IncrementalCount: &api.SchedulePolicyInfo_IncrementalCount{
				Count: incr_count,
			},
		},
	}
	return SchedulePolicy
}

func RegisterBackupCluster(orgID string, cloud_name string, uid string) (api.ClusterInfo_StatusInfo_Status, string) {
	CreateSourceAndDestClusters(orgID, cloud_name, uid)
	ctx, err := backup.GetAdminCtxFromSecret()
	log.FailOnError(err, "Failed to fetch px-central-admin ctx")
	clusterReq := &api.ClusterInspectRequest{OrgId: orgID, Name: sourceClusterName, IncludeSecrets: true}
	clusterResp, err := Inst().Backup.InspectCluster(ctx, clusterReq)
	log.FailOnError(err, "Cluster Object nil")
	clusterObj := clusterResp.GetCluster()
	return clusterObj.Status.Status, clusterObj.Uid
}

func CreateMultiVolumesAndAttach(wg *sync.WaitGroup, count int, nodeName string) (map[string]string, error) {
	createdVolIDs := make(map[string]string)
	defer wg.Done()
	for count > 0 {
		volName := fmt.Sprintf("%s-%d", VolumeCreatePxRestart, count)
		log.Infof("Creating volume : %s", volName)
		volCreateRequest := &opsapi.SdkVolumeCreateRequest{
			Name: volName,
			Spec: &opsapi.VolumeSpec{
				Size:    1000,
				HaLevel: 1,
				Format:  opsapi.FSType_FS_TYPE_EXT4,
				ReplicaSet: &opsapi.ReplicaSet{
					Nodes: []string{nodeName},
				},
			}}
		t := func() (interface{}, bool, error) {
			out, err := Inst().V.CreateVolumeUsingRequest(volCreateRequest)
			return out, true, err
		}

		out, err := task.DoRetryWithTimeout(t, 5*time.Minute, 30*time.Second)

		var volPath string
		var volId string
		if err == nil {
			volId = fmt.Sprintf("%v", out)
			log.Infof("Volume %s created", volId)
			t := func() (interface{}, bool, error) {
				out, err := Inst().V.AttachVolume(volId)
				return out, true, err
			}
			out, err = task.DoRetryWithTimeout(t, 5*time.Minute, 30*time.Second)
		}
		if err != nil {
			return createdVolIDs, fmt.Errorf("failed to creared volume %s, due to error : %v ", volName, err)
		}
		volPath = fmt.Sprintf("%v", out)
		createdVolIDs[volId] = volPath
		log.Infof("Volume %s attached to path %s", volId, volPath)
		count--
	}
	return createdVolIDs, nil
}

//GetPoolIDWithIOs returns the pools with IOs happening
func GetPoolIDWithIOs() (string, error) {
	// pick a  pool doing some IOs from a pools list
	var selectedPool *opsapi.StoragePool
	var err error
	stNodes := node.GetStorageNodes()
	for _, stNode := range stNodes {
		selectedPool, err = GetPoolWithIOsInGivenNode(stNode)
		if selectedPool != nil {
			return selectedPool.Uuid, nil
		}
	}

	return "", fmt.Errorf("no pools have IOs running,Err: %v", err)
}

// GetPoolWithIOsInGivenNode returns the poolID in the given node with IOs happening
func GetPoolWithIOsInGivenNode(stNode node.Node) (*opsapi.StoragePool, error) {

	var selectedPool *opsapi.StoragePool

	t := func() (interface{}, bool, error) {
		poolsDataBfr, err := Inst().V.GetPoolsUsedSize(&stNode)
		if err != nil {
			return nil, false, err
		}

		time.Sleep(10 * time.Second)

		poolsDataAfr, err := Inst().V.GetPoolsUsedSize(&stNode)
		if err != nil {
			return nil, false, err
		}

		for k, v := range poolsDataBfr {
			if v2, ok := poolsDataAfr[k]; ok {
				if v2 != v {
					selectedPool, err = GetStoragePoolByUUID(k)
					if err != nil {
						return nil, false, err
					}
				}
			}
		}
		if selectedPool == nil {
			return nil, true, fmt.Errorf("no pools have IOs running")
		}

		return nil, false, nil
	}

	_, err := task.DoRetryWithTimeout(t, defaultTimeout, defaultCmdTimeout)
	if err != nil {
		return nil, err
	}
	return selectedPool, nil
}

//GetRandomNodeWithPoolIOs returns node with IOs running
func GetRandomNodeWithPoolIOs(stNodes []node.Node) (node.Node, error) {
	// pick a storage node with pool having IOs
	var err error
	var pool *opsapi.StoragePool
	for _, stNode := range stNodes {
		pool, err = GetPoolWithIOsInGivenNode(stNode)
		if pool != nil {
			return stNode, nil
		}
	}
	return node.Node{}, fmt.Errorf("no node with IOs running identified,err: %v", err)
}

func GetRandomStorageLessNode(slNodes []node.Node) node.Node {
	// pick a random storageless node
	randomIndex := rand.Intn(len(slNodes))
	for _, slNode := range slNodes {
		if randomIndex == 0 {
			return slNode
		}
		randomIndex--
	}
	return node.Node{}
}

// Function will list all the pools associated with the volume
func GetPoolIDsFromVolName(volName string) ([]string, error) {
	/* This method will pick all the pools associcated with the volume
	and return the UUID of the pools in array format
	*/
	var poolUuids []string
	volDetails, err := Inst().V.InspectVolume(volName)
	if err != nil {
		return nil, err
	}
	for _, each := range volDetails.ReplicaSets {
		for _, uuids := range each.PoolUuids {
			if len(poolUuids) == 0 {
				poolUuids = append(poolUuids, uuids)
			} else {
				isPresent := false
				for i := 0; i < len(poolUuids); i++ {
					if uuids == poolUuids[i] {
						isPresent = true
					}
				}
				if isPresent == false {
					poolUuids = append(poolUuids, uuids)
				}
			}
		}

	}
	return poolUuids, err
}<|MERGE_RESOLUTION|>--- conflicted
+++ resolved
@@ -4980,11 +4980,7 @@
 		}
 		if isPxInstalled {
 			isPXNodeAvailable = true
-<<<<<<< HEAD
-			pxVersion, err := Inst().V.GetPxVersionOnNode(pxNode)
-=======
 			pxVersion, err := Inst().V.GetDriverVersionOnNode(pxNode)
->>>>>>> dc333b2b
 			log.FailOnError(err, "Unable to get pxversion on node %s", pxNode.Name)
 			log.Infof("PX version %s", pxVersion)
 			pxVersionList := []string{}

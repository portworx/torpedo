--- conflicted
+++ resolved
@@ -12556,7 +12556,6 @@
 	}
 
 	return multiPathDevs, nil
-<<<<<<< HEAD
 }
 
 // GetMultipathDeviceIDsOnNode returns List of all Multipath Devices on Node
@@ -12766,6 +12765,4 @@
 		}
 	}
 	return multipathMap, nil
-=======
->>>>>>> c59933a6
 }
package tests

import (
	"bufio"
	"crypto/tls"
	"encoding/base64"
	"encoding/csv"
	"encoding/json"
	"errors"
	"flag"
	"fmt"
	"github.com/Masterminds/semver/v3"
	"io/ioutil"
	"math/rand"
	"net/http"
	"net/url"
	"os"
	"os/exec"
	"path"
	"reflect"
	"regexp"
	"runtime"
	"strconv"
	"strings"
	"sync"
	"time"

	context1 "context"

	"cloud.google.com/go/storage"
	"github.com/Azure/azure-storage-blob-go/azblob"
	"github.com/aws/aws-sdk-go/aws"
	"github.com/aws/aws-sdk-go/aws/credentials"
	"github.com/aws/aws-sdk-go/aws/session"
	"github.com/aws/aws-sdk-go/service/s3"
	"github.com/aws/aws-sdk-go/service/s3/s3manager"
	snapv1 "github.com/kubernetes-incubator/external-storage/snapshot/pkg/apis/crd/v1"
	apapi "github.com/libopenstorage/autopilot-api/pkg/apis/autopilot/v1alpha1"
	opsapi "github.com/libopenstorage/openstorage/api"
	"github.com/libopenstorage/openstorage/pkg/sched"
	"github.com/libopenstorage/operator/drivers/storage/portworx/util"
	oputil "github.com/libopenstorage/operator/drivers/storage/portworx/util"
	opsv1 "github.com/libopenstorage/operator/pkg/apis/core/v1"
	optest "github.com/libopenstorage/operator/pkg/util/test"
	storkapi "github.com/libopenstorage/stork/pkg/apis/stork/v1alpha1"
	"github.com/libopenstorage/stork/pkg/storkctl"
	"github.com/onsi/ginkgo/v2"
	"github.com/onsi/gomega"
	"github.com/pborman/uuid"
	pdsv1 "github.com/portworx/pds-api-go-client/pds/v1alpha1"
	api "github.com/portworx/px-backup-api/pkg/apis/v1"
	"github.com/portworx/sched-ops/k8s/apps"
	"github.com/portworx/sched-ops/k8s/core"
	"github.com/portworx/sched-ops/k8s/operator"
	k8sStorage "github.com/portworx/sched-ops/k8s/storage"
	storkops "github.com/portworx/sched-ops/k8s/stork"
	"github.com/portworx/sched-ops/task"
	"github.com/portworx/torpedo/drivers"
	appType "github.com/portworx/torpedo/drivers/applications/apptypes"
	appDriver "github.com/portworx/torpedo/drivers/applications/driver"
	"github.com/portworx/torpedo/drivers/backup"
	"github.com/portworx/torpedo/drivers/monitor"
	"github.com/portworx/torpedo/drivers/node"
	"github.com/portworx/torpedo/drivers/node/vsphere"
	"github.com/portworx/torpedo/drivers/pds"
	"github.com/portworx/torpedo/drivers/scheduler/openshift"
	appUtils "github.com/portworx/torpedo/drivers/utilities"
	"github.com/portworx/torpedo/drivers/volume"
	torpedovolume "github.com/portworx/torpedo/drivers/volume"
	"github.com/portworx/torpedo/pkg/aetosutil"
	"github.com/portworx/torpedo/pkg/asyncdr"
	"github.com/portworx/torpedo/pkg/jirautils"
	"github.com/portworx/torpedo/pkg/log"
	"github.com/portworx/torpedo/pkg/osutils"
	"github.com/portworx/torpedo/pkg/pureutils"
	"github.com/portworx/torpedo/pkg/s3utils"
	"github.com/portworx/torpedo/pkg/stats"
	"github.com/portworx/torpedo/pkg/testrailuttils"
	"github.com/portworx/torpedo/pkg/units"
	monitoringv1 "github.com/prometheus-operator/prometheus-operator/pkg/apis/monitoring/v1"
	"github.com/sirupsen/logrus"
	tektoncdv1 "github.com/tektoncd/pipeline/pkg/apis/pipeline/v1"
	"go.uber.org/multierr"
	"golang.org/x/sync/errgroup"
	"google.golang.org/api/iterator"
	"google.golang.org/api/option"
	"google.golang.org/grpc/codes"
	"google.golang.org/grpc/status"
	"gopkg.in/natefinch/lumberjack.v2"
	yaml "gopkg.in/yaml.v2"
	admissionregistrationv1 "k8s.io/api/admissionregistration/v1"
	appsapi "k8s.io/api/apps/v1"
	batchv1 "k8s.io/api/batch/v1"
	batchv1beta1 "k8s.io/api/batch/v1beta1"
	corev1 "k8s.io/api/core/v1"
	v1 "k8s.io/api/core/v1"
	netv1 "k8s.io/api/networking/v1"
	networkingv1beta1 "k8s.io/api/networking/v1beta1"
	policyv1beta1 "k8s.io/api/policy/v1beta1"
	rbacv1 "k8s.io/api/rbac/v1"
	storageapi "k8s.io/api/storage/v1"
	apiextensionsv1 "k8s.io/apiextensions-apiserver/pkg/apis/apiextensions/v1"
	apiextensionsv1beta1 "k8s.io/apiextensions-apiserver/pkg/apis/apiextensions/v1beta1"
	k8serrors "k8s.io/apimachinery/pkg/api/errors"
	metaV1 "k8s.io/apimachinery/pkg/apis/meta/v1"
	metav1 "k8s.io/apimachinery/pkg/apis/meta/v1"
	kubevirtv1 "kubevirt.io/api/core/v1"

	// import ssh driver to invoke it's init
	"github.com/portworx/torpedo/drivers/node/ssh"

	// import backup driver to invoke it's init
	_ "github.com/portworx/torpedo/drivers/backup/portworx"
	// import aws driver to invoke it's init
	_ "github.com/portworx/torpedo/drivers/node/aws"
	// import vsphere driver to invoke it's init
	_ "github.com/portworx/torpedo/drivers/node/vsphere"
	// import ibm driver to invoke it's init
	"github.com/portworx/torpedo/drivers/node/ibm"
	_ "github.com/portworx/torpedo/drivers/node/ibm"

	// import oracle driver to invoke it's init
	_ "github.com/portworx/torpedo/drivers/node/oracle"

	// import ssh driver to invoke it's init
	_ "github.com/portworx/torpedo/drivers/node/ssh"
	"github.com/portworx/torpedo/drivers/scheduler"

	// import scheduler drivers to invoke it's init
	_ "github.com/portworx/torpedo/drivers/scheduler/dcos"
	"github.com/portworx/torpedo/drivers/scheduler/k8s"
	"github.com/portworx/torpedo/drivers/scheduler/spec"

	// import ocp scheduler driver to invoke it's init
	_ "github.com/portworx/torpedo/drivers/scheduler/openshift"

	// import aks scheduler driver to invoke it's init
	_ "github.com/portworx/torpedo/drivers/scheduler/aks"

	// import gke scheduler driver to invoke it's init
	"github.com/portworx/torpedo/drivers/scheduler/gke"
	_ "github.com/portworx/torpedo/drivers/scheduler/gke"

	// import rke scheduler drivers to invoke it's init
	"github.com/portworx/torpedo/drivers/scheduler/rke"

	// import portworx driver to invoke it's init
	_ "github.com/portworx/torpedo/drivers/volume/portworx"
	// import gce driver to invoke it's init
	_ "github.com/portworx/torpedo/drivers/volume/gce"
	// import aws driver to invoke it's init
	_ "github.com/portworx/torpedo/drivers/volume/aws"
	// import azure driver to invoke it's init
	_ "github.com/portworx/torpedo/drivers/volume/azure"

	// import generic csi driver to invoke it's init
	_ "github.com/portworx/torpedo/drivers/volume/generic_csi"

	// import driver to invoke it's init
	_ "github.com/portworx/torpedo/drivers/monitor/prometheus"

	// import driver to invoke it's init
	_ "github.com/portworx/torpedo/drivers/pds/dataservice"

	// import scheduler drivers to invoke it's init
	_ "github.com/portworx/torpedo/drivers/scheduler/anthos"

	// import pso driver to invoke it's init
	_ "github.com/portworx/torpedo/drivers/volume/pso"

	// import ibm driver to invoke it's init
	_ "github.com/portworx/torpedo/drivers/volume/ibm"

	// import ocp driver to invoke it's init
	_ "github.com/portworx/torpedo/drivers/volume/ocp"
)

const (
	// SkipClusterScopedObjects describes option for skipping deletion of cluster wide objects
	SkipClusterScopedObjects   = "skipClusterScopedObjects"
	CreateCloudCredentialError = "PermissionDenied desc = Access denied for [Resource: cloudcredential]"
)

// PDS params
const (
	deployPDSAppsFlag = "deploy-pds-apps"
	pdsDriveCliFlag   = "pds-driver"
)

var (
	clusterProviders       = []string{"k8s"}
	GlobalCredentialConfig backup.BackupCloudConfig
	GlobalGkeSecretString  string
)

var (
	NamespaceAppWithDataMap    = make(map[string][]appDriver.ApplicationDriver)
	IsReplacePolicySetToDelete = false // To check if the policy in the test is set to delete - Skip data continuity validation in this case
)

type OwnershipAccessType int32

const (
	Invalid OwnershipAccessType = 0
	// Read access only and cannot affect the resource.
	Read = 1
	// Write access and can affect the resource.
	// This type automatically provides Read access also.
	Write = 2
	// Admin access
	// This type automatically provides Read and Write access also.
	Admin = 3
)
const (
	// defaultSpecsRoot specifies the default location of the base specs directory in the Torpedo container
	defaultSpecsRoot                     = "/specs"
	schedulerCliFlag                     = "scheduler"
	nodeDriverCliFlag                    = "node-driver"
	monitorDriverCliFlag                 = "monitor-driver"
	storageDriverCliFlag                 = "storage-driver"
	backupCliFlag                        = "backup-driver"
	specDirCliFlag                       = "spec-dir"
	appListCliFlag                       = "app-list"
	secureAppsCliFlag                    = "secure-apps"
	repl1AppsCliFlag                     = "repl1-apps"
	csiAppCliFlag                        = "csi-app-list"
	logLocationCliFlag                   = "log-location"
	logLevelCliFlag                      = "log-level"
	scaleFactorCliFlag                   = "scale-factor"
	minRunTimeMinsFlag                   = "minimun-runtime-mins"
	chaosLevelFlag                       = "chaos-level"
	hyperConvergedFlag                   = "hyper-converged"
	storageUpgradeEndpointURLCliFlag     = "storage-upgrade-endpoint-url"
	storageUpgradeEndpointVersionCliFlag = "storage-upgrade-endpoint-version"
	upgradeStorageDriverEndpointListFlag = "upgrade-storage-driver-endpoint-list"
	provisionerFlag                      = "provisioner"
	storageNodesPerAZFlag                = "max-storage-nodes-per-az"
	configMapFlag                        = "config-map"
	enableStorkUpgradeFlag               = "enable-stork-upgrade"
	autopilotUpgradeImageCliFlag         = "autopilot-upgrade-version"
	csiGenericDriverConfigMapFlag        = "csi-generic-driver-config-map"
	licenseExpiryTimeoutHoursFlag        = "license_expiry_timeout_hours"
	meteringIntervalMinsFlag             = "metering_interval_mins"
	SourceClusterName                    = "source-cluster"
	destinationClusterName               = "destination-cluster"
	backupLocationNameConst              = "tp-blocation"
	backupScheduleNamePrefix             = "tp-bkp-schedule"
	backupScheduleScaleName              = "-scale"
	configMapName                        = "kubeconfigs"
	pxNamespace                          = "kube-system"
	scaleAppTimeoutFlag                  = "scale-app-timeout"

	pxbackupDeploymentName             = "px-backup"
	pxbackupDeploymentNamespace        = "px-backup"
	pxbackupMongodbDeploymentName      = "pxc-backup-mongodb"
	pxbackupMongodbDeploymentNamespace = "px-backup"
	defaultnamespace                   = "default"

	milestoneFlag               = "testrail-milestone"
	testrailRunNameFlag         = "testrail-run-name"
	testrailRunIDFlag           = "testrail-run-id"
	testrailJenkinsBuildURLFlag = "testrail-jeknins-build-url"
	testRailHostFlag            = "testrail-host"
	testRailUserNameFlag        = "testrail-username"
	testRailPasswordFlag        = "testrail-password"

	jiraUserNameFlag  = "jira-username"
	jiraTokenFlag     = "jira-token"
	jiraAccountIDFlag = "jira-account-id"

	// Async DR
	pairFileName           = "cluster-pair.yaml"
	remotePairName         = "remoteclusterpair"
	remoteFilePath         = "/tmp/kubeconfig"
	appReadinessTimeout    = 10 * time.Minute
	migrationKey           = "async-dr-"
	metromigrationKey      = "metro-dr-"
	migrationRetryTimeout  = 10 * time.Minute
	migrationRetryInterval = 10 * time.Second
	defaultClusterPairDir  = "cluster-pair"

	envSkipDiagCollection = "SKIP_DIAG_COLLECTION"

	torpedoJobNameFlag       = "torpedo-job-name"
	torpedoJobTypeFlag       = "torpedo-job-type"
	clusterCreationTimeout   = 5 * time.Minute
	clusterCreationRetryTime = 10 * time.Second

	// Anthos
	anthosWsNodeIpCliFlag            = "anthos-ws-node-ip"
	anthosInstPathCliFlag            = "anthos-inst-path"
	skipSystemCheckCliFlag           = "torpedo-skip-system-checks"
	dataIntegrityValidationTestsFlag = "data-integrity-validation-tests"
)

// Dashboard params
const (
	enableDashBoardFlag     = "enable-dash"
	userFlag                = "user"
	testTypeFlag            = "test-type"
	testDescriptionFlag     = "test-desc"
	testTagsFlag            = "test-tags"
	testSetIDFlag           = "testset-id"
	testBranchFlag          = "branch"
	testProductFlag         = "product"
	failOnPxPodRestartCount = "fail-on-px-pod-restartcount"
	portworxOperatorName    = "portworx-operator"
)

// Backup constants
const (
	BackupNamePrefix                  = "tp-backup"
	RestoreNamePrefix                 = "tp-restore"
	StorkNamePrefix                   = "stork-namespace"
	BackupRestoreCompletionTimeoutMin = 20
	clusterDeleteTimeout              = 60 * time.Minute
	clusterDeleteRetryTime            = 30 * time.Second
	poolExpandApplyTimeOut            = 15 * time.Minute
	poolExpandApplyRetryTime          = 30 * time.Second
	backupLocationDeleteTimeoutMin    = 60
	CredName                          = "tp-backup-cred"
	KubeconfigDirectory               = "/tmp"
	RetrySeconds                      = 10
	BackupScheduleAllName             = "-all"
	SchedulePolicyAllName             = "schedule-policy-all"
	SchedulePolicyScaleName           = "schedule-policy-scale"
	BucketNamePrefix                  = "tp-backup-bucket"
	mongodbStatefulset                = "pxc-backup-mongodb"
	AwsS3encryptionPolicy             = "s3:x-amz-server-side-encryption=AES256"
	AwsS3Sid                          = "DenyNonAES256Uploads"
)

const (
	oneMegabytes                          = 1024 * 1024
	defaultScheduler                      = "k8s"
	defaultNodeDriver                     = "ssh"
	defaultMonitorDriver                  = "prometheus"
	defaultStorageDriver                  = "pxd"
	defaultPdsDriver                      = "pds"
	defaultLogLocation                    = "/testresults/"
	defaultBundleLocation                 = "/var/cores"
	defaultLogLevel                       = "debug"
	defaultAppScaleFactor                 = 1
	defaultMinRunTimeMins                 = 0
	defaultChaosLevel                     = 5
	defaultStorageUpgradeEndpointURL      = "https://install.portworx.com"
	defaultStorageUpgradeEndpointVersion  = "2.1.1"
	defaultStorageProvisioner             = "portworx"
	defaultStorageNodesPerAZ              = 2
	defaultAutoStorageNodeRecoveryTimeout = 30 * time.Minute
	specObjAppWorkloadSizeEnvVar          = "SIZE"
	defaultLicenseExpiryTimeoutHours      = 1 * time.Hour
	defaultMeteringIntervalMins           = 10 * time.Minute
	authTokenParam                        = "auth-token"
	defaultTorpedoJob                     = "torpedo-job"
	defaultTorpedoJobType                 = "functional"
	labelNameKey                          = "name"
)

const (
	waitResourceCleanup       = 2 * time.Minute
	defaultTimeout            = 5 * time.Minute
	defaultVolScaleTimeout    = 4 * time.Minute
	defaultIbmVolScaleTimeout = 8 * time.Minute
	defaultRetryInterval      = 10 * time.Second
	defaultCmdTimeout         = 20 * time.Second
	defaultCmdRetryInterval   = 5 * time.Second
	defaultDriverStartTimeout = 10 * time.Minute
	defaultKvdbRetryInterval  = 5 * time.Minute
	addDriveUpTimeOut         = 15 * time.Minute
	podDestroyTimeout         = 5 * time.Minute
)

const (
	VSPHERE_MAX_CLOUD_DRIVES        = 12
	FA_MAX_CLOUD_DRIVES             = 32
	CLOUD_PROVIDER_MAX_CLOUD_DRIVES = 8
	POOL_MAX_CLOUD_DRIVES           = 6

	PX_VSPHERE_SCERET_NAME = "px-vsphere-secret"
	PX_PURE_SECRET_NAME    = "px-pure-secret"
)

const (
	pxctlCDListCmd = "pxctl cd list"
)

var pxRuntimeOpts string
var pxClusterOpts string
var PxBackupVersion string

var (
	RunIdForSuite             int
	TestRailSetupSuccessful   bool
	CurrentTestRailTestCaseId int
)

var (
	errPureFileSnapshotNotSupported    = errors.New("snapshot feature is not supported for pure_file volumes")
	errPureCloudsnapNotSupported       = errors.New("not supported")
	errPureGroupsnapNotSupported       = errors.New("not supported")
	errUnexpectedSizeChangeAfterPureIO = errors.New("the size change in bytes is not expected after write to Pure volume")
)

var (
	context = ginkgo.Context
	fail    = ginkgo.Fail
	// Step is an alias for ginko "By" which represents a step in the spec
	Step          = ginkgo.By
	expect        = gomega.Expect
	haveOccurred  = gomega.HaveOccurred
	beEmpty       = gomega.BeEmpty
	beNil         = gomega.BeNil
	equal         = gomega.Equal
	contain       = gomega.ContainSubstring
	beTrue        = gomega.BeTrue
	beNumerically = gomega.BeNumerically
	k8sCore       = core.Instance()
)

// Backup vars
var (
	// OrgID is pxbackup OrgID
	OrgID      string
	BucketName string
	// CloudCredUID is pxbackup cloud cred UID
	CloudCredUID string
	// BackupLocationUID is pxbackup backupLocation UID
	BackupLocationUID                    string
	BackupScheduleAllUID                 string
	SchedulePolicyAllUID                 string
	ScheduledBackupAllNamespacesInterval time.Duration
	BackupScheduleScaleUID               string
	SchedulePolicyScaleUID               string
	ScheduledBackupScaleInterval         time.Duration
	contextsCreated                      []*scheduler.Context
	CurrentClusterConfigPath             = ""
	clusterProvider                      = "aws"
)

var (
	includeResourcesFlag  = true
	includeVolumesFlag    = true
	startApplicationsFlag = true
	tempDir               = "/tmp"
	migrationList         []*storkapi.Migration
)

var (
	// ClusterConfigPathMap maps cluster name registered in px-backup to the path to the kubeconfig
	ClusterConfigPathMap = make(map[string]string, 2)
)

var (
	testRailHostname string
	testRailUsername string
	testRailPassword string
)

var (
	jiraUserName string
	jiraToken    string
)

const (
	rootLogDir            = "/root/logs"
	diagsDirPath          = "diags.pwx.dev.purestorage.com:/var/lib/osd/pxns/688230076034934618"
	pxbLogDirPath         = "/tmp/px-backup-test-logs"
	KubevirtNamespace     = "kubevirt"
	LatestKubevirtVersion = "v1.0.0"
)

type Weekday string

const (
	Monday    Weekday = "Mon"
	Tuesday           = "Tue"
	Wednesday         = "Wed"
	Thursday          = "Thu"
	Friday            = "Fri"
	Saturday          = "Sat"
	Sunday            = "Sun"
)

// TpLogPath torpedo log path
var tpLogPath string
var suiteLogger *lumberjack.Logger

var dataIntegrityValidationTests string

// TestLogger for logging test logs
var TestLogger *lumberjack.Logger
var dash *aetosutil.Dashboard
var post_rule_uid string
var pre_rule_uid string

type PlatformCredentialStruct struct {
	credName string
	credUID  string
}

type (
	// TestcaseAuthor represents the owner of a Testcase
	TestcaseAuthor string
	// TestcaseQuarter represents the fiscal quarter during which the Testcase is automated
	TestcaseQuarter string
)

// InitInstance is the ginkgo spec for initializing torpedo
func InitInstance() {
	var err error
	var token string

	err = Inst().S.Init(scheduler.InitOptions{
		SpecDir:                          Inst().SpecDir,
		VolDriverName:                    Inst().V.String(),
		NodeDriverName:                   Inst().N.String(),
		MonitorDriverName:                Inst().M.String(),
		SecretConfigMapName:              Inst().ConfigMap,
		CustomAppConfig:                  Inst().CustomAppConfig,
		StorageProvisioner:               Inst().Provisioner,
		SecretType:                       Inst().SecretType,
		VaultAddress:                     Inst().VaultAddress,
		VaultToken:                       Inst().VaultToken,
		PureVolumes:                      Inst().PureVolumes,
		PureSANType:                      Inst().PureSANType,
		RunCSISnapshotAndRestoreManyTest: Inst().RunCSISnapshotAndRestoreManyTest,
		HelmValuesConfigMapName:          Inst().HelmValuesConfigMap,
		SecureApps:                       Inst().SecureAppList,
		AnthosAdminWorkStationNodeIP:     Inst().AnthosAdminWorkStationNodeIP,
		AnthosInstancePath:               Inst().AnthosInstPath,
		UpgradeHops:                      Inst().SchedUpgradeHops,
	})

	log.FailOnError(err, "Error occured while Scheduler Driver Initialization")

	if Inst().ConfigMap != "" {
		log.Infof("Using Config Map: %s ", Inst().ConfigMap)
		token, err = Inst().S.GetTokenFromConfigMap(Inst().ConfigMap)
		log.FailOnError(err, "Error occured while getting token from config map")
		log.Infof("Token used for initializing: %s ", token)
	} else {
		token = ""
	}

	err = Inst().N.Init(node.InitOptions{
		SpecDir: Inst().SpecDir,
	})
	log.FailOnError(err, "Error occured while Node Driver Initialization")

	err = Inst().V.Init(Inst().S.String(), Inst().N.String(), token, Inst().Provisioner, Inst().CsiGenericDriverConfigMap)
	log.FailOnError(err, "Error occured while Volume Driver Initialization")

	err = Inst().M.Init(Inst().JobName, Inst().JobType)
	log.FailOnError(err, "Error occured while monitor Initialization")

	if Inst().Backup != nil {
		err = Inst().Backup.Init(Inst().S.String(), Inst().N.String(), Inst().V.String(), token)
		log.FailOnError(err, "Error occured while Backup Driver Initialization")
	}
	SetupTestRail()

	if jiraUserName != "" && jiraToken != "" {
		log.Infof("Initializing JIRA connection")
		jirautils.Init(jiraUserName, jiraToken)

	} else {
		log.Debugf("Not all information to connect to JIRA is provided.")
	}

	pxVersion, err := Inst().V.GetDriverVersion()
	log.FailOnError(err, "Error occured while getting PX version")
	commitID := strings.Split(pxVersion, "-")[1]
	t := Inst().Dash.TestSet
	t.CommitID = commitID
	if pxVersion != "" {
		t.Tags["px-version"] = pxVersion
	}

	PrintPxctlStatus()
	ns, err := Inst().V.GetVolumeDriverNamespace()
	log.FailOnError(err, "Error occured while getting volume driver namespace")
	installGrafana(ns)
	err = updatePxClusterOpts()
	log.Errorf("%v", err)
}

func PrintPxctlStatus() {
	PrintCommandOutput("pxctl status")
}

func PrintCommandOutput(cmnd string) {
	output, err := Inst().N.RunCommand(node.GetStorageNodes()[0], cmnd, node.ConnectionOpts{
		IgnoreError:     false,
		TimeBeforeRetry: defaultRetryInterval,
		Timeout:         defaultTimeout,
		Sudo:            true,
	})
	if err != nil {
		log.Errorf("failed to run command [%s], Err: %v", cmnd, err)
	}
	log.Infof(output)

}

// ValidateCleanup checks that there are no resource leaks after the test run
func ValidateCleanup() {
	Step("validate cleanup of resources used by the test suite", func() {
		log.InfoD("validate cleanup of resources used by the test suite")
		t := func() (interface{}, bool, error) {
			if err := Inst().V.ValidateVolumeCleanup(); err != nil {
				return "", true, err
			}

			return "", false, nil
		}

		_, err := task.DoRetryWithTimeout(t, waitResourceCleanup, 10*time.Second)
		if err != nil {
			log.Infof("an error occurred, collecting bundle")
			CollectSupport()
		}
		dash.VerifyFatal(err, nil, "Validate cleanup operation successful?")
	})
}

func processError(err error, errChan ...*chan error) {
	// if errChan is provided then just push err to on channel
	// Useful for frameworks like longevity that must continue
	// execution and must not fail immediately
	if len(errChan) > 0 {
		updateChannel(err, errChan...)
	} else {
		log.FailOnError(err, "processError")
	}
}

func updateChannel(err error, errChan ...*chan error) {
	if len(errChan) > 0 && err != nil {
		log.Errorf(fmt.Sprintf("%v", err))
		*errChan[0] <- err
	}
}

func ValidatePDSDataServices(ctx *scheduler.Context, errChan ...*chan error) {
	defer func() {
		if len(errChan) > 0 {
			close(*errChan[0])
		}
	}()

	Step(fmt.Sprintf("For validation of %s app", ctx.App.Key), func() {
		stepLog := fmt.Sprintf("check health status of %s app", ctx.App.Key)

		Step(stepLog, func() {
			log.InfoD(stepLog)
			for _, specObj := range ctx.App.SpecList {
				if pdsobj, ok := specObj.(*pdsv1.ModelsDeployment); ok {
					err := Inst().Pds.ValidateDataServiceDeployment(pdsobj, *pdsobj.Namespace.Name)
					if err != nil {
						PrintDescribeContext(ctx)
						processError(err, errChan...)
						return
					}
				}
			}
		})
	})
}

// ValidateContext is the ginkgo spec for validating a scheduled context
func ValidateContext(ctx *scheduler.Context, errChan ...*chan error) {
	defer func() {
		if len(errChan) > 0 {
			close(*errChan[0])
		}
	}()
	Step(fmt.Sprintf("For validation of %s app", ctx.App.Key), func() {
		var timeout time.Duration
		log.InfoD(fmt.Sprintf("Validating %s app", ctx.App.Key))
		appScaleFactor := time.Duration(Inst().GlobalScaleFactor)
		if Inst().ScaleAppTimeout != time.Duration(0) {
			timeout = Inst().ScaleAppTimeout
		} else if ctx.ReadinessTimeout == time.Duration(0) {
			timeout = appScaleFactor * defaultTimeout
		} else {
			timeout = appScaleFactor * ctx.ReadinessTimeout
		}

		Step(fmt.Sprintf("validate %s app's volumes", ctx.App.Key), func() {
			if !ctx.SkipVolumeValidation {
				log.InfoD(fmt.Sprintf("Validating %s app's volumes", ctx.App.Key))
				ValidateVolumes(ctx, errChan...)
			}
		})

		stepLog := fmt.Sprintf("wait for %s app to start running", ctx.App.Key)

		Step(stepLog, func() {
			log.InfoD(stepLog)
			err := Inst().S.WaitForRunning(ctx, timeout, defaultRetryInterval)
			if err != nil {
				PrintDescribeContext(ctx)
				processError(err, errChan...)
				return
			}
		})

		// Validating Topology Labels for apps if Topology is enabled
		if len(Inst().TopologyLabels) > 0 {
			stepLog = fmt.Sprintf("validate topology labels for %s app", ctx.App.Key)
			Step(stepLog, func() {
				log.InfoD(stepLog)
				err := Inst().S.ValidateTopologyLabel(ctx)
				if err != nil {
					processError(err, errChan...)
					return
				}
			})
		}
		stepLog = fmt.Sprintf("validate if %s app's volumes are setup", ctx.App.Key)

		Step(stepLog, func() {
			if ctx.SkipVolumeValidation {
				return
			}
			log.InfoD(fmt.Sprintf("validate if %s app's volumes are setup", ctx.App.Key))

			var vols []*volume.Volume
			var err error
			t := func() (interface{}, bool, error) {
				vols, err = Inst().S.GetVolumes(ctx)
				if err != nil {
					return "", true, err
				}
				return "", false, nil
			}

			if _, err = task.DoRetryWithTimeout(t, 2*time.Minute, 5*time.Second); err != nil {
				log.Errorf("Failed to get app %s's volumes", ctx.App.Key)
				processError(err, errChan...)
			}

			for _, vol := range vols {
				stepLog = fmt.Sprintf("validate if %s app's volume: %v is setup", ctx.App.Key, vol)
				Step(stepLog, func() {
					log.Infof(stepLog)
					err := Inst().V.ValidateVolumeSetup(vol)
					if err != nil {
						processError(err, errChan...)
					}
				})
			}
		})

		// Validating px pod restart count only for portworx volume driver
		if Inst().V.String() == "pxd" {
			Step("Validate Px pod restart count", func() {
				ValidatePxPodRestartCount(ctx, errChan...)
			})
		}
	})
}

func ValidatePureCloudDriveTopologies() error {
	nodes, err := Inst().V.GetDriverNodes()
	if err != nil {
		return err
	}
	nodesMap := node.GetNodesByName()

	driverNamespace, err := Inst().V.GetVolumeDriverNamespace()
	if err != nil {
		return err
	}

	pxPureSecret, err := pureutils.GetPXPureSecret(driverNamespace)
	if err != nil {
		return err
	}

	endpointToZoneMap := pxPureSecret.GetArrayToZoneMap()
	if len(endpointToZoneMap) == 0 {
		return fmt.Errorf("parsed px-pure-secret endpoint to zone map, but no arrays in map (len==0)")
	}

	log.Infof("Endpoint to zone map: %v", endpointToZoneMap)

	for _, node := range nodes {
		log.Infof("Inspecting drive sets on node %v", node.SchedulerNodeName)
		nodeFromMap, ok := nodesMap[node.SchedulerNodeName]
		if !ok {
			return fmt.Errorf("Failed to find node %s in node map", node.SchedulerNodeName)
		}

		var nodeZone string
		if nodeFromMap.SchedulerTopology != nil && nodeFromMap.SchedulerTopology.Labels != nil {
			if z, ok := nodeFromMap.SchedulerTopology.Labels["topology.portworx.io/zone"]; ok {
				nodeZone = z
			}
		}

		if nodeZone == "" {
			log.Warnf("Node %s has no zone (missing the topology.portworx.io/zone label), skipping drive set checks for it", node.SchedulerNodeName)
			continue
		}

		driveSet, err := Inst().V.GetDriveSet(&nodeFromMap)
		if err != nil {
			return err
		}

		for configID, driveConfig := range driveSet.Configs {
			err = nil
			if len(driveConfig.Labels) == 0 {
				return fmt.Errorf("drive config %s has no labels: validate that you're running on PX master or 3.0+ and using FlashArray cloud drives with topology enabled", configID)
			}

			var arrayEndpoint string
			if arrayEndpoint, ok = driveConfig.Labels[pureutils.CloudDriveFAMgmtLabel]; !ok {
				return fmt.Errorf("drive config %s is missing the '%s' label: validate that you're running PX master or 3.0+ and using FlashArray cloud drives with topology enabled", configID, pureutils.CloudDriveFAMgmtLabel)
			}

			var driveZone string
			if driveZone, ok = endpointToZoneMap[arrayEndpoint]; !ok {
				return fmt.Errorf("drive config %s is on array with endpoint '%s', which is not listed in px-pure-secret", configID, arrayEndpoint)
			}

			if driveZone != nodeZone {
				return fmt.Errorf("drive config %s is provisioned on array in zone %s, but node '%s' is in zone %s, which is not topologically correct", configID, driveZone, node.SchedulerNodeName, nodeZone)
			}
		}
	}

	return nil
}

// ValidateContextForPureVolumesSDK is the ginkgo spec for validating a scheduled context
func ValidateContextForPureVolumesSDK(ctx *scheduler.Context, errChan ...*chan error) {
	defer func() {
		if len(errChan) > 0 {
			close(*errChan[0])
		}
	}()
	Step(fmt.Sprintf("For validation of %s app", ctx.App.Key), func() {
		var timeout time.Duration
		var isRaw bool
		appScaleFactor := time.Duration(Inst().GlobalScaleFactor)
		if ctx.ReadinessTimeout == time.Duration(0) {
			timeout = appScaleFactor * defaultTimeout
		} else {
			timeout = appScaleFactor * ctx.ReadinessTimeout
		}

		// For raw block volumes resize is failing hence skipping test for it. defect filed - PWX-32793
		for _, specObj := range ctx.App.SpecList {
			if obj, ok := specObj.(*corev1.PersistentVolumeClaim); ok {
				isRaw = *obj.Spec.VolumeMode == corev1.PersistentVolumeBlock
			}
		}

		Step(fmt.Sprintf("validate %s app's volumes", ctx.App.Key), func() {
			if !ctx.SkipVolumeValidation {
				ValidatePureSnapshotsSDK(ctx, errChan...)
			}
		})

		Step(fmt.Sprintf("validate %s app's volumes resizing ", ctx.App.Key), func() {
			// For raw block volumes resize is failing hence skipping test for it. defect filed - PWX-32793
			if !ctx.SkipVolumeValidation && !isRaw {
				ValidateResizePurePVC(ctx, errChan...)
			}
		})

		Step(fmt.Sprintf("wait for %s app to start running", ctx.App.Key), func() {
			err := Inst().S.WaitForRunning(ctx, timeout, defaultRetryInterval)
			processError(err, errChan...)
		})

		Step(fmt.Sprintf("validate %s app's volumes statistics ", ctx.App.Key), func() {
			if !ctx.SkipVolumeValidation {
				ValidatePureVolumeStatisticsDynamicUpdate(ctx, errChan...)
			}
		})

		Step(fmt.Sprintf("validate %s app's pure volumes has no replicaset", ctx.App.Key), func() {
			if !ctx.SkipVolumeValidation {
				ValidatePureVolumeNoReplicaSet(ctx, errChan...)
			}
		})

		Step(fmt.Sprintf("validate %s app's pure volumes cloning", ctx.App.Key), func() {
			if !ctx.SkipVolumeValidation {
				ValidateCSIVolumeClone(ctx, errChan...)
			}
		})

		Step(fmt.Sprintf("validate %s app's pure volumes snapshot and restore", ctx.App.Key), func() {
			if !ctx.SkipVolumeValidation {
				ValidateCSISnapshotAndRestore(ctx, errChan...)
			}
		})

		Step(fmt.Sprintf("validate %s app's pure volume snapshot and restoring to many volumes", ctx.App.Key), func() {
			if !ctx.SkipVolumeValidation {
				ValidatePureVolumeLargeNumOfClones(ctx, errChan...)
			}
		})

		Step(fmt.Sprintf("validate %s px pool expansion when pure volumes attached", ctx.App.Key), func() {
			if !ctx.SkipVolumeValidation {
				ValidatePoolExpansionWithPureVolumes(ctx, errChan...)
			}
		})

		Step(fmt.Sprintf("validate if %s app's volumes are setup", ctx.App.Key), func() {
			if ctx.SkipVolumeValidation {
				return
			}

			vols, err := Inst().S.GetVolumes(ctx)
			processError(err, errChan...)

			for _, vol := range vols {
				Step(fmt.Sprintf("validate if %s app's volume: %v is setup", ctx.App.Key, vol), func() {
					err := Inst().V.ValidateVolumeSetup(vol)
					processError(err, errChan...)
				})
			}
		})

		driverVersion, err := Inst().V.GetDriverVersion()
		if err != nil {
			processError(err, errChan...)
		}

		// Ignore mount path check if current version is < 3.0.0 (https://portworx.atlassian.net/browse/PWX-34000)
		log.InfoD("Validate current Version [%v]", driverVersion)
		re := regexp.MustCompile(`2\.\d+\.\d+.*`)
		if !re.MatchString(driverVersion) {
			Step("validate mount options for pure volumes", func() {
				if !ctx.SkipVolumeValidation {
					ValidateMountOptionsWithPureVolumes(ctx, errChan...)
				}
			})

			Step(fmt.Sprintf("validate %s app's volumes are created with the file system options specified in the sc", ctx.App.Key), func() {
				if !ctx.SkipVolumeValidation {
					ValidateCreateOptionsWithPureVolumes(ctx, errChan...)
				}
			})
		}
	})
}

// ValidateContextForPureVolumesPXCTL is the ginkgo spec for validating a scheduled context
func ValidateContextForPureVolumesPXCTL(ctx *scheduler.Context, errChan ...*chan error) {
	defer func() {
		if len(errChan) > 0 {
			close(*errChan[0])
		}
	}()
	Step(fmt.Sprintf("For validation of %s app", ctx.App.Key), func() {
		var timeout time.Duration
		appScaleFactor := time.Duration(Inst().GlobalScaleFactor)
		if ctx.ReadinessTimeout == time.Duration(0) {
			timeout = appScaleFactor * defaultTimeout
		} else {
			timeout = appScaleFactor * ctx.ReadinessTimeout
		}

		Step(fmt.Sprintf("validate %s app's volumes for pxctl", ctx.App.Key), func() {
			if !ctx.SkipVolumeValidation {
				ValidatePureVolumesPXCTL(ctx, errChan...)
			}
		})

		Step(fmt.Sprintf("validate %s app's snapshots for pxctl", ctx.App.Key), func() {
			if !ctx.SkipVolumeValidation {
				ValidatePureSnapshotsPXCTL(ctx, errChan...)
			}
		})

		Step(fmt.Sprintf("validate %s app's volumes resizing ", ctx.App.Key), func() {
			if !ctx.SkipVolumeValidation {
				ValidateResizePurePVC(ctx, errChan...)
			}
		})

		Step(fmt.Sprintf("wait for %s app to start running", ctx.App.Key), func() {
			err := Inst().S.WaitForRunning(ctx, timeout, defaultRetryInterval)
			processError(err, errChan...)
		})

		Step(fmt.Sprintf("validate %s app's volumes statistics ", ctx.App.Key), func() {
			if !ctx.SkipVolumeValidation {
				ValidatePureVolumeStatisticsDynamicUpdate(ctx, errChan...)
			}
		})

		Step(fmt.Sprintf("validate %s app's pure volumes has no replicaset", ctx.App.Key), func() {
			if !ctx.SkipVolumeValidation {
				ValidatePureVolumeNoReplicaSet(ctx, errChan...)
			}
		})

		Step(fmt.Sprintf("validate %s app's pure volumes cloning", ctx.App.Key), func() {
			if !ctx.SkipVolumeValidation {
				ValidateCSIVolumeClone(ctx, errChan...)
			}
		})

		Step(fmt.Sprintf("validate %s app's pure volumes snapshot and restore", ctx.App.Key), func() {
			if !ctx.SkipVolumeValidation {
				ValidateCSISnapshotAndRestore(ctx, errChan...)
			}
		})

		Step(fmt.Sprintf("validate %s app's pure volume snapshot and restoring to many volumes", ctx.App.Key), func() {
			if !ctx.SkipVolumeValidation {
				ValidatePureVolumeLargeNumOfClones(ctx, errChan...)
			}
		})

		Step(fmt.Sprintf("validate %s px pool expansion when pure volumes attached", ctx.App.Key), func() {
			if !ctx.SkipVolumeValidation {
				ValidatePoolExpansionWithPureVolumes(ctx, errChan...)
			}
		})

		Step(fmt.Sprintf("validate if %s app's volumes are setup", ctx.App.Key), func() {
			if ctx.SkipVolumeValidation {
				return
			}

			vols, err := Inst().S.GetVolumes(ctx)
			processError(err, errChan...)

			for _, vol := range vols {
				Step(fmt.Sprintf("validate if %s app's volume: %v is setup", ctx.App.Key, vol), func() {
					err := Inst().V.ValidateVolumeSetup(vol)
					processError(err, errChan...)
				})
			}
		})

	})
}

// ValidateVolumes is the ginkgo spec for validating volumes of a context
func ValidateVolumes(ctx *scheduler.Context, errChan ...*chan error) {
	Step("For validation of an app's volumes", func() {
		var err error
		Step(fmt.Sprintf("inspect %s app's volumes", ctx.App.Key), func() {
			var vols []*volume.Volume
			t := func() (interface{}, bool, error) {
				vols, err = Inst().S.GetVolumes(ctx)
				if err != nil {
					return "", true, err
				}
				return "", false, nil
			}

			if _, err := task.DoRetryWithTimeout(t, 2*time.Minute, 5*time.Second); err != nil {
				log.Errorf("Failed to get app %s's volumes", ctx.App.Key)
				processError(err, errChan...)
			}
			volScaleFactor := 1
			if len(vols) > 10 {
				// Take into account the number of volumes in the app. More volumes will
				// take longer to format if the backend storage has limited bandwidth. Even if the
				// GlobalScaleFactor is 1, high number of volumes in a single app instance
				// may slow things down.
				volScaleFactor = len(vols) / 10
				log.Infof("Using vol scale factor of %d for app %s", volScaleFactor, ctx.App.Key)
			}
			scaleFactor := time.Duration(Inst().GlobalScaleFactor * volScaleFactor)
			// If provisioner is IBM increase the timeout to 8 min
			if Inst().Provisioner == "ibm" {
				err = Inst().S.ValidateVolumes(ctx, scaleFactor*defaultIbmVolScaleTimeout, defaultRetryInterval, nil)
			} else {
				err = Inst().S.ValidateVolumes(ctx, scaleFactor*defaultVolScaleTimeout, defaultRetryInterval, nil)
			}
			if err != nil {
				PrintDescribeContext(ctx)
				processError(err, errChan...)
			}
		})

		var vols map[string]map[string]string
		Step(fmt.Sprintf("get %s app's volume's custom parameters", ctx.App.Key), func() {
			vols, err = Inst().S.GetVolumeParameters(ctx)
			if err != nil {
				processError(err, errChan...)
			}
		})

		for vol, params := range vols {
			if Inst().ConfigMap != "" {
				params[authTokenParam], err = Inst().S.GetTokenFromConfigMap(Inst().ConfigMap)
				if err != nil {
					processError(err, errChan...)
				}
			}
			if ctx.RefreshStorageEndpoint {
				params["refresh-endpoint"] = "true"
			}
			Step(fmt.Sprintf("get %s app's volume: %s inspected by the volume driver", ctx.App.Key, vol), func() {
				err = Inst().V.ValidateCreateVolume(vol, params)
				if err != nil {
					PrintDescribeContext(ctx)
					processError(err, errChan...)
				}
			})
		}
	})
}

// ValidatePureSnapshotsSDK is the ginkgo spec for validating Pure direct access volume snapshots using API for a context
func ValidatePureSnapshotsSDK(ctx *scheduler.Context, errChan ...*chan error) {
	Step("For validation of an app's volumes", func() {
		var err error
		Step(fmt.Sprintf("inspect %s app's volumes", ctx.App.Key), func() {
			appScaleFactor := time.Duration(Inst().GlobalScaleFactor)
			err = Inst().S.ValidateVolumes(ctx, appScaleFactor*defaultTimeout, defaultRetryInterval, nil)
			processError(err, errChan...)
		})

		var vols map[string]map[string]string
		Step(fmt.Sprintf("get %s app's volume's custom parameters", ctx.App.Key), func() {
			vols, err = Inst().S.GetVolumeParameters(ctx)
			processError(err, errChan...)
		})

		for vol, params := range vols {
			if Inst().ConfigMap != "" {
				params[authTokenParam], err = Inst().S.GetTokenFromConfigMap(Inst().ConfigMap)
				processError(err, errChan...)
			}
			if ctx.RefreshStorageEndpoint {
				params["refresh-endpoint"] = "true"
			}
			Step(fmt.Sprintf("get %s app's volume: %s inspected by the volume driver", ctx.App.Key, vol), func() {
				err = Inst().V.ValidateCreateVolume(vol, params)
				processError(err, errChan...)
			})
			Step(fmt.Sprintf("get %s app's volume: %s then create local snapshot", ctx.App.Key, vol), func() {
				err = Inst().V.ValidateCreateSnapshot(vol, params)
				if params["backend"] == k8s.PureBlock {
					expect(err).To(beNil(), "unexpected error creating pure_block snapshot")
				} else if params["backend"] == k8s.PureFile {
					expect(err).NotTo(beNil(), "error expected but no error received while creating pure_file snapshot")
					if err != nil {
						expect(err.Error()).To(contain(errPureFileSnapshotNotSupported.Error()), "incorrect error received creating pure_file snapshot")
					}
				}
			})
			Step(fmt.Sprintf("get %s app's volume: %s then create cloudsnap", ctx.App.Key, vol), func() {
				err = Inst().V.ValidateCreateCloudsnap(vol, params)
				expect(err).NotTo(beNil(), "error expected but no error received while creating Pure cloudsnap")
				if err != nil {
					expect(err.Error()).To(contain(errPureCloudsnapNotSupported.Error()), "incorrect error received creating Pure cloudsnap")
				}
			})
		}

		Step("validate Pure local volume paths", func() {
			err = Inst().V.ValidatePureLocalVolumePaths()
			processError(err, errChan...)
		})
	})
}

// ValidatePureVolumesPXCTL is the ginkgo spec for validating FA/FB DA volumes using PXCTL for a context
func ValidatePureVolumesPXCTL(ctx *scheduler.Context, errChan ...*chan error) {
	Step("For validation of an app's volumes", func() {
		var err error
		Step(fmt.Sprintf("inspect %s app's volumes", ctx.App.Key), func() {
			appScaleFactor := time.Duration(Inst().GlobalScaleFactor)
			err = Inst().S.ValidateVolumes(ctx, appScaleFactor*defaultTimeout, defaultRetryInterval, nil)
			processError(err, errChan...)
		})

		var vols map[string]map[string]string
		Step(fmt.Sprintf("get %s app's volume's custom parameters", ctx.App.Key), func() {
			vols, err = Inst().S.GetVolumeParameters(ctx)
			processError(err, errChan...)
		})

		for vol := range vols {
			Step(fmt.Sprintf("get %s app's volume: %s then check that it appears in pxctl", ctx.App.Key, vol), func() {
				err = Inst().V.ValidateVolumeInPxctlList(vol)
				expect(err).To(beNil(), "unexpected error validating volume appears in pxctl list")
			})
		}
	})
}

// ValidatePureSnapshotsPXCTL is the ginkgo spec for validating FADA volume snapshots using PXCTL for a context
func ValidatePureSnapshotsPXCTL(ctx *scheduler.Context, errChan ...*chan error) {
	Step("For validation of an app's volumes", func() {
		var (
			err  error
			vols map[string]map[string]string
		)
		Step(fmt.Sprintf("get %s app's volume's custom parameters", ctx.App.Key), func() {
			vols, err = Inst().S.GetVolumeParameters(ctx)
			processError(err, errChan...)
		})

		for vol, params := range vols {
			Step(fmt.Sprintf("get %s app's volume: %s then create snapshot using pxctl", ctx.App.Key, vol), func() {
				err = Inst().V.ValidateCreateSnapshotUsingPxctl(vol)
				if params["backend"] == k8s.PureBlock {
					expect(err).To(beNil(), "unexpected error creating pure_block snapshot")
				} else if params["backend"] == k8s.PureFile {
					expect(err).NotTo(beNil(), "error expected but no error received while creating pure_file snapshot")
					if err != nil {
						expect(err.Error()).To(contain(errPureFileSnapshotNotSupported.Error()), "incorrect error received creating pure_file snapshot")
					}
				}
			})
			Step(fmt.Sprintf("get %s app's volume: %s then create cloudsnap using pxctl", ctx.App.Key, vol), func() {
				err = Inst().V.ValidateCreateCloudsnapUsingPxctl(vol)
				expect(err).NotTo(beNil(), "error expected but no error received while creating Pure cloudsnap")
				if err != nil {
					expect(err.Error()).To(contain(errPureCloudsnapNotSupported.Error()), "incorrect error received creating Pure cloudsnap")
				}
			})
		}
		Step("validating groupsnap for using pxctl", func() {
			err = Inst().V.ValidateCreateGroupSnapshotUsingPxctl()
			expect(err).NotTo(beNil(), "error expected but no error received while creating Pure groupsnap")
			if err != nil {
				expect(err.Error()).To(contain(errPureGroupsnapNotSupported.Error()), "incorrect error received creating Pure groupsnap")
			}
		})
	})
}

// ValidateResizePurePVC is the ginkgo spec for validating resize of volumes
func ValidateResizePurePVC(ctx *scheduler.Context, errChan ...*chan error) {
	Step("For validation of an resizing pvc", func() {
		var err error
		Step(fmt.Sprintf("inspect %s app's volumes", ctx.App.Key), func() {
			appScaleFactor := time.Duration(Inst().GlobalScaleFactor)
			err = Inst().S.ValidateVolumes(ctx, appScaleFactor*defaultTimeout, defaultRetryInterval, nil)
			processError(err, errChan...)
		})

		Step("validating resizing pvcs", func() {
			_, err = Inst().S.ResizeVolume(ctx, "")
			expect(err).To(beNil(), "unexpected error resizing Pure PVC")
		})

		// TODO: add more checks (is the PVC resized in the pod?), we currently only check that the
		//       CSI resize succeeded.

		Step("validate Pure local volume paths", func() {
			err = Inst().V.ValidatePureLocalVolumePaths()
			processError(err, errChan...)
		})
	})
}

// ValidatePureVolumeNoReplicaSet is the ginko spec for validating empty replicaset for pure volumes
func ValidatePureVolumeNoReplicaSet(ctx *scheduler.Context, errChan ...*chan error) {
	Step("For validation of an resizing pvc", func() {
		var err error
		Step(fmt.Sprintf("inspect %s app's volumes", ctx.App.Key), func() {
			appScaleFactor := time.Duration(Inst().GlobalScaleFactor)
			err = Inst().S.ValidateVolumes(ctx, appScaleFactor*defaultTimeout, defaultRetryInterval, nil)
			processError(err, errChan...)
		})
		var vols []*volume.Volume
		Step(fmt.Sprintf("get %s app's pure volumes", ctx.App.Key), func() {
			vols, err = Inst().S.GetVolumes(ctx)
			processError(err, errChan...)
		})

		err = Inst().V.ValidatePureVolumesNoReplicaSets(vols[0].ID, make(map[string]string))
		expect(err).NotTo(haveOccurred(), "failed to validate that no replica sets present for Pure volume")

	})
}

// ValidatePureVolumeStatisticsDynamicUpdate is the ginkgo spec for validating dynamic update of byteUsed statistic for pure volumes
func ValidatePureVolumeStatisticsDynamicUpdate(ctx *scheduler.Context, errChan ...*chan error) {
	Step("For validation of a resizing pvc", func() {
		var err error
		Step(fmt.Sprintf("inspect %s app's volumes", ctx.App.Key), func() {
			appScaleFactor := time.Duration(Inst().GlobalScaleFactor)
			err = Inst().S.ValidateVolumes(ctx, appScaleFactor*defaultTimeout, defaultRetryInterval, nil)
			processError(err, errChan...)
		})
		var vols []*volume.Volume
		Step(fmt.Sprintf("get %s app's pure volumes", ctx.App.Key), func() {
			vols, err = Inst().S.GetVolumes(ctx)
			processError(err, errChan...)
		})
		// skiping ValidatePureVolumeStatisticsDynamicUpdate test for raw block volumes. Need to change getStats method
		if !vols[0].Raw {
			byteUsedInitial, err := Inst().V.ValidateGetByteUsedForVolume(vols[0].ID, make(map[string]string))
			fmt.Printf("initially the byteUsed is %v\n", byteUsedInitial)

			// get the pod for this pvc
			pods, err := Inst().S.GetPodsForPVC(vols[0].Name, vols[0].Namespace)
			processError(err, errChan...)

			mountPath, bytesToWrite := pureutils.GetAppDataDir(pods[0].Namespace)
			mountPath = mountPath + "/myfile"

			// write to the Direct Access volume
			ddCmd := fmt.Sprintf("dd bs=512 count=%d if=/dev/urandom of=%s", bytesToWrite/512, mountPath)
			cmdArgs := []string{"exec", "-it", pods[0].Name, "-n", pods[0].Namespace, "--", "bash", "-c", ddCmd}
			err = osutils.Kubectl(cmdArgs)
			processError(err, errChan...)
			fmt.Println("sleeping to let volume usage get reflected")
			// wait until the backends size is reflected before making the REST call
			time.Sleep(time.Minute * 2)

			byteUsedAfter, err := Inst().V.ValidateGetByteUsedForVolume(vols[0].ID, make(map[string]string))
			fmt.Printf("after writing random bytes to the file the byteUsed in volume %s is %v\n", vols[0].ID, byteUsedAfter)
			expect(byteUsedAfter > byteUsedInitial).To(beTrue(), "bytes used did not increase after writing random bytes to the file")
		}
	})
}

// ValidateCSISnapshotAndRestore is the ginkgo spec for validating actually creating a FADA snapshot, restoring and verifying the content
func ValidateCSISnapshotAndRestore(ctx *scheduler.Context, errChan ...*chan error) {
	Step("For validation of an snapshot and restoring", func() {
		var err error
		timestamp := strconv.Itoa(int(time.Now().Unix()))
		snapShotClassName := PureSnapShotClass + "-" + timestamp
		if _, err := Inst().S.CreateCsiSnapshotClass(snapShotClassName, "Delete"); err != nil {
			log.Errorf("Create volume snapshot class failed with error: [%v]", err)
			expect(err).NotTo(haveOccurred(), "failed to create snapshot class")
		}

		var vols []*volume.Volume
		Step(fmt.Sprintf("get %s app's pure volumes", ctx.App.Key), func() {
			vols, err = Inst().S.GetPureVolumes(ctx, "pure_block")
			processError(err, errChan...)
		})
		if len(vols) == 0 {
			log.Warnf("No FlashArray DirectAccess volumes, skipping")
			processError(err, errChan...)
		} else {
			request := scheduler.CSISnapshotRequest{
				Namespace:         vols[0].Namespace,
				Timestamp:         timestamp,
				OriginalPVCName:   vols[0].Name,
				SnapName:          "basic-csi" + timestamp + "-snapshot",
				RestoredPVCName:   "csi-restored-" + timestamp,
				SnapshotclassName: snapShotClassName,
			}
			err = Inst().S.CSISnapshotTest(ctx, request)
			processError(err, errChan...)
			// the snap name shown in pxctl isn't the CSI snapshot name, it's original PV name + "-snap"
			var volMap map[string]map[string]string
			Step(fmt.Sprintf("get %s app's volume's custom parameters", ctx.App.Key), func() {
				volMap, err = Inst().S.GetVolumeParameters(ctx)
				processError(err, errChan...)
			})
			for k, v := range volMap {
				if v["pvc_name"] == vols[0].Name && v["pvc_namespace"] == vols[0].Namespace {
					Step(fmt.Sprintf("get %s app's snapshot: %s then check that it appears in pxctl", ctx.App.Key, k), func() {
						err = Inst().V.ValidateVolumeInPxctlList(k)
						expect(err).To(beNil(), "unexpected error validating snapshot appears in pxctl list")
					})
					break
				}

			}

		}
	})
}

// ValidateCSIVolumeClone is the ginkgo spec for cloning a volume and verifying the content
func ValidateCSIVolumeClone(ctx *scheduler.Context, errChan ...*chan error) {
	Step("For validation of an cloning", func() {
		var err error
		var vols []*volume.Volume
		Step(fmt.Sprintf("get %s app's pure volumes", ctx.App.Key), func() {
			vols, err = Inst().S.GetPureVolumes(ctx, "pure_block")
			processError(err, errChan...)
		})
		if len(vols) == 0 {
			log.Warnf("No FlashArray DirectAccess volumes, skipping")
			processError(err, errChan...)
		} else {
			timestamp := strconv.Itoa(int(time.Now().Unix()))
			request := scheduler.CSICloneRequest{
				Timestamp:       timestamp,
				Namespace:       vols[0].Namespace,
				OriginalPVCName: vols[0].Name,
				RestoredPVCName: "csi-cloned-" + timestamp,
			}

			err = Inst().S.CSICloneTest(ctx, request)
			processError(err, errChan...)

			err = Inst().V.ValidatePureLocalVolumePaths()
			processError(err, errChan...)
		}
	})
}

// ValidatePureVolumeLargeNumOfClones is the ginkgo spec for restoring a snapshot to many volumes
func ValidatePureVolumeLargeNumOfClones(ctx *scheduler.Context, errChan ...*chan error) {
	Step("For validation of an restoring large number of volumes from a snapshot", func() {
		var err error
		timestamp := strconv.Itoa(int(time.Now().Unix()))
		snapShotClassName := PureSnapShotClass + "." + timestamp
		if _, err := Inst().S.CreateCsiSnapshotClass(snapShotClassName, "Delete"); err != nil {
			log.Errorf("Create volume snapshot class failed with error: [%v]", err)
			expect(err).NotTo(haveOccurred(), "failed to create snapshot class")
		}

		var vols []*volume.Volume
		Step(fmt.Sprintf("get %s app's pure volumes", ctx.App.Key), func() {
			vols, err = Inst().S.GetPureVolumes(ctx, "pure_block")
			processError(err, errChan...)
		})
		if len(vols) == 0 {
			log.Warnf("No FlashArray DirectAccess volumes, skipping")
			processError(err, errChan...)
		} else {
			request := scheduler.CSISnapshotRequest{
				Namespace:         vols[0].Namespace,
				Timestamp:         timestamp,
				OriginalPVCName:   vols[0].Name,
				SnapName:          "basic-csi-snapshot-many" + timestamp,
				RestoredPVCName:   "csi-restored-many" + timestamp,
				SnapshotclassName: snapShotClassName,
			}
			err = Inst().S.CSISnapshotAndRestoreMany(ctx, request)
			processError(err, errChan...)

			// Note: the above only creates PVCs, it does not attach them to pods, so no extra care needs to be taken for local paths

			err = Inst().V.ValidatePureLocalVolumePaths()
			processError(err, errChan...)
		}
	})
}

// ValidatePoolExpansionWithPureVolumes is the ginkgo spec for executing a pool expansion when FA/FB volumes is attached
func ValidatePoolExpansionWithPureVolumes(ctx *scheduler.Context, errChan ...*chan error) {
	Step("For validation of an expanding storage pools while FA/FB volumes are attached", func() {
		pools, err := Inst().V.ListStoragePools(metav1.LabelSelector{})
		if err != nil {
			err = fmt.Errorf("error getting storage pools list. Err: %v", err)
			log.Error(err.Error())
			processError(err, errChan...)
		}

		if len(pools) == 0 {
			err = fmt.Errorf("length of pools should be greater than 0")
			processError(err, errChan...)
		}
		for _, pool := range pools {
			initialPoolSize := pool.TotalSize / units.GiB
			err = Inst().V.ResizeStoragePoolByPercentage(pool.Uuid, opsapi.SdkStoragePool_RESIZE_TYPE_RESIZE_DISK, 20)
			if err != nil {
				err = fmt.Errorf("error initiating pool [%v ] %v: [%v]", pool.Uuid, opsapi.SdkStoragePool_RESIZE_TYPE_RESIZE_DISK, err.Error())
				log.Error(err.Error())
			} else {
				err = waitForPoolToBeResized(initialPoolSize, pool.Uuid)
				if err != nil {
					err = fmt.Errorf("pool [%v] %v failed. Error: %v", pool.Uuid, opsapi.SdkStoragePool_RESIZE_TYPE_RESIZE_DISK, err)
					log.Error(err)
				}
			}
		}
	})

}

// ValidateMountOptionsWithPureVolumes is the ginkgo spec for executing a check for mountOptions flag
func ValidateMountOptionsWithPureVolumes(ctx *scheduler.Context, errChan ...*chan error) {
	var requiredMountOptions = []string{"nosuid"}
	vols, err := Inst().S.GetVolumes(ctx)
	processError(err, errChan...)
	for _, vol := range vols {
		pvcObj, err := k8sCore.GetPersistentVolumeClaim(vol.Name, vol.Namespace)
		if err != nil {
			log.FailOnError(err, " Failed to get pvc for volume %s", vol)
		}
		sc, err := k8sCore.GetStorageClassForPVC(pvcObj)
		if err != nil {
			log.FailOnError(err, " Error Occured while getting storage class for pvc %s", pvcObj)
		}
		if strings.Contains(strings.Join(sc.MountOptions, ""), "nosuid") {
			attachedNode, err := Inst().V.GetNodeForVolume(vol, defaultCmdTimeout*3, defaultCmdRetryInterval)
			log.FailOnError(err, "Failed to get app %s's attachednode", ctx.App.Key)
			err = Inst().V.ValidatePureFaFbMountOptions(vol.ID, requiredMountOptions, attachedNode)
			dash.VerifySafely(err, nil, "Testing mount options are properly applied on pure volumes")
		} else {
			log.Infof("There is no nosuid mount option in this volume %s", vol)
		}
	}

}

// ValidateCreateOptionsWithPureVolumes is the ginkgo spec for executing file system options check for the given volume
func ValidateCreateOptionsWithPureVolumes(ctx *scheduler.Context, errChan ...*chan error) {
	vols, err := Inst().S.GetVolumes(ctx)
	log.FailOnError(err, "Failed to get app %s's volumes", ctx.App.Key)
	log.Infof("volumes of app %s are %s", ctx.App.Key, vols)
	for _, v := range vols {
		pvcObj, err := k8sCore.GetPersistentVolumeClaim(v.Name, v.Namespace)
		if err != nil {
			err = fmt.Errorf("Failed to get pvc for volume %s. Err: %v", v, err)
			processError(err, errChan...)
		}

		sc, err := k8sCore.GetStorageClassForPVC(pvcObj)
		if err != nil {
			err = fmt.Errorf("Error Occured while getting storage class for pvc %s. Err: %v", pvcObj, err)
			processError(err, errChan...)
		}

		attachedNode, err := Inst().V.GetNodeForVolume(v, defaultCmdTimeout*3, defaultCmdRetryInterval)
		if err != nil {
			err = fmt.Errorf("Failed to get app %s's attachednode. Err: %v", ctx.App.Key, err)
			processError(err, errChan...)
		}
		if strings.Contains(fmt.Sprint(sc.Parameters), "-b ") {
			FSType, ok := sc.Parameters["csi.storage.k8s.io/fstype"]
			if ok {
				err = Inst().V.ValidatePureFaCreateOptions(v.ID, FSType, attachedNode)
				dash.VerifySafely(err, nil, "File system create options specified in the storage class are properly applied to the pure volumes")
			} else {
				log.Infof("Storage class doesn't have key 'csi.storage.k8s.io/fstype' in parameters")
			}
		} else {
			log.Infof("Storage class doesn't have createoption -b of size 2048 added to it")
		}

	}
}

func checkPureVolumeExpectedSizeChange(sizeChangeInBytes uint64) error {
	if sizeChangeInBytes < (512-30)*oneMegabytes || sizeChangeInBytes > (512+30)*oneMegabytes {
		return errUnexpectedSizeChangeAfterPureIO
	}
	return nil
}

// GetVolumeParameters returns volume parameters for all volumes for given context
func GetVolumeParameters(ctx *scheduler.Context) map[string]map[string]string {
	var vols map[string]map[string]string
	var err error
	Step(fmt.Sprintf("get %s app's volume's custom parameters", ctx.App.Key), func() {
		vols, err = Inst().S.GetVolumeParameters(ctx)
		expect(err).NotTo(haveOccurred())
	})
	return vols
}

// UpdateVolumeInVolumeParameters modifies volume parameters with correct PV name from PVC
func UpdateVolumeInVolumeParameters(volParam map[string]map[string]string) map[string]map[string]string {
	updatedVolumeParam := make(map[string]map[string]string)
	for _, param := range volParam {
		if _, ok := param[k8s.PvcNameKey]; ok {
			if _, ok := param[k8s.PvcNamespaceKey]; ok {
				pvcName, pvcNamespace := param[k8s.PvcNameKey], param[k8s.PvcNamespaceKey]
				PVName, err := Inst().S.GetVolumeDriverVolumeName(pvcName, pvcNamespace)
				expect(err).NotTo(haveOccurred())
				updatedVolumeParam[PVName] = param
			}
		}

	}
	return updatedVolumeParam
}

// ValidateVolumeParameters validates volume parameters using volume driver
func ValidateVolumeParameters(volParam map[string]map[string]string) {
	var err error
	for vol, params := range volParam {
		if Inst().ConfigMap != "" {
			params[authTokenParam], err = Inst().S.GetTokenFromConfigMap(Inst().ConfigMap)
			expect(err).NotTo(haveOccurred())
		}
		Step(fmt.Sprintf("get volume: %s inspected by the volume driver", vol), func() {
			err = Inst().V.ValidateCreateVolume(vol, params)
			expect(err).NotTo(haveOccurred())
		})
	}
}

// ValidateRestoredApplications validates applications restored by backup driver
func ValidateRestoredApplications(contexts []*scheduler.Context, volumeParameters map[string]map[string]string) {
	var updatedVolumeParams map[string]map[string]string
	volOptsMap := make(map[string]bool)
	volOptsMap[SkipClusterScopedObjects] = true

	for _, ctx := range contexts {
		Step(fmt.Sprintf("For validation of %s app", ctx.App.Key), func() {

			Step(fmt.Sprintf("inspect %s app's volumes", ctx.App.Key), func() {
				appScaleFactor := time.Duration(Inst().GlobalScaleFactor)
				volOpts := mapToVolumeOptions(volOptsMap)
				err := Inst().S.ValidateVolumes(ctx, appScaleFactor*defaultTimeout, defaultRetryInterval, volOpts)
				expect(err).NotTo(haveOccurred())
			})

			Step(fmt.Sprintf("wait for %s app to start running", ctx.App.Key), func() {
				appScaleFactor := time.Duration(Inst().GlobalScaleFactor)
				err := Inst().S.WaitForRunning(ctx, appScaleFactor*defaultTimeout, defaultRetryInterval)
				expect(err).NotTo(haveOccurred())
			})

			updatedVolumeParams = UpdateVolumeInVolumeParameters(volumeParameters)
			log.Infof("Updated parameter list: [%+v]\n", updatedVolumeParams)
			ValidateVolumeParameters(updatedVolumeParams)

			Step(fmt.Sprintf("validate if %s app's volumes are setup", ctx.App.Key), func() {
				vols, err := Inst().S.GetVolumes(ctx)
				log.Infof("List of volumes from scheduler driver :[%+v] \n for context : [%+v]\n", vols, ctx)
				expect(err).NotTo(haveOccurred())

				for _, vol := range vols {
					Step(fmt.Sprintf("validate if %s app's volume: %v is setup", ctx.App.Key, vol), func() {
						err := Inst().V.ValidateVolumeSetup(vol)
						expect(err).NotTo(haveOccurred())
					})
				}
			})
		})
	}
}

func ValidateFastpathVolume(ctx *scheduler.Context, expectedStatus opsapi.FastpathStatus) error {
	appVolumes, err := Inst().S.GetVolumes(ctx)
	if err != nil {
		return err
	}
	for _, vol := range appVolumes {
		appVol, err := Inst().V.InspectVolume(vol.ID)
		if err != nil {
			return err
		}
		if decommissionedNode.Name != "" && decommissionedNode.Id == appVol.FpConfig.Replicas[0].NodeUuid {
			expectedStatus = opsapi.FastpathStatus_FASTPATH_INACTIVE

		}

		fpConfig := appVol.FpConfig
		log.Infof("fpconfig: %+v", fpConfig)
		if len(fpConfig.Replicas) > 1 {
			expectedStatus = opsapi.FastpathStatus_FASTPATH_INACTIVE
		}
		if fpConfig.Status == expectedStatus {
			log.Infof("Fastpath status is %v", fpConfig.Status)
			if fpConfig.Status == opsapi.FastpathStatus_FASTPATH_ACTIVE {
				if fpConfig.Dirty {
					return fmt.Errorf("fastpath vol %s is dirty", vol.Name)
				}
				if !fpConfig.Promote {
					return fmt.Errorf("fastpath vol %s is not promoted", vol.Name)
				}
			}
		} else {
			return fmt.Errorf("expected Fastpath Status: %v, Actual: %v", expectedStatus, fpConfig.Status)
		}
	}

	return nil
}

// TearDownContext is the ginkgo spec for tearing down a scheduled context
// In the tear down flow we first want to delete volumes, then applications and only then we want to delete StorageClasses
// StorageClass has to be deleted last because it has information that is required for when deleting PVC, if StorageClass objects are deleted before
// deleting PVCs, especially with CSI + Auth enabled, PVC deletion will fail as Auth params are stored inside StorageClass objects
func TearDownContext(ctx *scheduler.Context, opts map[string]bool) {
	Step("For tearing down of an app context", func() {
		var err error
		var originalSkipClusterScopedObjects bool

		if opts != nil {
			// Save original value of SkipClusterScopedObjects, if it exists
			originalSkipClusterScopedObjects = opts[SkipClusterScopedObjects]
		} else {
			opts = make(map[string]bool) // If opts was passed as nil make it
		}

		opts[SkipClusterScopedObjects] = true // Skip tearing down cluster scope objects
		options := mapToVolumeOptions(opts)

		// Tear down storage objects
		vols := DeleteVolumes(ctx, options)

		// Tear down application
		stepLog := fmt.Sprintf("start destroying %s app", ctx.App.Key)
		Step(stepLog, func() {
			log.InfoD(stepLog)
			err = Inst().S.Destroy(ctx, opts)
			if err != nil {
				PrintDescribeContext(ctx)
			}
			log.FailOnError(err, "Failed to destroy app %s", ctx.App.Key)

		})

		if !ctx.SkipVolumeValidation {
			ValidateVolumesDeleted(ctx.App.Key, vols)
		}

		// Delete Cluster Scope objects
		if !originalSkipClusterScopedObjects {
			opts[SkipClusterScopedObjects] = false // Tearing down cluster scope objects
			options := mapToVolumeOptions(opts)
			DeleteVolumes(ctx, options)
		}

	})
}

func PrintDescribeContext(ctx *scheduler.Context) {
	descOut, descErr := Inst().S.Describe(ctx)
	if descErr != nil {
		log.Warnf("Error describing context %s", ctx.App.Key)
		log.Warn(descErr)
	} else {
		log.Warnf("Context %s Details:", ctx.App.Key)
		log.Warnf(descOut)
	}

}

// DeleteVolumes deletes volumes of a given context
func DeleteVolumes(ctx *scheduler.Context, options *scheduler.VolumeOptions) []*volume.Volume {
	var err error
	var vols []*volume.Volume
	Step(fmt.Sprintf("destroy the %s app's volumes", ctx.App.Key), func() {
		log.Infof("destroy the %s app's volumes", ctx.App.Key)
		vols, err = Inst().S.DeleteVolumes(ctx, options)
		log.FailOnError(err, "Failed to delete app %s's volumes", ctx.App.Key)
	})
	return vols
}

// ValidateVolumesDeleted checks it given volumes got deleted
func ValidateVolumesDeleted(appName string, vols []*volume.Volume) {
	for _, vol := range vols {
		Step(fmt.Sprintf("validate %s app's volume %s has been deleted in the volume driver",
			appName, vol.Name), func() {
			log.InfoD("validate %s app's volume %s has been deleted in the volume driver",
				appName, vol.Name)
			err := Inst().V.ValidateDeleteVolume(vol)
			log.FailOnError(err, fmt.Sprintf("%s's volume %s deletion failed", appName, vol.Name))
			dash.VerifyFatal(err, nil, fmt.Sprintf("%s's volume %s deleted successfully?", appName, vol.Name))
		})
	}
}

// DeleteVolumesAndWait deletes volumes of given context and waits till they are deleted
func DeleteVolumesAndWait(ctx *scheduler.Context, options *scheduler.VolumeOptions) {
	vols := DeleteVolumes(ctx, options)
	ValidateVolumesDeleted(ctx.App.Key, vols)
}

// GetAppNamespace returns namespace in which context is created
func GetAppNamespace(ctx *scheduler.Context, taskName string) string {
	if ctx.ScheduleOptions.Namespace == "" {
		return ctx.App.GetID(fmt.Sprintf("%s-%s", taskName, Inst().InstanceID))
	}
	return ctx.ScheduleOptions.Namespace
}

// GetAppStorageClasses gets the storage classes belonging to an app's PVCs
func GetAppStorageClasses(appCtx *scheduler.Context) (*[]string, error) {
	vols, err := Inst().S.GetVolumes(appCtx)
	if err != nil {
		return nil, fmt.Errorf("Failed to get volumes")
	}
	storageClasses := make([]string, 0)
	for _, vol := range vols {
		pvcObj, err := k8sCore.GetPersistentVolumeClaim(vol.Name, vol.Namespace)
		if err != nil {
			return nil, fmt.Errorf("Failed to get pvc for volume %s", vol)
		}
		sc, err := k8sCore.GetStorageClassForPVC(pvcObj)
		if err != nil {
			return nil, fmt.Errorf("Error Occured while getting storage class for pvc %s", pvcObj)
		}
		storageClasses = append(storageClasses, sc.Name)
	}
	return &storageClasses, nil
}

// CreateScheduleOptions uses the current Context (kubeconfig) to generate schedule options
// NOTE: When using a ScheduleOption that was created during a context (kubeconfig)
// that is different from the current context, make sure to re-generate ScheduleOptions
func CreateScheduleOptions(namespace string, errChan ...*chan error) scheduler.ScheduleOptions {
	log.Infof("Creating ScheduleOptions")

	//if not hyper converged set up deploy apps only on storageless nodes
	if !Inst().IsHyperConverged {
		var err error

		log.Infof("ScheduleOptions: Scheduling apps only on storageless nodes")
		storagelessNodes := node.GetStorageLessNodes()
		if len(storagelessNodes) == 0 {
			log.Info("ScheduleOptions: No storageless nodes available in the PX Cluster. Setting HyperConverges as true")
			Inst().IsHyperConverged = true
		}
		for _, storagelessNode := range storagelessNodes {
			if err = Inst().S.AddLabelOnNode(storagelessNode, "storage", "NO"); err != nil {
				err = fmt.Errorf("ScheduleOptions: failed to add label key [%s] and value [%s] in node [%s]. Error:[%v]",
					"storage", "NO", storagelessNode.Name, err)
				processError(err, errChan...)
			}
		}
		storageLessNodeLabels := make(map[string]string)
		storageLessNodeLabels["storage"] = "NO"

		options := scheduler.ScheduleOptions{
			AppKeys:            Inst().AppList,
			CsiAppKeys:         Inst().CsiAppList,
			StorageProvisioner: Inst().Provisioner,
			Nodes:              storagelessNodes,
			Labels:             storageLessNodeLabels,
			Namespace:          namespace,
		}
		return options

	} else {
		options := scheduler.ScheduleOptions{
			AppKeys:            Inst().AppList,
			CsiAppKeys:         Inst().CsiAppList,
			StorageProvisioner: Inst().Provisioner,
			Namespace:          namespace,
		}
		log.Infof("ScheduleOptions: Scheduling Apps with hyper-converged")
		return options
	}
}

// ScheduleApplications schedules *the* applications and returns the scheduler.Contexts for each app (corresponds to a namespace). NOTE: does not wait for applications
func ScheduleApplications(testname string, errChan ...*chan error) []*scheduler.Context {
	defer func() {
		if len(errChan) > 0 {
			close(*errChan[0])
		}
	}()
	var contexts []*scheduler.Context
	var taskName string
	var err error
	Step("schedule applications", func() {
		if Inst().IsPDSApps {
			log.InfoD("Scheduling PDS Apps...")
			pdsapps, err := Inst().Pds.DeployPDSDataservices()
			if err != nil {
				processError(err, errChan...)
			}
			contexts, err = Inst().Pds.CreateSchedulerContextForPDSApps(pdsapps)
			if err != nil {
				processError(err, errChan...)
			}
		} else {
			options := CreateScheduleOptions("", errChan...)
			taskName = fmt.Sprintf("%s-%v", testname, Inst().InstanceID)
			contexts, err = Inst().S.Schedule(taskName, options)
			// Need to check err != nil before calling processError
			if err != nil {
				processError(err, errChan...)
			}
		}
		if len(contexts) == 0 {
			processError(fmt.Errorf("list of contexts is empty for [%s]", taskName), errChan...)
		}
	})

	return contexts
}

// ScheduleApplicationsOnNamespace ScheduleApplications schedules *the* applications and returns
// the scheduler.Contexts for each app (corresponds to given namespace). NOTE: does not wait for applications
func ScheduleApplicationsOnNamespace(namespace string, testname string, errChan ...*chan error) []*scheduler.Context {
	defer func() {
		if len(errChan) > 0 {
			close(*errChan[0])
		}
	}()
	var contexts []*scheduler.Context
	var err error

	Step("schedule applications", func() {
		options := CreateScheduleOptions(namespace, errChan...)
		taskName := fmt.Sprintf("%s-%v", testname, Inst().InstanceID)
		contexts, err = Inst().S.Schedule(taskName, options)
		// Need to check err != nil before calling processError
		if err != nil {
			processError(err, errChan...)
		}
		if len(contexts) == 0 {
			processError(fmt.Errorf("list of contexts is empty for [%s]", taskName), errChan...)
		}
	})
	return contexts
}

// ScheduleAppsInTopologyEnabledCluster schedules but does not wait for applications
func ScheduleAppsInTopologyEnabledCluster(
	testname string, labels []map[string]string, errChan ...*chan error) []*scheduler.Context {
	defer func() {
		if len(errChan) > 0 {
			close(*errChan[0])
		}
	}()
	var contexts []*scheduler.Context
	var err error

	Step("schedule applications", func() {
		taskName := fmt.Sprintf("%s-%v", testname, Inst().InstanceID)
		contexts, err = Inst().S.Schedule(taskName, scheduler.ScheduleOptions{
			AppKeys:            Inst().AppList,
			StorageProvisioner: Inst().Provisioner,
			TopologyLabels:     labels,
		})
		processError(err, errChan...)
		if len(contexts) == 0 {
			processError(fmt.Errorf("list of contexts is empty for [%s]", taskName), errChan...)
		}
	})

	return contexts
}

// ValidateApplicationsPurePxctl validates applications
func ValidateApplicationsPurePxctl(contexts []*scheduler.Context) {
	Step("validate applications", func() {
		for _, ctx := range contexts {
			ValidateContextForPureVolumesPXCTL(ctx)
		}
	})
}

// ValidateApplicationsPureSDK validates applications
func ValidateApplicationsPureSDK(contexts []*scheduler.Context) {
	Step("validate applications", func() {
		for _, ctx := range contexts {
			ValidateContextForPureVolumesSDK(ctx)
		}
	})
}

// ValidateApplications validates applications
func ValidateApplications(contexts []*scheduler.Context) {
	Step("validate applications", func() {
		log.InfoD("Validate applications")
		for _, ctx := range contexts {
			ValidateContext(ctx)
		}
	})
}

// ValidateApplicationsStartData validates applications and start continous data injection to the same

func ValidateApplicationsStartData(contexts []*scheduler.Context, context context1.Context) (chan string, *errgroup.Group) {

	log.Infof("Is backup longevity run [%v]", IsBackupLongevityRun)
	// Skipping map reset in case of longevity run
	if !IsBackupLongevityRun {
		// Resetting the global map before starting the new App Validations
		NamespaceAppWithDataMap = make(map[string][]appDriver.ApplicationDriver)
	}

	log.InfoD("Validate applications")
	for _, ctx := range contexts {
		ValidateContext(ctx)
		appInfo, err := appUtils.ExtractConnectionInfo(ctx, context)
		if err != nil {
			log.InfoD("Some error occurred - [%s]", err)
		}
		log.InfoD("App Info - [%+v]", appInfo)
		if context == nil {
			log.Warnf("App Context is not proper - [%v]", context)
			continue
		}
		if appInfo.StartDataSupport {
			appHandler, err := appDriver.GetApplicationDriver(
				appInfo.AppType,
				appInfo.Hostname,
				appInfo.User,
				appInfo.Password,
				appInfo.Port,
				appInfo.DBName,
				appInfo.NodePort,
				appInfo.Namespace,
				appInfo.IPAddress,
				Inst().N)
			if err != nil {
				log.Infof("Error - %s", err.Error())
			}
			if appInfo.AppType == appType.Kubevirt && appInfo.StartDataSupport {
				err = appHandler.WaitForVMToBoot()
				log.FailOnError(err, "Some error occured while starting the VM")
			}
			log.InfoD("App handler created for [%s]", appInfo.Hostname)
			NamespaceAppWithDataMap[appInfo.Namespace] = append(NamespaceAppWithDataMap[appInfo.Namespace], appHandler)
		}
	}

	controlChannel := make(chan string)
	errGroup := errgroup.Group{}

	for _, allhandler := range NamespaceAppWithDataMap {
		for _, handler := range allhandler {
			currentHandler := handler
			errGroup.Go(func() error {
				err := currentHandler.StartData(controlChannel, context)
				return err
			})
		}
	}

	log.InfoD("Channel - [%v], errGroup - [%v]", controlChannel, &errGroup)

	return controlChannel, &errGroup
}

// StartVolDriverAndWait starts volume driver on given app nodes
func StartVolDriverAndWait(appNodes []node.Node, errChan ...*chan error) {
	defer func() {
		if len(errChan) > 0 {
			close(*errChan[0])
		}
	}()
	Step(fmt.Sprintf("starting volume driver %s", Inst().V.String()), func() {
		stepLog := fmt.Sprintf("start volume driver on nodes: %v", appNodes)
		Step(stepLog, func() {
			log.Infof(stepLog)
			for _, n := range appNodes {
				err := Inst().V.StartDriver(n)
				processError(err, errChan...)
			}
		})

		stepLog = fmt.Sprintf("wait for volume driver to start on nodes: %v", appNodes)
		Step(stepLog, func() {
			log.Infof(stepLog)
			for _, n := range appNodes {
				err := Inst().V.WaitDriverUpOnNode(n, Inst().DriverStartTimeout)
				processError(err, errChan...)
			}
		})

	})

}

// StopVolDriverAndWait stops volume driver on given app nodes and waits till driver is down
func StopVolDriverAndWait(appNodes []node.Node, errChan ...*chan error) {
	defer func() {
		if len(errChan) > 0 {
			close(*errChan[0])
		}
	}()
	Step(fmt.Sprintf("stopping volume driver %s", Inst().V.String()), func() {
		stepLog := fmt.Sprintf("stop volume driver on nodes: %v", appNodes)
		Step(stepLog, func() {
			log.Infof(stepLog)
			err := Inst().V.StopDriver(appNodes, false, nil)
			processError(err, errChan...)
		})

		stepLog = fmt.Sprintf("wait for volume driver to stop on nodes: %v", appNodes)
		Step(stepLog, func() {
			log.Infof(stepLog)
			for _, n := range appNodes {
				err := Inst().V.WaitDriverDownOnNode(n)
				processError(err, errChan...)
			}
		})

	})
}

// CrashVolDriverAndWait crashes volume driver on given app nodes and waits till driver is back up
func CrashVolDriverAndWait(appNodes []node.Node, errChan ...*chan error) {
	defer func() {
		if len(errChan) > 0 {
			close(*errChan[0])
		}
	}()
	Step(fmt.Sprintf("crashing volume driver %s", Inst().V.String()), func() {
		stepLog := fmt.Sprintf("crash volume driver on nodes: %v", appNodes)
		Step(stepLog, func() {
			log.InfoD(stepLog)
			err := Inst().V.StopDriver(appNodes, true, nil)
			processError(err, errChan...)
		})

		stepLog = fmt.Sprintf("wait for volume driver to start on nodes: %v", appNodes)
		Step(stepLog, func() {
			log.Info(stepLog)
			for _, n := range appNodes {
				err := Inst().V.WaitDriverUpOnNode(n, Inst().DriverStartTimeout)
				processError(err, errChan...)
			}
		})

	})
}

// CrashPXDaemonAndWait crashes px daemon service on given app nodes and waits till driver is back up
func CrashPXDaemonAndWait(appNodes []node.Node, errChan ...*chan error) {
	defer func() {
		if len(errChan) > 0 {
			close(*errChan[0])
		}
	}()
	Step(fmt.Sprintf("crashing px daemon %s", Inst().V.String()), func() {
		stepLog := fmt.Sprintf("crash px daemon  on nodes: %v", appNodes)
		Step(stepLog, func() {
			log.InfoD(stepLog)
			err := Inst().V.KillPXDaemon(appNodes, nil)
			processError(err, errChan...)
		})

		stepLog = fmt.Sprintf("wait for volume driver to start on nodes: %v", appNodes)
		Step(stepLog, func() {
			log.Info(stepLog)
			for _, n := range appNodes {
				err := Inst().V.WaitDriverUpOnNode(n, Inst().DriverStartTimeout)
				processError(err, errChan...)
			}
		})

	})
}

// ValidateAndDestroy validates application and then destroys them
func ValidateAndDestroy(contexts []*scheduler.Context, opts map[string]bool) {
	Step("validate apps", func() {
		log.InfoD("Validating apps")
		for _, ctx := range contexts {
			ValidateContext(ctx)
		}
	})

	Step("destroy apps", func() {
		log.InfoD("Destroying apps")
		for _, ctx := range contexts {
			TearDownContext(ctx, opts)
		}
	})
}

// DestroyApps destroy applications without validating them
func DestroyApps(contexts []*scheduler.Context, opts map[string]bool) {
	Step("destroy apps", func() {
		log.InfoD("Destroying apps")
		for _, ctx := range contexts {
			TearDownContext(ctx, opts)
		}
	})
}

// DestroyApps destroy applications with data validation
func DestroyAppsWithData(contexts []*scheduler.Context, opts map[string]bool, controlChannel chan string, errGroup *errgroup.Group) error {

	var allErrors string

	log.InfoD("Validating apps data continuity")

	// Stopping all data flow to apps

	for _, appList := range NamespaceAppWithDataMap {
		for range appList {
			controlChannel <- "Stop"
		}
	}

	if err := errGroup.Wait(); err != nil {
		allErrors += err.Error()
	}

	close(controlChannel)

	log.InfoD("Destroying apps")
	for _, ctx := range contexts {
		// In case of tektoncd skip the volume validation
		if Contains(Inst().AppList, "tektoncd") {
			ctx.SkipVolumeValidation = true
		}
		TearDownContext(ctx, opts)
	}

	if allErrors != "" {
		if IsReplacePolicySetToDelete {
			log.Infof("Skipping data continuity check as the replace policy was set to delete in this scenario")
			IsReplacePolicySetToDelete = false // Resetting replace policy for next testcase
			return nil
		} else {
			return fmt.Errorf("Data validation failed for apps. Error - [%s]", allErrors)
		}
	}

	return nil
}

// AddLabelsOnNode adds labels on the node
func AddLabelsOnNode(n node.Node, labels map[string]string) error {
	for labelKey, labelValue := range labels {
		if err := Inst().S.AddLabelOnNode(n, labelKey, labelValue); err != nil {
			return err
		}
	}
	return nil
}

// ValidateStoragePools is the ginkgo spec for validating storage pools
func ValidateStoragePools(contexts []*scheduler.Context) {

	strExpansionEnabled, err := Inst().V.IsStorageExpansionEnabled()
	expect(err).NotTo(haveOccurred())

	if strExpansionEnabled {
		var wSize uint64
		var workloadSizesByPool = make(map[string]uint64)
		log.Debugf("storage expansion enabled on at least one storage pool")
		// for each replica set add the workloadSize of app workload to each storage pool where replica resides on
		for _, ctx := range contexts {
			Step(fmt.Sprintf("get replica sets for app: %s's volumes", ctx.App.Key), func() {
				appVolumes, err := Inst().S.GetVolumes(ctx)
				expect(err).NotTo(haveOccurred())
				expect(appVolumes).NotTo(beEmpty())
				for _, vol := range appVolumes {
					if Inst().S.IsAutopilotEnabledForVolume(vol) {
						replicaSets, err := Inst().V.GetReplicaSets(vol)
						expect(err).NotTo(haveOccurred())
						expect(replicaSets).NotTo(beEmpty())
						for _, poolUUID := range replicaSets[0].PoolUuids {
							wSize, err = Inst().S.GetWorkloadSizeFromAppSpec(ctx)
							expect(err).NotTo(haveOccurred())
							workloadSizesByPool[poolUUID] += wSize
							log.Debugf("pool: %s workloadSize increased by: %d total now: %d", poolUUID, wSize, workloadSizesByPool[poolUUID])
						}
					}
				}
			})
		}

		// update each storage pool with the app workload sizes
		nodes := node.GetWorkerNodes()
		expect(nodes).NotTo(beEmpty())
		for _, n := range nodes {
			for id, sPool := range n.StoragePools {
				if workloadSizeForPool, ok := workloadSizesByPool[sPool.Uuid]; ok {
					n.StoragePools[id].WorkloadSize = workloadSizeForPool
				}

				log.Debugf("pool: %s InitialSize: %d WorkloadSize: %d", sPool.Uuid, sPool.StoragePoolAtInit.TotalSize, n.StoragePools[id].WorkloadSize)
			}
			err = node.UpdateNode(n)
			expect(err).NotTo(haveOccurred())
		}
	}

	err = Inst().V.ValidateStoragePools()
	expect(err).NotTo(haveOccurred())

}

// ValidateRuleNotApplied is validating storage pool, but expects the error to occur
func ValidateRuleNotApplied(contexts []*scheduler.Context, name string) {

	strExpansionEnabled, err := Inst().V.IsStorageExpansionEnabled()
	expect(err).NotTo(haveOccurred())

	if strExpansionEnabled {
		log.InfoD("Validating Error shows up in events")
		fields := fmt.Sprintf("involvedObject.kind=AutopilotRule,involvedObject.name=%s", name)
		waitForActiveAction := func() (interface{}, bool, error) {
			events, err := k8sCore.ListEvents(defaultnamespace, metav1.ListOptions{FieldSelector: fields})
			expect(err).NotTo(haveOccurred())
			for _, e := range events.Items {
				if strings.Contains(e.Message, "ActiveActionsInProgress") {
					log.InfoD("Found Active action is in progress in autopilot events")
					return e.Message, false, nil
				}
			}
			return "", true, fmt.Errorf("Autopilot rule not applied yet")
		}
		_, err := task.DoRetryWithTimeout(waitForActiveAction, poolExpandApplyTimeOut, poolExpandApplyRetryTime)

		checkRuleFailed := func() (interface{}, bool, error) {
			events, err := k8sCore.ListEvents(defaultnamespace, metav1.ListOptions{FieldSelector: fields})
			expect(err).NotTo(haveOccurred())
			for _, e := range events.Items {
				if strings.Contains(e.Message, "cloud drive is not initialized") {
					log.InfoD("Found the error, stating cloud drive is not initialized")
					log.InfoD("Message in log is: %s", e.Message)
					return e.Message, false, nil
				}
			}
			return "", true, fmt.Errorf("Autopilot rule did not fail yet")
		}
		_, err = task.DoRetryWithTimeout(checkRuleFailed, poolExpandApplyTimeOut, poolExpandApplyRetryTime)
		expect(err).NotTo(haveOccurred())
	}
}

// ValidateRuleNotTriggered is validating PVC to see if rule is not triggered
func ValidateRuleNotTriggered(contexts []*scheduler.Context, name string) {
	log.InfoD("Validating rule is active")
	fields := fmt.Sprintf("involvedObject.kind=AutopilotRule,involvedObject.name=%s", name)
	waitForActiveAction := func() (interface{}, bool, error) {
		events, err := k8sCore.ListEvents(defaultnamespace, metav1.ListOptions{FieldSelector: fields})
		expect(err).NotTo(haveOccurred())
		for _, e := range events.Items {
			if strings.Contains(e.Message, "Initializing => Normal") {
				log.InfoD("Found rule which is initialized")
				return e.Message, false, nil
			}
		}
		return "", true, fmt.Errorf("Autopilot rule not applied yet")
	}
	_, err := task.DoRetryWithTimeout(waitForActiveAction, poolExpandApplyTimeOut, poolExpandApplyRetryTime)

	checkCount := 0
	checkRuleTriggered := func() (interface{}, bool, error) {
		events, err := k8sCore.ListEvents(defaultnamespace, metav1.ListOptions{FieldSelector: fields})
		expect(err).NotTo(haveOccurred())
		for _, e := range events.Items {
			if strings.Contains(e.Message, "Triggered") {
				log.InfoD("Message in log is: %s", e.Message)
				return e.Message, false, fmt.Errorf("Triggered found in Autopilot rule.")
			}
		}
		if checkCount <= 10 {
			checkCount += 1
			return "", true, fmt.Errorf("Autopilot rule did not trigger yet")
		} else {
			log.InfoD("Rule not triggered yet, which is expected")
			return "", false, nil
		}
	}
	_, err = task.DoRetryWithTimeout(checkRuleTriggered, poolExpandApplyTimeOut, poolExpandApplyRetryTime)
	expect(err).NotTo(haveOccurred())
}

func ToggleAutopilotInStc() error {
	stc, err := Inst().V.GetDriver()
	if err != nil {
		return err
	}
	log.Infof("is autopilot enabled?: %t", stc.Spec.Autopilot.Enabled)
	stc.Spec.Autopilot.Enabled = !stc.Spec.Autopilot.Enabled
	pxOperator := operator.Instance()
	_, err = pxOperator.UpdateStorageCluster(stc)
	if err != nil {
		return err
	}
	log.InfoD("Validating autopilot pod is deleted")
	checkPodIsDeleted := func() (interface{}, bool, error) {
		autopilotLabels := make(map[string]string)
		autopilotLabels["name"] = "autopilot"
		pods, err := k8sCore.GetPods(pxNamespace, autopilotLabels)
		expect(err).NotTo(haveOccurred())
		if stc.Spec.Autopilot.Enabled {
			log.Infof("autopilot is active, checking is pod is present.")
			if len(pods.Items) == 0 {
				return "", true, fmt.Errorf("autopilot pod is still not deployed")
			}
			return "autopilot pod deployed", false, nil
		} else {
			log.Infof("autopilot is inactive, checking if pod is deleted.")
			if len(pods.Items) > 0 {
				return "", true, fmt.Errorf("autopilot pod is still present")
			}
			return "autopilot pod is deleted", false, nil
		}
	}
	_, err = task.DoRetryWithTimeout(checkPodIsDeleted, poolExpandApplyTimeOut, poolExpandApplyRetryTime)
	expect(err).NotTo(haveOccurred())
	log.InfoD("Update STC, is AutopilotEnabled Now?: %t", stc.Spec.Autopilot.Enabled)
	return nil
}

func TogglePrometheusInStc() error {
	stc, err := Inst().V.GetDriver()
	if err != nil {
		return err
	}
	log.Infof("is prometheus enabled?: %t", stc.Spec.Monitoring.Prometheus.Enabled)
	stc.Spec.Monitoring.Prometheus.Enabled = !stc.Spec.Monitoring.Prometheus.Enabled
	pxOperator := operator.Instance()
	_, err = pxOperator.UpdateStorageCluster(stc)
	if err != nil {
		return err
	}
	log.InfoD("Validating prometheus pod is deleted")
	checkPodIsDeleted := func() (interface{}, bool, error) {
		prometheusLabels := make(map[string]string)
		prometheusLabels["app.kubernetes.io/name"] = "prometheus"
		pods, err := k8sCore.GetPods(pxNamespace, prometheusLabels)
		expect(err).NotTo(haveOccurred())
		if stc.Spec.Monitoring.Prometheus.Enabled {
			log.Infof("prometheus is active, checking is pod is present.")
			if len(pods.Items) == 0 {
				return "", true, fmt.Errorf("prometheus pod is still not deployed")
			}
			return "prometheus pod deployed", false, nil
		} else {
			log.Infof("prometheus is inactive, checking if pod is deleted.")
			if len(pods.Items) > 0 {
				return "", true, fmt.Errorf("prometheus pod is still present")
			}
			return "prometheus pod is deleted", false, nil
		}
	}
	_, err = task.DoRetryWithTimeout(checkPodIsDeleted, poolExpandApplyTimeOut, poolExpandApplyRetryTime)
	expect(err).NotTo(haveOccurred())
	log.InfoD("Update STC, is PrometheusEnabled Now?: %t", stc.Spec.Monitoring.Prometheus.Enabled)
	return nil
}

// ValidatePxPodRestartCount validates portworx restart count
func ValidatePxPodRestartCount(ctx *scheduler.Context, errChan ...*chan error) {
	Step("Validating portworx pods restart count ...", func() {
		Step("Getting current restart counts for portworx pods and matching", func() {
			pxLabel := make(map[string]string)
			pxLabel[labelNameKey] = defaultStorageProvisioner
			pxPodRestartCountMap, err := Inst().S.GetPodsRestartCount(pxNamespace, pxLabel)
			//Using fatal verification will abort longevity runs
			if err != nil {
				log.Errorf(fmt.Sprintf("Failed to get portworx pod restart count for %v, Err : %v", pxLabel, err))
			}

			// Validate portworx pod restart count after test
			for pod, value := range pxPodRestartCountMap {
				n, err := node.GetNodeByIP(pod.Status.HostIP)
				log.FailOnError(err, "Failed to get node object using IP: %s", pod.Status.HostIP)
				if n.PxPodRestartCount != value {
					log.Warnf("Portworx pods restart count not matches, expected %d actual %d", value, n.PxPodRestartCount)
					if Inst().PortworxPodRestartCheck {
						log.Fatalf("portworx pods restart [%d] times", value)
					}
				}
			}

			// Validate portworx operator pod check
			pxLabel[labelNameKey] = portworxOperatorName
			pxPodRestartCountMap, err = Inst().S.GetPodsRestartCount(pxNamespace, pxLabel)
			//Using fatal verification will abort longevity runs
			if err != nil {
				log.Errorf(fmt.Sprintf("Failed to get portworx pod restart count for %v, Err : %v", pxLabel, err))
			}
			for _, v := range pxPodRestartCountMap {
				if v > 0 {
					log.Warnf("Portworx operator pods restart count %d is greater than 0", v)
					if Inst().PortworxPodRestartCheck {
						log.Fatalf("portworx operator pods restart [%d] times", v)
					}
				}
			}
		})
	})
}

// DescribeNamespace takes in the scheduler contexts and describes each object within the test context.
func DescribeNamespace(contexts []*scheduler.Context) {
	Step("generating namespace info...", func() {
		Step(fmt.Sprintf("Describe Namespace objects for test %s \n", ginkgo.CurrentSpecReport().LeafNodeText), func() {
			for _, ctx := range contexts {
				filename := fmt.Sprintf("%s/%s-%s.namespace.log", defaultBundleLocation, ctx.App.Key, ctx.UID)
				namespaceDescription, err := Inst().S.Describe(ctx)
				if err != nil {
					log.Errorf("failed to describe namespace for [%s] %s. Cause: %v", ctx.UID, ctx.App.Key, err)
				}
				if err = ioutil.WriteFile(filename, []byte(namespaceDescription), 0755); err != nil {
					log.Errorf("failed to save file %s. Cause: %v", filename, err)
				}
			}
		})
	})
}

// ValidateClusterSize validates number of storage nodes in given cluster
// using total cluster size `count` and max_storage_nodes_per_zone
func ValidateClusterSize(count int64) {
	zones, err := Inst().N.GetZones()
	log.FailOnError(err, "Zones empty")
	log.InfoD("ASG is running in [%+v] zones\n", zones)
	perZoneCount := count / int64(len(zones))

	// Validate total node count
	currentNodeCount, err := Inst().N.GetASGClusterSize()
	log.FailOnError(err, "Failed to Get ASG Cluster Size")

	dash.VerifyFatal(currentNodeCount, perZoneCount*int64(len(zones)), "ASG cluster size is as expected?")

	// Validate storage node count
	var expectedStorageNodesPerZone int
	if Inst().MaxStorageNodesPerAZ <= int(perZoneCount) {
		expectedStorageNodesPerZone = Inst().MaxStorageNodesPerAZ
	} else {
		expectedStorageNodesPerZone = int(perZoneCount)
	}
	storageNodes := node.GetStorageNodes()
	dash.VerifyFatal(len(storageNodes), expectedStorageNodesPerZone*len(zones), "Storage nodes matches the expected number?")
}

// GetStorageNodes get storage nodes in the cluster
func GetStorageNodes() ([]node.Node, error) {

	storageNodes := []node.Node{}
	nodes := node.GetStorageDriverNodes()

	for _, node := range nodes {
		devices, err := Inst().V.GetStorageDevices(node)
		if err != nil {
			return nil, err
		}
		if len(devices) > 0 {
			storageNodes = append(storageNodes, node)
		}
	}
	return storageNodes, nil
}

// CollectSupport creates a support bundle
func CollectSupport() {
	Step("generating support bundle...", func() {
		log.InfoD("generating support bundle...")
		skipStr := os.Getenv(envSkipDiagCollection)
		skipSystemCheck := false

		if skipStr != "" {
			if skip, err := strconv.ParseBool(skipStr); err == nil && skip {
				skipSystemCheck = true
			}
		}

		if skipSystemCheck || Inst().SkipSystemChecks {
			log.Infof("skipping diag collection because env for skipping the check has been set to true")
			return
		}
		nodes := node.GetWorkerNodes()
		dash.VerifyFatal(len(nodes) > 0, true, "Worker nodes found ?")

		for _, n := range nodes {
			if !n.IsStorageDriverInstalled {
				continue
			}
			Step(fmt.Sprintf("save all useful logs on node %s", n.SchedulerNodeName), func() {
				log.Infof("save all useful logs on node %s", n.SchedulerNodeName)

				// Moves this out to deal with diag testing.
				r := &volume.DiagRequestConfig{
					DockerHost:    "unix:///var/run/docker.sock",
					OutputFile:    fmt.Sprintf("/var/cores/diags-%s-%d.tar.gz", n.Name, time.Now().Unix()),
					ContainerName: "",
					Profile:       false,
					Live:          false,
					Upload:        false,
					All:           true,
					Force:         true,
					OnHost:        true,
					Extra:         false,
				}

				Inst().V.CollectDiags(n, r, volume.DiagOps{})

				journalCmd := fmt.Sprintf("journalctl -l > %s/all_journal_%v.log", Inst().BundleLocation, time.Now().Format(time.RFC3339))
				runCmd(journalCmd, n)

				runCmd(fmt.Sprintf("journalctl -lu portworx* > %s/portworx.log", Inst().BundleLocation), n)

				Inst().S.SaveSchedulerLogsToFile(n, Inst().BundleLocation)

				runCmd(fmt.Sprintf("dmesg -T > %s/dmesg.log", Inst().BundleLocation), n)

				runCmd(fmt.Sprintf("lsblk > %s/lsblk.log", Inst().BundleLocation), n)

				runCmd(fmt.Sprintf("cat /proc/mounts > %s/mounts.log", Inst().BundleLocation), n)

				// this is a small tweak especially for providers like openshift, aws where oci-mon saves this file
				// with root read permissions only but collect support bundle is a non-root user
				runCmd(fmt.Sprintf("chmod 755 %s/oci.log", Inst().BundleLocation), n)
			})
		}
	})
}

func runCmd(cmd string, n node.Node) error {
	_, err := Inst().N.RunCommand(n, cmd, node.ConnectionOpts{
		Timeout:         defaultCmdTimeout,
		TimeBeforeRetry: defaultCmdRetryInterval,
		Sudo:            true,
	})
	if err != nil {
		log.Warnf("failed to run cmd: %s. err: %v", cmd, err)
	}

	return err

}

func runCmdOnce(cmd string, n node.Node) (string, error) {
	output, err := Inst().N.RunCommandWithNoRetry(n, cmd, node.ConnectionOpts{
		Sudo: true,
	})
	if err != nil {
		log.Warnf("failed to run cmd: %s. err: %v", cmd, err)
	}

	return output, err

}

func runCmdGetOutput(cmd string, n node.Node) (string, error) {
	output, err := Inst().N.RunCommand(n, cmd, node.ConnectionOpts{
		Timeout:         defaultCmdTimeout,
		TimeBeforeRetry: defaultCmdRetryInterval,
		Sudo:            true,
	})
	if err != nil {
		log.Warnf("failed to run cmd: %s. err: %v", cmd, err)
	}
	return output, err
}

func runCmdWithNoSudo(cmd string, n node.Node) error {
	_, err := Inst().N.RunCommand(n, cmd, node.ConnectionOpts{
		Timeout:         defaultCmdTimeout,
		TimeBeforeRetry: defaultCmdRetryInterval,
		Sudo:            false,
	})
	if err != nil {
		log.Warnf("failed to run cmd: %s. err: %v", cmd, err)
	}

	return err

}

// PerformSystemCheck check if core files are present on each node
func PerformSystemCheck() {
	Step("checking for core files...", func() {
		log.Info("checking for core files...")
		Step("verifying if core files are present on each node", func() {
			log.InfoD("verifying if core files are present on each node")
			nodes := node.GetNodes()
			dash.VerifyFatal(len(nodes) > 0, true, "verify nodes list is not empty")
			coreNodes := make([]string, 0)
			for _, n := range nodes {
				if !n.IsStorageDriverInstalled {
					continue
				}
				log.InfoD("looking for core files on node %s", n.Name)
				file, err := Inst().N.SystemCheck(n, node.ConnectionOpts{
					Timeout:         2 * time.Minute,
					TimeBeforeRetry: 10 * time.Second,
				})
				if len(file) != 0 || err != nil {
					log.FailOnError(err, "error checking for cores in node %s", n.Name)
					log.Errorf("Core file was found on node %s, Core Path: %s", n.Name, file)
					coreNodes = append(coreNodes, n.Name)
				}
			}
			if len(coreNodes) > 0 {
				// Collect Support Bundle only once
				CollectSupport()
				log.Warn("Cores are generated. Please check logs for more details")
			}
			dash.VerifyFatal(len(coreNodes), 0, "verify if cores are generated in one or more nodes")
		})
	})
}

// ChangeNamespaces updates the namespace in supplied in-memory contexts.
// It does not apply changes on scheduler
func ChangeNamespaces(contexts []*scheduler.Context,
	namespaceMapping map[string]string) error {

	for _, ctx := range contexts {
		for _, spec := range ctx.App.SpecList {
			err := UpdateNamespace(spec, namespaceMapping)
			if err != nil {
				return err
			}
		}
	}
	return nil
}

// CloneSpec clones a given spec and returns it. It returns an error if the object (spec) provided is not supported by this function
func CloneSpec(spec interface{}) (interface{}, error) {
	if specObj, ok := spec.(*appsapi.Deployment); ok {
		clone := *specObj
		return &clone, nil
	} else if specObj, ok := spec.(*appsapi.StatefulSet); ok {
		clone := *specObj
		return &clone, nil
	} else if specObj, ok := spec.(*appsapi.DaemonSet); ok {
		clone := *specObj
		return &clone, nil
	} else if specObj, ok := spec.(*corev1.Service); ok {
		clone := *specObj
		return &clone, nil
	} else if specObj, ok := spec.(*corev1.PersistentVolumeClaim); ok {
		clone := *specObj
		return &clone, nil
	} else if specObj, ok := spec.(*storageapi.StorageClass); ok {
		clone := *specObj
		return &clone, nil
	} else if specObj, ok := spec.(*snapv1.VolumeSnapshot); ok {
		clone := *specObj
		return &clone, nil
	} else if specObj, ok := spec.(*storkapi.GroupVolumeSnapshot); ok {
		clone := *specObj
		return &clone, nil
	} else if specObj, ok := spec.(*corev1.Secret); ok {
		clone := *specObj
		return &clone, nil
	} else if specObj, ok := spec.(*corev1.ConfigMap); ok {
		clone := *specObj
		return &clone, nil
	} else if specObj, ok := spec.(*storkapi.Rule); ok {
		clone := *specObj
		return &clone, nil
	} else if specObj, ok := spec.(*corev1.Pod); ok {
		clone := *specObj
		return &clone, nil
	} else if specObj, ok := spec.(*storkapi.ClusterPair); ok {
		clone := *specObj
		return &clone, nil
	} else if specObj, ok := spec.(*storkapi.Migration); ok {
		clone := *specObj
		return &clone, nil
	} else if specObj, ok := spec.(*storkapi.MigrationSchedule); ok {
		clone := *specObj
		return &clone, nil
	} else if specObj, ok := spec.(*storkapi.BackupLocation); ok {
		clone := *specObj
		return &clone, nil
	} else if specObj, ok := spec.(*storkapi.ApplicationBackup); ok {
		clone := *specObj
		return &clone, nil
	} else if specObj, ok := spec.(*storkapi.SchedulePolicy); ok {
		clone := *specObj
		return &clone, nil
	} else if specObj, ok := spec.(*storkapi.ApplicationRestore); ok {
		clone := *specObj
		return &clone, nil
	} else if specObj, ok := spec.(*storkapi.ApplicationClone); ok {
		clone := *specObj
		return &clone, nil
	} else if specObj, ok := spec.(*storkapi.VolumeSnapshotRestore); ok {
		clone := *specObj
		return &clone, nil
	} else if specObj, ok := spec.(*apapi.AutopilotRule); ok {
		clone := *specObj
		return &clone, nil
	} else if specObj, ok := spec.(*corev1.ServiceAccount); ok {
		clone := *specObj
		return &clone, nil
	} else if specObj, ok := spec.(*rbacv1.Role); ok {
		clone := *specObj
		return &clone, nil
	} else if specObj, ok := spec.(*rbacv1.RoleBinding); ok {
		clone := *specObj
		return &clone, nil
	} else if specObj, ok := spec.(*rbacv1.ClusterRole); ok {
		clone := *specObj
		return &clone, nil
	} else if specObj, ok := spec.(*rbacv1.ClusterRoleBinding); ok {
		clone := *specObj
		return &clone, nil
	} else if specObj, ok := spec.(*batchv1beta1.CronJob); ok {
		clone := *specObj
		return &clone, nil
	} else if specObj, ok := spec.(*batchv1.Job); ok {
		clone := *specObj
		return &clone, nil
	} else if specObj, ok := spec.(*corev1.LimitRange); ok {
		clone := *specObj
		return &clone, nil
	} else if specObj, ok := spec.(*networkingv1beta1.Ingress); ok {
		clone := *specObj
		return &clone, nil
	} else if specObj, ok := spec.(*monitoringv1.Prometheus); ok {
		clone := *specObj
		return &clone, nil
	} else if specObj, ok := spec.(*monitoringv1.PrometheusRule); ok {
		clone := *specObj
		return &clone, nil
	} else if specObj, ok := spec.(*monitoringv1.ServiceMonitor); ok {
		clone := *specObj
		return &clone, nil
	} else if specObj, ok := spec.(*corev1.Namespace); ok {
		clone := *specObj
		return &clone, nil
	} else if specObj, ok := spec.(*apiextensionsv1beta1.CustomResourceDefinition); ok {
		clone := *specObj
		return &clone, nil
	} else if specObj, ok := spec.(*kubevirtv1.VirtualMachine); ok {
		clone := *specObj
		return &clone, nil
	} else if specObj, ok := spec.(*tektoncdv1.Pipeline); ok {
		clone := *specObj
		return &clone, nil
	} else if specObj, ok := spec.(*tektoncdv1.Task); ok {
		clone := *specObj
		return &clone, nil
	} else if specObj, ok := spec.(*tektoncdv1.PipelineRun); ok {
		clone := *specObj
		return &clone, nil
	} else if specObj, ok := spec.(*tektoncdv1.TaskRun); ok {
		clone := *specObj
		return &clone, nil
	} else if specObj, ok := spec.(*apiextensionsv1.CustomResourceDefinition); ok {
		clone := *specObj
		return &clone, nil
	} else if specObj, ok := spec.(*policyv1beta1.PodDisruptionBudget); ok {
		clone := *specObj
		return &clone, nil
	} else if specObj, ok := spec.(*netv1.NetworkPolicy); ok {
		clone := *specObj
		return &clone, nil
	} else if specObj, ok := spec.(*corev1.Endpoints); ok {
		clone := *specObj
		return &clone, nil
	} else if specObj, ok := spec.(*storkapi.ResourceTransformation); ok {
		clone := *specObj
		return &clone, nil
	} else if specObj, ok := spec.(*admissionregistrationv1.ValidatingWebhookConfiguration); ok {
		clone := *specObj
		webhooks := make([]admissionregistrationv1.ValidatingWebhook, 0)
		for i := range specObj.Webhooks {
			webhook := specObj.Webhooks[i]
			serviceClone := *specObj.Webhooks[i].ClientConfig.Service
			webhook.ClientConfig.Service = &serviceClone
			webhooks = append(webhooks, webhook)
		}
		clone.Webhooks = webhooks
		return &clone, nil
	}

	return nil, fmt.Errorf("unsupported object while cloning spec: %v", reflect.TypeOf(spec))
}

// UpdateNamespace updates the namespace for a given `spec` based on the `namespaceMapping` (which is a map of the map[old]new namespace). It returns an error if the object (spec) provided is not supported by this function. It silently fails if the `namespaceMapping` does not contain the mapping for the namespace present.
func UpdateNamespace(in interface{}, namespaceMapping map[string]string) error {
	if specObj, ok := in.(*appsapi.Deployment); ok {
		if namespace, ok := namespaceMapping[specObj.GetNamespace()]; ok {
			specObj.SetNamespace(namespace)
		}
		return nil
	} else if specObj, ok := in.(*appsapi.StatefulSet); ok {
		if namespace, ok := namespaceMapping[specObj.GetNamespace()]; ok {
			specObj.SetNamespace(namespace)
		}
		return nil
	} else if specObj, ok := in.(*appsapi.DaemonSet); ok {
		if namespace, ok := namespaceMapping[specObj.GetNamespace()]; ok {
			specObj.SetNamespace(namespace)
		}
		return nil
	} else if specObj, ok := in.(*corev1.Service); ok {
		if namespace, ok := namespaceMapping[specObj.GetNamespace()]; ok {
			specObj.SetNamespace(namespace)
		}
		return nil
	} else if specObj, ok := in.(*corev1.PersistentVolumeClaim); ok {
		if namespace, ok := namespaceMapping[specObj.GetNamespace()]; ok {
			specObj.SetNamespace(namespace)
		}
		return nil
	} else if specObj, ok := in.(*storageapi.StorageClass); ok {
		if namespace, ok := namespaceMapping[specObj.GetNamespace()]; ok {
			specObj.SetNamespace(namespace)
		}
		return nil
	} else if specObj, ok := in.(*snapv1.VolumeSnapshot); ok {
		namespace := namespaceMapping[specObj.Metadata.GetNamespace()]
		specObj.Metadata.SetNamespace(namespace)
		return nil
	} else if specObj, ok := in.(*storkapi.GroupVolumeSnapshot); ok {
		if namespace, ok := namespaceMapping[specObj.GetNamespace()]; ok {
			specObj.SetNamespace(namespace)
		}
		return nil
	} else if specObj, ok := in.(*corev1.Secret); ok {
		if namespace, ok := namespaceMapping[specObj.GetNamespace()]; ok {
			specObj.SetNamespace(namespace)
		}
		return nil
	} else if specObj, ok := in.(*corev1.ConfigMap); ok {
		if namespace, ok := namespaceMapping[specObj.GetNamespace()]; ok {
			specObj.SetNamespace(namespace)
		}
		return nil
	} else if specObj, ok := in.(*storkapi.Rule); ok {
		if namespace, ok := namespaceMapping[specObj.GetNamespace()]; ok {
			specObj.SetNamespace(namespace)
		}
		return nil
	} else if specObj, ok := in.(*corev1.Pod); ok {
		if namespace, ok := namespaceMapping[specObj.GetNamespace()]; ok {
			specObj.SetNamespace(namespace)
		}
		return nil
	} else if specObj, ok := in.(*storkapi.ClusterPair); ok {
		if namespace, ok := namespaceMapping[specObj.GetNamespace()]; ok {
			specObj.SetNamespace(namespace)
		}
		return nil
	} else if specObj, ok := in.(*storkapi.Migration); ok {
		if namespace, ok := namespaceMapping[specObj.GetNamespace()]; ok {
			specObj.SetNamespace(namespace)
		}
		return nil
	} else if specObj, ok := in.(*storkapi.MigrationSchedule); ok {
		if namespace, ok := namespaceMapping[specObj.GetNamespace()]; ok {
			specObj.SetNamespace(namespace)
		}
		return nil
	} else if specObj, ok := in.(*storkapi.BackupLocation); ok {
		if namespace, ok := namespaceMapping[specObj.GetNamespace()]; ok {
			specObj.SetNamespace(namespace)
		}
		return nil
	} else if specObj, ok := in.(*storkapi.ApplicationBackup); ok {
		if namespace, ok := namespaceMapping[specObj.GetNamespace()]; ok {
			specObj.SetNamespace(namespace)
		}
		return nil
	} else if specObj, ok := in.(*storkapi.SchedulePolicy); ok {
		if namespace, ok := namespaceMapping[specObj.GetNamespace()]; ok {
			specObj.SetNamespace(namespace)
		}
		return nil
	} else if specObj, ok := in.(*storkapi.ApplicationRestore); ok {
		if namespace, ok := namespaceMapping[specObj.GetNamespace()]; ok {
			specObj.SetNamespace(namespace)
		}
		return nil
	} else if specObj, ok := in.(*storkapi.ApplicationClone); ok {
		if namespace, ok := namespaceMapping[specObj.GetNamespace()]; ok {
			specObj.SetNamespace(namespace)
		}
		return nil
	} else if specObj, ok := in.(*storkapi.VolumeSnapshotRestore); ok {
		if namespace, ok := namespaceMapping[specObj.GetNamespace()]; ok {
			specObj.SetNamespace(namespace)
		}
		return nil
	} else if specObj, ok := in.(*apapi.AutopilotRule); ok {
		if namespace, ok := namespaceMapping[specObj.GetNamespace()]; ok {
			specObj.SetNamespace(namespace)
		}
		return nil
	} else if specObj, ok := in.(*corev1.ServiceAccount); ok {
		if namespace, ok := namespaceMapping[specObj.GetNamespace()]; ok {
			specObj.SetNamespace(namespace)
		}
		return nil
	} else if specObj, ok := in.(*rbacv1.Role); ok {
		if namespace, ok := namespaceMapping[specObj.GetNamespace()]; ok {
			specObj.SetNamespace(namespace)
		}
		return nil
	} else if specObj, ok := in.(*rbacv1.RoleBinding); ok {
		if namespace, ok := namespaceMapping[specObj.GetNamespace()]; ok {
			specObj.SetNamespace(namespace)
		}
		return nil
	} else if specObj, ok := in.(*rbacv1.ClusterRole); ok {
		if namespace, ok := namespaceMapping[specObj.GetNamespace()]; ok {
			specObj.SetNamespace(namespace)
		}
		return nil
	} else if specObj, ok := in.(*rbacv1.ClusterRoleBinding); ok {
		if namespace, ok := namespaceMapping[specObj.GetNamespace()]; ok {
			specObj.SetNamespace(namespace)
		}
		return nil
	} else if specObj, ok := in.(*batchv1beta1.CronJob); ok {
		if namespace, ok := namespaceMapping[specObj.GetNamespace()]; ok {
			specObj.SetNamespace(namespace)
		}
		return nil
	} else if specObj, ok := in.(*batchv1.Job); ok {
		if namespace, ok := namespaceMapping[specObj.GetNamespace()]; ok {
			specObj.SetNamespace(namespace)
		}
		return nil
	} else if specObj, ok := in.(*corev1.LimitRange); ok {
		if namespace, ok := namespaceMapping[specObj.GetNamespace()]; ok {
			specObj.SetNamespace(namespace)
		}
		return nil
	} else if specObj, ok := in.(*networkingv1beta1.Ingress); ok {
		if namespace, ok := namespaceMapping[specObj.GetNamespace()]; ok {
			specObj.SetNamespace(namespace)
		}
		return nil
	} else if specObj, ok := in.(*monitoringv1.Prometheus); ok {
		if namespace, ok := namespaceMapping[specObj.GetNamespace()]; ok {
			specObj.SetNamespace(namespace)
		}
		return nil
	} else if specObj, ok := in.(*monitoringv1.PrometheusRule); ok {
		if namespace, ok := namespaceMapping[specObj.GetNamespace()]; ok {
			specObj.SetNamespace(namespace)
		}
		return nil
	} else if specObj, ok := in.(*monitoringv1.ServiceMonitor); ok {
		if namespace, ok := namespaceMapping[specObj.GetNamespace()]; ok {
			specObj.SetNamespace(namespace)
		}
		return nil
	} else if specObj, ok := in.(*corev1.Namespace); ok {
		if namespace, ok := namespaceMapping[specObj.GetNamespace()]; ok {
			specObj.SetNamespace(namespace)
		}
		return nil
	} else if specObj, ok := in.(*apiextensionsv1beta1.CustomResourceDefinition); ok {
		if namespace, ok := namespaceMapping[specObj.GetNamespace()]; ok {
			specObj.SetNamespace(namespace)
		}
		return nil
	} else if specObj, ok := in.(*apiextensionsv1.CustomResourceDefinition); ok {
		if namespace, ok := namespaceMapping[specObj.GetNamespace()]; ok {
			specObj.SetNamespace(namespace)
		}
		return nil
	} else if specObj, ok := in.(*policyv1beta1.PodDisruptionBudget); ok {
		if namespace, ok := namespaceMapping[specObj.GetNamespace()]; ok {
			specObj.SetNamespace(namespace)
		}
		return nil
	} else if specObj, ok := in.(*netv1.NetworkPolicy); ok {
		if namespace, ok := namespaceMapping[specObj.GetNamespace()]; ok {
			specObj.SetNamespace(namespace)
		}
		return nil
	} else if specObj, ok := in.(*corev1.Endpoints); ok {
		if namespace, ok := namespaceMapping[specObj.GetNamespace()]; ok {
			specObj.SetNamespace(namespace)
		}
		return nil
	} else if specObj, ok := in.(*storkapi.ResourceTransformation); ok {
		if namespace, ok := namespaceMapping[specObj.GetNamespace()]; ok {
			specObj.SetNamespace(namespace)
		}
		return nil
	} else if specObj, ok := in.(*admissionregistrationv1.ValidatingWebhookConfiguration); ok {
		for i := range specObj.Webhooks {
			oldns := specObj.Webhooks[i].ClientConfig.Service.Namespace
			if namespace, ok := namespaceMapping[oldns]; ok {
				specObj.Webhooks[i].ClientConfig.Service.Namespace = namespace
			}
		}
		return nil
	} else if specObj, ok := in.(*kubevirtv1.VirtualMachine); ok {
		if namespace, ok := namespaceMapping[specObj.GetNamespace()]; ok {
			specObj.SetNamespace(namespace)
		}
		return nil
	} else if specObj, ok := in.(*tektoncdv1.Pipeline); ok {
		if namespace, ok := namespaceMapping[specObj.GetNamespace()]; ok {
			specObj.SetNamespace(namespace)
		}
		return nil
	} else if specObj, ok := in.(*tektoncdv1.PipelineRun); ok {
		if namespace, ok := namespaceMapping[specObj.GetNamespace()]; ok {
			specObj.SetNamespace(namespace)
		}
		return nil
	} else if specObj, ok := in.(*tektoncdv1.Task); ok {
		if namespace, ok := namespaceMapping[specObj.GetNamespace()]; ok {
			specObj.SetNamespace(namespace)
		}
		return nil
	} else if specObj, ok := in.(*tektoncdv1.TaskRun); ok {
		if namespace, ok := namespaceMapping[specObj.GetNamespace()]; ok {
			specObj.SetNamespace(namespace)
		}
		return nil
	}

	return fmt.Errorf("unsupported object while setting namespace: %v", reflect.TypeOf(in))
}

// GetSpecNameKindNamepace returns the (name, kind, namespace) for a given `spec`. It returns an error if the object (spec) provided is not supported by this function
func GetSpecNameKindNamepace(specObj interface{}) (string, string, string, error) {
	if obj, ok := specObj.(*appsapi.Deployment); ok {
		return obj.GetName(), obj.Kind, obj.GetNamespace(), nil
	} else if obj, ok := specObj.(*appsapi.StatefulSet); ok {
		return obj.GetName(), obj.GroupVersionKind().Kind, obj.GetNamespace(), nil
	} else if obj, ok := specObj.(*appsapi.DaemonSet); ok {
		return obj.GetName(), obj.GroupVersionKind().Kind, obj.GetNamespace(), nil
	} else if obj, ok := specObj.(*corev1.Service); ok {
		return obj.GetName(), obj.Kind, obj.GetNamespace(), nil
	} else if obj, ok := specObj.(*corev1.PersistentVolumeClaim); ok {
		return obj.GetName(), obj.Kind, obj.GetNamespace(), nil
	} else if obj, ok := specObj.(*storageapi.StorageClass); ok {
		return obj.GetName(), obj.GroupVersionKind().Kind, obj.GetNamespace(), nil
	} else if obj, ok := specObj.(*storkapi.GroupVolumeSnapshot); ok {
		return obj.GetName(), obj.GroupVersionKind().Kind, obj.GetNamespace(), nil
	} else if obj, ok := specObj.(*corev1.Secret); ok {
		return obj.GetName(), obj.Kind, obj.GetNamespace(), nil
	} else if obj, ok := specObj.(*corev1.ConfigMap); ok {
		return obj.GetName(), obj.GroupVersionKind().Kind, obj.GetNamespace(), nil
	} else if obj, ok := specObj.(*storkapi.Rule); ok {
		return obj.GetName(), obj.GroupVersionKind().Kind, obj.GetNamespace(), nil
	} else if obj, ok := specObj.(*corev1.Pod); ok {
		return obj.GetName(), obj.GroupVersionKind().Kind, obj.GetNamespace(), nil
	} else if obj, ok := specObj.(*storkapi.ClusterPair); ok {
		return obj.GetName(), obj.GroupVersionKind().Kind, obj.GetNamespace(), nil
	} else if obj, ok := specObj.(*storkapi.Migration); ok {
		return obj.GetName(), obj.GroupVersionKind().Kind, obj.GetNamespace(), nil
	} else if obj, ok := specObj.(*storkapi.MigrationSchedule); ok {
		return obj.GetName(), obj.GroupVersionKind().Kind, obj.GetNamespace(), nil
	} else if obj, ok := specObj.(*storkapi.BackupLocation); ok {
		return obj.GetName(), obj.GroupVersionKind().Kind, obj.GetNamespace(), nil
	} else if obj, ok := specObj.(*storkapi.ApplicationBackup); ok {
		return obj.GetName(), obj.GroupVersionKind().Kind, obj.GetNamespace(), nil
	} else if obj, ok := specObj.(*storkapi.SchedulePolicy); ok {
		return obj.GetName(), obj.GroupVersionKind().Kind, obj.GetNamespace(), nil
	} else if obj, ok := specObj.(*storkapi.ApplicationRestore); ok {
		return obj.GetName(), obj.GroupVersionKind().Kind, obj.GetNamespace(), nil
	} else if obj, ok := specObj.(*storkapi.ApplicationClone); ok {
		return obj.GetName(), obj.GroupVersionKind().Kind, obj.GetNamespace(), nil
	} else if obj, ok := specObj.(*storkapi.VolumeSnapshotRestore); ok {
		return obj.GetName(), obj.GroupVersionKind().Kind, obj.GetNamespace(), nil
	} else if obj, ok := specObj.(*snapv1.VolumeSnapshot); ok {
		return obj.Metadata.GetName(), obj.GroupVersionKind().Kind, obj.Metadata.GetNamespace(), nil
	} else if obj, ok := specObj.(*apapi.AutopilotRule); ok {
		return obj.GetName(), obj.GroupVersionKind().Kind, obj.GetNamespace(), nil
	} else if obj, ok := specObj.(*corev1.ServiceAccount); ok {
		return obj.GetName(), obj.GroupVersionKind().Kind, obj.GetNamespace(), nil
	} else if obj, ok := specObj.(*rbacv1.ClusterRole); ok {
		return obj.GetName(), obj.GroupVersionKind().Kind, obj.GetNamespace(), nil
	} else if obj, ok := specObj.(*rbacv1.ClusterRoleBinding); ok {
		return obj.GetName(), obj.GroupVersionKind().Kind, obj.GetNamespace(), nil
	} else if obj, ok := specObj.(*rbacv1.Role); ok {
		return obj.GetName(), obj.GroupVersionKind().Kind, obj.GetNamespace(), nil
	} else if obj, ok := specObj.(*rbacv1.RoleBinding); ok {
		return obj.GetName(), obj.GroupVersionKind().Kind, obj.GetNamespace(), nil
	} else if obj, ok := specObj.(*batchv1beta1.CronJob); ok {
		return obj.GetName(), obj.GroupVersionKind().Kind, obj.GetNamespace(), nil
	} else if obj, ok := specObj.(*batchv1.Job); ok {
		return obj.GetName(), obj.GroupVersionKind().Kind, obj.GetNamespace(), nil
	} else if obj, ok := specObj.(*corev1.LimitRange); ok {
		return obj.GetName(), obj.GroupVersionKind().Kind, obj.GetNamespace(), nil
	} else if obj, ok := specObj.(*networkingv1beta1.Ingress); ok {
		return obj.GetName(), obj.GroupVersionKind().Kind, obj.GetNamespace(), nil
	} else if obj, ok := specObj.(*monitoringv1.Prometheus); ok {
		return obj.GetName(), obj.GroupVersionKind().Kind, obj.GetNamespace(), nil
	} else if obj, ok := specObj.(*monitoringv1.PrometheusRule); ok {
		return obj.GetName(), obj.GroupVersionKind().Kind, obj.GetNamespace(), nil
	} else if obj, ok := specObj.(*monitoringv1.ServiceMonitor); ok {
		return obj.GetName(), obj.GroupVersionKind().Kind, obj.GetNamespace(), nil
	} else if obj, ok := specObj.(*corev1.Namespace); ok {
		return obj.GetName(), obj.GroupVersionKind().Kind, obj.GetNamespace(), nil
	} else if obj, ok := specObj.(*apiextensionsv1beta1.CustomResourceDefinition); ok {
		return obj.GetName(), obj.GroupVersionKind().Kind, obj.GetNamespace(), nil
	} else if obj, ok := specObj.(*apiextensionsv1.CustomResourceDefinition); ok {
		return obj.GetName(), obj.GroupVersionKind().Kind, obj.GetNamespace(), nil
	} else if obj, ok := specObj.(*policyv1beta1.PodDisruptionBudget); ok {
		return obj.GetName(), obj.GroupVersionKind().Kind, obj.GetNamespace(), nil
	} else if obj, ok := specObj.(*netv1.NetworkPolicy); ok {
		return obj.GetName(), obj.GroupVersionKind().Kind, obj.GetNamespace(), nil
	} else if obj, ok := specObj.(*corev1.Endpoints); ok {
		return obj.GetName(), obj.GroupVersionKind().Kind, obj.GetNamespace(), nil
	} else if obj, ok := specObj.(*storkapi.ResourceTransformation); ok {
		return obj.GetName(), obj.GroupVersionKind().Kind, obj.GetNamespace(), nil
	} else if obj, ok := specObj.(*admissionregistrationv1.ValidatingWebhookConfiguration); ok {
		return obj.GetName(), obj.GroupVersionKind().Kind, obj.GetNamespace(), nil
	} else if obj, ok := specObj.(*kubevirtv1.VirtualMachine); ok {
		return obj.GetName(), obj.GroupVersionKind().Kind, obj.GetNamespace(), nil
	} else if obj, ok := specObj.(*tektoncdv1.Task); ok {
		return obj.GetName(), obj.Kind, obj.GetNamespace(), nil
	} else if obj, ok := specObj.(*tektoncdv1.Pipeline); ok {
		return obj.GetName(), obj.Kind, obj.GetNamespace(), nil
	} else if obj, ok := specObj.(*tektoncdv1.PipelineRun); ok {
		return obj.GetName(), obj.Kind, obj.GetNamespace(), nil
	} else if obj, ok := specObj.(*tektoncdv1.TaskRun); ok {
		return obj.GetName(), obj.Kind, obj.GetNamespace(), nil
	}

	return "", "", "", fmt.Errorf("unsupported object while obtaining spec details: %v", reflect.TypeOf(specObj))
}

// DeleteCloudCredential deletes cloud credentials
func DeleteCloudCredential(name string, orgID string, cloudCredUID string) error {

	backupDriver := Inst().Backup
	credDeleteRequest := &api.CloudCredentialDeleteRequest{
		Name:  name,
		OrgId: orgID,
		Uid:   cloudCredUID,
	}
	ctx, err := backup.GetAdminCtxFromSecret()
	if err != nil {
		return err
	}
	_, err = backupDriver.DeleteCloudCredential(ctx, credDeleteRequest)
	return err
}

// DeleteCloudCredentialWithContext deletes the cloud credential with the given context
func DeleteCloudCredentialWithContext(cloudCredName string, orgID string, cloudCredUID string, ctx context1.Context) error {
	backupDriver := Inst().Backup
	credDeleteRequest := &api.CloudCredentialDeleteRequest{
		Name:  cloudCredName,
		OrgId: orgID,
		Uid:   cloudCredUID,
	}
	_, err := backupDriver.DeleteCloudCredential(ctx, credDeleteRequest)
	return err
}

// ValidateVolumeParametersGetErr validates volume parameters using volume driver and returns err instead of failing
func ValidateVolumeParametersGetErr(volParam map[string]map[string]string) error {
	var err error
	for vol, params := range volParam {
		if Inst().ConfigMap != "" {
			params["auth-token"], err = Inst().S.GetTokenFromConfigMap(Inst().ConfigMap)
			expect(err).NotTo(haveOccurred())
		}
		Step(fmt.Sprintf("get volume: %s inspected by the volume driver", vol), func() {
			err = Inst().V.ValidateCreateVolume(vol, params)
		})
		if err != nil {
			return err
		}
	}
	return nil
}

// AfterEachTest runs collect support bundle after each test when it fails
func AfterEachTest(contexts []*scheduler.Context, ids ...int) {
	testStatus := "Pass"
	currentSpecReport := ginkgo.CurrentSpecReport()
	if currentSpecReport.Failed() {
		log.Infof(">>>> FAILED TEST: %s", currentSpecReport.FullText())
		CollectSupport()
		DescribeNamespace(contexts)
		testStatus = "Fail"
	}
	if len(ids) >= 1 {
		driverVersion, err := Inst().V.GetDriverVersion()
		if err != nil {
			log.Errorf("Error in getting driver version")
		}
		testrailObject := testrailuttils.Testrail{
			Status:          testStatus,
			TestID:          ids[0],
			RunID:           ids[1],
			DriverVersion:   driverVersion,
			PxBackupVersion: PxBackupVersion,
		}
		testrailuttils.AddTestEntry(testrailObject)
		log.Infof("Testrail testrun url: %s/index.php?/runs/view/%d&group_by=cases:custom_automated&group_order=asc&group_id=%d", testRailHostname, ids[1], testrailuttils.PwxProjectID)
	}
}

// SetClusterContext sets context to clusterConfigPath
func SetClusterContext(clusterConfigPath string) error {
	// an empty string indicates the default kubeconfig.
	// This variable is used to clearly indicate that in logs
	var clusterConfigPathForLog string
	var err error
	if clusterConfigPath == "" {
		clusterConfigPathForLog = "default"
	} else {
		clusterConfigPathForLog = clusterConfigPath
	}

	if clusterConfigPath == CurrentClusterConfigPath {
		log.InfoD("Switching context: The context is already [%s]", clusterConfigPathForLog)
		return nil
	}
	log.InfoD("Switching context to [%s]", clusterConfigPathForLog)
	provider := getClusterProvider()
	if clusterConfigPath != "" {
		switch provider {
		case drivers.ProviderGke:
			err = Inst().S.SetGkeConfig(clusterConfigPath, GlobalGkeSecretString)
			if err != nil {
				return fmt.Errorf("failed to switch to context. Set Config Error: [%v]", err)
			}
		default:
			err = Inst().S.SetConfig(clusterConfigPath)
			if err != nil {
				return fmt.Errorf("failed to switch to context. Set Config Error: [%v]", err)
			}
		}
	} else {
		err = Inst().S.SetConfig(clusterConfigPath)
		if err != nil {
			return fmt.Errorf("failed to switch to context. Set Config Error: [%v]", err)
		}
	}
	if err != nil {
		return fmt.Errorf("failed to switch to context. Set Config Error: [%v]", err)
	}
	err = Inst().S.RefreshNodeRegistry()
	if err != nil {
		return fmt.Errorf("failed to switch to context. RefreshNodeRegistry Error: [%v]", err)
	}
	err = Inst().V.RefreshDriverEndpoints()
	if err != nil {
		return fmt.Errorf("failed to switch to context. RefreshDriverEndpoints Error: [%v]", err)
	}

	if sshNodeDriver, ok := Inst().N.(*ssh.SSH); ok {
		err = ssh.RefreshDriver(sshNodeDriver)
		if err != nil {
			return fmt.Errorf("failed to switch to context. RefreshDriver (Node) Error: [%v]", err)
		}
	} else if ibmNodeDriver, ok := Inst().N.(*ibm.Ibm); ok {
		err = ssh.RefreshDriver(&ibmNodeDriver.SSH)
		if err != nil {
			return fmt.Errorf("failed to switch to context. RefreshDriver (Node) Error: [%v]", err)
		}
	} else if gkeSchedDriver, ok := Inst().S.(*gke.Gke); ok {
		err = ssh.RefreshDriver(&gkeSchedDriver.SSH)
		if err != nil {
			return fmt.Errorf("failed to switch to context. RefreshDriver (gkeSchedDriver.SSH) Error: [%v]", err)
		}
	}

	CurrentClusterConfigPath = clusterConfigPath
	log.InfoD("Switched context to [%s]", clusterConfigPathForLog)
	// To update the rancher client for current cluster context
	if os.Getenv("CLUSTER_PROVIDER") == drivers.ProviderRke {
		if !strings.HasPrefix(clusterConfigPath, "/tmp/") {
			if clusterConfigPath == "" {
				err = Inst().S.(*rke.Rancher).UpdateRancherClient("source-config")
				if err != nil {
					return fmt.Errorf("failed to update rancher client for default source cluster context with error: [%v]", err)
				}
				return nil
			}
			return fmt.Errorf("invalid clusterConfigPath: %s for %s cluster provider", clusterConfigPath, drivers.ProviderRke)
		}
		err = Inst().S.(*rke.Rancher).UpdateRancherClient(strings.Split(clusterConfigPath, "/tmp/")[1])
		if err != nil {
			return fmt.Errorf("failed to update rancher client for %s with error: [%v]", clusterConfigPath, err)
		}
	}
	return nil
}

// SetSourceKubeConfig sets current context to the kubeconfig passed as source to the torpedo test
func SetSourceKubeConfig() error {
	sourceClusterConfigPath, err := GetSourceClusterConfigPath()
	if err != nil {
		return err
	}
	return SetClusterContext(sourceClusterConfigPath)
}

// SetDestinationKubeConfig sets current context to the kubeconfig passed as destination to the torpedo test
func SetDestinationKubeConfig() error {
	destClusterConfigPath, err := GetDestinationClusterConfigPath()
	if err != nil {
		return err
	}
	return SetClusterContext(destClusterConfigPath)
}

// ScheduleValidateClusterPair Schedule a clusterpair by creating a yaml file and validate it
func ScheduleValidateClusterPair(ctx *scheduler.Context, skipStorage, resetConfig bool, clusterPairDir string, reverse bool) error {
	var kubeConfigPath string
	var err error
	if reverse {
		err = SetSourceKubeConfig()
		if err != nil {
			return err
		}
		// get the kubeconfig path to get the correct pairing info
		kubeConfigPath, err = GetSourceClusterConfigPath()
		if err != nil {
			return err
		}
	} else {
		err = SetDestinationKubeConfig()
		if err != nil {
			return err
		}
		// get the kubeconfig path to get the correct pairing info
		kubeConfigPath, err = GetDestinationClusterConfigPath()
		if err != nil {
			return err
		}
	}

	pairInfo, err := Inst().V.GetClusterPairingInfo(kubeConfigPath, "", IsEksCluster(), reverse)
	if err != nil {
		log.Errorf("Error writing to clusterpair.yml: %v", err)
		return err
	}

	err = CreateClusterPairFile(pairInfo, skipStorage, resetConfig, clusterPairDir, kubeConfigPath)
	if err != nil {
		log.Errorf("Error creating cluster Spec: %v", err)
		return err
	}
	err = Inst().S.RescanSpecs(Inst().SpecDir, Inst().V.String())
	if err != nil {
		log.Errorf("Unable to parse spec dir: %v", err)
		return err
	}

	// Set the correct cluster context to apply the cluster pair spec
	if reverse {
		err = SetDestinationKubeConfig()
		if err != nil {
			return err
		}
	} else {
		err = SetSourceKubeConfig()
		if err != nil {
			return err
		}
	}

	err = Inst().S.AddTasks(ctx,
		scheduler.ScheduleOptions{AppKeys: []string{clusterPairDir}})
	if err != nil {
		log.Errorf("Failed to schedule Cluster Pair Specs: %v", err)
		return err
	}

	err = Inst().S.WaitForRunning(ctx, defaultTimeout, defaultRetryInterval)
	if err != nil {
		log.Errorf("Error waiting to get cluster pair in ready state: %v", err)
		return err
	}

	return nil
}

// CreateClusterPairFile creates a cluster pair yaml file inside the stork test pod in path 'clusterPairDir'
func CreateClusterPairFile(pairInfo map[string]string, skipStorage, resetConfig bool, clusterPairDir string, kubeConfigPath string) error {
	log.Infof("Entering cluster pair")
	err := os.MkdirAll(path.Join(Inst().SpecDir, clusterPairDir), 0777)
	if err != nil {
		log.Errorf("Unable to make directory (%v) for cluster pair spec: %v", Inst().SpecDir+"/"+clusterPairDir, err)
		return err
	}
	clusterPairFileName := path.Join(Inst().SpecDir, clusterPairDir, pairFileName)
	pairFile, err := os.Create(clusterPairFileName)
	if err != nil {
		log.Errorf("Unable to create clusterPair.yaml: %v", err)
		return err
	}
	defer func() {
		err := pairFile.Close()
		if err != nil {
			log.Errorf("Error closing pair file: %v", err)
		}
	}()

	factory := storkctl.NewFactory()
	cmd := storkctl.NewCommand(factory, os.Stdin, pairFile, os.Stderr)
	cmd.SetArgs([]string{"generate", "clusterpair", remotePairName, "--kubeconfig", kubeConfigPath})
	if err := cmd.Execute(); err != nil {
		log.Errorf("Execute storkctl failed: %v", err)
		return err
	}

	truncCmd := `sed -i "$((` + "`wc -l " + clusterPairFileName + "|awk '{print $1}'`" + `-4)),$ d" ` + clusterPairFileName
	log.Infof("trunc cmd: %v", truncCmd)
	err = exec.Command("sh", "-c", truncCmd).Run()
	if err != nil {
		log.Errorf("truncate failed %v", err)
		return err
	}

	if resetConfig {
		// storkctl generate command sets sched-ops to source cluster config
		err = SetSourceKubeConfig()
		if err != nil {
			return err
		}
	} else {
		// Change kubeconfig to destination cluster config
		err = SetDestinationKubeConfig()
		if err != nil {
			return err
		}
	}

	if skipStorage {
		log.Info("cluster-pair.yml created")
		return nil
	}

	return addStorageOptions(pairInfo, clusterPairFileName)
}

func addStorageOptions(pairInfo map[string]string, clusterPairFileName string) error {
	file, err := os.OpenFile(clusterPairFileName, os.O_CREATE|os.O_APPEND|os.O_RDWR, 0666)
	if err != nil {
		log.Errorf("Unable to open %v: %v", pairFileName, err)
		return err
	}
	defer func() {
		err := file.Close()
		if err != nil {
			log.Errorf("Error closing pair file: %v", err)
		}
	}()
	w := bufio.NewWriter(file)
	for k, v := range pairInfo {
		if k == "port" {
			// port is integer
			v = "\"" + v + "\""
		}
		_, err = fmt.Fprintf(w, "    %v: %v\n", k, v)
		if err != nil {
			log.Infof("error writing file %v", err)
			return err
		}
	}
	err = w.Flush()
	if err != nil {
		return err
	}

	log.Infof("cluster-pair.yml created with storage options in %s", clusterPairFileName)
	return nil

}

// ValidateRestoredApplicationsGetErr validates applications restored by backup driver and updates errors instead of failing the test
func ValidateRestoredApplicationsGetErr(contexts []*scheduler.Context, volumeParameters map[string]map[string]string, bkpErrors map[string]error) {
	var updatedVolumeParams map[string]map[string]string
	volOptsMap := make(map[string]bool)
	volOptsMap[SkipClusterScopedObjects] = true

	var wg sync.WaitGroup
	for _, ctx := range contexts {
		wg.Add(1)
		go func(wg *sync.WaitGroup, ctx *scheduler.Context) {
			defer wg.Done()
			namespace := ctx.App.SpecList[0].(*corev1.PersistentVolumeClaim).Namespace
			if err, ok := bkpErrors[namespace]; ok {
				log.Infof("Skipping validating namespace %s because %s", namespace, err)
			} else {
				Step(fmt.Sprintf("For validation of %s app", ctx.App.Key), func() {

					Step(fmt.Sprintf("inspect %s app's volumes", ctx.App.Key), func() {
						appScaleFactor := time.Duration(Inst().GlobalScaleFactor)
						volOpts := mapToVolumeOptions(volOptsMap)
						err = Inst().S.ValidateVolumes(ctx, appScaleFactor*defaultTimeout, defaultRetryInterval, volOpts)
					})
					if err != nil {
						bkpErrors[namespace] = err
						log.Errorf("Failed to validate [%s] app. Error: [%v]", ctx.App.Key, err)
						return
					}

					Step(fmt.Sprintf("wait for %s app to start running", ctx.App.Key), func() {
						appScaleFactor := time.Duration(Inst().GlobalScaleFactor)
						err = Inst().S.WaitForRunning(ctx, appScaleFactor*defaultTimeout, defaultRetryInterval)
					})
					if err != nil {
						bkpErrors[namespace] = err
						log.Errorf("Failed to validate [%s] app. Error: [%v]", ctx.App.Key, err)
						return
					}

					updatedVolumeParams = UpdateVolumeInVolumeParameters(volumeParameters)
					log.Infof("Updated parameter list: [%+v]\n", updatedVolumeParams)
					err = ValidateVolumeParametersGetErr(updatedVolumeParams)
					if err != nil {
						bkpErrors[namespace] = err
						log.Errorf("Failed to validate [%s] app. Error: [%v]", ctx.App.Key, err)
						return
					}

					Step(fmt.Sprintf("validate if %s app's volumes are setup", ctx.App.Key), func() {
						var vols []*volume.Volume
						vols, err = Inst().S.GetVolumes(ctx)
						log.Infof("List of volumes from scheduler driver :[%+v] \n for context : [%+v]\n", vols, ctx)
						if err != nil {
							bkpErrors[namespace] = err
							log.Errorf("Failed to validate [%s] app. Error: [%v]", ctx.App.Key, err)
						}

						for _, vol := range vols {
							Step(fmt.Sprintf("validate if %s app's volume: %v is setup", ctx.App.Key, vol), func() {
								err = Inst().V.ValidateVolumeSetup(vol)
								if err != nil {
									bkpErrors[namespace] = err
									log.Errorf("Failed to validate [%s] app. Error: [%v]", ctx.App.Key, err)
								}
							})
						}
					})
				})
			}
		}(&wg, ctx)
	}
	wg.Wait()
}

// CreateBackupGetErr creates backup without ending the test if it errors
func CreateBackupGetErr(backupName string, clusterName string, bLocation string, bLocationUID string,
	namespaces []string, labelSelectors map[string]string, orgID string) (err error) {

	Step(fmt.Sprintf("Create backup [%s] in org [%s] from cluster [%s]",
		backupName, orgID, clusterName), func() {

		backupDriver := Inst().Backup
		bkpCreateRequest := &api.BackupCreateRequest{
			CreateMetadata: &api.CreateMetadata{
				Name:  backupName,
				OrgId: orgID,
			},
			BackupLocationRef: &api.ObjectRef{
				Name: bLocation,
				Uid:  bLocationUID,
			},
			Cluster:        SourceClusterName,
			Namespaces:     namespaces,
			LabelSelectors: labelSelectors,
		}
		ctx, err := backup.GetAdminCtxFromSecret()
		expect(err).NotTo(haveOccurred(),
			fmt.Sprintf("Failed to fetch px-central-admin ctx: [%v]",
				err))
		_, err = backupDriver.CreateBackup(ctx, bkpCreateRequest)
		if err != nil {
			log.Errorf("Failed to create backup [%s] in org [%s]. Error: [%v]",
				backupName, orgID, err)
		}
	})

	return err
}

// CreateScheduledBackup creates a scheduled backup with time interval
func CreateScheduledBackup(backupScheduleName, backupScheduleUID, schedulePolicyName, schedulePolicyUID string,
	interval time.Duration, namespaces []string) (err error) {
	var ctx context1.Context
	labelSelectors := make(map[string]string)
	Step(fmt.Sprintf("Create scheduled backup %s of namespaces %v on cluster %s in organization %s",
		backupScheduleNamePrefix+backupScheduleName, namespaces, SourceClusterName, OrgID), func() {
		backupDriver := Inst().Backup

		// Create a schedule policy
		schedulePolicyCreateRequest := &api.SchedulePolicyCreateRequest{
			CreateMetadata: &api.CreateMetadata{
				Name:  schedulePolicyName,
				Uid:   schedulePolicyUID,
				OrgId: OrgID,
			},

			SchedulePolicy: &api.SchedulePolicyInfo{
				Interval: &api.SchedulePolicyInfo_IntervalPolicy{
					// Retain 5 backups at a time for ease of inspection
					Retain:  5,
					Minutes: int64(interval / time.Minute),
					IncrementalCount: &api.SchedulePolicyInfo_IncrementalCount{
						Count: 0,
					},
				},
			},
		}
		//ctx, err = backup.GetPxCentralAdminCtx()
		ctx, err = backup.GetAdminCtxFromSecret()
		if err != nil {
			return
		}
		_, err = backupDriver.CreateSchedulePolicy(ctx, schedulePolicyCreateRequest)
		if err != nil {
			return
		}

		// Create a backup schedule
		bkpScheduleCreateRequest := &api.BackupScheduleCreateRequest{
			CreateMetadata: &api.CreateMetadata{
				Name:  backupScheduleNamePrefix + backupScheduleName,
				Uid:   backupScheduleUID,
				OrgId: OrgID,
			},

			Namespaces: namespaces,

			ReclaimPolicy: api.BackupScheduleInfo_Delete,
			// Name of Cluster
			Cluster: SourceClusterName,
			// Label selectors to choose resources
			LabelSelectors: labelSelectors,

			SchedulePolicyRef: &api.ObjectRef{
				Name: schedulePolicyName,
				Uid:  schedulePolicyUID,
			},
			BackupLocationRef: &api.ObjectRef{
				Name: backupLocationNameConst,
				Uid:  BackupLocationUID,
			},
		}
		//ctx, err = backup.GetPxCentralAdminCtx()
		ctx, err = backup.GetAdminCtxFromSecret()
		if err != nil {
			return
		}
		_, err = backupDriver.CreateBackupSchedule(ctx, bkpScheduleCreateRequest)
		if err != nil {
			return
		}
	})
	return err
}

// DeleteNamespace tears down the last nginx app
func DeleteNamespace() error {
	sourceClusterConfigPath, err := GetSourceClusterConfigPath()
	if err != nil {
		return err
	}
	SetClusterContext(sourceClusterConfigPath)
	if len(contextsCreated) == 0 {
		log.Infof("No namespace to delete")
		return nil
	}
	TearDownContext(contextsCreated[0], map[string]bool{
		SkipClusterScopedObjects:                    true,
		scheduler.OptionsWaitForResourceLeakCleanup: true,
		scheduler.OptionsWaitForDestroy:             true,
	})
	contextsCreated = contextsCreated[1:]

	SetClusterContext(sourceClusterConfigPath)
	newNamespaceCounter++

	return nil
}

// CreateNamespace creates a new nginx app
func CreateNamespace(appKeys []string) error {
	volumeParams := make(map[string]map[string]string)
	taskName := fmt.Sprintf("new-%s-%d", Inst().InstanceID, newNamespaceCounter)
	sourceClusterConfigPath, err := GetSourceClusterConfigPath()
	if err != nil {
		return err
	}
	SetClusterContext(sourceClusterConfigPath)

	contexts, err := Inst().S.Schedule(taskName, scheduler.ScheduleOptions{
		AppKeys:            appKeys,
		StorageProvisioner: Inst().Provisioner,
	})
	if err != nil {
		return err
	}
	// Skip volume validation until other volume providers are implemented.
	for _, ctx := range contexts {
		ctx.SkipVolumeValidation = true
	}

	ValidateApplications(contexts)
	for _, ctx := range contexts {
		for vol, params := range GetVolumeParameters(ctx) {
			volumeParams[vol] = params
		}
	}

	SetClusterContext(sourceClusterConfigPath)
	contextsCreated = append(contextsCreated, contexts...)
	newNamespaceCounter++

	return nil
}

// ObjectExists returns whether err is from an object not being found by a backup api call
func ObjectExists(err error) bool {
	return err != nil && strings.Contains(err.Error(), "object not found")
}

// GetBackupCreateRequest returns a backupcreaterequest
func GetBackupCreateRequest(backupName string, clusterName string, bLocation string, bLocationUID string,
	namespaces []string, labelSelectors map[string]string, orgID string) *api.BackupCreateRequest {
	return &api.BackupCreateRequest{
		CreateMetadata: &api.CreateMetadata{
			Name:  backupName,
			OrgId: orgID,
		},
		BackupLocationRef: &api.ObjectRef{
			Name: bLocation,
			Uid:  bLocationUID,
		},
		Cluster:        clusterName,
		Namespaces:     namespaces,
		LabelSelectors: labelSelectors,
	}
}

// CreateBackupFromRequest creates a backup using a provided request
func CreateBackupFromRequest(backupName string, orgID string, request *api.BackupCreateRequest) (err error) {
	ctx, err := backup.GetAdminCtxFromSecret()
	expect(err).NotTo(haveOccurred(),
		fmt.Sprintf("Failed to fetch px-central-admin ctx: [%v]", err))
	backupDriver := Inst().Backup
	_, err = backupDriver.CreateBackup(ctx, request)
	if err != nil {
		log.Errorf("Failed to create backup [%s] in org [%s]. Error: [%v]",
			backupName, orgID, err)
	}
	return err
}

// InspectBackup inspects the backup name passed in
func InspectBackup(backupName string) (bkpInspectResponse *api.BackupInspectResponse, err error) {
	var ctx context1.Context

	Step(fmt.Sprintf("Inspect backup %s in org %s",
		backupName, OrgID), func() {
		backupDriver := Inst().Backup

		bkpInspectRequest := &api.BackupInspectRequest{
			OrgId: OrgID,
			Name:  backupName,
		}
		//ctx, err = backup.GetPxCentralAdminCtx()
		ctx, err = backup.GetAdminCtxFromSecret()
		if err != nil {
			return
		}
		bkpInspectResponse, err = backupDriver.InspectBackup(ctx, bkpInspectRequest)
		if err != nil {
			return
		}
	})
	return bkpInspectResponse, err
}

// WaitForScheduledBackup waits until a new backup is taken from scheduled backup with UID backupScheduleUID
func WaitForScheduledBackup(backupScheduleName string, retryInterval time.Duration, timeout time.Duration) (*api.BackupObject, error) {
	beginTime := time.Now()
	beginTimeSec := beginTime.Unix()

	t := func() (interface{}, bool, error) {
		log.Infof("Enumerating backups")
		bkpEnumerateReq := &api.BackupEnumerateRequest{
			OrgId: OrgID}
		ctx, err := backup.GetAdminCtxFromSecret()
		if err != nil {
			return nil, true, err
		}
		curBackups, err := Inst().Backup.EnumerateBackup(ctx, bkpEnumerateReq)
		if err != nil {
			return nil, true, err
		}
		for _, bkp := range curBackups.GetBackups() {
			createTime := bkp.GetCreateTime()
			if beginTimeSec > createTime.GetSeconds() {
				break
			}
			if (bkp.GetStatus().GetStatus() == api.BackupInfo_StatusInfo_Success ||
				bkp.GetStatus().GetStatus() == api.BackupInfo_StatusInfo_PartialSuccess) &&
				bkp.GetBackupSchedule().GetName() == backupScheduleName {
				return bkp, false, nil
			}
		}
		err = fmt.Errorf("unable to find backup from backup schedule with name %s after time %v",
			backupScheduleName, beginTime)
		return nil, true, err
	}

	bkpInterface, err := task.DoRetryWithTimeout(t, timeout, retryInterval)
	if err != nil {
		return nil, err
	}
	bkp := bkpInterface.(*api.BackupObject)
	return bkp, nil

}

// InspectScheduledBackup inspects the scheduled backup
func InspectScheduledBackup(backupScheduleName, backupScheduleUID string) (bkpScheduleInspectResponse *api.BackupScheduleInspectResponse, err error) {
	var ctx context1.Context

	Step(fmt.Sprintf("Inspect scheduled backup %s of all namespaces on cluster %s in organization %s",
		backupScheduleNamePrefix, SourceClusterName, OrgID), func() {
		backupDriver := Inst().Backup

		bkpScheduleInspectRequest := &api.BackupScheduleInspectRequest{
			OrgId: OrgID,
			Name:  backupScheduleNamePrefix + backupScheduleName,
			Uid:   backupScheduleUID,
		}
		//ctx, err = backup.GetPxCentralAdminCtx()
		ctx, err = backup.GetAdminCtxFromSecret()
		if err != nil {
			return
		}
		bkpScheduleInspectResponse, err = backupDriver.InspectBackupSchedule(ctx, bkpScheduleInspectRequest)
		if err != nil {
			return
		}
	})
	return bkpScheduleInspectResponse, err
}

// DeleteLabelFromResource deletes a label by key from some resource and doesn't error if something doesn't exist
func DeleteLabelFromResource(spec interface{}, key string) {
	if obj, ok := spec.(*corev1.PersistentVolumeClaim); ok {
		if obj.Labels != nil {
			_, ok := obj.Labels[key]
			if ok {
				log.Infof("Deleting label with key [%s] from PVC %s", key, obj.Name)
				delete(obj.Labels, key)
				core.Instance().UpdatePersistentVolumeClaim(obj)
			}
		}
	} else if obj, ok := spec.(*corev1.ConfigMap); ok {
		if obj.Labels != nil {
			_, ok := obj.Labels[key]
			if ok {
				log.Infof("Deleting label with key [%s] from ConfigMap %s", key, obj.Name)
				delete(obj.Labels, key)
				core.Instance().UpdateConfigMap(obj)
			}
		}
	} else if obj, ok := spec.(*corev1.Secret); ok {
		if obj.Labels != nil {
			_, ok := obj.Labels[key]
			if ok {
				log.Infof("Deleting label with key [%s] from Secret %s", key, obj.Name)
				delete(obj.Labels, key)
				core.Instance().UpdateSecret(obj)
			}
		}
	}
}

// DeleteBackupAndDependencies deletes backup and dependent backups
func DeleteBackupAndDependencies(backupName string, backupUID string, orgID string, clusterName string) error {
	ctx, err := backup.GetAdminCtxFromSecret()

	backupDeleteRequest := &api.BackupDeleteRequest{
		Name:    backupName,
		Uid:     backupUID,
		OrgId:   orgID,
		Cluster: clusterName,
	}
	_, err = Inst().Backup.DeleteBackup(ctx, backupDeleteRequest)
	if err != nil {
		return err
	}

	backupInspectRequest := &api.BackupInspectRequest{
		Name:  backupName,
		Uid:   backupUID,
		OrgId: orgID,
	}
	resp, err := Inst().Backup.InspectBackup(ctx, backupInspectRequest)
	if err != nil {
		return err
	}

	backupDelStatus := resp.GetBackup().GetStatus()
	if backupDelStatus.GetStatus() == api.BackupInfo_StatusInfo_DeletePending {
		reason := strings.Split(backupDelStatus.GetReason(), ": ")
		dependency := reason[len(reason)-1]
		err = DeleteBackupAndDependencies(dependency, backupUID, orgID, clusterName)
		if err != nil {
			return err
		}
	}

	err = Inst().Backup.WaitForBackupDeletion(ctx, backupName, orgID, defaultTimeout, defaultRetryInterval)
	if err != nil {
		return err
	}

	return nil
}

// DeleteRestore deletes restore
func DeleteRestore(restoreName string, orgID string, ctx context1.Context) error {
	backupDriver := Inst().Backup
	dash.VerifyFatal(backupDriver != nil, true, "Getting the backup driver")
	deleteRestoreReq := &api.RestoreDeleteRequest{
		OrgId: orgID,
		Name:  restoreName,
	}
	_, err := backupDriver.DeleteRestore(ctx, deleteRestoreReq)
	return err
	// TODO: validate createClusterResponse also
}

// DeleteRestoreWithUID deletes restore with the given restore name and uid
func DeleteRestoreWithUID(restoreName string, restoreUID string, orgID string, ctx context1.Context) error {
	deleteRestoreReq := &api.RestoreDeleteRequest{
		Name:  restoreName,
		Uid:   restoreUID,
		OrgId: orgID,
	}
	_, err := Inst().Backup.DeleteRestore(ctx, deleteRestoreReq)
	return err
}

// DeleteBackup deletes a backup with the given backup reference without checking the cluster reference, suitable for normal backup deletion where the cluster reference is not needed.
func DeleteBackup(backupName string, backupUID string, orgID string, ctx context1.Context) (*api.BackupDeleteResponse, error) {
	var err error
	var backupObj *api.BackupObject
	var backupDeleteResponse *api.BackupDeleteResponse

	backupDriver := Inst().Backup

	bkpEnumerateReq := &api.BackupEnumerateRequest{
		OrgId: orgID}
	curBackups, err := backupDriver.EnumerateBackup(ctx, bkpEnumerateReq)
	if err != nil {
		return backupDeleteResponse, err
	}
	for _, bkp := range curBackups.GetBackups() {
		if bkp.Uid == backupUID {
			backupObj = bkp
			break
		}
	}
	if backupObj == nil {
		return nil, fmt.Errorf("unable to find backup [%s] with uid [%s]", backupName, backupUID)
	}

	bkpDeleteRequest := &api.BackupDeleteRequest{
		Name:  backupName,
		OrgId: orgID,
		Uid:   backupUID,
	}
	backupDeleteResponse, err = backupDriver.DeleteBackup(ctx, bkpDeleteRequest)
	return backupDeleteResponse, err
}

// DeleteBackupWithClusterUID deletes a backup using the specified cluster name and UID, ensuring the cluster reference is checked before deletion, suitable for cases where the cluster reference is necessary (e.g., for same-name or deleted clusters).
func DeleteBackupWithClusterUID(backupName string, backupUID string, clusterName string, clusterUid string, orgID string, ctx context1.Context) (*api.BackupDeleteResponse, error) {
	backupDeleteRequest := &api.BackupDeleteRequest{
		Name:  backupName,
		OrgId: orgID,
		Uid:   backupUID,
		ClusterRef: &api.ObjectRef{
			Name: clusterName,
			Uid:  clusterUid,
		},
	}
	backupDeleteResponse, err := Inst().Backup.DeleteBackup(ctx, backupDeleteRequest)
	if err != nil {
		return nil, err
	}
	return backupDeleteResponse, nil
}

// DeleteCluster deletes/de-registers cluster from px-backup
func DeleteCluster(name string, orgID string, ctx context1.Context, cleanupBackupsRestores bool) error {
	backupDriver := Inst().Backup
	clusterUid, err := backupDriver.GetClusterUID(ctx, orgID, name)
	if err != nil {
		return err
	}
	clusterDeleteReq := &api.ClusterDeleteRequest{
		OrgId:          orgID,
		Name:           name,
		DeleteBackups:  cleanupBackupsRestores,
		DeleteRestores: cleanupBackupsRestores,
		Uid:            clusterUid,
	}
	_, err = backupDriver.DeleteCluster(ctx, clusterDeleteReq)
	return err
}

// DeleteClusterWithUID deletes cluster with the given cluster name and uid
func DeleteClusterWithUID(name string, uid string, orgID string, ctx context1.Context, cleanupBackupsRestores bool) error {
	backupDriver := Inst().Backup
	clusterDeleteReq := &api.ClusterDeleteRequest{
		OrgId:          orgID,
		Name:           name,
		Uid:            uid,
		DeleteBackups:  cleanupBackupsRestores,
		DeleteRestores: cleanupBackupsRestores,
	}
	_, err := backupDriver.DeleteCluster(ctx, clusterDeleteReq)
	if err != nil {
		return err
	}
	err = backupDriver.WaitForClusterDeletionWithUID(ctx, name, uid, orgID, clusterDeleteTimeout, clusterDeleteRetryTime)
	if err != nil {
		return err
	}
	return nil
}

// DeleteBackupLocation deletes backup location
func DeleteBackupLocation(name string, backupLocationUID string, orgID string, DeleteExistingBackups bool) error {

	backupDriver := Inst().Backup
	bLocationDeleteReq := &api.BackupLocationDeleteRequest{
		Name:          name,
		OrgId:         orgID,
		DeleteBackups: DeleteExistingBackups,
		Uid:           backupLocationUID,
	}
	ctx, err := backup.GetAdminCtxFromSecret()
	if err != nil {
		return err
	}
	_, err = backupDriver.DeleteBackupLocation(ctx, bLocationDeleteReq)
	if err != nil {
		return err
	}
	// TODO: validate createBackupLocationResponse also
	return nil

}

// DeleteBackupLocationWithContext deletes backup location with the given context
func DeleteBackupLocationWithContext(name string, backupLocationUID string, orgID string, DeleteExistingBackups bool, ctx context1.Context) error {
	backupDriver := Inst().Backup
	bLocationDeleteReq := &api.BackupLocationDeleteRequest{
		Name:          name,
		Uid:           backupLocationUID,
		OrgId:         orgID,
		DeleteBackups: DeleteExistingBackups,
	}
	_, err := backupDriver.DeleteBackupLocation(ctx, bLocationDeleteReq)
	if err != nil {
		return err
	}
	return nil
}

// DeleteSchedule deletes backup schedule
func DeleteSchedule(backupScheduleName string, clusterName string, orgID string, ctx context1.Context) error {
	backupDriver := Inst().Backup
	backupScheduleInspectRequest := &api.BackupScheduleInspectRequest{
		Name:  backupScheduleName,
		Uid:   "",
		OrgId: orgID,
	}
	resp, err := backupDriver.InspectBackupSchedule(ctx, backupScheduleInspectRequest)
	if err != nil {
		return err
	}
	backupScheduleUID := resp.GetBackupSchedule().GetUid()
	bkpScheduleDeleteRequest := &api.BackupScheduleDeleteRequest{
		OrgId: orgID,
		Name:  backupScheduleName,
		// DeleteBackups indicates whether the cloud backup files need to
		// be deleted or retained.
		DeleteBackups: true,
		Uid:           backupScheduleUID,
	}
	_, err = backupDriver.DeleteBackupSchedule(ctx, bkpScheduleDeleteRequest)
	if err != nil {
		return err
	}
	clusterUID, err := backupDriver.GetClusterUID(ctx, orgID, clusterName)
	if err != nil {
		return err
	}
	clusterReq := &api.ClusterInspectRequest{OrgId: orgID, Name: clusterName, IncludeSecrets: true, Uid: clusterUID}
	clusterResp, err := backupDriver.InspectCluster(ctx, clusterReq)
	if err != nil {
		return err
	}
	clusterObj := clusterResp.GetCluster()
	namespace := "*"
	err = backupDriver.WaitForBackupScheduleDeletion(ctx, backupScheduleName, namespace, orgID,
		clusterObj,
		backupLocationDeleteTimeoutMin*time.Minute,
		RetrySeconds*time.Second)
	if err != nil {
		return err
	}
	return nil
}

// DeleteScheduleWithUID deletes backup schedule with the given backup schedule name and uid
func DeleteScheduleWithUID(backupScheduleName string, backupScheduleUid string, orgID string, ctx context1.Context) error {
	backupDriver := Inst().Backup
	bkpScheduleDeleteRequest := &api.BackupScheduleDeleteRequest{
		OrgId: orgID,
		Name:  backupScheduleName,
		// DeleteBackups indicates whether the cloud backup files need to
		// be deleted or retained.
		DeleteBackups: true,
		Uid:           backupScheduleUid,
	}
	_, err := backupDriver.DeleteBackupSchedule(ctx, bkpScheduleDeleteRequest)
	if err != nil {
		return err
	}
	return nil
}

// DeleteScheduleWithUIDAndWait deletes backup schedule with the given backup schedule name and uid and waits for its deletion
func DeleteScheduleWithUIDAndWait(backupScheduleName string, backupScheduleUid string, clusterName string, clusterUid string, orgID string, ctx context1.Context) error {
	backupDriver := Inst().Backup
	bkpScheduleDeleteRequest := &api.BackupScheduleDeleteRequest{
		OrgId: orgID,
		Name:  backupScheduleName,
		// DeleteBackups indicates whether the cloud backup files need to
		// be deleted or retained.
		DeleteBackups: true,
		Uid:           backupScheduleUid,
	}
	_, err := backupDriver.DeleteBackupSchedule(ctx, bkpScheduleDeleteRequest)
	clusterReq := &api.ClusterInspectRequest{
		OrgId:          orgID,
		Name:           clusterName,
		Uid:            clusterUid,
		IncludeSecrets: true,
	}
	clusterResp, err := backupDriver.InspectCluster(ctx, clusterReq)
	if err != nil {
		return err
	}
	clusterObj := clusterResp.GetCluster()
	namespace := "*"
	err = backupDriver.WaitForBackupScheduleDeletion(
		ctx, backupScheduleName, namespace, orgID, clusterObj,
		backupLocationDeleteTimeoutMin*time.Minute,
		RetrySeconds*time.Second,
	)
	if err != nil {
		return err
	}
	return nil
}

// CreateApplicationClusters adds application clusters to backup
// 1st cluster in KUBECONFIGS ENV var is source cluster while
// 2nd cluster is destination cluster
func CreateApplicationClusters(orgID string, cloudName string, uid string, ctx context1.Context) error {
	var clusterCredName string
	var clusterCredUid string
	kubeconfigs := os.Getenv("KUBECONFIGS")
	dash.VerifyFatal(kubeconfigs != "", true, "Getting KUBECONFIGS Environment variable")
	kubeconfigList := strings.Split(kubeconfigs, ",")
	// Validate user has provided at least 2 kubeconfigs for source and destination cluster
	if len(kubeconfigList) < 2 {
		return fmt.Errorf("minimum 2 kubeconfigs are required for source and destination cluster")
	}
	err := dumpKubeConfigs(configMapName, kubeconfigList)
	if err != nil {
		return err
	}
	log.InfoD("Create cluster [%s] in org [%s]", SourceClusterName, orgID)
	srcClusterConfigPath, err := GetSourceClusterConfigPath()
	if err != nil {
		return err
	}
	log.Infof("Save cluster %s kubeconfig to %s", SourceClusterName, srcClusterConfigPath)

	log.InfoD("Create cluster [%s] in org [%s]", destinationClusterName, orgID)
	dstClusterConfigPath, err := GetDestinationClusterConfigPath()
	if err != nil {
		return err
	}
	log.Infof("Save cluster %s kubeconfig to %s", destinationClusterName, dstClusterConfigPath)

	ClusterConfigPathMap[SourceClusterName] = srcClusterConfigPath
	ClusterConfigPathMap[destinationClusterName] = dstClusterConfigPath

	clusterCreation := func(clusterCredName string, clusterCredUid string, clusterName string) error {
		clusterStatus := func() (interface{}, bool, error) {
			err = CreateCluster(clusterName, ClusterConfigPathMap[clusterName], orgID, clusterCredName, clusterCredUid, ctx)
			if err != nil && !strings.Contains(err.Error(), "already exists with status: Online") {
				return "", true, err
			}
			srcClusterStatus, err := Inst().Backup.GetClusterStatus(orgID, SourceClusterName, ctx)
			if err != nil {
				return "", true, err
			}
			if srcClusterStatus == api.ClusterInfo_StatusInfo_Online {
				return "", false, nil
			}
			return "", true, fmt.Errorf("the %s cluster state is not Online yet", SourceClusterName)
		}
		_, err = task.DoRetryWithTimeout(clusterStatus, clusterCreationTimeout, clusterCreationRetryTime)
		if err != nil {
			return err
		}
		return nil
	}
	clusterProvider := GetClusterProviders()
	for _, provider := range clusterProvider {
		switch provider {
		case drivers.ProviderRke:
			for _, kubeconfig := range kubeconfigList {
				clusterCredName = fmt.Sprintf("%v-%v-cloud-cred-%v", provider, kubeconfig, RandomString(5))
				clusterCredUid = uuid.New()
				log.Infof("Creating cloud credential for cluster")
				err = CreateCloudCredential(provider, clusterCredName, clusterCredUid, orgID, ctx, kubeconfig)
				if err != nil {
					if strings.Contains(err.Error(), CreateCloudCredentialError) {
						log.Infof("The error is - %v", err.Error())
						adminCtx, err := backup.GetAdminCtxFromSecret()
						if err != nil {
							return fmt.Errorf("failed to fetch px-central-admin ctx with error %v", err)
						}
						log.Infof("Creating cloud credential %s from admin context and sharing with all the users", clusterCredName)
						err = CreateCloudCredential(provider, clusterCredName, clusterCredUid, orgID, adminCtx, kubeconfig)
						if err != nil {
							return fmt.Errorf("failed to create cloud cred %s with error %v", clusterCredName, err)
						}
						err = AddCloudCredentialOwnership(clusterCredName, clusterCredUid, nil, nil, Invalid, Read, adminCtx, orgID)
						if err != nil {
							return fmt.Errorf("failed to share the cloud cred with error %v", err)
						}
					} else {
						return fmt.Errorf("failed to create cloud cred with error =%v", err)
					}
				}
				clusterName := strings.Split(kubeconfig, "-")[0] + "-cluster"
				err = clusterCreation(clusterCredName, clusterCredUid, clusterName)
				if err != nil {
					return err
				}
			}
		case drivers.ProviderAzure:
			for _, kubeconfig := range kubeconfigList {
				clusterCredName = fmt.Sprintf("%v-%v-cloud-cred-%v", provider, kubeconfig, RandomString(5))
				clusterCredUid = uuid.New()
				log.Infof("Creating cloud credential for cluster")
				err = CreateCloudCredential(provider, clusterCredName, clusterCredUid, orgID, ctx)
				if err != nil {
					if strings.Contains(err.Error(), CreateCloudCredentialError) {
						log.Infof("The error is - %v", err.Error())
						adminCtx, err := backup.GetAdminCtxFromSecret()
						if err != nil {
							return fmt.Errorf("failed to fetch px-central-admin ctx with error %v", err)
						}
						log.Infof("Creating cloud credential %s from admin context and sharing with all the users", clusterCredName)
						err = CreateCloudCredential(provider, clusterCredName, clusterCredUid, orgID, adminCtx, kubeconfig)
						if err != nil {
							return fmt.Errorf("failed to create cloud cred %s with error %v", clusterCredName, err)
						}
						err = AddCloudCredentialOwnership(clusterCredName, clusterCredUid, nil, nil, 0, Read, adminCtx, orgID)
						if err != nil {
							return fmt.Errorf("failed to share the cloud cred with error %v", err)
						}
					} else {
						return fmt.Errorf("failed to create cloud cred with error =%v", err)
					}
				} else {
					log.Infof("Created cloud cred %s for cluster creation", clusterCredName)
				}
				clusterName := strings.Split(kubeconfig, "-")[0] + "-cluster"
				err = clusterCreation(clusterCredName, clusterCredUid, clusterName)
				if err != nil {
					return err
				}
			}
		case drivers.ProviderAws:
			for _, kubeconfig := range kubeconfigList {
				clusterCredName = fmt.Sprintf("%v-%v-cloud-cred-%v", provider, kubeconfig, RandomString(5))
				clusterCredUid = uuid.New()
				log.Infof("Creating cloud credential for cluster")
				err = CreateCloudCredential(provider, clusterCredName, clusterCredUid, orgID, ctx)
				if err != nil {
					if strings.Contains(err.Error(), CreateCloudCredentialError) {
						log.Infof("The error is - %v", err.Error())
						adminCtx, err := backup.GetAdminCtxFromSecret()
						if err != nil {
							return fmt.Errorf("failed to fetch px-central-admin ctx with error %v", err)
						}
						log.Infof("Creating cloud credential %s from admin context and sharing with all the users", clusterCredName)
						err = CreateCloudCredential(provider, clusterCredName, clusterCredUid, orgID, adminCtx, kubeconfig)
						if err != nil {
							return fmt.Errorf("failed to create cloud cred %s with error %v", clusterCredName, err)
						}
						err = AddCloudCredentialOwnership(clusterCredName, clusterCredUid, nil, nil, 0, Read, adminCtx, orgID)
						if err != nil {
							return fmt.Errorf("failed to share the cloud cred with error %v", err)
						}
					} else {
						return fmt.Errorf("failed to create cloud cred with error =%v", err)
					}
				}
				clusterName := strings.Split(kubeconfig, "-")[0] + "-cluster"
				err = clusterCreation(clusterCredName, clusterCredUid, clusterName)
				if err != nil {
					return err
				}
			}
		case drivers.ProviderGke:
			for _, kubeconfig := range kubeconfigList {
				clusterCredName = fmt.Sprintf("%v-%v-cloud-cred-%v", provider, kubeconfig, RandomString(5))
				clusterCredUid = uuid.New()
				log.Infof("Creating cloud credential for cluster")
				err = CreateCloudCredential(provider, clusterCredName, clusterCredUid, orgID, ctx, kubeconfig)
				if err != nil {
					if strings.Contains(err.Error(), CreateCloudCredentialError) {
						log.Infof("The error is - %v", err.Error())
						adminCtx, err := backup.GetAdminCtxFromSecret()
						if err != nil {
							return fmt.Errorf("failed to fetch px-central-admin ctx with error %v", err)
						}
						log.Infof("Creating cloud credential %s from admin context and sharing with all the users", clusterCredName)
						err = CreateCloudCredential(provider, clusterCredName, clusterCredUid, orgID, adminCtx, kubeconfig)
						if err != nil {
							return fmt.Errorf("failed to create cloud cred %s with error %v", clusterCredName, err)
						}
						err = AddCloudCredentialOwnership(clusterCredName, clusterCredUid, nil, nil, 0, Read, adminCtx, orgID)
						if err != nil {
							return fmt.Errorf("failed to share the cloud cred with error %v", err)
						}
					} else {
						return fmt.Errorf("failed to create cloud cred with error =%v", err)
					}
				}
				clusterName := strings.Split(kubeconfig, "-")[0] + "-cluster"
				err = clusterCreation(clusterCredName, clusterCredUid, clusterName)
				if err != nil {
					return err
				}
			}
		case drivers.ProviderIbm:
			for _, kubeconfig := range kubeconfigList {
				clusterCredName = fmt.Sprintf("%v-%v-cloud-cred-%v", provider, kubeconfig, RandomString(5))
				clusterCredUid = uuid.New()
				log.Infof("Cluster credential with name [%s] for IBM", clusterCredName)
				err = CreateCloudCredential(provider, clusterCredName, clusterCredUid, orgID, ctx, kubeconfig)
				if err != nil {
					if strings.Contains(err.Error(), CreateCloudCredentialError) {
						log.Infof("The error is - %v", err.Error())
						adminCtx, err := backup.GetAdminCtxFromSecret()
						if err != nil {
							return fmt.Errorf("failed to fetch px-central-admin ctx with error %v", err)
						}
						log.Infof("Creating cloud credential %s from admin context and sharing with all the users", clusterCredName)
						err = CreateCloudCredential(provider, clusterCredName, clusterCredUid, orgID, adminCtx, kubeconfig)
						if err != nil {
							return fmt.Errorf("failed to create cloud cred %s with error %v", clusterCredName, err)
						}
						err = AddCloudCredentialOwnership(clusterCredName, clusterCredUid, nil, nil, 0, Read, adminCtx, orgID)
						if err != nil {
							return fmt.Errorf("failed to share the cloud cred with error %v", err)
						}
					} else {
						return fmt.Errorf("failed to create cloud cred with error =%v", err)
					}
				}
				clusterName := strings.Split(kubeconfig, "-")[0] + "-cluster"
				err = clusterCreation(clusterCredName, clusterCredUid, clusterName)
				if err != nil {
					return err
				}
			}
		default:
			for _, kubeconfig := range kubeconfigList {
				clusterName := strings.Split(kubeconfig, "-")[0] + "-cluster"
				err = clusterCreation(clusterCredName, clusterCredUid, clusterName)
				if err != nil {
					return err
				}
			}
		}
	}
	return nil
}

// CreateBackupLocation creates backup location
func CreateBackupLocation(provider, name, uid, credName, credUID, bucketName, orgID, encryptionKey string, validate bool) error {
	var err error
	switch provider {
	case drivers.ProviderAws:
		err = CreateS3BackupLocation(name, uid, credName, credUID, bucketName, orgID, encryptionKey, validate)
	case drivers.ProviderAzure:
		err = CreateAzureBackupLocation(name, uid, credName, credUID, bucketName, orgID, validate)
	case drivers.ProviderGke:
		err = CreateGCPBackupLocation(name, uid, credName, credUID, bucketName, orgID, validate)
	case drivers.ProviderNfs:
		err = CreateNFSBackupLocation(name, uid, orgID, encryptionKey, bucketName, validate)
	}
	return err
}

// CreateBackupLocationWithContext creates backup location using the given context
func CreateBackupLocationWithContext(provider, name, uid, credName, credUID, bucketName, orgID, encryptionKey string, ctx context1.Context, validate bool) error {
	var err error
	switch provider {
	case drivers.ProviderAws:
		err = CreateS3BackupLocationWithContext(name, uid, credName, credUID, bucketName, orgID, encryptionKey, ctx, validate)
	case drivers.ProviderAzure:
		err = CreateAzureBackupLocationWithContext(name, uid, credName, CloudCredUID, bucketName, orgID, encryptionKey, ctx, validate)
	case drivers.ProviderGke:
		err = CreateGCPBackupLocationWithContext(name, uid, credName, credUID, bucketName, orgID, ctx, validate)
	case drivers.ProviderNfs:
		err = CreateNFSBackupLocationWithContext(name, uid, bucketName, orgID, encryptionKey, ctx, validate)
	}
	return err
}

// UpdateBackupLocation updates s3 backup location with the provided values
func UpdateBackupLocation(provider string, name string, uid string, orgID string, cloudCred string, cloudCredUID string, ctx context1.Context, sseS3EncryptionType api.S3Config_Sse) error {
	var err error
	switch provider {
	case drivers.ProviderAws:
		err = UpdateS3BackupLocation(name, uid, orgID, cloudCred, cloudCredUID, ctx, sseS3EncryptionType, false)
	}
	return err
}

// CreateCluster creates/registers cluster with px-backup
func CreateCluster(name string, kubeconfigPath string, orgID string, cloud_name string, uid string, ctx context1.Context) error {
	var clusterCreateReq *api.ClusterCreateRequest

	log.InfoD("Create cluster [%s] in org [%s]", name, orgID)
	backupDriver := Inst().Backup
	kubeconfigRaw, err := ioutil.ReadFile(kubeconfigPath)
	if err != nil {
		return err
	}
	if cloud_name != "" {
		clusterProvider := GetClusterProviders()
		for _, provider := range clusterProvider {
			switch provider {
			case drivers.ProviderRke:
				clusterCreateReq = &api.ClusterCreateRequest{
					CreateMetadata: &api.CreateMetadata{
						Name:  name,
						OrgId: orgID,
					},
					Kubeconfig: base64.StdEncoding.EncodeToString(kubeconfigRaw),
					PlatformCredentialRef: &api.ObjectRef{
						Name: cloud_name,
						Uid:  uid,
					},
				}
			case drivers.ProviderGke:
				clusterCreateReq = &api.ClusterCreateRequest{
					CreateMetadata: &api.CreateMetadata{
						Name:  name,
						OrgId: orgID,
					},
					Kubeconfig: base64.StdEncoding.EncodeToString(kubeconfigRaw),
					CloudCredentialRef: &api.ObjectRef{
						Name: cloud_name,
						Uid:  uid,
					},
				}
			default:
				clusterCreateReq = &api.ClusterCreateRequest{
					CreateMetadata: &api.CreateMetadata{
						Name:  name,
						OrgId: orgID,
					},
					Kubeconfig: base64.StdEncoding.EncodeToString(kubeconfigRaw),
					CloudCredentialRef: &api.ObjectRef{
						Name: cloud_name,
						Uid:  uid,
					},
				}
			}
		}

	} else {
		clusterCreateReq = &api.ClusterCreateRequest{
			CreateMetadata: &api.CreateMetadata{
				Name:  name,
				OrgId: orgID,
			},
			Kubeconfig: base64.StdEncoding.EncodeToString(kubeconfigRaw),
		}
	}
	_, err = backupDriver.CreateCluster(ctx, clusterCreateReq)
	if err != nil {
		return err
	}
	return nil
}

// CreateCloudCredential creates cloud credentials
func CreateCloudCredential(provider, credName string, uid, orgID string, ctx context1.Context, kubeconfig ...string) error {
	log.Infof("Create cloud credential with name [%s] for org [%s] with [%s] as provider", credName, orgID, provider)
	var credCreateRequest *api.CloudCredentialCreateRequest
	switch provider {
	case drivers.ProviderAws:
		log.Infof("Create creds for Aws")
		id := os.Getenv("AWS_ACCESS_KEY_ID")
		if id == "" {
			return fmt.Errorf("environment variable AWS_ACCESS_KEY_ID should not be empty")
		}
		secret := os.Getenv("AWS_SECRET_ACCESS_KEY")
		if secret == "" {
			return fmt.Errorf("environment variable AWS_SECRET_ACCESS_KEY should not be empty")
		}
		credCreateRequest = &api.CloudCredentialCreateRequest{
			CreateMetadata: &api.CreateMetadata{
				Name:  credName,
				Uid:   uid,
				OrgId: orgID,
			},
			CloudCredential: &api.CloudCredentialInfo{
				Type: api.CloudCredentialInfo_AWS,
				Config: &api.CloudCredentialInfo_AwsConfig{
					AwsConfig: &api.AWSConfig{
						AccessKey: id,
						SecretKey: secret,
					},
				},
			},
		}

	case drivers.ProviderAzure:
		log.Infof("Create creds for azure")
		tenantID, clientID, clientSecret, subscriptionID, accountName, accountKey := GetAzureCredsFromEnv()
		credCreateRequest = &api.CloudCredentialCreateRequest{
			CreateMetadata: &api.CreateMetadata{
				Name:  credName,
				Uid:   uid,
				OrgId: orgID,
			},
			CloudCredential: &api.CloudCredentialInfo{
				Type: api.CloudCredentialInfo_Azure,
				Config: &api.CloudCredentialInfo_AzureConfig{
					AzureConfig: &api.AzureConfig{
						TenantId:       tenantID,
						ClientId:       clientID,
						ClientSecret:   clientSecret,
						AccountName:    accountName,
						AccountKey:     accountKey,
						SubscriptionId: subscriptionID,
					},
				},
			},
		}

	case drivers.ProviderNfs:
		log.Warnf("provider [%s] does not require creating cloud credential", provider)
		return nil

	case drivers.ProviderRke:
		credCreateRequest = &api.CloudCredentialCreateRequest{
			CreateMetadata: &api.CreateMetadata{
				Name:  credName,
				Uid:   uid,
				OrgId: orgID,
			},
			CloudCredential: &api.CloudCredentialInfo{
				Type: api.CloudCredentialInfo_Rancher,
				Config: &api.CloudCredentialInfo_RancherConfig{
					RancherConfig: &api.RancherConfig{
						Endpoint: rke.RancherMap[kubeconfig[0]].Endpoint,
						Token:    rke.RancherMap[kubeconfig[0]].Token,
					},
				},
			},
		}

	case drivers.ProviderIbm:
		log.Infof("Create creds for IBM")
		apiKey, err := GetIBMApiKey("default")
		if err != nil {
			return err
		}
		credCreateRequest = &api.CloudCredentialCreateRequest{
			CreateMetadata: &api.CreateMetadata{
				Name:  credName,
				Uid:   uid,
				OrgId: orgID,
			},
			CloudCredential: &api.CloudCredentialInfo{
				Type: api.CloudCredentialInfo_IBM,
				Config: &api.CloudCredentialInfo_IbmConfig{
					IbmConfig: &api.IBMConfig{
						ApiKey: apiKey,
					},
				},
			},
		}
	case drivers.ProviderGke:
		credCreateRequest = &api.CloudCredentialCreateRequest{
			CreateMetadata: &api.CreateMetadata{
				Name:  credName,
				Uid:   uid,
				OrgId: orgID,
			},
			CloudCredential: &api.CloudCredentialInfo{
				Type: api.CloudCredentialInfo_Google,
				Config: &api.CloudCredentialInfo_GoogleConfig{
					GoogleConfig: &api.GoogleConfig{
						JsonKey: GlobalGkeSecretString,
					},
				},
			},
		}
	default:
		return fmt.Errorf("provider [%s] not supported for creating cloud credential", provider)
	}
	_, err := Inst().Backup.CreateCloudCredential(ctx, credCreateRequest)
	if err != nil {
		if strings.Contains(err.Error(), "already exists") {
			return nil
		}
		log.Warnf("failed to create cloud credential with name [%s] in org [%s] with [%s] as provider with error [%v]", credName, orgID, provider, err)
		return err
	}
	// check for cloud cred status
	cloudCredStatus := func() (interface{}, bool, error) {
		status, err := IsCloudCredPresent(credName, ctx, orgID)
		if err != nil {
			return "", true, fmt.Errorf("cloud cred %s present with error %v", credName, err)
		}
		if status {
			return "", true, nil
		}
		return "", false, nil
	}
	_, err = task.DoRetryWithTimeout(cloudCredStatus, defaultTimeout, defaultRetryInterval)
	if err != nil {
		return err
	}
	return nil
}

// CreateS3BackupLocation creates backup location for S3
func CreateS3BackupLocation(name, uid, cloudCred, cloudCredUID, bucketName, orgID, encryptionKey string, validate bool, sseS3EncryptionType ...api.S3Config_Sse) error {
	ctx, err := backup.GetAdminCtxFromSecret()
	if err != nil {
		return err
	}
	backupDriver := Inst().Backup
	_, _, endpoint, region, disableSSLBool := s3utils.GetAWSDetailsFromEnv()
	// Initialize a new variable to hold the SSE S3 Encryption Type
	var sseType api.S3Config_Sse
	if len(sseS3EncryptionType) == 0 {
		// If sseS3EncryptionType Type parameter is not passed , then take it from environment variable
		sseType, err = GetSseS3EncryptionType()
		if err != nil {
			return err
		}
	} else {
		sseType = sseS3EncryptionType[0]
	}
	bLocationCreateReq := &api.BackupLocationCreateRequest{
		CreateMetadata: &api.CreateMetadata{
			Name:  name,
			OrgId: orgID,
			Uid:   uid,
		},
		BackupLocation: &api.BackupLocationInfo{
			Path:                    bucketName,
			EncryptionKey:           encryptionKey,
			ValidateCloudCredential: validate,
			CloudCredentialRef: &api.ObjectRef{
				Name: cloudCred,
				Uid:  cloudCredUID,
			},
			Type: api.BackupLocationInfo_S3,
			Config: &api.BackupLocationInfo_S3Config{
				S3Config: &api.S3Config{
					Endpoint:   endpoint,
					Region:     region,
					DisableSsl: disableSSLBool,
					SseType:    sseType,
				},
			},
		},
	}

	_, err = backupDriver.CreateBackupLocation(ctx, bLocationCreateReq)
	if err != nil {
		return fmt.Errorf("failed to create backup location: %v", err)
	}
	return nil
}

// CreateS3BackupLocationWithContext creates backup location for S3 using the given context
func CreateS3BackupLocationWithContext(name, uid, cloudCred, cloudCredUID, bucketName, orgID, encryptionKey string, ctx context1.Context, validate bool, sseS3EncryptionType ...api.S3Config_Sse) error {
	backupDriver := Inst().Backup
	_, _, endpoint, region, disableSSLBool := s3utils.GetAWSDetailsFromEnv()
	// Initialize a new variable to hold the SSE S3 Encryption Type
	var sseType api.S3Config_Sse
	var err error
	if len(sseS3EncryptionType) == 0 {
		// If sseS3EncryptionType Type parameter is not passed , then take it from environment variable
		sseType, err = GetSseS3EncryptionType()
		if err != nil {
			return err
		}
	} else {
		sseType = sseS3EncryptionType[0]
	}
	bLocationCreateReq := &api.BackupLocationCreateRequest{
		CreateMetadata: &api.CreateMetadata{
			Name:  name,
			OrgId: orgID,
			Uid:   uid,
		},
		BackupLocation: &api.BackupLocationInfo{
			Path:                    bucketName,
			EncryptionKey:           encryptionKey,
			ValidateCloudCredential: validate,
			CloudCredentialRef: &api.ObjectRef{
				Name: cloudCred,
				Uid:  cloudCredUID,
			},
			Type: api.BackupLocationInfo_S3,
			Config: &api.BackupLocationInfo_S3Config{
				S3Config: &api.S3Config{
					Endpoint:   endpoint,
					Region:     region,
					DisableSsl: disableSSLBool,
					SseType:    sseType,
				},
			},
		},
	}

	_, err = backupDriver.CreateBackupLocation(ctx, bLocationCreateReq)
	if err != nil {
		return fmt.Errorf("failed to create backup location: %v", err)
	}
	return nil
}

// UpdateS3BackupLocation updates s3 backup location with the provided values
func UpdateS3BackupLocation(name string, uid string, orgID string, cloudCred string, cloudCredUID string, ctx context1.Context, sseS3EncryptionType api.S3Config_Sse, validate bool) error {

	backupDriver := Inst().Backup
	_, _, endpoint, region, disableSSLBool := s3utils.GetAWSDetailsFromEnv()
	bLocationUpdateReq := &api.BackupLocationUpdateRequest{
		CreateMetadata: &api.CreateMetadata{
			Name:  name,
			OrgId: orgID,
			Uid:   uid,
		},
		BackupLocation: &api.BackupLocationInfo{
			ValidateCloudCredential: validate,
			CloudCredentialRef: &api.ObjectRef{
				Name: cloudCred,
				Uid:  cloudCredUID,
			},
			Type: api.BackupLocationInfo_S3,
			Config: &api.BackupLocationInfo_S3Config{
				S3Config: &api.S3Config{
					Endpoint:   endpoint,
					Region:     region,
					DisableSsl: disableSSLBool,
					SseType:    sseS3EncryptionType,
				},
			},
		},
	}

	_, err := backupDriver.UpdateBackupLocation(ctx, bLocationUpdateReq)
	if err != nil {
		return err
	}
	return nil
}

// CreateAzureBackupLocation creates backup location for Azure
func CreateAzureBackupLocation(name string, uid string, cloudCred string, cloudCredUID string, bucketName string, orgID string, validate bool) error {
	backupDriver := Inst().Backup
	encryptionKey := "torpedo"
	bLocationCreateReq := &api.BackupLocationCreateRequest{
		CreateMetadata: &api.CreateMetadata{
			Name:  name,
			OrgId: orgID,
			Uid:   uid,
		},
		BackupLocation: &api.BackupLocationInfo{
			Path:                    bucketName,
			EncryptionKey:           encryptionKey,
			ValidateCloudCredential: validate,
			CloudCredentialRef: &api.ObjectRef{
				Name: cloudCred,
				Uid:  cloudCredUID,
			},
			Type: api.BackupLocationInfo_Azure,
		},
	}
	ctx, err := backup.GetAdminCtxFromSecret()
	if err != nil {
		return err
	}
	_, err = backupDriver.CreateBackupLocation(ctx, bLocationCreateReq)
	if err != nil {
		return fmt.Errorf("failed to create backup location Error: %v", err)
	}
	return nil
}

// CreateAzureBackupLocationWithContext creates backup location for Azure using the given context
func CreateAzureBackupLocationWithContext(name string, uid string, cloudCred string, cloudCredUID string, bucketName string, orgID string, encryptionKey string, ctx context1.Context, validate bool) error {
	backupDriver := Inst().Backup
	bLocationCreateReq := &api.BackupLocationCreateRequest{
		CreateMetadata: &api.CreateMetadata{
			Name:  name,
			OrgId: orgID,
			Uid:   uid,
		},
		BackupLocation: &api.BackupLocationInfo{
			Path:                    bucketName,
			EncryptionKey:           encryptionKey,
			ValidateCloudCredential: validate,
			CloudCredentialRef: &api.ObjectRef{
				Name: cloudCred,
				Uid:  cloudCredUID,
			},
			Type: api.BackupLocationInfo_Azure,
		},
	}
	_, err := backupDriver.CreateBackupLocation(ctx, bLocationCreateReq)
	if err != nil {
		return fmt.Errorf("failed to create backup location Error: %v", err)
	}
	return nil
}

// CreateGCPBackupLocation creates backup location for Google cloud
func CreateGCPBackupLocation(name string, uid string, cloudCred string, cloudCredUID string, bucketName string, orgID string, validate bool) error {
	backupDriver := Inst().Backup
	encryptionKey := "torpedo"
	bLocationCreateReq := &api.BackupLocationCreateRequest{
		CreateMetadata: &api.CreateMetadata{
			Name:  name,
			OrgId: orgID,
			Uid:   uid,
		},
		BackupLocation: &api.BackupLocationInfo{
			Path:                    bucketName,
			EncryptionKey:           encryptionKey,
			ValidateCloudCredential: validate,
			CloudCredentialRef: &api.ObjectRef{
				Name: cloudCred,
				Uid:  cloudCredUID,
			},
			Type: api.BackupLocationInfo_Google,
		},
	}
	ctx, err := backup.GetAdminCtxFromSecret()
	if err != nil {
		return err
	}
	_, err = backupDriver.CreateBackupLocation(ctx, bLocationCreateReq)
	if err != nil {
		return fmt.Errorf("failed to create backup location Error: %v", err)
	}
	return nil
}

// CreateGCPBackupLocationWithContext creates backup location for Google cloud
func CreateGCPBackupLocationWithContext(name string, uid string, cloudCred string, cloudCredUID string, bucketName string, orgID string, ctx context1.Context, validate bool) error {
	backupDriver := Inst().Backup
	encryptionKey := "torpedo"
	bLocationCreateReq := &api.BackupLocationCreateRequest{
		CreateMetadata: &api.CreateMetadata{
			Name:  name,
			OrgId: orgID,
			Uid:   uid,
		},
		BackupLocation: &api.BackupLocationInfo{
			Path:                    bucketName,
			EncryptionKey:           encryptionKey,
			ValidateCloudCredential: validate,
			CloudCredentialRef: &api.ObjectRef{
				Name: cloudCred,
				Uid:  cloudCredUID,
			},
			Type: api.BackupLocationInfo_Google,
		},
	}
	_, err := backupDriver.CreateBackupLocation(ctx, bLocationCreateReq)
	if err != nil {
		return fmt.Errorf("failed to create backup location Error: %v", err)
	}
	return nil
}

// WaitForBackupLocationAddition waits for backup location to be added successfully
// or till timeout is reached. API should poll every `timeBeforeRetry` duration
func WaitForBackupLocationAddition(
	ctx context1.Context,
	backupLocationName,
	UID,
	orgID string,
	timeout time.Duration,
	timeBeforeRetry time.Duration,
) error {
	req := &api.BackupLocationInspectRequest{
		Name:  backupLocationName,
		Uid:   UID,
		OrgId: orgID,
	}
	f := func() (interface{}, bool, error) {
		inspectBlResp, err := Inst().Backup.InspectBackupLocation(ctx, req)
		if err != nil {
			return "", true, err
		}
		actual := inspectBlResp.GetBackupLocation().GetBackupLocationInfo().GetStatus().GetStatus()
		if actual == api.BackupLocationInfo_StatusInfo_Valid {
			return "", false, nil
		}
		return "", true, fmt.Errorf("backup location status for [%s] expected was [%s] but got [%s]", backupLocationName, api.BackupLocationInfo_StatusInfo_Valid, actual)
	}
	_, err := task.DoRetryWithTimeout(f, timeout, timeBeforeRetry)
	if err != nil {
		return fmt.Errorf("failed to wait for backup location addition. Error:[%v]", err)
	}
	return nil
}

// CreateNFSBackupLocation creates backup location for nfs
func CreateNFSBackupLocation(name string, uid string, orgID string, encryptionKey string, subPath string, validate bool) error {
	serverAddr := os.Getenv("NFS_SERVER_ADDR")
	mountOption := os.Getenv("NFS_MOUNT_OPTION")
	path := os.Getenv("NFS_PATH")
	backupDriver := Inst().Backup
	bLocationCreateReq := &api.BackupLocationCreateRequest{
		CreateMetadata: &api.CreateMetadata{
			Name:  name,
			OrgId: orgID,
			Uid:   uid,
		},
		BackupLocation: &api.BackupLocationInfo{
			Config: &api.BackupLocationInfo_NfsConfig{
				NfsConfig: &api.NFSConfig{
					ServerAddr:  serverAddr,
					SubPath:     subPath,
					MountOption: mountOption,
				},
			},
			Path:          path,
			Type:          api.BackupLocationInfo_NFS,
			EncryptionKey: encryptionKey,
		},
	}
	ctx, err := backup.GetAdminCtxFromSecret()
	if err != nil {
		return err
	}
	_, err = backupDriver.CreateBackupLocation(ctx, bLocationCreateReq)
	if err != nil {
		return fmt.Errorf("failed to create backup location Error: %v", err)
	}
	if validate {
		err = WaitForBackupLocationAddition(ctx, name, uid, orgID, defaultTimeout, defaultRetryInterval)
		if err != nil {
			return err
		}
	}
	return nil
}

// CreateNFSBackupLocationWithContext creates backup location using the given context
func CreateNFSBackupLocationWithContext(name string, uid string, subPath string, orgID string, encryptionKey string, ctx context1.Context, validate bool) error {
	serverAddr := os.Getenv("NFS_SERVER_ADDR")
	mountOption := os.Getenv("NFS_MOUNT_OPTION")
	path := os.Getenv("NFS_PATH")
	backupDriver := Inst().Backup
	bLocationCreateReq := &api.BackupLocationCreateRequest{
		CreateMetadata: &api.CreateMetadata{
			Name:  name,
			OrgId: orgID,
			Uid:   uid,
		},
		BackupLocation: &api.BackupLocationInfo{
			Config: &api.BackupLocationInfo_NfsConfig{
				NfsConfig: &api.NFSConfig{
					ServerAddr:  serverAddr,
					SubPath:     subPath,
					MountOption: mountOption,
				},
			},
			Path:          path,
			Type:          api.BackupLocationInfo_NFS,
			EncryptionKey: encryptionKey,
		},
	}
	_, err := backupDriver.CreateBackupLocation(ctx, bLocationCreateReq)
	if err != nil {
		return fmt.Errorf("failed to create backup location Error: %v", err)
	}
	if validate {
		err = WaitForBackupLocationAddition(ctx, name, uid, orgID, defaultTimeout, defaultRetryInterval)
		if err != nil {
			return err
		}
	}
	return nil
}

// GetProvider validates and return object store provider
func GetProvider() string {
	provider, ok := os.LookupEnv("OBJECT_STORE_PROVIDER")
	expect(ok).To(beTrue(), fmt.Sprintf("No environment variable 'PROVIDER' supplied. Valid values are: %s, %s, %s",
		drivers.ProviderAws, drivers.ProviderAzure, drivers.ProviderGke))
	switch provider {
	case drivers.ProviderAws, drivers.ProviderAzure, drivers.ProviderGke:
	default:
		fail(fmt.Sprintf("Valid values for 'PROVIDER' environment variables are: %s, %s, %s",
			drivers.ProviderAws, drivers.ProviderAzure, drivers.ProviderGke))
	}
	return provider
}

// CreateOrganization creates org on px-backup
func CreateOrganization(orgID string) {
	Step(fmt.Sprintf("Create organization [%s]", orgID), func() {
		backupDriver := Inst().Backup
		req := &api.OrganizationCreateRequest{
			CreateMetadata: &api.CreateMetadata{
				Name: orgID,
			},
		}
		ctx, err := backup.GetAdminCtxFromSecret()
		expect(err).NotTo(haveOccurred(),
			fmt.Sprintf("Failed to fetch px-central-admin ctx: [%v]",
				err))
		_, err = backupDriver.CreateOrganization(ctx, req)
		//expect(err).NotTo(haveOccurred(),
		//	fmt.Sprintf("Failed to create organization [%s]. Error: [%v]",
		//		orgID, err))
	})
}

// UpdateScheduledBackup updates the scheduled backup with time interval from global vars
func UpdateScheduledBackup(schedulePolicyName, schedulePolicyUID string, ScheduledBackupInterval time.Duration) (err error) {
	var ctx context1.Context

	Step(fmt.Sprintf("Update schedule policy %s", schedulePolicyName), func() {
		backupDriver := Inst().Backup

		// Create a backup schedule
		schedulePolicyUpdateRequest := &api.SchedulePolicyUpdateRequest{
			CreateMetadata: &api.CreateMetadata{
				Name:  schedulePolicyName,
				Uid:   schedulePolicyUID,
				OrgId: OrgID,
			},

			SchedulePolicy: &api.SchedulePolicyInfo{
				Interval: &api.SchedulePolicyInfo_IntervalPolicy{
					// Retain 5 backups at a time for ease of inspection
					Retain:  5,
					Minutes: int64(ScheduledBackupInterval / time.Minute),
					IncrementalCount: &api.SchedulePolicyInfo_IncrementalCount{
						Count: 0,
					},
				},
			},
		}
		//ctx, err = backup.GetPxCentralAdminCtx()
		ctx, err = backup.GetAdminCtxFromSecret()
		if err != nil {
			return
		}
		_, err = backupDriver.UpdateSchedulePolicy(ctx, schedulePolicyUpdateRequest)
		if err != nil {
			return
		}
	})
	return err
}

// DeleteScheduledBackup deletes the scheduled backup and schedule policy from the CreateScheduledBackup
func DeleteScheduledBackup(backupScheduleName, backupScheduleUID, schedulePolicyName, schedulePolicyUID string) (err error) {
	var ctx context1.Context

	Step(fmt.Sprintf("Delete scheduled backup %s of all namespaces on cluster %s in organization %s",
		backupScheduleName, SourceClusterName, OrgID), func() {
		backupDriver := Inst().Backup

		bkpScheduleDeleteRequest := &api.BackupScheduleDeleteRequest{
			OrgId: OrgID,
			Name:  backupScheduleName,
			// delete_backups indicates whether the cloud backup files need to
			// be deleted or retained.
			DeleteBackups: true,
			Uid:           backupScheduleUID,
		}
		ctx, err = backup.GetPxCentralAdminCtx()
		if err != nil {
			return
		}
		_, err = backupDriver.DeleteBackupSchedule(ctx, bkpScheduleDeleteRequest)
		if err != nil {
			return
		}

		clusterReq := &api.ClusterInspectRequest{OrgId: OrgID, Name: SourceClusterName, IncludeSecrets: true}
		clusterResp, err := backupDriver.InspectCluster(ctx, clusterReq)
		if err != nil {
			return
		}
		clusterObj := clusterResp.GetCluster()

		namespace := "*"
		err = backupDriver.WaitForBackupScheduleDeletion(ctx, backupScheduleName, namespace, OrgID,
			clusterObj,
			BackupRestoreCompletionTimeoutMin*time.Minute,
			RetrySeconds*time.Second)

		schedulePolicyDeleteRequest := &api.SchedulePolicyDeleteRequest{
			OrgId: OrgID,
			Name:  schedulePolicyName,
			Uid:   schedulePolicyUID,
		}
		ctx, err = backup.GetPxCentralAdminCtx()
		if err != nil {
			return
		}
		_, err = backupDriver.DeleteSchedulePolicy(ctx, schedulePolicyDeleteRequest)
		if err != nil {
			return
		}
	})
	return err
}

// AddLabelToResource adds a label to a resource and errors if the resource type is not implemented
func AddLabelToResource(spec interface{}, key string, val string) error {
	if obj, ok := spec.(*corev1.PersistentVolumeClaim); ok {
		if obj.Labels == nil {
			obj.Labels = make(map[string]string)
		}
		log.Infof("Adding label [%s=%s] to PVC %s", key, val, obj.Name)
		obj.Labels[key] = val
		core.Instance().UpdatePersistentVolumeClaim(obj)
		return nil
	} else if obj, ok := spec.(*corev1.ConfigMap); ok {
		if obj.Labels == nil {
			obj.Labels = make(map[string]string)
		}
		log.Infof("Adding label [%s=%s] to ConfigMap %s", key, val, obj.Name)
		obj.Labels[key] = val
		core.Instance().UpdateConfigMap(obj)
		return nil
	} else if obj, ok := spec.(*corev1.Secret); ok {
		if obj.Labels == nil {
			obj.Labels = make(map[string]string)
		}
		log.Infof("Adding label [%s=%s] to Secret %s", key, val, obj.Name)
		obj.Labels[key] = val
		core.Instance().UpdateSecret(obj)
		return nil
	}
	return fmt.Errorf("spec is of unknown resource type")
}

// GetClusterConfigPath returns kubeconfig for given cluster
func GetClusterConfigPath(clusterConfig string) (string, error) {
	kubeconfigs := os.Getenv("KUBECONFIGS")
	if kubeconfigs == "" {
		return "", fmt.Errorf("failed to get source config path. Empty KUBECONFIGS environment variable")
	}
	kubeconfigList := strings.Split(kubeconfigs, ",")
	for _, kubeconfig := range kubeconfigList {
		if kubeconfig == clusterConfig {
			log.Infof("Cluster config path: %s", fmt.Sprintf("%s/%s", KubeconfigDirectory, kubeconfig))
			return fmt.Sprintf("%s/%s", KubeconfigDirectory, kubeconfig), nil
		}
	}
	return "", nil
}

// GetSourceClusterConfigPath returns kubeconfig for source
func GetSourceClusterConfigPath() (string, error) {
	kubeconfigs := os.Getenv("KUBECONFIGS")
	if kubeconfigs == "" {
		return "", fmt.Errorf("failed to get source config path. Empty KUBECONFIGS environment variable")
	}

	kubeconfigList := strings.Split(kubeconfigs, ",")
	if len(kubeconfigList) < 2 {
		return "", fmt.Errorf(`Failed to get source config path.
				At least minimum two kubeconfigs required but has %d`, len(kubeconfigList))
	}

	log.Infof("Source config path: %s", fmt.Sprintf("%s/%s", KubeconfigDirectory, kubeconfigList[0]))
	return fmt.Sprintf("%s/%s", KubeconfigDirectory, kubeconfigList[0]), nil
}

// GetDestinationClusterConfigPath get cluster config of destination cluster
func GetDestinationClusterConfigPath() (string, error) {
	kubeconfigs := os.Getenv("KUBECONFIGS")
	if kubeconfigs == "" {
		return "", fmt.Errorf("empty KUBECONFIGS environment variable")
	}

	kubeconfigList := strings.Split(kubeconfigs, ",")
	if len(kubeconfigList) < 2 {
		return "", fmt.Errorf(`Failed to get source config path.
				At least minimum two kubeconfigs required but has %d`, len(kubeconfigList))
	}

	log.Infof("Destination config path: %s", fmt.Sprintf("%s/%s", KubeconfigDirectory, kubeconfigList[1]))
	return fmt.Sprintf("%s/%s", KubeconfigDirectory, kubeconfigList[1]), nil
}

// GetAzureCredsFromEnv get creds for azure
func GetAzureCredsFromEnv() (tenantID, clientID, clientSecret, subscriptionID, accountName, accountKey string) {
	accountName = os.Getenv("AZURE_ACCOUNT_NAME")
	expect(accountName).NotTo(equal(""),
		"AZURE_ACCOUNT_NAME Environment variable should not be empty")

	accountKey = os.Getenv("AZURE_ACCOUNT_KEY")
	expect(accountKey).NotTo(equal(""),
		"AZURE_ACCOUNT_KEY Environment variable should not be empty")

	log.Infof("Create creds for azure")
	tenantID = os.Getenv("AZURE_TENANT_ID")
	expect(tenantID).NotTo(equal(""),
		"AZURE_TENANT_ID Environment variable should not be empty")

	clientID = os.Getenv("AZURE_CLIENT_ID")
	expect(clientID).NotTo(equal(""),
		"AZURE_CLIENT_ID Environment variable should not be empty")

	clientSecret = os.Getenv("AZURE_CLIENT_SECRET")
	expect(clientSecret).NotTo(equal(""),
		"AZURE_CLIENT_SECRET Environment variable should not be empty")

	subscriptionID = os.Getenv("AZURE_SUBSCRIPTION_ID")
	expect(clientSecret).NotTo(equal(""),
		"AZURE_SUBSCRIPTION_ID Environment variable should not be empty")

	return tenantID, clientID, clientSecret, subscriptionID, accountName, accountKey
}

// GetIBMApiKey will return the IBM API Key from GlobalCredentialConfig
func GetIBMApiKey(cluster string) (string, error) {
	return GlobalCredentialConfig.CloudProviders.GetIBMCredential(cluster).APIKey, nil
}

type NfsInfo struct {
	NfsServerAddress string
	NfsPath          string
	NfsSubPath       string
	NfsMountOptions  string
}

// GetNfsInfoFromEnv get information for nfs share.
func GetNfsInfoFromEnv() *NfsInfo {
	creds := &NfsInfo{}
	creds.NfsServerAddress = os.Getenv("NFS_SERVER_ADDR")
	if creds.NfsServerAddress == "" {
		err := fmt.Errorf("NFS_SERVER_ADDR environment variable should not be empty")
		log.FailOnError(err, "Fetching NFS server address")
	}
	creds.NfsPath = os.Getenv("NFS_PATH")
	if creds.NfsPath == "" {
		err := fmt.Errorf("NFS_PATH environment variable should not be empty")
		log.FailOnError(err, "Fetching NFS path")
	}
	creds.NfsSubPath = os.Getenv("NFS_SUB_PATH")
	creds.NfsMountOptions = os.Getenv("NFS_MOUNT_OPTION")
	return creds
}

// SetScheduledBackupInterval sets scheduled backup interval
func SetScheduledBackupInterval(interval time.Duration, triggerType string) {
	scheduledBackupInterval := interval

	var schedulePolicyName string
	var schedulePolicyUID string
	if triggerType == BackupScheduleAllName {
		schedulePolicyName = SchedulePolicyAllName
		schedulePolicyUID = SchedulePolicyAllUID
		ScheduledBackupAllNamespacesInterval = scheduledBackupInterval
	} else {
		schedulePolicyName = SchedulePolicyScaleName
		schedulePolicyUID = SchedulePolicyScaleUID
		ScheduledBackupScaleInterval = scheduledBackupInterval
	}
	_, err := InspectScheduledBackup(schedulePolicyName, schedulePolicyUID)
	if ObjectExists(err) {
		UpdateScheduledBackup(schedulePolicyName, schedulePolicyUID, scheduledBackupInterval)
	}
}

// DeleteS3Bucket deletes bucket in S3
func DeleteS3Bucket(bucketName string) {
	id, secret, endpoint, s3Region, disableSSLBool := s3utils.GetAWSDetailsFromEnv()
	sess, err := session.NewSession(&aws.Config{
		Endpoint:         aws.String(endpoint),
		Credentials:      credentials.NewStaticCredentials(id, secret, ""),
		Region:           aws.String(s3Region),
		DisableSSL:       aws.Bool(disableSSLBool),
		S3ForcePathStyle: aws.Bool(true),
	},
	)
	expect(err).NotTo(haveOccurred(),
		fmt.Sprintf("Failed to get S3 session to create bucket. Error: [%v]", err))

	S3Client := s3.New(sess)

	iter := s3manager.NewDeleteListIterator(S3Client, &s3.ListObjectsInput{
		Bucket: aws.String(bucketName),
	})

	err = s3manager.NewBatchDeleteWithClient(S3Client).Delete(aws.BackgroundContext(), iter)
	expect(err).NotTo(haveOccurred(),
		fmt.Sprintf("Unable to delete objects from bucket %q, %v", bucketName, err))

	_, err = S3Client.DeleteBucket(&s3.DeleteBucketInput{
		Bucket: aws.String(bucketName),
	})
	expect(err).NotTo(haveOccurred(),
		fmt.Sprintf("Failed to delete bucket [%v]. Error: [%v]", bucketName, err))
}

func DeleteGcpBucket(bucketName string) {

	ctx := context1.Background()

	client, err := storage.NewClient(ctx, option.WithCredentialsJSON([]byte(GlobalGkeSecretString)))
	if err != nil {
		log.FailOnError(err, "Failed to create gcp client")
	}
	defer client.Close()

	// List all objects in the bucket
	it := client.Bucket(bucketName).Objects(ctx, nil)
	for {
		objAttrs, err := it.Next()
		if err == iterator.Done {
			break
		}
		if err != nil {
			log.FailOnError(err, "error iterating over gcp bucket objects")
		}

		// Delete each object in the bucket
		err = client.Bucket(bucketName).Object(objAttrs.Name).Delete(ctx)
		if err != nil {
			log.FailOnError(err, "error deleting object from gcp bucket %s", objAttrs.Name)
		}
		log.Infof("Deleted object: %s\n", objAttrs.Name)
	}

	// Delete the bucket
	bucket := client.Bucket(bucketName)
	if err := bucket.Delete(ctx); err != nil {
		log.FailOnError(err, "failed to delete bucket [%v]", bucketName)
	}
}

// DeleteAzureBucket delete bucket in azure
func DeleteAzureBucket(bucketName string) {
	// From the Azure portal, get your Storage account blob service URL endpoint.
	_, _, _, _, accountName, accountKey := GetAzureCredsFromEnv()

	urlStr := fmt.Sprintf("https://%s.blob.core.windows.net/%s", accountName, bucketName)
	log.Infof("Delete container url %s", urlStr)
	// Create a ContainerURL object that wraps a soon-to-be-created container's URL and a default pipeline.
	u, _ := url.Parse(urlStr)
	credential, err := azblob.NewSharedKeyCredential(accountName, accountKey)
	expect(err).NotTo(haveOccurred(),
		fmt.Sprintf("Failed to create shared key credential [%v]", err))

	containerURL := azblob.NewContainerURL(*u, azblob.NewPipeline(credential, azblob.PipelineOptions{}))
	ctx := context1.Background() // This example uses a never-expiring context

	_, err = containerURL.Delete(ctx, azblob.ContainerAccessConditions{})

	expect(err).NotTo(haveOccurred(),
		fmt.Sprintf("Failed to delete container. Error: [%v]", err))
}

// DeleteNfsSubPath delete subpath from nfs shared path.
func DeleteNfsSubPath(subPath string) {
	// Get NFS share details from ENV variables.
	creds := GetNfsInfoFromEnv()
	mountDir := fmt.Sprintf("/tmp/nfsMount" + RandomString(4))

	// Mount the NFS share to the worker node.
	workerNode := node.GetWorkerNodes()[0]
	mountCmds := []string{
		fmt.Sprintf("mkdir -p %s", mountDir),
		fmt.Sprintf("mount -t nfs %s:%s %s", creds.NfsServerAddress, creds.NfsPath, mountDir),
	}
	for _, cmd := range mountCmds {
		err := runCmd(cmd, workerNode)
		log.FailOnError(err, fmt.Sprintf("Failed to run [%s] command on node [%s], error : [%s]", cmd, workerNode, err))
	}

	defer func() {
		// Unmount the NFS share from the master node.
		umountCmds := []string{
			fmt.Sprintf("umount %s", mountDir),
			fmt.Sprintf("rm -rf %s", mountDir),
		}
		for _, cmd := range umountCmds {
			err := runCmd(cmd, workerNode)
			log.FailOnError(err, fmt.Sprintf("Failed to run [%s] command on node [%s], error : [%s]", cmd, workerNode, err))
		}
	}()

	// Remove subpath from NFS share path.
	log.Infof("Deleting NFS share subpath: [%s] from path: [%s] on server: [%s]", subPath, creds.NfsPath, creds.NfsServerAddress)
	rmCmd := fmt.Sprintf("rm -rf %s/%s", mountDir, subPath)
	err := runCmd(rmCmd, workerNode)
	log.FailOnError(err, fmt.Sprintf("Failed to run [%s] command on node [%s], error : [%s]", rmCmd, workerNode, err))
}

// DeleteFilesFromNFSLocation deletes any file/directory from the supplied path
func DeleteFilesFromNFSLocation(nfsPath string, fileName string) (err error) {
	// Getting NFS share details from ENV variables.
	creds := GetNfsInfoFromEnv()
	mountDir := fmt.Sprintf("/tmp/nfsMount" + RandomString(4))
	workerNode := node.GetWorkerNodes()[0]

	// Mounting the NFS share to the worker node.
	mountCmds := []string{
		fmt.Sprintf("mkdir -p %s", mountDir),
		fmt.Sprintf("mount -t nfs %s:%s %s", creds.NfsServerAddress, creds.NfsPath, mountDir),
	}

	for _, cmd := range mountCmds {
		err = runCmd(cmd, workerNode)
		if err != nil {
			return fmt.Errorf("failed to run [%s] command on node [%s], error : [%s]", cmd, workerNode, err)
		}
	}

	defer func() {
		// Unmounting the NFS share from the worker node.
		umountCmds := []string{
			fmt.Sprintf("umount %s", mountDir),
			fmt.Sprintf("rm -rf %s", mountDir),
		}
		for _, cmd := range umountCmds {
			if e := runCmd(cmd, workerNode); e != nil {
				err = fmt.Errorf("failed to run [%s] command on node [%s], error : [%s]", cmd, workerNode, e)
			}
		}
	}()

	rmCmd := fmt.Sprintf("cd %s/%s && rm -rf %s", mountDir, nfsPath, fileName)
	err = runCmd(rmCmd, workerNode)
	if err != nil {
		return err
	}
	return
}

// DeleteBucket deletes bucket from the cloud or shared subpath from NFS server
func DeleteBucket(provider string, bucketName string) {
	Step(fmt.Sprintf("Delete bucket [%s]", bucketName), func() {
		switch provider {
		// TODO(stgleb): PTX-2359 Add DeleteAzureBucket
		case drivers.ProviderAws:
			DeleteS3Bucket(bucketName)
		case drivers.ProviderAzure:
			DeleteAzureBucket(bucketName)
		case drivers.ProviderNfs:
			DeleteNfsSubPath(bucketName)
		case drivers.ProviderGke:
			DeleteGcpBucket(bucketName)
		}
	})
}

// HaIncreaseRebootTargetNode repl increase and reboot target node
func HaIncreaseRebootTargetNode(event *EventRecord, ctx *scheduler.Context, v *volume.Volume, storageNodeMap map[string]node.Node, errInj ErrorInjection) {

	stepLog := fmt.Sprintf("repl increase volume driver %s on app %s's volume: %v and reboot target node",
		Inst().V.String(), ctx.App.Key, v)
	var replicaSets []*opsapi.ReplicaSet
	Step(stepLog,
		func() {
			log.InfoD(stepLog)
			currRep, err := Inst().V.GetReplicationFactor(v)

			if err != nil {
				err = fmt.Errorf("error getting replication factor for volume %s, Error: %v", v.Name, err)
				log.Error(err)
				UpdateOutcome(event, err)
				return
			}
			//if repl is 3 cannot increase repl for the volume
			if currRep == 3 {
				err = fmt.Errorf("cannot perform repl incease as current repl factor is %d", currRep)
				log.Warn(err)
				UpdateOutcome(event, err)
				return
			}

			replicaSets, err = Inst().V.GetReplicaSets(v)

			if err == nil {
				replicaNodes := replicaSets[0].Nodes
				log.InfoD("Current replica nodes of volume %v are %v", v.Name, replicaNodes)
				var newReplID string
				var newReplNode node.Node

				//selecting the target node for repl increase
				for nID, node := range storageNodeMap {
					nExist := false
					for _, id := range replicaNodes {
						if nID == id {
							nExist = true
							break
						}
					}
					if !nExist {
						newReplID = nID
						newReplNode = node
						poolsUsedSize, err := Inst().V.GetPoolsUsedSize(&newReplNode)
						if err != nil {
							UpdateOutcome(event, err)
							return
						}

						pools, err := Inst().V.ListStoragePools(metav1.LabelSelector{})
						if err != nil {
							UpdateOutcome(event, err)
							return
						}
						for p, u := range poolsUsedSize {
							listPool := pools[p]
							usedSize, err := strconv.ParseUint(u, 10, 64)
							if err != nil {
								UpdateOutcome(event, err)
								return
							}
							freeSize := listPool.TotalSize - usedSize
							vol, err := Inst().V.InspectVolume(v.ID)
							if err != nil {
								UpdateOutcome(event, err)
								return
							}
							if freeSize >= vol.Usage {
								break
							}
						}
					}
				}
				if newReplID != "" {
					nodeContexts, err := GetContextsOnNode(&[]*scheduler.Context{ctx}, &newReplNode)
					if err != nil {
						UpdateOutcome(event, err)
					}

					stepLog = fmt.Sprintf("repl increase volume driver %s on app %s's volume: %v",
						Inst().V.String(), ctx.App.Key, v)
					Step(stepLog,
						func() {
							log.InfoD(stepLog)
							if strings.Contains(ctx.App.Key, fastpathAppName) {
								defer Inst().S.RemoveLabelOnNode(newReplNode, k8s.NodeType)
								Inst().S.AddLabelOnNode(newReplNode, k8s.NodeType, k8s.FastpathNodeType)

							}
							log.InfoD("Increasing repl with target node  [%v]", newReplID)
							dashStats := make(map[string]string)
							dashStats["volume-name"] = v.Name
							dashStats["curr-repl-factor"] = strconv.FormatInt(currRep, 10)
							dashStats["new-repl-factor"] = strconv.FormatInt(currRep+1, 10)
							updateLongevityStats(event.Event.Type, stats.HAIncreaseEventName, dashStats)
							err = Inst().V.SetReplicationFactor(v, currRep+1, []string{newReplID}, nil, false)
							if err != nil {
								log.Errorf("There is an error increasing repl [%v]", err.Error())
								UpdateOutcome(event, err)
							}
						})

					if err == nil {
						action := "reboot"
						if errInj == PX_RESTART {
							action = "restart px on"
						} else if errInj == CRASH {
							action = "crash px on"
						}
						dashStats := make(map[string]string)
						dashStats["node"] = newReplNode.Name

						stepLog = fmt.Sprintf("%s target node %s while repl increase is in-progres", action,
							newReplNode.Hostname)
						Step(stepLog,
							func() {
								log.InfoD(stepLog)
								log.Info("Waiting for 10 seconds for re-sync to initialize before target node reboot")
								time.Sleep(10 * time.Second)
								if errInj == PX_RESTART {
									updateLongevityStats(event.Event.Type, stats.PXRestartEventName, dashStats)
									testError := Inst().V.StopDriver([]node.Node{newReplNode}, false, nil)
									if testError != nil {
										log.Error(testError)
										UpdateOutcome(event, err)
										return
									}
									log.Infof("waiting for 15 mins before starting volume driver")
									time.Sleep(15 * time.Minute)
									testError = Inst().V.StartDriver(newReplNode)
									if testError != nil {
										log.Error(testError)
										UpdateOutcome(event, err)
										return
									}
									log.InfoD("PX restarted successfully on node %v", newReplNode)
								} else if errInj == REBOOT {
									updateLongevityStats(event.Event.Type, stats.NodeRebootEventName, dashStats)
									err = Inst().N.RebootNode(newReplNode, node.RebootNodeOpts{
										Force: true,
										ConnectionOpts: node.ConnectionOpts{
											Timeout:         1 * time.Minute,
											TimeBeforeRetry: 5 * time.Second,
										},
									})
									if err != nil {
										log.Errorf("error rebooting node %v, Error: %v", newReplNode.Name, err)
										UpdateOutcome(event, err)
									}
								} else if errInj == CRASH {
									updateLongevityStats(event.Event.Type, stats.PXCrashEventName, dashStats)
									errorChan := make(chan error, errorChannelSize)
									CrashVolDriverAndWait([]node.Node{newReplNode}, &errorChan)
									for err := range errorChan {
										UpdateOutcome(event, err)
									}
								}
								err = ValidateReplFactorUpdate(v, currRep+1)
								if err != nil {
									err = fmt.Errorf("error in ha-increse after %s target node . Error: %v", action, err)
									log.Error(err)
									UpdateOutcome(event, err)
								} else {
									dash.VerifySafely(true, true, fmt.Sprintf("repl successfully increased to %d", currRep+1))
								}
								if strings.Contains(ctx.App.Key, fastpathAppName) {
									err := ValidateFastpathVolume(ctx, opsapi.FastpathStatus_FASTPATH_INACTIVE)
									UpdateOutcome(event, err)
									dashStats = make(map[string]string)
									dashStats["curr-repl-factor"] = strconv.FormatInt(currRep, 10)
									dashStats["new-repl-factor"] = strconv.FormatInt(currRep-1, 10)
									dashStats["fastpath"] = "true"
									dashStats["volume-name"] = v.Name
									updateLongevityStats(event.Event.Type, stats.HADecreaseEventName, dashStats)
									err = Inst().V.SetReplicationFactor(v, currRep-1, nil, nil, true)
								}
							})

						err = ValidateDataIntegrity(&nodeContexts)
						UpdateOutcome(event, err)

					}
				} else {
					UpdateOutcome(event, fmt.Errorf("no node identified to repl increase for vol: %s", v.Name))
				}
			} else {
				log.Error(err)
				UpdateOutcome(event, err)

			}
		})
}

// HaIncreaseRebootSourceNode repl increase and reboot source node
func HaIncreaseRebootSourceNode(event *EventRecord, ctx *scheduler.Context, v *volume.Volume, storageNodeMap map[string]node.Node, errInj ErrorInjection) {
	stepLog := fmt.Sprintf("repl increase volume driver %s on app %s's volume: %v and reboot source node",
		Inst().V.String(), ctx.App.Key, v)
	Step(stepLog,
		func() {
			log.InfoD(stepLog)
			currRep, err := Inst().V.GetReplicationFactor(v)
			if err != nil {
				err = fmt.Errorf("error getting replication factor for volume %s, Error: %v", v.Name, err)
				log.Error(err)
				UpdateOutcome(event, err)
				return
			}

			//if repl is 3 cannot increase repl for the volume
			if currRep == 3 {
				err = fmt.Errorf("cannot perform repl incease as current repl factor is %d", currRep)
				log.Warn(err)
				UpdateOutcome(event, err)
				return
			}

			if err == nil {
				action := "reboot"
				if errInj == PX_RESTART {
					action = "restart px on"
				} else if errInj == CRASH {
					action = "crash px on"
				}
				stepLog = fmt.Sprintf("%s source node while repl increase volume driver %s on app %s's volume: %v", action,
					Inst().V.String(), ctx.App.Key, v)

				Step(stepLog,
					func() {
						log.InfoD(stepLog)
						replicaSets, err := Inst().V.GetReplicaSets(v)
						if err == nil {

							replicaNodes := replicaSets[0].Nodes
							if strings.Contains(ctx.App.Key, fastpathAppName) {
								newFastPathNode, err := AddFastPathLabel(ctx)
								if err == nil {
									defer Inst().S.RemoveLabelOnNode(*newFastPathNode, k8s.NodeType)
								}
								UpdateOutcome(event, err)
							}
							dashStats := make(map[string]string)
							dashStats["curr-repl-factor"] = strconv.FormatInt(currRep, 10)
							dashStats["new-repl-factor"] = strconv.FormatInt(currRep+1, 10)
							dashStats["volume-name"] = v.Name
							updateLongevityStats(event.Event.Type, stats.HAIncreaseEventName, dashStats)
							err = Inst().V.SetReplicationFactor(v, currRep+1, nil, nil, false)
							if err != nil {
								log.Errorf("There is an error increasing repl [%v]", err.Error())
								UpdateOutcome(event, err)
							} else {
								log.Infof("Waiting for 60 seconds for re-sync to initialize before source nodes reboot")
								time.Sleep(60 * time.Second)
								//rebooting source nodes one by one
								for _, nID := range replicaNodes {
									replNodeToReboot := storageNodeMap[nID]
									dashStats = make(map[string]string)
									dashStats["node"] = replNodeToReboot.Name
									log.Infof("selected repl node: %s", replNodeToReboot.Name)
									if errInj == PX_RESTART {
										updateLongevityStats(event.Event.Type, stats.PXRestartEventName, dashStats)
										testError := Inst().V.StopDriver([]node.Node{replNodeToReboot}, false, nil)
										if testError != nil {
											log.Error(testError)
											UpdateOutcome(event, err)
											return
										}
										log.Infof("waiting for 15 mins before starting volume driver")
										time.Sleep(15 * time.Minute)
										testError = Inst().V.StartDriver(replNodeToReboot)
										if testError != nil {
											log.Error(testError)
											UpdateOutcome(event, err)
											return
										}
										log.InfoD("PX restarted successfully on node %s", replNodeToReboot.Name)

									} else if errInj == REBOOT {
										updateLongevityStats(event.Event.Type, stats.NodeRebootEventName, dashStats)
										err = Inst().N.RebootNode(replNodeToReboot, node.RebootNodeOpts{
											Force: true,
											ConnectionOpts: node.ConnectionOpts{
												Timeout:         1 * time.Minute,
												TimeBeforeRetry: 5 * time.Second,
											},
										})
										if err != nil {
											log.Errorf("error rebooting node %v, Error: %v", replNodeToReboot.Name, err)
											UpdateOutcome(event, err)
										}
									} else if errInj == CRASH {
										updateLongevityStats(event.Event.Type, stats.PXCrashEventName, dashStats)
										errorChan := make(chan error, errorChannelSize)
										CrashVolDriverAndWait([]node.Node{replNodeToReboot}, &errorChan)
										for err := range errorChan {
											UpdateOutcome(event, err)
										}
									}
								}
								err = ValidateReplFactorUpdate(v, currRep+1)
								if err != nil {
									err = fmt.Errorf("error in ha-increse after  source node reboot. Error: %v", err)
									log.Error(err)
									UpdateOutcome(event, err)
								} else {
									dash.VerifySafely(true, true, fmt.Sprintf("repl successfully increased to %d", currRep+1))
								}
								if strings.Contains(ctx.App.Key, fastpathAppName) {
									err := ValidateFastpathVolume(ctx, opsapi.FastpathStatus_FASTPATH_INACTIVE)
									UpdateOutcome(event, err)
									dashStats = make(map[string]string)
									dashStats["curr-repl-factor"] = strconv.FormatInt(currRep, 10)
									dashStats["new-repl-factor"] = strconv.FormatInt(currRep-1, 10)
									dashStats["fastpath"] = "true"
									dashStats["volume-name"] = v.Name
									updateLongevityStats(event.Event.Type, stats.HADecreaseEventName, dashStats)
									err = Inst().V.SetReplicationFactor(v, currRep-1, nil, nil, true)
								}

								for _, nID := range replicaNodes {
									replNodeToReboot := storageNodeMap[nID]
									nodeContexts, err := GetContextsOnNode(&[]*scheduler.Context{ctx}, &replNodeToReboot)
									if err != nil {
										UpdateOutcome(event, err)
										break
									}
									err = ValidateDataIntegrity(&nodeContexts)
									UpdateOutcome(event, err)
								}

							}

						} else {
							err = fmt.Errorf("error getting relicasets for volume %s, Error: %v", v.Name, err)
							log.Error(err)
							UpdateOutcome(event, err)
						}

					})
			} else {
				err = fmt.Errorf("error getting current replication factor for volume %s, Error: %v", v.Name, err)
				log.Error(err)
				UpdateOutcome(event, err)
			}

		})
}

func AddFastPathLabel(ctx *scheduler.Context) (*node.Node, error) {
	sNodes := node.GetStorageDriverNodes()
	appNodes, err := Inst().S.GetNodesForApp(ctx)
	if err == nil {
		appNode := appNodes[0]
		for _, n := range sNodes {
			if n.Name != appNode.Name {
				Inst().S.AddLabelOnNode(n, k8s.NodeType, k8s.FastpathNodeType)
				return &n, nil
			}
		}
	}
	return nil, err
}

func ValidateReplFactorUpdate(v *volume.Volume, expaectedReplFactor int64) error {
	t := func() (interface{}, bool, error) {
		err := Inst().V.WaitForReplicationToComplete(v, expaectedReplFactor, validateReplicationUpdateTimeout)
		if err != nil {
			statusErr, _ := status.FromError(err)
			if statusErr.Code() == codes.NotFound || strings.Contains(err.Error(), "code = NotFound") {
				return nil, false, err
			}
			return nil, true, err
		}
		return 0, false, nil
	}
	if _, err := task.DoRetryWithTimeout(t, validateReplicationUpdateTimeout, defaultRetryInterval); err != nil {
		return fmt.Errorf("failed to set replication factor of the volume: %v due to err: %v", v.Name, err.Error())
	}
	return nil
}

// CreateBucket creates bucket on the appropriate cloud platform
func CreateBucket(provider string, bucketName string) {
	Step(fmt.Sprintf("Create bucket [%s]", bucketName), func() {
		switch provider {
		case drivers.ProviderAws:
			CreateS3Bucket(bucketName, false, 0, "")
		case drivers.ProviderAzure:
			CreateAzureBucket(bucketName)
		}
	})
}

// IsBackupLocationEmpty returns true if the bucket for a provider is empty
func IsBackupLocationEmpty(provider, bucketName string) (bool, error) {
	switch provider {
	case drivers.ProviderAws:
		result, err := IsS3BucketEmpty(bucketName)
		return result, err
	case drivers.ProviderNfs:
		result, err := IsNFSSubPathEmpty(bucketName)
		return result, err
	case drivers.ProviderGke:
		result, err := IsGCPBucketEmpty(bucketName)
		return result, err
	default:
		return false, fmt.Errorf("function does not support %s provider", provider)
	}
}

func IsNFSSubPathEmpty(subPath string) (bool, error) {
	//TODO enhance the method to work with NFS server on cloud
	// Get NFS share details from ENV variables.
	creds := GetNfsInfoFromEnv()
	mountDir := fmt.Sprintf("/tmp/nfsMount" + RandomString(4))

	// Mount the NFS share to the worker node.
	masterNode := node.GetWorkerNodes()[0]
	mountCmds := []string{
		fmt.Sprintf("mkdir -p %s", mountDir),
		fmt.Sprintf("mount -t nfs %s:%s %s", creds.NfsServerAddress, creds.NfsPath, mountDir),
		fmt.Sprintf("find %s/%s -type f", mountDir, subPath),
	}
	for _, cmd := range mountCmds {
		output, err := runCmdGetOutput(cmd, masterNode)
		log.FailOnError(err, fmt.Sprintf("Failed to run [%s] command on node [%s], error : [%s]", cmd, masterNode, err))
		log.Infof("Output from command [%s] -\n%s", cmd, output)
	}

	defer func() {
		// Unmount the NFS share from the master node.
		umountCmds := []string{
			fmt.Sprintf("umount %s", mountDir),
			fmt.Sprintf("rm -rf %s", mountDir),
		}
		for _, cmd := range umountCmds {
			err := runCmd(cmd, masterNode)
			log.FailOnError(err, fmt.Sprintf("Failed to run [%s] command on node [%s], error : [%s]", cmd, masterNode, err))
		}
	}()

	// List the files in subpath from NFS share path.
	log.Infof("Checking the contents in NFS share subpath: [%s] from path: [%s] on server: [%s]", subPath, creds.NfsPath, creds.NfsServerAddress)
	fileCountCmd := fmt.Sprintf("find %s/%s -type f | wc -l", mountDir, subPath)
	log.Infof("Running command - %s", fileCountCmd)
	output, err := runCmdGetOutput(fileCountCmd, masterNode)
	log.FailOnError(err, fmt.Sprintf("Failed to run [%s] command on node [%s], error : [%s]", fileCountCmd, masterNode, err))
	log.Infof("Output of command [%s] - \n%s", fileCountCmd, output)
	result, err := strconv.Atoi(strings.TrimSpace(output))
	if result > 0 {
		return false, nil
	}
	return true, nil
}

// IsS3BucketEmpty returns true if bucket empty else false
func IsS3BucketEmpty(bucketName string) (bool, error) {
	id, secret, endpoint, s3Region, disableSSLBool := s3utils.GetAWSDetailsFromEnv()
	sess, err := session.NewSession(&aws.Config{
		Endpoint:         aws.String(endpoint),
		Credentials:      credentials.NewStaticCredentials(id, secret, ""),
		Region:           aws.String(s3Region),
		DisableSSL:       aws.Bool(disableSSLBool),
		S3ForcePathStyle: aws.Bool(true),
	})
	if err != nil {
		return false, fmt.Errorf("failed to get S3 session to create bucket with %s", err)
	}

	S3Client := s3.New(sess)
	input := &s3.ListObjectsInput{
		Bucket: aws.String(bucketName),
	}

	result, err := S3Client.ListObjects(input)
	if err != nil {
		return false, fmt.Errorf("unable to fetch cotents from s3 failing with %s", err)
	}

	log.Info(fmt.Sprintf("Result content %d", len(result.Contents)))
	if len(result.Contents) > 0 {
		return false, nil
	}
	return true, nil
}

// IsGCPBucketEmpty returns true if bucket empty else false
func IsGCPBucketEmpty(bucketName string) (bool, error) {
	query := &storage.Query{Prefix: "", Delimiter: ""}
	ctx := context1.Background()
	client, err := storage.NewClient(ctx, option.WithCredentialsJSON([]byte(GlobalGkeSecretString)))
	if err != nil {
		log.Infof("Failed to create client gcp client : %v", err)
		return false, fmt.Errorf("failed to create client gcp storage %s", err)
	}
	defer client.Close()

	it := client.Bucket(bucketName).Objects(ctx, query)
	_, err = it.Next()
	if err == iterator.Done {
		// Iterator finished, bucket is empty
		return true, nil
	} else if err != nil {
		return false, fmt.Errorf("error occured while iterating over objects of gcp bucket %s", err)
	}

	// Iterator didn't finish, bucket is not empty
	return false, nil
}

// CreateS3Bucket creates bucket in S3
func CreateS3Bucket(bucketName string, objectLock bool, retainCount int64, objectLockMode string) error {
	id, secret, endpoint, s3Region, disableSSLBool := s3utils.GetAWSDetailsFromEnv()
	sess, err := session.NewSession(&aws.Config{
		Endpoint:         aws.String(endpoint),
		Credentials:      credentials.NewStaticCredentials(id, secret, ""),
		Region:           aws.String(s3Region),
		DisableSSL:       aws.Bool(disableSSLBool),
		S3ForcePathStyle: aws.Bool(true),
	},
	)
	expect(err).NotTo(haveOccurred(),
		fmt.Sprintf("Failed to get S3 session to create bucket. Error: [%v]", err))

	S3Client := s3.New(sess)

	if retainCount > 0 && objectLock == true {
		// Create object locked bucket
		_, err = S3Client.CreateBucket(&s3.CreateBucketInput{
			Bucket:                     aws.String(bucketName),
			ObjectLockEnabledForBucket: aws.Bool(true),
		})
	} else {
		// Create standard bucket
		_, err = S3Client.CreateBucket(&s3.CreateBucketInput{
			Bucket: aws.String(bucketName),
		})
	}
	expect(err).NotTo(haveOccurred(),
		fmt.Sprintf("Failed to create bucket [%v]. Error: [%v]", bucketName, err))

	err = S3Client.WaitUntilBucketExists(&s3.HeadBucketInput{
		Bucket: aws.String(bucketName),
	})
	expect(err).NotTo(haveOccurred(),
		fmt.Sprintf("Failed to wait for bucket [%v] to get created. Error: [%v]", bucketName, err))

	if retainCount > 0 && objectLock == true {
		// Update ObjectLockConfiguration to bucket
		enabled := "Enabled"
		_, err = S3Client.PutObjectLockConfiguration(&s3.PutObjectLockConfigurationInput{
			Bucket: aws.String(bucketName),
			ObjectLockConfiguration: &s3.ObjectLockConfiguration{
				ObjectLockEnabled: aws.String(enabled),
				Rule: &s3.ObjectLockRule{
					DefaultRetention: &s3.DefaultRetention{
						Days: aws.Int64(retainCount),
						Mode: aws.String(objectLockMode)}}}})
		if err != nil {
			err = fmt.Errorf("failed to update Objectlock config with Retain Count [%v] and Mode [%v]. Error: [%v]", retainCount, objectLockMode, err)
		}
	}
	return err
}

// UpdateS3BucketPolicy applies the given policy to the given bucket.
func UpdateS3BucketPolicy(bucketName string, policy string) error {

	id, secret, endpoint, s3Region, disableSslBool := s3utils.GetAWSDetailsFromEnv()
	sess, err := session.NewSession(&aws.Config{
		Endpoint:         aws.String(endpoint),
		Credentials:      credentials.NewStaticCredentials(id, secret, ""),
		Region:           aws.String(s3Region),
		DisableSSL:       aws.Bool(disableSslBool),
		S3ForcePathStyle: aws.Bool(true),
	},
	)
	if err != nil {
		return fmt.Errorf("failed to get S3 session to update bucket policy : [%v]", err)
	}
	s3Client := s3.New(sess)
	_, err = s3Client.PutBucketPolicy(&s3.PutBucketPolicyInput{
		Bucket: aws.String(bucketName),
		Policy: aws.String(policy),
	})
	if err != nil {
		return fmt.Errorf("failed to update bucket policy with Policy [%v]. Error: [%v]", policy, err)
	}
	return nil
}

// RemoveS3BucketPolicy removes the given policy from the given bucket.
func RemoveS3BucketPolicy(bucketName string) error {
	// Create a new S3 client.
	id, secret, endpoint, s3Region, disableSslBool := s3utils.GetAWSDetailsFromEnv()
	sess, err := session.NewSession(&aws.Config{
		Endpoint:         aws.String(endpoint),
		Credentials:      credentials.NewStaticCredentials(id, secret, ""),
		Region:           aws.String(s3Region),
		DisableSSL:       aws.Bool(disableSslBool),
		S3ForcePathStyle: aws.Bool(true),
	},
	)
	if err != nil {
		return fmt.Errorf("Failed to get S3 session to remove S3 bucket policy : [%v]", err)
	}

	s3Client := s3.New(sess)

	// Create a new DeleteBucketPolicyInput object.
	input := &s3.DeleteBucketPolicyInput{
		Bucket: aws.String(bucketName),
	}

	// Delete the bucket policy.
	_, err = s3Client.DeleteBucketPolicy(input)
	if err != nil {
		return err
	}
	return nil
}

// CreateAzureBucket creates bucket in Azure
func CreateAzureBucket(bucketName string) {
	// From the Azure portal, get your Storage account blob service URL endpoint.
	_, _, _, _, accountName, accountKey := GetAzureCredsFromEnv()

	urlStr := fmt.Sprintf("https://%s.blob.core.windows.net/%s", accountName, bucketName)
	log.Infof("Create container url %s", urlStr)
	// Create a ContainerURL object that wraps a soon-to-be-created container's URL and a default pipeline.
	u, _ := url.Parse(urlStr)
	credential, err := azblob.NewSharedKeyCredential(accountName, accountKey)
	expect(err).NotTo(haveOccurred(),
		fmt.Sprintf("Failed to create shared key credential [%v]", err))

	containerURL := azblob.NewContainerURL(*u, azblob.NewPipeline(credential, azblob.PipelineOptions{}))
	ctx := context1.Background() // This example uses a never-expiring context

	_, err = containerURL.Create(ctx, azblob.Metadata{}, azblob.PublicAccessNone)

	expect(err).NotTo(haveOccurred(),
		fmt.Sprintf("Failed to create container. Error: [%v]", err))
}

func dumpKubeConfigs(configObject string, kubeconfigList []string) error {
	log.Infof("dump kubeconfigs to file system")
	cm, err := core.Instance().GetConfigMap(configObject, "default")
	if err != nil {
		log.Errorf("Error reading config map: %v", err)
		return err
	}
	log.Infof("Get over kubeconfig list %v", kubeconfigList)
	for _, kubeconfig := range kubeconfigList {
		config := cm.Data[kubeconfig]
		if len(config) == 0 {
			configErr := fmt.Sprintf("Error reading kubeconfig: found empty %s in config map %s",
				kubeconfig, configObject)
			return fmt.Errorf(configErr)
		}
		filePath := fmt.Sprintf("%s/%s", KubeconfigDirectory, kubeconfig)
		log.Infof("Save kubeconfig to %s", filePath)
		err := ioutil.WriteFile(filePath, []byte(config), 0644)
		if err != nil {
			return err
		}
	}
	return nil
}

// DumpKubeconfigs gets kubeconfigs from configmap
func DumpKubeconfigs(kubeconfigList []string) {
	err := dumpKubeConfigs(configMapName, kubeconfigList)
	dash.VerifyFatal(err, nil, fmt.Sprintf("verfiy getting kubeconfigs [%v] from configmap [%s]", kubeconfigList, configMapName))
}

// Inst returns the Torpedo instances
func Inst() *Torpedo {
	return instance
}

var instance *Torpedo
var once sync.Once

// Torpedo is the torpedo testsuite
type Torpedo struct {
	InstanceID                          string
	S                                   scheduler.Driver
	V                                   volume.Driver
	N                                   node.Driver
	M                                   monitor.Driver
	Pds                                 pds.Driver
	SpecDir                             string
	AppList                             []string
	SecureAppList                       []string
	CsiAppList                          []string
	LogLoc                              string
	LogLevel                            string
	Logger                              *logrus.Logger
	GlobalScaleFactor                   int
	StorageDriverUpgradeEndpointURL     string
	StorageDriverUpgradeEndpointVersion string
	UpgradeStorageDriverEndpointList    string
	EnableStorkUpgrade                  bool
	MinRunTimeMins                      int
	ChaosLevel                          int
	Provisioner                         string
	MaxStorageNodesPerAZ                int
	DestroyAppTimeout                   time.Duration
	ScaleAppTimeout                     time.Duration
	DriverStartTimeout                  time.Duration
	AutoStorageNodeRecoveryTimeout      time.Duration
	LicenseExpiryTimeoutHours           time.Duration
	MeteringIntervalMins                time.Duration
	ConfigMap                           string
	BundleLocation                      string
	CustomAppConfig                     map[string]scheduler.AppConfig
	TopologyLabels                      []map[string]string
	Backup                              backup.Driver
	SecretType                          string
	PureVolumes                         bool
	PureSANType                         string
	RunCSISnapshotAndRestoreManyTest    bool
	VaultAddress                        string
	VaultToken                          string
	SchedUpgradeHops                    string
	MigrationHops                       string
	AutopilotUpgradeImage               string
	CsiGenericDriverConfigMap           string
	HelmValuesConfigMap                 string
	IsHyperConverged                    bool
	Dash                                *aetosutil.Dashboard
	JobName                             string
	JobType                             string
	PortworxPodRestartCheck             bool
	IsPDSApps                           bool
	AnthosAdminWorkStationNodeIP        string
	AnthosInstPath                      string
	SkipSystemChecks                    bool
}

// ParseFlags parses command line flags
func ParseFlags() {
	var err error

	var s, m, n, v, backupDriverName, pdsDriverName, specDir, logLoc, logLevel, appListCSV, secureAppsCSV, repl1AppsCSV, csiAppsCSV, provisionerName, configMapName string

	var schedulerDriver scheduler.Driver
	var volumeDriver volume.Driver
	var nodeDriver node.Driver
	var monitorDriver monitor.Driver
	var backupDriver backup.Driver
	var pdsDriver pds.Driver
	var appScaleFactor int
	var volUpgradeEndpointURL string
	var volUpgradeEndpointVersion string
	var upgradeStorageDriverEndpointList string
	var minRunTimeMins int
	var chaosLevel int
	var storageNodesPerAZ int
	var destroyAppTimeout time.Duration
	var driverStartTimeout time.Duration
	var scaleAppTimeout time.Duration
	var autoStorageNodeRecoveryTimeout time.Duration
	var licenseExpiryTimeoutHours time.Duration
	var meteringIntervalMins time.Duration
	var bundleLocation string
	var customConfigPath string
	var hyperConverged bool
	var enableDash bool

	var pxPodRestartCheck bool
	var deployPDSApps bool

	// TODO: We rely on the customAppConfig map to be passed into k8s.go and stored there.
	// We modify this map from the tests and expect that the next RescanSpecs will pick up the new custom configs.
	// We should make this more robust.
	var customAppConfig map[string]scheduler.AppConfig = make(map[string]scheduler.AppConfig)

	var skipSystemChecks bool
	var enableStorkUpgrade bool
	var secretType string
	var pureVolumes bool
	var pureSANType string
	var runCSISnapshotAndRestoreManyTest bool
	var vaultAddress string
	var vaultToken string
	var schedUpgradeHops string
	var migrationHops string
	var autopilotUpgradeImage string
	var csiGenericDriverConfigMapName string
	//dashboard fields
	var user, testBranch, testProduct, testType, testDescription, testTags string
	var testsetID int
	var torpedoJobName string
	var torpedoJobType string
	var anthosWsNodeIp string
	var anthosInstPath string
	log.Infof("The default scheduler is %v", defaultScheduler)
	flag.StringVar(&s, schedulerCliFlag, defaultScheduler, "Name of the scheduler to use")
	flag.StringVar(&n, nodeDriverCliFlag, defaultNodeDriver, "Name of the node driver to use")
	flag.StringVar(&m, monitorDriverCliFlag, defaultMonitorDriver, "Name of the prometheus driver to use")
	flag.StringVar(&v, storageDriverCliFlag, defaultStorageDriver, "Name of the storage driver to use")
	flag.StringVar(&torpedoJobName, torpedoJobNameFlag, defaultTorpedoJob, "Name of the torpedo job")
	flag.StringVar(&torpedoJobType, torpedoJobTypeFlag, defaultTorpedoJobType, "Type of torpedo job")
	flag.StringVar(&backupDriverName, backupCliFlag, "", "Name of the backup driver to use")
	flag.StringVar(&specDir, specDirCliFlag, defaultSpecsRoot, "Root directory containing the application spec files")
	flag.StringVar(&logLoc, logLocationCliFlag, defaultLogLocation,
		"Path to save logs/artifacts upon failure. Default: /mnt/torpedo_support_dir")
	flag.StringVar(&logLevel, logLevelCliFlag, defaultLogLevel, "Log level")
	flag.IntVar(&appScaleFactor, scaleFactorCliFlag, defaultAppScaleFactor, "Factor by which to scale applications")
	flag.IntVar(&minRunTimeMins, minRunTimeMinsFlag, defaultMinRunTimeMins, "Minimum Run Time in minutes for appliation deletion tests")
	flag.IntVar(&chaosLevel, chaosLevelFlag, defaultChaosLevel, "Application deletion frequency in minutes")
	flag.StringVar(&volUpgradeEndpointURL, storageUpgradeEndpointURLCliFlag, defaultStorageUpgradeEndpointURL,
		"Endpoint URL link which will be used for upgrade storage driver")
	flag.StringVar(&volUpgradeEndpointVersion, storageUpgradeEndpointVersionCliFlag, defaultStorageUpgradeEndpointVersion,
		"Endpoint version which will be used for checking version after upgrade storage driver")
	flag.StringVar(&upgradeStorageDriverEndpointList, upgradeStorageDriverEndpointListFlag, "", "Comma separated list of Spec Generator URLs for performing upgrade hops for StorageCluster")
	flag.BoolVar(&enableStorkUpgrade, enableStorkUpgradeFlag, false, "Enable stork upgrade during storage driver upgrade")
	flag.StringVar(&appListCSV, appListCliFlag, "", "Comma-separated list of apps to run as part of test. The names should match directories in the spec dir.")
	flag.StringVar(&secureAppsCSV, secureAppsCliFlag, "", "Comma-separated list of apps to deploy with secure volumes using storage class. The names should match directories in the spec dir.")
	flag.StringVar(&repl1AppsCSV, repl1AppsCliFlag, "", "Comma-separated list of apps to deploy with repl 1 volumes. The names should match directories in the spec dir.")
	flag.StringVar(&csiAppsCSV, csiAppCliFlag, "", "Comma-separated list of apps to deploy with CSI provisioner")
	flag.StringVar(&provisionerName, provisionerFlag, defaultStorageProvisioner, "Name of the storage provisioner Portworx or CSI.")
	flag.IntVar(&storageNodesPerAZ, storageNodesPerAZFlag, defaultStorageNodesPerAZ, "Maximum number of storage nodes per availability zone")
	flag.DurationVar(&destroyAppTimeout, "destroy-app-timeout", defaultTimeout, "Maximum wait time for app to be deleted")
	flag.DurationVar(&scaleAppTimeout, scaleAppTimeoutFlag, 0, "Maximum wait time for app to be ready")
	flag.DurationVar(&driverStartTimeout, "driver-start-timeout", defaultDriverStartTimeout, "Maximum wait volume driver startup")
	flag.DurationVar(&autoStorageNodeRecoveryTimeout, "storagenode-recovery-timeout", defaultAutoStorageNodeRecoveryTimeout, "Maximum wait time in minutes for storageless nodes to transition to storagenodes in case of ASG")
	flag.DurationVar(&licenseExpiryTimeoutHours, licenseExpiryTimeoutHoursFlag, defaultLicenseExpiryTimeoutHours, "Maximum wait time in hours after which force expire license")
	flag.DurationVar(&meteringIntervalMins, meteringIntervalMinsFlag, defaultMeteringIntervalMins, "Metering interval in minutes for metering agent")
	flag.StringVar(&configMapName, configMapFlag, "", "Name of the config map to be used.")
	flag.StringVar(&bundleLocation, "bundle-location", defaultBundleLocation, "Path to support bundle output files")
	flag.StringVar(&customConfigPath, "custom-config", "", "Path to custom configuration files")
	flag.StringVar(&secretType, "secret-type", scheduler.SecretK8S, "Path to custom configuration files")
	flag.BoolVar(&pureVolumes, "pure-volumes", false, "To enable using Pure backend for shared volumes")
	flag.StringVar(&pureSANType, "pure-san-type", "ISCSI", "If using Pure volumes, which SAN type is being used. ISCSI, FC, and NVMEOF-RDMA are all valid values.")
	flag.BoolVar(&runCSISnapshotAndRestoreManyTest, "pure-fa-snapshot-restore-to-many-test", false, "If using Pure volumes, to enable Pure clone many tests")
	flag.StringVar(&vaultAddress, "vault-addr", "", "Path to custom configuration files")
	flag.StringVar(&vaultToken, "vault-token", "", "Path to custom configuration files")
	flag.StringVar(&schedUpgradeHops, "sched-upgrade-hops", "", "Comma separated list of versions scheduler upgrade to take hops")
	flag.StringVar(&migrationHops, "migration-hops", "", "Comma separated list of versions for migration pool")
	flag.StringVar(&autopilotUpgradeImage, autopilotUpgradeImageCliFlag, "", "Autopilot version which will be used for checking version after upgrade autopilot")
	flag.StringVar(&csiGenericDriverConfigMapName, csiGenericDriverConfigMapFlag, "", "Name of config map that stores provisioner details when CSI generic driver is being used")
	flag.StringVar(&testrailuttils.MilestoneName, milestoneFlag, "", "Testrail milestone name")
	flag.StringVar(&testrailuttils.RunName, testrailRunNameFlag, "", "Testrail run name, this run will be updated in testrail")
	flag.StringVar(&testrailuttils.JobRunID, testrailRunIDFlag, "", "Run ID for the testrail run")
	flag.StringVar(&testrailuttils.JenkinsBuildURL, testrailJenkinsBuildURLFlag, "", "Jenins job url for testrail update")
	flag.StringVar(&testRailHostname, testRailHostFlag, "", "Testrail server hostname")
	flag.StringVar(&testRailUsername, testRailUserNameFlag, "", "Username to be used for adding entries to testrail")
	flag.StringVar(&testRailPassword, testRailPasswordFlag, "", "Password to be used for testrail update")
	flag.StringVar(&jiraUserName, jiraUserNameFlag, "", "Username to be used for JIRA client")
	flag.StringVar(&jiraToken, jiraTokenFlag, "", "API token for accessing the JIRA")
	flag.StringVar(&jirautils.AccountID, jiraAccountIDFlag, "", "AccountID for issue assignment")
	flag.BoolVar(&hyperConverged, hyperConvergedFlag, true, "To enable/disable hyper-converged type of deployment")
	flag.BoolVar(&enableDash, enableDashBoardFlag, true, "To enable/disable aetos dashboard reporting")
	flag.StringVar(&dataIntegrityValidationTests, dataIntegrityValidationTestsFlag, "", "list data integrity validation tests to run data integrity validation")
	flag.StringVar(&user, userFlag, "nouser", "user name running the tests")
	flag.StringVar(&testDescription, testDescriptionFlag, "Torpedo Workflows", "test suite description")
	flag.StringVar(&testType, testTypeFlag, "system-test", "test types like system-test,functional,integration")
	flag.StringVar(&testTags, testTagsFlag, "", "tags running the tests. Eg: key1:val1,key2:val2")
	flag.IntVar(&testsetID, testSetIDFlag, 0, "testset id to post the results")
	flag.StringVar(&testBranch, testBranchFlag, "master", "branch of the product")
	flag.StringVar(&testProduct, testProductFlag, "PxEnp", "Portworx product under test")
	flag.StringVar(&pxRuntimeOpts, "px-runtime-opts", "", "comma separated list of run time options for cluster update")
	flag.StringVar(&pxClusterOpts, "px-cluster-opts", "", "comma separated list of cluster options for cluster update")
	flag.BoolVar(&pxPodRestartCheck, failOnPxPodRestartCount, false, "Set it true for px pods restart check during test")
	flag.BoolVar(&deployPDSApps, deployPDSAppsFlag, false, "To deploy pds apps and return scheduler context for pds apps")
	flag.StringVar(&pdsDriverName, pdsDriveCliFlag, defaultPdsDriver, "Name of the pdsdriver to use")
	flag.StringVar(&anthosWsNodeIp, anthosWsNodeIpCliFlag, "", "Anthos admin work station node IP")
	flag.StringVar(&anthosInstPath, anthosInstPathCliFlag, "", "Anthos config path where all conf files present")
	// System checks https://github.com/portworx/torpedo/blob/86232cb195400d05a9f83d57856f8f29bdc9789d/tests/common.go#L2173
	// should be skipped from AfterSuite() if this flag is set to true. This is to avoid distracting test failures due to
	// unstable testing environments.
	flag.BoolVar(&skipSystemChecks, skipSystemCheckCliFlag, false, "Skip system checks during after suite")
	flag.Parse()

	log.SetLoglevel(logLevel)
	tpLogPath = fmt.Sprintf("%s/%s", logLoc, "torpedo.log")
	suiteLogger = CreateLogger(tpLogPath)
	log.SetTorpedoFileOutput(suiteLogger)

	appList, err := splitCsv(appListCSV)
	if err != nil {
		log.Fatalf("failed to parse app list: %v. err: %v", appListCSV, err)
	}

	csiAppsList := make([]string, 0)
	if len(csiAppsCSV) > 0 {
		apl, err := splitCsv(csiAppsCSV)
		log.FailOnError(err, fmt.Sprintf("failed to parse csiAppsCSV app list: %v", csiAppsCSV))
		csiAppsList = append(csiAppsList, apl...)
		log.Infof("provisioner CSI apps : %+v", csiAppsList)
		appList = append(appList, csiAppsList...)
	}

	secureAppList := make([]string, 0)

	if secureAppsCSV == "all" {
		secureAppList = append(secureAppList, appList...)
	} else if len(secureAppsCSV) > 0 {
		apl, err := splitCsv(secureAppsCSV)
		log.FailOnError(err, fmt.Sprintf("failed to parse secure app list: %v", secureAppsCSV))
		secureAppList = append(secureAppList, apl...)
		log.Infof("Secure apps : %+v", secureAppList)
		//Adding secure apps as part of app list for deployment
		appList = append(appList, secureAppList...)
	}

	repl1AppList := make([]string, 0)

	if repl1AppsCSV == "all" {
		repl1AppList = append(repl1AppList, appList...)
	} else if len(repl1AppsCSV) > 0 {
		apl, err := splitCsv(repl1AppsCSV)
		log.FailOnError(err, fmt.Sprintf("failed to parse repl-1 app list: %v", repl1AppsCSV))
		repl1AppList = append(repl1AppList, apl...)
		log.Infof("volume repl 1 apps : %+v", repl1AppList)
		//Adding repl-1 apps as part of app list for deployment
		appList = append(appList, repl1AppList...)
	}

	sched.Init(time.Second)
	if schedulerDriver, err = scheduler.Get(s); err != nil {
		log.Fatalf("Cannot find scheduler driver for %v. Err: %v\n", s, err)
	} else if volumeDriver, err = volume.Get(v); err != nil {
		log.Fatalf("Cannot find volume driver for %v. Err: %v\n", v, err)
	} else if nodeDriver, err = node.Get(n); err != nil {
		log.Fatalf("Cannot find node driver for %v. Err: %v\n", n, err)
	} else if monitorDriver, err = monitor.Get(m); err != nil {
		log.Fatalf("Cannot find monitor driver for %v. Err: %v\n", m, err)
	} else if err = os.MkdirAll(logLoc, os.ModeDir); err != nil {
		log.Fatalf("Cannot create path %s for saving support bundle. Error: %v", logLoc, err)
	} else {
		if _, err = os.Stat(customConfigPath); err == nil {
			var data []byte

			log.Infof("Using custom app config file %s", customConfigPath)
			data, err = ioutil.ReadFile(customConfigPath)
			if err != nil {
				log.Fatalf("Cannot read file %s. Error: %v", customConfigPath, err)
			}
			err = yaml.Unmarshal(data, &customAppConfig)
			if err != nil {
				log.Fatalf("Cannot unmarshal yml %s. Error: %v", customConfigPath, err)
			}
			log.Infof("Parsed custom app config file: %+v", customAppConfig)
		}
		if len(repl1AppList) > 0 {
			for _, app := range repl1AppList {
				if appConfig, ok := customAppConfig[app]; ok {
					appConfig.Repl = "1"
				} else {
					var config = scheduler.AppConfig{Repl: "1"}
					customAppConfig[app] = config
				}
			}
		}
		log.Infof("Backup driver name %s", backupDriverName)
		if backupDriverName != "" {
			if backupDriver, err = backup.Get(backupDriverName); err != nil {
				log.Fatalf("cannot find backup driver for %s. Err: %v\n", backupDriverName, err)
			} else {
				log.Infof("Backup driver found %v", backupDriver)
			}
		}

		log.Infof("Pds driver name %s", pdsDriverName)
		if pdsDriverName != "" {
			if pdsDriver, err = pds.Get(pdsDriverName); err != nil {
				log.Fatalf("cannot find pds driver for %s. Err: %v\n", pdsDriverName, err)
			} else {
				log.Infof("Pds driver found %v", pdsDriver)
			}
		}

		dash = aetosutil.Get()
		if enableDash && !isDashboardReachable() {
			enableDash = false
			log.Infof("Aetos Dashboard is not reachable. Disabling dashboard reporting.")
		}

		dash.IsEnabled = enableDash
		testSet := aetosutil.TestSet{
			User:        user,
			Product:     testProduct,
			Description: testDescription,
			Branch:      testBranch,
			TestType:    testType,
			Tags:        make(map[string]string),
			Status:      aetosutil.NOTSTARTED,
		}
		if testTags != "" {
			tags, err := splitCsv(testTags)
			if err != nil {
				log.Fatalf("failed to parse tags: %v. err: %v", testTags, err)
			} else {
				for _, tag := range tags {
					var key, value string
					if !strings.Contains(tag, ":") {
						log.Info("Invalid tag %s. Please provide tag in key:value format skipping provided tag", tag)
					} else {
						key = strings.SplitN(tag, ":", 2)[0]
						value = strings.SplitN(tag, ":", 2)[1]
						testSet.Tags[key] = value
					}
				}
			}
		}

		/*
			Get TestSetID based on below precedence
			1. Check if user has passed in command line and use
			2. Check if user has set it has an env variable and use
			3. Check if build.properties available with TestSetID
			4. If not present create a new one
		*/
		val, ok := os.LookupEnv("DASH_UID")
		if testsetID != 0 {
			dash.TestSetID = testsetID
		} else if ok && (val != "" && val != "0") {
			testsetID, err = strconv.Atoi(val)
			log.Infof(fmt.Sprintf("Using TestSetID: %s set as enviornment variable", val))
			if err != nil {
				log.Warnf("Failed to convert environment testset id  %v to int, err: %v", val, err)
			}
		} else {
			fileName := "/build.properties"
			readFile, err := os.Open(fileName)
			if err == nil {
				fileScanner := bufio.NewScanner(readFile)
				fileScanner.Split(bufio.ScanLines)
				for fileScanner.Scan() {
					line := fileScanner.Text()
					if strings.Contains(line, "DASH_UID") {
						testsetToUse := strings.Split(line, "=")[1]
						log.Infof("Using TestSetID: %s found in build.properties", testsetToUse)
						dash.TestSetID, err = strconv.Atoi(testsetToUse)
						if err != nil {
							log.Errorf("Error in getting DASH_UID variable, %v", err)
						}
						break
					}
				}
			}
		}
		if testsetID != 0 {
			dash.TestSetID = testsetID
			os.Setenv("DASH_UID", fmt.Sprint(testsetID))
		}

		dash.TestSet = &testSet

		once.Do(func() {
			instance = &Torpedo{
				InstanceID:                          time.Now().Format("01-02-15h04m05s"),
				S:                                   schedulerDriver,
				V:                                   volumeDriver,
				N:                                   nodeDriver,
				M:                                   monitorDriver,
				Pds:                                 pdsDriver,
				SpecDir:                             specDir,
				LogLoc:                              logLoc,
				LogLevel:                            logLevel,
				Logger:                              log.GetLogInstance(),
				GlobalScaleFactor:                   appScaleFactor,
				MinRunTimeMins:                      minRunTimeMins,
				ChaosLevel:                          chaosLevel,
				StorageDriverUpgradeEndpointURL:     volUpgradeEndpointURL,
				StorageDriverUpgradeEndpointVersion: volUpgradeEndpointVersion,
				UpgradeStorageDriverEndpointList:    upgradeStorageDriverEndpointList,
				EnableStorkUpgrade:                  enableStorkUpgrade,
				AppList:                             appList,
				SecureAppList:                       secureAppList,
				CsiAppList:                          csiAppsList,
				Provisioner:                         provisionerName,
				MaxStorageNodesPerAZ:                storageNodesPerAZ,
				DestroyAppTimeout:                   destroyAppTimeout,
				ScaleAppTimeout:                     scaleAppTimeout,
				DriverStartTimeout:                  driverStartTimeout,
				AutoStorageNodeRecoveryTimeout:      autoStorageNodeRecoveryTimeout,
				ConfigMap:                           configMapName,
				BundleLocation:                      bundleLocation,
				CustomAppConfig:                     customAppConfig,
				Backup:                              backupDriver,
				SecretType:                          secretType,
				PureVolumes:                         pureVolumes,
				PureSANType:                         pureSANType,
				RunCSISnapshotAndRestoreManyTest:    runCSISnapshotAndRestoreManyTest,
				VaultAddress:                        vaultAddress,
				VaultToken:                          vaultToken,
				SchedUpgradeHops:                    schedUpgradeHops,
				MigrationHops:                       migrationHops,
				AutopilotUpgradeImage:               autopilotUpgradeImage,
				CsiGenericDriverConfigMap:           csiGenericDriverConfigMapName,
				LicenseExpiryTimeoutHours:           licenseExpiryTimeoutHours,
				MeteringIntervalMins:                meteringIntervalMins,
				IsHyperConverged:                    hyperConverged,
				Dash:                                dash,
				JobName:                             torpedoJobName,
				JobType:                             torpedoJobType,
				PortworxPodRestartCheck:             pxPodRestartCheck,
				AnthosAdminWorkStationNodeIP:        anthosWsNodeIp,
				AnthosInstPath:                      anthosInstPath,
				IsPDSApps:                           deployPDSApps,
				SkipSystemChecks:                    skipSystemChecks,
			}
			if instance.S.String() == "openshift" {
				instance.LogLoc = "/mnt"
			}
		})
	}
	printFlags()
}

func printFlags() {

	log.Info("********Torpedo Command********")
	log.Info(strings.Join(os.Args, " "))
	log.Info("******************************")

	log.Info("*********Parsed Args**********")
	flag.VisitAll(func(f *flag.Flag) {
		log.Infof("   %s: %s", f.Name, f.Value)
	})
	log.Info("******************************")
}

func isDashboardReachable() bool {
	timeout := 15 * time.Second
	client := &http.Client{
		Timeout: timeout,
		Transport: &http.Transport{
			TLSClientConfig: &tls.Config{
				InsecureSkipVerify: true,
			},
		},
	}
	aboutURL := strings.Replace(aetosutil.DashBoardBaseURL, "dashboard", "datamodel/about", -1)
	log.Infof("Checking URL: %s", aboutURL)
	response, err := client.Get(aboutURL)

	if err != nil {
		log.Warn(err.Error())
		return false
	}
	if response.StatusCode == 200 {
		return true
	}
	return false
}

// CreateLogFile creates file and return the file object
func CreateLogFile(filename string) *os.File {
	var filePath string
	if strings.Contains(filename, "/") {
		filePath = "filename"
	} else {
		filePath = fmt.Sprintf("%s/%s", Inst().LogLoc, filename)
	}

	f, err := os.OpenFile(filePath, os.O_WRONLY|os.O_CREATE|os.O_APPEND, 0644)
	if err != nil {
		fmt.Println("Failed to create logfile torpedo.log")
		fmt.Println("Error: ", err)
	}
	return f

}

// CreateLogger creates file and return the file object
func CreateLogger(filename string) *lumberjack.Logger {
	var filePath string
	if strings.Contains(filename, "/") {
		filePath = filename
	} else {
		filePath = fmt.Sprintf("%s/%s", Inst().LogLoc, filename)
	}
	_, err := os.Create(filePath)
	if err != nil {
		log.Infof("Error creating log file. Err: %v", err)
		return nil
	}

	logger := &lumberjack.Logger{
		Filename:   filePath,
		MaxSize:    10, // megabytes
		MaxBackups: 10,
		MaxAge:     30,   //days
		Compress:   true, // disabled by default
		LocalTime:  true,
	}

	return logger

}

// CloseLogger ends testcase file object
func CloseLogger(testLogger *lumberjack.Logger) {
	if testLogger != nil {
		testLogger.Close()
		//Below steps are performed to remove current file from log output
		log.SetDefaultOutput(suiteLogger)
	}

}

func splitCsv(in string) ([]string, error) {
	r := csv.NewReader(strings.NewReader(in))
	r.TrimLeadingSpace = true
	records, err := r.ReadAll()
	if err != nil || len(records) < 1 {
		return []string{}, err
	} else if len(records) > 1 {
		return []string{}, fmt.Errorf("multiline CSV not supported")
	}
	return records[0], err
}

func mapToVolumeOptions(options map[string]bool) *scheduler.VolumeOptions {
	if val, ok := options[SkipClusterScopedObjects]; ok {
		return &scheduler.VolumeOptions{
			SkipClusterScopedObjects: val,
		}
	}

	return &scheduler.VolumeOptions{
		SkipClusterScopedObjects: false,
	}
}

func init() {
	logrus.SetLevel(logrus.InfoLevel)
	logrus.StandardLogger().Hooks.Add(log.NewHook())
	logrus.SetOutput(os.Stdout)
}

// CreateJiraIssueWithLogs creates a jira issue and copy logs to nfs mount
func CreateJiraIssueWithLogs(issueDescription, issueSummary string) {
	issueKey, err := jirautils.CreateIssue(issueDescription, issueSummary)
	if err == nil && issueKey != "" {
		collectAndCopyDiagsOnWorkerNodes(issueKey)
		collectAndCopyStorkLogs(issueKey)
		collectAndCopyOperatorLogs(issueKey)
		collectAndCopyAutopilotLogs(issueKey)

	}

}

func collectAndCopyDiagsOnWorkerNodes(issueKey string) {
	isIssueDirCreated := false
	for _, currNode := range node.GetWorkerNodes() {
		err := runCmd("pwd", currNode)
		if err == nil {
			log.Infof("Creating directors logs in the node %v", currNode.Name)
			runCmd(fmt.Sprintf("mkdir -p %v", rootLogDir), currNode)
			log.Info("Mounting nfs diags directory")
			runCmd(fmt.Sprintf("mount -t nfs %v %v", diagsDirPath, rootLogDir), currNode)
			if !isIssueDirCreated {
				log.Infof("Creating PTX %v directory in the node %v", issueKey, currNode.Name)
				runCmd(fmt.Sprintf("mkdir -p %v/%v", rootLogDir, issueKey), currNode)
				isIssueDirCreated = true
			}

			log.Infof("collect diags on node: %s", currNode.Name)

			filePath := fmt.Sprintf("/var/cores/%s-diags-*.tar.gz", currNode.Name)

			config := &torpedovolume.DiagRequestConfig{
				DockerHost:    "unix:///var/run/docker.sock",
				OutputFile:    filePath,
				ContainerName: "",
				Profile:       false,
				Live:          false,
				Upload:        false,
				All:           true,
				Force:         true,
				OnHost:        true,
				Extra:         false,
			}
			err = Inst().V.CollectDiags(currNode, config, torpedovolume.DiagOps{Validate: false, Async: true})

			if err == nil {
				log.Infof("copying logs %v  on node: %s", filePath, currNode.Name)
				runCmd(fmt.Sprintf("cp %v %v/%v/", filePath, rootLogDir, issueKey), currNode)
			} else {
				log.Warnf("Error collecting diags on node: %v, Error: %v", currNode.Name, err)
			}

		}
	}
}

// CollectLogsFromPods collects logs from specified pods and stores them in a directory named after the test case
func CollectLogsFromPods(testCaseName string, podLabel map[string]string, namespace string, logLabel string) {

	// Check to handle cloud based deployment with 0 master nodes
	if len(node.GetMasterNodes()) == 0 {
		log.Warnf("Skipping pod log collection for pods with [%s] label in test case [%s] as it's cloud cluster", logLabel, testCaseName)
		return
	}

	// In case of ocp skip log collection
	if Inst().S.String() == openshift.SchedName {
		log.Warnf("Skipping pod log collection for pods with [%s] label in test case [%s] as it's ocp cluster", logLabel, testCaseName)
		return
	}

	testCaseName = strings.ReplaceAll(testCaseName, " ", "")
	podList, err := core.Instance().GetPods(namespace, podLabel)
	if err != nil {
		log.Errorf("Error in getting pods for the [%s] logs of test case [%s], Err: %v", logLabel, testCaseName, err.Error())
		return
	}
	masterNode := node.GetMasterNodes()[0]
	err = runCmd("pwd", masterNode)
	if err != nil {
		log.Errorf("Error in running [pwd] command in node [%s] for the [%s] logs of test case [%s]", masterNode.Name, logLabel, testCaseName)
		return
	}
	testCaseLogDirPath := fmt.Sprintf("%s/%s-logs", pxbLogDirPath, testCaseName)
	log.Infof("Creating a directory [%s] in node [%s] to store [%s] logs for the test case [%s]", testCaseLogDirPath, masterNode.Name, logLabel, testCaseName)
	err = runCmd(fmt.Sprintf("mkdir -p %v", testCaseLogDirPath), masterNode)
	if err != nil {
		log.Errorf("Error in creating a directory [%s] in node [%s] to store [%s] logs for the test case [%s]. Err: %v", testCaseLogDirPath, masterNode.Name, logLabel, testCaseName, err.Error())
		return
	}
	for _, pod := range podList.Items {
		log.Infof("Writing [%s] pod into a %v/%v.log file", pod.Name, testCaseLogDirPath, pod.Name)
		err = runCmd(fmt.Sprintf("kubectl logs %s -n %s > %s/%s.log", pod.Name, namespace, testCaseLogDirPath, pod.Name), masterNode)
		if err != nil {
			log.Errorf("Error in writing [%s] pod into a %v/%v.log file. Err: %v", pod.Name, testCaseLogDirPath, pod.Name, err.Error())
		}
	}
}

// collectStorkLogs collects Stork logs and stores them using the CollectLogsFromPods function
func collectStorkLogs(testCaseName string) {
	storkLabel := make(map[string]string)
	storkLabel["name"] = "stork"
	pxNamespace, err := Inst().V.GetVolumeDriverNamespace()
	if err != nil {
		log.Errorf("Error in getting portworx namespace. Err: %v", err.Error())
		return
	}
	CollectLogsFromPods(testCaseName, storkLabel, pxNamespace, "stork")
}

// CollectMongoDBLogs collects MongoDB logs and stores them using the CollectLogsFromPods function
func CollectMongoDBLogs(testCaseName string) {
	pxbLabel := make(map[string]string)
	pxbLabel["app.kubernetes.io/component"] = mongodbStatefulset
	pxbNamespace, err := backup.GetPxBackupNamespace()
	if err != nil {
		log.Errorf("Error in getting px-backup namespace. Err: %v", err.Error())
		return
	}
	CollectLogsFromPods(testCaseName, pxbLabel, pxbNamespace, "mongodb")
}

// collectPxBackupLogs collects Px-Backup logs and stores them using the CollectLogsFromPods function
func collectPxBackupLogs(testCaseName string) {
	pxbLabel := make(map[string]string)
	pxbLabel["app"] = "px-backup"
	pxbNamespace, err := backup.GetPxBackupNamespace()
	if err != nil {
		log.Errorf("Error in getting px-backup namespace. Err: %v", err.Error())
		return
	}
	CollectLogsFromPods(testCaseName, pxbLabel, pxbNamespace, "px-backup")
}

// compressSubDirectories compresses all subdirectories within the specified directory on the master node
func compressSubDirectories(dirPath string) {
	masterNode := node.GetMasterNodes()[0]
	log.Infof("Compressing sub-directories in the directory [%s] in node [%s]", dirPath, masterNode.Name)
	err := runCmdWithNoSudo(fmt.Sprintf("find %s -mindepth 1 -depth -type d -exec sh -c 'tar czf \"${1%%/}.tar.gz\" -C \"$(dirname \"$1\")\" \"$(basename \"$1\")\" && rm -rf \"$1\"' sh {} \\;", dirPath), masterNode)
	if err != nil {
		log.Errorf("Error in compressing sub-directories in the directory [%s] in node [%s]", dirPath, masterNode.Name)
	}
}

func collectAndCopyStorkLogs(issueKey string) {

	storkLabel := make(map[string]string)
	storkLabel["name"] = "stork"
	podList, err := core.Instance().GetPods(pxNamespace, storkLabel)
	if err == nil {
		logsByPodName := map[string]string{}
		for _, p := range podList.Items {
			logOptions := corev1.PodLogOptions{
				// Getting 250 lines from the pod logs to get the io_bytes
				TailLines: getInt64Address(250),
			}
			log.Info("Collecting stork logs")
			output, err := core.Instance().GetPodLog(p.Name, p.Namespace, &logOptions)
			if err != nil {
				log.Error(fmt.Errorf("failed to get logs for the pod %s/%s: %w", p.Namespace, p.Name, err))
			}
			logsByPodName[p.Name] = output
		}
		masterNode := node.GetMasterNodes()[0]
		err = runCmd("pwd", masterNode)
		if err == nil {
			log.Infof("Creating directors logs in the node %v", masterNode.Name)
			runCmd(fmt.Sprintf("mkdir -p %v", rootLogDir), masterNode)
			log.Info("Mounting nfs diags directory")
			runCmd(fmt.Sprintf("mount -t nfs %v %v", diagsDirPath, rootLogDir), masterNode)

			for k, v := range logsByPodName {
				cmnd := fmt.Sprintf("echo '%v' > /root/%v.log", v, k)
				runCmdWithNoSudo(cmnd, masterNode)
				runCmd(fmt.Sprintf("cp /root/%v.log %v/%v/", k, rootLogDir, issueKey), masterNode)
			}
		}

	} else {
		log.Errorf("Error in getting stork pods, Err: %v", err.Error())
	}

}

func collectAndCopyOperatorLogs(issueKey string) {
	podLabel := make(map[string]string)
	podLabel["name"] = "portworx-operator"
	podList, err := core.Instance().GetPods(pxNamespace, podLabel)
	if err == nil {
		logsByPodName := map[string]string{}
		for _, p := range podList.Items {
			logOptions := corev1.PodLogOptions{
				// Getting 250 lines from the pod logs to get the io_bytes
				TailLines: getInt64Address(250),
			}
			log.Info("Collecting portworx operator logs")
			output, err := core.Instance().GetPodLog(p.Name, p.Namespace, &logOptions)
			if err != nil {
				log.Error(fmt.Errorf("failed to get logs for the pod %s/%s: %w", p.Namespace, p.Name, err))
			}
			logsByPodName[p.Name] = output
		}
		masterNode := node.GetMasterNodes()[0]
		err = runCmd("pwd", masterNode)
		if err == nil {
			for k, v := range logsByPodName {
				cmnd := fmt.Sprintf("echo '%v' > /root/%v.log", v, k)
				runCmdWithNoSudo(cmnd, masterNode)
				runCmd(fmt.Sprintf("cp /root/%v.log %v/%v/", k, rootLogDir, issueKey), masterNode)
			}
		}

	} else {
		log.Errorf("Error in getting portworx-operator pods, Err: %v", err.Error())
	}

}

func collectAndCopyAutopilotLogs(issueKey string) {
	podLabel := make(map[string]string)
	podLabel["name"] = "autopilot"
	podList, err := core.Instance().GetPods(pxNamespace, podLabel)
	if err == nil {
		logsByPodName := map[string]string{}
		for _, p := range podList.Items {
			logOptions := corev1.PodLogOptions{
				// Getting 250 lines from the pod logs to get the io_bytes
				TailLines: getInt64Address(250),
			}
			log.Info("Collecting autopilot logs")
			output, err := core.Instance().GetPodLog(p.Name, p.Namespace, &logOptions)
			if err != nil {
				log.Error(fmt.Errorf("failed to get logs for the pod %s/%s: %w", p.Namespace, p.Name, err))
			}
			logsByPodName[p.Name] = output
		}
		masterNode := node.GetMasterNodes()[0]

		err = runCmd("pwd", masterNode)
		if err == nil {
			for k, v := range logsByPodName {
				cmnd := fmt.Sprintf("echo '%v' > /root/%v.log", v, k)
				runCmdWithNoSudo(cmnd, masterNode)
				runCmd(fmt.Sprintf("cp /root/%v.log %v/%v/", k, rootLogDir, issueKey), masterNode)
			}
		}
	} else {
		log.Errorf("Error in getting autopilot pods, Err: %v", err.Error())
	}

}

func getInt64Address(x int64) *int64 {
	return &x
}

// IsCloudDriveInitialised checks if cloud drive is initialised in the PX cluster
func IsCloudDriveInitialised(n node.Node) (bool, error) {

	_, err := Inst().N.RunCommandWithNoRetry(n, pxctlCDListCmd, node.ConnectionOpts{
		Timeout:         2 * time.Minute,
		TimeBeforeRetry: 10 * time.Second,
	})

	if err != nil && strings.Contains(err.Error(), "Cloud Drive is not initialized") {
		log.Warnf("cd list error : %v", err)
		return false, nil
	}
	if err == nil {
		return true, nil
	}
	return false, err
}

// WaitForExpansionToStart waits for pool expansion to trigger
func WaitForExpansionToStart(poolID string) error {
	f := func() (interface{}, bool, error) {
		expandedPool, err := GetStoragePoolByUUID(poolID)

		if err != nil {
			return nil, false, err
		}
		if expandedPool.LastOperation != nil {
			if expandedPool.LastOperation.Status == opsapi.SdkStoragePool_OPERATION_FAILED {
				return nil, false, fmt.Errorf("PoolResize has failed. Error: %s", expandedPool.LastOperation)
			}

			if expandedPool.LastOperation.Status == opsapi.SdkStoragePool_OPERATION_IN_PROGRESS ||
				expandedPool.LastOperation.Status == opsapi.SdkStoragePool_OPERATION_PENDING {
				// storage pool resize has been triggered
				log.InfoD("Pool %s expansion started", poolID)
				return nil, false, nil
			}

		}
		return nil, true, fmt.Errorf("pool %s resize not triggered ", poolID)
	}

	_, err := task.DoRetryWithTimeout(f, 2*time.Minute, 5*time.Second)
	return err
}

// RebootNodeAndWait reboots node and waits for to be up
func RebootNodeAndWait(n node.Node) error {

	if &n == nil {
		return fmt.Errorf("no Node is provided to reboot")
	}

	err := Inst().N.RebootNode(n, node.RebootNodeOpts{
		Force: true,
		ConnectionOpts: node.ConnectionOpts{
			Timeout:         1 * time.Minute,
			TimeBeforeRetry: 5 * time.Second,
		},
	})

	if err != nil {
		return err
	}
	err = Inst().N.TestConnection(n, node.ConnectionOpts{
		Timeout:         15 * time.Minute,
		TimeBeforeRetry: 10 * time.Second,
	})
	if err != nil {
		return err
	}
	err = Inst().V.WaitDriverDownOnNode(n)
	if err != nil {
		return err
	}
	err = Inst().S.IsNodeReady(n)
	if err != nil {
		return err
	}
	err = Inst().V.WaitDriverUpOnNode(n, Inst().DriverStartTimeout)
	if err != nil {
		return err
	}

	return nil

}

// GetNodeWithGivenPoolID returns node having pool id
func GetNodeWithGivenPoolID(poolID string) (*node.Node, error) {
	if err := Inst().V.RefreshDriverEndpoints(); err != nil {
		return nil, err
	}

	pxNodes, err := GetStorageNodes()
	if err != nil {
		return nil, err
	}

	for _, n := range pxNodes {
		pools := n.Pools
		for _, p := range pools {
			if poolID == p.Uuid {
				return &n, nil
			}
		}
	}

	return nil, fmt.Errorf("no storage node found with given Pool UUID : %s", poolID)
}

// GetStoragePoolByUUID reruns storage pool based on ID
func GetStoragePoolByUUID(poolUUID string) (*opsapi.StoragePool, error) {
	pools, err := Inst().V.ListStoragePools(metav1.LabelSelector{})
	if err != nil {
		return nil, err
	}

	if len(pools) == 0 {
		return nil, fmt.Errorf("Got 0 pools listed")
	}

	pool := pools[poolUUID]
	if pool == nil {
		return nil, fmt.Errorf("unable to find pool with given ID: %s", poolUUID)
	}

	return pool, nil
}

// ValidateUserRole will validate if a given user has the provided PxBackupRole mapped to it
func ValidateUserRole(userName string, role backup.PxBackupRole) (bool, error) {
	roleMapping, err := backup.GetRolesForUser(userName)
	log.FailOnError(err, "Failed to get roles for user")
	roleID, err := backup.GetRoleID(role)
	log.FailOnError(err, "Failed to get role ID")
	for _, r := range roleMapping {
		if r.ID == roleID {
			break
		}
	}
	return true, nil
}

func Contains(app_list []string, app string) bool {
	for _, v := range app_list {
		if v == app {
			return true
		}
	}
	return false
}

// ValidateDriveRebalance checks rebalance state of new drives added
func ValidateDriveRebalance(stNode node.Node) error {

	disks := stNode.Disks
	initPoolCount := len(stNode.Pools)
	var err error
	var drivePath string
	drivePathsToValidate := make([]string, 0)
	//2 min wait for new disk to associate with the node
	time.Sleep(2 * time.Minute)

	t := func() (interface{}, bool, error) {
		err = Inst().V.RefreshDriverEndpoints()
		if err != nil {
			return nil, true, err
		}

		stNode, err = node.GetNodeByName(stNode.Name)
		if err != nil {
			return nil, true, err
		}

		for k := range stNode.Disks {
			if _, ok := disks[k]; !ok {
				drivePath = k
				return nil, false, nil
			}
		}

		return nil, true, fmt.Errorf("drive path not found")
	}
	_, err = task.DoRetryWithTimeout(t, 5*time.Minute, 1*time.Minute)
	if err != nil {
		//this is a special case occurs where drive is added with same path as deleted pool
		if initPoolCount >= len(stNode.Pools) {
			for p := range stNode.Disks {
				drivePathsToValidate = append(drivePathsToValidate, p)
			}
		} else {
			return err
		}

	} else {
		drivePathsToValidate = append(drivePathsToValidate, drivePath)
	}

	for _, p := range drivePathsToValidate {
		drivePath = p
		log.Infof("Validating rebalance for path %s", drivePath)
		cmd := fmt.Sprintf("sv drive add -d %s -o status", drivePath)
		var prevStatus string

		t = func() (interface{}, bool, error) {

			// Execute the command and check get rebalance status
			currStatus, err := Inst().V.GetPxctlCmdOutputConnectionOpts(stNode, cmd, node.ConnectionOpts{
				IgnoreError:     false,
				TimeBeforeRetry: defaultRetryInterval,
				Timeout:         defaultTimeout,
			}, false)

			if err != nil {
				if strings.Contains(err.Error(), "Device already exists") || strings.Contains(err.Error(), "Drive already in use") {
					return "", false, nil
				}
				return "", true, err
			}
			log.Infof(fmt.Sprintf("Rebalance Status for drive [%s] in node [%s] : %s", drivePath, stNode.Name, strings.TrimSpace(currStatus)))
			if strings.Contains(currStatus, "Rebalance done") {
				return "", false, nil
			}
			if prevStatus == currStatus {
				return "", false, fmt.Errorf("rebalance Status for drive [%s] in node [%s] is not progressing", drivePath, stNode.Name)
			}
			prevStatus = currStatus
			return "", true, fmt.Errorf("wait for pool rebalance to complete for drive [%s]", drivePath)
		}

		_, err = task.DoRetryWithTimeout(t, 180*time.Minute, 3*time.Minute)
		if err != nil {
			return err
		}
	}

	// checking all pools are online after drive rebalance
	expectedStatus := "Online"
	err = WaitForPoolStatusToUpdate(stNode, expectedStatus)
	return err
}

// ValidateRebalanceJobs checks rebalance state of pools if running
func ValidateRebalanceJobs(stNode node.Node) error {

	rebalanceFunc := func() (interface{}, bool, error) {

		rebalanceJobs, err := Inst().V.GetRebalanceJobs()
		if err != nil {
			return nil, true, err
		}

		for _, job := range rebalanceJobs {
			jobResponse, err := Inst().V.GetRebalanceJobStatus(job.GetId())

			if err != nil {
				return nil, true, err
			}

			previousDone := uint64(0)
			jobState := jobResponse.GetJob().GetState()
			if jobState == opsapi.StorageRebalanceJobState_CANCELLED {
				return nil, false, fmt.Errorf("job %v has cancelled, Summary: %+v", job.GetId(), jobResponse.GetSummary().GetWorkSummary())
			}

			if jobState == opsapi.StorageRebalanceJobState_PAUSED || jobState == opsapi.StorageRebalanceJobState_PENDING {
				return nil, true, fmt.Errorf("Job %v is in paused/pending state", job.GetId())
			}

			if jobState == opsapi.StorageRebalanceJobState_DONE {
				log.InfoD("Job %v is in DONE state", job.GetId())
				return nil, false, nil
			}

			if jobState == opsapi.StorageRebalanceJobState_RUNNING {
				log.InfoD("Job %v is in Running state", job.GetId())

				currentDone, total := getReblanceWorkSummary(jobResponse)
				//checking for rebalance progress
				for currentDone < total && previousDone < currentDone {
					time.Sleep(2 * time.Minute)
					log.InfoD("Waiting for job %v to complete current state: %v, checking again in 2 minutes", job.GetId(), jobState)
					jobResponse, err = Inst().V.GetRebalanceJobStatus(job.GetId())
					if err != nil {
						return nil, true, err
					}
					previousDone = currentDone
					currentDone, total = getReblanceWorkSummary(jobResponse)
				}

				if previousDone == currentDone {
					return nil, false, fmt.Errorf("job %v is in running state but not progressing further", job.GetId())
				}
				if currentDone == total {
					log.InfoD("Rebalance for job %v completed", job.GetId())
					return nil, false, nil
				}
			}
		}
		return nil, false, nil
	}

	_, err := task.DoRetryWithTimeout(rebalanceFunc, time.Minute*60, time.Minute*2)
	return err
}

func getReblanceWorkSummary(jobResponse *opsapi.SdkGetRebalanceJobStatusResponse) (uint64, uint64) {
	status := jobResponse.GetJob().GetStatus()
	if status != "" {
		log.Infof(" Job Status: %s", status)
	}

	currentDone := uint64(0)
	currentPending := uint64(0)
	total := uint64(0)
	rebalWorkSummary := jobResponse.GetSummary().GetWorkSummary()

	for _, summary := range rebalWorkSummary {
		currentDone += summary.GetDone()
		currentPending += summary.GetPending()
		log.Infof("WorkSummary --> Type: %v,Done : %v, Pending: %v", summary.GetType(), currentDone, currentPending)

	}
	total = currentDone + currentPending

	return currentDone, total
}

func updatePxRuntimeOpts() error {
	if pxRuntimeOpts != "" {
		log.InfoD("Setting run time options: %s", pxRuntimeOpts)
		optionsMap := make(map[string]string)
		runtimeOpts, err := splitCsv(pxRuntimeOpts)
		log.FailOnError(err, "Error parsing run time options")

		for _, opt := range runtimeOpts {
			if !strings.Contains(opt, "=") {
				log.Fatalf("Given run time option is not in expected format key=val, Actual : %v", opt)
			}
			optArr := strings.Split(opt, "=")
			optionsMap[optArr[0]] = optArr[1]
		}
		currNode := node.GetWorkerNodes()[0]
		return Inst().V.SetClusterRunTimeOpts(currNode, optionsMap)
	} else {
		log.Info("No run time options provided to update")
	}
	return nil

}

func updatePxClusterOpts() error {
	if pxClusterOpts != "" {
		log.InfoD("Setting cluster options: %s", pxClusterOpts)
		optionsMap := make(map[string]string)
		runtimeOpts, err := splitCsv(pxClusterOpts)
		log.FailOnError(err, "Error parsing run time options")

		for _, opt := range runtimeOpts {
			if !strings.Contains(opt, "=") {
				log.Fatalf("Given cluster option is not in expected format key=val, Actual : %v", opt)
			}
			optArr := strings.Split(opt, "=")
			ketString := "--" + optArr[0]
			optionsMap[ketString] = optArr[1]
		}
		currNode := node.GetWorkerNodes()[0]
		return Inst().V.SetClusterOptsWithConfirmation(currNode, optionsMap)
	} else {
		log.Info("No cluster options provided to update")
	}
	return nil

}

// GetCloudDriveDeviceSpecs returns Cloud drive specs on the storage cluster
func GetCloudDriveDeviceSpecs() ([]string, error) {
	log.InfoD("Getting cloud drive specs")
	deviceSpecs := make([]string, 0)
	IsOperatorBasedInstall, err := Inst().V.IsOperatorBasedInstall()
	if err != nil && !k8serrors.IsNotFound(err) {
		return deviceSpecs, err
	}

	if !IsOperatorBasedInstall {
		ns, err := Inst().V.GetVolumeDriverNamespace()
		if err != nil {
			return deviceSpecs, err
		}
		daemonSets, err := apps.Instance().ListDaemonSets(ns, metav1.ListOptions{
			LabelSelector: "name=portworx",
		})
		if err != nil {
			return deviceSpecs, err
		}

		if len(daemonSets) == 0 {
			return deviceSpecs, fmt.Errorf("no portworx daemonset found")
		}
		for _, container := range daemonSets[0].Spec.Template.Spec.Containers {
			if container.Name == "portworx" {
				for _, arg := range container.Args {
					if strings.Contains(arg, "size") {
						deviceSpecs = append(deviceSpecs, arg)
					}
				}
			}
		}
		return deviceSpecs, nil
	}
	stc, err := Inst().V.GetDriver()
	if err != nil {
		return deviceSpecs, err
	}
	deviceSpecs = *stc.Spec.CloudStorage.DeviceSpecs
	return deviceSpecs, nil
}

// StartTorpedoTest starts the logging for torpedo test
func StartTorpedoTest(testName, testDescription string, tags map[string]string, testRepoID int) {
	TestLogger = CreateLogger(fmt.Sprintf("%s.log", testName))
	log.SetTorpedoFileOutput(TestLogger)
	if tags == nil {
		tags = make(map[string]string, 0)
	}
	tags["apps"] = strings.Join(Inst().AppList, ",")
	tags["storageProvisioner"] = Inst().Provisioner
	tags["pureVolume"] = fmt.Sprintf("%t", Inst().PureVolumes)
	tags["pureSANType"] = Inst().PureSANType
	dash.TestCaseBegin(testName, testDescription, strconv.Itoa(testRepoID), tags)
	if TestRailSetupSuccessful && testRepoID != 0 {
		RunIdForSuite = testrailuttils.AddRunsToMilestone(testRepoID)
		CurrentTestRailTestCaseId = testRepoID
	}
}

// enableAutoFSTrim on supported PX version.
func EnableAutoFSTrim() {
	nodes := node.GetWorkerNodes()
	var isPXNodeAvailable bool
	for _, pxNode := range nodes {
		isPxInstalled, err := Inst().V.IsDriverInstalled(pxNode)
		if err != nil {
			log.Debugf("Could not get PX status on %s", pxNode.Name)
		}
		if isPxInstalled {
			isPXNodeAvailable = true
			pxVersion, err := Inst().V.GetDriverVersionOnNode(pxNode)

			log.FailOnError(err, "Unable to get driver version on node [%s]", pxNode.Name)
			log.Infof("PX version %s", pxVersion)
			pxVersionList := []string{}
			pxVersionList = strings.Split(pxVersion, ".")
			majorVer, err := strconv.Atoi(pxVersionList[0])
			minorVer, err := strconv.Atoi(pxVersionList[1])
			if majorVer < 2 || (majorVer == 2 && minorVer < 10) {
				log.Warnf("Auto FSTrim cannot be enabled on PX version %s", pxVersion)
			} else {
				err = Inst().V.SetClusterOpts(pxNode, map[string]string{
					"--auto-fstrim": "on"})
				log.FailOnError(err, "Autofstrim is enabled on the cluster ?")
				log.Infof("Auto FSTrim enabled on the cluster")
			}
			break
		}
	}
	dash.VerifyFatal(isPXNodeAvailable, true, "No PX node available in the cluster")
}

// EndTorpedoTest ends the logging for torpedo test
func EndTorpedoTest() {
	CloseLogger(TestLogger)
	dash.TestCaseEnd()
}

// StartPxBackupTorpedoTest starts the logging for Px Backup torpedo test
func StartPxBackupTorpedoTest(testName string, testDescription string, tags map[string]string, testRepoID int, _ TestcaseAuthor, _ TestcaseQuarter) {
	instanceIDString := strconv.Itoa(testRepoID)
	timestamp := time.Now().Format("01-02-15h04m05s")
	Inst().InstanceID = fmt.Sprintf("%s-%s", instanceIDString, timestamp)
	StartTorpedoTest(testName, testDescription, tags, testRepoID)
}

// EndPxBackupTorpedoTest ends the logging for Px Backup torpedo test and updates results in testrail
func EndPxBackupTorpedoTest(contexts []*scheduler.Context) {
	CloseLogger(TestLogger)
	dash.TestCaseEnd()
	if TestRailSetupSuccessful && CurrentTestRailTestCaseId != 0 && RunIdForSuite != 0 {
		AfterEachTest(contexts, CurrentTestRailTestCaseId, RunIdForSuite)
	}

	currentSpecReport := ginkgo.CurrentSpecReport()
	if currentSpecReport.Failed() {
		log.Infof(">>>> FAILED TEST: %s", currentSpecReport.FullText())
	}
	// Cleanup all the namespaces created by the testcase
	err := DeleteAllNamespacesCreatedByTestCase()
	if err != nil {
		log.Errorf("Error in deleting namespaces created by the testcase. Err: %v", err.Error())
	}

	err = SetDestinationKubeConfig()
	if err != nil {
		log.Errorf("Error in setting destination kubeconfig. Err: %v", err.Error())
		return
	}

	err = DeleteAllNamespacesCreatedByTestCase()
	if err != nil {
		log.Errorf("Error in deleting namespaces created by the testcase. Err: %v", err.Error())
	}

	defer func() {
		err := SetSourceKubeConfig()
		log.FailOnError(err, "failed to switch context to source cluster")
	}()
	masterNodes := node.GetMasterNodes()
	if len(masterNodes) > 0 {
		log.Infof(">>>> Collecting logs for testcase : %s", currentSpecReport.FullText())
		testCaseName := currentSpecReport.FullText()
		matches := regexp.MustCompile(`\{([^}]+)\}`).FindStringSubmatch(currentSpecReport.FullText())
		if len(matches) > 1 {
			testCaseName = matches[1]
		}
		masterNode := masterNodes[0]
		log.Infof("Creating a directory [%s] to store logs", pxbLogDirPath)
		err := runCmd(fmt.Sprintf("mkdir -p %v", pxbLogDirPath), masterNode)
		if err != nil {
			log.Errorf("Error in creating a directory [%s] to store logs. Err: %v", pxbLogDirPath, err.Error())
			return
		}
		collectStorkLogs(testCaseName)
		collectPxBackupLogs(testCaseName)
		compressSubDirectories(pxbLogDirPath)
	}
}

func CreateMultiVolumesAndAttach(wg *sync.WaitGroup, count int, nodeName string) (map[string]string, error) {
	createdVolIDs := make(map[string]string)
	defer wg.Done()
	timeString := time.Now().Format(time.RFC1123)
	timeString = regexp.MustCompile(`[^a-zA-Z0-9]+`).ReplaceAllString(timeString, "_")
	for count > 0 {
		volName := fmt.Sprintf("%s-%d-%s", VolumeCreatePxRestart, count, timeString)
		log.Infof("Creating volume : %s", volName)
		volCreateRequest := &opsapi.SdkVolumeCreateRequest{
			Name: volName,
			Spec: &opsapi.VolumeSpec{
				Size:    1000,
				HaLevel: 1,
				Format:  opsapi.FSType_FS_TYPE_EXT4,
				ReplicaSet: &opsapi.ReplicaSet{
					Nodes: []string{nodeName},
				},
			}}
		t := func() (interface{}, bool, error) {
			out, err := Inst().V.CreateVolumeUsingRequest(volCreateRequest)
			return out, true, err
		}

		out, err := task.DoRetryWithTimeout(t, 5*time.Minute, 30*time.Second)

		var volPath string
		var volId string
		if err == nil {
			volId = fmt.Sprintf("%v", out)
			log.Infof("Volume %s created", volId)
			t := func() (interface{}, bool, error) {
				out, err := Inst().V.AttachVolume(volId)
				return out, true, err
			}
			out, err = task.DoRetryWithTimeout(t, 5*time.Minute, 30*time.Second)
		}
		if err != nil {
			return createdVolIDs, fmt.Errorf("failed to creared volume %s, due to error : %v ", volName, err)
		}
		volPath = fmt.Sprintf("%v", out)
		createdVolIDs[volId] = volPath
		log.Infof("Volume %s attached to path %s", volId, volPath)
		count--
	}
	return createdVolIDs, nil
}

// GetPoolsInUse lists all persistent volumes and returns the pool IDs
func GetPoolsInUse() ([]string, error) {
	pvlist, err := k8sCore.GetPersistentVolumes()
	if err != nil || pvlist == nil || len(pvlist.Items) == 0 {
		return nil, fmt.Errorf("no persistent volume found. Error: %v", err)
	}
	volumeInUse := pvlist.Items[0]
	volumeID := volumeInUse.GetName()

	return GetPoolIDsFromVolName(volumeID)
}

// GetPoolIDWithIOs returns the pools with IOs happening
func GetPoolIDWithIOs(contexts []*scheduler.Context) (string, error) {
	// pick a  pool doing some IOs from a pools list
	var err error
	var isIOsInProgress bool
	err = Inst().V.RefreshDriverEndpoints()
	if err != nil {
		return "", err
	}

	for _, ctx := range contexts {
		vols, err := Inst().S.GetVolumes(ctx)
		if err != nil {
			return "", err
		}

		node := node.GetStorageDriverNodes()[0]
		for _, vol := range vols {
			appVol, err := Inst().V.InspectVolume(vol.ID)
			if err != nil {
				return "", err
			}

			t := func() (interface{}, bool, error) {
				isIOsInProgress, err = Inst().V.IsIOsInProgressForTheVolume(&node, appVol.Id)
				if err != nil || !isIOsInProgress {
					return false, true, err
				}
				return true, false, nil
			}

			_, err = task.DoRetryWithTimeout(t, 2*time.Minute, 10*time.Second)
			if err != nil {
				return "", err
			}

			if isIOsInProgress {
				log.Infof("IOs are in progress for [%v]", vol.Name)
				poolUuids := appVol.ReplicaSets[0].PoolUuids
				for _, p := range poolUuids {
					n, err := GetNodeWithGivenPoolID(p)
					if err != nil {
						return "", err
					}
					eligibilityMap, err := GetPoolExpansionEligibility(n)
					if err != nil {
						return "", err
					}
					if eligibilityMap[n.Id] && eligibilityMap[p] {
						return p, nil
					}

				}
			}
		}

	}

	return "", fmt.Errorf("no pools have IOs running,Err: %v", err)
}

// GetPoolWithIOsInGivenNode returns the poolID in the given node with IOs happening
func GetPoolWithIOsInGivenNode(stNode node.Node, contexts []*scheduler.Context) (*opsapi.StoragePool, error) {

	eligibilityMap, err := GetPoolExpansionEligibility(&stNode)
	if err != nil {
		return nil, err
	}

	if !eligibilityMap[stNode.Id] {
		return nil, fmt.Errorf("node [%s] is not eligible for expansion", stNode.Name)
	}
	nodePools := make([]string, 0)
	for _, np := range stNode.StoragePools {
		nodePools = append(nodePools, np.Uuid)
	}

	var selectedNodePoolID string
	var selectedPool *opsapi.StoragePool

outer:
	for _, ctx := range contexts {
		vols, err := Inst().S.GetVolumes(ctx)
		if err != nil {
			return nil, err
		}

		for _, vol := range vols {
			appVol, err := Inst().V.InspectVolume(vol.ID)
			if err != nil {
				return nil, err
			}
			isIOsInProgress, err := Inst().V.IsIOsInProgressForTheVolume(&stNode, appVol.Id)
			if err != nil {
				return nil, err
			}
			if isIOsInProgress {
				log.Infof("IOs are in progress for [%v]", vol.Name)
				poolUuids := appVol.ReplicaSets[0].PoolUuids
				for _, p := range poolUuids {
					if Contains(nodePools, p) && eligibilityMap[p] {
						selectedNodePoolID = p
						break outer
					}
				}
			}
		}
	}

	if selectedNodePoolID == "" {
		log.Warnf("No pool with IO found, picking a random pool in node %s to resize", stNode.Name)
		for _, p := range nodePools {
			if eligibilityMap[p] {
				selectedNodePoolID = p
			}
		}
	}

	selectedPool, err = GetStoragePoolByUUID(selectedNodePoolID)

	if err != nil {
		return nil, err
	}
	return selectedPool, nil
}

func GetRandomStorageLessNode(slNodes []node.Node) node.Node {
	// pick a random storageless node
	randomIndex := rand.Intn(len(slNodes))
	for _, slNode := range slNodes {
		if randomIndex == 0 {
			return slNode
		}
		randomIndex--
	}
	return node.Node{}
}

// GetPoolIDsFromVolName returns list of pool IDs associated with a given volume name
func GetPoolIDsFromVolName(volName string) ([]string, error) {
	var poolUuids []string
	volDetails, err := Inst().V.InspectVolume(volName)
	if err != nil {
		return nil, err
	}
	for _, each := range volDetails.ReplicaSets {
		for _, uuid := range each.PoolUuids {
			if !Contains(poolUuids, uuid) {
				poolUuids = append(poolUuids, uuid)
			}
		}
	}
	return poolUuids, nil
}

func GetNodeFromPoolUUID(poolUUID string) (*node.Node, error) {
	for _, n := range node.GetStorageNodes() {
		for _, p := range n.StoragePools {
			if p.Uuid == poolUUID {
				return &n, nil
			}
		}
	}
	return nil, fmt.Errorf("failed to find node for pool UUID %v", poolUUID)
}

// GetPoolExpansionEligibility identifying the nodes and pools in it if they are eligible for expansion
func GetPoolExpansionEligibility(stNode *node.Node) (map[string]bool, error) {
	var err error

	namespace, err := Inst().V.GetVolumeDriverNamespace()
	if err != nil {
		return nil, err
	}

	var maxCloudDrives int

	if _, err := core.Instance().GetSecret(PX_VSPHERE_SCERET_NAME, namespace); err == nil {
		maxCloudDrives = VSPHERE_MAX_CLOUD_DRIVES
	} else if _, err := core.Instance().GetSecret(PX_PURE_SECRET_NAME, namespace); err == nil {
		maxCloudDrives = FA_MAX_CLOUD_DRIVES
	} else {
		maxCloudDrives = CLOUD_PROVIDER_MAX_CLOUD_DRIVES
	}

	if err != nil {
		return nil, err
	}

	var currentNodeDrives int

	drvM, err := Inst().V.GetPoolDrives(stNode)
	if err != nil {
		return nil, fmt.Errorf("error getting block drives from node %s, Err :%v", stNode.Name, err)
	}

	for _, devices := range drvM {
		currentNodeDrives += len(devices)
	}
	eligibilityMap := make(map[string]bool)

	log.Infof("Node %s has total drives %d", stNode.Name, currentNodeDrives)
	eligibilityMap[stNode.Id] = true
	if currentNodeDrives == maxCloudDrives {
		eligibilityMap[stNode.Id] = false
	}
	nodePoolStatus, err := Inst().V.GetNodePoolsStatus(*stNode)
	if err != nil {
		return nil, err
	}

	for _, pool := range stNode.StoragePools {
		eligibilityMap[pool.Uuid] = true

		d := drvM[fmt.Sprintf("%d", pool.ID)]
		log.Infof("pool %s has %d drives", pool.Uuid, len(d))
		if len(d) == POOL_MAX_CLOUD_DRIVES {
			eligibilityMap[pool.Uuid] = false
		}

		if nodePoolStatus[pool.Uuid] == "Offline" {
			eligibilityMap[pool.Uuid] = false
		}
	}

	return eligibilityMap, nil
}

// WaitTillEnterMaintenanceMode wait until the node enters maintenance mode
func WaitTillEnterMaintenanceMode(n node.Node) error {
	t := func() (interface{}, bool, error) {
		nodeState, err := Inst().V.IsNodeInMaintenance(n)
		if err != nil {
			return nil, false, err
		}
		if nodeState == true {
			return nil, true, nil
		}
		return nil, false, fmt.Errorf("Not in Maintenance mode")
	}

	_, err := task.DoRetryWithTimeout(t, 20*time.Minute, 2*time.Minute)
	if err != nil {
		return err
	}
	return nil
}

// ExitFromMaintenanceMode wait until the node exits from maintenance mode
func ExitFromMaintenanceMode(n node.Node) error {
	log.InfoD("Exiting maintenance mode on Node %s", n.Name)
	t := func() (interface{}, bool, error) {
		if err := Inst().V.ExitMaintenance(n); err != nil {
			nodeState, err := Inst().V.IsNodeInMaintenance(n)
			if err != nil {
				return nil, false, err
			}
			if nodeState == true {
				return nil, true, nil
			}
			return nil, true, err
		}
		return nil, false, nil
	}
	_, err := task.DoRetryWithTimeout(t, 15*time.Minute, 2*time.Minute)
	if err != nil {
		return err
	}
	return nil
}

// ExitNodesFromMaintenanceMode waits till all nodes to exit from maintenance mode
// Checks for all the storage nodes present in the cluster, in case if any node is in maintenance mode
// Function will attempt bringing back the node out of maintenance
func ExitNodesFromMaintenanceMode() error {
	Nodes := node.GetStorageNodes()
	for _, eachNode := range Nodes {
		nodeState, err := Inst().V.IsNodeInMaintenance(eachNode)
		if err == nil && nodeState == true {
			errExit := ExitFromMaintenanceMode(eachNode)
			if errExit != nil {
				return errExit
			}
		}
	}
	return nil
}

// GetPoolsDetailsOnNode returns all pools present in the Nodes
func GetPoolsDetailsOnNode(n node.Node) ([]*opsapi.StoragePool, error) {
	var poolDetails []*opsapi.StoragePool

	// Refreshing Node Registry to make sure all changes done to the nodes are refreshed
	err := Inst().S.RefreshNodeRegistry()
	if err != nil {
		return nil, err
	}

	if node.IsStorageNode(n) == false {
		return nil, fmt.Errorf("Node [%s] is not Storage Node", n.Id)
	}

	nodes := node.GetStorageNodes()

	for _, eachNode := range nodes {
		if eachNode.Id == n.Id {
			for _, eachPool := range eachNode.Pools {
				poolInfo, err := GetStoragePoolByUUID(eachPool.Uuid)
				if err != nil {
					return nil, err
				}
				poolDetails = append(poolDetails, poolInfo)
			}
		}
	}
	return poolDetails, nil
}

// IsEksCluster returns true if current operator installation is on an EKS cluster
func IsEksCluster() bool {
	if stc, err := Inst().V.GetDriver(); err == nil {
		if oputil.IsEKS(stc) {
			logrus.Infof("EKS installation with PX operator detected.")
			return true
		}
	}
	return false
}

/*
 * GetSubsetOfSlice selects a random subset of unique items from the input slice,
 * with the given length. It returns a new slice with the selected items in random order.
 * If length is zero or negative or greater than the length of the input slice, it also returns an error.
 *
 * Parameters:
 * - items: a slice of any type to select from.
 * - length: the number of items to select from the input slice.
 *
 * Returns:
 * - a new slice of type T with the selected items in random order.
 * - an error if the length parameter is zero or negative, or if it is greater than the length of the input slice.
 */
func GetSubsetOfSlice[T any](items []T, length int) ([]T, error) {
	if length <= 0 {
		return nil, fmt.Errorf("length must be greater than zero")
	}
	if length > len(items) {
		return nil, fmt.Errorf("length cannot be greater than the length of the input items")
	}
	randomItems := make([]T, length)
	selected := make(map[int]bool)
	for i := 0; i < length; i++ {
		j := rand.Intn(len(items))
		for selected[j] {
			j = rand.Intn(len(items))
		}
		selected[j] = true
		randomItems[i] = items[j]
	}
	return randomItems, nil
}

// MakeStoragetoStoragelessNode returns true on converting Storage Node to Storageless Node
func MakeStoragetoStoragelessNode(n node.Node) error {
	storageLessNodeBeforePoolDelete := node.GetStorageLessNodes()
	// Get total list of pools present on the node
	poolList, err := GetPoolsDetailsOnNode(n)
	if err != nil {
		return err
	}

	lenPools := len(poolList)
	log.InfoD("total number of Pools present on the Node [%v] is [%d]", n.Name, lenPools)

	// Enter pool maintenance mode before deleting the pools from the cluster
	err = Inst().V.EnterPoolMaintenance(n)
	if err != nil {
		return fmt.Errorf("failed to set pool maintenance mode on node %s. Err: [%v]", n.Name, err)
	}

	time.Sleep(1 * time.Minute)
	expectedStatus := "In Maintenance"
	err = WaitForPoolStatusToUpdate(n, expectedStatus)
	if err != nil {
		return fmt.Errorf("node [%s] pools are not in status [%s]. Err: [%v]", n.Name, expectedStatus, err)
	}

	// Delete all the pools present on the Node
	for i := 0; i < lenPools; i++ {
		err := Inst().V.DeletePool(n, strconv.Itoa(i), true)
		if err != nil {
			return err
		}
	}

	err = Inst().V.ExitPoolMaintenance(n)
	if err != nil {
		return fmt.Errorf("failed to exit pool maintenance mode on node [%s] Error: [%v]", n.Name, err)
	}

	err = Inst().V.WaitDriverUpOnNode(n, 5*time.Minute)
	if err != nil {
		return fmt.Errorf("volume driver down on node %s with Error: [%v]", n.Name, err)
	}
	expectedStatus = "Online"
	err = WaitForPoolStatusToUpdate(n, expectedStatus)
	if err != nil {
		return fmt.Errorf("node %s pools are not in status %s. Err:[%v]", n.Name, expectedStatus, err)
	}

	storageLessNodeAfterPoolDelete := node.GetStorageLessNodes()
	if len(storageLessNodeBeforePoolDelete) <= len(storageLessNodeAfterPoolDelete) {
		return fmt.Errorf("making storage node to storagelessnode failed")
	}
	return nil
}

// IsPksCluster returns true if current operator installation is on an EKS cluster
func IsPksCluster() bool {
	if stc, err := Inst().V.GetDriver(); err == nil {
		if oputil.IsPKS(stc) {
			log.InfoD("PKS installation with PX operator detected.")
			return true
		}
	}
	return false
}

// IsOkeCluster returns true if current operator installation is on an EKS cluster
func IsOkeCluster() bool {
	if stc, err := Inst().V.GetDriver(); err == nil {
		if oputil.IsOKE(stc) {
			log.InfoD("OKE installation with PX operator detected.")
			return true
		}
	}
	return false
}

// IsAksCluster returns true if current operator installation is on an EKS cluster
func IsAksCluster() bool {
	if stc, err := Inst().V.GetDriver(); err == nil {
		if oputil.IsAKS(stc) {
			log.InfoD("AKS installation with PX operator detected.")
			return true
		}
	}
	return false
}

// IsIksCluster returns true if current operator installation is on an EKS cluster
func IsIksCluster() bool {
	if stc, err := Inst().V.GetDriver(); err == nil {
		if oputil.IsIKS(stc) {
			log.InfoD("IKS installation with PX operator detected.")
			return true
		}
	}
	return false
}

// IsOpenShift returns true if current operator installation is on an EKS cluster
func IsOpenShift() bool {
	if stc, err := Inst().V.GetDriver(); err == nil {
		if oputil.IsOpenshift(stc) {
			log.InfoD("OpenShift installation with PX operator detected.")
			return true
		}
	}
	return false
}

// IsLocalCluster returns true if the cluster used is local cluster from vsphere
func IsLocalCluster(n node.Node) bool {
	response, err := IsCloudDriveInitialised(n)
	if err != nil || response == false {
		return false
	}
	return true
}

// IsPoolInMaintenance returns true if pool in maintenance
func IsPoolInMaintenance(n node.Node) bool {
	expectedStatus := "In Maintenance"
	poolsStatus, err := Inst().V.GetNodePoolsStatus(n)
	if err != nil || poolsStatus == nil {
		return false
	}

	for _, v := range poolsStatus {
		if v == expectedStatus {
			return true
		}
	}
	return false
}

// WaitForPoolOffline waits  till pool went to offline status
func WaitForPoolOffline(n node.Node) error {

	t := func() (interface{}, bool, error) {
		poolsStatus, err := Inst().V.GetNodePoolsStatus(n)
		if err != nil {
			return nil, true, err
		}

		for _, v := range poolsStatus {
			if v == "Offline" {
				return nil, false, nil
			}
		}
		return nil, true, fmt.Errorf("no pool is offline is node %s", n.Name)
	}
	_, err := task.DoRetryWithTimeout(t, time.Minute*360, time.Minute*2)
	return err
}

func GetPoolIDFromPoolUUID(poolUuid string) (int32, error) {
	nodesPresent := node.GetStorageNodes()
	for _, each := range nodesPresent {
		poolsPresent, err := GetPoolsDetailsOnNode(each)
		if err != nil {
			return -1, err
		}
		for _, eachPool := range poolsPresent {
			if eachPool.Uuid == poolUuid {
				return eachPool.ID, nil
			}
		}
	}
	return -1, nil
}

func GetAutoFsTrimStatusForCtx(ctx *scheduler.Context) (map[string]opsapi.FilesystemTrim_FilesystemTrimStatus, error) {

	appVolumes, err := Inst().S.GetVolumes(ctx)
	if err != nil {
		return nil, err
	}

	ctxAutoFsTrimStatus := make(map[string]opsapi.FilesystemTrim_FilesystemTrimStatus)

	for _, v := range appVolumes {
		// Skip autofs trim status on Pure DA volumes
		isPureVol, err := Inst().V.IsPureVolume(v)
		if err != nil {
			return nil, err
		}
		if isPureVol {
			return nil, fmt.Errorf("autofstrim is not supported for Pure DA volume")
		}
		//skipping fstrim check for log PVCs
		if strings.Contains(v.Name, "log") {
			continue
		}
		log.Infof("inspecting volume [%s]", v.Name)
		appVol, err := Inst().V.InspectVolume(v.ID)
		if err != nil {
			return nil, fmt.Errorf("error inspecting volume: %v", err)
		}
		attachedNode := appVol.AttachedOn
		fsTrimStatuses, err := Inst().V.GetAutoFsTrimStatus(attachedNode)
		if err != nil {
			return nil, err
		}

		val, ok := fsTrimStatuses[appVol.Id]
		var fsTrimStatus opsapi.FilesystemTrim_FilesystemTrimStatus

		if !ok {
			fsTrimStatus, err = waitForFsTrimStatus(nil, attachedNode, appVol.Id)
			if err != nil {
				return nil, err
			}
		} else {
			fsTrimStatus = val
		}

		if fsTrimStatus != -1 {
			ctxAutoFsTrimStatus[appVol.Id] = fsTrimStatus
		} else {
			return nil, fmt.Errorf("autofstrim for volume [%v] not started on node [%s]", v.ID, attachedNode)
		}

	}
	return ctxAutoFsTrimStatus, nil
}

func GetAutoFstrimUsageForCtx(ctx *scheduler.Context) (map[string]*opsapi.FstrimVolumeUsageInfo, error) {
	appVolumes, err := Inst().S.GetVolumes(ctx)
	if err != nil {
		return nil, err
	}

	ctxAutoFsTrimStatus := make(map[string]*opsapi.FstrimVolumeUsageInfo)

	for _, v := range appVolumes {
		// Skip autofs trim status on Pure DA volumes
		isPureVol, err := Inst().V.IsPureVolume(v)
		if err != nil {
			return nil, err
		}
		if isPureVol {
			return nil, fmt.Errorf("autofstrim is not supported for Pure DA volume")
		}
		//skipping fstrim check for log PVCs
		if strings.Contains(v.Name, "log") {
			continue
		}
		log.Infof("Getting info: %s", v.ID)
		appVol, err := Inst().V.InspectVolume(v.ID)
		if err != nil {
			return nil, fmt.Errorf("error inspecting volume: %v", err)
		}
		attachedNode := appVol.AttachedOn
		fsTrimUsages, err := Inst().V.GetAutoFsTrimUsage(attachedNode)
		if err != nil {
			return nil, err
		}

		val, ok := fsTrimUsages[appVol.Id]
		var fsTrimStatus *opsapi.FstrimVolumeUsageInfo

		if !ok {
			log.Errorf("usage not found for %s", appVol.Id)
		} else {
			fsTrimStatus = val
		}

		if fsTrimStatus != nil {
			ctxAutoFsTrimStatus[appVol.Id] = fsTrimStatus
		} else {
			return nil, fmt.Errorf("autofstrim for volume [%v] has no usage on node [%s]", v.ID, attachedNode)
		}

	}
	return ctxAutoFsTrimStatus, nil
}

// WaitForPoolStatusToUpdate returns true when pool status updated to expected status
func WaitForPoolStatusToUpdate(nodeSelected node.Node, expectedStatus string) error {
	t := func() (interface{}, bool, error) {
		poolsStatus, err := Inst().V.GetNodePoolsStatus(nodeSelected)
		if err != nil {
			return nil, true,
				fmt.Errorf("error getting pool status on node %s,err: %v", nodeSelected.Name, err)
		}
		if poolsStatus == nil {
			return nil,
				false, fmt.Errorf("pools status is nil")
		}
		for k, v := range poolsStatus {
			if v != expectedStatus {
				return nil, true,
					fmt.Errorf("pool %s is not %s, current status: %s", k, expectedStatus, v)
			}
		}
		return nil, false, nil
	}
	_, err := task.DoRetryWithTimeout(t, 30*time.Minute, 2*time.Minute)
	return err
}

// RandomString generates a random lowercase string of length characters.
func RandomString(length int) string {
	rand.Seed(time.Now().UnixNano())
	const letters = "abcdefghijklmnopqrstuvwxyz"
	randomBytes := make([]byte, length)
	for i := range randomBytes {
		randomBytes[i] = letters[rand.Intn(len(letters))]
	}
	randomString := string(randomBytes)
	return randomString
}

func EnterPoolMaintenance(stNode node.Node) error {
	log.InfoD("Setting pools in maintenance on node %s", stNode.Name)
	if err := Inst().V.EnterPoolMaintenance(stNode); err != nil {
		return err
	}

	status, err := Inst().V.GetNodeStatus(stNode)
	if err != nil {
		return err
	}
	log.InfoD("Node [%s] has status: [%v] after entering pool maintenance", stNode.Name, status)

	expectedStatus := "In Maintenance"
	if err = WaitForPoolStatusToUpdate(stNode, expectedStatus); err != nil {
		return fmt.Errorf("node %s pools are not in status %s. Err:%v", stNode.Name, expectedStatus, err)
	}

	return nil
}

func ExitPoolMaintenance(stNode node.Node) error {
	var exitErr error
	if exitErr = Inst().V.ExitPoolMaintenance(stNode); exitErr != nil {
		return fmt.Errorf("error exiting pool maintenance in the node [%v]. Err: %v", stNode.Name, exitErr)
	}

	if exitErr = Inst().V.WaitDriverUpOnNode(stNode, 5*time.Minute); exitErr != nil {
		return fmt.Errorf("error waiting for driver up after exiting pool maintenance in the node [%v]. Err: %v", stNode.Name, exitErr)
	}

	// wait as even PX is up it is taking some time for pool status to update when all pools are deleted
	time.Sleep(1 * time.Minute)
	cmd := "pxctl sv pool show"
	var out string

	// Execute the command and check if any pools exist
	out, exitErr = Inst().N.RunCommandWithNoRetry(stNode, cmd, node.ConnectionOpts{
		Timeout:         2 * time.Minute,
		TimeBeforeRetry: 10 * time.Second,
	})
	if exitErr != nil {
		return fmt.Errorf("error checking pools in the node [%v]. Err: %v", stNode.Name, exitErr)
	}
	log.Infof("pool show: [%s]", out)

	// skipping waitForPoolStatusToUpdate if there are no pools in the node
	if strings.Contains(out, "No drives configured for this node") {
		return nil
	}

	expectedStatus := "Online"
	if exitErr = WaitForPoolStatusToUpdate(stNode, expectedStatus); exitErr != nil {
		return fmt.Errorf("pools are not online after exiting pool maintenance in the node [%v],Err: %v", stNode.Name, exitErr)
	}

	return nil
}

// DeleteGivenPoolInNode deletes pool with given ID in the given node
func DeleteGivenPoolInNode(stNode node.Node, poolIDToDelete string, retry bool) (err error) {
	if err := EnterPoolMaintenance(stNode); err != nil {
		return err
	}
	if err := Inst().V.DeletePool(stNode, poolIDToDelete, retry); err != nil {
		return err
	}

	err = ExitPoolMaintenance(stNode)

	if err != nil && !strings.Contains(err.Error(), "not in pool maintenance mode") {
		return err
	}
	return nil
}

func GetPoolUUIDWithMetadataDisk(stNode node.Node) (string, error) {

	systemOpts := node.SystemctlOpts{
		ConnectionOpts: node.ConnectionOpts{
			Timeout:         2 * time.Minute,
			TimeBeforeRetry: defaultRetryInterval,
		},
		Action: "start",
	}
	drivesMap, err := Inst().N.GetBlockDrives(stNode, systemOpts)
	if err != nil {
		return "", fmt.Errorf("error getting block drives from node %s, Err :%v", stNode.Name, err)
	}

	var metadataPoolID string
outer:
	for _, drv := range drivesMap {
		for k, v := range drv.Labels {
			if k == "mdpoolid" {
				metadataPoolID = v
				break outer
			}
		}
	}

	if metadataPoolID != "" {
		mpID, err := strconv.Atoi(metadataPoolID)
		if err != nil {
			return "", fmt.Errorf("error converting metadataPoolID [%v] to int. Error: %v", metadataPoolID, err)
		}

		for _, p := range stNode.Pools {
			if p.ID == int32(mpID) {
				log.Infof("Identified metadata pool UUID: %s", p.Uuid)
				return p.Uuid, nil
			}
		}
	}

	return "", fmt.Errorf("no pool with metadata in node [%s]", stNode.Name)
}

// SetupTestRail checks if the required parameters for testrail are passed, verifies connectivity and creates milestone if it does not exist
func SetupTestRail() {
	if testRailHostname != "" && testRailUsername != "" && testRailPassword != "" {
		err := testrailuttils.Init(testRailHostname, testRailUsername, testRailPassword)
		if err == nil {
			if testrailuttils.MilestoneName == "" || testrailuttils.RunName == "" || testrailuttils.JobRunID == "" {
				err = fmt.Errorf("not all details provided to update testrail")
				log.FailOnError(err, "Error occurred while testrail initialization")
			}
			testrailuttils.CreateMilestone()
			TestRailSetupSuccessful = true
		}
	} else {
		log.Debugf("Not all information to connect to testrail is provided, skipping updates to testrail")
	}
}

// AsgKillNode terminates the given node
func AsgKillNode(nodeToKill node.Node) error {
	initNodes := node.GetStorageDriverNodes()
	initNodeNames := make([]string, len(initNodes))
	var err error
	for _, iNode := range initNodes {
		initNodeNames = append(initNodeNames, iNode.Name)
	}
	stepLog := fmt.Sprintf("Deleting node [%v]", nodeToKill.Name)

	Step(stepLog, func() {
		log.InfoD(stepLog)
		// workaround for eks until EKS sdk is implemented
		if IsEksCluster() {
			_, err = Inst().N.RunCommandWithNoRetry(nodeToKill, "ifconfig eth0 down  < /dev/null &", node.ConnectionOpts{
				Timeout:         2 * time.Minute,
				TimeBeforeRetry: 10 * time.Second,
			})

		} else {
			err = Inst().N.DeleteNode(nodeToKill, 5*time.Minute)
		}

	})
	if err != nil {
		return err
	}

	stepLog = "Wait for  node get replaced by autoscaling group"
	Step(stepLog, func() {
		log.InfoD(stepLog)
		t := func() (interface{}, bool, error) {

			err = Inst().S.RefreshNodeRegistry()
			if err != nil {
				return "", true, err
			}

			err = Inst().V.RefreshDriverEndpoints()
			if err != nil {
				return "", true, err
			}

			newNodesList := node.GetStorageDriverNodes()

			for _, nNode := range newNodesList {
				if !Contains(initNodeNames, nNode.Name) {
					return "", false, nil
				}
			}

			return "", true, fmt.Errorf("no new node scaled up")
		}

		_, err = task.DoRetryWithTimeout(t, defaultAutoStorageNodeRecoveryTimeout, waitResourceCleanup)

	})
	return err

}

// RefreshDriverEndPoints returns nil if refreshing driver endpoint is successful
func RefreshDriverEndPoints() error {
	var err error
	err = Inst().V.RefreshDriverEndpoints()
	if err != nil {
		return err
	}
	return nil
}

// GetVolumesFromPoolID returns list of volumes from pool uuid
func GetVolumesFromPoolID(contexts []*scheduler.Context, poolUuid string) ([]*volume.Volume, error) {
	var volumes []*volume.Volume

	// Refresh driver end points before processing
	err := RefreshDriverEndPoints()
	if err != nil {
		return nil, err
	}
	for _, ctx := range contexts {
		vols, err := Inst().S.GetVolumes(ctx)
		if err != nil {
			return nil, err
		}
		for _, vol := range vols {
			appVol, err := Inst().V.InspectVolume(vol.ID)
			if err != nil {
				return nil, err
			}
			poolUuids := appVol.ReplicaSets[0].PoolUuids
			for _, p := range poolUuids {
				if p == poolUuid {
					volumes = append(volumes, vol)
				}
			}
		}
	}
	return volumes, nil
}

// DoRetryWithTimeoutWithGinkgoRecover calls `task.DoRetryWithTimeout` along with `ginkgo.GinkgoRecover()`, to be used in callbacks with panics or ginkgo assertions
func DoRetryWithTimeoutWithGinkgoRecover(taskFunc func() (interface{}, bool, error), timeout, timeBeforeRetry time.Duration) (interface{}, error) {
	taskFuncWithGinkgoRecover := func() (interface{}, bool, error) {
		defer ginkgo.GinkgoRecover()
		return taskFunc()
	}
	return task.DoRetryWithTimeout(taskFuncWithGinkgoRecover, timeout, timeBeforeRetry)
}

// GetVolumesInDegradedState Get the list of volumes in degraded state
func GetVolumesInDegradedState(contexts []*scheduler.Context) ([]*volume.Volume, error) {
	var volumes []*volume.Volume
	err := RefreshDriverEndPoints()
	if err != nil {
		return nil, err
	}
	for _, ctx := range contexts {
		vols, err := Inst().S.GetVolumes(ctx)
		if err != nil {
			return nil, err
		}
		for _, vol := range vols {
			appVol, err := Inst().V.InspectVolume(vol.ID)
			if err != nil {
				return nil, err
			}
			log.InfoD(fmt.Sprintf("Current Status of the volume [%v] is [%v]", vol.Name, appVol.Status))
			if fmt.Sprintf("[%v]", appVol.Status.String()) != "VOLUME_STATUS_DEGRADED" {
				volumes = append(volumes, vol)
			}
		}
	}
	return volumes, nil
}

// IsVolumeStatusUP returns true is volume status is up
func IsVolumeStatusUP(vol *volume.Volume) (bool, error) {
	appVol, err := Inst().V.InspectVolume(vol.ID)
	if err != nil {
		return false, err
	}
	if fmt.Sprintf("%v", appVol.Status.String()) != "VOLUME_STATUS_UP" {
		return false, nil
	}
	log.InfoD("volume [%v] status is [%v]", vol.Name, appVol.Status.String())
	return true, nil
}

// GetVolumeReplicationStatus returns PX volume replication status
func GetVolumeReplicationStatus(vol *volume.Volume) (string, error) {
	apiVol, err := Inst().V.InspectVolume(vol.ID)
	if err != nil {
		return "", err
	}
	cmd := fmt.Sprintf("pxctl volume inspect %s | grep \"Replication Status\"", apiVol.Id)

	output, err := Inst().N.RunCommand(node.GetStorageDriverNodes()[0], cmd, node.ConnectionOpts{
		Timeout:         1 * time.Minute,
		TimeBeforeRetry: 5 * time.Second,
		Sudo:            true,
	})
	if err != nil {
		return "", err
	}
	//sample output : "Replication Status       :  Up"
	output = strings.Split(strings.TrimSpace(output), ":")[1]
	return strings.TrimSpace(output), nil
}

type KvdbNode struct {
	PeerUrls   []string `json:"PeerUrls"`
	ClientUrls []string `json:"ClientUrls"`
	Leader     bool     `json:"Leader"`
	DbSize     int      `json:"DbSize"`
	IsHealthy  bool     `json:"IsHealthy"`
	ID         string   `json:"ID"`
}

// GetAllKvdbNodes returns list of all kvdb nodes present in the cluster
func GetAllKvdbNodes() ([]KvdbNode, error) {
	type kvdbNodes []map[string]KvdbNode
	storageNodes := node.GetStorageNodes()
	randomIndex := rand.Intn(len(storageNodes))
	randomNode := storageNodes[randomIndex]

	jsonConvert := func(jsonString string) ([]KvdbNode, error) {
		var nodes kvdbNodes
		var kvdb KvdbNode
		var kvdbNodes []KvdbNode

		err := json.Unmarshal([]byte(fmt.Sprintf("[%s]", jsonString)), &nodes)
		if err != nil {
			return nil, err
		}
		for _, nodeMap := range nodes {
			for id, value := range nodeMap {
				kvdb.ID = id
				kvdb.Leader = value.Leader
				kvdb.IsHealthy = value.IsHealthy
				kvdb.ClientUrls = value.ClientUrls
				kvdb.DbSize = value.DbSize
				kvdb.PeerUrls = value.PeerUrls
				kvdbNodes = append(kvdbNodes, kvdb)
			}
		}
		return kvdbNodes, nil
	}

	var allKvdbNodes []KvdbNode
	// Execute the command and check the alerts of type POOL
	command := "pxctl service kvdb members list -j"
	out, err := Inst().N.RunCommandWithNoRetry(randomNode, command, node.ConnectionOpts{
		Timeout:         2 * time.Minute,
		TimeBeforeRetry: 10 * time.Second,
	})
	//log.FailOnError(err, "Unable to get KVDB members from the command [%s]", command)
	log.InfoD("List of KVDBMembers in the cluster [%v]", out)

	// Convert KVDB members to map
	allKvdbNodes, err = jsonConvert(out)
	if err != nil {
		return nil, err
	}
	return allKvdbNodes, nil
}

func GetKvdbMasterNode() (*node.Node, error) {
	var getKvdbLeaderNode node.Node
	allkvdbNodes, err := GetAllKvdbNodes()
	if err != nil {
		return nil, err
	}

	for _, each := range allkvdbNodes {
		if each.Leader {
			getKvdbLeaderNode, err = node.GetNodeDetailsByNodeID(each.ID)
			if err != nil {
				return nil, err
			}
			break
		}
	}
	return &getKvdbLeaderNode, nil
}

// KillKvdbMasterNodeAndFailover kills kvdb master node and returns after failover is complete
func KillKvdbMasterNodeAndFailover() error {
	kvdbMaster, err := GetKvdbMasterNode()
	if err != nil {
		return err
	}
	err = KillKvdbMemberUsingPid(*kvdbMaster)
	if err != nil {
		return err
	}
	err = WaitForKVDBMembers()
	if err != nil {
		return err
	}
	return nil
}

// GetKvdbMasterPID returns the PID of KVDB master node
func GetKvdbMasterPID(kvdbNode node.Node) (string, error) {
	var processPid string
	command := "ps -ef | grep -i px-etcd"
	out, err := Inst().N.RunCommand(kvdbNode, command, node.ConnectionOpts{
		Timeout:         20 * time.Second,
		TimeBeforeRetry: 5 * time.Second,
		Sudo:            true,
	})
	if err != nil {
		return "", err
	}

	lines := strings.Split(string(out), "\n")
	for _, line := range lines {
		if strings.Contains(line, "px-etcd start") && !strings.Contains(line, "grep") {
			fields := strings.Fields(line)
			processPid = fields[1]
			break
		}
	}
	return processPid, err
}

// WaitForKVDBMembers waits till all kvdb members comes up online and healthy
func WaitForKVDBMembers() error {
	t := func() (interface{}, bool, error) {
		allKvdbNodes, err := GetAllKvdbNodes()
		if err != nil {
			return "", true, err
		}
		if len(allKvdbNodes) != 3 {
			return "", true, fmt.Errorf("not all kvdb nodes are online")
		}

		for _, each := range allKvdbNodes {
			if each.IsHealthy == false {
				return "", true, fmt.Errorf("all kvdb nodes are not healthy")
			}
		}
		log.Info("all kvdb nodes are healthy")
		return "", false, nil
	}
	_, err := task.DoRetryWithTimeout(t, defaultKvdbRetryInterval, 20*time.Second)
	if err != nil {
		return err
	}
	return nil
}

// KillKvdbMemberUsingPid return error in case of command failure
func KillKvdbMemberUsingPid(kvdbNode node.Node) error {
	pid, err := GetKvdbMasterPID(kvdbNode)
	if err != nil {
		return err
	}
	command := fmt.Sprintf("kill -9 %s", pid)
	log.InfoD("killing PID using command [%s]", command)
	err = runCmd(command, kvdbNode)
	if err != nil {
		return err
	}
	return nil
}

// getReplicaNodes returns the list of nodes which has replicas
func getReplicaNodes(vol *volume.Volume) ([]string, error) {
	getReplicaSets, err := Inst().V.GetReplicaSets(vol)
	if err != nil {
		return nil, err
	}
	return getReplicaSets[0].Nodes, nil
}

// IsDMthin returns true if setup is dmthin enabled
func IsDMthin() (bool, error) {
	opBasedInstall, _ := Inst().V.IsOperatorBasedInstall()
	dmthinEnabled := false
	if !opBasedInstall {
		log.Warn("This is not PX Operator based install, DMTHIN is not supported on legacy Daemonset installs, skipping this check..")
		return dmthinEnabled, nil
	}

	cluster, err := Inst().V.GetDriver()
	if err != nil {
		return dmthinEnabled, err
	}
	argsList, err := util.MiscArgs(cluster)
	for _, args := range argsList {
		if strings.Contains(strings.ToLower(args), "px-storev2") {
			dmthinEnabled = true
		}
	}
	return dmthinEnabled, nil
}

// AddMetadataDisk add metadisk to the node if not already exists
func AddMetadataDisk(n node.Node) error {
	drivesMap, err := Inst().N.GetBlockDrives(n, node.SystemctlOpts{
		ConnectionOpts: node.ConnectionOpts{
			Timeout:         2 * time.Minute,
			TimeBeforeRetry: defaultRetryInterval,
		},
		Action: "start",
	})
	if err != nil {
		return err
	}

	isDedicatedMetadataDiskExist := false

	for _, v := range drivesMap {
		for lk := range v.Labels {
			if lk == "mdvol" {
				isDedicatedMetadataDiskExist = true
			}
		}
	}

	if !isDedicatedMetadataDiskExist {
		cluster, err := Inst().V.GetDriver()
		log.FailOnError(err, "error getting storage cluster")
		metadataSpec := cluster.Spec.CloudStorage.SystemMdDeviceSpec
		deviceSpec := fmt.Sprintf("%s --metadata", *metadataSpec)

		log.InfoD("Initiate add cloud drive and validate")
		err = Inst().V.AddCloudDrive(&n, deviceSpec, -1)

		if err != nil {
			return fmt.Errorf("error adding metadata device [%s] to node [%s]. Err: %v", *metadataSpec, n.Name, err)
		}

	}

	return nil

}

// createNamespaces Create N number of namespaces and return namespace list
func createNamespaces(numberOfNamespaces int) ([]string, error) {

	// Create multiple namespaces in string
	var (
		namespaces []string
	)

	// Create a good number of namespaces
	for i := 0; i < numberOfNamespaces; i++ {
		namespace := fmt.Sprintf("large-resource-%d-%v", i, time.Now().Unix())
		nsName := &corev1.Namespace{
			ObjectMeta: metav1.ObjectMeta{
				Name: namespace,
			},
		}
		log.InfoD("Creating namespace %v", namespace)
		_, err := k8sCore.CreateNamespace(nsName)
		if err != nil {
			return nil, err
		} else {
			namespaces = append(namespaces, namespace)
		}
	}
	return namespaces, nil
}

// createConfigMaps with the given number of entries on specified namespaces
func createConfigMaps(namespaces []string, numberOfConfigmap int, numberOfEntries int) error {

	// Create random data to add in ConfigMap
	var randomData = make(map[string]string)
	for i := 0; i < numberOfEntries; i++ {
		randomString := RandomString(80)
		randomStringWithTimeStamp := fmt.Sprintf("%v.%v", randomString, time.Now().Unix())
		randomData[randomStringWithTimeStamp] = randomString
	}

	// create the number of configmaps needed
	k8sCore = core.Instance()
	for _, namespace := range namespaces {
		for i := 0; i < numberOfConfigmap; i++ {
			name := fmt.Sprintf("configmap-%s-%d-%v", namespace, i, time.Now().Unix())
			log.InfoD("Creating Configmap: %v", name)
			metaObj := metaV1.ObjectMeta{
				Name:      name,
				Namespace: namespace,
			}
			obj := &corev1.ConfigMap{
				ObjectMeta: metaObj,
				Data:       randomData,
			}

			_, err := k8sCore.CreateConfigMap(obj)
			if err != nil {
				return err
			}
		}
	}
	return nil
}

// createSecrets with the given number of entries on specified namespaces
func createSecrets(namespaces []string, numberOfSecrets int, numberOfEntries int) error {

	// Create random data to add in ConfigMap
	var randomData = make(map[string]string)
	for i := 0; i < numberOfEntries; i++ {
		randomString := RandomString(80)
		randomStringWithTimeStamp := fmt.Sprintf("%v.%v", randomString, time.Now().Unix())
		randomData[randomStringWithTimeStamp] = randomString
	}

	// create the number of configmaps needed
	k8sCore = core.Instance()
	for _, namespace := range namespaces {
		for i := 0; i < numberOfSecrets; i++ {
			name := fmt.Sprintf("secret-%s-%d-%v", namespace, i, time.Now().Unix())
			log.InfoD("Creating secret: %v", name)
			metaObj := metaV1.ObjectMeta{
				Name:      name,
				Namespace: namespace,
			}
			obj := &corev1.Secret{
				ObjectMeta: metaObj,
				StringData: randomData,
			}

			_, err := k8sCore.CreateSecret(obj)
			if err != nil {
				return err
			}
		}
	}
	return nil
}

// DeleteNamespaces Deletes all the namespaces given in a list of namespaces and return error if any
func DeleteNamespaces(namespaces []string) error {
	// Delete a list of namespaces given
	k8sCore = core.Instance()
	for _, namespace := range namespaces {
		err := k8sCore.DeleteNamespace(namespace)
		if err != nil {
			return err
		}
	}
	return nil
}

// VerifyNilPointerDereferenceError returns true if nil pointer dereference, output of the log messages
func VerifyNilPointerDereferenceError(n *node.Node) (bool, string, error) {

	cmdGrepOutput := "journalctl | grep -i -A 50 \"nil pointer dereference\""
	output, err := runCmdOnce(cmdGrepOutput, *n)
	if err != nil {
		return false, "", fmt.Errorf("command failed while running [%v] on Node [%v]", cmdGrepOutput, n.Name)
	}
	re, err := regexp.Compile("panic: runtime error.*invalid memory address or nil pointer dereference")
	if err != nil {
		return false, "", fmt.Errorf("command failed running [%v] on Node [%v]", cmdGrepOutput, n.Name)
	}
	if re.MatchString(fmt.Sprintf("%v", output)) {
		return true, output, nil
	}

	return false, "", nil
}

// GetClusterProviders returns the list of cluster providers
func GetClusterProviders() []string {
	providersStr := os.Getenv("CLUSTER_PROVIDER")
	if providersStr != "" {
		return strings.Split(providersStr, ",")
	}
	return clusterProviders
}

// GetPoolUuidsWithStorageFull returns list of pool uuids if storage full
func GetPoolUuidsWithStorageFull() ([]string, error) {
	var poolUuids []string

	isPoolOffline := func(n node.Node) (bool, error) {
		poolsStatus, err := Inst().V.GetNodePoolsStatus(n)
		if err != nil {
			return false, err
		}

		for _, v := range poolsStatus {
			if v == "Offline" {
				return true, nil
			}
		}
		return false, nil
	}

	pools, err := Inst().V.ListStoragePools(metav1.LabelSelector{})
	if err != nil {
		return nil, err
	}
	calculatePercentage := func(usedValue float64, totalValue float64) float64 {
		percentage := (usedValue / totalValue) * 100
		return float64(percentage)
	}

	for _, eachPool := range pools {
		nodeDetail, err := GetNodeWithGivenPoolID(eachPool.Uuid)
		if err != nil {
			return nil, err
		}

		poolOfflineStatus, err := isPoolOffline(*nodeDetail)
		if err != nil {
			return nil, err
		}

		if calculatePercentage(float64(eachPool.Used), float64(eachPool.TotalSize)) > 90.0 || poolOfflineStatus {
			poolUuids = append(poolUuids, eachPool.GetUuid())
		}
	}

	return poolUuids, nil
}

// GetVolumeConsumedSize returns size of the volume
func GetVolumeConsumedSize(vol volume.Volume) (uint64, error) {
	// Get Random Storage Node
	cmd := fmt.Sprintf("pxctl v i %v -j | jq '.[].usage'", vol.ID)
	output, err := runCmdGetOutput(cmd, node.GetStorageNodes()[0])
	if err != nil {
		return 0, err
	}
	output = strings.ReplaceAll(output, "\"", "")
	output = strings.TrimSpace(output)

	num, err := strconv.ParseUint(output, 10, 64)
	if err != nil {
		return 0, err
	}

	return num, nil
}

// GetAllVolumesWithIO Returns list of volumes with IO
func GetAllVolumesWithIO(contexts []*scheduler.Context) ([]*volume.Volume, error) {

	allVolsWithIO := []*volume.Volume{}
	for _, eachContext := range contexts {
		vols, err := Inst().S.GetVolumes(eachContext)
		if err != nil {
			log.Errorf("Failed to get app %s's volumes", eachContext.App.Key)
		}
		log.Infof("list of all volumes present in the cluster [%v]", vols)
		for _, eachVol := range vols {
			isIOsInProgress, err := Inst().V.IsIOsInProgressForTheVolume(&node.GetStorageNodes()[0], eachVol.ID)
			if err != nil {
				return nil, err
			}

			if isIOsInProgress {
				allVolsWithIO = append(allVolsWithIO, eachVol)
			}
		}
	}
	return allVolsWithIO, nil
}

func IsVolumeFull(vol volume.Volume) (bool, error) {
	volPercentage, err := GetVolumeFullPercentage(vol)
	if err != nil {
		return false, err
	}
	if volPercentage > 80.0 {
		return true, nil
	}

	return false, nil
}

// GetVolumeFullPercentage returns percentage of volume size consumed
func GetVolumeFullPercentage(vol volume.Volume) (float64, error) {
	calculatePercentage := func(usedSize float64, totalSize float64) float64 {
		percentage := (usedSize / totalSize) * 100
		return float64(percentage)
	}

	appVol, err := Inst().V.InspectVolume(vol.ID)
	log.FailOnError(err, fmt.Sprintf("err inspecting vol : %s", vol.ID))

	totalSize := appVol.Spec.Size
	usedSize, err := GetVolumeConsumedSize(vol)
	if err != nil {
		return 0, err
	}

	log.Infof("Total size of Volume is [%v] and used size is [%v]", totalSize, usedSize)
	percentageFull := calculatePercentage(float64(usedSize), float64(totalSize))
	log.Infof("Volume [%v] : Percentage of size consumed [%v]", vol.Name, percentageFull)

	return percentageFull, nil
}

// GetPoolCapacityUsed Get Pool capacity percentage used
func GetPoolCapacityUsed(poolUUID string) (float64, error) {

	calculatePercentage := func(usedSize float64, totalSize float64) float64 {
		percentage := (usedSize / totalSize) * 100
		return float64(percentage)
	}

	pool, err := GetStoragePoolByUUID(poolUUID)
	log.FailOnError(err, "Failed to get pool Details from PoolUUID [%v]", poolUUID)

	usedSize, totalSize := pool.Used, pool.TotalSize
	log.Infof("Used vs Total volume stats [%v]/[%v]", usedSize, totalSize)

	poolSizeUsed := calculatePercentage(float64(usedSize), float64(totalSize))

	return poolSizeUsed, nil
}

// GetRandomNode Gets Random node
func GetRandomNode(pxNodes []node.Node) node.Node {
	rand.Seed(time.Now().UnixNano())
	randomIndex := rand.Intn(len(pxNodes))
	randomNode := pxNodes[randomIndex]
	return randomNode
}

func RemoveLabelsAllNodes(label string, forStorage, forStorageLess bool) error {
	if !forStorage && !forStorageLess {
		return errors.New("at least one of forStorage or forStorageLess must be true")
	}

	var pxNodes []node.Node

	if forStorage && forStorageLess {
		pxNodes = node.GetStorageDriverNodes()
	} else if forStorage {
		pxNodes = node.GetStorageNodes()
	} else if forStorageLess {
		pxNodes = node.GetStorageLessNodes()
	}

	for _, node := range pxNodes {
		log.Infof("Node Name: %s\n", node.Name)
		if err := Inst().S.RemoveLabelOnNode(node, label); err != nil {
			return fmt.Errorf("error removing label on node [%s]: %w", node.Name, err)
		}
	}

	return nil
}

func AddCloudDrive(stNode node.Node, poolID int32) error {
	driveSpecs, err := GetCloudDriveDeviceSpecs()
	if err != nil {
		return fmt.Errorf("error getting cloud drive specs, err: %v", err)
	}
	deviceSpec := driveSpecs[0]
	deviceSpecParams := strings.Split(deviceSpec, ",")
	var specSize uint64
	var driveSize string

	if poolID != -1 {
		systemOpts := node.SystemctlOpts{
			ConnectionOpts: node.ConnectionOpts{
				Timeout:         2 * time.Minute,
				TimeBeforeRetry: defaultRetryInterval,
			},
			Action: "start",
		}
		drivesMap, err := Inst().N.GetBlockDrives(stNode, systemOpts)
		if err != nil {
			return fmt.Errorf("error getting block drives from node %s, Err :%v", stNode.Name, err)
		}

	outer:
		for _, v := range drivesMap {
			labels := v.Labels
			for _, pID := range labels {
				if pID == fmt.Sprintf("%d", poolID) {
					driveSize = v.Size
					i := strings.Index(driveSize, "G")
					driveSize = driveSize[:i]
					break outer
				}
			}
		}
	}

	if driveSize != "" {
		paramsArr := make([]string, 0)
		for _, param := range deviceSpecParams {
			if strings.Contains(param, "size") {
				paramsArr = append(paramsArr, fmt.Sprintf("size=%s,", driveSize))
			} else {
				paramsArr = append(paramsArr, param)
			}
		}
		deviceSpec = strings.Join(paramsArr, ",")
		specSize, err = strconv.ParseUint(driveSize, 10, 64)
		if err != nil {
			return fmt.Errorf("error converting size to uint64, err: %v", err)
		}
	}

	pools, err := Inst().V.ListStoragePools(metav1.LabelSelector{})
	if err != nil {
		return fmt.Errorf("error getting pools list, err: %v", err)
	}
	dash.VerifyFatal(len(pools) > 0, true, "Verify pools exist")

	var currentTotalPoolSize uint64

	for _, pool := range pools {
		currentTotalPoolSize += pool.GetTotalSize() / units.GiB
	}

	log.Info(fmt.Sprintf("current pool size: %d GiB", currentTotalPoolSize))

	expectedTotalPoolSize := currentTotalPoolSize + specSize

	log.InfoD("Initiate add cloud drive and validate")
	err = Inst().V.AddCloudDrive(&stNode, deviceSpec, poolID)
	if err != nil {
		return fmt.Errorf("add cloud drive failed on node %s, err: %v", stNode.Name, err)
	}

	log.InfoD("Validate pool rebalance after drive add")
	err = ValidateDriveRebalance(stNode)
	if err != nil {
		return fmt.Errorf("pool re-balance failed, err: %v", err)
	}
	err = Inst().V.WaitDriverUpOnNode(stNode, addDriveUpTimeOut)
	if err != nil {
		return fmt.Errorf("volume driver is down on node %s, err: %v", stNode.Name, err)
	}
	dash.VerifyFatal(err == nil, true, "PX is up after add drive")

	var newTotalPoolSize uint64

	pools, err = Inst().V.ListStoragePools(metav1.LabelSelector{})
	if err != nil {
		return fmt.Errorf("error getting pools list, err: %v", err)
	}
	dash.VerifyFatal(len(pools) > 0, true, "Verify pools exist")
	for _, pool := range pools {
		newTotalPoolSize += pool.GetTotalSize() / units.GiB
	}
	isPoolSizeUpdated := false

	if newTotalPoolSize >= expectedTotalPoolSize {
		isPoolSizeUpdated = true
	}
	log.Info(fmt.Sprintf("updated pool size: %d GiB", newTotalPoolSize))
	dash.VerifyFatal(isPoolSizeUpdated, true, fmt.Sprintf("Validate total pool size after add cloud drive on node %s", stNode.Name))
	return nil
}

func IsJournalEnabled() (bool, error) {
	storageSpec, err := Inst().V.GetStorageSpec()
	if err != nil {
		return false, err
	}
	jDev := storageSpec.GetJournalDev()
	if jDev != "" {
		log.Infof("JournalDev: %s", jDev)
		return true, nil
	}
	return false, nil
}

func runDataIntegrityValidation(testName string) bool {

	if Inst().N.String() == ssh.DriverName || Inst().N.String() == vsphere.DriverName {
		if strings.Contains(testName, "{") {
			i := strings.Index(testName, "{")
			j := strings.Index(testName, "}")

			testName = testName[i+1 : j]
		}
		log.Infof("validating test-name [%s] for running data integrity validation", testName)
		if strings.Contains(dataIntegrityValidationTests, testName) {
			return true
		}

		if strings.Contains(testName, "Longevity") {
			pc, _, _, _ := runtime.Caller(1)
			if strings.Contains(dataIntegrityValidationTests, runtime.FuncForPC(pc).Name()) {
				return true
			}
			return false
		}
	}

	return false
}

func ValidateDataIntegrity(contexts *[]*scheduler.Context) (mError error) {
	testName := ginkgo.CurrentSpecReport().FullText()
	if strings.Contains(testName, "Longevity") || strings.Contains(testName, "Trigger") {
		pc, _, _, _ := runtime.Caller(1)
		testName = runtime.FuncForPC(pc).Name()
		sInd := strings.LastIndex(testName, ".")
		if sInd != -1 {
			fnNames := strings.Split(testName, ".")
			for _, fn := range fnNames {
				if strings.Contains(fn, "Trigger") {
					testName = fn
					break
				}
			}
		}

	}

	if !runDataIntegrityValidation(testName) {
		log.Infof(fmt.Sprintf("skipping data integrity validation for %s is not the list %s", testName, dataIntegrityValidationTests))
		return nil
	}

outer:
	for _, ctx := range *contexts {
		appScaleFactor := time.Duration(Inst().GlobalScaleFactor)
		var timeout time.Duration
		if ctx.ReadinessTimeout == time.Duration(0) {
			timeout = appScaleFactor * defaultTimeout
		} else {
			timeout = appScaleFactor * ctx.ReadinessTimeout
		}
		//Waiting for all the apps in ctx are running
		mError = Inst().S.WaitForRunning(ctx, timeout, defaultRetryInterval)
		if mError != nil {
			return mError
		}
		var appVolumes []*volume.Volume
		appVolumes, mError = Inst().S.GetVolumes(ctx)
		if mError != nil {
			return mError
		}

		//waiting for volumes replication status should be up before calculating md5sum
		for _, v := range appVolumes {
			var replicaSets []*opsapi.ReplicaSet
			replicaSets, mError = Inst().V.GetReplicaSets(v)
			if mError != nil {
				return mError
			}

			//skipping the validation if volume is repl 2
			if len(replicaSets) == 1 && len(replicaSets[0].PoolUuids) == 1 {
				continue outer
			}
			t := func() (interface{}, bool, error) {
				replicationStatus, err := GetVolumeReplicationStatus(v)
				if err != nil {
					return nil, false, err
				}

				if replicationStatus == "Up" {
					return "", false, nil
				}
				if replicationStatus == "Resync" {
					return "", true, fmt.Errorf("volume %s is still in Resync state", v.ID)
				}
				return "", false, fmt.Errorf("volume %s is in %s state cannot proceed further", v.ID, replicationStatus)
			}
			_, mError = task.DoRetryWithTimeout(t, 120*time.Minute, 2*time.Minute)
			if mError != nil {
				return mError
			}
		}

		log.InfoD(fmt.Sprintf("scale down app %s to 0", ctx.App.Key))
		defer func() {
			if tempErr := revertAppScale(ctx); tempErr != nil {
				mError = multierr.Append(mError, tempErr)
			}
		}()
		applicationScaleMap, err := Inst().S.GetScaleFactorMap(ctx)
		if err != nil {
			mError = multierr.Append(mError, err)
		}

		applicationScaleDownMap := make(map[string]int32, len(ctx.App.SpecList))

		for name := range applicationScaleMap {
			applicationScaleDownMap[name] = 0
		}

		err = Inst().S.ScaleApplication(ctx, applicationScaleDownMap)
		if err != nil {
			mError = multierr.Append(mError, err)
			return mError
		}
		//waiting for volumes to be detached after scale down
		for _, v := range appVolumes {
			t := func() (interface{}, bool, error) {
				apiVol, err := Inst().V.InspectVolume(v.ID)
				if err != nil {
					return "", false, err
				}
				if len(apiVol.AttachedOn) == 0 {
					return "", false, nil
				}
				return "", true, fmt.Errorf("volume %s is still attached to %s", v.ID, apiVol.AttachedOn)
			}
			_, err = task.DoRetryWithTimeout(t, 15*time.Minute, 10*time.Second)
			if err != nil {
				mError = multierr.Append(mError, err)
				return mError

			}
		}

		poolChecksumMap := make(map[string]string)
		dmthinPoolChecksumMap := make(map[string]map[string]string)

		isDmthinSetup, err := IsDMthin()
		if err != nil {
			mError = multierr.Append(mError, err)
			return mError

		}

		//function to calulate md5sum of the given volume in the give pool
		calChecksum := func(wg *sync.WaitGroup, v *volume.Volume, nodeDetail *node.Node, poolUuid string, errCh chan<- error) {
			defer ginkgo.GinkgoRecover()
			defer wg.Done()

			pools, err := Inst().V.ListStoragePools(metav1.LabelSelector{})
			if err != nil {
				errCh <- err
				close(errCh)
				return
			}
			var poolID int32
			for _, pool := range pools {
				if pool.Uuid == poolUuid {
					poolID = pool.ID
					break
				}
			}

			inspectVolume, err := Inst().V.InspectVolume(v.ID)
			if err != nil {
				errCh <- err
				close(errCh)
				return
			}
			log.InfoD("Getting md5sum for volume %s on pool %s in node %s", inspectVolume.Id, poolUuid, nodeDetail.Name)
			//To-Do update the command if set up is dmthin
			cmd := fmt.Sprintf("/opt/pwx/bin/runc exec -t portworx md5sum /var/.px/%d/%s/pxdev", poolID, inspectVolume.Id)

			if isDmthinSetup {

				err = validateDmthinVolumeDataIntegrity(inspectVolume, nodeDetail, poolID, &dmthinPoolChecksumMap)
				if err != nil {
					errCh <- err
					close(errCh)
					return
				}
			} else {
				output, err := Inst().N.RunCommand(*nodeDetail, cmd, node.ConnectionOpts{
					Timeout:         defaultTimeout,
					TimeBeforeRetry: defaultRetryInterval,
					Sudo:            true,
				})
				if err != nil {
					errCh <- err
					close(errCh)
					return
				}
				vChecksum := strings.Split(strings.TrimSpace(output), " ")[0]
				poolChecksumMap[poolUuid] = vChecksum
			}

		}

		for _, v := range appVolumes {
			replicaSets, err := Inst().V.GetReplicaSets(v)
			if err != nil {
				mError = multierr.Append(mError, err)
				return mError

			}

			wGroup := new(sync.WaitGroup)
			errCh := make(chan error)

			for _, rs := range replicaSets {
				poolUuids := rs.PoolUuids
				for _, poolUuid := range poolUuids {
					nodeDetail, err := GetNodeWithGivenPoolID(poolUuid)
					if err != nil {
						mError = multierr.Append(mError, err)
						return mError

					}
					wGroup.Add(1)
					go calChecksum(wGroup, v, nodeDetail, poolUuid, errCh)
				}
			}
			wGroup.Wait()

			for mErr := range errCh {
				mError = multierr.Append(mError, mErr)
			}

			if mError != nil {
				// Combine all errors into one and return
				return mError
			}

			if isDmthinSetup {

				var primaryMap map[string]string
				var primaryNode string

				for n, m := range dmthinPoolChecksumMap {
					if primaryMap == nil {
						primaryNode = n
						primaryMap = m
					} else {
						eq := reflect.DeepEqual(primaryMap, m)

						if !eq {
							err = fmt.Errorf("md5sum of volume [%s] having [%v] on node [%s] is not matching with checksum [%v] on node [%s]", v.ID, primaryMap, primaryNode, m, n)
							mError = multierr.Append(mError, err)
							return mError
						}
						log.InfoD("md5sum of volume [%s] having [%v] on node [%s] is matching with checksum [%v] on node [%s]", v.ID, primaryMap, primaryNode, m, n)

					}
				}
				//clearing the pool after the volume validation
				for k := range dmthinPoolChecksumMap {
					delete(dmthinPoolChecksumMap, k)
				}

			} else {
				var checksum string
				var primaryPool string
				for p, c := range poolChecksumMap {
					if checksum == "" {
						primaryPool = p
						checksum = c
					} else {
						if c != checksum {
							err = fmt.Errorf("md5sum of volume [%s] having [%s] on pool [%s] is not matching with checksum [%s] on pool [%s]", v.ID, checksum, primaryPool, c, p)
							mError = multierr.Append(mError, err)
							return mError
						}
						log.InfoD("md5sum of volume [%s] having [%s] on pool [%s] is matching with checksum [%s] on pool [%s]", v.ID, checksum, primaryPool, c, p)
					}

				}
				//clearing the pool after the volume validation
				for k := range poolChecksumMap {
					delete(poolChecksumMap, k)
				}
			}

		}

	}
	return nil
}

func revertAppScale(ctx *scheduler.Context) error {
	//reverting application scale
	applicationScaleUpMap := make(map[string]int32, len(ctx.App.SpecList))

	applicationScaleMap, err := Inst().S.GetScaleFactorMap(ctx)
	if err != nil {
		return err
	}
	for name, scale := range applicationScaleMap {
		log.InfoD(fmt.Sprintf("scale up app %s to %d", ctx.App.Key, scale))
		applicationScaleUpMap[name] = scale
	}
	err = Inst().S.ScaleApplication(ctx, applicationScaleUpMap)
	return err
}

func validateDmthinVolumeDataIntegrity(inspectVolume *opsapi.Volume, nodeDetail *node.Node, poolID int32, dmthinPoolChecksumMap *map[string]map[string]string) error {

	volPath := fmt.Sprintf("/dev/pwx%d/%s", poolID, inspectVolume.Id)
	mountPath := fmt.Sprintf("/tmp/%s", inspectVolume.Id)
	mountCmd := fmt.Sprintf("mount %s %s", volPath, mountPath)
	creatDir := fmt.Sprintf("mkdir %s", mountPath)
	umountCmd := fmt.Sprintf("umount %s", mountPath)

	cmdConnectionOpts := node.ConnectionOpts{
		Timeout:         15 * time.Second,
		TimeBeforeRetry: 5 * time.Second,
		Sudo:            true,
	}

	log.Infof("Running command %s on %s", creatDir, nodeDetail.Name)
	_, err := Inst().N.RunCommandWithNoRetry(*nodeDetail, creatDir, cmdConnectionOpts)

	if err != nil {
		return err
	}
	log.Infof("Running command %s on %s", mountCmd, nodeDetail.Name)
	_, err = Inst().N.RunCommandWithNoRetry(*nodeDetail, mountCmd, cmdConnectionOpts)

	if err != nil {
		return err
	}

	defer func(N node.Driver, node node.Node, command string, options node.ConnectionOpts) {
		log.Infof("Running command %s on %s", command, nodeDetail.Name)
		_, err := N.RunCommandWithNoRetry(node, command, options)
		if err != nil {
			log.Errorf(err.Error())
		}
	}(Inst().N, *nodeDetail, umountCmd, cmdConnectionOpts)

	eg := errgroup.Group{}

	eg.Go(func() error {
		md5Cmd := fmt.Sprintf("md5sum %s/*", mountPath)
		log.Infof("Running command %s  on %s", md5Cmd, nodeDetail.Name)
		output, err := Inst().N.RunCommand(*nodeDetail, md5Cmd, node.ConnectionOpts{
			Timeout:         defaultTimeout,
			TimeBeforeRetry: defaultRetryInterval,
			Sudo:            true,
		})

		if err != nil {
			return err
		}
		log.Infof("md5sum of vol %s on node %s : %s", inspectVolume.Id, nodeDetail.Name, output)
		nodeChecksumMap := make(map[string]string)
		for _, line := range strings.Split(strings.TrimSpace(output), "\n") {
			checksumOut := strings.Split(line, "  ")
			if len(checksumOut) == 2 {
				nodeChecksumMap[checksumOut[1]] = checksumOut[0]
			} else {
				return fmt.Errorf("cannot obtain checksum value from node %s, output: %v", nodeDetail.Name, checksumOut)
			}
		}
		(*dmthinPoolChecksumMap)[nodeDetail.Name] = nodeChecksumMap
		return nil

	})

	if err = eg.Wait(); err != nil {
		return err
	}

	return nil

}

// GetContextsOnNode returns the contexts which have volumes attached on the given node.
func GetContextsOnNode(contexts *[]*scheduler.Context, n *node.Node) ([]*scheduler.Context, error) {
	contextsOnNode := make([]*scheduler.Context, 0)
	testName := ginkgo.CurrentSpecReport().FullText()

	if strings.Contains(testName, "Longevity") || strings.Contains(testName, "Trigger") {
		pc, _, _, _ := runtime.Caller(1)
		testName = runtime.FuncForPC(pc).Name()
		sInd := strings.LastIndex(testName, ".")
		if sInd != -1 {
			fnNames := strings.Split(testName, ".")
			for _, fn := range fnNames {
				if strings.Contains(fn, "Trigger") {
					testName = fn
					break
				}
			}
		}

	}

	if !runDataIntegrityValidation(testName) {
		return contextsOnNode, nil
	}

	log.Infof("Getting contexts on node %s", n.Name)
	for _, ctx := range *contexts {
		appVolumes, err := Inst().S.GetVolumes(ctx)
		if err != nil {
			return nil, err
		}

		for _, v := range appVolumes {
			// case where volume is attached to the given node
			attachedNode, err := Inst().V.GetNodeForVolume(v, 1*time.Minute, 5*time.Second)
			if err != nil {
				return nil, err
			}
			if attachedNode != nil && (n.VolDriverNodeID == attachedNode.VolDriverNodeID) {
				contextsOnNode = append(contextsOnNode, ctx)
				break
			}
			//case where volume is attached to different node but one of the replicas is the give node
			replicaSets, err := Inst().V.GetReplicaSets(v)
			if err != nil {
				return nil, err
			}

			for _, rn := range replicaSets[0].Nodes {
				if rn == n.VolDriverNodeID {
					contextsOnNode = append(contextsOnNode, ctx)
					break
				}
			}
		}
	}

	return contextsOnNode, nil

}

type CloudDrive struct {
	Type              string            `json:"Type"`
	Size              int               `json:"Size"`
	ID                string            `json:"ID"`
	Path              string            `json:"Path"`
	Iops              int               `json:"Iops"`
	Vpus              int               `json:"Vpus"`
	PXType            string            `json:"PXType"`
	State             string            `json:"State"`
	Labels            map[string]string `json:"labels"`
	AttachOptions     interface{}       `json:"AttachOptions"`
	Provisioner       string            `json:"Provisioner"`
	EncryptionKeyInfo string            `json:"EncryptionKeyInfo"`
}

// GetAllCloudDriveDetailsOnNode returns list of cloud drives present on the node
func GetAllCloudDriveDetailsOnNode(n *node.Node) ([]CloudDrive, error) {

	var drives CloudDrive
	var allCloudDrives []CloudDrive

	// Execute the command and check the alerts of type POOL
	command := fmt.Sprintf("pxctl cd inspect --node %v -j", n.Id)
	out, err := Inst().N.RunCommandWithNoRetry(node.GetStorageNodes()[0], command, node.ConnectionOpts{
		Timeout:         2 * time.Minute,
		TimeBeforeRetry: 10 * time.Second,
	})
	if err != nil {
		return nil, err
	}

	var configData struct {
		Configs map[string]CloudDrive `json:"Configs"`
	}

	err = json.Unmarshal([]byte(out), &configData)
	if err != nil {
		return nil, err
	}

	for _, config := range configData.Configs {
		drives.ID = config.ID
		drives.Size = config.Size
		drives.Type = config.Type
		drives.PXType = config.PXType
		drives.Iops = config.Iops
		drives.Vpus = config.Vpus
		drives.Path = config.Path
		drives.State = config.State
		drives.AttachOptions = config.AttachOptions
		drives.Provisioner = config.Provisioner
		drives.EncryptionKeyInfo = config.EncryptionKeyInfo
		drives.Labels = config.Labels
		allCloudDrives = append(allCloudDrives, drives)
	}
	return allCloudDrives, nil
}

type DriveDetails struct {
	PoolUUID string
	Disks    []string
}

// GetDrivePathFromNode returns drive paths from all the pools on Node
func GetDrivePathFromNode(n *node.Node) ([]DriveDetails, error) {

	allPools := n.StoragePools
	var allDrives []DriveDetails

	for i := 0; i < len(allPools); i++ {
		var drive DriveDetails
		drive.Disks = []string{}
		var drives []string
		cmd := fmt.Sprintf("pxctl sv pool show -j | jq '.datapools[%v].uuid'", i)
		out, err := runCmdOnce(cmd, *n)
		if err != nil {
			return nil, err
		}
		// Split the string into lines based on the newline character ("\n")
		PoolUUID := strings.TrimSpace(out)

		cmd = fmt.Sprintf("pxctl sv pool show -j | jq '.datapools[%v].Info | {Resources, ResourceJournal, ResourceSystemMetadata} | .. | .path? // empty'", i)
		out, err = runCmdOnce(cmd, *n)
		if err != nil {
			return nil, err
		}
		// Split the string into lines based on the newline character ("\n")
		lines := strings.Split(out, "\n")

		// Print each line
		for _, line := range lines {
			// Remove leading and trailing spaces or double quotes if present
			line = strings.TrimSpace(strings.Trim(line, `"`))
			drives = append(drives, line)
		}
		drive.PoolUUID = PoolUUID
		drive.Disks = drives
		allDrives = append(allDrives, drive)
	}

	return allDrives, nil
}

// GetDriveProperties Returns type of the Disk from Path Specified
func GetDriveProperties(path string) (CloudDrive, error) {
	for _, each := range node.GetStorageNodes() {
		cloudDrives, err := GetAllCloudDriveDetailsOnNode(&each)
		if err != nil {
			return CloudDrive{}, err
		}
		for _, eachDrive := range cloudDrives {
			if strings.Contains(path, eachDrive.Path) {
				return eachDrive, nil
			}
		}
	}
	return CloudDrive{}, nil
}

// returns ID and Name of the volume present
type VolMap struct {
	ID   string `json:"id"`
	Name string `json:"name"`
}

// ListVolumeNamesUsingPxctl , Returns list of volumes present in the cluster
// option will get the output of pxctl volume list, records ID and VolName and returns the struct
func ListVolumeNamesUsingPxctl(n *node.Node) ([]VolMap, error) {
	volList := []VolMap{}
	var vols VolMap

	cmd := "pxctl volume list -j | jq "
	output, err := runCmdGetOutput(cmd, *n)
	if err != nil {
		return nil, err
	}

	// Define a slice of Volume structs
	var vol []struct {
		ID      string `json:"id"`
		Locator struct {
			Name string `json:"name"`
		} `json:"locator"`
	}
	err = json.Unmarshal([]byte(output), &vol)
	if err != nil {
		return nil, err
	}

	for _, volName := range vol {
		vols.ID = volName.ID
		vols.Name = volName.Locator.Name
		volList = append(volList, vols)
	}

	return volList, nil
}

// IsVolumeExits Returns true if volume with ID or Name exists on the cluster
func IsVolumeExits(volName string) bool {
	isVolExist := false
	n := node.GetStorageNodes()
	allVols, err := ListVolumeNamesUsingPxctl(&n[0])
	if err != nil {
		return false
	}

	for _, eachVol := range allVols {
		if eachVol.ID == volName || eachVol.Name == volName {
			isVolExist = true
		}
	}
	return isVolExist
}

func ValidateCRMigration(pods *v1.PodList, appData *asyncdr.AppData) error {
	pods_created_len := len(pods.Items)
	log.InfoD("Num of Pods on source: %v", pods_created_len)
	sourceClusterConfigPath, err := GetSourceClusterConfigPath()
	if err != nil {
		return err
	}
	err = asyncdr.ValidateCRD(appData.ExpectedCrdList, sourceClusterConfigPath)
	if err != nil {
		return err
	}
	options := scheduler.ScheduleOptions{Namespace: appData.Ns}
	var emptyCtx = &scheduler.Context{
		UID:             "",
		ScheduleOptions: options,
		App: &spec.AppSpec{
			Key:      "",
			SpecList: []interface{}{},
		}}
	log.InfoD("Create cluster pair between source and destination clusters")
	ScheduleValidateClusterPair(emptyCtx, false, true, defaultClusterPairDir, false)
	migName := migrationKey + time.Now().Format("15h03m05s")
	mig, err := asyncdr.CreateMigration(migName, appData.Ns, asyncdr.DefaultClusterPairName, appData.Ns, &includeVolumesFlag, &includeResourcesFlag, &startApplicationsFlag)
	if err != nil {
		return err
	}
	migrationList = append(migrationList, mig)
	err = asyncdr.WaitForMigration(migrationList)
	if err != nil {
		return fmt.Errorf("Migration failed")
	}
	// Sleeping here, as apps deploys one by one, which takes time to collect all pods
	time.Sleep(5 * time.Minute)
	SetDestinationKubeConfig()
	pods_migrated, err := core.Instance().GetPods(appData.Ns, nil)
	if err != nil {
		return err
	}
	pods_migrated_len := len(pods_migrated.Items)
	log.InfoD("Num of Pods on dest: %v", pods_migrated_len)
	if pods_created_len != pods_migrated_len {
		return fmt.Errorf("Pods migration failed as %v pods found on source and %v on destination", pods_created_len, pods_migrated_len)
	}
	destClusterConfigPath, err := GetDestinationClusterConfigPath()
	if err != nil {
		return err
	}
	err = asyncdr.ValidateCRD(appData.ExpectedCrdList, destClusterConfigPath)
	if err != nil {
		return fmt.Errorf("CRDs not migrated properly, err: %v", err)
	}
	SetSourceKubeConfig()
	err = asyncdr.DeleteAndWaitForMigrationDeletion(mig.Name, mig.Namespace)
	if err != nil {
		return err
	}
	return nil
}

func DeleteCrAndRepo(appData *asyncdr.AppData, appPath string) error {
	SetDestinationKubeConfig()
	log.InfoD("Starting crd deletion")
	asyncdr.DeleteCRAndUninstallCRD(appData.OperatorName, appPath, appData.Ns)
	SetSourceKubeConfig()
	asyncdr.DeleteCRAndUninstallCRD(appData.OperatorName, appPath, appData.Ns)
	return nil
}

// IsPXRunningOnNode returns true if px is running on the node
func IsPxRunningOnNode(pxNode *node.Node) (bool, error) {
	isPxInstalled, err := Inst().V.IsDriverInstalled(*pxNode)
	if err != nil {
		log.Debugf("Could not get PX status on %s", pxNode.Name)
		return false, err
	}
	if !isPxInstalled {
		return false, nil
	}
	status := Inst().V.IsPxReadyOnNode(*pxNode)
	return status, nil
}

type ProvisionStatus struct {
	NodeUUID      string
	IpAddress     string
	HostName      string
	NodeStatus    string
	PoolID        string
	PoolUUID      string
	PoolStatus    string
	IoPriority    string
	TotalSize     float64
	AvailableSize float64
	UsedSize      float64
}

func tibToGib(tib float64) float64 {
	return tib * 1024
}

func convertToGiB(size string) float64 {
	output := strings.Split(size, " ")
	number, err := strconv.ParseFloat(output[0], 64)
	if err != nil {
		return -1
	}
	if strings.Contains(size, "GiB") {
		return number
	} else if strings.Contains(size, "TiB") {
		return tibToGib(number)
	}
	return -1
}

// GetClusterProvisionStatusOnSpecificNode Returns provision status from the specific node
func GetClusterProvisionStatusOnSpecificNode(n node.Node) ([]ProvisionStatus, error) {
	clusterProvision := []ProvisionStatus{}
	cmd := "pxctl cluster provision-status list"
	output, err := runCmdGetOutput(cmd, n)
	if err != nil {
		log.Infof("running command [%v] failed on Node [%v]", cmd, n.Name)
		return nil, err
	}
	log.InfoD("Output of CMD Output [%v]", output)

	lines := strings.Split(output, "\n")
	pattern := `(\S+)\s+(\S+)\s+\S+\s+(\S+)\s+(\S+)\s+\(\s+(\S+)\s+\)\s+(\S+)\s+(\S+)\s+(\S+\s\S+)+\s+(\S+\s\S+)+\s+(\S+\s\S+)+\s+(\S+\s\S+)+\s+`
	if !strings.Contains(lines[0], "HOSTNAME") {
		// This is needed as in 2.x.y output don't print HOSTNAME
		pattern = `(\S+)\s+(\S+)\s+(\S+)\s+(\S+)\s+\(\s(\S+)\s\)\s+(\S+)\s+(\S+)\s+(\S+\s\S+)+\s+(\S+\s\S+)+\s+(\S+\s\S+)+\s+(\S+\s\S+)+\s+`
	}
	// Compile the regex pattern
	r := regexp.MustCompile(pattern)

	for _, eachLine := range lines {
		var provisionStatus ProvisionStatus
		if !strings.Contains(eachLine, "NODE") {
			matches := r.FindStringSubmatch(eachLine)
			if len(matches) > 0 {
				provisionStatus.NodeUUID = matches[1]
				provisionStatus.IpAddress = matches[2]
				provisionStatus.NodeStatus = matches[3]
				provisionStatus.PoolID = matches[4]
				provisionStatus.PoolUUID = matches[5]
				provisionStatus.PoolStatus = matches[6]
				provisionStatus.IoPriority = matches[7]
				provisionStatus.TotalSize = convertToGiB(matches[8])
				provisionStatus.AvailableSize = convertToGiB(matches[9])
				provisionStatus.UsedSize = convertToGiB(matches[10])
				clusterProvision = append(clusterProvision, provisionStatus)
			}
		}
	}
	log.Infof("Cluster provision status [%v]", clusterProvision)
	return clusterProvision, nil
}

// GetClusterProvisionStatus  returns details of cluster provision status
func GetClusterProvisionStatus() ([]ProvisionStatus, error) {
	// Using Node which is up and running
	var selectedNode []node.Node
	for _, eachNode := range node.GetStorageDriverNodes() {
		status, err := IsPxRunningOnNode(&eachNode)
		if err != nil {
			log.InfoD("Px is not running on the Node.. searching for other node")
			continue
		}
		if status {
			selectedNode = append(selectedNode, eachNode)
			break
		}
	}
	if len(selectedNode) == 0 {
		return nil, fmt.Errorf("No Valid node exists")
	}

	// Select Random Volumes for pool Expand
	randomIndex := rand.Intn(len(selectedNode))
	randomNode := selectedNode[randomIndex]

	clusterProvision, err := GetClusterProvisionStatusOnSpecificNode(randomNode)
	if err != nil {
		return nil, err
	}

	log.Infof("Cluster provision status [%v]", clusterProvision)
	return clusterProvision, nil
}

// GetPoolTotalSize Return total Pool size
func GetPoolTotalSize(poolUUID string) (float64, error) {
	provision, err := GetClusterProvisionStatus()
	if err != nil {
		return -1, err
	}
	for _, eachProvision := range provision {
		if eachProvision.PoolUUID == poolUUID {
			return eachProvision.TotalSize, nil
		}
	}
	return -1, err
}

// GetPoolAvailableSize Returns available pool Size
func GetPoolAvailableSize(poolUUID string) (float64, error) {
	provision, err := GetClusterProvisionStatus()
	if err != nil {
		return -1, err
	}
	for _, eachProvision := range provision {
		if eachProvision.PoolUUID == poolUUID {
			return eachProvision.AvailableSize, nil
		}
	}
	return -1, err
}

// GetAllPoolsOnNode Returns list of all pool uuids present on specific Node
func GetAllPoolsOnNode(nodeUuid string) ([]string, error) {
	var poolDetails []string
	provision, err := GetClusterProvisionStatus()
	if err != nil {
		return nil, err
	}
	for _, eachProvision := range provision {
		if eachProvision.NodeUUID == nodeUuid {
			poolDetails = append(poolDetails, eachProvision.PoolUUID)
		}
	}
	return poolDetails, nil
}

// Set default provider as aws
func getClusterProvider() string {
	clusterProvider = os.Getenv("CLUSTER_PROVIDER")
	return clusterProvider
}

// Get Gke Secret
func GetGkeSecret() (string, error) {
	cm, err := core.Instance().GetConfigMap("cloud-config", "default")
	if err != nil {
		return "", err
	}
	return cm.Data["cloud-json"], nil
}

// WaitForSnapShotToReady returns snapshot status after waiting till snapshot gets to Ready state
func WaitForSnapShotToReady(snapshotScheduleName, snapshotName, appNamespace string) (*storkapi.ScheduledVolumeSnapshotStatus, error) {

	var schedVolumeSnapstatus *storkapi.ScheduledVolumeSnapshotStatus
	delVol := func() (interface{}, bool, error) {
		resp, err := storkops.Instance().GetSnapshotSchedule(snapshotScheduleName, appNamespace)
		if err != nil {
			return "", false, err
		}
	outer:
		for _, snapshotStatuses := range resp.Status.Items {
			for _, snapStatus := range snapshotStatuses {
				if snapStatus.Name == snapshotName {
					schedVolumeSnapstatus = snapStatus
					break outer
				}
			}
		}
		if schedVolumeSnapstatus == nil {
			return nil, false, fmt.Errorf("no scheduled volume snapshot status found with name [%s] with snapshot schedule [%s] in namespace [%s]", snapshotName, snapshotScheduleName, appNamespace)
		}

		if schedVolumeSnapstatus.Status == snapv1.VolumeSnapshotConditionError {
			return nil, false, fmt.Errorf("snapshot: %s failed. status: %v", snapshotName, schedVolumeSnapstatus.Status)
		}

		if schedVolumeSnapstatus.Status == snapv1.VolumeSnapshotConditionPending {
			return nil, true, fmt.Errorf("scheduled volume snapshot status found with name [%s] has status [%v]", snapshotName, schedVolumeSnapstatus.Status)
		}

		return nil, false, nil
	}
	_, err := task.DoRetryWithTimeout(delVol, time.Duration(3)*appReadinessTimeout, 30*time.Second)

	return schedVolumeSnapstatus, err
}

// IsCloudCredPresent checks whether the Cloud Cred is present or not
func IsCloudCredPresent(cloudCredName string, ctx context1.Context, orgID string) (bool, error) {
	cloudCredEnumerateRequest := &api.CloudCredentialEnumerateRequest{
		OrgId:          orgID,
		IncludeSecrets: false,
	}
	cloudCredObjs, err := Inst().Backup.EnumerateCloudCredentialByUser(ctx, cloudCredEnumerateRequest)
	if err != nil {
		return false, err
	}
	for _, cloudCredObj := range cloudCredObjs.GetCloudCredentials() {
		if cloudCredObj.GetName() == cloudCredName {
			log.Infof("Cloud Credential [%s] is present", cloudCredName)
			return true, nil
		}
	}
	return false, nil
}

// GetAllPoolsPresent returns list of all pools present in the cluster
func GetAllPoolsPresent() ([]string, error) {
	var poolDetails []string
	provision, err := GetClusterProvisionStatus()
	if err != nil {
		return nil, err
	}
	for _, eachProvision := range provision {
		poolDetails = append(poolDetails, eachProvision.PoolUUID)
	}
	return poolDetails, nil
}

// AddCloudCredentialOwnership adds new ownership to the existing CloudCredential object.
func AddCloudCredentialOwnership(cloudCredentialName string, cloudCredentialUid string, userNames []string, groups []string, accessType OwnershipAccessType, publicAccess OwnershipAccessType, ctx context1.Context, orgID string) error {
	backupDriver := Inst().Backup
	userIDs := make([]string, 0)
	groupIDs := make([]string, 0)
	for _, userName := range userNames {
		userID, err := backup.FetchIDOfUser(userName)
		if err != nil {
			return err
		}
		userIDs = append(userIDs, userID)
	}

	for _, group := range groups {
		groupID, err := backup.FetchIDOfGroup(group)
		if err != nil {
			return err
		}
		groupIDs = append(groupIDs, groupID)
	}

	userCloudCredentialOwnershipAccessConfigs := make([]*api.Ownership_AccessConfig, 0)

	for _, userID := range userIDs {
		userCloudCredentialOwnershipAccessConfig := &api.Ownership_AccessConfig{
			Id:     userID,
			Access: api.Ownership_AccessType(accessType),
		}
		userCloudCredentialOwnershipAccessConfigs = append(userCloudCredentialOwnershipAccessConfigs, userCloudCredentialOwnershipAccessConfig)
	}

	groupCloudCredentialOwnershipAccessConfigs := make([]*api.Ownership_AccessConfig, 0)

	for _, groupID := range groupIDs {
		groupCloudCredentialOwnershipAccessConfig := &api.Ownership_AccessConfig{
			Id:     groupID,
			Access: api.Ownership_AccessType(accessType),
		}
		groupCloudCredentialOwnershipAccessConfigs = append(groupCloudCredentialOwnershipAccessConfigs, groupCloudCredentialOwnershipAccessConfig)
	}

	cloudCredentialInspectRequest := &api.CloudCredentialInspectRequest{
		OrgId: orgID,
		Name:  cloudCredentialName,
		Uid:   cloudCredentialUid,
	}
	cloudCredentialInspectResp, err := Inst().Backup.InspectCloudCredential(ctx, cloudCredentialInspectRequest)
	if err != nil {
		return err
	}
	currentGroupsConfigs := cloudCredentialInspectResp.CloudCredential.GetOwnership().GetGroups()
	groupCloudCredentialOwnershipAccessConfigs = append(groupCloudCredentialOwnershipAccessConfigs, currentGroupsConfigs...)
	currentUsersConfigs := cloudCredentialInspectResp.CloudCredential.GetOwnership().GetCollaborators()
	userCloudCredentialOwnershipAccessConfigs = append(userCloudCredentialOwnershipAccessConfigs, currentUsersConfigs...)

	cloudCredentialOwnershipUpdateReq := &api.CloudCredentialOwnershipUpdateRequest{
		OrgId: orgID,
		Name:  cloudCredentialName,
		Ownership: &api.Ownership{
			Groups:        groupCloudCredentialOwnershipAccessConfigs,
			Collaborators: userCloudCredentialOwnershipAccessConfigs,
			Public: &api.Ownership_PublicAccessControl{
				Type: api.Ownership_AccessType(publicAccess),
			},
		},
		Uid: cloudCredentialUid,
	}

	_, err = backupDriver.UpdateOwnershipCloudCredential(ctx, cloudCredentialOwnershipUpdateReq)
	if err != nil {
		return fmt.Errorf("failed to update CloudCredential ownership : %v", err)
	}
	return nil
}

// GenerateS3BucketPolicy Generates an S3 bucket policy based on encryption policy provided
func GenerateS3BucketPolicy(sid string, encryptionPolicy string, bucketName string, enforceServerSideEncryption ...bool) (string, error) {

	encryptionPolicyValues := strings.Split(encryptionPolicy, "=")
	if len(encryptionPolicyValues) < 2 {
		return "", fmt.Errorf("failed to generate policy for s3,check for proper length of encryptionPolicy : %v", encryptionPolicy)
	}
	var enforceSse string
	if len(enforceServerSideEncryption) == 0 {
		// If enableServerSideEncryption is not passed , default it to true
		enforceSse = "true"
	}
	policy := `{
	   "Version": "2012-10-17",
	   "Statement": [
		  {
			 "Sid": "%s",
			 "Effect": "Deny",
			 "Principal": "*",
			 "Action": "s3:PutObject",
			 "Resource": "arn:aws:s3:::%s/*",
			 "Condition": {
				"StringNotEquals": {
				   "%s":"%s"
				}
			 }
		  },
		  {
			"Sid": "DenyUnencryptedObjectUploads",
			"Effect": "Deny",
			"Principal": "*",
			"Action": "s3:PutObject",
			"Resource": "arn:aws:s3:::%s/*",
			"Condition": {
				"Null": {
					"%s":"%s"
				}
			}
		  }	
	   ]
	}`

	// Replace the placeholders in the policy with the values passed to the function.
	policy = fmt.Sprintf(policy, sid, bucketName, encryptionPolicyValues[0], encryptionPolicyValues[1], bucketName, encryptionPolicyValues[0], enforceSse)

	return policy, nil
}

// GetSseS3EncryptionType fetches SSE type for S3 bucket from the environment variable
func GetSseS3EncryptionType() (api.S3Config_Sse, error) {
	var sseType api.S3Config_Sse
	s3SseTypeEnv := os.Getenv("S3_SSE_TYPE")
	if s3SseTypeEnv != "" {
		sseDetails, err := s3utils.GetS3SSEDetailsFromEnv()
		if err != nil {
			return sseType, err
		}
		switch sseDetails.SseType {
		case s3utils.SseS3:
			sseType = api.S3Config_SSE_S3
		default:
			return sseType, fmt.Errorf("failed to sse s3 encryption type not valid: [%v]", sseDetails.SseType)
		}
	} else {
		sseType = api.S3Config_Invalid
	}
	return sseType, nil
}

func UpdateDriverVariables(envVar, runTimeOpts map[string]string) error {
	// Get PX StorageCluster
	clusterSpec, err := Inst().V.GetDriver()
	if err != nil {
		return err
	}

	var newEnvVarList []corev1.EnvVar

	//Update environment variables in the spec
	if envVar != nil && len(envVar) > 0 {
		for _, env := range clusterSpec.Spec.Env {
			newEnvVarList = append(newEnvVarList, env)
		}

		for k, v := range envVar {
			newEnvVarList = append(newEnvVarList, corev1.EnvVar{Name: k, Value: v})
		}
		clusterSpec.Spec.Env = newEnvVarList
	}

	//Update RunTimeOpts in the spec
	if runTimeOpts != nil && len(runTimeOpts) > 0 {
		if clusterSpec.Spec.RuntimeOpts == nil {
			clusterSpec.Spec.RuntimeOpts = make(map[string]string)
		}
		for k, v := range runTimeOpts {
			clusterSpec.Spec.RuntimeOpts[k] = v
		}
	}

	pxOperator := operator.Instance()
	_, err = pxOperator.UpdateStorageCluster(clusterSpec)
	if err != nil {
		return err
	}

	log.InfoD("Deleting PX pods for reloading the runtime Opts")
	err = DeletePXPods(clusterSpec.Namespace)
	if err != nil {
		return err
	}
	_, err = optest.ValidateStorageClusterIsOnline(clusterSpec, 10*time.Minute, 3*time.Minute)
	if err != nil {
		return err
	}

	log.InfoD("Waiting for PX Nodes to be up")
	for _, n := range node.GetStorageDriverNodes() {
		if err := Inst().V.WaitDriverUpOnNode(n, 15*time.Minute); err != nil {
			return err
		}
	}

	return nil
}

// DeletePXPods delete px pods
func DeletePXPods(nameSpace string) error {
	pxLabel := make(map[string]string)
	pxLabel["name"] = "portworx"
	if err := core.Instance().DeletePodsByLabels(nameSpace, pxLabel, podDestroyTimeout); err != nil {
		return err
	}
	return nil
}

func GetKubevirtVersionToUpgrade() string {
	kubevirtVersion, present := os.LookupEnv("KUBEVIRT_UPGRADE_VERSION")
	if present && kubevirtVersion != "" {
		return kubevirtVersion
	}
	return LatestKubevirtVersion
}

// GetRandomSubset generates a random subset of elements from a given list.
func GetRandomSubset(elements []string, subsetSize int) ([]string, error) {
	if subsetSize > len(elements) {
		return nil, fmt.Errorf("subset size exceeds the length of the input list")
	}

	shuffledElements := make([]string, len(elements))
	copy(shuffledElements, elements)
	rand.Shuffle(len(shuffledElements), func(i, j int) {
		shuffledElements[i], shuffledElements[j] = shuffledElements[j], shuffledElements[i]
	})

	return shuffledElements[:subsetSize], nil
}

// DeleteAllNamespacesCreatedByTestCase deletes all the namespaces created for the test case
func DeleteAllNamespacesCreatedByTestCase() error {

	// Get all the namespaces on the cluster
	k8sCore := core.Instance()
	allNamespaces, err := k8sCore.ListNamespaces(make(map[string]string))
	if err != nil {
		return fmt.Errorf("error in listing namespaces. Err: %v", err.Error())
	}

	// Iterate and remove all namespaces
	for _, ns := range allNamespaces.Items {
		if strings.Contains(ns.Name, Inst().InstanceID) {
			log.Infof("Deleting namespace [%s]", ns.Name)
			err = k8sCore.DeleteNamespace(ns.Name)
			if err != nil {
				// Not returning anything as it's the best case effort
				log.InfoD("Error in deleting namespace [%s]. Err: %v", ns.Name, err.Error())
			}
		}
	}
	return nil
}

func GetNodeForGivenVolumeName(volName string) (*node.Node, error) {

	t := func() (interface{}, bool, error) {
		pxVol, err := Inst().V.InspectVolume(volName)
		if err != nil {
			log.Warnf("Failed to inspect volume [%s], Err: %v", volName, err)
			return nil, false, err
		}

		for _, n := range node.GetStorageDriverNodes() {
			ok, err := Inst().V.IsVolumeAttachedOnNode(pxVol, n)
			if err != nil {
				return nil, false, err
			}
			if ok {
				return &n, false, err
			}
		}

		// Snapshots may not be attached to a node
		if pxVol.Source.Parent != "" {
			return nil, false, nil
		}

		return nil, true, fmt.Errorf("volume [%s] is not attached on any node", volName)
	}

	n, err := task.DoRetryWithTimeout(t, 1*time.Minute, 10*time.Second)
	if err != nil {
		return nil, err
	}

	if n != nil {
		attachedNode := n.(*node.Node)
		return attachedNode, nil
	}

	return nil, fmt.Errorf("no attached node found for vol [%s]", volName)
}

// GetProcessPID returns the PID of KVDB master node
func GetProcessPID(memberNode node.Node, processName string) (string, error) {
	var processPid string
	command := fmt.Sprintf("ps -ef | grep -i %s", processName)
	out, err := Inst().N.RunCommand(memberNode, command, node.ConnectionOpts{
		Timeout:         20 * time.Second,
		TimeBeforeRetry: 5 * time.Second,
		Sudo:            true,
	})
	if err != nil {
		return "", err
	}

	lines := strings.Split(string(out), "\n")
	for _, line := range lines {
		if strings.Contains(line, fmt.Sprintf("/usr/local/bin/%s", processName)) && !strings.Contains(line, "grep") {
			fields := strings.Fields(line)
			processPid = fields[1]
			break
		}
	}
	return processPid, err
}

// KillPxExecUsingPid return error in case of command failure
func KillPxExecUsingPid(memberNode node.Node) error {
	pid, err := GetProcessPID(memberNode, "pxexec")
	if err != nil {
		return err
	}
	if pid == "" {
		log.InfoD("Procrss with PID doesnot exists !! ")
		return nil
	}
	command := fmt.Sprintf("kill -9 %s", pid)
	log.InfoD("killing PID using command [%s]", command)
	err = runCmd(command, memberNode)
	if err != nil {
		return err
	}
	return nil
}

// KillPxStorageUsingPid return error in case of command failure
func KillPxStorageUsingPid(memberNode node.Node) error {
	nodes := []node.Node{}
	nodes = append(nodes, memberNode)
	err := Inst().V.StopDriver(nodes, true, nil)
	if err != nil {
		return err
	}
	return nil
}

// GetAllPodsInNameSpace Returns list of pods running in the namespace
func GetAllPodsInNameSpace(nameSpace string) ([]v1.Pod, error) {
	pods, err := k8sCore.GetPods(nameSpace, nil)
	if err != nil {
		return nil, err
	}
	return pods.Items, nil
}

func installGrafana(namespace string) {
	enableGrafana := false

	// If true, enable grafana on the set up
	if enableGrafanaVar := os.Getenv("ENABLE_GRAFANA"); enableGrafanaVar != "" {
		enableGrafana, _ = strconv.ParseBool(enableGrafanaVar)
	}
	if enableGrafana {
		grafanaScript := "/torpedo/deployments/setup_grafana.sh"
		if _, err := os.Stat(grafanaScript); errors.Is(err, os.ErrNotExist) {
			log.Warnf("Cannot find grafana set up script in path %s", grafanaScript)
			return
		}

		// Change permission on file to be able to execute
		if err := osutils.Chmod("+x", grafanaScript); err != nil {
			log.Warnf("error changing permission for script [%s], err: %v", grafanaScript, err)
			return
		}

		output, stErr, err := osutils.ExecTorpedoShell(fmt.Sprintf("%s %s", grafanaScript, namespace))
		if err != nil {
			log.Warnf("error running script [%s], err: %v", grafanaScript, err)
			return
		}
		if stErr != "" {
			log.Warnf("got standard error while running script [%s], err: %s", grafanaScript, stErr)
			return
		}
		log.Infof(output)
	}

}

<<<<<<< HEAD
func HasOCPPrereq(ocpVer string) bool {

	if strings.Contains(ocpVer, "stable-") {
		ocpVer = strings.Split(ocpVer, "-")[1]
	}
	parsedVersion, err := semver.NewVersion(ocpVer)
	log.FailOnError(err, fmt.Sprintf("error parsion ocp version [%s]", ocpVer))
	compareVersion, _ := semver.NewVersion("4.12") //giving compare version as 4.11 will make below condition true for 4.11.X
	if parsedVersion.Equal(compareVersion) || parsedVersion.GreaterThan(compareVersion) {
		return true
	}
	return false
}

func GetClusterNodesInfo(stopSignal <-chan struct{}, mError *error) {
	stNodes := node.GetStorageNodes()

	nodeSchedulableStatus := make(map[string]string)
	stNodeNames := make(map[string]bool)

	for _, stNode := range stNodes {
		stNodeNames[stNode.Name] = true
	}

	//Handling case where we have storageless node as kvdb node with dedicated kvdb device attached.
	kvdbNodes, _ := GetAllKvdbNodes()
	for _, kvdbNode := range kvdbNodes {
		sNode, err := node.GetNodeDetailsByNodeID(kvdbNode.ID)
		if err == nil {
			stNodeNames[sNode.Name] = true
		} else {
			log.Errorf("got error while getting with id [%s]", kvdbNode.ID)
		}
	}

	log.Infof("stnodes are %#v", stNodeNames)
	itr := 1
	for {
		log.Infof("K8s node validation. iteration: #%d", itr)
		select {
		case <-stopSignal:
			log.Infof("Exiting node validations routine")
			return
		default:
			nodeList, err := core.Instance().GetNodes()
			if err != nil {
				log.Errorf("Got error : %s", err.Error())
				*mError = err
				return
			}

			nodeNotReadyeCount := 0
			for _, k8sNode := range nodeList.Items {
				for _, status := range k8sNode.Status.Conditions {
					if status.Type == v1.NodeReady {
						nodeSchedulableStatus[k8sNode.Name] = string(status.Status)
						if status.Status != v1.ConditionTrue && stNodeNames[k8sNode.Name] {
							nodeNotReadyeCount += 1
						}
						break
					}
				}

			}
			if nodeNotReadyeCount > 1 {
				err = fmt.Errorf("multiple  nodes are Unschedulable at same time,"+
					"node status:%#v", nodeSchedulableStatus)
				log.Errorf("Got error : %s", err.Error())
				log.Infof("Node Details: %#v", nodeList.Items)
				output, err := Inst().N.RunCommand(stNodes[0], "pxctl status", node.ConnectionOpts{
					IgnoreError:     false,
					TimeBeforeRetry: defaultRetryInterval,
					Timeout:         defaultTimeout,
					Sudo:            true,
				})
				if err != nil {
					log.Errorf("failed to get pxctl status, Err: %v", err)
				}
				log.Infof(output)
				*mError = err
				return
			}
		}
		itr++
		time.Sleep(30 * time.Second)
	}
}

func OcpPrometheusPrereq() error {
	stc, err := Inst().V.GetDriver()
	if err != nil {
		return err
	}

	log.Infof("is autopilot enabled?: %t", stc.Spec.Autopilot.Enabled)
	if stc.Spec.Autopilot.Enabled {
		if err = createClusterMonitoringConfig(); err != nil {
			return err
		}

		if err = updatePrometheusAndAutopilot(stc); err != nil {
			return err
		}
	}
	return nil
}

// printK8sClusterInfo prints info about K8s cluster nodes
func PrintK8sCluterInfo() {
	log.Info("Get cluster info..")
	t := func() (interface{}, bool, error) {
		nodeList, err := core.Instance().GetNodes()
		if err != nil {
			return "", true, fmt.Errorf("failed to get nodes, Err %v", err)
		}
		if len(nodeList.Items) > 0 {
			for _, node := range nodeList.Items {
				nodeType := "Worker"
				if core.Instance().IsNodeMaster(node) {
					nodeType = "Master"
				}
				log.Infof(
					"Node Name: %s, Node Type: %s, Kernel Version: %s, Kubernetes Version: %s, OS: %s, Container Runtime: %s",
					node.Name, nodeType,
					node.Status.NodeInfo.KernelVersion, node.Status.NodeInfo.KubeletVersion, node.Status.NodeInfo.OSImage,
					node.Status.NodeInfo.ContainerRuntimeVersion)
			}
			return "", false, nil
		}
		return "", false, fmt.Errorf("no nodes were found in the cluster")
	}
	if _, err := task.DoRetryWithTimeout(t, 1*time.Minute, 5*time.Second); err != nil {
		log.Warnf("failed to get k8s cluster info, Err: %v", err)
	}
}

func createClusterMonitoringConfig() error {
	// Create configmap
	ocpConfigmap := &v1.ConfigMap{
		ObjectMeta: metav1.ObjectMeta{
			Name:      "cluster-monitoring-config",
			Namespace: "openshift-monitoring",
		},
		Data: map[string]string{
			"config.yaml": "enableUserWorkload: true",
		},
	}

	_, err := core.Instance().CreateConfigMap(ocpConfigmap)
	return err
}

func updatePrometheusAndAutopilot(stc *opsv1.StorageCluster) error {
	thanosQuerierHostCmd := `kubectl get route thanos-querier -n openshift-monitoring -o json | jq -r '.spec.host'`
	var output []byte

	output, err := exec.Command("sh", "-c", thanosQuerierHostCmd).CombinedOutput()
	if err != nil {
		return fmt.Errorf("failed to get thanos querier host , Err: %v", err)
	}
	thanosQuerierHost := strings.TrimSpace(string(output))
	log.Infof("Thanos Querier Host:%s", thanosQuerierHost)
	thanosQuerierHostUrl := fmt.Sprintf("https://%s", thanosQuerierHost)

	if stc.Spec.Monitoring.Prometheus.Enabled {
		stc.Spec.Monitoring.Prometheus.Enabled = false
	}

	dataProviders := stc.Spec.Autopilot.Providers

	for _, dataProvider := range dataProviders {
		if dataProvider.Type == "prometheus" {
			isUrlUpdated := false
			if val, ok := dataProvider.Params["url"]; ok {
				if val == thanosQuerierHostUrl {
					isUrlUpdated = true
				}
			}
			if !isUrlUpdated {
				dataProvider.Params["url"] = thanosQuerierHostUrl
			}
		}

	}
	pxOperator := operator.Instance()
	_, err = pxOperator.UpdateStorageCluster(stc)
=======
func SetupProxyServer(n node.Node) error {

	createDirCommand := "mkdir -p /exports/testnfsexportdir"
	output, err := Inst().N.RunCommandWithNoRetry(n, createDirCommand, node.ConnectionOpts{
		Sudo: true,
	})
	if err != nil {
		return err
	}
	log.Infof(output)

	addVersionCmd := "echo -e \"MOUNTD_NFS_V4=\"yes\"\nRPCNFSDARGS=\"-N 2 -N 4\"\" >> /etc/sysconfig/nfs"
	output, err = Inst().N.RunCommandWithNoRetry(n, addVersionCmd, node.ConnectionOpts{
		Sudo: true,
	})
	if err != nil {
		return err
	}
	log.Infof(output)

	updateExportsCmd := "echo \"/exports/testnfsexportdir *(rw,sync,no_root_squash)\" > /etc/exports"
	output, err = Inst().N.RunCommandWithNoRetry(n, updateExportsCmd, node.ConnectionOpts{
		Sudo: true,
	})
	if err != nil {
		return err
	}
	log.Infof(output)
	exportCmd := "exportfs -a"
	output, err = Inst().N.RunCommandWithNoRetry(n, exportCmd, node.ConnectionOpts{
		Sudo: true,
	})
	if err != nil {
		return err
	}
	log.Infof(output)

	enableNfsServerCmd := "systemctl enable nfs-server"
	output, err = Inst().N.RunCommandWithNoRetry(n, enableNfsServerCmd, node.ConnectionOpts{
		Sudo: true,
	})
	if err != nil {
		return err
	}
	log.Infof(output)

	startNfsServerCmd := "systemctl restart nfs-server"
	output, err = Inst().N.RunCommandWithNoRetry(n, startNfsServerCmd, node.ConnectionOpts{
		Sudo: true,
	})
	if err != nil {
		return err
	}
	log.Infof(output)

	return nil
}

func CreateNFSProxyStorageClass(scName, nfsServer, mountPath string) error {
	params := make(map[string]string)
	params["repl"] = "1"
	params["io_profile"] = "none"
	params["proxy_endpoint"] = fmt.Sprintf("nfs://%s", nfsServer)
	params["proxy_nfs_exportpath"] = fmt.Sprintf("%s", mountPath)
	params["mount_options"] = "vers=4.0"
	v1obj := metav1.ObjectMeta{
		Name: scName,
	}
	reclaimPolicyDelete := v1.PersistentVolumeReclaimDelete
	bindMode := storageapi.VolumeBindingImmediate
	allowWxpansion := true
	scObj := storageapi.StorageClass{
		ObjectMeta:           v1obj,
		Provisioner:          "kubernetes.io/portworx-volume",
		Parameters:           params,
		ReclaimPolicy:        &reclaimPolicyDelete,
		VolumeBindingMode:    &bindMode,
		AllowVolumeExpansion: &allowWxpansion,
	}

	k8sStorage := k8sStorage.Instance()
	_, err := k8sStorage.CreateStorageClass(&scObj)
>>>>>>> 0623b00f
	return err
}<|MERGE_RESOLUTION|>--- conflicted
+++ resolved
@@ -10636,7 +10636,92 @@
 
 }
 
-<<<<<<< HEAD
+func SetupProxyServer(n node.Node) error {
+
+	createDirCommand := "mkdir -p /exports/testnfsexportdir"
+	output, err := Inst().N.RunCommandWithNoRetry(n, createDirCommand, node.ConnectionOpts{
+		Sudo: true,
+	})
+	if err != nil {
+		return err
+	}
+	log.Infof(output)
+
+	addVersionCmd := "echo -e \"MOUNTD_NFS_V4=\"yes\"\nRPCNFSDARGS=\"-N 2 -N 4\"\" >> /etc/sysconfig/nfs"
+	output, err = Inst().N.RunCommandWithNoRetry(n, addVersionCmd, node.ConnectionOpts{
+		Sudo: true,
+	})
+	if err != nil {
+		return err
+	}
+	log.Infof(output)
+
+	updateExportsCmd := "echo \"/exports/testnfsexportdir *(rw,sync,no_root_squash)\" > /etc/exports"
+	output, err = Inst().N.RunCommandWithNoRetry(n, updateExportsCmd, node.ConnectionOpts{
+		Sudo: true,
+	})
+	if err != nil {
+		return err
+	}
+	log.Infof(output)
+	exportCmd := "exportfs -a"
+	output, err = Inst().N.RunCommandWithNoRetry(n, exportCmd, node.ConnectionOpts{
+		Sudo: true,
+	})
+	if err != nil {
+		return err
+	}
+	log.Infof(output)
+
+	enableNfsServerCmd := "systemctl enable nfs-server"
+	output, err = Inst().N.RunCommandWithNoRetry(n, enableNfsServerCmd, node.ConnectionOpts{
+		Sudo: true,
+	})
+	if err != nil {
+		return err
+	}
+	log.Infof(output)
+
+	startNfsServerCmd := "systemctl restart nfs-server"
+	output, err = Inst().N.RunCommandWithNoRetry(n, startNfsServerCmd, node.ConnectionOpts{
+		Sudo: true,
+	})
+	if err != nil {
+		return err
+	}
+	log.Infof(output)
+
+	return nil
+}
+
+func CreateNFSProxyStorageClass(scName, nfsServer, mountPath string) error {
+	params := make(map[string]string)
+	params["repl"] = "1"
+	params["io_profile"] = "none"
+	params["proxy_endpoint"] = fmt.Sprintf("nfs://%s", nfsServer)
+	params["proxy_nfs_exportpath"] = fmt.Sprintf("%s", mountPath)
+	params["mount_options"] = "vers=4.0"
+	v1obj := metav1.ObjectMeta{
+		Name: scName,
+	}
+	reclaimPolicyDelete := v1.PersistentVolumeReclaimDelete
+	bindMode := storageapi.VolumeBindingImmediate
+	allowWxpansion := true
+	scObj := storageapi.StorageClass{
+		ObjectMeta:           v1obj,
+		Provisioner:          "kubernetes.io/portworx-volume",
+		Parameters:           params,
+		ReclaimPolicy:        &reclaimPolicyDelete,
+		VolumeBindingMode:    &bindMode,
+		AllowVolumeExpansion: &allowWxpansion,
+	}
+
+	k8sStorage := k8sStorage.Instance()
+	_, err := k8sStorage.CreateStorageClass(&scObj)
+	return err
+}
+
+
 func HasOCPPrereq(ocpVer string) bool {
 
 	if strings.Contains(ocpVer, "stable-") {
@@ -10823,89 +10908,5 @@
 	}
 	pxOperator := operator.Instance()
 	_, err = pxOperator.UpdateStorageCluster(stc)
-=======
-func SetupProxyServer(n node.Node) error {
-
-	createDirCommand := "mkdir -p /exports/testnfsexportdir"
-	output, err := Inst().N.RunCommandWithNoRetry(n, createDirCommand, node.ConnectionOpts{
-		Sudo: true,
-	})
-	if err != nil {
-		return err
-	}
-	log.Infof(output)
-
-	addVersionCmd := "echo -e \"MOUNTD_NFS_V4=\"yes\"\nRPCNFSDARGS=\"-N 2 -N 4\"\" >> /etc/sysconfig/nfs"
-	output, err = Inst().N.RunCommandWithNoRetry(n, addVersionCmd, node.ConnectionOpts{
-		Sudo: true,
-	})
-	if err != nil {
-		return err
-	}
-	log.Infof(output)
-
-	updateExportsCmd := "echo \"/exports/testnfsexportdir *(rw,sync,no_root_squash)\" > /etc/exports"
-	output, err = Inst().N.RunCommandWithNoRetry(n, updateExportsCmd, node.ConnectionOpts{
-		Sudo: true,
-	})
-	if err != nil {
-		return err
-	}
-	log.Infof(output)
-	exportCmd := "exportfs -a"
-	output, err = Inst().N.RunCommandWithNoRetry(n, exportCmd, node.ConnectionOpts{
-		Sudo: true,
-	})
-	if err != nil {
-		return err
-	}
-	log.Infof(output)
-
-	enableNfsServerCmd := "systemctl enable nfs-server"
-	output, err = Inst().N.RunCommandWithNoRetry(n, enableNfsServerCmd, node.ConnectionOpts{
-		Sudo: true,
-	})
-	if err != nil {
-		return err
-	}
-	log.Infof(output)
-
-	startNfsServerCmd := "systemctl restart nfs-server"
-	output, err = Inst().N.RunCommandWithNoRetry(n, startNfsServerCmd, node.ConnectionOpts{
-		Sudo: true,
-	})
-	if err != nil {
-		return err
-	}
-	log.Infof(output)
-
-	return nil
-}
-
-func CreateNFSProxyStorageClass(scName, nfsServer, mountPath string) error {
-	params := make(map[string]string)
-	params["repl"] = "1"
-	params["io_profile"] = "none"
-	params["proxy_endpoint"] = fmt.Sprintf("nfs://%s", nfsServer)
-	params["proxy_nfs_exportpath"] = fmt.Sprintf("%s", mountPath)
-	params["mount_options"] = "vers=4.0"
-	v1obj := metav1.ObjectMeta{
-		Name: scName,
-	}
-	reclaimPolicyDelete := v1.PersistentVolumeReclaimDelete
-	bindMode := storageapi.VolumeBindingImmediate
-	allowWxpansion := true
-	scObj := storageapi.StorageClass{
-		ObjectMeta:           v1obj,
-		Provisioner:          "kubernetes.io/portworx-volume",
-		Parameters:           params,
-		ReclaimPolicy:        &reclaimPolicyDelete,
-		VolumeBindingMode:    &bindMode,
-		AllowVolumeExpansion: &allowWxpansion,
-	}
-
-	k8sStorage := k8sStorage.Instance()
-	_, err := k8sStorage.CreateStorageClass(&scObj)
->>>>>>> 0623b00f
 	return err
-}+}

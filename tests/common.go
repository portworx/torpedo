package tests

import (
	"encoding/csv"
	"flag"
	"fmt"
	"os"
	"strings"
	"sync"
	"time"

	"github.com/onsi/ginkgo"
	"github.com/onsi/gomega"
	"github.com/portworx/sched-ops/task"
	"github.com/portworx/torpedo/drivers/node"
	"github.com/sirupsen/logrus"

	// import aws driver to invoke it's init
	_ "github.com/portworx/torpedo/drivers/node/aws"
	_ "github.com/portworx/torpedo/drivers/node/gke"

	// import ssh driver to invoke it's init
	_ "github.com/portworx/torpedo/drivers/node/ssh"
	"github.com/portworx/torpedo/drivers/scheduler"

	// import scheduler drivers to invoke it's init
	_ "github.com/portworx/torpedo/drivers/scheduler/dcos"
	_ "github.com/portworx/torpedo/drivers/scheduler/k8s"
	_ "github.com/portworx/torpedo/drivers/scheduler/openshift"
	"github.com/portworx/torpedo/drivers/volume"

	// import portworx driver to invoke it's init
	_ "github.com/portworx/torpedo/drivers/volume/portworx"
	"github.com/portworx/torpedo/pkg/log"
)

const (
	// defaultSpecsRoot specifies the default location of the base specs directory in the Torpedo container
	defaultSpecsRoot                     = "/specs"
	schedulerCliFlag                     = "scheduler"
	nodeDriverCliFlag                    = "node-driver"
	storageDriverCliFlag                 = "storage-driver"
	specDirCliFlag                       = "spec-dir"
	appListCliFlag                       = "app-list"
	logLocationCliFlag                   = "log-location"
	logLevelCliFlag                      = "log-level"
	scaleFactorCliFlag                   = "scale-factor"
	minRunTimeMinsFlag                   = "minimun-runtime-mins"
	chaosLevelFlag                       = "chaos-level"
	storageUpgradeEndpointURLCliFlag     = "storage-upgrade-endpoint-url"
	storageUpgradeEndpointVersionCliFlag = "storage-upgrade-endpoint-version"
	provisionerFlag                      = "provisioner"
	storageNodesPerAZFlag                = "max-storage-nodes-per-az"
	configMapFlag                        = "config-map"

)

const (
	defaultScheduler                      = "k8s"
	defaultNodeDriver                     = "ssh"
	defaultStorageDriver                  = "pxd"
	defaultLogLocation                    = "/mnt/torpedo_support_dir"
	defaultLogLevel                       = "debug"
	defaultAppScaleFactor                 = 1
	defaultMinRunTimeMins                 = 0
	defaultChaosLevel                     = 5
	defaultStorageUpgradeEndpointURL      = "https://install.portworx.com/upgrade"
	defaultStorageUpgradeEndpointVersion  = "2.1.1"
	defaultStorageProvisioner             = "portworx"
	defaultStorageNodesPerAZ              = 2
	defaultAutoStorageNodeRecoveryTimeout = 30 * time.Minute
	defaultVstate						  = 1
)

const (
	waitResourceCleanup  = 2 * time.Minute
	defaultTimeout       = 5 * time.Minute
	defaultRetryInterval = 10 * time.Second
)

var (
	context = ginkgo.Context
	// Step is an alias for ginko "By" which represents a step in the spec
	Step         = ginkgo.By
	expect       = gomega.Expect
	haveOccurred = gomega.HaveOccurred
	beEmpty      = gomega.BeEmpty
	beNil        = gomega.BeNil
)

// InitInstance is the ginkgo spec for initializing torpedo
func InitInstance() {
	var err error
	var token string
	if Inst().ConfigMap != "" {
		logrus.Infof("Using Config Map: %s ", Inst().ConfigMap)
		token, err = Inst().S.GetTokenFromConfigMap(Inst().ConfigMap)
		expect(err).NotTo(haveOccurred())
		logrus.Infof("Token used for initializing: %s ", token)
	} else {
		token = ""
	}

	err = Inst().S.Init(Inst().SpecDir, Inst().V.String(), Inst().N.String(), Inst().ConfigMap)
	expect(err).NotTo(haveOccurred())

	err = Inst().V.Init(Inst().S.String(), Inst().N.String(), token, Inst().Provisioner)
	expect(err).NotTo(haveOccurred())

	err = Inst().N.Init()
	expect(err).NotTo(haveOccurred())
}

// ValidateCleanup checks that there are no resource leaks after the test run
func ValidateCleanup() {
	Step(fmt.Sprintf("validate cleanup of resources used by the test suite"), func() {
		t := func() (interface{}, bool, error) {
			if err := Inst().V.ValidateVolumeCleanup(); err != nil {
				return "", true, err
			}

			return "", false, nil
		}

		_, err := task.DoRetryWithTimeout(t, waitResourceCleanup, 10*time.Second)
		expect(err).NotTo(haveOccurred())
	})
}

// ValidateContext is the ginkgo spec for validating a scheduled context
func ValidateContext(ctx *scheduler.Context, vState int) {
	ginkgo.Describe(fmt.Sprintf("For validation of %s app", ctx.App.Key), func() {
		Step(fmt.Sprintf("validate %s app's volumes", ctx.App.Key), func() {
			ValidateVolumes(ctx, vState)
			if vState == 0 {
				//Since volume is expected to not come up, app and other 
				//validation can be skipped
				return
			}
		})

		Step(fmt.Sprintf("wait for %s app to start running", ctx.App.Key), func() {
			appScaleFactor := time.Duration(Inst().ScaleFactor)
			err := Inst().S.WaitForRunning(ctx, appScaleFactor*defaultTimeout, defaultRetryInterval)
					if vState == 0 {
						expect(err).To(haveOccurred())
					} else {
						expect(err).NotTo(haveOccurred())
					}
		})

		Step(fmt.Sprintf("validate if %s app's volumes are setup", ctx.App.Key), func() {
			vols, err := Inst().S.GetVolumes(ctx)
			expect(err).NotTo(haveOccurred())

			for _, vol := range vols {
				Step(fmt.Sprintf("validate if %s app's volume: %v is setup", ctx.App.Key, vol), func() {
					err := Inst().V.ValidateVolumeSetup(vol)
					if vState == 0 {
						expect(err).To(haveOccurred())
					} else {
						expect(err).NotTo(haveOccurred())
					}
				})
			}
		})
	})
}

// ValidateVolumes is the ginkgo spec for validating volumes of a context
func ValidateVolumes(ctx *scheduler.Context, vState int) {
	context("For validation of an app's volumes", func() {
		var err error
		Step(fmt.Sprintf("inspect %s app's volumes", ctx.App.Key), func() {
			appScaleFactor := time.Duration(Inst().ScaleFactor)
			err = Inst().S.InspectVolumes(ctx, appScaleFactor*defaultTimeout, defaultRetryInterval)
			if vState == 0 {
				expect(err).To(haveOccurred())
			} else {
				expect(err).NotTo(haveOccurred())
			}
		})

		var vols map[string]map[string]string
		Step(fmt.Sprintf("get %s app's volume's custom parameters", ctx.App.Key), func() {
			vols, err = Inst().S.GetVolumeParameters(ctx)
			if vState == 0 {
				expect(err).To(haveOccurred())
			} else {
				expect(err).NotTo(haveOccurred())
			}
		})

		for vol, params := range vols {
			if Inst().ConfigMap != "" {
				params["auth-token"], err = Inst().S.GetTokenFromConfigMap(Inst().ConfigMap)
				expect(err).NotTo(haveOccurred())
			}
			Step(fmt.Sprintf("get %s app's volume: %s inspected by the volume driver", ctx.App.Key, vol), func() {
				err = Inst().V.ValidateCreateVolume(vol, params)
				if vState == 0 {
					expect(err).To(haveOccurred())
				} else {
					expect(err).NotTo(haveOccurred())
				}
			})
		}
	})
}

// TearDownContext is the ginkgo spec for tearing down a scheduled context
func TearDownContext(ctx *scheduler.Context, opts map[string]bool) {
	context("For tearing down of an app context", func() {
		var err error

		vols := DeleteVolumes(ctx)

		Step(fmt.Sprintf("start destroying %s app", ctx.App.Key), func() {
			err = Inst().S.Destroy(ctx, opts)
			expect(err).NotTo(haveOccurred())
		})

		ValidateVolumesDeleted(ctx.App.Key, vols)

	})
}

// DeleteVolumes deletes volumes of a given context
func DeleteVolumes(ctx *scheduler.Context) []*volume.Volume {
	var err error
	var vols []*volume.Volume
	Step(fmt.Sprintf("destroy the %s app's volumes", ctx.App.Key), func() {
		vols, err = Inst().S.DeleteVolumes(ctx)
		expect(err).NotTo(haveOccurred())
	})
	return vols
}

// ValidateVolumesDeleted checks it given volumes got deleted
func ValidateVolumesDeleted(appName string, vols []*volume.Volume) {
	for _, vol := range vols {
		Step(fmt.Sprintf("validate %s app's volume %s has been deleted in the volume driver",
			appName, vol.Name), func() {
			err := Inst().V.ValidateDeleteVolume(vol)
			expect(err).NotTo(haveOccurred())
		})
	}
}

// DeleteVolumesAndWait deletes volumes of given context and waits till they are deleted
func DeleteVolumesAndWait(ctx *scheduler.Context) {
	vols := DeleteVolumes(ctx)
	ValidateVolumesDeleted(ctx.App.Key, vols)
}

// ScheduleAndValidate schedules and validates applications
func ScheduleAndValidate(testname string,vps_map map[string]string,vState int) []*scheduler.Context {
	var contexts []*scheduler.Context
	var err error
	VpsMap := &scheduler.VpsParameters {
			ScVpsMap: vps_map,
	}


	Step("schedule applications", func() {
		taskName := fmt.Sprintf("%s-%v", testname, Inst().InstanceID)
		contexts, err = Inst().S.Schedule(taskName, scheduler.ScheduleOptions{
			AppKeys:            Inst().AppList,
			StorageProvisioner: Inst().Provisioner,
<<<<<<< HEAD
			ConfigMap:          Inst().ConfigMap,
			VpsParameters:	VpsMap,
=======
>>>>>>> 00cae008
		})
		expect(err).NotTo(haveOccurred())
		expect(contexts).NotTo(beEmpty())
	})

	Step("validate applications", func() {
		for _, ctx := range contexts {
			ValidateContext(ctx,vState)
		}
	})

	return contexts
}

// StartVolDriverAndWait starts volume driver on given app nodes
func StartVolDriverAndWait(appNodes []node.Node) {
	context(fmt.Sprintf("starting volume driver %s", Inst().V.String()), func() {
		Step(fmt.Sprintf("start volume driver on nodes: %v", appNodes), func() {
			for _, n := range appNodes {
				err := Inst().V.StartDriver(n)
				expect(err).NotTo(haveOccurred())
			}
		})

		Step(fmt.Sprintf("wait for volume driver to start on nodes: %v", appNodes), func() {
			for _, n := range appNodes {
				err := Inst().V.WaitDriverUpOnNode(n, Inst().DriverStartTimeout)
				if err != nil {
					diagsErr := Inst().V.CollectDiags(n)
					expect(diagsErr).NotTo(haveOccurred())
				}
				expect(err).NotTo(haveOccurred())
			}
		})

	})
}

// StopVolDriverAndWait stops volume driver on given app nodes and waits till driver is down
func StopVolDriverAndWait(appNodes []node.Node) {
	context(fmt.Sprintf("stopping volume driver %s", Inst().V.String()), func() {
		Step(fmt.Sprintf("stop volume driver on nodes: %v", appNodes), func() {
			err := Inst().V.StopDriver(appNodes, false)
			expect(err).NotTo(haveOccurred())
		})

		Step(fmt.Sprintf("wait for volume driver to stop on nodes: %v", appNodes), func() {
			for _, n := range appNodes {
				err := Inst().V.WaitDriverDownOnNode(n)
				expect(err).NotTo(haveOccurred())
			}
		})

	})
}

// CrashVolDriverAndWait crashes volume driver on given app nodes and waits till driver is back up
func CrashVolDriverAndWait(appNodes []node.Node) {
	context(fmt.Sprintf("crashing volume driver %s", Inst().V.String()), func() {
		Step(fmt.Sprintf("crash volume driver on nodes: %v", appNodes), func() {
			err := Inst().V.StopDriver(appNodes, true)
			expect(err).NotTo(haveOccurred())
		})

		Step(fmt.Sprintf("wait for volume driver to start on nodes: %v", appNodes), func() {
			for _, n := range appNodes {
				err := Inst().V.WaitDriverUpOnNode(n, Inst().DriverStartTimeout)
				if err != nil {
					diagsErr := Inst().V.CollectDiags(n)
					expect(diagsErr).NotTo(haveOccurred())
				}
				expect(err).NotTo(haveOccurred())
			}
		})

	})
}

// ValidateAndDestroy validates application and then destroys them
func ValidateAndDestroy(contexts []*scheduler.Context, opts map[string]bool) {
	Step("validate apps", func() {
		for _, ctx := range contexts {
			ValidateContext(ctx,defaultVstate)
		}
	})

	Step("destroy apps", func() {
		for _, ctx := range contexts {
			TearDownContext(ctx, opts)
		}
	})
}

// PerformSystemCheck check if core files are present on each node
func PerformSystemCheck() {
	context(fmt.Sprintf("checking for core files..."), func() {
		Step(fmt.Sprintf("verifying if core files are present on each node"), func() {
			nodes := node.GetWorkerNodes()
			expect(nodes).NotTo(beEmpty())
			for _, n := range nodes {
				if !n.IsStorageDriverInstalled {
					continue
				}
				logrus.Infof("looking for core files on node %s", n.Name)
				file, err := Inst().N.SystemCheck(n, node.ConnectionOpts{
					Timeout:         2 * time.Minute,
					TimeBeforeRetry: 10 * time.Second,
				})
				expect(err).NotTo(haveOccurred())
				expect(file).To(beEmpty())
			}
		})
	})
}

// Inst returns the Torpedo instances
func Inst() *Torpedo {
	return instance
}

var instance *Torpedo
var once sync.Once

// Torpedo is the torpedo testsuite
type Torpedo struct {
	InstanceID                          string
	S                                   scheduler.Driver
	V                                   volume.Driver
	N                                   node.Driver
	SpecDir                             string
	AppList                             []string
	LogLoc                              string
	LogLevel                            string
	ScaleFactor                         int
	StorageDriverUpgradeEndpointURL     string
	StorageDriverUpgradeEndpointVersion string
	MinRunTimeMins                      int
	ChaosLevel                          int
	Provisioner                         string
	MaxStorageNodesPerAZ                int
	DestroyAppTimeout                   time.Duration
	DriverStartTimeout                  time.Duration
	AutoStorageNodeRecoveryTimeout      time.Duration
	ConfigMap                           string
}

// ParseFlags parses command line flags
func ParseFlags() {
	var err error
	var s, n, v, specDir, logLoc, logLevel, appListCSV, provisionerName, configMapName string
	var schedulerDriver scheduler.Driver
	var volumeDriver volume.Driver
	var nodeDriver node.Driver
	var appScaleFactor int
	var volUpgradeEndpointURL string
	var volUpgradeEndpointVersion string
	var minRunTimeMins int
	var chaosLevel int
	var storageNodesPerAZ int
	var destroyAppTimeout time.Duration
	var driverStartTimeout time.Duration
	var autoStorageNodeRecoveryTimeout time.Duration

	flag.StringVar(&s, schedulerCliFlag, defaultScheduler, "Name of the scheduler to use")
	flag.StringVar(&n, nodeDriverCliFlag, defaultNodeDriver, "Name of the node driver to use")
	flag.StringVar(&v, storageDriverCliFlag, defaultStorageDriver, "Name of the storage driver to use")
	flag.StringVar(&specDir, specDirCliFlag, defaultSpecsRoot, "Root directory containing the application spec files")
	flag.StringVar(&logLoc, logLocationCliFlag, defaultLogLocation,
		"Path to save logs/artifacts upon failure. Default: /mnt/torpedo_support_dir")
	flag.StringVar(&logLevel, logLevelCliFlag, defaultLogLevel, "Log level")
	flag.IntVar(&appScaleFactor, scaleFactorCliFlag, defaultAppScaleFactor, "Factor by which to scale applications")
	flag.IntVar(&minRunTimeMins, minRunTimeMinsFlag, defaultMinRunTimeMins, "Minimum Run Time in minutes for appliation deletion tests")
	flag.IntVar(&chaosLevel, chaosLevelFlag, defaultChaosLevel, "Application deletion frequency in minutes")
	flag.StringVar(&volUpgradeEndpointURL, storageUpgradeEndpointURLCliFlag, defaultStorageUpgradeEndpointURL,
		"Endpoint URL link which will be used for upgrade storage driver")
	flag.StringVar(&volUpgradeEndpointVersion, storageUpgradeEndpointVersionCliFlag, defaultStorageUpgradeEndpointVersion,
		"Endpoint version which will be used for checking version after upgrade storage driver")
	flag.StringVar(&appListCSV, appListCliFlag, "", "Comma-separated list of apps to run as part of test. The names should match directories in the spec dir.")
	flag.StringVar(&provisionerName, provisionerFlag, defaultStorageProvisioner, "Name of the storage provisioner Portworx or CSI.")
	flag.IntVar(&storageNodesPerAZ, storageNodesPerAZFlag, defaultStorageNodesPerAZ, "Maximum number of storage nodes per availability zone")
	flag.DurationVar(&destroyAppTimeout, "destroy-app-timeout", defaultTimeout, "Maximum ")
	flag.DurationVar(&driverStartTimeout, "driver-start-timeout", defaultTimeout, "Maximum wait volume driver startup")
	flag.DurationVar(&autoStorageNodeRecoveryTimeout, "storagenode-recovery-timeout", defaultAutoStorageNodeRecoveryTimeout, "Maximum wait time in minutes for storageless nodes to transition to storagenodes in case of ASG")
	flag.StringVar(&configMapName, configMapFlag, "", "Name of the config map to be used.")

	flag.Parse()

	appList, err := splitCsv(appListCSV)
	if err != nil {
		logrus.Fatalf("failed to parse app list: %v. err: %v", appListCSV, err)
	}

	if schedulerDriver, err = scheduler.Get(s); err != nil {
		logrus.Fatalf("Cannot find scheduler driver for %v. Err: %v\n", s, err)
	} else if volumeDriver, err = volume.Get(v); err != nil {
		logrus.Fatalf("Cannot find volume driver for %v. Err: %v\n", v, err)
	} else if nodeDriver, err = node.Get(n); err != nil {
		logrus.Fatalf("Cannot find node driver for %v. Err: %v\n", n, err)
	} else if err := os.MkdirAll(logLoc, os.ModeDir); err != nil {
		logrus.Fatalf("Cannot create path %s for saving support bundle. Error: %v", logLoc, err)
	} else {
		once.Do(func() {
			instance = &Torpedo{
				InstanceID:                          time.Now().Format("01-02-15h04m05s"),
				S:                                   schedulerDriver,
				V:                                   volumeDriver,
				N:                                   nodeDriver,
				SpecDir:                             specDir,
				LogLoc:                              logLoc,
				LogLevel:                            logLevel,
				ScaleFactor:                         appScaleFactor,
				MinRunTimeMins:                      minRunTimeMins,
				ChaosLevel:                          chaosLevel,
				StorageDriverUpgradeEndpointURL:     volUpgradeEndpointURL,
				StorageDriverUpgradeEndpointVersion: volUpgradeEndpointVersion,
				AppList:                             appList,
				Provisioner:                         provisionerName,
				MaxStorageNodesPerAZ:                storageNodesPerAZ,
				DestroyAppTimeout:                   destroyAppTimeout,
				DriverStartTimeout:                  driverStartTimeout,
				AutoStorageNodeRecoveryTimeout:      autoStorageNodeRecoveryTimeout,
				ConfigMap:                           configMapName,
			}
		})
	}

	// Set log level
	logLvl, err := logrus.ParseLevel(instance.LogLevel)
	if err != nil {
		logrus.Fatalf("Failed to set log level due to Err: %v", err)
	}
	logrus.SetLevel(logLvl)
}

func splitCsv(in string) ([]string, error) {
	r := csv.NewReader(strings.NewReader(in))
	r.TrimLeadingSpace = true
	records, err := r.ReadAll()
	if err != nil || len(records) < 1 {
		return []string{}, err
	} else if len(records) > 1 {
		return []string{}, fmt.Errorf("Multiline CSV not supported")
	}
	return records[0], err
}

func init() {
	logrus.SetLevel(logrus.InfoLevel)
	logrus.StandardLogger().Hooks.Add(log.NewHook())
	logrus.SetOutput(ginkgo.GinkgoWriter)
}<|MERGE_RESOLUTION|>--- conflicted
+++ resolved
@@ -267,11 +267,8 @@
 		contexts, err = Inst().S.Schedule(taskName, scheduler.ScheduleOptions{
 			AppKeys:            Inst().AppList,
 			StorageProvisioner: Inst().Provisioner,
-<<<<<<< HEAD
 			ConfigMap:          Inst().ConfigMap,
 			VpsParameters:	VpsMap,
-=======
->>>>>>> 00cae008
 		})
 		expect(err).NotTo(haveOccurred())
 		expect(contexts).NotTo(beEmpty())

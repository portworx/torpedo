--- conflicted
+++ resolved
@@ -1516,37 +1516,36 @@
 // that is different from the current context, make sure to re-generate ScheduleOptions
 func CreateScheduleOptions(errChan ...*chan error) scheduler.ScheduleOptions {
 	log.Infof("Creating ScheduleOptions")
-<<<<<<< HEAD
-
-		//if not hyper converged set up deploy apps only on storageless nodes
-		if !Inst().IsHyperConverged {
+
+	//if not hyper converged set up deploy apps only on storageless nodes
+	if !Inst().IsHyperConverged {
 		var err error
 
 		log.Infof("ScheduleOptions: Scheduling apps only on storageless nodes")
-			storagelessNodes := node.GetStorageLessNodes()
-			if len(storagelessNodes) == 0 {
+		storagelessNodes := node.GetStorageLessNodes()
+		if len(storagelessNodes) == 0 {
 			log.Info("ScheduleOptions: No storageless nodes available in the PX Cluster. Setting HyperConverges as true")
-				Inst().IsHyperConverged = true
-			}
-			for _, storagelessNode := range storagelessNodes {
-				if err = Inst().S.AddLabelOnNode(storagelessNode, "storage", "NO"); err != nil {
+			Inst().IsHyperConverged = true
+		}
+		for _, storagelessNode := range storagelessNodes {
+			if err = Inst().S.AddLabelOnNode(storagelessNode, "storage", "NO"); err != nil {
 				err = fmt.Errorf("ScheduleOptions: failed to add label key [%s] and value [%s] in node [%s]. Error:[%v]",
-						"storage", "NO", storagelessNode.Name, err)
-					processError(err, errChan...)
-				}
-			}
-			storageLessNodeLabels := make(map[string]string)
-			storageLessNodeLabels["storage"] = "NO"
+					"storage", "NO", storagelessNode.Name, err)
+				processError(err, errChan...)
+			}
+		}
+		storageLessNodeLabels := make(map[string]string)
+		storageLessNodeLabels["storage"] = "NO"
 
 		options := scheduler.ScheduleOptions{
-				AppKeys:            Inst().AppList,
-				StorageProvisioner: Inst().Provisioner,
-				Nodes:              storagelessNodes,
-				Labels:             storageLessNodeLabels,
-			}
+			AppKeys:            Inst().AppList,
+			StorageProvisioner: Inst().Provisioner,
+			Nodes:              storagelessNodes,
+			Labels:             storageLessNodeLabels,
+		}
 		return options
 
-		} else {
+	} else {
 		options := scheduler.ScheduleOptions{
 			AppKeys:            Inst().AppList,
 			StorageProvisioner: Inst().Provisioner,
@@ -1566,57 +1565,6 @@
 	var contexts []*scheduler.Context
 	var err error
 
-=======
-
-	//if not hyper converged set up deploy apps only on storageless nodes
-	if !Inst().IsHyperConverged {
-		var err error
-
-		log.Infof("ScheduleOptions: Scheduling apps only on storageless nodes")
-		storagelessNodes := node.GetStorageLessNodes()
-		if len(storagelessNodes) == 0 {
-			log.Info("ScheduleOptions: No storageless nodes available in the PX Cluster. Setting HyperConverges as true")
-			Inst().IsHyperConverged = true
-		}
-		for _, storagelessNode := range storagelessNodes {
-			if err = Inst().S.AddLabelOnNode(storagelessNode, "storage", "NO"); err != nil {
-				err = fmt.Errorf("ScheduleOptions: failed to add label key [%s] and value [%s] in node [%s]. Error:[%v]",
-					"storage", "NO", storagelessNode.Name, err)
-				processError(err, errChan...)
-			}
-		}
-		storageLessNodeLabels := make(map[string]string)
-		storageLessNodeLabels["storage"] = "NO"
-
-		options := scheduler.ScheduleOptions{
-			AppKeys:            Inst().AppList,
-			StorageProvisioner: Inst().Provisioner,
-			Nodes:              storagelessNodes,
-			Labels:             storageLessNodeLabels,
-		}
-		return options
-
-	} else {
-		options := scheduler.ScheduleOptions{
-			AppKeys:            Inst().AppList,
-			StorageProvisioner: Inst().Provisioner,
-		}
-		log.Infof("ScheduleOptions: Scheduling Apps with hyper-converged")
-		return options
-	}
-}
-
-// ScheduleApplications schedules *the* applications and returns the scheduler.Contexts for each app (corresponds to a namespace). NOTE: does not wait for applications
-func ScheduleApplications(testname string, errChan ...*chan error) []*scheduler.Context {
-	defer func() {
-		if len(errChan) > 0 {
-			close(*errChan[0])
-		}
-	}()
-	var contexts []*scheduler.Context
-	var err error
-
->>>>>>> 2ead024c
 	Step("schedule applications", func() {
 		options := CreateScheduleOptions(errChan...)
 		taskName := fmt.Sprintf("%s-%v", testname, Inst().InstanceID)

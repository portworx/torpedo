--- conflicted
+++ resolved
@@ -361,12 +361,9 @@
 	ScaleFactor                 int
 	StorageDriverUpgradeVersion string
 	StorageDriverBaseVersion    string
-<<<<<<< HEAD
 	MinRunTimeMins              int
 	ChaosLevel                  int
-=======
 	Provisioner                 string
->>>>>>> f6953017
 }
 
 // ParseFlags parses command line flags

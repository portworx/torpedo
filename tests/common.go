--- conflicted
+++ resolved
@@ -383,11 +383,8 @@
 	ChaosLevel                  int
 	Provisioner                 string
 	MaxStorageNodesPerAZ        int
-<<<<<<< HEAD
 	DestroyAppTimeout           time.Duration
-=======
 	DriverStartTimeout          time.Duration
->>>>>>> 44b1585a
 }
 
 // ParseFlags parses command line flags
@@ -402,11 +399,8 @@
 	var minRunTimeMins int
 	var chaosLevel int
 	var storageNodesPerAZ int
-<<<<<<< HEAD
 	var destroyAppTimeout time.Duration
-=======
 	var driverStartTimeout time.Duration
->>>>>>> 44b1585a
 
 	flag.StringVar(&s, schedulerCliFlag, defaultScheduler, "Name of the scheduler to us")
 	flag.StringVar(&n, nodeDriverCliFlag, defaultNodeDriver, "Name of the node driver to use")
@@ -426,11 +420,8 @@
 	flag.StringVar(&appListCSV, appListCliFlag, "", "Comma-separated list of apps to run as part of test. The names should match directories in the spec dir.")
 	flag.StringVar(&provisionerName, provisionerFlag, defaultStorageProvisioner, "Name of the storage provisioner Portworx or CSI.")
 	flag.IntVar(&storageNodesPerAZ, storageNodesPerAZFlag, defaultStorageNodesPerAZ, "Maximum number of storage nodes per availability zone")
-<<<<<<< HEAD
 	flag.DurationVar(&destroyAppTimeout, "destroy-app-timeout", defaultTimeout, "Maximum ")
-=======
 	flag.DurationVar(&driverStartTimeout, "driver-start-timeout", defaultTimeout, "Maximum wait volume driver startup")
->>>>>>> 44b1585a
 
 	flag.Parse()
 
@@ -464,11 +455,8 @@
 				AppList:                     appList,
 				Provisioner:                 provisionerName,
 				MaxStorageNodesPerAZ:        storageNodesPerAZ,
-<<<<<<< HEAD
 				DestroyAppTimeout:           destroyAppTimeout,
-=======
 				DriverStartTimeout:          driverStartTimeout,
->>>>>>> 44b1585a
 			}
 		})
 	}

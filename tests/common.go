--- conflicted
+++ resolved
@@ -9,12 +9,9 @@
 	"errors"
 	"flag"
 	"fmt"
-<<<<<<< HEAD
-=======
 
 	kubevirtv1 "kubevirt.io/api/core/v1"
 
->>>>>>> a06ad521
 	"math/rand"
 	"net/http"
 	"regexp"

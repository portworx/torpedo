package tests

import (
    "bufio"
	"crypto/tls"
	"encoding/base64"
	"encoding/csv"
	"encoding/json"
	"errors"
	"flag"
	"fmt"
	"io/ioutil"
	"math/rand"
	"net/http"
	"net/url"
	"os"
	"os/exec"
	"path"
	"reflect"
	"regexp"
	"runtime"
	"strconv"
	"strings"
	"sync"
	"time"
	context1 "context"

	rest "k8s.io/client-go/rest"
	"github.com/Masterminds/semver/v3"
	"github.com/hashicorp/go-version"
	pxapi "github.com/libopenstorage/operator/api/px"
	"github.com/portworx/sched-ops/k8s/apiextensions"
	"github.com/portworx/sched-ops/k8s/kubevirt"
	"cloud.google.com/go/storage"
	"github.com/Azure/azure-storage-blob-go/azblob"
	"github.com/aws/aws-sdk-go/aws"
	"github.com/aws/aws-sdk-go/aws/credentials"
	"github.com/aws/aws-sdk-go/aws/session"
	"github.com/aws/aws-sdk-go/service/s3"
	"github.com/aws/aws-sdk-go/service/s3/s3manager"
	snapv1 "github.com/kubernetes-incubator/external-storage/snapshot/pkg/apis/crd/v1"
	apapi "github.com/libopenstorage/autopilot-api/pkg/apis/autopilot/v1alpha1"
	opsapi "github.com/libopenstorage/openstorage/api"
	"github.com/libopenstorage/openstorage/pkg/sched"
	"github.com/libopenstorage/operator/drivers/storage/portworx/util"
	oputil "github.com/libopenstorage/operator/drivers/storage/portworx/util"
	optest "github.com/libopenstorage/operator/pkg/util/test"
	storkapi "github.com/libopenstorage/stork/pkg/apis/stork/v1alpha1"
	"github.com/libopenstorage/stork/pkg/storkctl"
	"github.com/onsi/ginkgo/v2"
	"github.com/onsi/gomega"
	"github.com/pborman/uuid"
	pdsv1 "github.com/portworx/pds-api-go-client/pds/v1alpha1"
	api "github.com/portworx/px-backup-api/pkg/apis/v1"
	"github.com/portworx/sched-ops/k8s/apps"
	"github.com/portworx/sched-ops/k8s/core"
	"github.com/portworx/sched-ops/k8s/operator"
	policyops "github.com/portworx/sched-ops/k8s/policy"
	k8sStorage "github.com/portworx/sched-ops/k8s/storage"
	storkops "github.com/portworx/sched-ops/k8s/stork"
	"github.com/portworx/sched-ops/task"
	monitoringv1 "github.com/prometheus-operator/prometheus-operator/pkg/apis/monitoring/v1"
	"github.com/sirupsen/logrus"
	tektoncdv1 "github.com/tektoncd/pipeline/pkg/apis/pipeline/v1"
	"go.uber.org/multierr"
	"golang.org/x/sync/errgroup"
	"google.golang.org/api/iterator"
	"google.golang.org/api/option"
	"google.golang.org/grpc/codes"
	"google.golang.org/grpc/status"
	"gopkg.in/natefinch/lumberjack.v2"
	yaml "gopkg.in/yaml.v2"
	admissionregistrationv1 "k8s.io/api/admissionregistration/v1"
	appsapi "k8s.io/api/apps/v1"
	batchv1 "k8s.io/api/batch/v1"
	batchv1beta1 "k8s.io/api/batch/v1beta1"
	corev1 "k8s.io/api/core/v1"
	v1 "k8s.io/api/core/v1"
	netv1 "k8s.io/api/networking/v1"
	networkingv1beta1 "k8s.io/api/networking/v1beta1"
	policyv1beta1 "k8s.io/api/policy/v1beta1"
	rbacv1 "k8s.io/api/rbac/v1"
	storageapi "k8s.io/api/storage/v1"
	apiextensionsv1 "k8s.io/apiextensions-apiserver/pkg/apis/apiextensions/v1"
	apiextensionsv1beta1 "k8s.io/apiextensions-apiserver/pkg/apis/apiextensions/v1beta1"
	k8serrors "k8s.io/apimachinery/pkg/api/errors"
	metaV1 "k8s.io/apimachinery/pkg/apis/meta/v1"
	metav1 "k8s.io/apimachinery/pkg/apis/meta/v1"
	kubevirtv1 "kubevirt.io/api/core/v1"
	storkv1 "github.com/libopenstorage/stork/pkg/apis/stork/v1alpha1"
	"k8s.io/client-go/tools/clientcmd"
	"github.com/portworx/sched-ops/k8s/stork"

	"github.com/portworx/torpedo/drivers"
	appType "github.com/portworx/torpedo/drivers/applications/apptypes"
	appDriver "github.com/portworx/torpedo/drivers/applications/driver"
	"github.com/portworx/torpedo/drivers/backup"
	"github.com/portworx/torpedo/drivers/monitor"
	"github.com/portworx/torpedo/drivers/node"
	"github.com/portworx/torpedo/drivers/node/vsphere"
	"github.com/portworx/torpedo/drivers/pds"
	"github.com/portworx/torpedo/drivers/scheduler/openshift"
	appUtils "github.com/portworx/torpedo/drivers/utilities"
	"github.com/portworx/torpedo/drivers/volume"
	torpedovolume "github.com/portworx/torpedo/drivers/volume"
	"github.com/portworx/torpedo/pkg/aetosutil"
	"github.com/portworx/torpedo/pkg/asyncdr"
	"github.com/portworx/torpedo/pkg/jirautils"
	"github.com/portworx/torpedo/pkg/log"
	"github.com/portworx/torpedo/pkg/osutils"
	"github.com/portworx/torpedo/pkg/pureutils"
	"github.com/portworx/torpedo/pkg/s3utils"
	"github.com/portworx/torpedo/pkg/stats"
	"github.com/portworx/torpedo/pkg/testrailuttils"
	"github.com/portworx/torpedo/pkg/units"

	// import ssh driver to invoke it's init
	"github.com/portworx/torpedo/drivers/node/ssh"

	// import backup driver to invoke it's init
	_ "github.com/portworx/torpedo/drivers/backup/portworx"
	// import aws driver to invoke it's init
	_ "github.com/portworx/torpedo/drivers/node/aws"
	// import vsphere driver to invoke it's init
	_ "github.com/portworx/torpedo/drivers/node/vsphere"
	// import ibm driver to invoke it's init
	"github.com/portworx/torpedo/drivers/node/ibm"
	_ "github.com/portworx/torpedo/drivers/node/ibm"

	// import oracle driver to invoke it's init
	_ "github.com/portworx/torpedo/drivers/node/oracle"

	// import ssh driver to invoke it's init
	_ "github.com/portworx/torpedo/drivers/node/ssh"
	"github.com/portworx/torpedo/drivers/scheduler"

	// import scheduler drivers to invoke it's init
	_ "github.com/portworx/torpedo/drivers/scheduler/dcos"
	"github.com/portworx/torpedo/drivers/scheduler/k8s"
	"github.com/portworx/torpedo/drivers/scheduler/spec"

	// import ocp scheduler driver to invoke it's init
	_ "github.com/portworx/torpedo/drivers/scheduler/openshift"

	// import aks scheduler driver to invoke it's init
	_ "github.com/portworx/torpedo/drivers/scheduler/aks"

	// import scheduler drivers to invoke it's init
	_ "github.com/portworx/torpedo/drivers/scheduler/eks"

	// import gke scheduler driver to invoke it's init
	"github.com/portworx/torpedo/drivers/scheduler/gke"
	_ "github.com/portworx/torpedo/drivers/scheduler/gke"

	_ "github.com/portworx/torpedo/drivers/scheduler/oke"

	// import rke scheduler drivers to invoke it's init
	"github.com/portworx/torpedo/drivers/scheduler/rke"

	// import portworx driver to invoke it's init
	_ "github.com/portworx/torpedo/drivers/volume/portworx"
	// import gce driver to invoke it's init
	_ "github.com/portworx/torpedo/drivers/volume/gce"
	// import aws driver to invoke it's init
	_ "github.com/portworx/torpedo/drivers/volume/aws"
	// import azure driver to invoke it's init
	_ "github.com/portworx/torpedo/drivers/volume/azure"

	// import generic csi driver to invoke it's init
	_ "github.com/portworx/torpedo/drivers/volume/generic_csi"

	// import driver to invoke it's init
	_ "github.com/portworx/torpedo/drivers/monitor/prometheus"

	// import driver to invoke it's init
	_ "github.com/portworx/torpedo/drivers/pds/dataservice"

	// import scheduler drivers to invoke it's init
	_ "github.com/portworx/torpedo/drivers/scheduler/anthos"

	// import pso driver to invoke it's init
	_ "github.com/portworx/torpedo/drivers/volume/pso"

	// import ibm driver to invoke it's init
	_ "github.com/portworx/torpedo/drivers/volume/ibm"

	// import scheduler drivers to invoke it's init
	_ "github.com/portworx/torpedo/drivers/scheduler/iks"

	// import ocp driver to invoke it's init
	_ "github.com/portworx/torpedo/drivers/volume/ocp"
)


const (
	// SkipClusterScopedObjects describes option for skipping deletion of cluster wide objects
	SkipClusterScopedObjects   = "skipClusterScopedObjects"
	CreateCloudCredentialError = "PermissionDenied desc = Access denied for [Resource: cloudcredential]"
)

// PDS params
const (
	deployPDSAppsFlag = "deploy-pds-apps"
	pdsDriveCliFlag   = "pds-driver"
)

var (
	clusterProviders       = []string{"k8s"}
	GlobalCredentialConfig backup.BackupCloudConfig
	GlobalGkeSecretString  string
)

var (
	NamespaceAppWithDataMap    = make(map[string][]appDriver.ApplicationDriver)
	IsReplacePolicySetToDelete = false // To check if the policy in the test is set to delete - Skip data continuity validation in this case
)

var (
	// PDBValidationMinOpVersion specifies the minimum PX Operator version required to enable PDB validation in the UpgradeCluster
	PDBValidationMinOpVersion, _ = version.NewVersion("24.1.0-")
)

type OwnershipAccessType int32

const (
	Invalid OwnershipAccessType = 0
	// Read access only and cannot affect the resource.
	Read = 1
	// Write access and can affect the resource.
	// This type automatically provides Read access also.
	Write = 2
	// Admin access
	// This type automatically provides Read and Write access also.
	Admin = 3
)
const (
	// defaultSpecsRoot specifies the default location of the base specs directory in the Torpedo container
	defaultSpecsRoot                     = "/specs"
	schedulerCliFlag                     = "scheduler"
	nodeDriverCliFlag                    = "node-driver"
	monitorDriverCliFlag                 = "monitor-driver"
	storageDriverCliFlag                 = "storage-driver"
	backupCliFlag                        = "backup-driver"
	specDirCliFlag                       = "spec-dir"
	appListCliFlag                       = "app-list"
	secureAppsCliFlag                    = "secure-apps"
	repl1AppsCliFlag                     = "repl1-apps"
	csiAppCliFlag                        = "csi-app-list"
	logLocationCliFlag                   = "log-location"
	logLevelCliFlag                      = "log-level"
	scaleFactorCliFlag                   = "scale-factor"
	minRunTimeMinsFlag                   = "minimun-runtime-mins"
	chaosLevelFlag                       = "chaos-level"
	hyperConvergedFlag                   = "hyper-converged"
	storageUpgradeEndpointURLCliFlag     = "storage-upgrade-endpoint-url"
	storageUpgradeEndpointVersionCliFlag = "storage-upgrade-endpoint-version"
	upgradeStorageDriverEndpointListFlag = "upgrade-storage-driver-endpoint-list"
	provisionerFlag                      = "provisioner"
	storageNodesPerAZFlag                = "max-storage-nodes-per-az"
	configMapFlag                        = "config-map"
	enableStorkUpgradeFlag               = "enable-stork-upgrade"
	autopilotUpgradeImageCliFlag         = "autopilot-upgrade-version"
	csiGenericDriverConfigMapFlag        = "csi-generic-driver-config-map"
	licenseExpiryTimeoutHoursFlag        = "license_expiry_timeout_hours"
	meteringIntervalMinsFlag             = "metering_interval_mins"
	SourceClusterName                    = "source-cluster"
	destinationClusterName               = "destination-cluster"
	backupLocationNameConst              = "tp-blocation"
	backupScheduleNamePrefix             = "tp-bkp-schedule"
	backupScheduleScaleName              = "-scale"
	configMapName                        = "kubeconfigs"
	pxNamespace                          = "kube-system"
	scaleAppTimeoutFlag                  = "scale-app-timeout"

	pxbackupDeploymentName             = "px-backup"
	pxbackupDeploymentNamespace        = "px-backup"
	pxbackupMongodbDeploymentName      = "pxc-backup-mongodb"
	pxbackupMongodbDeploymentNamespace = "px-backup"
	defaultnamespace                   = "default"

	milestoneFlag               = "testrail-milestone"
	testrailRunNameFlag         = "testrail-run-name"
	testrailRunIDFlag           = "testrail-run-id"
	testrailJenkinsBuildURLFlag = "testrail-jeknins-build-url"
	testRailHostFlag            = "testrail-host"
	testRailUserNameFlag        = "testrail-username"
	testRailPasswordFlag        = "testrail-password"

	jiraUserNameFlag  = "jira-username"
	jiraTokenFlag     = "jira-token"
	jiraAccountIDFlag = "jira-account-id"

	// Async DR
	pairFileName           = "cluster-pair.yaml"
	remotePairName         = "remoteclusterpair"
	remoteFilePath         = "/tmp/kubeconfig"
	appReadinessTimeout    = 10 * time.Minute
	migrationKey           = "async-dr-"
	metromigrationKey      = "metro-dr-"
	migrationRetryTimeout  = 10 * time.Minute
	migrationRetryInterval = 10 * time.Second
	defaultClusterPairDir  = "cluster-pair"

	envSkipDiagCollection = "SKIP_DIAG_COLLECTION"

	torpedoJobNameFlag       = "torpedo-job-name"
	torpedoJobTypeFlag       = "torpedo-job-type"
	clusterCreationTimeout   = 5 * time.Minute
	clusterCreationRetryTime = 10 * time.Second

	// Anthos
	anthosWsNodeIpCliFlag            = "anthos-ws-node-ip"
	anthosInstPathCliFlag            = "anthos-inst-path"
	skipSystemCheckCliFlag           = "torpedo-skip-system-checks"
	dataIntegrityValidationTestsFlag = "data-integrity-validation-tests"
)

// Dashboard params
const (
	enableDashBoardFlag     = "enable-dash"
	userFlag                = "user"
	testTypeFlag            = "test-type"
	testDescriptionFlag     = "test-desc"
	testTagsFlag            = "test-tags"
	testSetIDFlag           = "testset-id"
	testBranchFlag          = "branch"
	testProductFlag         = "product"
	failOnPxPodRestartCount = "fail-on-px-pod-restartcount"
	portworxOperatorName    = "portworx-operator"
)

// Backup constants
const (
	BackupNamePrefix                  = "tp-backup"
	RestoreNamePrefix                 = "tp-restore"
	StorkNamePrefix                   = "stork-namespace"
	BackupRestoreCompletionTimeoutMin = 20
	clusterDeleteTimeout              = 60 * time.Minute
	clusterDeleteRetryTime            = 30 * time.Second
	poolExpandApplyTimeOut            = 15 * time.Minute
	poolExpandApplyRetryTime          = 30 * time.Second
	backupLocationDeleteTimeoutMin    = 60
	CredName                          = "tp-backup-cred"
	KubeconfigDirectory               = "/tmp"
	RetrySeconds                      = 10
	BackupScheduleAllName             = "-all"
	SchedulePolicyAllName             = "schedule-policy-all"
	SchedulePolicyScaleName           = "schedule-policy-scale"
	BucketNamePrefix                  = "tp-backup-bucket"
	mongodbStatefulset                = "pxc-backup-mongodb"
	AwsS3encryptionPolicy             = "s3:x-amz-server-side-encryption=AES256"
	AwsS3Sid                          = "DenyNonAES256Uploads"
)

const (
	oneMegabytes                          = 1024 * 1024
	defaultScheduler                      = "k8s"
	defaultNodeDriver                     = "ssh"
	defaultMonitorDriver                  = "prometheus"
	defaultStorageDriver                  = "pxd"
	defaultPdsDriver                      = "pds"
	defaultLogLocation                    = "/testresults/"
	defaultBundleLocation                 = "/var/cores"
	defaultLogLevel                       = "debug"
	defaultAppScaleFactor                 = 1
	defaultMinRunTimeMins                 = 0
	defaultChaosLevel                     = 5
	defaultStorageUpgradeEndpointURL      = "https://install.portworx.com"
	defaultStorageUpgradeEndpointVersion  = "2.1.1"
	defaultStorageProvisioner             = "portworx"
	defaultStorageNodesPerAZ              = 2
	defaultAutoStorageNodeRecoveryTimeout = 30 * time.Minute
	specObjAppWorkloadSizeEnvVar          = "SIZE"
	defaultLicenseExpiryTimeoutHours      = 1 * time.Hour
	defaultMeteringIntervalMins           = 10 * time.Minute
	authTokenParam                        = "auth-token"
	defaultTorpedoJob                     = "torpedo-job"
	defaultTorpedoJobType                 = "functional"
	labelNameKey                          = "name"
	serviceURL                            = "https://us-east.iaas.cloud.ibm.com/v1"
)

const (
	waitResourceCleanup       = 2 * time.Minute
	defaultTimeout            = 5 * time.Minute
	defaultVolScaleTimeout    = 4 * time.Minute
	defaultIbmVolScaleTimeout = 8 * time.Minute
	defaultRetryInterval      = 10 * time.Second
	defaultCmdTimeout         = 20 * time.Second
	defaultCmdRetryInterval   = 5 * time.Second
	defaultDriverStartTimeout = 10 * time.Minute
	defaultKvdbRetryInterval  = 5 * time.Minute
	addDriveUpTimeOut         = 15 * time.Minute
	podDestroyTimeout         = 5 * time.Minute
)

const (
	VSPHERE_MAX_CLOUD_DRIVES        = 12
	FA_MAX_CLOUD_DRIVES             = 32
	CLOUD_PROVIDER_MAX_CLOUD_DRIVES = 8
	POOL_MAX_CLOUD_DRIVES           = 6

	PX_VSPHERE_SCERET_NAME = "px-vsphere-secret"
	PX_PURE_SECRET_NAME    = "px-pure-secret"
)

const (
	pxctlCDListCmd = "pxctl cd list"
)

const (
	IBMHelmRepoName   = "ibm-helm-portworx"
	IBMHelmRepoURL    = "https://raw.githubusercontent.com/portworx/ibm-helm/master/repo/stable"
	IBMHelmValuesFile = "/tmp/values.yaml"
)

const (
	ValidateStorageClusterTimeout = 40 * time.Minute
)

// LabLabel used to name the licensing features
type LabLabel string

const (
	IBMTestLicenseSKU   = "PX-Enterprise IBM Cloud (test)"
	IBMTestLicenseDRSKU = "PX-Enterprise IBM Cloud DR (test)"
	IBMProdLicenseSKU   = "PX-Enterprise IBM Cloud"
	IBMProdLicenseDRSKU = "PX-Enterprise IBM Cloud DR"
)

const (
	// LabNodes - Number of nodes maximum
	LabNodes LabLabel = "Nodes"
	// LabVolumeSize - Volume capacity [TB] maximum
	LabVolumeSize LabLabel = "VolumeSize"
	// LabVolumes - Number of volumes per cluster maximum
	LabVolumes LabLabel = "Volumes"
	// LabSnapshots - Number of snapshots per volume maximum
	LabSnapshots LabLabel = "Snapshots"
	// LabHaLevel - Volume replica count
	LabHaLevel LabLabel = "HaLevel"
	// LabSharedVol - Shared volumes
	LabSharedVol LabLabel = "SharedVolume"
	// LabEncryptedVol - BYOK data encryption
	LabEncryptedVol LabLabel = "EncryptedVolume"
	// LabScaledVol - Volume sets
	LabScaledVol LabLabel = "ScaledVolume"
	// LabAggregatedVol - Storage aggregation
	LabAggregatedVol LabLabel = "AggregatedVolume"
	// LabResizeVolume - Resize volumes on demand
	LabResizeVolume LabLabel = "ResizeVolume"
	// LabCloudSnap - Snapshot to object store [CloudSnap]
	LabCloudSnap LabLabel = "SnapshotToObjectStore"
	// LabCloudSnapDaily - Number of CloudSnaps daily per volume maximum
	LabCloudSnapDaily LabLabel = "SnapshotToObjectStoreDaily"
	// LabCloudMigration -Cluster-level migration [Kube-motion/Data Migration]
	LabCloudMigration LabLabel = "CloudMigration"
	// LabDisasterRecovery - Disaster Recovery [PX-DR]
	LabDisasterRecovery LabLabel = "DisasterRecovery"
	// LabAUTCapacityMgmt - Autopilot Capacity Management
	LabAUTCapacityMgmt LabLabel = "AUTCapacityManagement"
	// LabPlatformBare - Bare-metal hosts
	LabPlatformBare LabLabel = "EnablePlatformBare"
	// LabPlatformVM - Virtual machine hosts
	LabPlatformVM LabLabel = "EnablePlatformVM"
	// LabNodeCapacity - Node disk capacity [TB] maximum
	LabNodeCapacity LabLabel = "NodeCapacity"
	// LabNodeCapacityExtend - Node disk capacity extension
	LabNodeCapacityExtend LabLabel = "NodeCapacityExtension"
	// LabLocalAttaches - Number of attached volumes per node maximum
	LabLocalAttaches LabLabel = "LocalVolumeAttaches"
	// LabOIDCSecurity - OIDC Security
	LabOIDCSecurity LabLabel = "OIDCSecurity"
	// LabGlobalSecretsOnly - Limit BYOK encryption to cluster-wide secrets
	LabGlobalSecretsOnly LabLabel = "GlobalSecretsOnly"
	// LabFastPath - FastPath extension [PX-FAST]
	LabFastPath LabLabel = "FastPath"
	// UnlimitedNumber represents the unlimited number of licensed resource.
	// note - the max # Flex counts handle, is actually 999999999999999990
	UnlimitedNumber = int64(0x7FFFFFFF) // C.FLX_FEATURE_UNCOUNTED_VALUE = 0x7FFFFFFF  (=2147483647)
	Unlimited       = int64(0x7FFFFFFFFFFFFFFF)

	// -- Testing maximums below

	// MaxNumNodes is a maximum nodes in a cluster
	MaxNumNodes = int64(1000)
	// MaxNumVolumes is a maximum number of volumes in a cluster
	MaxNumVolumes = int64(100000)
	// MaxVolumeSize is a maximum volume size for single volume [in TB]
	MaxVolumeSize = int64(40)
	// MaxNodeCapacity defines the maximum node's disk capacity [in TB]
	MaxNodeCapacity = int64(256)
	// MaxLocalAttachCount is a maximum number of local volume attaches
	MaxLocalAttachCount = int64(256)
	// MaxHaLevel is a maximum replication factor
	MaxHaLevel = int64(3)
	// MaxNumSnapshots is a maximum number of snapshots
	MaxNumSnapshots = int64(64)
)

var (
	IBMLicense = map[LabLabel]interface{}{
		LabNodes:              &pxapi.LicensedFeature_Count{Count: 1000},
		LabVolumeSize:         &pxapi.LicensedFeature_CapacityTb{CapacityTb: 40},
		LabVolumes:            &pxapi.LicensedFeature_Count{Count: 16384},
		LabHaLevel:            &pxapi.LicensedFeature_Count{Count: MaxHaLevel},
		LabSnapshots:          &pxapi.LicensedFeature_Count{Count: 64},
		LabAggregatedVol:      &pxapi.LicensedFeature_Enabled{Enabled: true},
		LabSharedVol:          &pxapi.LicensedFeature_Enabled{Enabled: true},
		LabEncryptedVol:       &pxapi.LicensedFeature_Enabled{Enabled: true},
		LabGlobalSecretsOnly:  &pxapi.LicensedFeature_Enabled{Enabled: false},
		LabScaledVol:          &pxapi.LicensedFeature_Enabled{Enabled: true},
		LabResizeVolume:       &pxapi.LicensedFeature_Enabled{Enabled: true},
		LabCloudSnap:          &pxapi.LicensedFeature_Enabled{Enabled: true},
		LabCloudSnapDaily:     &pxapi.LicensedFeature_Count{Count: Unlimited},
		LabCloudMigration:     &pxapi.LicensedFeature_Enabled{Enabled: true},
		LabDisasterRecovery:   &pxapi.LicensedFeature_Enabled{Enabled: false},
		LabPlatformBare:       &pxapi.LicensedFeature_Enabled{Enabled: true},
		LabPlatformVM:         &pxapi.LicensedFeature_Enabled{Enabled: true},
		LabNodeCapacity:       &pxapi.LicensedFeature_CapacityTb{CapacityTb: 256},
		LabNodeCapacityExtend: &pxapi.LicensedFeature_Enabled{Enabled: true},
		LabLocalAttaches:      &pxapi.LicensedFeature_Count{Count: 256},
		LabOIDCSecurity:       &pxapi.LicensedFeature_Enabled{Enabled: true},
		LabAUTCapacityMgmt:    &pxapi.LicensedFeature_Enabled{Enabled: true},
		LabFastPath:           &pxapi.LicensedFeature_Enabled{Enabled: false},
	}
)

var pxRuntimeOpts string
var pxClusterOpts string
var PxBackupVersion string

var (
	RunIdForSuite             int
	TestRailSetupSuccessful   bool
	CurrentTestRailTestCaseId int
)

var (
	errPureFileSnapshotNotSupported    = errors.New("snapshot feature is not supported for pure_file volumes")
	errPureCloudsnapNotSupported       = errors.New("not supported")
	errPureGroupsnapNotSupported       = errors.New("not supported")
	errUnexpectedSizeChangeAfterPureIO = errors.New("the size change in bytes is not expected after write to Pure volume")
)

var (
	context = ginkgo.Context
	fail    = ginkgo.Fail
	// Step is an alias for ginko "By" which represents a step in the spec
	Step          = ginkgo.By
	expect        = gomega.Expect
	haveOccurred  = gomega.HaveOccurred
	beEmpty       = gomega.BeEmpty
	beNil         = gomega.BeNil
	equal         = gomega.Equal
	contain       = gomega.ContainSubstring
	beTrue        = gomega.BeTrue
	beNumerically = gomega.BeNumerically
	k8sCore       = core.Instance()
)

// Backup vars
var (
	// OrgID is pxbackup OrgID
	OrgID      string
	BucketName string
	// CloudCredUID is pxbackup cloud cred UID
	CloudCredUID string
	// BackupLocationUID is pxbackup backupLocation UID
	BackupLocationUID                    string
	BackupScheduleAllUID                 string
	SchedulePolicyAllUID                 string
	ScheduledBackupAllNamespacesInterval time.Duration
	BackupScheduleScaleUID               string
	SchedulePolicyScaleUID               string
	ScheduledBackupScaleInterval         time.Duration
	contextsCreated                      []*scheduler.Context
	CurrentClusterConfigPath             = ""
	clusterProvider                      = "aws"
)

var (
	includeResourcesFlag  = true
	includeVolumesFlag    = true
	startApplicationsFlag = true
	tempDir               = "/tmp"
	bidirectionalClusterPairDir = "bidirectional-cluster-pair"
	migrationList         []*storkapi.Migration
)

var (
	// ClusterConfigPathMap maps cluster name registered in px-backup to the path to the kubeconfig
	ClusterConfigPathMap = make(map[string]string, 2)
)

var (
	testRailHostname string
	testRailUsername string
	testRailPassword string
)

var (
	jiraUserName string
	jiraToken    string
)

const (
	rootLogDir            = "/root/logs"
	diagsDirPath          = "diags.pwx.dev.purestorage.com:/var/lib/osd/pxns/688230076034934618"
	pxbLogDirPath         = "/tmp/px-backup-test-logs"
	KubevirtNamespace     = "kubevirt"
	LatestKubevirtVersion = "v1.0.0"
)

type Weekday string

const (
	Monday    Weekday = "Mon"
	Tuesday           = "Tue"
	Wednesday         = "Wed"
	Thursday          = "Thu"
	Friday            = "Fri"
	Saturday          = "Sat"
	Sunday            = "Sun"
)

// TpLogPath torpedo log path
var tpLogPath string
var suiteLogger *lumberjack.Logger

var dataIntegrityValidationTests string

// TestLogger for logging test logs
var TestLogger *lumberjack.Logger
var dash *aetosutil.Dashboard
var post_rule_uid string
var pre_rule_uid string

type PlatformCredentialStruct struct {
	credName string
	credUID  string
}

type (
	// TestcaseAuthor represents the owner of a Testcase
	TestcaseAuthor string
	// TestcaseQuarter represents the fiscal quarter during which the Testcase is automated
	TestcaseQuarter string
)

// InitInstance is the ginkgo spec for initializing torpedo
func InitInstance() {
	var err error
	var token string

	err = Inst().S.Init(scheduler.InitOptions{
		SpecDir:                          Inst().SpecDir,
		VolDriverName:                    Inst().V.String(),
		NodeDriverName:                   Inst().N.String(),
		MonitorDriverName:                Inst().M.String(),
		SecretConfigMapName:              Inst().ConfigMap,
		CustomAppConfig:                  Inst().CustomAppConfig,
		StorageProvisioner:               Inst().Provisioner,
		SecretType:                       Inst().SecretType,
		VaultAddress:                     Inst().VaultAddress,
		VaultToken:                       Inst().VaultToken,
		PureVolumes:                      Inst().PureVolumes,
		PureSANType:                      Inst().PureSANType,
		RunCSISnapshotAndRestoreManyTest: Inst().RunCSISnapshotAndRestoreManyTest,
		HelmValuesConfigMapName:          Inst().HelmValuesConfigMap,
		SecureApps:                       Inst().SecureAppList,
		AnthosAdminWorkStationNodeIP:     Inst().AnthosAdminWorkStationNodeIP,
		AnthosInstancePath:               Inst().AnthosInstPath,
		UpgradeHops:                      Inst().SchedUpgradeHops,
	})

	log.FailOnError(err, "Error occured while Scheduler Driver Initialization")

	if Inst().ConfigMap != "" {
		log.Infof("Using Config Map: %s ", Inst().ConfigMap)
		token, err = Inst().S.GetTokenFromConfigMap(Inst().ConfigMap)
		log.FailOnError(err, "Error occured while getting token from config map")
		log.Infof("Token used for initializing: %s ", token)
	} else {
		token = ""
	}

	err = Inst().N.Init(node.InitOptions{
		SpecDir: Inst().SpecDir,
	})
	log.FailOnError(err, "Error occured while Node Driver Initialization")

	err = Inst().V.Init(Inst().S.String(), Inst().N.String(), token, Inst().Provisioner, Inst().CsiGenericDriverConfigMap)
	log.FailOnError(err, "Error occured while Volume Driver Initialization")

	err = Inst().M.Init(Inst().JobName, Inst().JobType)
	log.FailOnError(err, "Error occured while monitor Initialization")

	if Inst().Backup != nil {
		err = Inst().Backup.Init(Inst().S.String(), Inst().N.String(), Inst().V.String(), token)
		log.FailOnError(err, "Error occured while Backup Driver Initialization")
	}
	SetupTestRail()

	if jiraUserName != "" && jiraToken != "" {
		log.Infof("Initializing JIRA connection")
		jirautils.Init(jiraUserName, jiraToken)

	} else {
		log.Debugf("Not all information to connect to JIRA is provided.")
	}

	pxVersion, err := Inst().V.GetDriverVersion()
	log.FailOnError(err, "Error occured while getting PX version")
	commitID := strings.Split(pxVersion, "-")[1]
	t := Inst().Dash.TestSet
	t.CommitID = commitID
	if pxVersion != "" {
		t.Tags["px-version"] = pxVersion
	}

	PrintPxctlStatus()
	ns, err := Inst().V.GetVolumeDriverNamespace()
	log.FailOnError(err, "Error occured while getting volume driver namespace")
	installGrafana(ns)
	err = updatePxClusterOpts()
	log.Errorf("%v", err)
}

func PrintPxctlStatus() {
	PrintCommandOutput("pxctl status")
}

func PrintInspectVolume(volID string) {
	PrintCommandOutput(fmt.Sprintf("pxctl volume inspect %s", volID))
}

func PrintCommandOutput(cmnd string) {
	output, err := Inst().N.RunCommand(node.GetStorageNodes()[0], cmnd, node.ConnectionOpts{
		IgnoreError:     false,
		TimeBeforeRetry: defaultRetryInterval,
		Timeout:         defaultTimeout,
		Sudo:            true,
	})
	if err != nil {
		log.Errorf("failed to run command [%s], Err: %v", cmnd, err)
	}
	log.Infof(output)

}

func PrintSvPoolStatus(node node.Node) {
	output, err := runCmdGetOutput("pxctl sv pool show", node)
	if err != nil {
		log.Warnf("error getting pool data on node [%s], cause: %v", node.Name, err)
		return
	}
	log.Infof(output)
}

// ValidateCleanup checks that there are no resource leaks after the test run
func ValidateCleanup() {
	Step("validate cleanup of resources used by the test suite", func() {
		log.InfoD("validate cleanup of resources used by the test suite")
		t := func() (interface{}, bool, error) {
			if err := Inst().V.ValidateVolumeCleanup(); err != nil {
				return "", true, err
			}

			return "", false, nil
		}

		_, err := task.DoRetryWithTimeout(t, waitResourceCleanup, 10*time.Second)
		if err != nil {
			log.Infof("an error occurred, collecting bundle")
			CollectSupport()
		}
		dash.VerifyFatal(err, nil, "Validate cleanup operation successful?")
	})
}

func processError(err error, errChan ...*chan error) {
	// if errChan is provided then just push err to on channel
	// Useful for frameworks like longevity that must continue
	// execution and must not fail immediately
	if len(errChan) > 0 {
		updateChannel(err, errChan...)
	} else {
		log.FailOnError(err, "processError")
	}
}

func updateChannel(err error, errChan ...*chan error) {
	if len(errChan) > 0 && err != nil {
		log.Errorf(fmt.Sprintf("%v", err))
		*errChan[0] <- err
	}
}

func ValidatePDSDataServices(ctx *scheduler.Context, errChan ...*chan error) {
	defer func() {
		if len(errChan) > 0 {
			close(*errChan[0])
		}
	}()

	Step(fmt.Sprintf("For validation of %s app", ctx.App.Key), func() {
		stepLog := fmt.Sprintf("check health status of %s app", ctx.App.Key)

		Step(stepLog, func() {
			log.InfoD(stepLog)
			for _, specObj := range ctx.App.SpecList {
				if pdsobj, ok := specObj.(*pdsv1.ModelsDeployment); ok {
					err := Inst().Pds.ValidateDataServiceDeployment(pdsobj, *pdsobj.Namespace.Name)
					if err != nil {
						PrintDescribeContext(ctx)
						processError(err, errChan...)
						return
					}
				}
			}
		})
	})
}

func IsPoolAddDiskSupported() bool {
	DMthin, err := IsDMthin()
	log.FailOnError(err, "Error occured while checking if DMthin is enabled")
	if DMthin {
		dmthinSupportedPxVersion, px_err := semver.NewVersion("3.1.0")
		if px_err != nil {
			log.FailOnError(px_err, "Error occured :%s")
		}
		driverVersion, version_err := Inst().V.GetDriverVersion()
		if version_err != nil {
			log.FailOnError(version_err, "Error occured while fetching current version")
		}
		var new_trimmedVersion string
		parts := strings.Split(driverVersion, "-")
		trimmedVersion := strings.Split(parts[0], ".")
		if len(trimmedVersion) > 3 {
			new_trimmedVersion = strings.Join(trimmedVersion[:3], ".")
		} else {
			new_trimmedVersion = parts[0]
		}
		currentPxVersionOnCluster, semver_err := semver.NewVersion(new_trimmedVersion)
		if semver_err != nil {
			log.FailOnError(semver_err, "Error occured while comparing the current and expected version")
		}
		log.InfoD(fmt.Sprintf("The current version on the cluster is :%s", currentPxVersionOnCluster))
		if currentPxVersionOnCluster.GreaterThan(dmthinSupportedPxVersion) {
			log.Errorf("drive add to existing pool not supported for px-storev2 or px-cache pools as the current version is:%s", currentPxVersionOnCluster)
			return false
		}
	}
	return true
}

// ValidateContext is the ginkgo spec for validating a scheduled context
func ValidateContext(ctx *scheduler.Context, errChan ...*chan error) {
	defer func() {
		if len(errChan) > 0 {
			close(*errChan[0])
		}
	}()
	Step(fmt.Sprintf("For validation of %s app", ctx.App.Key), func() {
		var timeout time.Duration
		log.InfoD(fmt.Sprintf("Validating %s app", ctx.App.Key))
		appScaleFactor := time.Duration(Inst().GlobalScaleFactor)
		if Inst().ScaleAppTimeout != time.Duration(0) {
			timeout = Inst().ScaleAppTimeout
		} else if ctx.ReadinessTimeout == time.Duration(0) {
			timeout = appScaleFactor * defaultTimeout
		} else {
			timeout = appScaleFactor * ctx.ReadinessTimeout
		}

		Step(fmt.Sprintf("validate %s app's volumes", ctx.App.Key), func() {
			// In case of tektoncd skip the volume validation as the pods are created through jobs and not deployments or sts
			if strings.Contains(ctx.App.Key, "tektoncd") {
				ctx.SkipVolumeValidation = true
			}
			if !ctx.SkipVolumeValidation {
				log.InfoD(fmt.Sprintf("Validating %s app's volumes", ctx.App.Key))
				ValidateVolumes(ctx, errChan...)
			}
		})

		stepLog := fmt.Sprintf("wait for %s app to start running", ctx.App.Key)

		Step(stepLog, func() {
			log.InfoD(stepLog)
			err := Inst().S.WaitForRunning(ctx, timeout, defaultRetryInterval)
			if err != nil {
				PrintDescribeContext(ctx)
				processError(err, errChan...)
				return
			}
		})

		// Validating Topology Labels for apps if Topology is enabled
		if len(Inst().TopologyLabels) > 0 {
			stepLog = fmt.Sprintf("validate topology labels for %s app", ctx.App.Key)
			Step(stepLog, func() {
				log.InfoD(stepLog)
				err := Inst().S.ValidateTopologyLabel(ctx)
				if err != nil {
					processError(err, errChan...)
					return
				}
			})
		}
		stepLog = fmt.Sprintf("validate if %s app's volumes are setup", ctx.App.Key)

		Step(stepLog, func() {
			if ctx.SkipVolumeValidation {
				return
			}
			log.InfoD(fmt.Sprintf("validate if %s app's volumes are setup", ctx.App.Key))

			var vols []*volume.Volume
			var err error
			t := func() (interface{}, bool, error) {
				vols, err = Inst().S.GetVolumes(ctx)
				if err != nil {
					return "", true, err
				}
				return "", false, nil
			}

			if _, err = task.DoRetryWithTimeout(t, 2*time.Minute, 5*time.Second); err != nil {
				log.Errorf("Failed to get app %s's volumes", ctx.App.Key)
				processError(err, errChan...)
			}

			for _, vol := range vols {
				stepLog = fmt.Sprintf("validate if %s app's volume: %v is setup", ctx.App.Key, vol)
				Step(stepLog, func() {
					log.Infof(stepLog)
					err := Inst().V.ValidateVolumeSetup(vol)
					if err != nil {
						processError(err, errChan...)
					}
				})
			}
		})

		// Validating px pod restart count only for portworx volume driver
		if Inst().V.String() == "pxd" {
			Step("Validate Px pod restart count", func() {
				ValidatePxPodRestartCount(ctx, errChan...)
			})
		}
	})
}

func ValidatePDB(pdbValue int, allowedDisruptions int, initialNumNodes int, isClusterParallelyUpgraded *bool, errChan ...*chan error) {
	defer func() {
		if len(errChan) > 0 {
			close(*errChan[0])
		}
	}()

	currentPdbValue, _ := GetPDBValue()
	if currentPdbValue == -1 {
		err := fmt.Errorf("failed to get PDB value")
		processError(err, errChan...)
	}
	Step("Validate PDB minAvailable for px storage", func() {
		if currentPdbValue != pdbValue {
			err := fmt.Errorf("PDB minAvailable value has changed. Expected: %d, Actual: %d", pdbValue, currentPdbValue)
			processError(err, errChan...)
		}
	})
	Step("Validate number of disruptions ", func() {
		nodes, err := Inst().V.GetDriverNodes()
		if err != nil {
			processError(err, errChan...)
		}
		currentNumNodes := len(nodes)
		if allowedDisruptions < initialNumNodes-currentNumNodes {
			err := fmt.Errorf("number of nodes down is more than allowed disruptions . Expected: %d, Actual: %d", allowedDisruptions, initialNumNodes-currentNumNodes)
			processError(err, errChan...)
		}
		if initialNumNodes-currentNumNodes > 1 {
			*isClusterParallelyUpgraded = true
		}
	})
}

func GetPDBValue() (int, int) {
	stc, err := Inst().V.GetDriver()
	if err != nil {
		return -1, -1
	}
	pdb, err := policyops.Instance().GetPodDisruptionBudget("px-storage", stc.Namespace)
	if err != nil {
		return -1, -1
	}
	return pdb.Spec.MinAvailable.IntValue(), int(pdb.Status.DisruptionsAllowed)
}

func ValidatePureCloudDriveTopologies() error {
	nodes, err := Inst().V.GetDriverNodes()
	if err != nil {
		return err
	}
	nodesMap := node.GetNodesByName()

	driverNamespace, err := Inst().V.GetVolumeDriverNamespace()
	if err != nil {
		return err
	}

	pxPureSecret, err := pureutils.GetPXPureSecret(driverNamespace)
	if err != nil {
		return err
	}

	endpointToZoneMap := pxPureSecret.GetArrayToZoneMap()
	if len(endpointToZoneMap) == 0 {
		return fmt.Errorf("parsed px-pure-secret endpoint to zone map, but no arrays in map (len==0)")
	}

	log.Infof("Endpoint to zone map: %v", endpointToZoneMap)

	for _, node := range nodes {
		log.Infof("Inspecting drive sets on node %v", node.SchedulerNodeName)
		nodeFromMap, ok := nodesMap[node.SchedulerNodeName]
		if !ok {
			return fmt.Errorf("Failed to find node %s in node map", node.SchedulerNodeName)
		}

		var nodeZone string
		if nodeFromMap.SchedulerTopology != nil && nodeFromMap.SchedulerTopology.Labels != nil {
			if z, ok := nodeFromMap.SchedulerTopology.Labels["topology.portworx.io/zone"]; ok {
				nodeZone = z
			}
		}

		if nodeZone == "" {
			log.Warnf("Node %s has no zone (missing the topology.portworx.io/zone label), skipping drive set checks for it", node.SchedulerNodeName)
			continue
		}

		driveSet, err := Inst().V.GetDriveSet(&nodeFromMap)
		if err != nil {
			return err
		}

		for configID, driveConfig := range driveSet.Configs {
			err = nil
			if len(driveConfig.Labels) == 0 {
				return fmt.Errorf("drive config %s has no labels: validate that you're running on PX master or 3.0+ and using FlashArray cloud drives with topology enabled", configID)
			}

			var arrayEndpoint string
			if arrayEndpoint, ok = driveConfig.Labels[pureutils.CloudDriveFAMgmtLabel]; !ok {
				return fmt.Errorf("drive config %s is missing the '%s' label: validate that you're running PX master or 3.0+ and using FlashArray cloud drives with topology enabled", configID, pureutils.CloudDriveFAMgmtLabel)
			}

			var driveZone string
			if driveZone, ok = endpointToZoneMap[arrayEndpoint]; !ok {
				return fmt.Errorf("drive config %s is on array with endpoint '%s', which is not listed in px-pure-secret", configID, arrayEndpoint)
			}

			if driveZone != nodeZone {
				return fmt.Errorf("drive config %s is provisioned on array in zone %s, but node '%s' is in zone %s, which is not topologically correct", configID, driveZone, node.SchedulerNodeName, nodeZone)
			}
		}
	}

	return nil
}

// ValidateContextForPureVolumesSDK is the ginkgo spec for validating a scheduled context
func ValidateContextForPureVolumesSDK(ctx *scheduler.Context, errChan ...*chan error) {
	defer func() {
		if len(errChan) > 0 {
			close(*errChan[0])
		}
	}()
	Step(fmt.Sprintf("For validation of %s app", ctx.App.Key), func() {
		var timeout time.Duration
		var isRaw bool
		appScaleFactor := time.Duration(Inst().GlobalScaleFactor)
		if ctx.ReadinessTimeout == time.Duration(0) {
			timeout = appScaleFactor * defaultTimeout
		} else {
			timeout = appScaleFactor * ctx.ReadinessTimeout
		}

		// For raw block volumes resize is failing hence skipping test for it. defect filed - PWX-32793
		for _, specObj := range ctx.App.SpecList {
			if obj, ok := specObj.(*corev1.PersistentVolumeClaim); ok {
				isRaw = *obj.Spec.VolumeMode == corev1.PersistentVolumeBlock
			}
		}

		Step(fmt.Sprintf("validate %s app's volumes", ctx.App.Key), func() {
			if !ctx.SkipVolumeValidation {
				ValidatePureSnapshotsSDK(ctx, errChan...)
			}
		})

		Step(fmt.Sprintf("validate %s app's volumes resizing ", ctx.App.Key), func() {
			// For raw block volumes resize is failing hence skipping test for it. defect filed - PWX-32793
			if !ctx.SkipVolumeValidation && !isRaw {
				ValidateResizePurePVC(ctx, errChan...)
			}
		})

		Step(fmt.Sprintf("wait for %s app to start running", ctx.App.Key), func() {
			err := Inst().S.WaitForRunning(ctx, timeout, defaultRetryInterval)
			processError(err, errChan...)
		})

		Step(fmt.Sprintf("validate %s app's volumes statistics ", ctx.App.Key), func() {
			if !ctx.SkipVolumeValidation {
				ValidatePureVolumeStatisticsDynamicUpdate(ctx, errChan...)
			}
		})

		Step(fmt.Sprintf("validate %s app's pure volumes has no replicaset", ctx.App.Key), func() {
			if !ctx.SkipVolumeValidation {
				ValidatePureVolumeNoReplicaSet(ctx, errChan...)
			}
		})

		Step(fmt.Sprintf("validate %s app's pure volumes cloning", ctx.App.Key), func() {
			if !ctx.SkipVolumeValidation {
				ValidateCSIVolumeClone(ctx, errChan...)
			}
		})

		Step(fmt.Sprintf("validate %s app's pure volumes snapshot and restore", ctx.App.Key), func() {
			if !ctx.SkipVolumeValidation {
				ValidateCSISnapshotAndRestore(ctx, errChan...)
			}
		})

		Step(fmt.Sprintf("validate %s app's pure volume snapshot and restoring to many volumes", ctx.App.Key), func() {
			if !ctx.SkipVolumeValidation {
				ValidatePureVolumeLargeNumOfClones(ctx, errChan...)
			}
		})

		Step(fmt.Sprintf("validate %s px pool expansion when pure volumes attached", ctx.App.Key), func() {
			if !ctx.SkipVolumeValidation {
				ValidatePoolExpansionWithPureVolumes(ctx, errChan...)
			}
		})

		Step(fmt.Sprintf("validate if %s app's volumes are setup", ctx.App.Key), func() {
			if ctx.SkipVolumeValidation {
				return
			}

			vols, err := Inst().S.GetVolumes(ctx)
			processError(err, errChan...)

			for _, vol := range vols {
				Step(fmt.Sprintf("validate if %s app's volume: %v is setup", ctx.App.Key, vol), func() {
					err := Inst().V.ValidateVolumeSetup(vol)
					processError(err, errChan...)
				})
			}
		})

		driverVersion, err := Inst().V.GetDriverVersion()
		if err != nil {
			processError(err, errChan...)
		}

		// Ignore mount path check if current version is < 3.0.0 (https://portworx.atlassian.net/browse/PWX-34000)
		log.InfoD("Validate current Version [%v]", driverVersion)
		re := regexp.MustCompile(`2\.\d+\.\d+.*`)
		if !re.MatchString(driverVersion) {
			Step("validate mount options for pure volumes", func() {
				if !ctx.SkipVolumeValidation {
					ValidateMountOptionsWithPureVolumes(ctx, errChan...)
				}
			})

			Step(fmt.Sprintf("validate %s app's volumes are created with the file system options specified in the sc", ctx.App.Key), func() {
				if !ctx.SkipVolumeValidation {
					ValidateCreateOptionsWithPureVolumes(ctx, errChan...)
				}
			})
		}
	})
}

// ValidateContextForPureVolumesPXCTL is the ginkgo spec for validating a scheduled context
func ValidateContextForPureVolumesPXCTL(ctx *scheduler.Context, errChan ...*chan error) {
	defer func() {
		if len(errChan) > 0 {
			close(*errChan[0])
		}
	}()
	Step(fmt.Sprintf("For validation of %s app", ctx.App.Key), func() {
		var timeout time.Duration
		appScaleFactor := time.Duration(Inst().GlobalScaleFactor)
		if ctx.ReadinessTimeout == time.Duration(0) {
			timeout = appScaleFactor * defaultTimeout
		} else {
			timeout = appScaleFactor * ctx.ReadinessTimeout
		}

		Step(fmt.Sprintf("validate %s app's volumes for pxctl", ctx.App.Key), func() {
			if !ctx.SkipVolumeValidation {
				ValidatePureVolumesPXCTL(ctx, errChan...)
			}
		})

		Step(fmt.Sprintf("validate %s app's snapshots for pxctl", ctx.App.Key), func() {
			if !ctx.SkipVolumeValidation {
				ValidatePureSnapshotsPXCTL(ctx, errChan...)
			}
		})

		Step(fmt.Sprintf("validate %s app's volumes resizing ", ctx.App.Key), func() {
			if !ctx.SkipVolumeValidation {
				ValidateResizePurePVC(ctx, errChan...)
			}
		})

		Step(fmt.Sprintf("wait for %s app to start running", ctx.App.Key), func() {
			err := Inst().S.WaitForRunning(ctx, timeout, defaultRetryInterval)
			processError(err, errChan...)
		})

		Step(fmt.Sprintf("validate %s app's volumes statistics ", ctx.App.Key), func() {
			if !ctx.SkipVolumeValidation {
				ValidatePureVolumeStatisticsDynamicUpdate(ctx, errChan...)
			}
		})

		Step(fmt.Sprintf("validate %s app's pure volumes has no replicaset", ctx.App.Key), func() {
			if !ctx.SkipVolumeValidation {
				ValidatePureVolumeNoReplicaSet(ctx, errChan...)
			}
		})

		Step(fmt.Sprintf("validate %s app's pure volumes cloning", ctx.App.Key), func() {
			if !ctx.SkipVolumeValidation {
				ValidateCSIVolumeClone(ctx, errChan...)
			}
		})

		Step(fmt.Sprintf("validate %s app's pure volumes snapshot and restore", ctx.App.Key), func() {
			if !ctx.SkipVolumeValidation {
				ValidateCSISnapshotAndRestore(ctx, errChan...)
			}
		})

		Step(fmt.Sprintf("validate %s app's pure volume snapshot and restoring to many volumes", ctx.App.Key), func() {
			if !ctx.SkipVolumeValidation {
				ValidatePureVolumeLargeNumOfClones(ctx, errChan...)
			}
		})

		Step(fmt.Sprintf("validate %s px pool expansion when pure volumes attached", ctx.App.Key), func() {
			if !ctx.SkipVolumeValidation {
				ValidatePoolExpansionWithPureVolumes(ctx, errChan...)
			}
		})

		Step(fmt.Sprintf("validate if %s app's volumes are setup", ctx.App.Key), func() {
			if ctx.SkipVolumeValidation {
				return
			}

			vols, err := Inst().S.GetVolumes(ctx)
			processError(err, errChan...)

			for _, vol := range vols {
				Step(fmt.Sprintf("validate if %s app's volume: %v is setup", ctx.App.Key, vol), func() {
					err := Inst().V.ValidateVolumeSetup(vol)
					processError(err, errChan...)
				})
			}
		})

	})
}

// ValidateVolumes is the ginkgo spec for validating volumes of a context
func ValidateVolumes(ctx *scheduler.Context, errChan ...*chan error) {
	Step("For validation of an app's volumes", func() {
		var err error
		Step(fmt.Sprintf("inspect %s app's volumes", ctx.App.Key), func() {
			var vols []*volume.Volume
			t := func() (interface{}, bool, error) {
				vols, err = Inst().S.GetVolumes(ctx)
				if err != nil {
					return "", true, err
				}
				return "", false, nil
			}

			if _, err := task.DoRetryWithTimeout(t, 2*time.Minute, 5*time.Second); err != nil {
				log.Errorf("Failed to get app %s's volumes", ctx.App.Key)
				processError(err, errChan...)
			}
			volScaleFactor := 1
			if len(vols) > 10 {
				// Take into account the number of volumes in the app. More volumes will
				// take longer to format if the backend storage has limited bandwidth. Even if the
				// GlobalScaleFactor is 1, high number of volumes in a single app instance
				// may slow things down.
				volScaleFactor = len(vols) / 10
				log.Infof("Using vol scale factor of %d for app %s", volScaleFactor, ctx.App.Key)
			}
			scaleFactor := time.Duration(Inst().GlobalScaleFactor * volScaleFactor)
			// If provisioner is IBM increase the timeout to 8 min
			if Inst().Provisioner == "ibm" {
				err = Inst().S.ValidateVolumes(ctx, scaleFactor*defaultIbmVolScaleTimeout, defaultRetryInterval, nil)
			} else {
				err = Inst().S.ValidateVolumes(ctx, scaleFactor*defaultVolScaleTimeout, defaultRetryInterval, nil)
			}
			if err != nil {
				PrintDescribeContext(ctx)
				processError(err, errChan...)
			}
		})

		var vols map[string]map[string]string
		Step(fmt.Sprintf("get %s app's volume's custom parameters", ctx.App.Key), func() {
			vols, err = Inst().S.GetVolumeParameters(ctx)
			if err != nil {
				processError(err, errChan...)
			}
		})

		for vol, params := range vols {
			if Inst().ConfigMap != "" {
				params[authTokenParam], err = Inst().S.GetTokenFromConfigMap(Inst().ConfigMap)
				if err != nil {
					processError(err, errChan...)
				}
			}
			if ctx.RefreshStorageEndpoint {
				params["refresh-endpoint"] = "true"
			}
			Step(fmt.Sprintf("get %s app's volume: %s inspected by the volume driver", ctx.App.Key, vol), func() {
				err = Inst().V.ValidateCreateVolume(vol, params)
				if err != nil {
					PrintDescribeContext(ctx)
					processError(err, errChan...)
				}
			})
		}
	})
}

// ValidatePureSnapshotsSDK is the ginkgo spec for validating Pure direct access volume snapshots using API for a context
func ValidatePureSnapshotsSDK(ctx *scheduler.Context, errChan ...*chan error) {
	Step("For validation of an app's volumes", func() {
		var err error
		Step(fmt.Sprintf("inspect %s app's volumes", ctx.App.Key), func() {
			appScaleFactor := time.Duration(Inst().GlobalScaleFactor)
			err = Inst().S.ValidateVolumes(ctx, appScaleFactor*defaultTimeout, defaultRetryInterval, nil)
			processError(err, errChan...)
		})

		var vols map[string]map[string]string
		Step(fmt.Sprintf("get %s app's volume's custom parameters", ctx.App.Key), func() {
			vols, err = Inst().S.GetVolumeParameters(ctx)
			processError(err, errChan...)
		})

		for vol, params := range vols {
			if Inst().ConfigMap != "" {
				params[authTokenParam], err = Inst().S.GetTokenFromConfigMap(Inst().ConfigMap)
				processError(err, errChan...)
			}
			if ctx.RefreshStorageEndpoint {
				params["refresh-endpoint"] = "true"
			}
			Step(fmt.Sprintf("get %s app's volume: %s inspected by the volume driver", ctx.App.Key, vol), func() {
				err = Inst().V.ValidateCreateVolume(vol, params)
				processError(err, errChan...)
			})
			Step(fmt.Sprintf("get %s app's volume: %s then create local snapshot", ctx.App.Key, vol), func() {
				err = Inst().V.ValidateCreateSnapshot(vol, params)
				if params["backend"] == k8s.PureBlock {
					expect(err).To(beNil(), "unexpected error creating pure_block snapshot")
				} else if params["backend"] == k8s.PureFile {
					expect(err).NotTo(beNil(), "error expected but no error received while creating pure_file snapshot")
					if err != nil {
						expect(err.Error()).To(contain(errPureFileSnapshotNotSupported.Error()), "incorrect error received creating pure_file snapshot")
					}
				}
			})
			Step(fmt.Sprintf("get %s app's volume: %s then create cloudsnap", ctx.App.Key, vol), func() {
				err = Inst().V.ValidateCreateCloudsnap(vol, params)
				expect(err).NotTo(beNil(), "error expected but no error received while creating Pure cloudsnap")
				if err != nil {
					expect(err.Error()).To(contain(errPureCloudsnapNotSupported.Error()), "incorrect error received creating Pure cloudsnap")
				}
			})
		}

		Step("validate Pure local volume paths", func() {
			err = Inst().V.ValidatePureLocalVolumePaths()
			processError(err, errChan...)
		})
	})
}

// ValidatePureVolumesPXCTL is the ginkgo spec for validating FA/FB DA volumes using PXCTL for a context
func ValidatePureVolumesPXCTL(ctx *scheduler.Context, errChan ...*chan error) {
	Step("For validation of an app's volumes", func() {
		var err error
		Step(fmt.Sprintf("inspect %s app's volumes", ctx.App.Key), func() {
			appScaleFactor := time.Duration(Inst().GlobalScaleFactor)
			err = Inst().S.ValidateVolumes(ctx, appScaleFactor*defaultTimeout, defaultRetryInterval, nil)
			processError(err, errChan...)
		})

		var vols map[string]map[string]string
		Step(fmt.Sprintf("get %s app's volume's custom parameters", ctx.App.Key), func() {
			vols, err = Inst().S.GetVolumeParameters(ctx)
			processError(err, errChan...)
		})

		for vol := range vols {
			Step(fmt.Sprintf("get %s app's volume: %s then check that it appears in pxctl", ctx.App.Key, vol), func() {
				err = Inst().V.ValidateVolumeInPxctlList(vol)
				expect(err).To(beNil(), "unexpected error validating volume appears in pxctl list")
			})
		}
	})
}

// ValidatePureSnapshotsPXCTL is the ginkgo spec for validating FADA volume snapshots using PXCTL for a context
func ValidatePureSnapshotsPXCTL(ctx *scheduler.Context, errChan ...*chan error) {
	Step("For validation of an app's volumes", func() {
		var (
			err  error
			vols map[string]map[string]string
		)
		Step(fmt.Sprintf("get %s app's volume's custom parameters", ctx.App.Key), func() {
			vols, err = Inst().S.GetVolumeParameters(ctx)
			processError(err, errChan...)
		})

		for vol, params := range vols {
			Step(fmt.Sprintf("get %s app's volume: %s then create snapshot using pxctl", ctx.App.Key, vol), func() {
				err = Inst().V.ValidateCreateSnapshotUsingPxctl(vol)
				if params["backend"] == k8s.PureBlock {
					expect(err).To(beNil(), "unexpected error creating pure_block snapshot")
				} else if params["backend"] == k8s.PureFile {
					expect(err).NotTo(beNil(), "error expected but no error received while creating pure_file snapshot")
					if err != nil {
						expect(err.Error()).To(contain(errPureFileSnapshotNotSupported.Error()), "incorrect error received creating pure_file snapshot")
					}
				}
			})
			Step(fmt.Sprintf("get %s app's volume: %s then create cloudsnap using pxctl", ctx.App.Key, vol), func() {
				err = Inst().V.ValidateCreateCloudsnapUsingPxctl(vol)
				expect(err).NotTo(beNil(), "error expected but no error received while creating Pure cloudsnap")
				if err != nil {
					expect(err.Error()).To(contain(errPureCloudsnapNotSupported.Error()), "incorrect error received creating Pure cloudsnap")
				}
			})
		}
		Step("validating groupsnap for using pxctl", func() {
			err = Inst().V.ValidateCreateGroupSnapshotUsingPxctl()
			expect(err).NotTo(beNil(), "error expected but no error received while creating Pure groupsnap")
			if err != nil {
				expect(err.Error()).To(contain(errPureGroupsnapNotSupported.Error()), "incorrect error received creating Pure groupsnap")
			}
		})
	})
}

// ValidateResizePurePVC is the ginkgo spec for validating resize of volumes
func ValidateResizePurePVC(ctx *scheduler.Context, errChan ...*chan error) {
	Step("For validation of an resizing pvc", func() {
		var err error
		Step(fmt.Sprintf("inspect %s app's volumes", ctx.App.Key), func() {
			appScaleFactor := time.Duration(Inst().GlobalScaleFactor)
			err = Inst().S.ValidateVolumes(ctx, appScaleFactor*defaultTimeout, defaultRetryInterval, nil)
			processError(err, errChan...)
		})

		Step("validating resizing pvcs", func() {
			_, err = Inst().S.ResizeVolume(ctx, "")
			expect(err).To(beNil(), "unexpected error resizing Pure PVC")
		})

		// TODO: add more checks (is the PVC resized in the pod?), we currently only check that the
		//       CSI resize succeeded.

		Step("validate Pure local volume paths", func() {
			err = Inst().V.ValidatePureLocalVolumePaths()
			processError(err, errChan...)
		})
	})
}

// ValidatePureVolumeNoReplicaSet is the ginko spec for validating empty replicaset for pure volumes
func ValidatePureVolumeNoReplicaSet(ctx *scheduler.Context, errChan ...*chan error) {
	Step("For validation of an resizing pvc", func() {
		var err error
		Step(fmt.Sprintf("inspect %s app's volumes", ctx.App.Key), func() {
			appScaleFactor := time.Duration(Inst().GlobalScaleFactor)
			err = Inst().S.ValidateVolumes(ctx, appScaleFactor*defaultTimeout, defaultRetryInterval, nil)
			processError(err, errChan...)
		})
		var vols []*volume.Volume
		Step(fmt.Sprintf("get %s app's pure volumes", ctx.App.Key), func() {
			vols, err = Inst().S.GetVolumes(ctx)
			processError(err, errChan...)
		})

		err = Inst().V.ValidatePureVolumesNoReplicaSets(vols[0].ID, make(map[string]string))
		expect(err).NotTo(haveOccurred(), "failed to validate that no replica sets present for Pure volume")

	})
}

// ValidatePureVolumeStatisticsDynamicUpdate is the ginkgo spec for validating dynamic update of byteUsed statistic for pure volumes
func ValidatePureVolumeStatisticsDynamicUpdate(ctx *scheduler.Context, errChan ...*chan error) {
	Step("For validation of a resizing pvc", func() {
		var err error
		Step(fmt.Sprintf("inspect %s app's volumes", ctx.App.Key), func() {
			appScaleFactor := time.Duration(Inst().GlobalScaleFactor)
			err = Inst().S.ValidateVolumes(ctx, appScaleFactor*defaultTimeout, defaultRetryInterval, nil)
			processError(err, errChan...)
		})
		var vols []*volume.Volume
		Step(fmt.Sprintf("get %s app's pure volumes", ctx.App.Key), func() {
			vols, err = Inst().S.GetVolumes(ctx)
			processError(err, errChan...)
		})
		// skiping ValidatePureVolumeStatisticsDynamicUpdate test for raw block volumes. Need to change getStats method
		if !vols[0].Raw {
			byteUsedInitial, err := Inst().V.ValidateGetByteUsedForVolume(vols[0].ID, make(map[string]string))
			fmt.Printf("initially the byteUsed is %v\n", byteUsedInitial)

			// get the pod for this pvc
			pods, err := Inst().S.GetPodsForPVC(vols[0].Name, vols[0].Namespace)
			processError(err, errChan...)

			mountPath, bytesToWrite := pureutils.GetAppDataDir(pods[0].Namespace)
			mountPath = mountPath + "/myfile"

			// write to the Direct Access volume
			ddCmd := fmt.Sprintf("dd bs=512 count=%d if=/dev/urandom of=%s", bytesToWrite/512, mountPath)
			cmdArgs := []string{"exec", "-it", pods[0].Name, "-n", pods[0].Namespace, "--", "bash", "-c", ddCmd}
			err = osutils.Kubectl(cmdArgs)
			processError(err, errChan...)
			fmt.Println("sleeping to let volume usage get reflected")
<<<<<<< HEAD
			// wait until the backends size is reflected before making the REST call, Max time for FBDA Update is 15 min
			time.Sleep(time.Minute * 16)
=======
			// wait until the backends size is reflected before making the REST call
			time.Sleep(time.Minute * 5)
>>>>>>> dfb4eb18

			byteUsedAfter, err := Inst().V.ValidateGetByteUsedForVolume(vols[0].ID, make(map[string]string))
			fmt.Printf("after writing random bytes to the file the byteUsed in volume %s is %v\n", vols[0].ID, byteUsedAfter)
			expect(byteUsedAfter > byteUsedInitial).To(beTrue(), "bytes used did not increase after writing random bytes to the file")
		}
	})
}

// ValidateCSISnapshotAndRestore is the ginkgo spec for validating actually creating a FADA snapshot, restoring and verifying the content
func ValidateCSISnapshotAndRestore(ctx *scheduler.Context, errChan ...*chan error) {
	Step("For validation of an snapshot and restoring", func() {
		var err error
		timestamp := strconv.Itoa(int(time.Now().Unix()))
		snapShotClassName := PureSnapShotClass + "-" + timestamp
		if _, err := Inst().S.CreateCsiSnapshotClass(snapShotClassName, "Delete"); err != nil {
			log.Errorf("Create volume snapshot class failed with error: [%v]", err)
			expect(err).NotTo(haveOccurred(), "failed to create snapshot class")
		}

		var vols []*volume.Volume
		Step(fmt.Sprintf("get %s app's pure volumes", ctx.App.Key), func() {
			vols, err = Inst().S.GetPureVolumes(ctx, "pure_block")
			processError(err, errChan...)
		})
		if len(vols) == 0 {
			log.Warnf("No FlashArray DirectAccess volumes, skipping")
			processError(err, errChan...)
		} else {
			request := scheduler.CSISnapshotRequest{
				Namespace:         vols[0].Namespace,
				Timestamp:         timestamp,
				OriginalPVCName:   vols[0].Name,
				SnapName:          "basic-csi" + timestamp + "-snapshot",
				RestoredPVCName:   "csi-restored-" + timestamp,
				SnapshotclassName: snapShotClassName,
			}
			err = Inst().S.CSISnapshotTest(ctx, request)
			processError(err, errChan...)
			// the snap name shown in pxctl isn't the CSI snapshot name, it's original PV name + "-snap"
			var volMap map[string]map[string]string
			Step(fmt.Sprintf("get %s app's volume's custom parameters", ctx.App.Key), func() {
				volMap, err = Inst().S.GetVolumeParameters(ctx)
				processError(err, errChan...)
			})
			for k, v := range volMap {
				if v["pvc_name"] == vols[0].Name && v["pvc_namespace"] == vols[0].Namespace {
					Step(fmt.Sprintf("get %s app's snapshot: %s then check that it appears in pxctl", ctx.App.Key, k), func() {
						err = Inst().V.ValidateVolumeInPxctlList(k)
						expect(err).To(beNil(), "unexpected error validating snapshot appears in pxctl list")
					})
					break
				}

			}

		}
	})
}

// ValidateCSIVolumeClone is the ginkgo spec for cloning a volume and verifying the content
func ValidateCSIVolumeClone(ctx *scheduler.Context, errChan ...*chan error) {
	Step("For validation of an cloning", func() {
		var err error
		var vols []*volume.Volume
		Step(fmt.Sprintf("get %s app's pure volumes", ctx.App.Key), func() {
			vols, err = Inst().S.GetPureVolumes(ctx, "pure_block")
			processError(err, errChan...)
		})
		if len(vols) == 0 {
			log.Warnf("No FlashArray DirectAccess volumes, skipping")
			processError(err, errChan...)
		} else {
			timestamp := strconv.Itoa(int(time.Now().Unix()))
			request := scheduler.CSICloneRequest{
				Timestamp:       timestamp,
				Namespace:       vols[0].Namespace,
				OriginalPVCName: vols[0].Name,
				RestoredPVCName: "csi-cloned-" + timestamp,
			}

			err = Inst().S.CSICloneTest(ctx, request)
			processError(err, errChan...)

			err = Inst().V.ValidatePureLocalVolumePaths()
			processError(err, errChan...)
		}
	})
}

// ValidatePureVolumeLargeNumOfClones is the ginkgo spec for restoring a snapshot to many volumes
func ValidatePureVolumeLargeNumOfClones(ctx *scheduler.Context, errChan ...*chan error) {
	Step("For validation of an restoring large number of volumes from a snapshot", func() {
		var err error
		timestamp := strconv.Itoa(int(time.Now().Unix()))
		snapShotClassName := PureSnapShotClass + "." + timestamp
		if _, err := Inst().S.CreateCsiSnapshotClass(snapShotClassName, "Delete"); err != nil {
			log.Errorf("Create volume snapshot class failed with error: [%v]", err)
			expect(err).NotTo(haveOccurred(), "failed to create snapshot class")
		}

		var vols []*volume.Volume
		Step(fmt.Sprintf("get %s app's pure volumes", ctx.App.Key), func() {
			vols, err = Inst().S.GetPureVolumes(ctx, "pure_block")
			processError(err, errChan...)
		})
		if len(vols) == 0 {
			log.Warnf("No FlashArray DirectAccess volumes, skipping")
			processError(err, errChan...)
		} else {
			request := scheduler.CSISnapshotRequest{
				Namespace:         vols[0].Namespace,
				Timestamp:         timestamp,
				OriginalPVCName:   vols[0].Name,
				SnapName:          "basic-csi-snapshot-many" + timestamp,
				RestoredPVCName:   "csi-restored-many" + timestamp,
				SnapshotclassName: snapShotClassName,
			}
			err = Inst().S.CSISnapshotAndRestoreMany(ctx, request)
			processError(err, errChan...)

			// Note: the above only creates PVCs, it does not attach them to pods, so no extra care needs to be taken for local paths

			err = Inst().V.ValidatePureLocalVolumePaths()
			processError(err, errChan...)
		}
	})
}

// ValidatePoolExpansionWithPureVolumes is the ginkgo spec for executing a pool expansion when FA/FB volumes is attached
func ValidatePoolExpansionWithPureVolumes(ctx *scheduler.Context, errChan ...*chan error) {
	Step("For validation of an expanding storage pools while FA/FB volumes are attached", func() {
		pools, err := Inst().V.ListStoragePools(metav1.LabelSelector{})
		if err != nil {
			err = fmt.Errorf("error getting storage pools list. Err: %v", err)
			log.Error(err.Error())
			processError(err, errChan...)
		}

		if len(pools) == 0 {
			err = fmt.Errorf("length of pools should be greater than 0")
			processError(err, errChan...)
		}
		for _, pool := range pools {
			initialPoolSize := pool.TotalSize / units.GiB
			err = Inst().V.ResizeStoragePoolByPercentage(pool.Uuid, opsapi.SdkStoragePool_RESIZE_TYPE_RESIZE_DISK, 20)
			if err != nil {
				err = fmt.Errorf("error initiating pool [%v ] %v: [%v]", pool.Uuid, opsapi.SdkStoragePool_RESIZE_TYPE_RESIZE_DISK, err.Error())
				log.Error(err.Error())
			} else {
				err = waitForPoolToBeResized(initialPoolSize, pool.Uuid)
				if err != nil {
					err = fmt.Errorf("pool [%v] %v failed. Error: %v", pool.Uuid, opsapi.SdkStoragePool_RESIZE_TYPE_RESIZE_DISK, err)
					log.Error(err)
				}
			}
		}
	})

}

// ValidateMountOptionsWithPureVolumes is the ginkgo spec for executing a check for mountOptions flag
func ValidateMountOptionsWithPureVolumes(ctx *scheduler.Context, errChan ...*chan error) {
	var requiredMountOptions = []string{"nosuid"}
	vols, err := Inst().S.GetVolumes(ctx)
	processError(err, errChan...)
	for _, vol := range vols {
		pvcObj, err := k8sCore.GetPersistentVolumeClaim(vol.Name, vol.Namespace)
		if err != nil {
			log.FailOnError(err, " Failed to get pvc for volume %s", vol)
		}
		sc, err := k8sCore.GetStorageClassForPVC(pvcObj)
		if err != nil {
			log.FailOnError(err, " Error Occured while getting storage class for pvc %s", pvcObj)
		}
		if strings.Contains(strings.Join(sc.MountOptions, ""), "nosuid") {
			attachedNode, err := Inst().V.GetNodeForVolume(vol, defaultCmdTimeout*3, defaultCmdRetryInterval)
			log.FailOnError(err, "Failed to get app %s's attachednode", ctx.App.Key)
			err = Inst().V.ValidatePureFaFbMountOptions(vol.ID, requiredMountOptions, attachedNode)
			dash.VerifySafely(err, nil, "Testing mount options are properly applied on pure volumes")
		} else {
			log.Infof("There is no nosuid mount option in this volume %s", vol)
		}
	}

}

// ValidateCreateOptionsWithPureVolumes is the ginkgo spec for executing file system options check for the given volume
func ValidateCreateOptionsWithPureVolumes(ctx *scheduler.Context, errChan ...*chan error) {
	vols, err := Inst().S.GetVolumes(ctx)
	log.FailOnError(err, "Failed to get app %s's volumes", ctx.App.Key)
	log.Infof("volumes of app %s are %s", ctx.App.Key, vols)
	for _, v := range vols {
		pvcObj, err := k8sCore.GetPersistentVolumeClaim(v.Name, v.Namespace)
		if err != nil {
			err = fmt.Errorf("Failed to get pvc for volume %s. Err: %v", v, err)
			processError(err, errChan...)
		}

		sc, err := k8sCore.GetStorageClassForPVC(pvcObj)
		if err != nil {
			err = fmt.Errorf("Error Occured while getting storage class for pvc %s. Err: %v", pvcObj, err)
			processError(err, errChan...)
		}

		attachedNode, err := Inst().V.GetNodeForVolume(v, defaultCmdTimeout*3, defaultCmdRetryInterval)
		if err != nil {
			err = fmt.Errorf("Failed to get app %s's attachednode. Err: %v", ctx.App.Key, err)
			processError(err, errChan...)
		}
		if strings.Contains(fmt.Sprint(sc.Parameters), "-b ") {
			FSType, ok := sc.Parameters["csi.storage.k8s.io/fstype"]
			if ok {
				err = Inst().V.ValidatePureFaCreateOptions(v.ID, FSType, attachedNode)
				dash.VerifySafely(err, nil, "File system create options specified in the storage class are properly applied to the pure volumes")
			} else {
				log.Infof("Storage class doesn't have key 'csi.storage.k8s.io/fstype' in parameters")
			}
		} else {
			log.Infof("Storage class doesn't have createoption -b of size 2048 added to it")
		}

	}
}

func checkPureVolumeExpectedSizeChange(sizeChangeInBytes uint64) error {
	if sizeChangeInBytes < (512-30)*oneMegabytes || sizeChangeInBytes > (512+30)*oneMegabytes {
		return errUnexpectedSizeChangeAfterPureIO
	}
	return nil
}

// GetVolumeParameters returns volume parameters for all volumes for given context
func GetVolumeParameters(ctx *scheduler.Context) map[string]map[string]string {
	var vols map[string]map[string]string
	var err error
	Step(fmt.Sprintf("get %s app's volume's custom parameters", ctx.App.Key), func() {
		vols, err = Inst().S.GetVolumeParameters(ctx)
		expect(err).NotTo(haveOccurred())
	})
	return vols
}

// UpdateVolumeInVolumeParameters modifies volume parameters with correct PV name from PVC
func UpdateVolumeInVolumeParameters(volParam map[string]map[string]string) map[string]map[string]string {
	updatedVolumeParam := make(map[string]map[string]string)
	for _, param := range volParam {
		if _, ok := param[k8s.PvcNameKey]; ok {
			if _, ok := param[k8s.PvcNamespaceKey]; ok {
				pvcName, pvcNamespace := param[k8s.PvcNameKey], param[k8s.PvcNamespaceKey]
				PVName, err := Inst().S.GetVolumeDriverVolumeName(pvcName, pvcNamespace)
				expect(err).NotTo(haveOccurred())
				updatedVolumeParam[PVName] = param
			}
		}

	}
	return updatedVolumeParam
}

// ValidateVolumeParameters validates volume parameters using volume driver
func ValidateVolumeParameters(volParam map[string]map[string]string) {
	var err error
	for vol, params := range volParam {
		if Inst().ConfigMap != "" {
			params[authTokenParam], err = Inst().S.GetTokenFromConfigMap(Inst().ConfigMap)
			expect(err).NotTo(haveOccurred())
		}
		Step(fmt.Sprintf("get volume: %s inspected by the volume driver", vol), func() {
			err = Inst().V.ValidateCreateVolume(vol, params)
			expect(err).NotTo(haveOccurred())
		})
	}
}

// ValidateRestoredApplications validates applications restored by backup driver
func ValidateRestoredApplications(contexts []*scheduler.Context, volumeParameters map[string]map[string]string) {
	var updatedVolumeParams map[string]map[string]string
	volOptsMap := make(map[string]bool)
	volOptsMap[SkipClusterScopedObjects] = true

	for _, ctx := range contexts {
		Step(fmt.Sprintf("For validation of %s app", ctx.App.Key), func() {

			Step(fmt.Sprintf("inspect %s app's volumes", ctx.App.Key), func() {
				appScaleFactor := time.Duration(Inst().GlobalScaleFactor)
				volOpts := mapToVolumeOptions(volOptsMap)
				err := Inst().S.ValidateVolumes(ctx, appScaleFactor*defaultTimeout, defaultRetryInterval, volOpts)
				expect(err).NotTo(haveOccurred())
			})

			Step(fmt.Sprintf("wait for %s app to start running", ctx.App.Key), func() {
				appScaleFactor := time.Duration(Inst().GlobalScaleFactor)
				err := Inst().S.WaitForRunning(ctx, appScaleFactor*defaultTimeout, defaultRetryInterval)
				expect(err).NotTo(haveOccurred())
			})

			updatedVolumeParams = UpdateVolumeInVolumeParameters(volumeParameters)
			log.Infof("Updated parameter list: [%+v]\n", updatedVolumeParams)
			ValidateVolumeParameters(updatedVolumeParams)

			Step(fmt.Sprintf("validate if %s app's volumes are setup", ctx.App.Key), func() {
				vols, err := Inst().S.GetVolumes(ctx)
				log.Infof("List of volumes from scheduler driver :[%+v] \n for context : [%+v]\n", vols, ctx)
				expect(err).NotTo(haveOccurred())

				for _, vol := range vols {
					Step(fmt.Sprintf("validate if %s app's volume: %v is setup", ctx.App.Key, vol), func() {
						err := Inst().V.ValidateVolumeSetup(vol)
						expect(err).NotTo(haveOccurred())
					})
				}
			})
		})
	}
}

func ValidateFastpathVolume(ctx *scheduler.Context, expectedStatus opsapi.FastpathStatus) error {
	appVolumes, err := Inst().S.GetVolumes(ctx)
	if err != nil {
		return err
	}
	for _, vol := range appVolumes {
		appVol, err := Inst().V.InspectVolume(vol.ID)
		if err != nil {
			return err
		}
		if decommissionedNode.Name != "" && decommissionedNode.Id == appVol.FpConfig.Replicas[0].NodeUuid {
			expectedStatus = opsapi.FastpathStatus_FASTPATH_INACTIVE

		}

		fpConfig := appVol.FpConfig
		log.Infof("fpconfig: %+v", fpConfig)
		if len(fpConfig.Replicas) > 1 {
			expectedStatus = opsapi.FastpathStatus_FASTPATH_INACTIVE
		}
		if fpConfig.Status == expectedStatus {
			log.Infof("Fastpath status is %v", fpConfig.Status)
			if fpConfig.Status == opsapi.FastpathStatus_FASTPATH_ACTIVE {
				if fpConfig.Dirty {
					return fmt.Errorf("fastpath vol %s is dirty", vol.Name)
				}
				if !fpConfig.Promote {
					return fmt.Errorf("fastpath vol %s is not promoted", vol.Name)
				}
			}
		} else {
			return fmt.Errorf("expected Fastpath Status: %v, Actual: %v", expectedStatus, fpConfig.Status)
		}
	}

	return nil
}

// TearDownContext is the ginkgo spec for tearing down a scheduled context
// In the tear down flow we first want to delete volumes, then applications and only then we want to delete StorageClasses
// StorageClass has to be deleted last because it has information that is required for when deleting PVC, if StorageClass objects are deleted before
// deleting PVCs, especially with CSI + Auth enabled, PVC deletion will fail as Auth params are stored inside StorageClass objects
func TearDownContext(ctx *scheduler.Context, opts map[string]bool) {
	Step("For tearing down of an app context", func() {
		var err error
		var originalSkipClusterScopedObjects bool

		if opts != nil {
			// Save original value of SkipClusterScopedObjects, if it exists
			originalSkipClusterScopedObjects = opts[SkipClusterScopedObjects]
		} else {
			opts = make(map[string]bool) // If opts was passed as nil make it
		}

		opts[SkipClusterScopedObjects] = true // Skip tearing down cluster scope objects
		options := mapToVolumeOptions(opts)

		// Tear down storage objects
		vols := DeleteVolumes(ctx, options)

		// Tear down application
		stepLog := fmt.Sprintf("start destroying %s app", ctx.App.Key)
		Step(stepLog, func() {
			log.InfoD(stepLog)
			err = Inst().S.Destroy(ctx, opts)
			if err != nil {
				PrintDescribeContext(ctx)
			}
			log.FailOnError(err, "Failed to destroy app %s", ctx.App.Key)

		})

		if !ctx.SkipVolumeValidation {
			err = ValidateVolumesDeleted(ctx.App.Key, vols)
			log.FailOnError(err, "Failed to delete volumes for app %s", ctx.App.Key)
		}

		// Delete Cluster Scope objects
		if !originalSkipClusterScopedObjects {
			opts[SkipClusterScopedObjects] = false // Tearing down cluster scope objects
			options := mapToVolumeOptions(opts)
			DeleteVolumes(ctx, options)
		}

	})
}

func PrintDescribeContext(ctx *scheduler.Context) {
	descOut, descErr := Inst().S.Describe(ctx)
	if descErr != nil {
		log.Warnf("Error describing context %s", ctx.App.Key)
		log.Warn(descErr)
	} else {
		log.Warnf("Context %s Details:", ctx.App.Key)
		log.Warnf(descOut)
	}

}

// DeleteVolumes deletes volumes of a given context
func DeleteVolumes(ctx *scheduler.Context, options *scheduler.VolumeOptions) []*volume.Volume {
	var err error
	var vols []*volume.Volume
	Step(fmt.Sprintf("destroy the %s app's volumes", ctx.App.Key), func() {
		log.Infof("destroy the %s app's volumes", ctx.App.Key)
		vols, err = Inst().S.DeleteVolumes(ctx, options)
		log.FailOnError(err, "Failed to delete app %s's volumes", ctx.App.Key)
	})
	return vols
}

// ValidateVolumesDeleted checks it given volumes got deleted
func ValidateVolumesDeleted(appName string, vols []*volume.Volume) error {
	for _, vol := range vols {
		var err error
		Step(fmt.Sprintf("validate %s app's volume %s has been deleted in the volume driver",
			appName, vol.Name), func() {
			log.InfoD("validate %s app's volume %s has been deleted in the volume driver",
				appName, vol.Name)
			err = Inst().V.ValidateDeleteVolume(vol)
			if err != nil {
				log.Errorf(fmt.Sprintf("%s's volume %s deletion failed", appName, vol.Name))
				return
			}

		})
		if err != nil {
			return err
		}
	}
	return nil
}

// DeleteVolumesAndWait deletes volumes of given context and waits till they are deleted
func DeleteVolumesAndWait(ctx *scheduler.Context, options *scheduler.VolumeOptions) error {
	vols := DeleteVolumes(ctx, options)
	err := ValidateVolumesDeleted(ctx.App.Key, vols)
	return err
}

// GetAppNamespace returns namespace in which context is created
func GetAppNamespace(ctx *scheduler.Context, taskName string) string {
	if ctx.ScheduleOptions.Namespace == "" {
		return ctx.App.GetID(fmt.Sprintf("%s-%s", taskName, Inst().InstanceID))
	}
	return ctx.ScheduleOptions.Namespace
}

// GetAppStorageClasses gets the storage classes belonging to an app's PVCs
func GetAppStorageClasses(appCtx *scheduler.Context) (*[]string, error) {
	vols, err := Inst().S.GetVolumes(appCtx)
	if err != nil {
		return nil, fmt.Errorf("Failed to get volumes")
	}
	storageClasses := make([]string, 0)
	for _, vol := range vols {
		pvcObj, err := k8sCore.GetPersistentVolumeClaim(vol.Name, vol.Namespace)
		if err != nil {
			return nil, fmt.Errorf("Failed to get pvc for volume %s", vol)
		}
		sc, err := k8sCore.GetStorageClassForPVC(pvcObj)
		if err != nil {
			return nil, fmt.Errorf("Error Occured while getting storage class for pvc %s", pvcObj)
		}
		storageClasses = append(storageClasses, sc.Name)
	}
	return &storageClasses, nil
}

// CreateScheduleOptions uses the current Context (kubeconfig) to generate schedule options
// NOTE: When using a ScheduleOption that was created during a context (kubeconfig)
// that is different from the current context, make sure to re-generate ScheduleOptions
func CreateScheduleOptions(namespace string, errChan ...*chan error) scheduler.ScheduleOptions {
	log.Infof("Creating ScheduleOptions")

	//if not hyper converged set up deploy apps only on storageless nodes
	if !Inst().IsHyperConverged {
		var err error

		log.Infof("ScheduleOptions: Scheduling apps only on storageless nodes")
		storagelessNodes := node.GetStorageLessNodes()
		if len(storagelessNodes) == 0 {
			log.Info("ScheduleOptions: No storageless nodes available in the PX Cluster. Setting HyperConverges as true")
			Inst().IsHyperConverged = true
		}
		for _, storagelessNode := range storagelessNodes {
			if err = Inst().S.AddLabelOnNode(storagelessNode, "storage", "NO"); err != nil {
				err = fmt.Errorf("ScheduleOptions: failed to add label key [%s] and value [%s] in node [%s]. Error:[%v]",
					"storage", "NO", storagelessNode.Name, err)
				processError(err, errChan...)
			}
		}
		storageLessNodeLabels := make(map[string]string)
		storageLessNodeLabels["storage"] = "NO"

		options := scheduler.ScheduleOptions{
			AppKeys:            Inst().AppList,
			CsiAppKeys:         Inst().CsiAppList,
			StorageProvisioner: Inst().Provisioner,
			Nodes:              storagelessNodes,
			Labels:             storageLessNodeLabels,
			Namespace:          namespace,
		}
		return options

	} else {
		options := scheduler.ScheduleOptions{
			AppKeys:            Inst().AppList,
			CsiAppKeys:         Inst().CsiAppList,
			StorageProvisioner: Inst().Provisioner,
			Namespace:          namespace,
		}
		log.Infof("ScheduleOptions: Scheduling Apps with hyper-converged")
		return options
	}
}

// ScheduleApplications schedules *the* applications and returns the scheduler.Contexts for each app (corresponds to a namespace). NOTE: does not wait for applications
func ScheduleApplications(testname string, errChan ...*chan error) []*scheduler.Context {
	defer func() {
		if len(errChan) > 0 {
			close(*errChan[0])
		}
	}()
	var contexts []*scheduler.Context
	var taskName string
	var err error
	Step("schedule applications", func() {
		if Inst().IsPDSApps {
			log.InfoD("Scheduling PDS Apps...")
			pdsapps, err := Inst().Pds.DeployPDSDataservices()
			if err != nil {
				processError(err, errChan...)
			}
			contexts, err = Inst().Pds.CreateSchedulerContextForPDSApps(pdsapps)
			if err != nil {
				processError(err, errChan...)
			}
		} else {
			options := CreateScheduleOptions("", errChan...)
			taskName = fmt.Sprintf("%s-%v", testname, Inst().InstanceID)
			contexts, err = Inst().S.Schedule(taskName, options)
			// Need to check err != nil before calling processError
			if err != nil {
				processError(err, errChan...)
			}
		}
		if len(contexts) == 0 {
			processError(fmt.Errorf("list of contexts is empty for [%s]", taskName), errChan...)
		}
	})

	return contexts
}

// ScheduleApplicationsWithScheduleOptions schedules *the* applications taking scheduleOptions as input and returns the scheduler.Contexts for each app (corresponds to a namespace). NOTE: does not wait for applications
func ScheduleApplicationsWithScheduleOptions(testname string, appSpec string, provisioner string, errChan ...*chan error) []*scheduler.Context {
	defer func() {
		if len(errChan) > 0 {
			close(*errChan[0])
		}
	}()
	var contexts []*scheduler.Context
	var taskName string
	var err error
	options := scheduler.ScheduleOptions{
		AppKeys:            []string{appSpec},
		StorageProvisioner: provisioner,
	}
	taskName = fmt.Sprintf("%s", testname)
	contexts, err = Inst().S.Schedule(taskName, options)
	// Need to check err != nil before calling processError
	if err != nil {
		processError(err, errChan...)
	}
	if len(contexts) == 0 {
		processError(fmt.Errorf("list of contexts is empty for [%s]", taskName), errChan...)
	}

	return contexts
}

// ScheduleApplicationsOnNamespace ScheduleApplications schedules *the* applications and returns
// the scheduler.Contexts for each app (corresponds to given namespace). NOTE: does not wait for applications
func ScheduleApplicationsOnNamespace(namespace string, testname string, errChan ...*chan error) []*scheduler.Context {
	defer func() {
		if len(errChan) > 0 {
			close(*errChan[0])
		}
	}()
	var contexts []*scheduler.Context
	var err error

	Step("schedule applications", func() {
		options := CreateScheduleOptions(namespace, errChan...)
		taskName := fmt.Sprintf("%s-%v", testname, Inst().InstanceID)
		contexts, err = Inst().S.Schedule(taskName, options)
		// Need to check err != nil before calling processError
		if err != nil {
			processError(err, errChan...)
		}
		if len(contexts) == 0 {
			processError(fmt.Errorf("list of contexts is empty for [%s]", taskName), errChan...)
		}
	})
	return contexts
}

// ScheduleAppsInTopologyEnabledCluster schedules but does not wait for applications
func ScheduleAppsInTopologyEnabledCluster(
	testname string, labels []map[string]string, errChan ...*chan error) []*scheduler.Context {
	defer func() {
		if len(errChan) > 0 {
			close(*errChan[0])
		}
	}()
	var contexts []*scheduler.Context
	var err error

	Step("schedule applications", func() {
		taskName := fmt.Sprintf("%s-%v", testname, Inst().InstanceID)
		contexts, err = Inst().S.Schedule(taskName, scheduler.ScheduleOptions{
			AppKeys:            Inst().AppList,
			StorageProvisioner: Inst().Provisioner,
			TopologyLabels:     labels,
		})
		processError(err, errChan...)
		if len(contexts) == 0 {
			processError(fmt.Errorf("list of contexts is empty for [%s]", taskName), errChan...)
		}
	})

	return contexts
}

// ValidateApplicationsPurePxctl validates applications
func ValidateApplicationsPurePxctl(contexts []*scheduler.Context) {
	Step("validate applications", func() {
		for _, ctx := range contexts {
			ValidateContextForPureVolumesPXCTL(ctx)
		}
	})
}

// ValidateApplicationsPureSDK validates applications
func ValidateApplicationsPureSDK(contexts []*scheduler.Context) {
	Step("validate applications", func() {
		for _, ctx := range contexts {
			ValidateContextForPureVolumesSDK(ctx)
		}
	})
}

// ValidateApplications validates applications
func ValidateApplications(contexts []*scheduler.Context) {
	Step("validate applications", func() {
		log.InfoD("Validate applications")
		for _, ctx := range contexts {
			ValidateContext(ctx)
		}
	})
}

// ValidateApplicationsStartData validates applications and start continous data injection to the same

func ValidateApplicationsStartData(contexts []*scheduler.Context, context context1.Context) (chan string, *errgroup.Group) {

	log.Infof("Is backup longevity run [%v]", IsBackupLongevityRun)
	// Skipping map reset in case of longevity run
	if !IsBackupLongevityRun {
		// Resetting the global map before starting the new App Validations
		NamespaceAppWithDataMap = make(map[string][]appDriver.ApplicationDriver)
	}

	log.InfoD("Validate applications")
	for _, ctx := range contexts {
		ValidateContext(ctx)
		appInfo, err := appUtils.ExtractConnectionInfo(ctx, context)
		if err != nil {
			log.InfoD("Some error occurred - [%s]", err)
		}
		log.InfoD("App Info - [%+v]", appInfo)
		if context == nil {
			log.Warnf("App Context is not proper - [%v]", context)
			continue
		}
		if appInfo.StartDataSupport {
			appHandler, err := appDriver.GetApplicationDriver(
				appInfo.AppType,
				appInfo.Hostname,
				appInfo.User,
				appInfo.Password,
				appInfo.Port,
				appInfo.DBName,
				appInfo.NodePort,
				appInfo.Namespace,
				appInfo.IPAddress,
				Inst().N)
			if err != nil {
				log.Infof("Error - %s", err.Error())
			}
			if appInfo.AppType == appType.Kubevirt && appInfo.StartDataSupport {
				err = appHandler.WaitForVMToBoot()
				log.FailOnError(err, "Some error occured while starting the VM")
			}
			log.InfoD("App handler created for [%s]", appInfo.Hostname)
			NamespaceAppWithDataMap[appInfo.Namespace] = append(NamespaceAppWithDataMap[appInfo.Namespace], appHandler)
		}
	}

	controlChannel := make(chan string)
	errGroup := errgroup.Group{}

	for _, allhandler := range NamespaceAppWithDataMap {
		for _, handler := range allhandler {
			currentHandler := handler
			errGroup.Go(func() error {
				err := currentHandler.StartData(controlChannel, context)
				return err
			})
		}
	}

	log.InfoD("Channel - [%v], errGroup - [%v]", controlChannel, &errGroup)

	return controlChannel, &errGroup
}

// StartVolDriverAndWait starts volume driver on given app nodes
func StartVolDriverAndWait(appNodes []node.Node, errChan ...*chan error) {
	defer func() {
		if len(errChan) > 0 {
			close(*errChan[0])
		}
	}()
	Step(fmt.Sprintf("starting volume driver %s", Inst().V.String()), func() {
		stepLog := fmt.Sprintf("start volume driver on nodes: %v", appNodes)
		Step(stepLog, func() {
			log.Infof(stepLog)
			for _, n := range appNodes {
				err := Inst().V.StartDriver(n)
				processError(err, errChan...)
			}
		})

		stepLog = fmt.Sprintf("wait for volume driver to start on nodes: %v", appNodes)
		Step(stepLog, func() {
			log.Infof(stepLog)
			for _, n := range appNodes {
				err := Inst().V.WaitDriverUpOnNode(n, Inst().DriverStartTimeout)
				processError(err, errChan...)
			}
		})

	})

}

// StopVolDriverAndWait stops volume driver on given app nodes and waits till driver is down
func StopVolDriverAndWait(appNodes []node.Node, errChan ...*chan error) {
	defer func() {
		if len(errChan) > 0 {
			close(*errChan[0])
		}
	}()
	Step(fmt.Sprintf("stopping volume driver %s", Inst().V.String()), func() {
		stepLog := fmt.Sprintf("stop volume driver on nodes: %v", appNodes)
		Step(stepLog, func() {
			log.Infof(stepLog)
			err := Inst().V.StopDriver(appNodes, false, nil)
			processError(err, errChan...)
		})

		stepLog = fmt.Sprintf("wait for volume driver to stop on nodes: %v", appNodes)
		Step(stepLog, func() {
			log.Infof(stepLog)
			for _, n := range appNodes {
				err := Inst().V.WaitDriverDownOnNode(n)
				processError(err, errChan...)
			}
		})

	})
}

// CrashVolDriverAndWait crashes volume driver on given app nodes and waits till driver is back up
func CrashVolDriverAndWait(appNodes []node.Node, errChan ...*chan error) {
	defer func() {
		if len(errChan) > 0 {
			close(*errChan[0])
		}
	}()
	Step(fmt.Sprintf("crashing volume driver %s", Inst().V.String()), func() {
		stepLog := fmt.Sprintf("crash volume driver on nodes: %v", appNodes)
		Step(stepLog, func() {
			log.InfoD(stepLog)
			err := Inst().V.StopDriver(appNodes, true, nil)
			processError(err, errChan...)
		})

		stepLog = fmt.Sprintf("wait for volume driver to start on nodes: %v", appNodes)
		Step(stepLog, func() {
			log.InfoD(stepLog)
			for _, n := range appNodes {
				err := Inst().V.WaitDriverUpOnNode(n, Inst().DriverStartTimeout)
				processError(err, errChan...)
			}
		})

	})
}

// CrashPXDaemonAndWait crashes px daemon service on given app nodes and waits till driver is back up
func CrashPXDaemonAndWait(appNodes []node.Node, errChan ...*chan error) {
	defer func() {
		if len(errChan) > 0 {
			close(*errChan[0])
		}
	}()
	Step(fmt.Sprintf("crashing px daemon %s", Inst().V.String()), func() {
		stepLog := fmt.Sprintf("crash px daemon  on nodes: %v", appNodes)
		Step(stepLog, func() {
			log.InfoD(stepLog)
			err := Inst().V.KillPXDaemon(appNodes, nil)
			processError(err, errChan...)
		})

		stepLog = fmt.Sprintf("wait for volume driver to start on nodes: %v", appNodes)
		Step(stepLog, func() {
			log.Info(stepLog)
			for _, n := range appNodes {
				err := Inst().V.WaitDriverUpOnNode(n, Inst().DriverStartTimeout)
				processError(err, errChan...)
			}
		})

	})
}

// ValidateAndDestroy validates application and then destroys them
func ValidateAndDestroy(contexts []*scheduler.Context, opts map[string]bool) {
	Step("validate apps", func() {
		log.InfoD("Validating apps")
		for _, ctx := range contexts {
			ValidateContext(ctx)
		}
	})

	Step("destroy apps", func() {
		log.InfoD("Destroying apps")
		for _, ctx := range contexts {
			TearDownContext(ctx, opts)
		}
	})
}

// DestroyApps destroy applications without validating them
func DestroyApps(contexts []*scheduler.Context, opts map[string]bool) {
	Step("destroy apps", func() {
		log.InfoD("Destroying apps")
		for _, ctx := range contexts {
			TearDownContext(ctx, opts)
		}
	})
}

// DestroyApps destroy applications with data validation
func DestroyAppsWithData(contexts []*scheduler.Context, opts map[string]bool, controlChannel chan string, errGroup *errgroup.Group) error {

	defer ginkgo.GinkgoRecover()
	var allErrors string

	log.InfoD("Validating apps data continuity")

	// Stopping all data flow to apps

	for _, appList := range NamespaceAppWithDataMap {
		for range appList {
			controlChannel <- "Stop"
		}
	}

	if err := errGroup.Wait(); err != nil {
		allErrors += err.Error()
	}

	close(controlChannel)

	log.InfoD("Destroying apps")
	for _, ctx := range contexts {
		// In case of tektoncd skip the volume validation
		if Contains(Inst().AppList, "tektoncd") {
			ctx.SkipVolumeValidation = true
		}
		TearDownContext(ctx, opts)
	}

	if allErrors != "" {
		if IsReplacePolicySetToDelete {
			log.Infof("Skipping data continuity check as the replace policy was set to delete in this scenario")
			IsReplacePolicySetToDelete = false // Resetting replace policy for next testcase
			return nil
		} else {
			return fmt.Errorf("Data validation failed for apps. Error - [%s]", allErrors)
		}
	}

	return nil
}

// AddLabelsOnNode adds labels on the node
func AddLabelsOnNode(n node.Node, labels map[string]string) error {
	for labelKey, labelValue := range labels {
		if err := Inst().S.AddLabelOnNode(n, labelKey, labelValue); err != nil {
			return err
		}
	}
	return nil
}

// ValidateStoragePools is the ginkgo spec for validating storage pools
func ValidateStoragePools(contexts []*scheduler.Context) {

	strExpansionEnabled, err := Inst().V.IsStorageExpansionEnabled()
	expect(err).NotTo(haveOccurred())

	if strExpansionEnabled {
		var wSize uint64
		var workloadSizesByPool = make(map[string]uint64)
		log.Debugf("storage expansion enabled on at least one storage pool")
		// for each replica set add the workloadSize of app workload to each storage pool where replica resides on
		for _, ctx := range contexts {
			Step(fmt.Sprintf("get replica sets for app: %s's volumes", ctx.App.Key), func() {
				appVolumes, err := Inst().S.GetVolumes(ctx)
				expect(err).NotTo(haveOccurred())
				expect(appVolumes).NotTo(beEmpty())
				for _, vol := range appVolumes {
					if Inst().S.IsAutopilotEnabledForVolume(vol) {
						replicaSets, err := Inst().V.GetReplicaSets(vol)
						expect(err).NotTo(haveOccurred())
						expect(replicaSets).NotTo(beEmpty())
						for _, poolUUID := range replicaSets[0].PoolUuids {
							wSize, err = Inst().S.GetWorkloadSizeFromAppSpec(ctx)
							expect(err).NotTo(haveOccurred())
							workloadSizesByPool[poolUUID] += wSize
							log.Debugf("pool: %s workloadSize increased by: %d total now: %d", poolUUID, wSize, workloadSizesByPool[poolUUID])
						}
					}
				}
			})
		}

		// update each storage pool with the app workload sizes
		nodes := node.GetWorkerNodes()
		expect(nodes).NotTo(beEmpty())
		for _, n := range nodes {
			for id, sPool := range n.StoragePools {
				if workloadSizeForPool, ok := workloadSizesByPool[sPool.Uuid]; ok {
					n.StoragePools[id].WorkloadSize = workloadSizeForPool
				}

				log.Debugf("pool: %s InitialSize: %d WorkloadSize: %d", sPool.Uuid, sPool.StoragePoolAtInit.TotalSize, n.StoragePools[id].WorkloadSize)
			}
			err = node.UpdateNode(n)
			expect(err).NotTo(haveOccurred())
		}
	}

	err = Inst().V.ValidateStoragePools()
	expect(err).NotTo(haveOccurred())

}

// ValidateRuleNotApplied is validating storage pool, but expects the error to occur
func ValidateRuleNotApplied(contexts []*scheduler.Context, name string) {

	strExpansionEnabled, err := Inst().V.IsStorageExpansionEnabled()
	expect(err).NotTo(haveOccurred())

	if strExpansionEnabled {
		log.InfoD("Validating Error shows up in events")
		fields := fmt.Sprintf("involvedObject.kind=AutopilotRule,involvedObject.name=%s", name)
		waitForActiveAction := func() (interface{}, bool, error) {
			events, err := k8sCore.ListEvents(defaultnamespace, metav1.ListOptions{FieldSelector: fields})
			expect(err).NotTo(haveOccurred())
			for _, e := range events.Items {
				if strings.Contains(e.Message, "ActiveActionsInProgress") {
					log.InfoD("Found Active action is in progress in autopilot events")
					return e.Message, false, nil
				}
			}
			return "", true, fmt.Errorf("Autopilot rule not applied yet")
		}
		_, err := task.DoRetryWithTimeout(waitForActiveAction, poolExpandApplyTimeOut, poolExpandApplyRetryTime)

		checkRuleFailed := func() (interface{}, bool, error) {
			events, err := k8sCore.ListEvents(defaultnamespace, metav1.ListOptions{FieldSelector: fields})
			expect(err).NotTo(haveOccurred())
			for _, e := range events.Items {
				if strings.Contains(e.Message, "cloud drive is not initialized") {
					log.InfoD("Found the error, stating cloud drive is not initialized")
					log.InfoD("Message in log is: %s", e.Message)
					return e.Message, false, nil
				}
			}
			return "", true, fmt.Errorf("Autopilot rule did not fail yet")
		}
		_, err = task.DoRetryWithTimeout(checkRuleFailed, poolExpandApplyTimeOut, poolExpandApplyRetryTime)
		expect(err).NotTo(haveOccurred())
	}
}

// ValidateRuleNotTriggered is validating PVC to see if rule is not triggered
func ValidateRuleNotTriggered(contexts []*scheduler.Context, name string) {
	log.InfoD("Validating rule is active")
	fields := fmt.Sprintf("involvedObject.kind=AutopilotRule,involvedObject.name=%s", name)
	waitForActiveAction := func() (interface{}, bool, error) {
		events, err := k8sCore.ListEvents(defaultnamespace, metav1.ListOptions{FieldSelector: fields})
		expect(err).NotTo(haveOccurred())
		for _, e := range events.Items {
			if strings.Contains(e.Message, "Initializing => Normal") {
				log.InfoD("Found rule which is initialized")
				return e.Message, false, nil
			}
		}
		return "", true, fmt.Errorf("Autopilot rule not applied yet")
	}
	_, err := task.DoRetryWithTimeout(waitForActiveAction, poolExpandApplyTimeOut, poolExpandApplyRetryTime)

	checkCount := 0
	checkRuleTriggered := func() (interface{}, bool, error) {
		events, err := k8sCore.ListEvents(defaultnamespace, metav1.ListOptions{FieldSelector: fields})
		expect(err).NotTo(haveOccurred())
		for _, e := range events.Items {
			if strings.Contains(e.Message, "Triggered") {
				log.InfoD("Message in log is: %s", e.Message)
				return e.Message, false, fmt.Errorf("Triggered found in Autopilot rule.")
			}
		}
		if checkCount <= 10 {
			checkCount += 1
			return "", true, fmt.Errorf("Autopilot rule did not trigger yet")
		} else {
			log.InfoD("Rule not triggered yet, which is expected")
			return "", false, nil
		}
	}
	_, err = task.DoRetryWithTimeout(checkRuleTriggered, poolExpandApplyTimeOut, poolExpandApplyRetryTime)
	expect(err).NotTo(haveOccurred())
}

func ToggleAutopilotInStc() error {
	stc, err := Inst().V.GetDriver()
	if err != nil {
		return err
	}
	log.Infof("is autopilot enabled?: %t", stc.Spec.Autopilot.Enabled)
	stc.Spec.Autopilot.Enabled = !stc.Spec.Autopilot.Enabled
	pxOperator := operator.Instance()
	_, err = pxOperator.UpdateStorageCluster(stc)
	if err != nil {
		return err
	}
	log.InfoD("Validating autopilot pod is deleted")
	checkPodIsDeleted := func() (interface{}, bool, error) {
		autopilotLabels := make(map[string]string)
		autopilotLabels["name"] = "autopilot"
		pods, err := k8sCore.GetPods(pxNamespace, autopilotLabels)
		expect(err).NotTo(haveOccurred())
		if stc.Spec.Autopilot.Enabled {
			log.Infof("autopilot is active, checking is pod is present.")
			if len(pods.Items) == 0 {
				return "", true, fmt.Errorf("autopilot pod is still not deployed")
			}
			return "autopilot pod deployed", false, nil
		} else {
			log.Infof("autopilot is inactive, checking if pod is deleted.")
			if len(pods.Items) > 0 {
				return "", true, fmt.Errorf("autopilot pod is still present")
			}
			return "autopilot pod is deleted", false, nil
		}
	}
	_, err = task.DoRetryWithTimeout(checkPodIsDeleted, poolExpandApplyTimeOut, poolExpandApplyRetryTime)
	expect(err).NotTo(haveOccurred())
	log.InfoD("Update STC, is AutopilotEnabled Now?: %t", stc.Spec.Autopilot.Enabled)
	return nil
}

func TogglePrometheusInStc() error {
	stc, err := Inst().V.GetDriver()
	if err != nil {
		return err
	}
	log.Infof("is prometheus enabled?: %t", stc.Spec.Monitoring.Prometheus.Enabled)
	stc.Spec.Monitoring.Prometheus.Enabled = !stc.Spec.Monitoring.Prometheus.Enabled
	pxOperator := operator.Instance()
	_, err = pxOperator.UpdateStorageCluster(stc)
	if err != nil {
		return err
	}
	log.InfoD("Validating prometheus pod is deleted")
	checkPodIsDeleted := func() (interface{}, bool, error) {
		prometheusLabels := make(map[string]string)
		prometheusLabels["app.kubernetes.io/name"] = "prometheus"
		pods, err := k8sCore.GetPods(pxNamespace, prometheusLabels)
		expect(err).NotTo(haveOccurred())
		if stc.Spec.Monitoring.Prometheus.Enabled {
			log.Infof("prometheus is active, checking is pod is present.")
			if len(pods.Items) == 0 {
				return "", true, fmt.Errorf("prometheus pod is still not deployed")
			}
			return "prometheus pod deployed", false, nil
		} else {
			log.Infof("prometheus is inactive, checking if pod is deleted.")
			if len(pods.Items) > 0 {
				return "", true, fmt.Errorf("prometheus pod is still present")
			}
			return "prometheus pod is deleted", false, nil
		}
	}
	_, err = task.DoRetryWithTimeout(checkPodIsDeleted, poolExpandApplyTimeOut, poolExpandApplyRetryTime)
	expect(err).NotTo(haveOccurred())
	log.InfoD("Update STC, is PrometheusEnabled Now?: %t", stc.Spec.Monitoring.Prometheus.Enabled)
	return nil
}

// ValidatePxPodRestartCount validates portworx restart count
func ValidatePxPodRestartCount(ctx *scheduler.Context, errChan ...*chan error) {
	Step("Validating portworx pods restart count ...", func() {
		Step("Getting current restart counts for portworx pods and matching", func() {
			pxLabel := make(map[string]string)
			pxLabel[labelNameKey] = defaultStorageProvisioner
			pxPodRestartCountMap, err := Inst().S.GetPodsRestartCount(pxNamespace, pxLabel)
			//Using fatal verification will abort longevity runs
			if err != nil {
				log.Errorf(fmt.Sprintf("Failed to get portworx pod restart count for %v, Err : %v", pxLabel, err))
			}

			// Validate portworx pod restart count after test
			for pod, value := range pxPodRestartCountMap {
				n, err := node.GetNodeByIP(pod.Status.HostIP)
				log.FailOnError(err, "Failed to get node object using IP: %s", pod.Status.HostIP)
				if n.PxPodRestartCount != value {
					log.Warnf("Portworx pods restart count not matches, expected %d actual %d", value, n.PxPodRestartCount)
					if Inst().PortworxPodRestartCheck {
						log.Fatalf("portworx pods restart [%d] times", value)
					}
				}
			}

			// Validate portworx operator pod check
			pxLabel[labelNameKey] = portworxOperatorName
			pxPodRestartCountMap, err = Inst().S.GetPodsRestartCount(pxNamespace, pxLabel)
			//Using fatal verification will abort longevity runs
			if err != nil {
				log.Errorf(fmt.Sprintf("Failed to get portworx pod restart count for %v, Err : %v", pxLabel, err))
			}
			for _, v := range pxPodRestartCountMap {
				if v > 0 {
					log.Warnf("Portworx operator pods restart count %d is greater than 0", v)
					if Inst().PortworxPodRestartCheck {
						log.Fatalf("portworx operator pods restart [%d] times", v)
					}
				}
			}
		})
	})
}

// DescribeNamespace takes in the scheduler contexts and describes each object within the test context.
func DescribeNamespace(contexts []*scheduler.Context) {
	Step("generating namespace info...", func() {
		Step(fmt.Sprintf("Describe Namespace objects for test %s \n", ginkgo.CurrentSpecReport().LeafNodeText), func() {
			for _, ctx := range contexts {
				filename := fmt.Sprintf("%s/%s-%s.namespace.log", defaultBundleLocation, ctx.App.Key, ctx.UID)
				namespaceDescription, err := Inst().S.Describe(ctx)
				if err != nil {
					log.Errorf("failed to describe namespace for [%s] %s. Cause: %v", ctx.UID, ctx.App.Key, err)
				}
				if err = ioutil.WriteFile(filename, []byte(namespaceDescription), 0755); err != nil {
					log.Errorf("failed to save file %s. Cause: %v", filename, err)
				}
			}
		})
	})
}

// ValidateClusterSize validates number of storage nodes in given cluster
// using total cluster size `count` and max_storage_nodes_per_zone
func ValidateClusterSize(count int64) {
	zones, err := Inst().S.GetZones()
	log.FailOnError(err, "Zones empty")
	log.InfoD("ASG is running in [%+v] zones\n", zones)

	volDriverSpec, err := Inst().V.GetDriver()
	log.FailOnError(err, "error getting storage cluster volDriverSpec")
	perZoneCount := *volDriverSpec.Spec.CloudStorage.MaxStorageNodesPerZone

	// Validate total node count
	currentNodeCount, err := Inst().S.GetASGClusterSize()
	log.FailOnError(err, "Failed to Get ASG Cluster Size")

	dash.VerifyFatal(currentNodeCount, count, "ASG cluster size is as expected?")

	// Validate storage node count
	totalStorageNodesAllowed := int(perZoneCount) * len(zones)
	expectedStoragesNodes := totalStorageNodesAllowed

	if totalStorageNodesAllowed > int(count) {
		expectedStoragesNodes = int(count)
	}
	storageNodes := node.GetStorageNodes()
	dash.VerifyFatal(len(storageNodes), expectedStoragesNodes, "Storage nodes matches the expected number?")
}

// GetStorageNodes get storage nodes in the cluster
func GetStorageNodes() ([]node.Node, error) {

	var storageNodes []node.Node
	nodes := node.GetStorageDriverNodes()

	for _, n := range nodes {
		devices, err := Inst().V.GetStorageDevices(n)
		if err != nil {
			return nil, err
		}
		if len(devices) > 0 {
			storageNodes = append(storageNodes, n)
		}
	}
	return storageNodes, nil
}

// CollectSupport creates a support bundle
func CollectSupport() {
	Step("generating support bundle...", func() {
		log.InfoD("generating support bundle...")
		skipStr := os.Getenv(envSkipDiagCollection)
		skipSystemCheck := false

		if skipStr != "" {
			if skip, err := strconv.ParseBool(skipStr); err == nil && skip {
				skipSystemCheck = true
			}
		}

		if skipSystemCheck || Inst().SkipSystemChecks {
			log.Infof("skipping diag collection because env for skipping the check has been set to true")
			return
		}
		nodes := node.GetWorkerNodes()
		dash.VerifyFatal(len(nodes) > 0, true, "Worker nodes found ?")

		for _, n := range nodes {
			if !n.IsStorageDriverInstalled {
				continue
			}
			Step(fmt.Sprintf("save all useful logs on node %s", n.SchedulerNodeName), func() {
				log.Infof("save all useful logs on node %s", n.SchedulerNodeName)

				// Moves this out to deal with diag testing.
				r := &volume.DiagRequestConfig{
					DockerHost:    "unix:///var/run/docker.sock",
					OutputFile:    fmt.Sprintf("/var/cores/diags-%s-%d.tar.gz", n.Name, time.Now().Unix()),
					ContainerName: "",
					Profile:       false,
					Live:          false,
					Upload:        false,
					All:           true,
					Force:         true,
					OnHost:        true,
					Extra:         false,
				}

				Inst().V.CollectDiags(n, r, volume.DiagOps{})

				journalCmd := fmt.Sprintf("journalctl -l > %s/all_journal_%v.log", Inst().BundleLocation, time.Now().Format(time.RFC3339))
				runCmd(journalCmd, n)

				runCmd(fmt.Sprintf("journalctl -lu portworx* > %s/portworx.log", Inst().BundleLocation), n)

				Inst().S.SaveSchedulerLogsToFile(n, Inst().BundleLocation)

				runCmd(fmt.Sprintf("dmesg -T > %s/dmesg.log", Inst().BundleLocation), n)

				runCmd(fmt.Sprintf("lsblk > %s/lsblk.log", Inst().BundleLocation), n)

				runCmd(fmt.Sprintf("cat /proc/mounts > %s/mounts.log", Inst().BundleLocation), n)

				// this is a small tweak especially for providers like openshift, aws where oci-mon saves this file
				// with root read permissions only but collect support bundle is a non-root user
				runCmd(fmt.Sprintf("chmod 755 %s/oci.log", Inst().BundleLocation), n)
			})
		}
	})
}

func runCmd(cmd string, n node.Node) error {
	_, err := Inst().N.RunCommand(n, cmd, node.ConnectionOpts{
		Timeout:         defaultCmdTimeout,
		TimeBeforeRetry: defaultCmdRetryInterval,
		Sudo:            true,
	})
	if err != nil {
		log.Warnf("failed to run cmd: %s. err: %v", cmd, err)
	}

	return err

}

func runCmdOnce(cmd string, n node.Node) (string, error) {
	output, err := Inst().N.RunCommandWithNoRetry(n, cmd, node.ConnectionOpts{
		Sudo: true,
	})
	if err != nil {
		log.Warnf("failed to run cmd: %s. err: %v", cmd, err)
	}

	return output, err

}

func runCmdGetOutput(cmd string, n node.Node) (string, error) {
	output, err := Inst().N.RunCommand(n, cmd, node.ConnectionOpts{
		Timeout:         defaultCmdTimeout,
		TimeBeforeRetry: defaultCmdRetryInterval,
		Sudo:            true,
	})
	if err != nil {
		log.Warnf("failed to run cmd: %s. err: %v", cmd, err)
	}
	return output, err
}

func runCmdWithNoSudo(cmd string, n node.Node) error {
	_, err := Inst().N.RunCommand(n, cmd, node.ConnectionOpts{
		Timeout:         defaultCmdTimeout,
		TimeBeforeRetry: defaultCmdRetryInterval,
		Sudo:            false,
	})
	if err != nil {
		log.Warnf("failed to run cmd: %s. err: %v", cmd, err)
	}

	return err

}

// PerformSystemCheck check if core files are present on each node
func PerformSystemCheck() {
	Step("checking for core files...", func() {
		log.Info("checking for core files...")
		Step("verifying if core files are present on each node", func() {
			log.InfoD("verifying if core files are present on each node")
			nodes := node.GetNodes()
			dash.VerifyFatal(len(nodes) > 0, true, "verify nodes list is not empty")
			coreNodes := make([]string, 0)
			for _, n := range nodes {
				if !n.IsStorageDriverInstalled {
					continue
				}
				log.InfoD("looking for core files on node %s", n.Name)
				file, err := Inst().N.SystemCheck(n, node.ConnectionOpts{
					Timeout:         2 * time.Minute,
					TimeBeforeRetry: 10 * time.Second,
				})
				if len(file) != 0 || err != nil {
					log.FailOnError(err, "error checking for cores in node %s", n.Name)
					log.Errorf("Core file was found on node %s, Core Path: %s", n.Name, file)
					coreNodes = append(coreNodes, n.Name)
				}
			}
			if len(coreNodes) > 0 {
				// Collect Support Bundle only once
				CollectSupport()
				log.Warn("Cores are generated. Please check logs for more details")
			}
			dash.VerifyFatal(len(coreNodes), 0, "verify if cores are generated in one or more nodes")
		})
	})
}

// ChangeNamespaces updates the namespace in supplied in-memory contexts.
// It does not apply changes on scheduler
func ChangeNamespaces(contexts []*scheduler.Context,
	namespaceMapping map[string]string) error {

	for _, ctx := range contexts {
		for _, spec := range ctx.App.SpecList {
			err := UpdateNamespace(spec, namespaceMapping)
			if err != nil {
				return err
			}
		}
	}
	return nil
}

// CloneSpec clones a given spec and returns it. It returns an error if the object (spec) provided is not supported by this function
func CloneSpec(spec interface{}) (interface{}, error) {
	if specObj, ok := spec.(*appsapi.Deployment); ok {
		clone := *specObj
		return &clone, nil
	} else if specObj, ok := spec.(*appsapi.StatefulSet); ok {
		clone := *specObj
		return &clone, nil
	} else if specObj, ok := spec.(*appsapi.DaemonSet); ok {
		clone := *specObj
		return &clone, nil
	} else if specObj, ok := spec.(*corev1.Service); ok {
		clone := *specObj
		return &clone, nil
	} else if specObj, ok := spec.(*corev1.PersistentVolumeClaim); ok {
		clone := *specObj
		return &clone, nil
	} else if specObj, ok := spec.(*storageapi.StorageClass); ok {
		clone := *specObj
		return &clone, nil
	} else if specObj, ok := spec.(*snapv1.VolumeSnapshot); ok {
		clone := *specObj
		return &clone, nil
	} else if specObj, ok := spec.(*storkapi.GroupVolumeSnapshot); ok {
		clone := *specObj
		return &clone, nil
	} else if specObj, ok := spec.(*corev1.Secret); ok {
		clone := *specObj
		return &clone, nil
	} else if specObj, ok := spec.(*corev1.ConfigMap); ok {
		clone := *specObj
		return &clone, nil
	} else if specObj, ok := spec.(*storkapi.Rule); ok {
		clone := *specObj
		return &clone, nil
	} else if specObj, ok := spec.(*corev1.Pod); ok {
		clone := *specObj
		return &clone, nil
	} else if specObj, ok := spec.(*storkapi.ClusterPair); ok {
		clone := *specObj
		return &clone, nil
	} else if specObj, ok := spec.(*storkapi.Migration); ok {
		clone := *specObj
		return &clone, nil
	} else if specObj, ok := spec.(*storkapi.MigrationSchedule); ok {
		clone := *specObj
		return &clone, nil
	} else if specObj, ok := spec.(*storkapi.BackupLocation); ok {
		clone := *specObj
		return &clone, nil
	} else if specObj, ok := spec.(*storkapi.ApplicationBackup); ok {
		clone := *specObj
		return &clone, nil
	} else if specObj, ok := spec.(*storkapi.SchedulePolicy); ok {
		clone := *specObj
		return &clone, nil
	} else if specObj, ok := spec.(*storkapi.ApplicationRestore); ok {
		clone := *specObj
		return &clone, nil
	} else if specObj, ok := spec.(*storkapi.ApplicationClone); ok {
		clone := *specObj
		return &clone, nil
	} else if specObj, ok := spec.(*storkapi.VolumeSnapshotRestore); ok {
		clone := *specObj
		return &clone, nil
	} else if specObj, ok := spec.(*apapi.AutopilotRule); ok {
		clone := *specObj
		return &clone, nil
	} else if specObj, ok := spec.(*corev1.ServiceAccount); ok {
		clone := *specObj
		return &clone, nil
	} else if specObj, ok := spec.(*rbacv1.Role); ok {
		clone := *specObj
		return &clone, nil
	} else if specObj, ok := spec.(*rbacv1.RoleBinding); ok {
		clone := *specObj
		return &clone, nil
	} else if specObj, ok := spec.(*rbacv1.ClusterRole); ok {
		clone := *specObj
		return &clone, nil
	} else if specObj, ok := spec.(*rbacv1.ClusterRoleBinding); ok {
		clone := *specObj
		return &clone, nil
	} else if specObj, ok := spec.(*batchv1beta1.CronJob); ok {
		clone := *specObj
		return &clone, nil
	} else if specObj, ok := spec.(*batchv1.Job); ok {
		clone := *specObj
		return &clone, nil
	} else if specObj, ok := spec.(*corev1.LimitRange); ok {
		clone := *specObj
		return &clone, nil
	} else if specObj, ok := spec.(*networkingv1beta1.Ingress); ok {
		clone := *specObj
		return &clone, nil
	} else if specObj, ok := spec.(*monitoringv1.Prometheus); ok {
		clone := *specObj
		return &clone, nil
	} else if specObj, ok := spec.(*monitoringv1.PrometheusRule); ok {
		clone := *specObj
		return &clone, nil
	} else if specObj, ok := spec.(*monitoringv1.ServiceMonitor); ok {
		clone := *specObj
		return &clone, nil
	} else if specObj, ok := spec.(*corev1.Namespace); ok {
		clone := *specObj
		return &clone, nil
	} else if specObj, ok := spec.(*apiextensionsv1beta1.CustomResourceDefinition); ok {
		clone := *specObj
		return &clone, nil
	} else if specObj, ok := spec.(*kubevirtv1.VirtualMachine); ok {
		clone := *specObj
		return &clone, nil
	} else if specObj, ok := spec.(*tektoncdv1.Pipeline); ok {
		clone := *specObj
		return &clone, nil
	} else if specObj, ok := spec.(*tektoncdv1.Task); ok {
		clone := *specObj
		return &clone, nil
	} else if specObj, ok := spec.(*tektoncdv1.PipelineRun); ok {
		clone := *specObj
		return &clone, nil
	} else if specObj, ok := spec.(*tektoncdv1.TaskRun); ok {
		clone := *specObj
		return &clone, nil
	} else if specObj, ok := spec.(*apiextensionsv1.CustomResourceDefinition); ok {
		clone := *specObj
		return &clone, nil
	} else if specObj, ok := spec.(*policyv1beta1.PodDisruptionBudget); ok {
		clone := *specObj
		return &clone, nil
	} else if specObj, ok := spec.(*netv1.NetworkPolicy); ok {
		clone := *specObj
		return &clone, nil
	} else if specObj, ok := spec.(*corev1.Endpoints); ok {
		clone := *specObj
		return &clone, nil
	} else if specObj, ok := spec.(*storkapi.ResourceTransformation); ok {
		clone := *specObj
		return &clone, nil
	} else if specObj, ok := spec.(*admissionregistrationv1.ValidatingWebhookConfiguration); ok {
		clone := *specObj
		webhooks := make([]admissionregistrationv1.ValidatingWebhook, 0)
		for i := range specObj.Webhooks {
			webhook := specObj.Webhooks[i]
			serviceClone := *specObj.Webhooks[i].ClientConfig.Service
			webhook.ClientConfig.Service = &serviceClone
			webhooks = append(webhooks, webhook)
		}
		clone.Webhooks = webhooks
		return &clone, nil
	}

	return nil, fmt.Errorf("unsupported object while cloning spec: %v", reflect.TypeOf(spec))
}

// UpdateNamespace updates the namespace for a given `spec` based on the `namespaceMapping` (which is a map of the map[old]new namespace). It returns an error if the object (spec) provided is not supported by this function. It silently fails if the `namespaceMapping` does not contain the mapping for the namespace present.
func UpdateNamespace(in interface{}, namespaceMapping map[string]string) error {
	if specObj, ok := in.(*appsapi.Deployment); ok {
		if namespace, ok := namespaceMapping[specObj.GetNamespace()]; ok {
			specObj.SetNamespace(namespace)
		}
		return nil
	} else if specObj, ok := in.(*appsapi.StatefulSet); ok {
		if namespace, ok := namespaceMapping[specObj.GetNamespace()]; ok {
			specObj.SetNamespace(namespace)
		}
		return nil
	} else if specObj, ok := in.(*appsapi.DaemonSet); ok {
		if namespace, ok := namespaceMapping[specObj.GetNamespace()]; ok {
			specObj.SetNamespace(namespace)
		}
		return nil
	} else if specObj, ok := in.(*corev1.Service); ok {
		if namespace, ok := namespaceMapping[specObj.GetNamespace()]; ok {
			specObj.SetNamespace(namespace)
		}
		return nil
	} else if specObj, ok := in.(*corev1.PersistentVolumeClaim); ok {
		if namespace, ok := namespaceMapping[specObj.GetNamespace()]; ok {
			specObj.SetNamespace(namespace)
		}
		return nil
	} else if specObj, ok := in.(*storageapi.StorageClass); ok {
		if namespace, ok := namespaceMapping[specObj.GetNamespace()]; ok {
			specObj.SetNamespace(namespace)
		}
		return nil
	} else if specObj, ok := in.(*snapv1.VolumeSnapshot); ok {
		namespace := namespaceMapping[specObj.Metadata.GetNamespace()]
		specObj.Metadata.SetNamespace(namespace)
		return nil
	} else if specObj, ok := in.(*storkapi.GroupVolumeSnapshot); ok {
		if namespace, ok := namespaceMapping[specObj.GetNamespace()]; ok {
			specObj.SetNamespace(namespace)
		}
		return nil
	} else if specObj, ok := in.(*corev1.Secret); ok {
		if namespace, ok := namespaceMapping[specObj.GetNamespace()]; ok {
			specObj.SetNamespace(namespace)
		}
		return nil
	} else if specObj, ok := in.(*corev1.ConfigMap); ok {
		if namespace, ok := namespaceMapping[specObj.GetNamespace()]; ok {
			specObj.SetNamespace(namespace)
		}
		return nil
	} else if specObj, ok := in.(*storkapi.Rule); ok {
		if namespace, ok := namespaceMapping[specObj.GetNamespace()]; ok {
			specObj.SetNamespace(namespace)
		}
		return nil
	} else if specObj, ok := in.(*corev1.Pod); ok {
		if namespace, ok := namespaceMapping[specObj.GetNamespace()]; ok {
			specObj.SetNamespace(namespace)
		}
		return nil
	} else if specObj, ok := in.(*storkapi.ClusterPair); ok {
		if namespace, ok := namespaceMapping[specObj.GetNamespace()]; ok {
			specObj.SetNamespace(namespace)
		}
		return nil
	} else if specObj, ok := in.(*storkapi.Migration); ok {
		if namespace, ok := namespaceMapping[specObj.GetNamespace()]; ok {
			specObj.SetNamespace(namespace)
		}
		return nil
	} else if specObj, ok := in.(*storkapi.MigrationSchedule); ok {
		if namespace, ok := namespaceMapping[specObj.GetNamespace()]; ok {
			specObj.SetNamespace(namespace)
		}
		return nil
	} else if specObj, ok := in.(*storkapi.BackupLocation); ok {
		if namespace, ok := namespaceMapping[specObj.GetNamespace()]; ok {
			specObj.SetNamespace(namespace)
		}
		return nil
	} else if specObj, ok := in.(*storkapi.ApplicationBackup); ok {
		if namespace, ok := namespaceMapping[specObj.GetNamespace()]; ok {
			specObj.SetNamespace(namespace)
		}
		return nil
	} else if specObj, ok := in.(*storkapi.SchedulePolicy); ok {
		if namespace, ok := namespaceMapping[specObj.GetNamespace()]; ok {
			specObj.SetNamespace(namespace)
		}
		return nil
	} else if specObj, ok := in.(*storkapi.ApplicationRestore); ok {
		if namespace, ok := namespaceMapping[specObj.GetNamespace()]; ok {
			specObj.SetNamespace(namespace)
		}
		return nil
	} else if specObj, ok := in.(*storkapi.ApplicationClone); ok {
		if namespace, ok := namespaceMapping[specObj.GetNamespace()]; ok {
			specObj.SetNamespace(namespace)
		}
		return nil
	} else if specObj, ok := in.(*storkapi.VolumeSnapshotRestore); ok {
		if namespace, ok := namespaceMapping[specObj.GetNamespace()]; ok {
			specObj.SetNamespace(namespace)
		}
		return nil
	} else if specObj, ok := in.(*apapi.AutopilotRule); ok {
		if namespace, ok := namespaceMapping[specObj.GetNamespace()]; ok {
			specObj.SetNamespace(namespace)
		}
		return nil
	} else if specObj, ok := in.(*corev1.ServiceAccount); ok {
		if namespace, ok := namespaceMapping[specObj.GetNamespace()]; ok {
			specObj.SetNamespace(namespace)
		}
		return nil
	} else if specObj, ok := in.(*rbacv1.Role); ok {
		if namespace, ok := namespaceMapping[specObj.GetNamespace()]; ok {
			specObj.SetNamespace(namespace)
		}
		return nil
	} else if specObj, ok := in.(*rbacv1.RoleBinding); ok {
		if namespace, ok := namespaceMapping[specObj.GetNamespace()]; ok {
			specObj.SetNamespace(namespace)
		}
		return nil
	} else if specObj, ok := in.(*rbacv1.ClusterRole); ok {
		if namespace, ok := namespaceMapping[specObj.GetNamespace()]; ok {
			specObj.SetNamespace(namespace)
		}
		return nil
	} else if specObj, ok := in.(*rbacv1.ClusterRoleBinding); ok {
		if namespace, ok := namespaceMapping[specObj.GetNamespace()]; ok {
			specObj.SetNamespace(namespace)
		}
		return nil
	} else if specObj, ok := in.(*batchv1beta1.CronJob); ok {
		if namespace, ok := namespaceMapping[specObj.GetNamespace()]; ok {
			specObj.SetNamespace(namespace)
		}
		return nil
	} else if specObj, ok := in.(*batchv1.Job); ok {
		if namespace, ok := namespaceMapping[specObj.GetNamespace()]; ok {
			specObj.SetNamespace(namespace)
		}
		return nil
	} else if specObj, ok := in.(*corev1.LimitRange); ok {
		if namespace, ok := namespaceMapping[specObj.GetNamespace()]; ok {
			specObj.SetNamespace(namespace)
		}
		return nil
	} else if specObj, ok := in.(*networkingv1beta1.Ingress); ok {
		if namespace, ok := namespaceMapping[specObj.GetNamespace()]; ok {
			specObj.SetNamespace(namespace)
		}
		return nil
	} else if specObj, ok := in.(*monitoringv1.Prometheus); ok {
		if namespace, ok := namespaceMapping[specObj.GetNamespace()]; ok {
			specObj.SetNamespace(namespace)
		}
		return nil
	} else if specObj, ok := in.(*monitoringv1.PrometheusRule); ok {
		if namespace, ok := namespaceMapping[specObj.GetNamespace()]; ok {
			specObj.SetNamespace(namespace)
		}
		return nil
	} else if specObj, ok := in.(*monitoringv1.ServiceMonitor); ok {
		if namespace, ok := namespaceMapping[specObj.GetNamespace()]; ok {
			specObj.SetNamespace(namespace)
		}
		return nil
	} else if specObj, ok := in.(*corev1.Namespace); ok {
		if namespace, ok := namespaceMapping[specObj.GetNamespace()]; ok {
			specObj.SetNamespace(namespace)
		}
		return nil
	} else if specObj, ok := in.(*apiextensionsv1beta1.CustomResourceDefinition); ok {
		if namespace, ok := namespaceMapping[specObj.GetNamespace()]; ok {
			specObj.SetNamespace(namespace)
		}
		return nil
	} else if specObj, ok := in.(*apiextensionsv1.CustomResourceDefinition); ok {
		if namespace, ok := namespaceMapping[specObj.GetNamespace()]; ok {
			specObj.SetNamespace(namespace)
		}
		return nil
	} else if specObj, ok := in.(*policyv1beta1.PodDisruptionBudget); ok {
		if namespace, ok := namespaceMapping[specObj.GetNamespace()]; ok {
			specObj.SetNamespace(namespace)
		}
		return nil
	} else if specObj, ok := in.(*netv1.NetworkPolicy); ok {
		if namespace, ok := namespaceMapping[specObj.GetNamespace()]; ok {
			specObj.SetNamespace(namespace)
		}
		return nil
	} else if specObj, ok := in.(*corev1.Endpoints); ok {
		if namespace, ok := namespaceMapping[specObj.GetNamespace()]; ok {
			specObj.SetNamespace(namespace)
		}
		return nil
	} else if specObj, ok := in.(*storkapi.ResourceTransformation); ok {
		if namespace, ok := namespaceMapping[specObj.GetNamespace()]; ok {
			specObj.SetNamespace(namespace)
		}
		return nil
	} else if specObj, ok := in.(*admissionregistrationv1.ValidatingWebhookConfiguration); ok {
		for i := range specObj.Webhooks {
			oldns := specObj.Webhooks[i].ClientConfig.Service.Namespace
			if namespace, ok := namespaceMapping[oldns]; ok {
				specObj.Webhooks[i].ClientConfig.Service.Namespace = namespace
			}
		}
		return nil
	} else if specObj, ok := in.(*kubevirtv1.VirtualMachine); ok {
		if namespace, ok := namespaceMapping[specObj.GetNamespace()]; ok {
			specObj.SetNamespace(namespace)
		}
		return nil
	} else if specObj, ok := in.(*tektoncdv1.Pipeline); ok {
		if namespace, ok := namespaceMapping[specObj.GetNamespace()]; ok {
			specObj.SetNamespace(namespace)
		}
		return nil
	} else if specObj, ok := in.(*tektoncdv1.PipelineRun); ok {
		if namespace, ok := namespaceMapping[specObj.GetNamespace()]; ok {
			specObj.SetNamespace(namespace)
		}
		return nil
	} else if specObj, ok := in.(*tektoncdv1.Task); ok {
		if namespace, ok := namespaceMapping[specObj.GetNamespace()]; ok {
			specObj.SetNamespace(namespace)
		}
		return nil
	} else if specObj, ok := in.(*tektoncdv1.TaskRun); ok {
		if namespace, ok := namespaceMapping[specObj.GetNamespace()]; ok {
			specObj.SetNamespace(namespace)
		}
		return nil
	}

	return fmt.Errorf("unsupported object while setting namespace: %v", reflect.TypeOf(in))
}

// GetSpecNameKindNamepace returns the (name, kind, namespace) for a given `spec`. It returns an error if the object (spec) provided is not supported by this function
func GetSpecNameKindNamepace(specObj interface{}) (string, string, string, error) {
	if obj, ok := specObj.(*appsapi.Deployment); ok {
		return obj.GetName(), obj.Kind, obj.GetNamespace(), nil
	} else if obj, ok := specObj.(*appsapi.StatefulSet); ok {
		return obj.GetName(), obj.GroupVersionKind().Kind, obj.GetNamespace(), nil
	} else if obj, ok := specObj.(*appsapi.DaemonSet); ok {
		return obj.GetName(), obj.GroupVersionKind().Kind, obj.GetNamespace(), nil
	} else if obj, ok := specObj.(*corev1.Service); ok {
		return obj.GetName(), obj.Kind, obj.GetNamespace(), nil
	} else if obj, ok := specObj.(*corev1.PersistentVolumeClaim); ok {
		return obj.GetName(), obj.Kind, obj.GetNamespace(), nil
	} else if obj, ok := specObj.(*storageapi.StorageClass); ok {
		return obj.GetName(), obj.GroupVersionKind().Kind, obj.GetNamespace(), nil
	} else if obj, ok := specObj.(*storkapi.GroupVolumeSnapshot); ok {
		return obj.GetName(), obj.GroupVersionKind().Kind, obj.GetNamespace(), nil
	} else if obj, ok := specObj.(*corev1.Secret); ok {
		return obj.GetName(), obj.Kind, obj.GetNamespace(), nil
	} else if obj, ok := specObj.(*corev1.ConfigMap); ok {
		return obj.GetName(), obj.GroupVersionKind().Kind, obj.GetNamespace(), nil
	} else if obj, ok := specObj.(*storkapi.Rule); ok {
		return obj.GetName(), obj.GroupVersionKind().Kind, obj.GetNamespace(), nil
	} else if obj, ok := specObj.(*corev1.Pod); ok {
		return obj.GetName(), obj.GroupVersionKind().Kind, obj.GetNamespace(), nil
	} else if obj, ok := specObj.(*storkapi.ClusterPair); ok {
		return obj.GetName(), obj.GroupVersionKind().Kind, obj.GetNamespace(), nil
	} else if obj, ok := specObj.(*storkapi.Migration); ok {
		return obj.GetName(), obj.GroupVersionKind().Kind, obj.GetNamespace(), nil
	} else if obj, ok := specObj.(*storkapi.MigrationSchedule); ok {
		return obj.GetName(), obj.GroupVersionKind().Kind, obj.GetNamespace(), nil
	} else if obj, ok := specObj.(*storkapi.BackupLocation); ok {
		return obj.GetName(), obj.GroupVersionKind().Kind, obj.GetNamespace(), nil
	} else if obj, ok := specObj.(*storkapi.ApplicationBackup); ok {
		return obj.GetName(), obj.GroupVersionKind().Kind, obj.GetNamespace(), nil
	} else if obj, ok := specObj.(*storkapi.SchedulePolicy); ok {
		return obj.GetName(), obj.GroupVersionKind().Kind, obj.GetNamespace(), nil
	} else if obj, ok := specObj.(*storkapi.ApplicationRestore); ok {
		return obj.GetName(), obj.GroupVersionKind().Kind, obj.GetNamespace(), nil
	} else if obj, ok := specObj.(*storkapi.ApplicationClone); ok {
		return obj.GetName(), obj.GroupVersionKind().Kind, obj.GetNamespace(), nil
	} else if obj, ok := specObj.(*storkapi.VolumeSnapshotRestore); ok {
		return obj.GetName(), obj.GroupVersionKind().Kind, obj.GetNamespace(), nil
	} else if obj, ok := specObj.(*snapv1.VolumeSnapshot); ok {
		return obj.Metadata.GetName(), obj.GroupVersionKind().Kind, obj.Metadata.GetNamespace(), nil
	} else if obj, ok := specObj.(*apapi.AutopilotRule); ok {
		return obj.GetName(), obj.GroupVersionKind().Kind, obj.GetNamespace(), nil
	} else if obj, ok := specObj.(*corev1.ServiceAccount); ok {
		return obj.GetName(), obj.GroupVersionKind().Kind, obj.GetNamespace(), nil
	} else if obj, ok := specObj.(*rbacv1.ClusterRole); ok {
		return obj.GetName(), obj.GroupVersionKind().Kind, obj.GetNamespace(), nil
	} else if obj, ok := specObj.(*rbacv1.ClusterRoleBinding); ok {
		return obj.GetName(), obj.GroupVersionKind().Kind, obj.GetNamespace(), nil
	} else if obj, ok := specObj.(*rbacv1.Role); ok {
		return obj.GetName(), obj.GroupVersionKind().Kind, obj.GetNamespace(), nil
	} else if obj, ok := specObj.(*rbacv1.RoleBinding); ok {
		return obj.GetName(), obj.GroupVersionKind().Kind, obj.GetNamespace(), nil
	} else if obj, ok := specObj.(*batchv1beta1.CronJob); ok {
		return obj.GetName(), obj.GroupVersionKind().Kind, obj.GetNamespace(), nil
	} else if obj, ok := specObj.(*batchv1.Job); ok {
		return obj.GetName(), obj.GroupVersionKind().Kind, obj.GetNamespace(), nil
	} else if obj, ok := specObj.(*corev1.LimitRange); ok {
		return obj.GetName(), obj.GroupVersionKind().Kind, obj.GetNamespace(), nil
	} else if obj, ok := specObj.(*networkingv1beta1.Ingress); ok {
		return obj.GetName(), obj.GroupVersionKind().Kind, obj.GetNamespace(), nil
	} else if obj, ok := specObj.(*monitoringv1.Prometheus); ok {
		return obj.GetName(), obj.GroupVersionKind().Kind, obj.GetNamespace(), nil
	} else if obj, ok := specObj.(*monitoringv1.PrometheusRule); ok {
		return obj.GetName(), obj.GroupVersionKind().Kind, obj.GetNamespace(), nil
	} else if obj, ok := specObj.(*monitoringv1.ServiceMonitor); ok {
		return obj.GetName(), obj.GroupVersionKind().Kind, obj.GetNamespace(), nil
	} else if obj, ok := specObj.(*corev1.Namespace); ok {
		return obj.GetName(), obj.GroupVersionKind().Kind, obj.GetNamespace(), nil
	} else if obj, ok := specObj.(*apiextensionsv1beta1.CustomResourceDefinition); ok {
		return obj.GetName(), obj.GroupVersionKind().Kind, obj.GetNamespace(), nil
	} else if obj, ok := specObj.(*apiextensionsv1.CustomResourceDefinition); ok {
		return obj.GetName(), obj.GroupVersionKind().Kind, obj.GetNamespace(), nil
	} else if obj, ok := specObj.(*policyv1beta1.PodDisruptionBudget); ok {
		return obj.GetName(), obj.GroupVersionKind().Kind, obj.GetNamespace(), nil
	} else if obj, ok := specObj.(*netv1.NetworkPolicy); ok {
		return obj.GetName(), obj.GroupVersionKind().Kind, obj.GetNamespace(), nil
	} else if obj, ok := specObj.(*corev1.Endpoints); ok {
		return obj.GetName(), obj.GroupVersionKind().Kind, obj.GetNamespace(), nil
	} else if obj, ok := specObj.(*storkapi.ResourceTransformation); ok {
		return obj.GetName(), obj.GroupVersionKind().Kind, obj.GetNamespace(), nil
	} else if obj, ok := specObj.(*admissionregistrationv1.ValidatingWebhookConfiguration); ok {
		return obj.GetName(), obj.GroupVersionKind().Kind, obj.GetNamespace(), nil
	} else if obj, ok := specObj.(*kubevirtv1.VirtualMachine); ok {
		return obj.GetName(), obj.GroupVersionKind().Kind, obj.GetNamespace(), nil
	} else if obj, ok := specObj.(*tektoncdv1.Task); ok {
		return obj.GetName(), obj.Kind, obj.GetNamespace(), nil
	} else if obj, ok := specObj.(*tektoncdv1.Pipeline); ok {
		return obj.GetName(), obj.Kind, obj.GetNamespace(), nil
	} else if obj, ok := specObj.(*tektoncdv1.PipelineRun); ok {
		return obj.GetName(), obj.Kind, obj.GetNamespace(), nil
	} else if obj, ok := specObj.(*tektoncdv1.TaskRun); ok {
		return obj.GetName(), obj.Kind, obj.GetNamespace(), nil
	}

	return "", "", "", fmt.Errorf("unsupported object while obtaining spec details: %v", reflect.TypeOf(specObj))
}

// DeleteCloudCredential deletes cloud credentials
func DeleteCloudCredential(name string, orgID string, cloudCredUID string) error {

	backupDriver := Inst().Backup
	credDeleteRequest := &api.CloudCredentialDeleteRequest{
		Name:  name,
		OrgId: orgID,
		Uid:   cloudCredUID,
	}
	ctx, err := backup.GetAdminCtxFromSecret()
	if err != nil {
		return err
	}
	_, err = backupDriver.DeleteCloudCredential(ctx, credDeleteRequest)
	return err
}

// DeleteCloudCredentialWithContext deletes the cloud credential with the given context
func DeleteCloudCredentialWithContext(cloudCredName string, orgID string, cloudCredUID string, ctx context1.Context) error {
	backupDriver := Inst().Backup
	credDeleteRequest := &api.CloudCredentialDeleteRequest{
		Name:  cloudCredName,
		OrgId: orgID,
		Uid:   cloudCredUID,
	}
	_, err := backupDriver.DeleteCloudCredential(ctx, credDeleteRequest)
	return err
}

// ValidateVolumeParametersGetErr validates volume parameters using volume driver and returns err instead of failing
func ValidateVolumeParametersGetErr(volParam map[string]map[string]string) error {
	var err error
	for vol, params := range volParam {
		if Inst().ConfigMap != "" {
			params["auth-token"], err = Inst().S.GetTokenFromConfigMap(Inst().ConfigMap)
			expect(err).NotTo(haveOccurred())
		}
		Step(fmt.Sprintf("get volume: %s inspected by the volume driver", vol), func() {
			err = Inst().V.ValidateCreateVolume(vol, params)
		})
		if err != nil {
			return err
		}
	}
	return nil
}

// AfterEachTest runs collect support bundle after each test when it fails
func AfterEachTest(contexts []*scheduler.Context, ids ...int) {
	testStatus := "Pass"
	currentSpecReport := ginkgo.CurrentSpecReport()
	if currentSpecReport.Failed() {
		log.Infof(">>>> FAILED TEST: %s", currentSpecReport.FullText())
		CollectSupport()
		DescribeNamespace(contexts)
		testStatus = "Fail"
	}
	if len(ids) >= 1 {
		driverVersion, err := Inst().V.GetDriverVersion()
		if err != nil {
			log.Errorf("Error in getting driver version")
		}
		testrailObject := testrailuttils.Testrail{
			Status:          testStatus,
			TestID:          ids[0],
			RunID:           ids[1],
			DriverVersion:   driverVersion,
			PxBackupVersion: PxBackupVersion,
		}
		testrailuttils.AddTestEntry(testrailObject)
		log.Infof("Testrail testrun url: %s/index.php?/runs/view/%d&group_by=cases:custom_automated&group_order=asc&group_id=%d", testRailHostname, ids[1], testrailuttils.PwxProjectID)
	}
}

// SetClusterContext sets context to clusterConfigPath
func SetClusterContext(clusterConfigPath string) error {
	// an empty string indicates the default kubeconfig.
	// This variable is used to clearly indicate that in logs
	var clusterConfigPathForLog string
	var err error
	if clusterConfigPath == "" {
		clusterConfigPathForLog = "default"
	} else {
		clusterConfigPathForLog = clusterConfigPath
	}

	if clusterConfigPath == CurrentClusterConfigPath {
		log.InfoD("Switching context: The context is already [%s]", clusterConfigPathForLog)
		return nil
	}
	log.InfoD("Switching context to [%s]", clusterConfigPathForLog)
	provider := GetClusterProvider()
	if clusterConfigPath != "" {
		switch provider {
		case drivers.ProviderGke:
			err = Inst().S.SetGkeConfig(clusterConfigPath, GlobalGkeSecretString)
			if err != nil {
				return fmt.Errorf("failed to switch to context. Set Config Error: [%v]", err)
			}
		default:
			err = Inst().S.SetConfig(clusterConfigPath)
			if err != nil {
				return fmt.Errorf("failed to switch to context. Set Config Error: [%v]", err)
			}
		}
	} else {
		err = Inst().S.SetConfig(clusterConfigPath)
		if err != nil {
			return fmt.Errorf("failed to switch to context. Set Config Error: [%v]", err)
		}
	}
	if err != nil {
		return fmt.Errorf("failed to switch to context. Set Config Error: [%v]", err)
	}
	err = Inst().S.RefreshNodeRegistry()
	if err != nil {
		return fmt.Errorf("failed to switch to context. RefreshNodeRegistry Error: [%v]", err)
	}
	err = Inst().V.RefreshDriverEndpoints()
	if err != nil {
		return fmt.Errorf("failed to switch to context. RefreshDriverEndpoints Error: [%v]", err)
	}

	if sshNodeDriver, ok := Inst().N.(*ssh.SSH); ok {
		err = ssh.RefreshDriver(sshNodeDriver)
		if err != nil {
			return fmt.Errorf("failed to switch to context. RefreshDriver (Node) Error: [%v]", err)
		}
	} else if ibmNodeDriver, ok := Inst().N.(*ibm.Ibm); ok {
		err = ssh.RefreshDriver(&ibmNodeDriver.SSH)
		if err != nil {
			return fmt.Errorf("failed to switch to context. RefreshDriver (Node) Error: [%v]", err)
		}
	} else if gkeSchedDriver, ok := Inst().S.(*gke.Gke); ok {
		err = ssh.RefreshDriver(&gkeSchedDriver.SSH)
		if err != nil {
			return fmt.Errorf("failed to switch to context. RefreshDriver (gkeSchedDriver.SSH) Error: [%v]", err)
		}
	}

	CurrentClusterConfigPath = clusterConfigPath
	log.InfoD("Switched context to [%s]", clusterConfigPathForLog)
	// To update the rancher client for current cluster context
	if os.Getenv("CLUSTER_PROVIDER") == drivers.ProviderRke {
		if !strings.HasPrefix(clusterConfigPath, "/tmp/") {
			if clusterConfigPath == "" {
				err = Inst().S.(*rke.Rancher).UpdateRancherClient("source-config")
				if err != nil {
					return fmt.Errorf("failed to update rancher client for default source cluster context with error: [%v]", err)
				}
				return nil
			}
			return fmt.Errorf("invalid clusterConfigPath: %s for %s cluster provider", clusterConfigPath, drivers.ProviderRke)
		}
		err = Inst().S.(*rke.Rancher).UpdateRancherClient(strings.Split(clusterConfigPath, "/tmp/")[1])
		if err != nil {
			return fmt.Errorf("failed to update rancher client for %s with error: [%v]", clusterConfigPath, err)
		}
	}
	return nil
}

// SetSourceKubeConfig sets current context to the kubeconfig passed as source to the torpedo test
func SetSourceKubeConfig() error {
	sourceClusterConfigPath, err := GetSourceClusterConfigPath()
	if err != nil {
		return err
	}
	return SetClusterContext(sourceClusterConfigPath)
}

// SetDestinationKubeConfig sets current context to the kubeconfig passed as destination to the torpedo test
func SetDestinationKubeConfig() error {
	destClusterConfigPath, err := GetDestinationClusterConfigPath()
	if err != nil {
		return err
	}
	return SetClusterContext(destClusterConfigPath)
}

func SetCustomKubeConfig(clusterConfigIndex int) error {
	customClusterConfigPath, err := GetCustomClusterConfigPath(clusterConfigIndex)
	if err != nil {
		return err
	}
	return SetClusterContext(customClusterConfigPath)
}

// ScheduleValidateClusterPair Schedule a clusterpair by creating a yaml file and validate it
func ScheduleValidateClusterPair(ctx *scheduler.Context, skipStorage, resetConfig bool, clusterPairDir string, reverse bool) error {
	var kubeConfigPath string
	var err error
	if reverse {
		err = SetSourceKubeConfig()
		if err != nil {
			return err
		}
		// get the kubeconfig path to get the correct pairing info
		kubeConfigPath, err = GetSourceClusterConfigPath()
		if err != nil {
			return err
		}
	} else {
		err = SetDestinationKubeConfig()
		if err != nil {
			return err
		}
		// get the kubeconfig path to get the correct pairing info
		kubeConfigPath, err = GetDestinationClusterConfigPath()
		if err != nil {
			return err
		}
	}

	pairInfo, err := Inst().V.GetClusterPairingInfo(kubeConfigPath, "", IsEksCluster(), reverse)
	if err != nil {
		log.Errorf("Error writing to clusterpair.yml: %v", err)
		return err
	}

	err = CreateClusterPairFile(pairInfo, skipStorage, resetConfig, clusterPairDir, kubeConfigPath)
	if err != nil {
		log.Errorf("Error creating cluster Spec: %v", err)
		return err
	}
	err = Inst().S.RescanSpecs(Inst().SpecDir, Inst().V.String())
	if err != nil {
		log.Errorf("Unable to parse spec dir: %v", err)
		return err
	}

	// Set the correct cluster context to apply the cluster pair spec
	if reverse {
		err = SetDestinationKubeConfig()
		if err != nil {
			return err
		}
	} else {
		err = SetSourceKubeConfig()
		if err != nil {
			return err
		}
	}

	err = Inst().S.AddTasks(ctx,
		scheduler.ScheduleOptions{AppKeys: []string{clusterPairDir}})
	if err != nil {
		log.Errorf("Failed to schedule Cluster Pair Specs: %v", err)
		return err
	}

	err = Inst().S.WaitForRunning(ctx, defaultTimeout, defaultRetryInterval)
	if err != nil {
		log.Errorf("Error waiting to get cluster pair in ready state: %v", err)
		return err
	}

	return nil
}

// CreateClusterPairFile creates a cluster pair yaml file inside the stork test pod in path 'clusterPairDir'
func CreateClusterPairFile(pairInfo map[string]string, skipStorage, resetConfig bool, clusterPairDir string, kubeConfigPath string) error {
	log.Infof("Entering cluster pair")
	err := os.MkdirAll(path.Join(Inst().SpecDir, clusterPairDir), 0777)
	if err != nil {
		log.Errorf("Unable to make directory (%v) for cluster pair spec: %v", Inst().SpecDir+"/"+clusterPairDir, err)
		return err
	}
	clusterPairFileName := path.Join(Inst().SpecDir, clusterPairDir, pairFileName)
	pairFile, err := os.Create(clusterPairFileName)
	if err != nil {
		log.Errorf("Unable to create clusterPair.yaml: %v", err)
		return err
	}
	defer func() {
		err := pairFile.Close()
		if err != nil {
			log.Errorf("Error closing pair file: %v", err)
		}
	}()

	factory := storkctl.NewFactory()
	cmd := storkctl.NewCommand(factory, os.Stdin, pairFile, os.Stderr)
	cmd.SetArgs([]string{"generate", "clusterpair", remotePairName, "--kubeconfig", kubeConfigPath})
	if err := cmd.Execute(); err != nil {
		log.Errorf("Execute storkctl failed: %v", err)
		return err
	}

	truncCmd := `sed -i "$((` + "`wc -l " + clusterPairFileName + "|awk '{print $1}'`" + `-4)),$ d" ` + clusterPairFileName
	log.Infof("trunc cmd: %v", truncCmd)
	err = exec.Command("sh", "-c", truncCmd).Run()
	if err != nil {
		log.Errorf("truncate failed %v", err)
		return err
	}

	if resetConfig {
		// storkctl generate command sets sched-ops to source cluster config
		err = SetSourceKubeConfig()
		if err != nil {
			return err
		}
	} else {
		// Change kubeconfig to destination cluster config
		err = SetDestinationKubeConfig()
		if err != nil {
			return err
		}
	}

	if skipStorage {
		log.Info("cluster-pair.yml created")
		return nil
	}

	return addStorageOptions(pairInfo, clusterPairFileName)
}

func ScheduleBidirectionalClusterPair(cpName, cpNamespace, projectMappings string, objectStoreType storkv1.BackupLocationType, secretName string, mode string, sourceCluster int, destCluster int) (err error) {
	//var token string
	// Setting kubeconfig to source because we will create bidirectional cluster pair based on source as reference
	err = SetCustomKubeConfig(sourceCluster)
	if err != nil {
		return err
	}

	// Create namespace for the cluster pair on source cluster
	_, err = core.Instance().CreateNamespace(&v1.Namespace{
		ObjectMeta: metav1.ObjectMeta{
			Name: cpNamespace,
			Labels: map[string]string{
				"creator": "stork-test",
			},
		},
	})
	if err != nil && !k8serrors.IsAlreadyExists(err) {
		return fmt.Errorf("Failed to create namespace %s on source cluster", cpNamespace)
	}

	srcKubeConfigPath, err := GetCustomClusterConfigPath(sourceCluster)
	if err != nil {
	    return fmt.Errorf("Failed to get config path for source cluster")
        }

	defer func() {
		var config *rest.Config
		config, err = clientcmd.BuildConfigFromFlags("", srcKubeConfigPath)
		if err != nil {
			return
		}
		core.Instance().SetConfig(config)
		apps.Instance().SetConfig(config)
		stork.Instance().SetConfig(config)
	}()

	err = SetCustomKubeConfig(destCluster)
	if err != nil {
		return err
	}

	// Create namespace for the cluster pair on destination cluster
	_, err = core.Instance().CreateNamespace(&v1.Namespace{
		ObjectMeta: metav1.ObjectMeta{
			Name: cpNamespace,
			Labels: map[string]string{
				"creator": "stork-test",
			},
		},
	})
	if err != nil && !k8serrors.IsAlreadyExists(err) {
		return fmt.Errorf("Failed to create namespace %s on destination cluster", cpNamespace)
	}

	destKubeConfigPath, err := GetCustomClusterConfigPath(destCluster)
	if err != nil {
            return fmt.Errorf("Failed to get config path for destination cluster")
        }

	err = SetCustomKubeConfig(sourceCluster)
	if err != nil {
		return err
	}

	// Create source --> destination and destination --> cluster pairs using storkctl
	factory := storkctl.NewFactory()
	cmd := storkctl.NewCommand(factory, os.Stdin, os.Stdout, os.Stderr)
	cmdArgs := []string{"create", "clusterpair", "-n", cpNamespace, cpName,
	    "--kubeconfig", srcKubeConfigPath,
		"--src-kube-file", srcKubeConfigPath,
		"--dest-kube-file", destKubeConfigPath,
	}

	if mode == "sync-dr" {
		cmdArgs = []string{"create", "clusterpair", "-n", cpNamespace, cpName,
		    "--kubeconfig", srcKubeConfigPath,
			"--src-kube-file", srcKubeConfigPath,
			"--dest-kube-file", destKubeConfigPath,
			"--mode", "sync-dr",
	    }
	}

	if projectMappings != "" {
		cmdArgs = append(cmdArgs, "--project-mappings")
		cmdArgs = append(cmdArgs, projectMappings)
	}

	// Get external object store details and append to the command accordingily
	if objectStoreType != "" {
		// Get external object store details and append to the command accordingily
		objectStoreArgs, err := getObjectStoreArgs(objectStoreType, secretName)
		if err != nil {
			return fmt.Errorf("failed to get  %s secret in configmap secret-config in default namespace", objectStoreType)
		}
		cmdArgs = append(cmdArgs, objectStoreArgs...)
	}

	cmd.SetArgs(cmdArgs)
	log.InfoD("Following is the bidirectional command: %v", cmdArgs)
	if err := cmd.Execute(); err != nil {
		return fmt.Errorf("Creation of bidirectional cluster pair using storkctl failed: %v", err)
	}

	return nil
}

func getObjectStoreArgs(objectStoreType storkv1.BackupLocationType, secretName string) ([]string, error) {
	var objectStoreArgs []string
	secretData, err := core.Instance().GetSecret(secretName, "default")
	if err != nil {
		return objectStoreArgs, fmt.Errorf("error getting secret %s in default namespace: %v", secretName, err)
	}
	if objectStoreType == storkv1.BackupLocationS3 {
		objectStoreArgs = append(objectStoreArgs,
			[]string{"--provider", "s3",
				"--s3-access-key", string(secretData.Data["accessKeyID"]),
				"--s3-secret-key", string(secretData.Data["secretAccessKey"]),
				"--s3-region", string(secretData.Data["region"]),
				"--s3-endpoint", string(secretData.Data["endpoint"]),
			}...)
		if val, ok := secretData.Data["disableSSL"]; ok && string(val) == "true" {
			objectStoreArgs = append(objectStoreArgs, "--disable-ssl")
		}
		if val, ok := secretData.Data["encryptionKey"]; ok && len(val) > 0 {
			objectStoreArgs = append(objectStoreArgs, "--encryption-key")
			objectStoreArgs = append(objectStoreArgs, string(val))
		}
	} else if objectStoreType == storkv1.BackupLocationAzure {
		objectStoreArgs = append(objectStoreArgs,
			[]string{"--provider", "azure", "--azure-account-name", string(secretData.Data["storageAccountName"]),
				"--azure-account-key", string(secretData.Data["storageAccountKey"])}...)
		if val, ok := secretData.Data["encryptionKey"]; ok && len(val) > 0 {
			objectStoreArgs = append(objectStoreArgs, "--encryption-key")
			objectStoreArgs = append(objectStoreArgs, string(val))
		}
	} else if objectStoreType == storkv1.BackupLocationGoogle {
		objectStoreArgs = append(objectStoreArgs,
			[]string{"--provider", "google", "--google-project-id", string(secretData.Data["projectID"]), "--google-key-file-path", string(secretData.Data["accountKey"])}...)
		if val, ok := secretData.Data["encryptionKey"]; ok && len(val) > 0 {
			objectStoreArgs = append(objectStoreArgs, "--encryption-key")
			objectStoreArgs = append(objectStoreArgs, string(val))
		}
	}

	return objectStoreArgs, nil
}

func addStorageOptions(pairInfo map[string]string, clusterPairFileName string) error {
	file, err := os.OpenFile(clusterPairFileName, os.O_CREATE|os.O_APPEND|os.O_RDWR, 0666)
	if err != nil {
		log.Errorf("Unable to open %v: %v", pairFileName, err)
		return err
	}
	defer func() {
		err := file.Close()
		if err != nil {
			log.Errorf("Error closing pair file: %v", err)
		}
	}()
	w := bufio.NewWriter(file)
	for k, v := range pairInfo {
		if k == "port" {
			// port is integer
			v = "\"" + v + "\""
		}
		_, err = fmt.Fprintf(w, "    %v: %v\n", k, v)
		if err != nil {
			log.Infof("error writing file %v", err)
			return err
		}
	}
	err = w.Flush()
	if err != nil {
		return err
	}

	log.Infof("cluster-pair.yml created with storage options in %s", clusterPairFileName)
	return nil

}

// ValidateRestoredApplicationsGetErr validates applications restored by backup driver and updates errors instead of failing the test
func ValidateRestoredApplicationsGetErr(contexts []*scheduler.Context, volumeParameters map[string]map[string]string, bkpErrors map[string]error) {
	var updatedVolumeParams map[string]map[string]string
	volOptsMap := make(map[string]bool)
	volOptsMap[SkipClusterScopedObjects] = true

	var wg sync.WaitGroup
	for _, ctx := range contexts {
		wg.Add(1)
		go func(wg *sync.WaitGroup, ctx *scheduler.Context) {
			defer wg.Done()
			namespace := ctx.App.SpecList[0].(*corev1.PersistentVolumeClaim).Namespace
			if err, ok := bkpErrors[namespace]; ok {
				log.Infof("Skipping validating namespace %s because %s", namespace, err)
			} else {
				Step(fmt.Sprintf("For validation of %s app", ctx.App.Key), func() {

					Step(fmt.Sprintf("inspect %s app's volumes", ctx.App.Key), func() {
						appScaleFactor := time.Duration(Inst().GlobalScaleFactor)
						volOpts := mapToVolumeOptions(volOptsMap)
						err = Inst().S.ValidateVolumes(ctx, appScaleFactor*defaultTimeout, defaultRetryInterval, volOpts)
					})
					if err != nil {
						bkpErrors[namespace] = err
						log.Errorf("Failed to validate [%s] app. Error: [%v]", ctx.App.Key, err)
						return
					}

					Step(fmt.Sprintf("wait for %s app to start running", ctx.App.Key), func() {
						appScaleFactor := time.Duration(Inst().GlobalScaleFactor)
						err = Inst().S.WaitForRunning(ctx, appScaleFactor*defaultTimeout, defaultRetryInterval)
					})
					if err != nil {
						bkpErrors[namespace] = err
						log.Errorf("Failed to validate [%s] app. Error: [%v]", ctx.App.Key, err)
						return
					}

					updatedVolumeParams = UpdateVolumeInVolumeParameters(volumeParameters)
					log.Infof("Updated parameter list: [%+v]\n", updatedVolumeParams)
					err = ValidateVolumeParametersGetErr(updatedVolumeParams)
					if err != nil {
						bkpErrors[namespace] = err
						log.Errorf("Failed to validate [%s] app. Error: [%v]", ctx.App.Key, err)
						return
					}

					Step(fmt.Sprintf("validate if %s app's volumes are setup", ctx.App.Key), func() {
						var vols []*volume.Volume
						vols, err = Inst().S.GetVolumes(ctx)
						log.Infof("List of volumes from scheduler driver :[%+v] \n for context : [%+v]\n", vols, ctx)
						if err != nil {
							bkpErrors[namespace] = err
							log.Errorf("Failed to validate [%s] app. Error: [%v]", ctx.App.Key, err)
						}

						for _, vol := range vols {
							Step(fmt.Sprintf("validate if %s app's volume: %v is setup", ctx.App.Key, vol), func() {
								err = Inst().V.ValidateVolumeSetup(vol)
								if err != nil {
									bkpErrors[namespace] = err
									log.Errorf("Failed to validate [%s] app. Error: [%v]", ctx.App.Key, err)
								}
							})
						}
					})
				})
			}
		}(&wg, ctx)
	}
	wg.Wait()
}

// CreateBackupGetErr creates backup without ending the test if it errors
func CreateBackupGetErr(backupName string, clusterName string, bLocation string, bLocationUID string,
	namespaces []string, labelSelectors map[string]string, orgID string) (err error) {

	Step(fmt.Sprintf("Create backup [%s] in org [%s] from cluster [%s]",
		backupName, orgID, clusterName), func() {

		backupDriver := Inst().Backup
		bkpCreateRequest := &api.BackupCreateRequest{
			CreateMetadata: &api.CreateMetadata{
				Name:  backupName,
				OrgId: orgID,
			},
			BackupLocationRef: &api.ObjectRef{
				Name: bLocation,
				Uid:  bLocationUID,
			},
			Cluster:        SourceClusterName,
			Namespaces:     namespaces,
			LabelSelectors: labelSelectors,
		}
		ctx, err := backup.GetAdminCtxFromSecret()
		expect(err).NotTo(haveOccurred(),
			fmt.Sprintf("Failed to fetch px-central-admin ctx: [%v]",
				err))
		_, err = backupDriver.CreateBackup(ctx, bkpCreateRequest)
		if err != nil {
			log.Errorf("Failed to create backup [%s] in org [%s]. Error: [%v]",
				backupName, orgID, err)
		}
	})

	return err
}

// CreateScheduledBackup creates a scheduled backup with time interval
func CreateScheduledBackup(backupScheduleName, backupScheduleUID, schedulePolicyName, schedulePolicyUID string,
	interval time.Duration, namespaces []string) (err error) {
	var ctx context1.Context
	labelSelectors := make(map[string]string)
	Step(fmt.Sprintf("Create scheduled backup %s of namespaces %v on cluster %s in organization %s",
		backupScheduleNamePrefix+backupScheduleName, namespaces, SourceClusterName, OrgID), func() {
		backupDriver := Inst().Backup

		// Create a schedule policy
		schedulePolicyCreateRequest := &api.SchedulePolicyCreateRequest{
			CreateMetadata: &api.CreateMetadata{
				Name:  schedulePolicyName,
				Uid:   schedulePolicyUID,
				OrgId: OrgID,
			},

			SchedulePolicy: &api.SchedulePolicyInfo{
				Interval: &api.SchedulePolicyInfo_IntervalPolicy{
					// Retain 5 backups at a time for ease of inspection
					Retain:  5,
					Minutes: int64(interval / time.Minute),
					IncrementalCount: &api.SchedulePolicyInfo_IncrementalCount{
						Count: 0,
					},
				},
			},
		}
		//ctx, err = backup.GetPxCentralAdminCtx()
		ctx, err = backup.GetAdminCtxFromSecret()
		if err != nil {
			return
		}
		_, err = backupDriver.CreateSchedulePolicy(ctx, schedulePolicyCreateRequest)
		if err != nil {
			return
		}

		// Create a backup schedule
		bkpScheduleCreateRequest := &api.BackupScheduleCreateRequest{
			CreateMetadata: &api.CreateMetadata{
				Name:  backupScheduleNamePrefix + backupScheduleName,
				Uid:   backupScheduleUID,
				OrgId: OrgID,
			},

			Namespaces: namespaces,

			ReclaimPolicy: api.BackupScheduleInfo_Delete,
			// Name of Cluster
			Cluster: SourceClusterName,
			// Label selectors to choose resources
			LabelSelectors: labelSelectors,

			SchedulePolicyRef: &api.ObjectRef{
				Name: schedulePolicyName,
				Uid:  schedulePolicyUID,
			},
			BackupLocationRef: &api.ObjectRef{
				Name: backupLocationNameConst,
				Uid:  BackupLocationUID,
			},
		}
		//ctx, err = backup.GetPxCentralAdminCtx()
		ctx, err = backup.GetAdminCtxFromSecret()
		if err != nil {
			return
		}
		_, err = backupDriver.CreateBackupSchedule(ctx, bkpScheduleCreateRequest)
		if err != nil {
			return
		}
	})
	return err
}

// DeleteNamespace tears down the last nginx app
func DeleteNamespace() error {
	sourceClusterConfigPath, err := GetSourceClusterConfigPath()
	if err != nil {
		return err
	}
	SetClusterContext(sourceClusterConfigPath)
	if len(contextsCreated) == 0 {
		log.Infof("No namespace to delete")
		return nil
	}
	TearDownContext(contextsCreated[0], map[string]bool{
		SkipClusterScopedObjects:                    true,
		scheduler.OptionsWaitForResourceLeakCleanup: true,
		scheduler.OptionsWaitForDestroy:             true,
	})
	contextsCreated = contextsCreated[1:]

	SetClusterContext(sourceClusterConfigPath)
	newNamespaceCounter++

	return nil
}

// CreateNamespace creates a new nginx app
func CreateNamespace(appKeys []string) error {
	volumeParams := make(map[string]map[string]string)
	taskName := fmt.Sprintf("new-%s-%d", Inst().InstanceID, newNamespaceCounter)
	sourceClusterConfigPath, err := GetSourceClusterConfigPath()
	if err != nil {
		return err
	}
	SetClusterContext(sourceClusterConfigPath)

	contexts, err := Inst().S.Schedule(taskName, scheduler.ScheduleOptions{
		AppKeys:            appKeys,
		StorageProvisioner: Inst().Provisioner,
	})
	if err != nil {
		return err
	}
	// Skip volume validation until other volume providers are implemented.
	for _, ctx := range contexts {
		ctx.SkipVolumeValidation = true
	}

	ValidateApplications(contexts)
	for _, ctx := range contexts {
		for vol, params := range GetVolumeParameters(ctx) {
			volumeParams[vol] = params
		}
	}

	SetClusterContext(sourceClusterConfigPath)
	contextsCreated = append(contextsCreated, contexts...)
	newNamespaceCounter++

	return nil
}

// ObjectExists returns whether err is from an object not being found by a backup api call
func ObjectExists(err error) bool {
	return err != nil && strings.Contains(err.Error(), "object not found")
}

// GetBackupCreateRequest returns a backupcreaterequest
func GetBackupCreateRequest(backupName string, clusterName string, bLocation string, bLocationUID string,
	namespaces []string, labelSelectors map[string]string, orgID string) *api.BackupCreateRequest {
	return &api.BackupCreateRequest{
		CreateMetadata: &api.CreateMetadata{
			Name:  backupName,
			OrgId: orgID,
		},
		BackupLocationRef: &api.ObjectRef{
			Name: bLocation,
			Uid:  bLocationUID,
		},
		Cluster:        clusterName,
		Namespaces:     namespaces,
		LabelSelectors: labelSelectors,
	}
}

// CreateBackupFromRequest creates a backup using a provided request
func CreateBackupFromRequest(backupName string, orgID string, request *api.BackupCreateRequest) (err error) {
	ctx, err := backup.GetAdminCtxFromSecret()
	expect(err).NotTo(haveOccurred(),
		fmt.Sprintf("Failed to fetch px-central-admin ctx: [%v]", err))
	backupDriver := Inst().Backup
	_, err = backupDriver.CreateBackup(ctx, request)
	if err != nil {
		log.Errorf("Failed to create backup [%s] in org [%s]. Error: [%v]",
			backupName, orgID, err)
	}
	return err
}

// InspectBackup inspects the backup name passed in
func InspectBackup(backupName string) (bkpInspectResponse *api.BackupInspectResponse, err error) {
	var ctx context1.Context

	Step(fmt.Sprintf("Inspect backup %s in org %s",
		backupName, OrgID), func() {
		backupDriver := Inst().Backup

		bkpInspectRequest := &api.BackupInspectRequest{
			OrgId: OrgID,
			Name:  backupName,
		}
		//ctx, err = backup.GetPxCentralAdminCtx()
		ctx, err = backup.GetAdminCtxFromSecret()
		if err != nil {
			return
		}
		bkpInspectResponse, err = backupDriver.InspectBackup(ctx, bkpInspectRequest)
		if err != nil {
			return
		}
	})
	return bkpInspectResponse, err
}

// WaitForScheduledBackup waits until a new backup is taken from scheduled backup with UID backupScheduleUID
func WaitForScheduledBackup(backupScheduleName string, retryInterval time.Duration, timeout time.Duration) (*api.BackupObject, error) {
	beginTime := time.Now()
	beginTimeSec := beginTime.Unix()

	t := func() (interface{}, bool, error) {
		log.Infof("Enumerating backups")
		bkpEnumerateReq := &api.BackupEnumerateRequest{
			OrgId: OrgID}
		ctx, err := backup.GetAdminCtxFromSecret()
		if err != nil {
			return nil, true, err
		}
		curBackups, err := Inst().Backup.EnumerateBackup(ctx, bkpEnumerateReq)
		if err != nil {
			return nil, true, err
		}
		for _, bkp := range curBackups.GetBackups() {
			createTime := bkp.GetCreateTime()
			if beginTimeSec > createTime.GetSeconds() {
				break
			}
			if (bkp.GetStatus().GetStatus() == api.BackupInfo_StatusInfo_Success ||
				bkp.GetStatus().GetStatus() == api.BackupInfo_StatusInfo_PartialSuccess) &&
				bkp.GetBackupSchedule().GetName() == backupScheduleName {
				return bkp, false, nil
			}
		}
		err = fmt.Errorf("unable to find backup from backup schedule with name %s after time %v",
			backupScheduleName, beginTime)
		return nil, true, err
	}

	bkpInterface, err := task.DoRetryWithTimeout(t, timeout, retryInterval)
	if err != nil {
		return nil, err
	}
	bkp := bkpInterface.(*api.BackupObject)
	return bkp, nil

}

// InspectScheduledBackup inspects the scheduled backup
func InspectScheduledBackup(backupScheduleName, backupScheduleUID string) (bkpScheduleInspectResponse *api.BackupScheduleInspectResponse, err error) {
	var ctx context1.Context

	Step(fmt.Sprintf("Inspect scheduled backup %s of all namespaces on cluster %s in organization %s",
		backupScheduleNamePrefix, SourceClusterName, OrgID), func() {
		backupDriver := Inst().Backup

		bkpScheduleInspectRequest := &api.BackupScheduleInspectRequest{
			OrgId: OrgID,
			Name:  backupScheduleNamePrefix + backupScheduleName,
			Uid:   backupScheduleUID,
		}
		//ctx, err = backup.GetPxCentralAdminCtx()
		ctx, err = backup.GetAdminCtxFromSecret()
		if err != nil {
			return
		}
		bkpScheduleInspectResponse, err = backupDriver.InspectBackupSchedule(ctx, bkpScheduleInspectRequest)
		if err != nil {
			return
		}
	})
	return bkpScheduleInspectResponse, err
}

// DeleteLabelFromResource deletes a label by key from some resource and doesn't error if something doesn't exist
func DeleteLabelFromResource(spec interface{}, key string) {
	if obj, ok := spec.(*corev1.PersistentVolumeClaim); ok {
		if obj.Labels != nil {
			_, ok := obj.Labels[key]
			if ok {
				log.Infof("Deleting label with key [%s] from PVC %s", key, obj.Name)
				delete(obj.Labels, key)
				core.Instance().UpdatePersistentVolumeClaim(obj)
			}
		}
	} else if obj, ok := spec.(*corev1.ConfigMap); ok {
		if obj.Labels != nil {
			_, ok := obj.Labels[key]
			if ok {
				log.Infof("Deleting label with key [%s] from ConfigMap %s", key, obj.Name)
				delete(obj.Labels, key)
				core.Instance().UpdateConfigMap(obj)
			}
		}
	} else if obj, ok := spec.(*corev1.Secret); ok {
		if obj.Labels != nil {
			_, ok := obj.Labels[key]
			if ok {
				log.Infof("Deleting label with key [%s] from Secret %s", key, obj.Name)
				delete(obj.Labels, key)
				core.Instance().UpdateSecret(obj)
			}
		}
	}
}

// DeleteBackupAndDependencies deletes backup and dependent backups
func DeleteBackupAndDependencies(backupName string, backupUID string, orgID string, clusterName string) error {
	ctx, err := backup.GetAdminCtxFromSecret()

	backupDeleteRequest := &api.BackupDeleteRequest{
		Name:    backupName,
		Uid:     backupUID,
		OrgId:   orgID,
		Cluster: clusterName,
	}
	_, err = Inst().Backup.DeleteBackup(ctx, backupDeleteRequest)
	if err != nil {
		return err
	}

	backupInspectRequest := &api.BackupInspectRequest{
		Name:  backupName,
		Uid:   backupUID,
		OrgId: orgID,
	}
	resp, err := Inst().Backup.InspectBackup(ctx, backupInspectRequest)
	if err != nil {
		return err
	}

	backupDelStatus := resp.GetBackup().GetStatus()
	if backupDelStatus.GetStatus() == api.BackupInfo_StatusInfo_DeletePending {
		reason := strings.Split(backupDelStatus.GetReason(), ": ")
		dependency := reason[len(reason)-1]
		err = DeleteBackupAndDependencies(dependency, backupUID, orgID, clusterName)
		if err != nil {
			return err
		}
	}

	err = Inst().Backup.WaitForBackupDeletion(ctx, backupName, orgID, defaultTimeout, defaultRetryInterval)
	if err != nil {
		return err
	}

	return nil
}

// DeleteRestore deletes restore
func DeleteRestore(restoreName string, orgID string, ctx context1.Context) error {
	backupDriver := Inst().Backup
	dash.VerifyFatal(backupDriver != nil, true, "Getting the backup driver")
	deleteRestoreReq := &api.RestoreDeleteRequest{
		OrgId: orgID,
		Name:  restoreName,
	}
	_, err := backupDriver.DeleteRestore(ctx, deleteRestoreReq)
	return err
	// TODO: validate createClusterResponse also
}

// DeleteRestoreWithUID deletes restore with the given restore name and uid
func DeleteRestoreWithUID(restoreName string, restoreUID string, orgID string, ctx context1.Context) error {
	deleteRestoreReq := &api.RestoreDeleteRequest{
		Name:  restoreName,
		Uid:   restoreUID,
		OrgId: orgID,
	}
	_, err := Inst().Backup.DeleteRestore(ctx, deleteRestoreReq)
	return err
}

// DeleteBackup deletes a backup with the given backup reference without checking the cluster reference, suitable for normal backup deletion where the cluster reference is not needed.
func DeleteBackup(backupName string, backupUID string, orgID string, ctx context1.Context) (*api.BackupDeleteResponse, error) {
	var err error
	var backupObj *api.BackupObject
	var backupDeleteResponse *api.BackupDeleteResponse

	backupDriver := Inst().Backup

	bkpEnumerateReq := &api.BackupEnumerateRequest{
		OrgId: orgID}
	curBackups, err := backupDriver.EnumerateBackup(ctx, bkpEnumerateReq)
	if err != nil {
		return backupDeleteResponse, err
	}
	for _, bkp := range curBackups.GetBackups() {
		if bkp.Uid == backupUID {
			backupObj = bkp
			break
		}
	}
	if backupObj == nil {
		return nil, fmt.Errorf("unable to find backup [%s] with uid [%s]", backupName, backupUID)
	}

	bkpDeleteRequest := &api.BackupDeleteRequest{
		Name:  backupName,
		OrgId: orgID,
		Uid:   backupUID,
	}
	backupDeleteResponse, err = backupDriver.DeleteBackup(ctx, bkpDeleteRequest)
	return backupDeleteResponse, err
}

// DeleteBackupWithClusterUID deletes a backup using the specified cluster name and UID, ensuring the cluster reference is checked before deletion, suitable for cases where the cluster reference is necessary (e.g., for same-name or deleted clusters).
func DeleteBackupWithClusterUID(backupName string, backupUID string, clusterName string, clusterUid string, orgID string, ctx context1.Context) (*api.BackupDeleteResponse, error) {
	backupDeleteRequest := &api.BackupDeleteRequest{
		Name:  backupName,
		OrgId: orgID,
		Uid:   backupUID,
		ClusterRef: &api.ObjectRef{
			Name: clusterName,
			Uid:  clusterUid,
		},
	}
	backupDeleteResponse, err := Inst().Backup.DeleteBackup(ctx, backupDeleteRequest)
	if err != nil {
		return nil, err
	}
	return backupDeleteResponse, nil
}

// DeleteCluster deletes/de-registers cluster from px-backup
func DeleteCluster(name string, orgID string, ctx context1.Context, cleanupBackupsRestores bool) error {
	backupDriver := Inst().Backup
	clusterUid, err := backupDriver.GetClusterUID(ctx, orgID, name)
	if err != nil {
		return err
	}
	clusterDeleteReq := &api.ClusterDeleteRequest{
		OrgId:          orgID,
		Name:           name,
		DeleteBackups:  cleanupBackupsRestores,
		DeleteRestores: cleanupBackupsRestores,
		Uid:            clusterUid,
	}
	_, err = backupDriver.DeleteCluster(ctx, clusterDeleteReq)
	return err
}

// DeleteClusterWithUID deletes cluster with the given cluster name and uid
func DeleteClusterWithUID(name string, uid string, orgID string, ctx context1.Context, cleanupBackupsRestores bool) error {
	backupDriver := Inst().Backup
	clusterDeleteReq := &api.ClusterDeleteRequest{
		OrgId:          orgID,
		Name:           name,
		Uid:            uid,
		DeleteBackups:  cleanupBackupsRestores,
		DeleteRestores: cleanupBackupsRestores,
	}
	_, err := backupDriver.DeleteCluster(ctx, clusterDeleteReq)
	if err != nil {
		return err
	}
	err = backupDriver.WaitForClusterDeletionWithUID(ctx, name, uid, orgID, clusterDeleteTimeout, clusterDeleteRetryTime)
	if err != nil {
		return err
	}
	return nil
}

// DeleteBackupLocation deletes backup location
func DeleteBackupLocation(name string, backupLocationUID string, orgID string, DeleteExistingBackups bool) error {

	backupDriver := Inst().Backup
	bLocationDeleteReq := &api.BackupLocationDeleteRequest{
		Name:          name,
		OrgId:         orgID,
		DeleteBackups: DeleteExistingBackups,
		Uid:           backupLocationUID,
	}
	ctx, err := backup.GetAdminCtxFromSecret()
	if err != nil {
		return err
	}
	_, err = backupDriver.DeleteBackupLocation(ctx, bLocationDeleteReq)
	if err != nil {
		return err
	}
	// TODO: validate createBackupLocationResponse also
	return nil

}

// DeleteBackupLocationWithContext deletes backup location with the given context
func DeleteBackupLocationWithContext(name string, backupLocationUID string, orgID string, DeleteExistingBackups bool, ctx context1.Context) error {
	backupDriver := Inst().Backup
	bLocationDeleteReq := &api.BackupLocationDeleteRequest{
		Name:          name,
		Uid:           backupLocationUID,
		OrgId:         orgID,
		DeleteBackups: DeleteExistingBackups,
	}
	_, err := backupDriver.DeleteBackupLocation(ctx, bLocationDeleteReq)
	if err != nil {
		return err
	}
	return nil
}

// DeleteSchedule deletes backup schedule
func DeleteSchedule(backupScheduleName string, clusterName string, orgID string, ctx context1.Context) error {
	backupDriver := Inst().Backup
	backupScheduleInspectRequest := &api.BackupScheduleInspectRequest{
		Name:  backupScheduleName,
		Uid:   "",
		OrgId: orgID,
	}
	resp, err := backupDriver.InspectBackupSchedule(ctx, backupScheduleInspectRequest)
	if err != nil {
		return err
	}
	backupScheduleUID := resp.GetBackupSchedule().GetUid()
	bkpScheduleDeleteRequest := &api.BackupScheduleDeleteRequest{
		OrgId: orgID,
		Name:  backupScheduleName,
		// DeleteBackups indicates whether the cloud backup files need to
		// be deleted or retained.
		DeleteBackups: true,
		Uid:           backupScheduleUID,
	}
	_, err = backupDriver.DeleteBackupSchedule(ctx, bkpScheduleDeleteRequest)
	if err != nil {
		return err
	}
	clusterUID, err := backupDriver.GetClusterUID(ctx, orgID, clusterName)
	if err != nil {
		return err
	}
	clusterReq := &api.ClusterInspectRequest{OrgId: orgID, Name: clusterName, IncludeSecrets: true, Uid: clusterUID}
	clusterResp, err := backupDriver.InspectCluster(ctx, clusterReq)
	if err != nil {
		return err
	}
	clusterObj := clusterResp.GetCluster()
	namespace := "*"
	err = backupDriver.WaitForBackupScheduleDeletion(ctx, backupScheduleName, namespace, orgID,
		clusterObj,
		backupLocationDeleteTimeoutMin*time.Minute,
		RetrySeconds*time.Second)
	if err != nil {
		return err
	}
	return nil
}

// DeleteScheduleWithUID deletes backup schedule with the given backup schedule name and uid
func DeleteScheduleWithUID(backupScheduleName string, backupScheduleUid string, orgID string, ctx context1.Context) error {
	backupDriver := Inst().Backup
	bkpScheduleDeleteRequest := &api.BackupScheduleDeleteRequest{
		OrgId: orgID,
		Name:  backupScheduleName,
		// DeleteBackups indicates whether the cloud backup files need to
		// be deleted or retained.
		DeleteBackups: true,
		Uid:           backupScheduleUid,
	}
	_, err := backupDriver.DeleteBackupSchedule(ctx, bkpScheduleDeleteRequest)
	if err != nil {
		return err
	}
	return nil
}

// DeleteScheduleWithUIDAndWait deletes backup schedule with the given backup schedule name and uid and waits for its deletion
func DeleteScheduleWithUIDAndWait(backupScheduleName string, backupScheduleUid string, clusterName string, clusterUid string, orgID string, ctx context1.Context) error {
	backupDriver := Inst().Backup
	bkpScheduleDeleteRequest := &api.BackupScheduleDeleteRequest{
		OrgId: orgID,
		Name:  backupScheduleName,
		// DeleteBackups indicates whether the cloud backup files need to
		// be deleted or retained.
		DeleteBackups: true,
		Uid:           backupScheduleUid,
	}
	_, err := backupDriver.DeleteBackupSchedule(ctx, bkpScheduleDeleteRequest)
	clusterReq := &api.ClusterInspectRequest{
		OrgId:          orgID,
		Name:           clusterName,
		Uid:            clusterUid,
		IncludeSecrets: true,
	}
	clusterResp, err := backupDriver.InspectCluster(ctx, clusterReq)
	if err != nil {
		return err
	}
	clusterObj := clusterResp.GetCluster()
	namespace := "*"
	err = backupDriver.WaitForBackupScheduleDeletion(
		ctx, backupScheduleName, namespace, orgID, clusterObj,
		backupLocationDeleteTimeoutMin*time.Minute,
		RetrySeconds*time.Second,
	)
	if err != nil {
		return err
	}
	return nil
}

// CreateApplicationClusters adds application clusters to backup
// 1st cluster in KUBECONFIGS ENV var is source cluster while
// 2nd cluster is destination cluster
func CreateApplicationClusters(orgID string, cloudName string, uid string, ctx context1.Context) error {
	var clusterCredName string
	var clusterCredUid string
	kubeconfigs := os.Getenv("KUBECONFIGS")
	dash.VerifyFatal(kubeconfigs != "", true, "Getting KUBECONFIGS Environment variable")
	kubeconfigList := strings.Split(kubeconfigs, ",")
	// Validate user has provided at least 2 kubeconfigs for source and destination cluster
	if len(kubeconfigList) < 2 {
		return fmt.Errorf("minimum 2 kubeconfigs are required for source and destination cluster")
	}
	err := dumpKubeConfigs(configMapName, kubeconfigList)
	if err != nil {
		return err
	}
	log.InfoD("Create cluster [%s] in org [%s]", SourceClusterName, orgID)
	srcClusterConfigPath, err := GetSourceClusterConfigPath()
	if err != nil {
		return err
	}
	log.Infof("Save cluster %s kubeconfig to %s", SourceClusterName, srcClusterConfigPath)

	log.InfoD("Create cluster [%s] in org [%s]", destinationClusterName, orgID)
	dstClusterConfigPath, err := GetDestinationClusterConfigPath()
	if err != nil {
		return err
	}
	log.Infof("Save cluster %s kubeconfig to %s", destinationClusterName, dstClusterConfigPath)

	ClusterConfigPathMap[SourceClusterName] = srcClusterConfigPath
	ClusterConfigPathMap[destinationClusterName] = dstClusterConfigPath

	clusterCreation := func(clusterCredName string, clusterCredUid string, clusterName string) error {
		clusterStatus := func() (interface{}, bool, error) {
			err = CreateCluster(clusterName, ClusterConfigPathMap[clusterName], orgID, clusterCredName, clusterCredUid, ctx)
			if err != nil && !strings.Contains(err.Error(), "already exists with status: Online") {
				return "", true, err
			}
			srcClusterStatus, err := Inst().Backup.GetClusterStatus(orgID, SourceClusterName, ctx)
			if err != nil {
				return "", true, err
			}
			if srcClusterStatus == api.ClusterInfo_StatusInfo_Online {
				return "", false, nil
			}
			return "", true, fmt.Errorf("the %s cluster state is not Online yet", SourceClusterName)
		}
		_, err = task.DoRetryWithTimeout(clusterStatus, clusterCreationTimeout, clusterCreationRetryTime)
		if err != nil {
			return err
		}
		return nil
	}
	clusterProvider := GetClusterProviders()
	for _, provider := range clusterProvider {
		switch provider {
		case drivers.ProviderRke:
			for _, kubeconfig := range kubeconfigList {
				clusterCredName = fmt.Sprintf("%v-%v-cloud-cred-%v", provider, kubeconfig, RandomString(5))
				clusterCredUid = uuid.New()
				log.Infof("Creating cloud credential for cluster")
				err = CreateCloudCredential(provider, clusterCredName, clusterCredUid, orgID, ctx, kubeconfig)
				if err != nil {
					if strings.Contains(err.Error(), CreateCloudCredentialError) {
						log.Infof("The error is - %v", err.Error())
						adminCtx, err := backup.GetAdminCtxFromSecret()
						if err != nil {
							return fmt.Errorf("failed to fetch px-central-admin ctx with error %v", err)
						}
						log.Infof("Creating cloud credential %s from admin context and sharing with all the users", clusterCredName)
						err = CreateCloudCredential(provider, clusterCredName, clusterCredUid, orgID, adminCtx, kubeconfig)
						if err != nil {
							return fmt.Errorf("failed to create cloud cred %s with error %v", clusterCredName, err)
						}
						err = AddCloudCredentialOwnership(clusterCredName, clusterCredUid, nil, nil, Invalid, Read, adminCtx, orgID)
						if err != nil {
							return fmt.Errorf("failed to share the cloud cred with error %v", err)
						}
					} else {
						return fmt.Errorf("failed to create cloud cred with error =%v", err)
					}
				}
				clusterName := strings.Split(kubeconfig, "-")[0] + "-cluster"
				err = clusterCreation(clusterCredName, clusterCredUid, clusterName)
				if err != nil {
					return err
				}
			}
		case drivers.ProviderAzure:
			for _, kubeconfig := range kubeconfigList {
				clusterCredName = fmt.Sprintf("%v-%v-cloud-cred-%v", provider, kubeconfig, RandomString(5))
				clusterCredUid = uuid.New()
				log.Infof("Creating cloud credential for cluster")
				err = CreateCloudCredential(provider, clusterCredName, clusterCredUid, orgID, ctx)
				if err != nil {
					if strings.Contains(err.Error(), CreateCloudCredentialError) {
						log.Infof("The error is - %v", err.Error())
						adminCtx, err := backup.GetAdminCtxFromSecret()
						if err != nil {
							return fmt.Errorf("failed to fetch px-central-admin ctx with error %v", err)
						}
						log.Infof("Creating cloud credential %s from admin context and sharing with all the users", clusterCredName)
						err = CreateCloudCredential(provider, clusterCredName, clusterCredUid, orgID, adminCtx, kubeconfig)
						if err != nil {
							return fmt.Errorf("failed to create cloud cred %s with error %v", clusterCredName, err)
						}
						err = AddCloudCredentialOwnership(clusterCredName, clusterCredUid, nil, nil, 0, Read, adminCtx, orgID)
						if err != nil {
							return fmt.Errorf("failed to share the cloud cred with error %v", err)
						}
					} else {
						return fmt.Errorf("failed to create cloud cred with error =%v", err)
					}
				} else {
					log.Infof("Created cloud cred %s for cluster creation", clusterCredName)
				}
				clusterName := strings.Split(kubeconfig, "-")[0] + "-cluster"
				err = clusterCreation(clusterCredName, clusterCredUid, clusterName)
				if err != nil {
					return err
				}
			}
		case drivers.ProviderAws:
			for _, kubeconfig := range kubeconfigList {
				clusterCredName = fmt.Sprintf("%v-%v-cloud-cred-%v", provider, kubeconfig, RandomString(5))
				clusterCredUid = uuid.New()
				log.Infof("Creating cloud credential for cluster")
				err = CreateCloudCredential(provider, clusterCredName, clusterCredUid, orgID, ctx)
				if err != nil {
					if strings.Contains(err.Error(), CreateCloudCredentialError) {
						log.Infof("The error is - %v", err.Error())
						adminCtx, err := backup.GetAdminCtxFromSecret()
						if err != nil {
							return fmt.Errorf("failed to fetch px-central-admin ctx with error %v", err)
						}
						log.Infof("Creating cloud credential %s from admin context and sharing with all the users", clusterCredName)
						err = CreateCloudCredential(provider, clusterCredName, clusterCredUid, orgID, adminCtx, kubeconfig)
						if err != nil {
							return fmt.Errorf("failed to create cloud cred %s with error %v", clusterCredName, err)
						}
						err = AddCloudCredentialOwnership(clusterCredName, clusterCredUid, nil, nil, 0, Read, adminCtx, orgID)
						if err != nil {
							return fmt.Errorf("failed to share the cloud cred with error %v", err)
						}
					} else {
						return fmt.Errorf("failed to create cloud cred with error =%v", err)
					}
				}
				clusterName := strings.Split(kubeconfig, "-")[0] + "-cluster"
				err = clusterCreation(clusterCredName, clusterCredUid, clusterName)
				if err != nil {
					return err
				}
			}
		case drivers.ProviderGke:
			for _, kubeconfig := range kubeconfigList {
				clusterCredName = fmt.Sprintf("%v-%v-cloud-cred-%v", provider, kubeconfig, RandomString(5))
				clusterCredUid = uuid.New()
				log.Infof("Creating cloud credential for cluster")
				err = CreateCloudCredential(provider, clusterCredName, clusterCredUid, orgID, ctx, kubeconfig)
				if err != nil {
					if strings.Contains(err.Error(), CreateCloudCredentialError) {
						log.Infof("The error is - %v", err.Error())
						adminCtx, err := backup.GetAdminCtxFromSecret()
						if err != nil {
							return fmt.Errorf("failed to fetch px-central-admin ctx with error %v", err)
						}
						log.Infof("Creating cloud credential %s from admin context and sharing with all the users", clusterCredName)
						err = CreateCloudCredential(provider, clusterCredName, clusterCredUid, orgID, adminCtx, kubeconfig)
						if err != nil {
							return fmt.Errorf("failed to create cloud cred %s with error %v", clusterCredName, err)
						}
						err = AddCloudCredentialOwnership(clusterCredName, clusterCredUid, nil, nil, 0, Read, adminCtx, orgID)
						if err != nil {
							return fmt.Errorf("failed to share the cloud cred with error %v", err)
						}
					} else {
						return fmt.Errorf("failed to create cloud cred with error =%v", err)
					}
				}
				clusterName := strings.Split(kubeconfig, "-")[0] + "-cluster"
				err = clusterCreation(clusterCredName, clusterCredUid, clusterName)
				if err != nil {
					return err
				}
			}
		case drivers.ProviderIbm:
			for _, kubeconfig := range kubeconfigList {
				clusterCredName = fmt.Sprintf("%v-%v-cloud-cred-%v", provider, kubeconfig, RandomString(5))
				clusterCredUid = uuid.New()
				log.Infof("Cluster credential with name [%s] for IBM", clusterCredName)
				err = CreateCloudCredential(provider, clusterCredName, clusterCredUid, orgID, ctx, kubeconfig)
				if err != nil {
					if strings.Contains(err.Error(), CreateCloudCredentialError) {
						log.Infof("The error is - %v", err.Error())
						adminCtx, err := backup.GetAdminCtxFromSecret()
						if err != nil {
							return fmt.Errorf("failed to fetch px-central-admin ctx with error %v", err)
						}
						log.Infof("Creating cloud credential %s from admin context and sharing with all the users", clusterCredName)
						err = CreateCloudCredential(provider, clusterCredName, clusterCredUid, orgID, adminCtx, kubeconfig)
						if err != nil {
							return fmt.Errorf("failed to create cloud cred %s with error %v", clusterCredName, err)
						}
						err = AddCloudCredentialOwnership(clusterCredName, clusterCredUid, nil, nil, 0, Read, adminCtx, orgID)
						if err != nil {
							return fmt.Errorf("failed to share the cloud cred with error %v", err)
						}
					} else {
						return fmt.Errorf("failed to create cloud cred with error =%v", err)
					}
				}
				clusterName := strings.Split(kubeconfig, "-")[0] + "-cluster"
				err = clusterCreation(clusterCredName, clusterCredUid, clusterName)
				if err != nil {
					return err
				}
			}
		default:
			for _, kubeconfig := range kubeconfigList {
				clusterName := strings.Split(kubeconfig, "-")[0] + "-cluster"
				err = clusterCreation(clusterCredName, clusterCredUid, clusterName)
				if err != nil {
					return err
				}
			}
		}
	}
	return nil
}

// CreateBackupLocation creates backup location
func CreateBackupLocation(provider, name, uid, credName, credUID, bucketName, orgID, encryptionKey string, validate bool) error {
	var err error
	switch provider {
	case drivers.ProviderAws:
		err = CreateS3BackupLocation(name, uid, credName, credUID, bucketName, orgID, encryptionKey, validate)
	case drivers.ProviderAzure:
		err = CreateAzureBackupLocation(name, uid, credName, credUID, bucketName, orgID, validate)
	case drivers.ProviderGke:
		err = CreateGCPBackupLocation(name, uid, credName, credUID, bucketName, orgID, validate)
	case drivers.ProviderNfs:
		err = CreateNFSBackupLocation(name, uid, orgID, encryptionKey, bucketName, validate)
	}
	return err
}

// CreateBackupLocationWithContext creates backup location using the given context
func CreateBackupLocationWithContext(provider, name, uid, credName, credUID, bucketName, orgID, encryptionKey string, ctx context1.Context, validate bool) error {
	var err error
	switch provider {
	case drivers.ProviderAws:
		err = CreateS3BackupLocationWithContext(name, uid, credName, credUID, bucketName, orgID, encryptionKey, ctx, validate)
	case drivers.ProviderAzure:
		err = CreateAzureBackupLocationWithContext(name, uid, credName, CloudCredUID, bucketName, orgID, encryptionKey, ctx, validate)
	case drivers.ProviderGke:
		err = CreateGCPBackupLocationWithContext(name, uid, credName, credUID, bucketName, orgID, ctx, validate)
	case drivers.ProviderNfs:
		err = CreateNFSBackupLocationWithContext(name, uid, bucketName, orgID, encryptionKey, ctx, validate)
	}
	return err
}

// UpdateBackupLocation updates s3 backup location with the provided values
func UpdateBackupLocation(provider string, name string, uid string, orgID string, cloudCred string, cloudCredUID string, ctx context1.Context, sseS3EncryptionType api.S3Config_Sse) error {
	var err error
	switch provider {
	case drivers.ProviderAws:
		err = UpdateS3BackupLocation(name, uid, orgID, cloudCred, cloudCredUID, ctx, sseS3EncryptionType, false)
	}
	return err
}

// CreateCluster creates/registers cluster with px-backup
func CreateCluster(name string, kubeconfigPath string, orgID string, cloud_name string, uid string, ctx context1.Context) error {
	var clusterCreateReq *api.ClusterCreateRequest

	log.InfoD("Create cluster [%s] in org [%s]", name, orgID)
	backupDriver := Inst().Backup
	kubeconfigRaw, err := ioutil.ReadFile(kubeconfigPath)
	if err != nil {
		return err
	}
	if cloud_name != "" {
		clusterProvider := GetClusterProviders()
		for _, provider := range clusterProvider {
			switch provider {
			case drivers.ProviderRke:
				clusterCreateReq = &api.ClusterCreateRequest{
					CreateMetadata: &api.CreateMetadata{
						Name:  name,
						OrgId: orgID,
					},
					Kubeconfig: base64.StdEncoding.EncodeToString(kubeconfigRaw),
					PlatformCredentialRef: &api.ObjectRef{
						Name: cloud_name,
						Uid:  uid,
					},
				}
			case drivers.ProviderGke:
				clusterCreateReq = &api.ClusterCreateRequest{
					CreateMetadata: &api.CreateMetadata{
						Name:  name,
						OrgId: orgID,
					},
					Kubeconfig: base64.StdEncoding.EncodeToString(kubeconfigRaw),
					CloudCredentialRef: &api.ObjectRef{
						Name: cloud_name,
						Uid:  uid,
					},
				}
			default:
				clusterCreateReq = &api.ClusterCreateRequest{
					CreateMetadata: &api.CreateMetadata{
						Name:  name,
						OrgId: orgID,
					},
					Kubeconfig: base64.StdEncoding.EncodeToString(kubeconfigRaw),
					CloudCredentialRef: &api.ObjectRef{
						Name: cloud_name,
						Uid:  uid,
					},
				}
			}
		}

	} else {
		clusterCreateReq = &api.ClusterCreateRequest{
			CreateMetadata: &api.CreateMetadata{
				Name:  name,
				OrgId: orgID,
			},
			Kubeconfig: base64.StdEncoding.EncodeToString(kubeconfigRaw),
		}
	}
	_, err = backupDriver.CreateCluster(ctx, clusterCreateReq)
	if err != nil {
		return err
	}
	return nil
}

// CreateCloudCredential creates cloud credentials
func CreateCloudCredential(provider, credName string, uid, orgID string, ctx context1.Context, kubeconfig ...string) error {
	log.Infof("Create cloud credential with name [%s] for org [%s] with [%s] as provider", credName, orgID, provider)
	var credCreateRequest *api.CloudCredentialCreateRequest
	switch provider {
	case drivers.ProviderAws:
		log.Infof("Create creds for Aws")
		id := os.Getenv("AWS_ACCESS_KEY_ID")
		if id == "" {
			return fmt.Errorf("environment variable AWS_ACCESS_KEY_ID should not be empty")
		}
		secret := os.Getenv("AWS_SECRET_ACCESS_KEY")
		if secret == "" {
			return fmt.Errorf("environment variable AWS_SECRET_ACCESS_KEY should not be empty")
		}
		credCreateRequest = &api.CloudCredentialCreateRequest{
			CreateMetadata: &api.CreateMetadata{
				Name:  credName,
				Uid:   uid,
				OrgId: orgID,
			},
			CloudCredential: &api.CloudCredentialInfo{
				Type: api.CloudCredentialInfo_AWS,
				Config: &api.CloudCredentialInfo_AwsConfig{
					AwsConfig: &api.AWSConfig{
						AccessKey: id,
						SecretKey: secret,
					},
				},
			},
		}

	case drivers.ProviderAzure:
		log.Infof("Create creds for azure")
		tenantID, clientID, clientSecret, subscriptionID, accountName, accountKey := GetAzureCredsFromEnv()
		credCreateRequest = &api.CloudCredentialCreateRequest{
			CreateMetadata: &api.CreateMetadata{
				Name:  credName,
				Uid:   uid,
				OrgId: orgID,
			},
			CloudCredential: &api.CloudCredentialInfo{
				Type: api.CloudCredentialInfo_Azure,
				Config: &api.CloudCredentialInfo_AzureConfig{
					AzureConfig: &api.AzureConfig{
						TenantId:       tenantID,
						ClientId:       clientID,
						ClientSecret:   clientSecret,
						AccountName:    accountName,
						AccountKey:     accountKey,
						SubscriptionId: subscriptionID,
					},
				},
			},
		}

	case drivers.ProviderNfs:
		log.Warnf("provider [%s] does not require creating cloud credential", provider)
		return nil

	case drivers.ProviderRke:
		credCreateRequest = &api.CloudCredentialCreateRequest{
			CreateMetadata: &api.CreateMetadata{
				Name:  credName,
				Uid:   uid,
				OrgId: orgID,
			},
			CloudCredential: &api.CloudCredentialInfo{
				Type: api.CloudCredentialInfo_Rancher,
				Config: &api.CloudCredentialInfo_RancherConfig{
					RancherConfig: &api.RancherConfig{
						Endpoint: rke.RancherMap[kubeconfig[0]].Endpoint,
						Token:    rke.RancherMap[kubeconfig[0]].Token,
					},
				},
			},
		}

	case drivers.ProviderIbm:
		log.Infof("Create creds for IBM")
		apiKey, err := GetIBMApiKey("default")
		if err != nil {
			return err
		}
		credCreateRequest = &api.CloudCredentialCreateRequest{
			CreateMetadata: &api.CreateMetadata{
				Name:  credName,
				Uid:   uid,
				OrgId: orgID,
			},
			CloudCredential: &api.CloudCredentialInfo{
				Type: api.CloudCredentialInfo_IBM,
				Config: &api.CloudCredentialInfo_IbmConfig{
					IbmConfig: &api.IBMConfig{
						ApiKey: apiKey,
					},
				},
			},
		}
	case drivers.ProviderGke:
		credCreateRequest = &api.CloudCredentialCreateRequest{
			CreateMetadata: &api.CreateMetadata{
				Name:  credName,
				Uid:   uid,
				OrgId: orgID,
			},
			CloudCredential: &api.CloudCredentialInfo{
				Type: api.CloudCredentialInfo_Google,
				Config: &api.CloudCredentialInfo_GoogleConfig{
					GoogleConfig: &api.GoogleConfig{
						JsonKey: GlobalGkeSecretString,
					},
				},
			},
		}
	default:
		return fmt.Errorf("provider [%s] not supported for creating cloud credential", provider)
	}
	_, err := Inst().Backup.CreateCloudCredential(ctx, credCreateRequest)
	if err != nil {
		if strings.Contains(err.Error(), "already exists") {
			return nil
		}
		log.Warnf("failed to create cloud credential with name [%s] in org [%s] with [%s] as provider with error [%v]", credName, orgID, provider, err)
		return err
	}
	// check for cloud cred status
	cloudCredStatus := func() (interface{}, bool, error) {
		status, err := IsCloudCredPresent(credName, ctx, orgID)
		if err != nil {
			return "", true, fmt.Errorf("cloud cred %s present with error %v", credName, err)
		}
		if status {
			return "", true, nil
		}
		return "", false, nil
	}
	_, err = task.DoRetryWithTimeout(cloudCredStatus, defaultTimeout, defaultRetryInterval)
	if err != nil {
		return err
	}
	return nil
}

// CreateS3BackupLocation creates backup location for S3
func CreateS3BackupLocation(name, uid, cloudCred, cloudCredUID, bucketName, orgID, encryptionKey string, validate bool, sseS3EncryptionType ...api.S3Config_Sse) error {
	ctx, err := backup.GetAdminCtxFromSecret()
	if err != nil {
		return err
	}
	backupDriver := Inst().Backup
	_, _, endpoint, region, disableSSLBool := s3utils.GetAWSDetailsFromEnv()
	// Initialize a new variable to hold the SSE S3 Encryption Type
	var sseType api.S3Config_Sse
	if len(sseS3EncryptionType) == 0 {
		// If sseS3EncryptionType Type parameter is not passed , then take it from environment variable
		sseType, err = GetSseS3EncryptionType()
		if err != nil {
			return err
		}
	} else {
		sseType = sseS3EncryptionType[0]
	}
	bLocationCreateReq := &api.BackupLocationCreateRequest{
		CreateMetadata: &api.CreateMetadata{
			Name:  name,
			OrgId: orgID,
			Uid:   uid,
		},
		BackupLocation: &api.BackupLocationInfo{
			Path:                    bucketName,
			EncryptionKey:           encryptionKey,
			ValidateCloudCredential: validate,
			CloudCredentialRef: &api.ObjectRef{
				Name: cloudCred,
				Uid:  cloudCredUID,
			},
			Type: api.BackupLocationInfo_S3,
			Config: &api.BackupLocationInfo_S3Config{
				S3Config: &api.S3Config{
					Endpoint:   endpoint,
					Region:     region,
					DisableSsl: disableSSLBool,
					SseType:    sseType,
				},
			},
		},
	}

	_, err = backupDriver.CreateBackupLocation(ctx, bLocationCreateReq)
	if err != nil {
		return fmt.Errorf("failed to create backup location: %v", err)
	}
	return nil
}

// CreateS3BackupLocationWithContext creates backup location for S3 using the given context
func CreateS3BackupLocationWithContext(name, uid, cloudCred, cloudCredUID, bucketName, orgID, encryptionKey string, ctx context1.Context, validate bool, sseS3EncryptionType ...api.S3Config_Sse) error {
	backupDriver := Inst().Backup
	_, _, endpoint, region, disableSSLBool := s3utils.GetAWSDetailsFromEnv()
	// Initialize a new variable to hold the SSE S3 Encryption Type
	var sseType api.S3Config_Sse
	var err error
	if len(sseS3EncryptionType) == 0 {
		// If sseS3EncryptionType Type parameter is not passed , then take it from environment variable
		sseType, err = GetSseS3EncryptionType()
		if err != nil {
			return err
		}
	} else {
		sseType = sseS3EncryptionType[0]
	}
	bLocationCreateReq := &api.BackupLocationCreateRequest{
		CreateMetadata: &api.CreateMetadata{
			Name:  name,
			OrgId: orgID,
			Uid:   uid,
		},
		BackupLocation: &api.BackupLocationInfo{
			Path:                    bucketName,
			EncryptionKey:           encryptionKey,
			ValidateCloudCredential: validate,
			CloudCredentialRef: &api.ObjectRef{
				Name: cloudCred,
				Uid:  cloudCredUID,
			},
			Type: api.BackupLocationInfo_S3,
			Config: &api.BackupLocationInfo_S3Config{
				S3Config: &api.S3Config{
					Endpoint:   endpoint,
					Region:     region,
					DisableSsl: disableSSLBool,
					SseType:    sseType,
				},
			},
		},
	}

	_, err = backupDriver.CreateBackupLocation(ctx, bLocationCreateReq)
	if err != nil {
		return fmt.Errorf("failed to create backup location: %v", err)
	}
	return nil
}

// UpdateS3BackupLocation updates s3 backup location with the provided values
func UpdateS3BackupLocation(name string, uid string, orgID string, cloudCred string, cloudCredUID string, ctx context1.Context, sseS3EncryptionType api.S3Config_Sse, validate bool) error {

	backupDriver := Inst().Backup
	_, _, endpoint, region, disableSSLBool := s3utils.GetAWSDetailsFromEnv()
	bLocationUpdateReq := &api.BackupLocationUpdateRequest{
		CreateMetadata: &api.CreateMetadata{
			Name:  name,
			OrgId: orgID,
			Uid:   uid,
		},
		BackupLocation: &api.BackupLocationInfo{
			ValidateCloudCredential: validate,
			CloudCredentialRef: &api.ObjectRef{
				Name: cloudCred,
				Uid:  cloudCredUID,
			},
			Type: api.BackupLocationInfo_S3,
			Config: &api.BackupLocationInfo_S3Config{
				S3Config: &api.S3Config{
					Endpoint:   endpoint,
					Region:     region,
					DisableSsl: disableSSLBool,
					SseType:    sseS3EncryptionType,
				},
			},
		},
	}

	_, err := backupDriver.UpdateBackupLocation(ctx, bLocationUpdateReq)
	if err != nil {
		return err
	}
	return nil
}

// CreateAzureBackupLocation creates backup location for Azure
func CreateAzureBackupLocation(name string, uid string, cloudCred string, cloudCredUID string, bucketName string, orgID string, validate bool) error {
	backupDriver := Inst().Backup
	encryptionKey := "torpedo"
	bLocationCreateReq := &api.BackupLocationCreateRequest{
		CreateMetadata: &api.CreateMetadata{
			Name:  name,
			OrgId: orgID,
			Uid:   uid,
		},
		BackupLocation: &api.BackupLocationInfo{
			Path:                    bucketName,
			EncryptionKey:           encryptionKey,
			ValidateCloudCredential: validate,
			CloudCredentialRef: &api.ObjectRef{
				Name: cloudCred,
				Uid:  cloudCredUID,
			},
			Type: api.BackupLocationInfo_Azure,
		},
	}
	ctx, err := backup.GetAdminCtxFromSecret()
	if err != nil {
		return err
	}
	_, err = backupDriver.CreateBackupLocation(ctx, bLocationCreateReq)
	if err != nil {
		return fmt.Errorf("failed to create backup location Error: %v", err)
	}
	return nil
}

// CreateAzureBackupLocationWithContext creates backup location for Azure using the given context
func CreateAzureBackupLocationWithContext(name string, uid string, cloudCred string, cloudCredUID string, bucketName string, orgID string, encryptionKey string, ctx context1.Context, validate bool) error {
	backupDriver := Inst().Backup
	bLocationCreateReq := &api.BackupLocationCreateRequest{
		CreateMetadata: &api.CreateMetadata{
			Name:  name,
			OrgId: orgID,
			Uid:   uid,
		},
		BackupLocation: &api.BackupLocationInfo{
			Path:                    bucketName,
			EncryptionKey:           encryptionKey,
			ValidateCloudCredential: validate,
			CloudCredentialRef: &api.ObjectRef{
				Name: cloudCred,
				Uid:  cloudCredUID,
			},
			Type: api.BackupLocationInfo_Azure,
		},
	}
	_, err := backupDriver.CreateBackupLocation(ctx, bLocationCreateReq)
	if err != nil {
		return fmt.Errorf("failed to create backup location Error: %v", err)
	}
	return nil
}

// CreateGCPBackupLocation creates backup location for Google cloud
func CreateGCPBackupLocation(name string, uid string, cloudCred string, cloudCredUID string, bucketName string, orgID string, validate bool) error {
	backupDriver := Inst().Backup
	encryptionKey := "torpedo"
	bLocationCreateReq := &api.BackupLocationCreateRequest{
		CreateMetadata: &api.CreateMetadata{
			Name:  name,
			OrgId: orgID,
			Uid:   uid,
		},
		BackupLocation: &api.BackupLocationInfo{
			Path:                    bucketName,
			EncryptionKey:           encryptionKey,
			ValidateCloudCredential: validate,
			CloudCredentialRef: &api.ObjectRef{
				Name: cloudCred,
				Uid:  cloudCredUID,
			},
			Type: api.BackupLocationInfo_Google,
		},
	}
	ctx, err := backup.GetAdminCtxFromSecret()
	if err != nil {
		return err
	}
	_, err = backupDriver.CreateBackupLocation(ctx, bLocationCreateReq)
	if err != nil {
		return fmt.Errorf("failed to create backup location Error: %v", err)
	}
	return nil
}

// CreateGCPBackupLocationWithContext creates backup location for Google cloud
func CreateGCPBackupLocationWithContext(name string, uid string, cloudCred string, cloudCredUID string, bucketName string, orgID string, ctx context1.Context, validate bool) error {
	backupDriver := Inst().Backup
	encryptionKey := "torpedo"
	bLocationCreateReq := &api.BackupLocationCreateRequest{
		CreateMetadata: &api.CreateMetadata{
			Name:  name,
			OrgId: orgID,
			Uid:   uid,
		},
		BackupLocation: &api.BackupLocationInfo{
			Path:                    bucketName,
			EncryptionKey:           encryptionKey,
			ValidateCloudCredential: validate,
			CloudCredentialRef: &api.ObjectRef{
				Name: cloudCred,
				Uid:  cloudCredUID,
			},
			Type: api.BackupLocationInfo_Google,
		},
	}
	_, err := backupDriver.CreateBackupLocation(ctx, bLocationCreateReq)
	if err != nil {
		return fmt.Errorf("failed to create backup location Error: %v", err)
	}
	return nil
}

// WaitForBackupLocationAddition waits for backup location to be added successfully
// or till timeout is reached. API should poll every `timeBeforeRetry` duration
func WaitForBackupLocationAddition(
	ctx context1.Context,
	backupLocationName,
	UID,
	orgID string,
	timeout time.Duration,
	timeBeforeRetry time.Duration,
) error {
	req := &api.BackupLocationInspectRequest{
		Name:  backupLocationName,
		Uid:   UID,
		OrgId: orgID,
	}
	f := func() (interface{}, bool, error) {
		inspectBlResp, err := Inst().Backup.InspectBackupLocation(ctx, req)
		if err != nil {
			return "", true, err
		}
		actual := inspectBlResp.GetBackupLocation().GetBackupLocationInfo().GetStatus().GetStatus()
		if actual == api.BackupLocationInfo_StatusInfo_Valid {
			return "", false, nil
		}
		return "", true, fmt.Errorf("backup location status for [%s] expected was [%s] but got [%s]", backupLocationName, api.BackupLocationInfo_StatusInfo_Valid, actual)
	}
	_, err := task.DoRetryWithTimeout(f, timeout, timeBeforeRetry)
	if err != nil {
		return fmt.Errorf("failed to wait for backup location addition. Error:[%v]", err)
	}
	return nil
}

// CreateNFSBackupLocation creates backup location for nfs
func CreateNFSBackupLocation(name string, uid string, orgID string, encryptionKey string, subPath string, validate bool) error {
	serverAddr := os.Getenv("NFS_SERVER_ADDR")
	mountOption := os.Getenv("NFS_MOUNT_OPTION")
	path := os.Getenv("NFS_PATH")
	backupDriver := Inst().Backup
	bLocationCreateReq := &api.BackupLocationCreateRequest{
		CreateMetadata: &api.CreateMetadata{
			Name:  name,
			OrgId: orgID,
			Uid:   uid,
		},
		BackupLocation: &api.BackupLocationInfo{
			Config: &api.BackupLocationInfo_NfsConfig{
				NfsConfig: &api.NFSConfig{
					ServerAddr:  serverAddr,
					SubPath:     subPath,
					MountOption: mountOption,
				},
			},
			Path:          path,
			Type:          api.BackupLocationInfo_NFS,
			EncryptionKey: encryptionKey,
		},
	}
	ctx, err := backup.GetAdminCtxFromSecret()
	if err != nil {
		return err
	}
	_, err = backupDriver.CreateBackupLocation(ctx, bLocationCreateReq)
	if err != nil {
		return fmt.Errorf("failed to create backup location Error: %v", err)
	}
	if validate {
		err = WaitForBackupLocationAddition(ctx, name, uid, orgID, defaultTimeout, defaultRetryInterval)
		if err != nil {
			return err
		}
	}
	return nil
}

// CreateNFSBackupLocationWithContext creates backup location using the given context
func CreateNFSBackupLocationWithContext(name string, uid string, subPath string, orgID string, encryptionKey string, ctx context1.Context, validate bool) error {
	serverAddr := os.Getenv("NFS_SERVER_ADDR")
	mountOption := os.Getenv("NFS_MOUNT_OPTION")
	path := os.Getenv("NFS_PATH")
	backupDriver := Inst().Backup
	bLocationCreateReq := &api.BackupLocationCreateRequest{
		CreateMetadata: &api.CreateMetadata{
			Name:  name,
			OrgId: orgID,
			Uid:   uid,
		},
		BackupLocation: &api.BackupLocationInfo{
			Config: &api.BackupLocationInfo_NfsConfig{
				NfsConfig: &api.NFSConfig{
					ServerAddr:  serverAddr,
					SubPath:     subPath,
					MountOption: mountOption,
				},
			},
			Path:          path,
			Type:          api.BackupLocationInfo_NFS,
			EncryptionKey: encryptionKey,
		},
	}
	_, err := backupDriver.CreateBackupLocation(ctx, bLocationCreateReq)
	if err != nil {
		return fmt.Errorf("failed to create backup location Error: %v", err)
	}
	if validate {
		err = WaitForBackupLocationAddition(ctx, name, uid, orgID, defaultTimeout, defaultRetryInterval)
		if err != nil {
			return err
		}
	}
	return nil
}

// GetProvider validates and return object store provider
func GetProvider() string {
	provider, ok := os.LookupEnv("OBJECT_STORE_PROVIDER")
	expect(ok).To(beTrue(), fmt.Sprintf("No environment variable 'PROVIDER' supplied. Valid values are: %s, %s, %s",
		drivers.ProviderAws, drivers.ProviderAzure, drivers.ProviderGke))
	switch provider {
	case drivers.ProviderAws, drivers.ProviderAzure, drivers.ProviderGke:
	default:
		fail(fmt.Sprintf("Valid values for 'PROVIDER' environment variables are: %s, %s, %s",
			drivers.ProviderAws, drivers.ProviderAzure, drivers.ProviderGke))
	}
	return provider
}

// CreateOrganization creates org on px-backup
func CreateOrganization(orgID string) {
	Step(fmt.Sprintf("Create organization [%s]", orgID), func() {
		backupDriver := Inst().Backup
		req := &api.OrganizationCreateRequest{
			CreateMetadata: &api.CreateMetadata{
				Name: orgID,
			},
		}
		ctx, err := backup.GetAdminCtxFromSecret()
		expect(err).NotTo(haveOccurred(),
			fmt.Sprintf("Failed to fetch px-central-admin ctx: [%v]",
				err))
		_, err = backupDriver.CreateOrganization(ctx, req)
		//expect(err).NotTo(haveOccurred(),
		//	fmt.Sprintf("Failed to create organization [%s]. Error: [%v]",
		//		orgID, err))
	})
}

// UpdateScheduledBackup updates the scheduled backup with time interval from global vars
func UpdateScheduledBackup(schedulePolicyName, schedulePolicyUID string, ScheduledBackupInterval time.Duration) (err error) {
	var ctx context1.Context

	Step(fmt.Sprintf("Update schedule policy %s", schedulePolicyName), func() {
		backupDriver := Inst().Backup

		// Create a backup schedule
		schedulePolicyUpdateRequest := &api.SchedulePolicyUpdateRequest{
			CreateMetadata: &api.CreateMetadata{
				Name:  schedulePolicyName,
				Uid:   schedulePolicyUID,
				OrgId: OrgID,
			},

			SchedulePolicy: &api.SchedulePolicyInfo{
				Interval: &api.SchedulePolicyInfo_IntervalPolicy{
					// Retain 5 backups at a time for ease of inspection
					Retain:  5,
					Minutes: int64(ScheduledBackupInterval / time.Minute),
					IncrementalCount: &api.SchedulePolicyInfo_IncrementalCount{
						Count: 0,
					},
				},
			},
		}
		//ctx, err = backup.GetPxCentralAdminCtx()
		ctx, err = backup.GetAdminCtxFromSecret()
		if err != nil {
			return
		}
		_, err = backupDriver.UpdateSchedulePolicy(ctx, schedulePolicyUpdateRequest)
		if err != nil {
			return
		}
	})
	return err
}

// DeleteScheduledBackup deletes the scheduled backup and schedule policy from the CreateScheduledBackup
func DeleteScheduledBackup(backupScheduleName, backupScheduleUID, schedulePolicyName, schedulePolicyUID string) (err error) {
	var ctx context1.Context

	Step(fmt.Sprintf("Delete scheduled backup %s of all namespaces on cluster %s in organization %s",
		backupScheduleName, SourceClusterName, OrgID), func() {
		backupDriver := Inst().Backup

		bkpScheduleDeleteRequest := &api.BackupScheduleDeleteRequest{
			OrgId: OrgID,
			Name:  backupScheduleName,
			// delete_backups indicates whether the cloud backup files need to
			// be deleted or retained.
			DeleteBackups: true,
			Uid:           backupScheduleUID,
		}
		ctx, err = backup.GetPxCentralAdminCtx()
		if err != nil {
			return
		}
		_, err = backupDriver.DeleteBackupSchedule(ctx, bkpScheduleDeleteRequest)
		if err != nil {
			return
		}

		clusterReq := &api.ClusterInspectRequest{OrgId: OrgID, Name: SourceClusterName, IncludeSecrets: true}
		clusterResp, err := backupDriver.InspectCluster(ctx, clusterReq)
		if err != nil {
			return
		}
		clusterObj := clusterResp.GetCluster()

		namespace := "*"
		err = backupDriver.WaitForBackupScheduleDeletion(ctx, backupScheduleName, namespace, OrgID,
			clusterObj,
			BackupRestoreCompletionTimeoutMin*time.Minute,
			RetrySeconds*time.Second)

		schedulePolicyDeleteRequest := &api.SchedulePolicyDeleteRequest{
			OrgId: OrgID,
			Name:  schedulePolicyName,
			Uid:   schedulePolicyUID,
		}
		ctx, err = backup.GetPxCentralAdminCtx()
		if err != nil {
			return
		}
		_, err = backupDriver.DeleteSchedulePolicy(ctx, schedulePolicyDeleteRequest)
		if err != nil {
			return
		}
	})
	return err
}

// AddLabelToResource adds a label to a resource and errors if the resource type is not implemented
func AddLabelToResource(spec interface{}, key string, val string) error {
	if obj, ok := spec.(*corev1.PersistentVolumeClaim); ok {
		if obj.Labels == nil {
			obj.Labels = make(map[string]string)
		}
		log.Infof("Adding label [%s=%s] to PVC %s", key, val, obj.Name)
		obj.Labels[key] = val
		core.Instance().UpdatePersistentVolumeClaim(obj)
		return nil
	} else if obj, ok := spec.(*corev1.ConfigMap); ok {
		if obj.Labels == nil {
			obj.Labels = make(map[string]string)
		}
		log.Infof("Adding label [%s=%s] to ConfigMap %s", key, val, obj.Name)
		obj.Labels[key] = val
		core.Instance().UpdateConfigMap(obj)
		return nil
	} else if obj, ok := spec.(*corev1.Secret); ok {
		if obj.Labels == nil {
			obj.Labels = make(map[string]string)
		}
		log.Infof("Adding label [%s=%s] to Secret %s", key, val, obj.Name)
		obj.Labels[key] = val
		core.Instance().UpdateSecret(obj)
		return nil
	}
	return fmt.Errorf("spec is of unknown resource type")
}

// GetClusterConfigPath returns kubeconfig for given cluster
func GetClusterConfigPath(clusterConfig string) (string, error) {
	kubeconfigs := os.Getenv("KUBECONFIGS")
	if kubeconfigs == "" {
		return "", fmt.Errorf("failed to get source config path. Empty KUBECONFIGS environment variable")
	}
	kubeconfigList := strings.Split(kubeconfigs, ",")
	for _, kubeconfig := range kubeconfigList {
		if kubeconfig == clusterConfig {
			log.Infof("Cluster config path: %s", fmt.Sprintf("%s/%s", KubeconfigDirectory, kubeconfig))
			return fmt.Sprintf("%s/%s", KubeconfigDirectory, kubeconfig), nil
		}
	}
	return "", nil
}

// GetSourceClusterConfigPath returns kubeconfig for source
func GetSourceClusterConfigPath() (string, error) {
	kubeconfigs := os.Getenv("KUBECONFIGS")
	if kubeconfigs == "" {
		return "", fmt.Errorf("failed to get source config path. Empty KUBECONFIGS environment variable")
	}

	kubeconfigList := strings.Split(kubeconfigs, ",")
	if len(kubeconfigList) < 2 {
		return "", fmt.Errorf(`Failed to get source config path.
				At least minimum two kubeconfigs required but has %d`, len(kubeconfigList))
	}

	log.Infof("Source config path: %s", fmt.Sprintf("%s/%s", KubeconfigDirectory, kubeconfigList[0]))
	return fmt.Sprintf("%s/%s", KubeconfigDirectory, kubeconfigList[0]), nil
}

// GetDestinationClusterConfigPath get cluster config of destination cluster
func GetDestinationClusterConfigPath() (string, error) {
	kubeconfigs := os.Getenv("KUBECONFIGS")
	if kubeconfigs == "" {
		return "", fmt.Errorf("empty KUBECONFIGS environment variable")
	}

	kubeconfigList := strings.Split(kubeconfigs, ",")
	if len(kubeconfigList) < 2 {
		return "", fmt.Errorf(`Failed to get source config path.
				At least minimum two kubeconfigs required but has %d`, len(kubeconfigList))
	}

	log.Infof("Destination config path: %s", fmt.Sprintf("%s/%s", KubeconfigDirectory, kubeconfigList[1]))
	return fmt.Sprintf("%s/%s", KubeconfigDirectory, kubeconfigList[1]), nil
}

func GetCustomClusterConfigPath(clusterConfigIndex int) (string, error) {
	kubeconfigs := os.Getenv("KUBECONFIGS")
	if kubeconfigs == "" {
		return "", fmt.Errorf("empty KUBECONFIGS environment variable")
	}

	kubeconfigList := strings.Split(kubeconfigs, ",")
	if len(kubeconfigList) < 2 {
		return "", fmt.Errorf(`Failed to get source config path.
				At least minimum two kubeconfigs required but has %d`, len(kubeconfigList))
	}

	log.Infof("config path: %s", fmt.Sprintf("%s/%s", KubeconfigDirectory, kubeconfigList[clusterConfigIndex]))
	return fmt.Sprintf("%s/%s", KubeconfigDirectory, kubeconfigList[clusterConfigIndex]), nil
}

// GetAzureCredsFromEnv get creds for azure
func GetAzureCredsFromEnv() (tenantID, clientID, clientSecret, subscriptionID, accountName, accountKey string) {
	accountName = os.Getenv("AZURE_ACCOUNT_NAME")
	expect(accountName).NotTo(equal(""),
		"AZURE_ACCOUNT_NAME Environment variable should not be empty")

	accountKey = os.Getenv("AZURE_ACCOUNT_KEY")
	expect(accountKey).NotTo(equal(""),
		"AZURE_ACCOUNT_KEY Environment variable should not be empty")

	log.Infof("Create creds for azure")
	tenantID = os.Getenv("AZURE_TENANT_ID")
	expect(tenantID).NotTo(equal(""),
		"AZURE_TENANT_ID Environment variable should not be empty")

	clientID = os.Getenv("AZURE_CLIENT_ID")
	expect(clientID).NotTo(equal(""),
		"AZURE_CLIENT_ID Environment variable should not be empty")

	clientSecret = os.Getenv("AZURE_CLIENT_SECRET")
	expect(clientSecret).NotTo(equal(""),
		"AZURE_CLIENT_SECRET Environment variable should not be empty")

	subscriptionID = os.Getenv("AZURE_SUBSCRIPTION_ID")
	expect(clientSecret).NotTo(equal(""),
		"AZURE_SUBSCRIPTION_ID Environment variable should not be empty")

	return tenantID, clientID, clientSecret, subscriptionID, accountName, accountKey
}

// GetIBMApiKey will return the IBM API Key from GlobalCredentialConfig
func GetIBMApiKey(cluster string) (string, error) {
	return GlobalCredentialConfig.CloudProviders.GetIBMCredential(cluster).APIKey, nil
}

type NfsInfo struct {
	NfsServerAddress string
	NfsPath          string
	NfsSubPath       string
	NfsMountOptions  string
}

// GetNfsInfoFromEnv get information for nfs share.
func GetNfsInfoFromEnv() *NfsInfo {
	creds := &NfsInfo{}
	creds.NfsServerAddress = os.Getenv("NFS_SERVER_ADDR")
	if creds.NfsServerAddress == "" {
		err := fmt.Errorf("NFS_SERVER_ADDR environment variable should not be empty")
		log.FailOnError(err, "Fetching NFS server address")
	}
	creds.NfsPath = os.Getenv("NFS_PATH")
	if creds.NfsPath == "" {
		err := fmt.Errorf("NFS_PATH environment variable should not be empty")
		log.FailOnError(err, "Fetching NFS path")
	}
	creds.NfsSubPath = os.Getenv("NFS_SUB_PATH")
	creds.NfsMountOptions = os.Getenv("NFS_MOUNT_OPTION")
	return creds
}

// SetScheduledBackupInterval sets scheduled backup interval
func SetScheduledBackupInterval(interval time.Duration, triggerType string) {
	scheduledBackupInterval := interval

	var schedulePolicyName string
	var schedulePolicyUID string
	if triggerType == BackupScheduleAllName {
		schedulePolicyName = SchedulePolicyAllName
		schedulePolicyUID = SchedulePolicyAllUID
		ScheduledBackupAllNamespacesInterval = scheduledBackupInterval
	} else {
		schedulePolicyName = SchedulePolicyScaleName
		schedulePolicyUID = SchedulePolicyScaleUID
		ScheduledBackupScaleInterval = scheduledBackupInterval
	}
	_, err := InspectScheduledBackup(schedulePolicyName, schedulePolicyUID)
	if ObjectExists(err) {
		UpdateScheduledBackup(schedulePolicyName, schedulePolicyUID, scheduledBackupInterval)
	}
}

// DeleteS3Bucket deletes bucket in S3
func DeleteS3Bucket(bucketName string) {
	id, secret, endpoint, s3Region, disableSSLBool := s3utils.GetAWSDetailsFromEnv()
	sess, err := session.NewSession(&aws.Config{
		Endpoint:         aws.String(endpoint),
		Credentials:      credentials.NewStaticCredentials(id, secret, ""),
		Region:           aws.String(s3Region),
		DisableSSL:       aws.Bool(disableSSLBool),
		S3ForcePathStyle: aws.Bool(true),
	},
	)
	expect(err).NotTo(haveOccurred(),
		fmt.Sprintf("Failed to get S3 session to create bucket. Error: [%v]", err))

	S3Client := s3.New(sess)

	iter := s3manager.NewDeleteListIterator(S3Client, &s3.ListObjectsInput{
		Bucket: aws.String(bucketName),
	})

	err = s3manager.NewBatchDeleteWithClient(S3Client).Delete(aws.BackgroundContext(), iter)
	expect(err).NotTo(haveOccurred(),
		fmt.Sprintf("Unable to delete objects from bucket %q, %v", bucketName, err))

	_, err = S3Client.DeleteBucket(&s3.DeleteBucketInput{
		Bucket: aws.String(bucketName),
	})
	expect(err).NotTo(haveOccurred(),
		fmt.Sprintf("Failed to delete bucket [%v]. Error: [%v]", bucketName, err))
}

func DeleteGcpBucket(bucketName string) {

	ctx := context1.Background()

	client, err := storage.NewClient(ctx, option.WithCredentialsJSON([]byte(GlobalGkeSecretString)))
	if err != nil {
		log.FailOnError(err, "Failed to create gcp client")
	}
	defer client.Close()

	// List all objects in the bucket
	it := client.Bucket(bucketName).Objects(ctx, nil)
	for {
		objAttrs, err := it.Next()
		if err == iterator.Done {
			break
		}
		if err != nil {
			log.FailOnError(err, "error iterating over gcp bucket objects")
		}

		// Delete each object in the bucket
		err = client.Bucket(bucketName).Object(objAttrs.Name).Delete(ctx)
		if err != nil {
			log.FailOnError(err, "error deleting object from gcp bucket %s", objAttrs.Name)
		}
		log.Infof("Deleted object: %s\n", objAttrs.Name)
	}

	// Delete the bucket
	bucket := client.Bucket(bucketName)
	if err := bucket.Delete(ctx); err != nil {
		log.FailOnError(err, "failed to delete bucket [%v]", bucketName)
	}
}

// DeleteAzureBucket delete bucket in azure
func DeleteAzureBucket(bucketName string) {
	// From the Azure portal, get your Storage account blob service URL endpoint.
	_, _, _, _, accountName, accountKey := GetAzureCredsFromEnv()

	urlStr := fmt.Sprintf("https://%s.blob.core.windows.net/%s", accountName, bucketName)
	log.Infof("Delete container url %s", urlStr)
	// Create a ContainerURL object that wraps a soon-to-be-created container's URL and a default pipeline.
	u, _ := url.Parse(urlStr)
	credential, err := azblob.NewSharedKeyCredential(accountName, accountKey)
	expect(err).NotTo(haveOccurred(),
		fmt.Sprintf("Failed to create shared key credential [%v]", err))

	containerURL := azblob.NewContainerURL(*u, azblob.NewPipeline(credential, azblob.PipelineOptions{}))
	ctx := context1.Background() // This example uses a never-expiring context

	_, err = containerURL.Delete(ctx, azblob.ContainerAccessConditions{})

	expect(err).NotTo(haveOccurred(),
		fmt.Sprintf("Failed to delete container. Error: [%v]", err))
}

// DeleteNfsSubPath delete subpath from nfs shared path.
func DeleteNfsSubPath(subPath string) {
	// Get NFS share details from ENV variables.
	creds := GetNfsInfoFromEnv()
	mountDir := fmt.Sprintf("/tmp/nfsMount" + RandomString(4))

	// Mount the NFS share to the worker node.
	workerNode := node.GetWorkerNodes()[0]
	mountCmds := []string{
		fmt.Sprintf("mkdir -p %s", mountDir),
		fmt.Sprintf("mount -t nfs %s:%s %s", creds.NfsServerAddress, creds.NfsPath, mountDir),
	}
	for _, cmd := range mountCmds {
		err := runCmd(cmd, workerNode)
		log.FailOnError(err, fmt.Sprintf("Failed to run [%s] command on node [%s], error : [%s]", cmd, workerNode, err))
	}

	defer func() {
		// Unmount the NFS share from the master node.
		umountCmds := []string{
			fmt.Sprintf("umount %s", mountDir),
			fmt.Sprintf("rm -rf %s", mountDir),
		}
		for _, cmd := range umountCmds {
			err := runCmd(cmd, workerNode)
			log.FailOnError(err, fmt.Sprintf("Failed to run [%s] command on node [%s], error : [%s]", cmd, workerNode, err))
		}
	}()

	// Remove subpath from NFS share path.
	log.Infof("Deleting NFS share subpath: [%s] from path: [%s] on server: [%s]", subPath, creds.NfsPath, creds.NfsServerAddress)
	rmCmd := fmt.Sprintf("rm -rf %s/%s", mountDir, subPath)
	err := runCmd(rmCmd, workerNode)
	log.FailOnError(err, fmt.Sprintf("Failed to run [%s] command on node [%s], error : [%s]", rmCmd, workerNode, err))
}

// DeleteFilesFromNFSLocation deletes any file/directory from the supplied path
func DeleteFilesFromNFSLocation(nfsPath string, fileName string) (err error) {
	// Getting NFS share details from ENV variables.
	creds := GetNfsInfoFromEnv()
	mountDir := fmt.Sprintf("/tmp/nfsMount" + RandomString(4))
	workerNode := node.GetWorkerNodes()[0]

	// Mounting the NFS share to the worker node.
	mountCmds := []string{
		fmt.Sprintf("mkdir -p %s", mountDir),
		fmt.Sprintf("mount -t nfs %s:%s %s", creds.NfsServerAddress, creds.NfsPath, mountDir),
	}

	for _, cmd := range mountCmds {
		err = runCmd(cmd, workerNode)
		if err != nil {
			return fmt.Errorf("failed to run [%s] command on node [%s], error : [%s]", cmd, workerNode, err)
		}
	}

	defer func() {
		// Unmounting the NFS share from the worker node.
		umountCmds := []string{
			fmt.Sprintf("umount %s", mountDir),
			fmt.Sprintf("rm -rf %s", mountDir),
		}
		for _, cmd := range umountCmds {
			if e := runCmd(cmd, workerNode); e != nil {
				err = fmt.Errorf("failed to run [%s] command on node [%s], error : [%s]", cmd, workerNode, e)
			}
		}
	}()

	rmCmd := fmt.Sprintf("cd %s/%s && rm -rf %s", mountDir, nfsPath, fileName)
	err = runCmd(rmCmd, workerNode)
	if err != nil {
		return err
	}
	return
}

// DeleteBucket deletes bucket from the cloud or shared subpath from NFS server
func DeleteBucket(provider string, bucketName string) {
	Step(fmt.Sprintf("Delete bucket [%s]", bucketName), func() {
		switch provider {
		// TODO(stgleb): PTX-2359 Add DeleteAzureBucket
		case drivers.ProviderAws:
			DeleteS3Bucket(bucketName)
		case drivers.ProviderAzure:
			DeleteAzureBucket(bucketName)
		case drivers.ProviderNfs:
			DeleteNfsSubPath(bucketName)
		case drivers.ProviderGke:
			DeleteGcpBucket(bucketName)
		}
	})
}

// HaIncreaseErrorInjectionTargetNode repl increase and reboot target node
func HaIncreaseErrorInjectionTargetNode(event *EventRecord, ctx *scheduler.Context, v *volume.Volume, storageNodeMap map[string]node.Node, errInj ErrorInjection) error {

	stepLog := fmt.Sprintf("repl increase volume driver %s on app %s's volume: %v and reboot target node",
		Inst().V.String(), ctx.App.Key, v)
	var replicaSets []*opsapi.ReplicaSet
	var err error
	Step(stepLog,
		func() {
			log.InfoD(stepLog)
			var currRep int64
			currRep, err = Inst().V.GetReplicationFactor(v)

			if err != nil {
				err = fmt.Errorf("error getting replication factor for volume %s, Error: %v", v.Name, err)
				return
			}
			//if repl is 3 cannot increase repl for the volume
			if currRep == 3 {
				err = fmt.Errorf("cannot perform repl incease as current repl factor is %d", currRep)
				return
			}

			replicaSets, err = Inst().V.GetReplicaSets(v)

			if err == nil {
				replicaNodes := replicaSets[0].Nodes
				log.InfoD("Current replica nodes of volume %v are %v", v.Name, replicaNodes)
				var newReplID string
				var newReplNode node.Node

				//selecting the target node for repl increase
				for nID, node := range storageNodeMap {
					nExist := false
					for _, id := range replicaNodes {
						if nID == id {
							nExist = true
							break
						}
					}
					if !nExist {
						newReplID = nID
						newReplNode = node
						var poolsUsedSize map[string]string
						var pools map[string]*opsapi.StoragePool
						poolsUsedSize, err = Inst().V.GetPoolsUsedSize(&newReplNode)
						if err != nil {
							return
						}

						pools, err = Inst().V.ListStoragePools(metav1.LabelSelector{})
						if err != nil {

							return
						}
						for p, u := range poolsUsedSize {
							listPool := pools[p]
							var usedSize uint64
							var vol *opsapi.Volume
							usedSize, err = strconv.ParseUint(u, 10, 64)
							if err != nil {

								return
							}
							freeSize := listPool.TotalSize - usedSize
							vol, err = Inst().V.InspectVolume(v.ID)
							if err != nil {
								return
							}
							if freeSize >= vol.Usage {
								break
							}
						}
					}
				}
				if newReplID != "" {
					var nodeContexts []*scheduler.Context
					nodeContexts, err = GetContextsOnNode(&[]*scheduler.Context{ctx}, &newReplNode)
					if err != nil {
						return
					}

					stepLog = fmt.Sprintf("repl increase volume driver %s on app %s's volume: %v",
						Inst().V.String(), ctx.App.Key, v)
					Step(stepLog,
						func() {
							log.InfoD(stepLog)
							if strings.Contains(ctx.App.Key, fastpathAppName) {
								defer Inst().S.RemoveLabelOnNode(newReplNode, k8s.NodeType)
								Inst().S.AddLabelOnNode(newReplNode, k8s.NodeType, k8s.FastpathNodeType)

							}
							log.InfoD("Increasing repl with target node  [%v]", newReplID)
							if event != nil {
								dashStats := make(map[string]string)
								dashStats["volume-name"] = v.Name
								dashStats["curr-repl-factor"] = strconv.FormatInt(currRep, 10)
								dashStats["new-repl-factor"] = strconv.FormatInt(currRep+1, 10)
								updateLongevityStats(event.Event.Type, stats.HAIncreaseEventName, dashStats)
							}

							err = Inst().V.SetReplicationFactor(v, currRep+1, []string{newReplID}, nil, false)
							if err != nil {
								err = fmt.Errorf("There is an error increasing repl [%v]", err.Error())
								return
							}
						})

					if err == nil {
						action := "reboot"
						if errInj == PX_RESTART {
							action = "restart px on"
						} else if errInj == CRASH {
							action = "crash px on"
						}
						dashStats := make(map[string]string)
						dashStats["node"] = newReplNode.Name

						stepLog = fmt.Sprintf("%s target node %s while repl increase is in-progres", action,
							newReplNode.Hostname)
						Step(stepLog,
							func() {
								log.InfoD(stepLog)
								log.Info("Waiting for 10 seconds for re-sync to initialize before target node reboot")
								time.Sleep(10 * time.Second)
								if errInj == PX_RESTART {

									if event != nil {
										updateLongevityStats(event.Event.Type, stats.PXRestartEventName, dashStats)
									}
									err = Inst().V.StopDriver([]node.Node{newReplNode}, false, nil)
									if err != nil {
										return
									}
									log.Infof("waiting for 15 mins before starting volume driver")
									time.Sleep(15 * time.Minute)
									err = Inst().V.StartDriver(newReplNode)
									if err != nil {
										return
									}
									log.InfoD("PX restarted successfully on node %v", newReplNode)
								} else if errInj == REBOOT {
									if event != nil {
										updateLongevityStats(event.Event.Type, stats.NodeRebootEventName, dashStats)
									}

									err = Inst().N.RebootNode(newReplNode, node.RebootNodeOpts{
										Force: true,
										ConnectionOpts: node.ConnectionOpts{
											Timeout:         1 * time.Minute,
											TimeBeforeRetry: 5 * time.Second,
										},
									})
									if err != nil {
										err = fmt.Errorf("error rebooting node %v, Error: %v", newReplNode.Name, err)

									}
								} else if errInj == CRASH {
									if event != nil {
										updateLongevityStats(event.Event.Type, stats.PXCrashEventName, dashStats)
									}

									errorChan := make(chan error, errorChannelSize)
									CrashVolDriverAndWait([]node.Node{newReplNode}, &errorChan)
									var errorMsgs []string
									for chanError := range errorChan {
										errorMsgs = append(errorMsgs, chanError.Error())
									}
									if len(errorMsgs) > 0 {
										err = fmt.Errorf("%s", strings.Join(errorMsgs, ","))
									}

								}
								err = ValidateReplFactorUpdate(v, currRep+1)
								if err != nil {
									err = fmt.Errorf("error in ha-increse after %s target node . Error: %v", action, err)
									return
								}
								dash.VerifySafely(err, nil, fmt.Sprintf("repl successfully increased to %d", currRep+1))
								if strings.Contains(ctx.App.Key, fastpathAppName) {
									if event != nil {
										dashStats = make(map[string]string)
										dashStats["curr-repl-factor"] = strconv.FormatInt(currRep, 10)
										dashStats["new-repl-factor"] = strconv.FormatInt(currRep-1, 10)
										dashStats["fastpath"] = "true"
										dashStats["volume-name"] = v.Name
										updateLongevityStats(event.Event.Type, stats.HADecreaseEventName, dashStats)
									}
									err = ValidateFastpathVolume(ctx, opsapi.FastpathStatus_FASTPATH_INACTIVE)
									dash.VerifySafely(err, nil, "fastpath volume successfully validated")
									err = Inst().V.SetReplicationFactor(v, currRep-1, nil, nil, true)
									if err != nil {
										return
									}
								}
							})

						err = ValidateDataIntegrity(&nodeContexts)
						if err != nil {
							return
						}
					}
				} else {
					err = fmt.Errorf("no node identified to repl increase for vol: %s", v.Name)
				}
			} else {
				return
			}
		})
	return err
}

// HaIncreaseErrorInjectSourceNode repl increase and reboot source node
func HaIncreaseErrorInjectSourceNode(event *EventRecord, ctx *scheduler.Context, v *volume.Volume, storageNodeMap map[string]node.Node, errInj ErrorInjection) error {
	stepLog := fmt.Sprintf("repl increase volume driver %s on app %s's volume: %v and reboot source node",
		Inst().V.String(), ctx.App.Key, v)
	var err error
	var currRep int64
	Step(stepLog,
		func() {
			log.InfoD(stepLog)
			currRep, err = Inst().V.GetReplicationFactor(v)
			if err != nil {
				err = fmt.Errorf("error getting replication factor for volume %s, Error: %v", v.Name, err)
				return

			}

			//if repl is 3 cannot increase repl for the volume
			if currRep == 3 {
				err = fmt.Errorf("cannot perform repl incease as current repl factor is %d", currRep)
				return
			}

			if err == nil {
				action := "reboot"
				if errInj == PX_RESTART {
					action = "restart px on"
				} else if errInj == CRASH {
					action = "crash px on"
				}
				stepLog = fmt.Sprintf("%s source node while repl increase volume driver %s on app %s's volume: %v", action,
					Inst().V.String(), ctx.App.Key, v)

				Step(stepLog,
					func() {
						log.InfoD(stepLog)
						var replicaSets []*opsapi.ReplicaSet
						replicaSets, err = Inst().V.GetReplicaSets(v)
						if err == nil {
							replicaNodes := replicaSets[0].Nodes
							if strings.Contains(ctx.App.Key, fastpathAppName) {
								var newFastPathNode *node.Node
								newFastPathNode, err = AddFastPathLabel(ctx)
								if err == nil {
									defer Inst().S.RemoveLabelOnNode(*newFastPathNode, k8s.NodeType)
								}
							}

							if event != nil {
								dashStats := make(map[string]string)
								dashStats["curr-repl-factor"] = strconv.FormatInt(currRep, 10)
								dashStats["new-repl-factor"] = strconv.FormatInt(currRep+1, 10)
								dashStats["volume-name"] = v.Name
								updateLongevityStats(event.Event.Type, stats.HAIncreaseEventName, dashStats)
							}

							err = Inst().V.SetReplicationFactor(v, currRep+1, nil, nil, false)
							if err != nil {
								return
							} else {
								log.Infof("Waiting for 60 seconds for re-sync to initialize before source nodes reboot")
								time.Sleep(60 * time.Second)
								//rebooting source nodes one by one
								for _, nID := range replicaNodes {
									replNodeToReboot := storageNodeMap[nID]
									dashStats := make(map[string]string)
									dashStats["node"] = replNodeToReboot.Name
									log.Infof("selected repl node: %s", replNodeToReboot.Name)
									if errInj == PX_RESTART {
										if event != nil {
											updateLongevityStats(event.Event.Type, stats.PXRestartEventName, dashStats)
										}

										err = Inst().V.StopDriver([]node.Node{replNodeToReboot}, false, nil)
										if err != nil {
											return
										}
										log.Infof("waiting for 15 mins before starting volume driver")
										time.Sleep(15 * time.Minute)
										err = Inst().V.StartDriver(replNodeToReboot)
										if err != nil {
											return
										}
										log.InfoD("PX restarted successfully on node %s", replNodeToReboot.Name)

									} else if errInj == REBOOT {
										if event != nil {
											updateLongevityStats(event.Event.Type, stats.NodeRebootEventName, dashStats)
										}

										err = Inst().N.RebootNode(replNodeToReboot, node.RebootNodeOpts{
											Force: true,
											ConnectionOpts: node.ConnectionOpts{
												Timeout:         1 * time.Minute,
												TimeBeforeRetry: 5 * time.Second,
											},
										})
										if err != nil {
											err = fmt.Errorf("error rebooting node %v, Error: %v", replNodeToReboot.Name, err)
										}
									} else if errInj == CRASH {
										if event != nil {
											updateLongevityStats(event.Event.Type, stats.PXCrashEventName, dashStats)
										}

										errorChan := make(chan error, errorChannelSize)
										CrashVolDriverAndWait([]node.Node{replNodeToReboot}, &errorChan)
										var errorMsgs []string
										for chanError := range errorChan {
											errorMsgs = append(errorMsgs, chanError.Error())
										}
										if len(errorMsgs) > 0 {
											err = fmt.Errorf("%s", strings.Join(errorMsgs, ","))
										}
									}
								}
								err = ValidateReplFactorUpdate(v, currRep+1)
								if err != nil {
									err = fmt.Errorf("error in ha-increse after  source node reboot. Error: %v", err)
									return
								}
								dash.VerifySafely(err, nil, fmt.Sprintf("repl successfully increased to %d", currRep+1))
								if strings.Contains(ctx.App.Key, fastpathAppName) {
									if event != nil {
										dashStats := make(map[string]string)
										dashStats["curr-repl-factor"] = strconv.FormatInt(currRep, 10)
										dashStats["new-repl-factor"] = strconv.FormatInt(currRep-1, 10)
										dashStats["fastpath"] = "true"
										dashStats["volume-name"] = v.Name
										updateLongevityStats(event.Event.Type, stats.HADecreaseEventName, dashStats)
									}
									err = ValidateFastpathVolume(ctx, opsapi.FastpathStatus_FASTPATH_INACTIVE)

									dash.VerifySafely(err, nil, "fastpath volume successfully validated")
									err = Inst().V.SetReplicationFactor(v, currRep-1, nil, nil, true)
									if err != nil {
										return
									}
								}

								for _, nID := range replicaNodes {
									var nodeContexts []*scheduler.Context
									replNodeToReboot := storageNodeMap[nID]
									nodeContexts, err = GetContextsOnNode(&[]*scheduler.Context{ctx}, &replNodeToReboot)
									if err != nil {
										return
									}
									err = ValidateDataIntegrity(&nodeContexts)
									if err != nil {
										return
									}
								}
							}

						} else {
							err = fmt.Errorf("error getting relicasets for volume %s, Error: %v", v.Name, err)
						}

					})
			} else {
				err = fmt.Errorf("error getting current replication factor for volume %s, Error: %v", v.Name, err)
			}

		})
	return err
}

func AddFastPathLabel(ctx *scheduler.Context) (*node.Node, error) {
	sNodes := node.GetStorageDriverNodes()
	appNodes, err := Inst().S.GetNodesForApp(ctx)
	if err == nil {
		appNode := appNodes[0]
		for _, n := range sNodes {
			if n.Name != appNode.Name {
				Inst().S.AddLabelOnNode(n, k8s.NodeType, k8s.FastpathNodeType)
				return &n, nil
			}
		}
	}
	return nil, err
}

func ValidateReplFactorUpdate(v *volume.Volume, expaectedReplFactor int64) error {
	t := func() (interface{}, bool, error) {
		err := Inst().V.WaitForReplicationToComplete(v, expaectedReplFactor, validateReplicationUpdateTimeout)
		if err != nil {
			statusErr, _ := status.FromError(err)
			if statusErr.Code() == codes.NotFound || strings.Contains(err.Error(), "code = NotFound") {
				return nil, false, err
			}
			return nil, true, err
		}
		return 0, false, nil
	}
	if _, err := task.DoRetryWithTimeout(t, validateReplicationUpdateTimeout, defaultRetryInterval); err != nil {
		return fmt.Errorf("failed to set replication factor of the volume: %v due to err: %v", v.Name, err.Error())
	}
	return nil
}

// CreateBucket creates bucket on the appropriate cloud platform
func CreateBucket(provider string, bucketName string) {
	Step(fmt.Sprintf("Create bucket [%s]", bucketName), func() {
		switch provider {
		case drivers.ProviderAws:
			CreateS3Bucket(bucketName, false, 0, "")
		case drivers.ProviderAzure:
			CreateAzureBucket(bucketName)
		}
	})
}

// IsBackupLocationEmpty returns true if the bucket for a provider is empty
func IsBackupLocationEmpty(provider, bucketName string) (bool, error) {
	switch provider {
	case drivers.ProviderAws:
		result, err := IsS3BucketEmpty(bucketName)
		return result, err
	case drivers.ProviderNfs:
		result, err := IsNFSSubPathEmpty(bucketName)
		return result, err
	case drivers.ProviderGke:
		result, err := IsGCPBucketEmpty(bucketName)
		return result, err
	default:
		return false, fmt.Errorf("function does not support %s provider", provider)
	}
}

func IsNFSSubPathEmpty(subPath string) (bool, error) {
	//TODO enhance the method to work with NFS server on cloud
	// Get NFS share details from ENV variables.
	creds := GetNfsInfoFromEnv()
	mountDir := fmt.Sprintf("/tmp/nfsMount" + RandomString(4))

	// Mount the NFS share to the worker node.
	masterNode := node.GetWorkerNodes()[0]
	mountCmds := []string{
		fmt.Sprintf("mkdir -p %s", mountDir),
		fmt.Sprintf("mount -t nfs %s:%s %s", creds.NfsServerAddress, creds.NfsPath, mountDir),
		fmt.Sprintf("find %s/%s -type f", mountDir, subPath),
	}
	for _, cmd := range mountCmds {
		output, err := runCmdGetOutput(cmd, masterNode)
		log.FailOnError(err, fmt.Sprintf("Failed to run [%s] command on node [%s], error : [%s]", cmd, masterNode, err))
		log.Infof("Output from command [%s] -\n%s", cmd, output)
	}

	defer func() {
		// Unmount the NFS share from the master node.
		umountCmds := []string{
			fmt.Sprintf("umount %s", mountDir),
			fmt.Sprintf("rm -rf %s", mountDir),
		}
		for _, cmd := range umountCmds {
			err := runCmd(cmd, masterNode)
			log.FailOnError(err, fmt.Sprintf("Failed to run [%s] command on node [%s], error : [%s]", cmd, masterNode, err))
		}
	}()

	// List the files in subpath from NFS share path.
	log.Infof("Checking the contents in NFS share subpath: [%s] from path: [%s] on server: [%s]", subPath, creds.NfsPath, creds.NfsServerAddress)
	fileCountCmd := fmt.Sprintf("find %s/%s -type f | wc -l", mountDir, subPath)
	log.Infof("Running command - %s", fileCountCmd)
	output, err := runCmdGetOutput(fileCountCmd, masterNode)
	log.FailOnError(err, fmt.Sprintf("Failed to run [%s] command on node [%s], error : [%s]", fileCountCmd, masterNode, err))
	log.Infof("Output of command [%s] - \n%s", fileCountCmd, output)
	result, err := strconv.Atoi(strings.TrimSpace(output))
	if result > 0 {
		return false, nil
	}
	return true, nil
}

// IsS3BucketEmpty returns true if bucket empty else false
func IsS3BucketEmpty(bucketName string) (bool, error) {
	id, secret, endpoint, s3Region, disableSSLBool := s3utils.GetAWSDetailsFromEnv()
	sess, err := session.NewSession(&aws.Config{
		Endpoint:         aws.String(endpoint),
		Credentials:      credentials.NewStaticCredentials(id, secret, ""),
		Region:           aws.String(s3Region),
		DisableSSL:       aws.Bool(disableSSLBool),
		S3ForcePathStyle: aws.Bool(true),
	})
	if err != nil {
		return false, fmt.Errorf("failed to get S3 session to create bucket with %s", err)
	}

	S3Client := s3.New(sess)
	input := &s3.ListObjectsInput{
		Bucket: aws.String(bucketName),
	}

	result, err := S3Client.ListObjects(input)
	if err != nil {
		return false, fmt.Errorf("unable to fetch cotents from s3 failing with %s", err)
	}

	log.Info(fmt.Sprintf("Result content %d", len(result.Contents)))
	if len(result.Contents) > 0 {
		return false, nil
	}
	return true, nil
}

// IsGCPBucketEmpty returns true if bucket empty else false
func IsGCPBucketEmpty(bucketName string) (bool, error) {
	query := &storage.Query{Prefix: "", Delimiter: ""}
	ctx := context1.Background()
	client, err := storage.NewClient(ctx, option.WithCredentialsJSON([]byte(GlobalGkeSecretString)))
	if err != nil {
		log.Infof("Failed to create client gcp client : %v", err)
		return false, fmt.Errorf("failed to create client gcp storage %s", err)
	}
	defer client.Close()

	it := client.Bucket(bucketName).Objects(ctx, query)
	_, err = it.Next()
	if err == iterator.Done {
		// Iterator finished, bucket is empty
		return true, nil
	} else if err != nil {
		return false, fmt.Errorf("error occured while iterating over objects of gcp bucket %s", err)
	}

	// Iterator didn't finish, bucket is not empty
	return false, nil
}

// CreateS3Bucket creates bucket in S3
func CreateS3Bucket(bucketName string, objectLock bool, retainCount int64, objectLockMode string) error {
	id, secret, endpoint, s3Region, disableSSLBool := s3utils.GetAWSDetailsFromEnv()
	sess, err := session.NewSession(&aws.Config{
		Endpoint:         aws.String(endpoint),
		Credentials:      credentials.NewStaticCredentials(id, secret, ""),
		Region:           aws.String(s3Region),
		DisableSSL:       aws.Bool(disableSSLBool),
		S3ForcePathStyle: aws.Bool(true),
	},
	)
	expect(err).NotTo(haveOccurred(),
		fmt.Sprintf("Failed to get S3 session to create bucket. Error: [%v]", err))

	S3Client := s3.New(sess)

	if retainCount > 0 && objectLock == true {
		// Create object locked bucket
		_, err = S3Client.CreateBucket(&s3.CreateBucketInput{
			Bucket:                     aws.String(bucketName),
			ObjectLockEnabledForBucket: aws.Bool(true),
		})
	} else {
		// Create standard bucket
		_, err = S3Client.CreateBucket(&s3.CreateBucketInput{
			Bucket: aws.String(bucketName),
		})
	}
	expect(err).NotTo(haveOccurred(),
		fmt.Sprintf("Failed to create bucket [%v]. Error: [%v]", bucketName, err))

	err = S3Client.WaitUntilBucketExists(&s3.HeadBucketInput{
		Bucket: aws.String(bucketName),
	})
	expect(err).NotTo(haveOccurred(),
		fmt.Sprintf("Failed to wait for bucket [%v] to get created. Error: [%v]", bucketName, err))

	if retainCount > 0 && objectLock == true {
		// Update ObjectLockConfiguration to bucket
		enabled := "Enabled"
		_, err = S3Client.PutObjectLockConfiguration(&s3.PutObjectLockConfigurationInput{
			Bucket: aws.String(bucketName),
			ObjectLockConfiguration: &s3.ObjectLockConfiguration{
				ObjectLockEnabled: aws.String(enabled),
				Rule: &s3.ObjectLockRule{
					DefaultRetention: &s3.DefaultRetention{
						Days: aws.Int64(retainCount),
						Mode: aws.String(objectLockMode)}}}})
		if err != nil {
			err = fmt.Errorf("failed to update Objectlock config with Retain Count [%v] and Mode [%v]. Error: [%v]", retainCount, objectLockMode, err)
		}
	}
	return err
}

// UpdateS3BucketPolicy applies the given policy to the given bucket.
func UpdateS3BucketPolicy(bucketName string, policy string) error {

	id, secret, endpoint, s3Region, disableSslBool := s3utils.GetAWSDetailsFromEnv()
	sess, err := session.NewSession(&aws.Config{
		Endpoint:         aws.String(endpoint),
		Credentials:      credentials.NewStaticCredentials(id, secret, ""),
		Region:           aws.String(s3Region),
		DisableSSL:       aws.Bool(disableSslBool),
		S3ForcePathStyle: aws.Bool(true),
	},
	)
	if err != nil {
		return fmt.Errorf("failed to get S3 session to update bucket policy : [%v]", err)
	}
	s3Client := s3.New(sess)
	_, err = s3Client.PutBucketPolicy(&s3.PutBucketPolicyInput{
		Bucket: aws.String(bucketName),
		Policy: aws.String(policy),
	})
	if err != nil {
		return fmt.Errorf("failed to update bucket policy with Policy [%v]. Error: [%v]", policy, err)
	}
	return nil
}

// RemoveS3BucketPolicy removes the given policy from the given bucket.
func RemoveS3BucketPolicy(bucketName string) error {
	// Create a new S3 client.
	id, secret, endpoint, s3Region, disableSslBool := s3utils.GetAWSDetailsFromEnv()
	sess, err := session.NewSession(&aws.Config{
		Endpoint:         aws.String(endpoint),
		Credentials:      credentials.NewStaticCredentials(id, secret, ""),
		Region:           aws.String(s3Region),
		DisableSSL:       aws.Bool(disableSslBool),
		S3ForcePathStyle: aws.Bool(true),
	},
	)
	if err != nil {
		return fmt.Errorf("Failed to get S3 session to remove S3 bucket policy : [%v]", err)
	}

	s3Client := s3.New(sess)

	// Create a new DeleteBucketPolicyInput object.
	input := &s3.DeleteBucketPolicyInput{
		Bucket: aws.String(bucketName),
	}

	// Delete the bucket policy.
	_, err = s3Client.DeleteBucketPolicy(input)
	if err != nil {
		return err
	}
	return nil
}

// CreateAzureBucket creates bucket in Azure
func CreateAzureBucket(bucketName string) {
	// From the Azure portal, get your Storage account blob service URL endpoint.
	_, _, _, _, accountName, accountKey := GetAzureCredsFromEnv()

	urlStr := fmt.Sprintf("https://%s.blob.core.windows.net/%s", accountName, bucketName)
	log.Infof("Create container url %s", urlStr)
	// Create a ContainerURL object that wraps a soon-to-be-created container's URL and a default pipeline.
	u, _ := url.Parse(urlStr)
	credential, err := azblob.NewSharedKeyCredential(accountName, accountKey)
	expect(err).NotTo(haveOccurred(),
		fmt.Sprintf("Failed to create shared key credential [%v]", err))

	containerURL := azblob.NewContainerURL(*u, azblob.NewPipeline(credential, azblob.PipelineOptions{}))
	ctx := context1.Background() // This example uses a never-expiring context

	_, err = containerURL.Create(ctx, azblob.Metadata{}, azblob.PublicAccessNone)

	expect(err).NotTo(haveOccurred(),
		fmt.Sprintf("Failed to create container. Error: [%v]", err))
}

func dumpKubeConfigs(configObject string, kubeconfigList []string) error {
	log.Infof("dump kubeconfigs to file system")
	cm, err := core.Instance().GetConfigMap(configObject, "default")
	if err != nil {
		log.Errorf("Error reading config map: %v", err)
		return err
	}
	log.Infof("Get over kubeconfig list %v", kubeconfigList)
	for _, kubeconfig := range kubeconfigList {
		config := cm.Data[kubeconfig]
		if len(config) == 0 {
			configErr := fmt.Sprintf("Error reading kubeconfig: found empty %s in config map %s",
				kubeconfig, configObject)
			return fmt.Errorf(configErr)
		}
		filePath := fmt.Sprintf("%s/%s", KubeconfigDirectory, kubeconfig)
		log.Infof("Save kubeconfig to %s", filePath)
		err := ioutil.WriteFile(filePath, []byte(config), 0644)
		if err != nil {
			return err
		}
	}
	return nil
}

// DumpKubeconfigs gets kubeconfigs from configmap
func DumpKubeconfigs(kubeconfigList []string) {
	err := dumpKubeConfigs(configMapName, kubeconfigList)
	dash.VerifyFatal(err, nil, fmt.Sprintf("verfiy getting kubeconfigs [%v] from configmap [%s]", kubeconfigList, configMapName))
}

// Inst returns the Torpedo instances
func Inst() *Torpedo {
	return instance
}

var instance *Torpedo
var once sync.Once

// Torpedo is the torpedo testsuite
type Torpedo struct {
	InstanceID                          string
	S                                   scheduler.Driver
	V                                   volume.Driver
	N                                   node.Driver
	M                                   monitor.Driver
	Pds                                 pds.Driver
	SpecDir                             string
	AppList                             []string
	SecureAppList                       []string
	CsiAppList                          []string
	LogLoc                              string
	LogLevel                            string
	Logger                              *logrus.Logger
	GlobalScaleFactor                   int
	StorageDriverUpgradeEndpointURL     string
	StorageDriverUpgradeEndpointVersion string
	UpgradeStorageDriverEndpointList    string
	EnableStorkUpgrade                  bool
	MinRunTimeMins                      int
	ChaosLevel                          int
	Provisioner                         string
	MaxStorageNodesPerAZ                int
	DestroyAppTimeout                   time.Duration
	ScaleAppTimeout                     time.Duration
	DriverStartTimeout                  time.Duration
	AutoStorageNodeRecoveryTimeout      time.Duration
	LicenseExpiryTimeoutHours           time.Duration
	MeteringIntervalMins                time.Duration
	ConfigMap                           string
	BundleLocation                      string
	CustomAppConfig                     map[string]scheduler.AppConfig
	TopologyLabels                      []map[string]string
	Backup                              backup.Driver
	SecretType                          string
	PureVolumes                         bool
	PureSANType                         string
	RunCSISnapshotAndRestoreManyTest    bool
	VaultAddress                        string
	VaultToken                          string
	SchedUpgradeHops                    string
	MigrationHops                       string
	AutopilotUpgradeImage               string
	CsiGenericDriverConfigMap           string
	HelmValuesConfigMap                 string
	IsHyperConverged                    bool
	Dash                                *aetosutil.Dashboard
	JobName                             string
	JobType                             string
	PortworxPodRestartCheck             bool
	IsPDSApps                           bool
	AnthosAdminWorkStationNodeIP        string
	AnthosInstPath                      string
	SkipSystemChecks                    bool
}

// ParseFlags parses command line flags
func ParseFlags() {
	var err error

	var s, m, n, v, backupDriverName, pdsDriverName, specDir, logLoc, logLevel, appListCSV, secureAppsCSV, repl1AppsCSV, csiAppsCSV, provisionerName, configMapName string

	var schedulerDriver scheduler.Driver
	var volumeDriver volume.Driver
	var nodeDriver node.Driver
	var monitorDriver monitor.Driver
	var backupDriver backup.Driver
	var pdsDriver pds.Driver
	var appScaleFactor int
	var volUpgradeEndpointURL string
	var volUpgradeEndpointVersion string
	var upgradeStorageDriverEndpointList string
	var minRunTimeMins int
	var chaosLevel int
	var storageNodesPerAZ int
	var destroyAppTimeout time.Duration
	var driverStartTimeout time.Duration
	var scaleAppTimeout time.Duration
	var autoStorageNodeRecoveryTimeout time.Duration
	var licenseExpiryTimeoutHours time.Duration
	var meteringIntervalMins time.Duration
	var bundleLocation string
	var customConfigPath string
	var hyperConverged bool
	var enableDash bool

	var pxPodRestartCheck bool
	var deployPDSApps bool

	// TODO: We rely on the customAppConfig map to be passed into k8s.go and stored there.
	// We modify this map from the tests and expect that the next RescanSpecs will pick up the new custom configs.
	// We should make this more robust.
	var customAppConfig map[string]scheduler.AppConfig = make(map[string]scheduler.AppConfig)

	var skipSystemChecks bool
	var enableStorkUpgrade bool
	var secretType string
	var pureVolumes bool
	var pureSANType string
	var runCSISnapshotAndRestoreManyTest bool
	var vaultAddress string
	var vaultToken string
	var schedUpgradeHops string
	var migrationHops string
	var autopilotUpgradeImage string
	var csiGenericDriverConfigMapName string
	//dashboard fields
	var user, testBranch, testProduct, testType, testDescription, testTags string
	var testsetID int
	var torpedoJobName string
	var torpedoJobType string
	var anthosWsNodeIp string
	var anthosInstPath string
	log.Infof("The default scheduler is %v", defaultScheduler)
	flag.StringVar(&s, schedulerCliFlag, defaultScheduler, "Name of the scheduler to use")
	flag.StringVar(&n, nodeDriverCliFlag, defaultNodeDriver, "Name of the node driver to use")
	flag.StringVar(&m, monitorDriverCliFlag, defaultMonitorDriver, "Name of the prometheus driver to use")
	flag.StringVar(&v, storageDriverCliFlag, defaultStorageDriver, "Name of the storage driver to use")
	flag.StringVar(&torpedoJobName, torpedoJobNameFlag, defaultTorpedoJob, "Name of the torpedo job")
	flag.StringVar(&torpedoJobType, torpedoJobTypeFlag, defaultTorpedoJobType, "Type of torpedo job")
	flag.StringVar(&backupDriverName, backupCliFlag, "", "Name of the backup driver to use")
	flag.StringVar(&specDir, specDirCliFlag, defaultSpecsRoot, "Root directory containing the application spec files")
	flag.StringVar(&logLoc, logLocationCliFlag, defaultLogLocation,
		"Path to save logs/artifacts upon failure. Default: /mnt/torpedo_support_dir")
	flag.StringVar(&logLevel, logLevelCliFlag, defaultLogLevel, "Log level")
	flag.IntVar(&appScaleFactor, scaleFactorCliFlag, defaultAppScaleFactor, "Factor by which to scale applications")
	flag.IntVar(&minRunTimeMins, minRunTimeMinsFlag, defaultMinRunTimeMins, "Minimum Run Time in minutes for appliation deletion tests")
	flag.IntVar(&chaosLevel, chaosLevelFlag, defaultChaosLevel, "Application deletion frequency in minutes")
	flag.StringVar(&volUpgradeEndpointURL, storageUpgradeEndpointURLCliFlag, defaultStorageUpgradeEndpointURL,
		"Endpoint URL link which will be used for upgrade storage driver")
	flag.StringVar(&volUpgradeEndpointVersion, storageUpgradeEndpointVersionCliFlag, defaultStorageUpgradeEndpointVersion,
		"Endpoint version which will be used for checking version after upgrade storage driver")
	flag.StringVar(&upgradeStorageDriverEndpointList, upgradeStorageDriverEndpointListFlag, "", "Comma separated list of Spec Generator URLs for performing upgrade hops for StorageCluster")
	flag.BoolVar(&enableStorkUpgrade, enableStorkUpgradeFlag, false, "Enable stork upgrade during storage driver upgrade")
	flag.StringVar(&appListCSV, appListCliFlag, "", "Comma-separated list of apps to run as part of test. The names should match directories in the spec dir.")
	flag.StringVar(&secureAppsCSV, secureAppsCliFlag, "", "Comma-separated list of apps to deploy with secure volumes using storage class. The names should match directories in the spec dir.")
	flag.StringVar(&repl1AppsCSV, repl1AppsCliFlag, "", "Comma-separated list of apps to deploy with repl 1 volumes. The names should match directories in the spec dir.")
	flag.StringVar(&csiAppsCSV, csiAppCliFlag, "", "Comma-separated list of apps to deploy with CSI provisioner")
	flag.StringVar(&provisionerName, provisionerFlag, defaultStorageProvisioner, "Name of the storage provisioner Portworx or CSI.")
	flag.IntVar(&storageNodesPerAZ, storageNodesPerAZFlag, defaultStorageNodesPerAZ, "Maximum number of storage nodes per availability zone")
	flag.DurationVar(&destroyAppTimeout, "destroy-app-timeout", defaultTimeout, "Maximum wait time for app to be deleted")
	flag.DurationVar(&scaleAppTimeout, scaleAppTimeoutFlag, 0, "Maximum wait time for app to be ready")
	flag.DurationVar(&driverStartTimeout, "driver-start-timeout", defaultDriverStartTimeout, "Maximum wait volume driver startup")
	flag.DurationVar(&autoStorageNodeRecoveryTimeout, "storagenode-recovery-timeout", defaultAutoStorageNodeRecoveryTimeout, "Maximum wait time in minutes for storageless nodes to transition to storagenodes in case of ASG")
	flag.DurationVar(&licenseExpiryTimeoutHours, licenseExpiryTimeoutHoursFlag, defaultLicenseExpiryTimeoutHours, "Maximum wait time in hours after which force expire license")
	flag.DurationVar(&meteringIntervalMins, meteringIntervalMinsFlag, defaultMeteringIntervalMins, "Metering interval in minutes for metering agent")
	flag.StringVar(&configMapName, configMapFlag, "", "Name of the config map to be used.")
	flag.StringVar(&bundleLocation, "bundle-location", defaultBundleLocation, "Path to support bundle output files")
	flag.StringVar(&customConfigPath, "custom-config", "", "Path to custom configuration files")
	flag.StringVar(&secretType, "secret-type", scheduler.SecretK8S, "Path to custom configuration files")
	flag.BoolVar(&pureVolumes, "pure-volumes", false, "To enable using Pure backend for shared volumes")
	flag.StringVar(&pureSANType, "pure-san-type", "ISCSI", "If using Pure volumes, which SAN type is being used. ISCSI, FC, and NVMEOF-RDMA are all valid values.")
	flag.BoolVar(&runCSISnapshotAndRestoreManyTest, "pure-fa-snapshot-restore-to-many-test", false, "If using Pure volumes, to enable Pure clone many tests")
	flag.StringVar(&vaultAddress, "vault-addr", "", "Path to custom configuration files")
	flag.StringVar(&vaultToken, "vault-token", "", "Path to custom configuration files")
	flag.StringVar(&schedUpgradeHops, "sched-upgrade-hops", "", "Comma separated list of versions scheduler upgrade to take hops")
	flag.StringVar(&migrationHops, "migration-hops", "", "Comma separated list of versions for migration pool")
	flag.StringVar(&autopilotUpgradeImage, autopilotUpgradeImageCliFlag, "", "Autopilot version which will be used for checking version after upgrade autopilot")
	flag.StringVar(&csiGenericDriverConfigMapName, csiGenericDriverConfigMapFlag, "", "Name of config map that stores provisioner details when CSI generic driver is being used")
	flag.StringVar(&testrailuttils.MilestoneName, milestoneFlag, "", "Testrail milestone name")
	flag.StringVar(&testrailuttils.RunName, testrailRunNameFlag, "", "Testrail run name, this run will be updated in testrail")
	flag.StringVar(&testrailuttils.JobRunID, testrailRunIDFlag, "", "Run ID for the testrail run")
	flag.StringVar(&testrailuttils.JenkinsBuildURL, testrailJenkinsBuildURLFlag, "", "Jenins job url for testrail update")
	flag.StringVar(&testRailHostname, testRailHostFlag, "", "Testrail server hostname")
	flag.StringVar(&testRailUsername, testRailUserNameFlag, "", "Username to be used for adding entries to testrail")
	flag.StringVar(&testRailPassword, testRailPasswordFlag, "", "Password to be used for testrail update")
	flag.StringVar(&jiraUserName, jiraUserNameFlag, "", "Username to be used for JIRA client")
	flag.StringVar(&jiraToken, jiraTokenFlag, "", "API token for accessing the JIRA")
	flag.StringVar(&jirautils.AccountID, jiraAccountIDFlag, "", "AccountID for issue assignment")
	flag.BoolVar(&hyperConverged, hyperConvergedFlag, true, "To enable/disable hyper-converged type of deployment")
	flag.BoolVar(&enableDash, enableDashBoardFlag, true, "To enable/disable aetos dashboard reporting")
	flag.StringVar(&dataIntegrityValidationTests, dataIntegrityValidationTestsFlag, "", "list data integrity validation tests to run data integrity validation")
	flag.StringVar(&user, userFlag, "nouser", "user name running the tests")
	flag.StringVar(&testDescription, testDescriptionFlag, "Torpedo Workflows", "test suite description")
	flag.StringVar(&testType, testTypeFlag, "system-test", "test types like system-test,functional,integration")
	flag.StringVar(&testTags, testTagsFlag, "", "tags running the tests. Eg: key1:val1,key2:val2")
	flag.IntVar(&testsetID, testSetIDFlag, 0, "testset id to post the results")
	flag.StringVar(&testBranch, testBranchFlag, "master", "branch of the product")
	flag.StringVar(&testProduct, testProductFlag, "PxEnp", "Portworx product under test")
	flag.StringVar(&pxRuntimeOpts, "px-runtime-opts", "", "comma separated list of run time options for cluster update")
	flag.StringVar(&pxClusterOpts, "px-cluster-opts", "", "comma separated list of cluster options for cluster update")
	flag.BoolVar(&pxPodRestartCheck, failOnPxPodRestartCount, false, "Set it true for px pods restart check during test")
	flag.BoolVar(&deployPDSApps, deployPDSAppsFlag, false, "To deploy pds apps and return scheduler context for pds apps")
	flag.StringVar(&pdsDriverName, pdsDriveCliFlag, defaultPdsDriver, "Name of the pdsdriver to use")
	flag.StringVar(&anthosWsNodeIp, anthosWsNodeIpCliFlag, "", "Anthos admin work station node IP")
	flag.StringVar(&anthosInstPath, anthosInstPathCliFlag, "", "Anthos config path where all conf files present")
	// System checks https://github.com/portworx/torpedo/blob/86232cb195400d05a9f83d57856f8f29bdc9789d/tests/common.go#L2173
	// should be skipped from AfterSuite() if this flag is set to true. This is to avoid distracting test failures due to
	// unstable testing environments.
	flag.BoolVar(&skipSystemChecks, skipSystemCheckCliFlag, false, "Skip system checks during after suite")
	flag.Parse()

	log.SetLoglevel(logLevel)
	tpLogPath = fmt.Sprintf("%s/%s", logLoc, "torpedo.log")
	suiteLogger = CreateLogger(tpLogPath)
	log.SetTorpedoFileOutput(suiteLogger)

	appList, err := splitCsv(appListCSV)
	if err != nil {
		log.Fatalf("failed to parse app list: %v. err: %v", appListCSV, err)
	}

	csiAppsList := make([]string, 0)
	if len(csiAppsCSV) > 0 {
		apl, err := splitCsv(csiAppsCSV)
		log.FailOnError(err, fmt.Sprintf("failed to parse csiAppsCSV app list: %v", csiAppsCSV))
		csiAppsList = append(csiAppsList, apl...)
		log.Infof("provisioner CSI apps : %+v", csiAppsList)
		appList = append(appList, csiAppsList...)
	}

	secureAppList := make([]string, 0)

	if secureAppsCSV == "all" {
		secureAppList = append(secureAppList, appList...)
	} else if len(secureAppsCSV) > 0 {
		apl, err := splitCsv(secureAppsCSV)
		log.FailOnError(err, fmt.Sprintf("failed to parse secure app list: %v", secureAppsCSV))
		secureAppList = append(secureAppList, apl...)
		log.Infof("Secure apps : %+v", secureAppList)
		//Adding secure apps as part of app list for deployment
		appList = append(appList, secureAppList...)
	}

	repl1AppList := make([]string, 0)

	if repl1AppsCSV == "all" {
		repl1AppList = append(repl1AppList, appList...)
	} else if len(repl1AppsCSV) > 0 {
		apl, err := splitCsv(repl1AppsCSV)
		log.FailOnError(err, fmt.Sprintf("failed to parse repl-1 app list: %v", repl1AppsCSV))
		repl1AppList = append(repl1AppList, apl...)
		log.Infof("volume repl 1 apps : %+v", repl1AppList)
		//Adding repl-1 apps as part of app list for deployment
		appList = append(appList, repl1AppList...)
	}

	sched.Init(time.Second)
	if schedulerDriver, err = scheduler.Get(s); err != nil {
		log.Fatalf("Cannot find scheduler driver for %v. Err: %v\n", s, err)
	} else if volumeDriver, err = volume.Get(v); err != nil {
		log.Fatalf("Cannot find volume driver for %v. Err: %v\n", v, err)
	} else if nodeDriver, err = node.Get(n); err != nil {
		log.Fatalf("Cannot find node driver for %v. Err: %v\n", n, err)
	} else if monitorDriver, err = monitor.Get(m); err != nil {
		log.Fatalf("Cannot find monitor driver for %v. Err: %v\n", m, err)
	} else if err = os.MkdirAll(logLoc, os.ModeDir); err != nil {
		log.Fatalf("Cannot create path %s for saving support bundle. Error: %v", logLoc, err)
	} else {
		if _, err = os.Stat(customConfigPath); err == nil {
			var data []byte

			log.Infof("Using custom app config file %s", customConfigPath)
			data, err = ioutil.ReadFile(customConfigPath)
			if err != nil {
				log.Fatalf("Cannot read file %s. Error: %v", customConfigPath, err)
			}
			err = yaml.Unmarshal(data, &customAppConfig)
			if err != nil {
				log.Fatalf("Cannot unmarshal yml %s. Error: %v", customConfigPath, err)
			}
			log.Infof("Parsed custom app config file: %+v", customAppConfig)
		}
		if len(repl1AppList) > 0 {
			for _, app := range repl1AppList {
				if appConfig, ok := customAppConfig[app]; ok {
					appConfig.Repl = "1"
				} else {
					var config = scheduler.AppConfig{Repl: "1"}
					customAppConfig[app] = config
				}
			}
		}
		log.Infof("Backup driver name %s", backupDriverName)
		if backupDriverName != "" {
			if backupDriver, err = backup.Get(backupDriverName); err != nil {
				log.Fatalf("cannot find backup driver for %s. Err: %v\n", backupDriverName, err)
			} else {
				log.Infof("Backup driver found %v", backupDriver)
			}
		}

		log.Infof("Pds driver name %s", pdsDriverName)
		if pdsDriverName != "" {
			if pdsDriver, err = pds.Get(pdsDriverName); err != nil {
				log.Fatalf("cannot find pds driver for %s. Err: %v\n", pdsDriverName, err)
			} else {
				log.Infof("Pds driver found %v", pdsDriver)
			}
		}

		dash = aetosutil.Get()
		if enableDash && !isDashboardReachable() {
			enableDash = false
			log.Infof("Aetos Dashboard is not reachable. Disabling dashboard reporting.")
		}

		dash.IsEnabled = enableDash
		testSet := aetosutil.TestSet{
			User:        user,
			Product:     testProduct,
			Description: testDescription,
			Branch:      testBranch,
			TestType:    testType,
			Tags:        make(map[string]string),
			Status:      aetosutil.NOTSTARTED,
		}
		if testTags != "" {
			tags, err := splitCsv(testTags)
			if err != nil {
				log.Fatalf("failed to parse tags: %v. err: %v", testTags, err)
			} else {
				for _, tag := range tags {
					var key, value string
					if !strings.Contains(tag, ":") {
						log.Info("Invalid tag %s. Please provide tag in key:value format skipping provided tag", tag)
					} else {
						key = strings.SplitN(tag, ":", 2)[0]
						value = strings.SplitN(tag, ":", 2)[1]
						testSet.Tags[key] = value
					}
				}
			}
		}

		/*
			Get TestSetID based on below precedence
			1. Check if user has passed in command line and use
			2. Check if user has set it has an env variable and use
			3. Check if build.properties available with TestSetID
			4. If not present create a new one
		*/
		val, ok := os.LookupEnv("DASH_UID")
		if testsetID != 0 {
			dash.TestSetID = testsetID
		} else if ok && (val != "" && val != "0") {
			testsetID, err = strconv.Atoi(val)
			log.Infof(fmt.Sprintf("Using TestSetID: %s set as enviornment variable", val))
			if err != nil {
				log.Warnf("Failed to convert environment testset id  %v to int, err: %v", val, err)
			}
		} else {
			fileName := "/build.properties"
			readFile, err := os.Open(fileName)
			if err == nil {
				fileScanner := bufio.NewScanner(readFile)
				fileScanner.Split(bufio.ScanLines)
				for fileScanner.Scan() {
					line := fileScanner.Text()
					if strings.Contains(line, "DASH_UID") {
						testsetToUse := strings.Split(line, "=")[1]
						log.Infof("Using TestSetID: %s found in build.properties", testsetToUse)
						dash.TestSetID, err = strconv.Atoi(testsetToUse)
						if err != nil {
							log.Errorf("Error in getting DASH_UID variable, %v", err)
						}
						break
					}
				}
			}
		}
		if testsetID != 0 {
			dash.TestSetID = testsetID
			os.Setenv("DASH_UID", fmt.Sprint(testsetID))
		}

		dash.TestSet = &testSet

		once.Do(func() {
			instance = &Torpedo{
				InstanceID:                          time.Now().Format("01-02-15h04m05s"),
				S:                                   schedulerDriver,
				V:                                   volumeDriver,
				N:                                   nodeDriver,
				M:                                   monitorDriver,
				Pds:                                 pdsDriver,
				SpecDir:                             specDir,
				LogLoc:                              logLoc,
				LogLevel:                            logLevel,
				Logger:                              log.GetLogInstance(),
				GlobalScaleFactor:                   appScaleFactor,
				MinRunTimeMins:                      minRunTimeMins,
				ChaosLevel:                          chaosLevel,
				StorageDriverUpgradeEndpointURL:     volUpgradeEndpointURL,
				StorageDriverUpgradeEndpointVersion: volUpgradeEndpointVersion,
				UpgradeStorageDriverEndpointList:    upgradeStorageDriverEndpointList,
				EnableStorkUpgrade:                  enableStorkUpgrade,
				AppList:                             appList,
				SecureAppList:                       secureAppList,
				CsiAppList:                          csiAppsList,
				Provisioner:                         provisionerName,
				MaxStorageNodesPerAZ:                storageNodesPerAZ,
				DestroyAppTimeout:                   destroyAppTimeout,
				ScaleAppTimeout:                     scaleAppTimeout,
				DriverStartTimeout:                  driverStartTimeout,
				AutoStorageNodeRecoveryTimeout:      autoStorageNodeRecoveryTimeout,
				ConfigMap:                           configMapName,
				BundleLocation:                      bundleLocation,
				CustomAppConfig:                     customAppConfig,
				Backup:                              backupDriver,
				SecretType:                          secretType,
				PureVolumes:                         pureVolumes,
				PureSANType:                         pureSANType,
				RunCSISnapshotAndRestoreManyTest:    runCSISnapshotAndRestoreManyTest,
				VaultAddress:                        vaultAddress,
				VaultToken:                          vaultToken,
				SchedUpgradeHops:                    schedUpgradeHops,
				MigrationHops:                       migrationHops,
				AutopilotUpgradeImage:               autopilotUpgradeImage,
				CsiGenericDriverConfigMap:           csiGenericDriverConfigMapName,
				LicenseExpiryTimeoutHours:           licenseExpiryTimeoutHours,
				MeteringIntervalMins:                meteringIntervalMins,
				IsHyperConverged:                    hyperConverged,
				Dash:                                dash,
				JobName:                             torpedoJobName,
				JobType:                             torpedoJobType,
				PortworxPodRestartCheck:             pxPodRestartCheck,
				AnthosAdminWorkStationNodeIP:        anthosWsNodeIp,
				AnthosInstPath:                      anthosInstPath,
				IsPDSApps:                           deployPDSApps,
				SkipSystemChecks:                    skipSystemChecks,
			}
			if instance.S.String() == "openshift" {
				instance.LogLoc = "/mnt"
			}
		})
	}
	printFlags()
}

func printFlags() {

	log.Info("********Torpedo Command********")
	log.Info(strings.Join(os.Args, " "))
	log.Info("******************************")

	log.Info("*********Parsed Args**********")
	flag.VisitAll(func(f *flag.Flag) {
		log.Infof("   %s: %s", f.Name, f.Value)
	})
	log.Info("******************************")
}

func isDashboardReachable() bool {
	timeout := 15 * time.Second
	client := &http.Client{
		Timeout: timeout,
		Transport: &http.Transport{
			TLSClientConfig: &tls.Config{
				InsecureSkipVerify: true,
			},
		},
	}
	aboutURL := strings.Replace(aetosutil.DashBoardBaseURL, "dashboard", "datamodel/about", -1)
	log.Infof("Checking URL: %s", aboutURL)
	response, err := client.Get(aboutURL)

	if err != nil {
		log.Warn(err.Error())
		return false
	}
	if response.StatusCode == 200 {
		return true
	}
	return false
}

// CreateLogFile creates file and return the file object
func CreateLogFile(filename string) *os.File {
	var filePath string
	if strings.Contains(filename, "/") {
		filePath = "filename"
	} else {
		filePath = fmt.Sprintf("%s/%s", Inst().LogLoc, filename)
	}

	f, err := os.OpenFile(filePath, os.O_WRONLY|os.O_CREATE|os.O_APPEND, 0644)
	if err != nil {
		fmt.Println("Failed to create logfile torpedo.log")
		fmt.Println("Error: ", err)
	}
	return f

}

// CreateLogger creates file and return the file object
func CreateLogger(filename string) *lumberjack.Logger {
	var filePath string
	if strings.Contains(filename, "/") {
		filePath = filename
	} else {
		filePath = fmt.Sprintf("%s/%s", Inst().LogLoc, filename)
	}
	_, err := os.Create(filePath)
	if err != nil {
		log.Infof("Error creating log file. Err: %v", err)
		return nil
	}

	logger := &lumberjack.Logger{
		Filename:   filePath,
		MaxSize:    10, // megabytes
		MaxBackups: 10,
		MaxAge:     30,   //days
		Compress:   true, // disabled by default
		LocalTime:  true,
	}

	return logger

}

// CloseLogger ends testcase file object
func CloseLogger(testLogger *lumberjack.Logger) {
	if testLogger != nil {
		testLogger.Close()
		//Below steps are performed to remove current file from log output
		log.SetDefaultOutput(suiteLogger)
	}

}

func splitCsv(in string) ([]string, error) {
	r := csv.NewReader(strings.NewReader(in))
	r.TrimLeadingSpace = true
	records, err := r.ReadAll()
	if err != nil || len(records) < 1 {
		return []string{}, err
	} else if len(records) > 1 {
		return []string{}, fmt.Errorf("multiline CSV not supported")
	}
	return records[0], err
}

func mapToVolumeOptions(options map[string]bool) *scheduler.VolumeOptions {
	if val, ok := options[SkipClusterScopedObjects]; ok {
		return &scheduler.VolumeOptions{
			SkipClusterScopedObjects: val,
		}
	}

	return &scheduler.VolumeOptions{
		SkipClusterScopedObjects: false,
	}
}

func init() {
	logrus.SetLevel(logrus.InfoLevel)
	logrus.StandardLogger().Hooks.Add(log.NewHook())
	logrus.SetOutput(os.Stdout)
}

// CreateJiraIssueWithLogs creates a jira issue and copy logs to nfs mount
func CreateJiraIssueWithLogs(issueDescription, issueSummary string) {
	issueKey, err := jirautils.CreateIssue(issueDescription, issueSummary)
	if err == nil && issueKey != "" {
		collectAndCopyDiagsOnWorkerNodes(issueKey)
		collectAndCopyStorkLogs(issueKey)
		collectAndCopyOperatorLogs(issueKey)
		collectAndCopyAutopilotLogs(issueKey)

	}

}

func collectAndCopyDiagsOnWorkerNodes(issueKey string) {
	isIssueDirCreated := false
	for _, currNode := range node.GetWorkerNodes() {
		err := runCmd("pwd", currNode)
		if err == nil {
			log.Infof("Creating directors logs in the node %v", currNode.Name)
			runCmd(fmt.Sprintf("mkdir -p %v", rootLogDir), currNode)
			log.Info("Mounting nfs diags directory")
			runCmd(fmt.Sprintf("mount -t nfs %v %v", diagsDirPath, rootLogDir), currNode)
			if !isIssueDirCreated {
				log.Infof("Creating PTX %v directory in the node %v", issueKey, currNode.Name)
				runCmd(fmt.Sprintf("mkdir -p %v/%v", rootLogDir, issueKey), currNode)
				isIssueDirCreated = true
			}

			log.Infof("collect diags on node: %s", currNode.Name)

			filePath := fmt.Sprintf("/var/cores/%s-diags-*.tar.gz", currNode.Name)

			config := &torpedovolume.DiagRequestConfig{
				DockerHost:    "unix:///var/run/docker.sock",
				OutputFile:    filePath,
				ContainerName: "",
				Profile:       false,
				Live:          false,
				Upload:        false,
				All:           true,
				Force:         true,
				OnHost:        true,
				Extra:         false,
			}
			err = Inst().V.CollectDiags(currNode, config, torpedovolume.DiagOps{Validate: false, Async: true})

			if err == nil {
				log.Infof("copying logs %v  on node: %s", filePath, currNode.Name)
				runCmd(fmt.Sprintf("cp %v %v/%v/", filePath, rootLogDir, issueKey), currNode)
			} else {
				log.Warnf("Error collecting diags on node: %v, Error: %v", currNode.Name, err)
			}

		}
	}
}

// CollectLogsFromPods collects logs from specified pods and stores them in a directory named after the test case
func CollectLogsFromPods(testCaseName string, podLabel map[string]string, namespace string, logLabel string) {

	// Check to handle cloud based deployment with 0 master nodes
	if len(node.GetMasterNodes()) == 0 {
		log.Warnf("Skipping pod log collection for pods with [%s] label in test case [%s] as it's cloud cluster", logLabel, testCaseName)
		return
	}

	// In case of ocp skip log collection
	if Inst().S.String() == openshift.SchedName {
		log.Warnf("Skipping pod log collection for pods with [%s] label in test case [%s] as it's ocp cluster", logLabel, testCaseName)
		return
	}

	testCaseName = strings.ReplaceAll(testCaseName, " ", "")
	podList, err := core.Instance().GetPods(namespace, podLabel)
	if err != nil {
		log.Errorf("Error in getting pods for the [%s] logs of test case [%s], Err: %v", logLabel, testCaseName, err.Error())
		return
	}
	masterNode := node.GetMasterNodes()[0]
	err = runCmd("pwd", masterNode)
	if err != nil {
		log.Errorf("Error in running [pwd] command in node [%s] for the [%s] logs of test case [%s]", masterNode.Name, logLabel, testCaseName)
		return
	}
	testCaseLogDirPath := fmt.Sprintf("%s/%s-logs", pxbLogDirPath, testCaseName)
	log.Infof("Creating a directory [%s] in node [%s] to store [%s] logs for the test case [%s]", testCaseLogDirPath, masterNode.Name, logLabel, testCaseName)
	err = runCmd(fmt.Sprintf("mkdir -p %v", testCaseLogDirPath), masterNode)
	if err != nil {
		log.Errorf("Error in creating a directory [%s] in node [%s] to store [%s] logs for the test case [%s]. Err: %v", testCaseLogDirPath, masterNode.Name, logLabel, testCaseName, err.Error())
		return
	}
	for _, pod := range podList.Items {
		log.Infof("Writing [%s] pod into a %v/%v.log file", pod.Name, testCaseLogDirPath, pod.Name)
		err = runCmd(fmt.Sprintf("kubectl logs %s -n %s > %s/%s.log", pod.Name, namespace, testCaseLogDirPath, pod.Name), masterNode)
		if err != nil {
			log.Errorf("Error in writing [%s] pod into a %v/%v.log file. Err: %v", pod.Name, testCaseLogDirPath, pod.Name, err.Error())
		}
	}
}

// collectStorkLogs collects Stork logs and stores them using the CollectLogsFromPods function
func collectStorkLogs(testCaseName string) {
	storkLabel := make(map[string]string)
	storkLabel["name"] = "stork"
	pxNamespace, err := Inst().V.GetVolumeDriverNamespace()
	if err != nil {
		log.Errorf("Error in getting portworx namespace. Err: %v", err.Error())
		return
	}
	CollectLogsFromPods(testCaseName, storkLabel, pxNamespace, "stork")
}

// CollectMongoDBLogs collects MongoDB logs and stores them using the CollectLogsFromPods function
func CollectMongoDBLogs(testCaseName string) {
	pxbLabel := make(map[string]string)
	pxbLabel["app.kubernetes.io/component"] = mongodbStatefulset
	pxbNamespace, err := backup.GetPxBackupNamespace()
	if err != nil {
		log.Errorf("Error in getting px-backup namespace. Err: %v", err.Error())
		return
	}
	CollectLogsFromPods(testCaseName, pxbLabel, pxbNamespace, "mongodb")
}

// collectPxBackupLogs collects Px-Backup logs and stores them using the CollectLogsFromPods function
func collectPxBackupLogs(testCaseName string) {
	pxbLabel := make(map[string]string)
	pxbLabel["app"] = "px-backup"
	pxbNamespace, err := backup.GetPxBackupNamespace()
	if err != nil {
		log.Errorf("Error in getting px-backup namespace. Err: %v", err.Error())
		return
	}
	CollectLogsFromPods(testCaseName, pxbLabel, pxbNamespace, "px-backup")
}

// compressSubDirectories compresses all subdirectories within the specified directory on the master node
func compressSubDirectories(dirPath string) {
	masterNode := node.GetMasterNodes()[0]
	log.Infof("Compressing sub-directories in the directory [%s] in node [%s]", dirPath, masterNode.Name)
	err := runCmdWithNoSudo(fmt.Sprintf("find %s -mindepth 1 -depth -type d -exec sh -c 'tar czf \"${1%%/}.tar.gz\" -C \"$(dirname \"$1\")\" \"$(basename \"$1\")\" && rm -rf \"$1\"' sh {} \\;", dirPath), masterNode)
	if err != nil {
		log.Errorf("Error in compressing sub-directories in the directory [%s] in node [%s]", dirPath, masterNode.Name)
	}
}

func collectAndCopyStorkLogs(issueKey string) {

	storkLabel := make(map[string]string)
	storkLabel["name"] = "stork"
	podList, err := core.Instance().GetPods(pxNamespace, storkLabel)
	if err == nil {
		logsByPodName := map[string]string{}
		for _, p := range podList.Items {
			logOptions := corev1.PodLogOptions{
				// Getting 250 lines from the pod logs to get the io_bytes
				TailLines: getInt64Address(250),
			}
			log.Info("Collecting stork logs")
			output, err := core.Instance().GetPodLog(p.Name, p.Namespace, &logOptions)
			if err != nil {
				log.Error(fmt.Errorf("failed to get logs for the pod %s/%s: %w", p.Namespace, p.Name, err))
			}
			logsByPodName[p.Name] = output
		}
		masterNode := node.GetMasterNodes()[0]
		err = runCmd("pwd", masterNode)
		if err == nil {
			log.Infof("Creating directors logs in the node %v", masterNode.Name)
			runCmd(fmt.Sprintf("mkdir -p %v", rootLogDir), masterNode)
			log.Info("Mounting nfs diags directory")
			runCmd(fmt.Sprintf("mount -t nfs %v %v", diagsDirPath, rootLogDir), masterNode)

			for k, v := range logsByPodName {
				cmnd := fmt.Sprintf("echo '%v' > /root/%v.log", v, k)
				runCmdWithNoSudo(cmnd, masterNode)
				runCmd(fmt.Sprintf("cp /root/%v.log %v/%v/", k, rootLogDir, issueKey), masterNode)
			}
		}

	} else {
		log.Errorf("Error in getting stork pods, Err: %v", err.Error())
	}

}

func collectAndCopyOperatorLogs(issueKey string) {
	podLabel := make(map[string]string)
	podLabel["name"] = "portworx-operator"
	podList, err := core.Instance().GetPods(pxNamespace, podLabel)
	if err == nil {
		logsByPodName := map[string]string{}
		for _, p := range podList.Items {
			logOptions := corev1.PodLogOptions{
				// Getting 250 lines from the pod logs to get the io_bytes
				TailLines: getInt64Address(250),
			}
			log.Info("Collecting portworx operator logs")
			output, err := core.Instance().GetPodLog(p.Name, p.Namespace, &logOptions)
			if err != nil {
				log.Error(fmt.Errorf("failed to get logs for the pod %s/%s: %w", p.Namespace, p.Name, err))
			}
			logsByPodName[p.Name] = output
		}
		masterNode := node.GetMasterNodes()[0]
		err = runCmd("pwd", masterNode)
		if err == nil {
			for k, v := range logsByPodName {
				cmnd := fmt.Sprintf("echo '%v' > /root/%v.log", v, k)
				runCmdWithNoSudo(cmnd, masterNode)
				runCmd(fmt.Sprintf("cp /root/%v.log %v/%v/", k, rootLogDir, issueKey), masterNode)
			}
		}

	} else {
		log.Errorf("Error in getting portworx-operator pods, Err: %v", err.Error())
	}

}

func collectAndCopyAutopilotLogs(issueKey string) {
	podLabel := make(map[string]string)
	podLabel["name"] = "autopilot"
	podList, err := core.Instance().GetPods(pxNamespace, podLabel)
	if err == nil {
		logsByPodName := map[string]string{}
		for _, p := range podList.Items {
			logOptions := corev1.PodLogOptions{
				// Getting 250 lines from the pod logs to get the io_bytes
				TailLines: getInt64Address(250),
			}
			log.Info("Collecting autopilot logs")
			output, err := core.Instance().GetPodLog(p.Name, p.Namespace, &logOptions)
			if err != nil {
				log.Error(fmt.Errorf("failed to get logs for the pod %s/%s: %w", p.Namespace, p.Name, err))
			}
			logsByPodName[p.Name] = output
		}
		masterNode := node.GetMasterNodes()[0]

		err = runCmd("pwd", masterNode)
		if err == nil {
			for k, v := range logsByPodName {
				cmnd := fmt.Sprintf("echo '%v' > /root/%v.log", v, k)
				runCmdWithNoSudo(cmnd, masterNode)
				runCmd(fmt.Sprintf("cp /root/%v.log %v/%v/", k, rootLogDir, issueKey), masterNode)
			}
		}
	} else {
		log.Errorf("Error in getting autopilot pods, Err: %v", err.Error())
	}

}

func getInt64Address(x int64) *int64 {
	return &x
}

// IsCloudDriveInitialised checks if cloud drive is initialised in the PX cluster
func IsCloudDriveInitialised(n node.Node) (bool, error) {

	_, err := Inst().N.RunCommandWithNoRetry(n, pxctlCDListCmd, node.ConnectionOpts{
		Timeout:         2 * time.Minute,
		TimeBeforeRetry: 10 * time.Second,
	})

	if err != nil && strings.Contains(err.Error(), "Cloud Drive is not initialized") {
		log.Warnf("cd list error : %v", err)
		return false, nil
	}
	if err == nil {
		return true, nil
	}
	return false, err
}

// WaitForExpansionToStart waits for pool expansion to trigger
func WaitForExpansionToStart(poolID string) error {
	f := func() (interface{}, bool, error) {
		expandedPool, err := GetStoragePoolByUUID(poolID)

		if err != nil {
			return nil, false, err
		}
		if expandedPool.LastOperation != nil {
			if expandedPool.LastOperation.Status == opsapi.SdkStoragePool_OPERATION_FAILED {
				return nil, false, fmt.Errorf("PoolResize has failed. Error: %s", expandedPool.LastOperation)
			}

			if expandedPool.LastOperation.Status == opsapi.SdkStoragePool_OPERATION_IN_PROGRESS ||
				expandedPool.LastOperation.Status == opsapi.SdkStoragePool_OPERATION_PENDING {
				// storage pool resize has been triggered
				log.InfoD("Pool %s expansion started", poolID)
				return nil, false, nil
			}

		}
		return nil, true, fmt.Errorf("pool %s resize not triggered ", poolID)
	}

	_, err := task.DoRetryWithTimeout(f, 2*time.Minute, 5*time.Second)
	return err
}

// RebootNodeAndWaitForPxUp reboots node and waits for  volume driver to be up
func RebootNodeAndWaitForPxUp(n node.Node) error {

	err := RebootNodeAndWaitForPxDown(n)
	err = Inst().V.WaitDriverUpOnNode(n, Inst().DriverStartTimeout)
	if err != nil {
		return err
	}

	return nil

}

// RebootNodeAndWaitForPxDown reboots node and waits for volume driver to be down
func RebootNodeAndWaitForPxDown(n node.Node) error {

	if &n == nil {
		return fmt.Errorf("no Node is provided to reboot")
	}

	err := Inst().N.RebootNode(n, node.RebootNodeOpts{
		Force: true,
		ConnectionOpts: node.ConnectionOpts{
			Timeout:         1 * time.Minute,
			TimeBeforeRetry: 5 * time.Second,
		},
	})

	if err != nil {
		return err
	}
	err = Inst().N.TestConnection(n, node.ConnectionOpts{
		Timeout:         15 * time.Minute,
		TimeBeforeRetry: 10 * time.Second,
	})
	if err != nil {
		return err
	}
	err = Inst().V.WaitDriverDownOnNode(n)
	if err != nil {
		return err
	}
	err = Inst().S.IsNodeReady(n)
	if err != nil {
		return err
	}

	return nil

}

// GetNodeWithGivenPoolID returns node having pool id
func GetNodeWithGivenPoolID(poolID string) (*node.Node, error) {
	if err := Inst().V.RefreshDriverEndpoints(); err != nil {
		return nil, err
	}

	pxNodes, err := GetStorageNodes()
	if err != nil {
		return nil, err
	}

	for _, n := range pxNodes {
		pools := n.Pools
		for _, p := range pools {
			if poolID == p.Uuid {
				return &n, nil
			}
		}
	}

	return nil, fmt.Errorf("no storage node found with given Pool UUID : %s", poolID)
}

// GetStoragePoolByUUID reruns storage pool based on ID
func GetStoragePoolByUUID(poolUUID string) (*opsapi.StoragePool, error) {
	pools, err := Inst().V.ListStoragePools(metav1.LabelSelector{})
	if err != nil {
		return nil, err
	}

	if len(pools) == 0 {
		return nil, fmt.Errorf("Got 0 pools listed")
	}

	pool := pools[poolUUID]
	if pool == nil {
		return nil, fmt.Errorf("unable to find pool with given ID: %s", poolUUID)
	}

	return pool, nil
}

// ValidateUserRole will validate if a given user has the provided PxBackupRole mapped to it
func ValidateUserRole(userName string, role backup.PxBackupRole) (bool, error) {
	roleMapping, err := backup.GetRolesForUser(userName)
	log.FailOnError(err, "Failed to get roles for user")
	roleID, err := backup.GetRoleID(role)
	log.FailOnError(err, "Failed to get role ID")
	for _, r := range roleMapping {
		if r.ID == roleID {
			break
		}
	}
	return true, nil
}

func Contains(app_list []string, app string) bool {
	for _, v := range app_list {
		if v == app {
			return true
		}
	}
	return false
}

// ValidateDriveRebalance checks rebalance state of new drives added
func ValidateDriveRebalance(stNode node.Node) error {

	disks := stNode.Disks
	initPoolCount := len(stNode.Pools)
	var err error
	var drivePath string
	drivePathsToValidate := make([]string, 0)
	//2 min wait for new disk to associate with the node
	time.Sleep(2 * time.Minute)

	t := func() (interface{}, bool, error) {
		err = Inst().V.RefreshDriverEndpoints()
		if err != nil {
			return nil, true, err
		}

		stNode, err = node.GetNodeByName(stNode.Name)
		if err != nil {
			return nil, true, err
		}

		for k := range stNode.Disks {
			if _, ok := disks[k]; !ok {
				drivePath = k
				return nil, false, nil
			}
		}

		return nil, true, fmt.Errorf("drive path not found")
	}
	_, err = task.DoRetryWithTimeout(t, 5*time.Minute, 1*time.Minute)
	if err != nil {
		//this is a special case occurs where drive is added with same path as deleted pool
		if initPoolCount >= len(stNode.Pools) {
			for p := range stNode.Disks {
				drivePathsToValidate = append(drivePathsToValidate, p)
			}
		} else {
			return err
		}

	} else {
		drivePathsToValidate = append(drivePathsToValidate, drivePath)
	}

	for _, p := range drivePathsToValidate {
		drivePath = p
		log.Infof("Validating rebalance for path %s", drivePath)
		cmd := fmt.Sprintf("sv drive add -d %s -o status", drivePath)
		var prevStatus string

		t = func() (interface{}, bool, error) {

			// Execute the command and check get rebalance status
			currStatus, err := Inst().V.GetPxctlCmdOutputConnectionOpts(stNode, cmd, node.ConnectionOpts{
				IgnoreError:     false,
				TimeBeforeRetry: defaultRetryInterval,
				Timeout:         defaultTimeout,
			}, false)

			if err != nil {
				if strings.Contains(err.Error(), "Device already exists") || strings.Contains(err.Error(), "Drive already in use") {
					return "", false, nil
				}
				return "", true, err
			}
			log.Infof(fmt.Sprintf("Rebalance Status for drive [%s] in node [%s] : %s", drivePath, stNode.Name, strings.TrimSpace(currStatus)))
			if strings.Contains(currStatus, "Rebalance done") {
				return "", false, nil
			}
			if prevStatus == currStatus {
				return "", false, fmt.Errorf("rebalance Status for drive [%s] in node [%s] is not progressing", drivePath, stNode.Name)
			}
			prevStatus = currStatus
			return "", true, fmt.Errorf("wait for pool rebalance to complete for drive [%s]", drivePath)
		}

		_, err = task.DoRetryWithTimeout(t, 180*time.Minute, 3*time.Minute)
		if err != nil {
			return err
		}
	}

	// checking all pools are online after drive rebalance
	expectedStatus := "Online"
	err = WaitForPoolStatusToUpdate(stNode, expectedStatus)
	return err
}

// ValidateRebalanceJobs checks rebalance state of pools if running
func ValidateRebalanceJobs(stNode node.Node) error {

	rebalanceFunc := func() (interface{}, bool, error) {

		rebalanceJobs, err := Inst().V.GetRebalanceJobs()
		if err != nil {
			return nil, true, err
		}

		for _, job := range rebalanceJobs {
			jobResponse, err := Inst().V.GetRebalanceJobStatus(job.GetId())

			if err != nil {
				return nil, true, err
			}

			previousDone := uint64(0)
			jobState := jobResponse.GetJob().GetState()
			if jobState == opsapi.StorageRebalanceJobState_CANCELLED {
				return nil, false, fmt.Errorf("job %v has cancelled, Summary: %+v", job.GetId(), jobResponse.GetSummary().GetWorkSummary())
			}

			if jobState == opsapi.StorageRebalanceJobState_PAUSED || jobState == opsapi.StorageRebalanceJobState_PENDING {
				return nil, true, fmt.Errorf("Job %v is in paused/pending state", job.GetId())
			}

			if jobState == opsapi.StorageRebalanceJobState_DONE {
				log.InfoD("Job %v is in DONE state", job.GetId())
				return nil, false, nil
			}

			if jobState == opsapi.StorageRebalanceJobState_RUNNING {
				log.InfoD("Job %v is in Running state", job.GetId())

				currentDone, total := getReblanceWorkSummary(jobResponse)
				//checking for rebalance progress
				for currentDone < total && previousDone < currentDone {
					time.Sleep(2 * time.Minute)
					log.InfoD("Waiting for job %v to complete current state: %v, checking again in 2 minutes", job.GetId(), jobState)
					jobResponse, err = Inst().V.GetRebalanceJobStatus(job.GetId())
					if err != nil {
						return nil, true, err
					}
					previousDone = currentDone
					currentDone, total = getReblanceWorkSummary(jobResponse)
				}

				if previousDone == currentDone {
					return nil, false, fmt.Errorf("job %v is in running state but not progressing further", job.GetId())
				}
				if currentDone == total {
					log.InfoD("Rebalance for job %v completed", job.GetId())
					return nil, false, nil
				}
			}
		}
		return nil, false, nil
	}

	_, err := task.DoRetryWithTimeout(rebalanceFunc, time.Minute*60, time.Minute*2)
	return err
}

func getReblanceWorkSummary(jobResponse *opsapi.SdkGetRebalanceJobStatusResponse) (uint64, uint64) {
	status := jobResponse.GetJob().GetStatus()
	if status != "" {
		log.Infof(" Job Status: %s", status)
	}

	currentDone := uint64(0)
	currentPending := uint64(0)
	total := uint64(0)
	rebalWorkSummary := jobResponse.GetSummary().GetWorkSummary()

	for _, summary := range rebalWorkSummary {
		currentDone += summary.GetDone()
		currentPending += summary.GetPending()
		log.Infof("WorkSummary --> Type: %v,Done : %v, Pending: %v", summary.GetType(), currentDone, currentPending)

	}
	total = currentDone + currentPending

	return currentDone, total
}

func updatePxRuntimeOpts() error {
	if pxRuntimeOpts != "" {
		log.InfoD("Setting run time options: %s", pxRuntimeOpts)
		optionsMap := make(map[string]string)
		runtimeOpts, err := splitCsv(pxRuntimeOpts)
		log.FailOnError(err, "Error parsing run time options")

		for _, opt := range runtimeOpts {
			if !strings.Contains(opt, "=") {
				log.Fatalf("Given run time option is not in expected format key=val, Actual : %v", opt)
			}
			optArr := strings.Split(opt, "=")
			optionsMap[optArr[0]] = optArr[1]
		}
		currNode := node.GetWorkerNodes()[0]
		return Inst().V.SetClusterRunTimeOpts(currNode, optionsMap)
	} else {
		log.Info("No run time options provided to update")
	}
	return nil

}

func updatePxClusterOpts() error {
	if pxClusterOpts != "" {
		log.InfoD("Setting cluster options: %s", pxClusterOpts)
		optionsMap := make(map[string]string)
		runtimeOpts, err := splitCsv(pxClusterOpts)
		log.FailOnError(err, "Error parsing run time options")

		for _, opt := range runtimeOpts {
			if !strings.Contains(opt, "=") {
				log.Fatalf("Given cluster option is not in expected format key=val, Actual : %v", opt)
			}
			optArr := strings.Split(opt, "=")
			ketString := "--" + optArr[0]
			optionsMap[ketString] = optArr[1]
		}
		currNode := node.GetWorkerNodes()[0]
		return Inst().V.SetClusterOptsWithConfirmation(currNode, optionsMap)
	} else {
		log.Info("No cluster options provided to update")
	}
	return nil

}

// GetCloudDriveDeviceSpecs returns Cloud drive specs on the storage cluster
func GetCloudDriveDeviceSpecs() ([]string, error) {
	log.InfoD("Getting cloud drive specs")
	deviceSpecs := make([]string, 0)
	IsOperatorBasedInstall, err := Inst().V.IsOperatorBasedInstall()
	if err != nil && !k8serrors.IsNotFound(err) {
		return deviceSpecs, err
	}

	if !IsOperatorBasedInstall {
		ns, err := Inst().V.GetVolumeDriverNamespace()
		if err != nil {
			return deviceSpecs, err
		}
		daemonSets, err := apps.Instance().ListDaemonSets(ns, metav1.ListOptions{
			LabelSelector: "name=portworx",
		})
		if err != nil {
			return deviceSpecs, err
		}

		if len(daemonSets) == 0 {
			return deviceSpecs, fmt.Errorf("no portworx daemonset found")
		}
		for _, container := range daemonSets[0].Spec.Template.Spec.Containers {
			if container.Name == "portworx" {
				for _, arg := range container.Args {
					if strings.Contains(arg, "size") {
						deviceSpecs = append(deviceSpecs, arg)
					}
				}
			}
		}
		return deviceSpecs, nil
	}
	stc, err := Inst().V.GetDriver()
	if err != nil {
		return deviceSpecs, err
	}
	deviceSpecs = *stc.Spec.CloudStorage.DeviceSpecs
	return deviceSpecs, nil
}

// StartTorpedoTest starts the logging for torpedo test
func StartTorpedoTest(testName, testDescription string, tags map[string]string, testRepoID int) {
	TestLogger = CreateLogger(fmt.Sprintf("%s.log", testName))
	log.SetTorpedoFileOutput(TestLogger)
	if tags == nil {
		tags = make(map[string]string, 0)
	}
	tags["apps"] = strings.Join(Inst().AppList, ",")
	tags["storageProvisioner"] = Inst().Provisioner
	tags["pureVolume"] = fmt.Sprintf("%t", Inst().PureVolumes)
	tags["pureSANType"] = Inst().PureSANType
	dash.TestCaseBegin(testName, testDescription, strconv.Itoa(testRepoID), tags)
	if TestRailSetupSuccessful && testRepoID != 0 {
		RunIdForSuite = testrailuttils.AddRunsToMilestone(testRepoID)
		CurrentTestRailTestCaseId = testRepoID
	}
}

// enableAutoFSTrim on supported PX version.
func EnableAutoFSTrim() {
	nodes := node.GetWorkerNodes()
	var isPXNodeAvailable bool
	for _, pxNode := range nodes {
		isPxInstalled, err := Inst().V.IsDriverInstalled(pxNode)
		if err != nil {
			log.Debugf("Could not get PX status on %s", pxNode.Name)
		}
		if isPxInstalled {
			isPXNodeAvailable = true
			pxVersion, err := Inst().V.GetDriverVersionOnNode(pxNode)

			log.FailOnError(err, "Unable to get driver version on node [%s]", pxNode.Name)
			log.Infof("PX version %s", pxVersion)
			pxVersionList := []string{}
			pxVersionList = strings.Split(pxVersion, ".")
			majorVer, err := strconv.Atoi(pxVersionList[0])
			minorVer, err := strconv.Atoi(pxVersionList[1])
			if majorVer < 2 || (majorVer == 2 && minorVer < 10) {
				log.Warnf("Auto FSTrim cannot be enabled on PX version %s", pxVersion)
			} else {
				err = Inst().V.SetClusterOpts(pxNode, map[string]string{
					"--auto-fstrim": "on"})
				log.FailOnError(err, "Autofstrim is enabled on the cluster ?")
				log.Infof("Auto FSTrim enabled on the cluster")
			}
			break
		}
	}
	dash.VerifyFatal(isPXNodeAvailable, true, "No PX node available in the cluster")
}

// EndTorpedoTest ends the logging for torpedo test
func EndTorpedoTest() {
	CloseLogger(TestLogger)
	dash.TestCaseEnd()
}

// StartPxBackupTorpedoTest starts the logging for Px Backup torpedo test
func StartPxBackupTorpedoTest(testName string, testDescription string, tags map[string]string, testRepoID int, _ TestcaseAuthor, _ TestcaseQuarter) {
	instanceIDString := strconv.Itoa(testRepoID)
	timestamp := time.Now().Format("01-02-15h04m05s")
	Inst().InstanceID = fmt.Sprintf("%s-%s", instanceIDString, timestamp)
	StartTorpedoTest(testName, testDescription, tags, testRepoID)
}

// EndPxBackupTorpedoTest ends the logging for Px Backup torpedo test and updates results in testrail
func EndPxBackupTorpedoTest(contexts []*scheduler.Context) {
	defer func() {
		err := SetSourceKubeConfig()
		log.FailOnError(err, "failed to switch context to source cluster")
	}()
	CloseLogger(TestLogger)
	dash.TestCaseEnd()
	if TestRailSetupSuccessful && CurrentTestRailTestCaseId != 0 && RunIdForSuite != 0 {
		AfterEachTest(contexts, CurrentTestRailTestCaseId, RunIdForSuite)
	}

	currentSpecReport := ginkgo.CurrentSpecReport()
	if currentSpecReport.Failed() {
		log.Infof(">>>> FAILED TEST: %s", currentSpecReport.FullText())
	}
	// Cleanup all the namespaces created by the testcase
	err := DeleteAllNamespacesCreatedByTestCase()
	if err != nil {
		log.Errorf("Error in deleting namespaces created by the testcase. Err: %v", err.Error())
	}

	err = SetDestinationKubeConfig()
	if err != nil {
		log.Errorf("Error in setting destination kubeconfig. Err: %v", err.Error())
		return
	}

	err = DeleteAllNamespacesCreatedByTestCase()
	if err != nil {
		log.Errorf("Error in deleting namespaces created by the testcase. Err: %v", err.Error())
	}

	err = SetSourceKubeConfig()
	log.FailOnError(err, "failed to switch context to source cluster")

	masterNodes := node.GetMasterNodes()
	// TODO: enable the log collection for charmed k8s once we get the way to ssh into worker node from juju
	if len(masterNodes) > 0 && GetClusterProvider() != "charmed" {
		log.Infof(">>>> Collecting logs for testcase : %s", currentSpecReport.FullText())
		testCaseName := currentSpecReport.FullText()
		matches := regexp.MustCompile(`\{([^}]+)\}`).FindStringSubmatch(currentSpecReport.FullText())
		if len(matches) > 1 {
			testCaseName = matches[1]
		}
		masterNode := masterNodes[0]
		log.Infof("Creating a directory [%s] to store logs", pxbLogDirPath)
		err := runCmd(fmt.Sprintf("mkdir -p %v", pxbLogDirPath), masterNode)
		if err != nil {
			log.Errorf("Error in creating a directory [%s] to store logs. Err: %v", pxbLogDirPath, err.Error())
			return
		}
		collectStorkLogs(testCaseName)
		collectPxBackupLogs(testCaseName)
		compressSubDirectories(pxbLogDirPath)
	}
}

func CreateMultiVolumesAndAttach(wg *sync.WaitGroup, count int, nodeName string) (map[string]string, error) {
	createdVolIDs := make(map[string]string)
	defer wg.Done()
	timeString := time.Now().Format(time.RFC1123)
	timeString = regexp.MustCompile(`[^a-zA-Z0-9]+`).ReplaceAllString(timeString, "_")
	for count > 0 {
		volName := fmt.Sprintf("%s-%d-%s", VolumeCreatePxRestart, count, timeString)
		log.Infof("Creating volume : %s", volName)
		volCreateRequest := &opsapi.SdkVolumeCreateRequest{
			Name: volName,
			Spec: &opsapi.VolumeSpec{
				Size:    1000,
				HaLevel: 1,
				Format:  opsapi.FSType_FS_TYPE_EXT4,
				ReplicaSet: &opsapi.ReplicaSet{
					Nodes: []string{nodeName},
				},
			}}
		t := func() (interface{}, bool, error) {
			out, err := Inst().V.CreateVolumeUsingRequest(volCreateRequest)
			return out, true, err
		}

		out, err := task.DoRetryWithTimeout(t, 5*time.Minute, 30*time.Second)

		var volPath string
		var volId string
		if err == nil {
			volId = fmt.Sprintf("%v", out)
			log.Infof("Volume %s created", volId)
			t := func() (interface{}, bool, error) {
				out, err := Inst().V.AttachVolume(volId)
				return out, true, err
			}
			out, err = task.DoRetryWithTimeout(t, 5*time.Minute, 30*time.Second)
		}
		if err != nil {
			return createdVolIDs, fmt.Errorf("failed to creared volume %s, due to error : %v ", volName, err)

		}
		volPath = fmt.Sprintf("%v", out)
		createdVolIDs[volId] = volPath
		log.Infof("Volume %s attached to path %s", volId, volPath)
		count--
		log.Debugf("Printing the volume inspect for the volume:%s ,volID:%s  after creating the volume", volName, volId)
		PrintInspectVolume(volId)
	}
	return createdVolIDs, nil
}

// GetPoolsInUse lists all persistent volumes and returns the pool IDs
func GetPoolsInUse() ([]string, error) {
	var poolUuids []string
	pvlist, err := k8sCore.GetPersistentVolumes()
	if err != nil || pvlist == nil || len(pvlist.Items) == 0 {
		return nil, fmt.Errorf("no persistent volume found. Error: %v", err)
	}

	for _, pv := range pvlist.Items {
		volumeID := pv.GetName()
		poolUuids, err = GetPoolIDsFromVolName(volumeID)
		//Needed this logic as a workaround for PWX-35637
		if err != nil && strings.Contains(err.Error(), "not found") {
			continue
		}
		break
	}

	return poolUuids, err
}

// GetPoolIDWithIOs returns the pools with IOs happening
func GetPoolIDWithIOs(contexts []*scheduler.Context) (string, error) {
	// pick a  pool doing some IOs from a pools list
	var err error
	var isIOsInProgress bool
	err = Inst().V.RefreshDriverEndpoints()
	if err != nil {
		return "", err
	}

	for _, ctx := range contexts {
		vols, err := Inst().S.GetVolumes(ctx)
		if err != nil {
			return "", err
		}

		node := node.GetStorageDriverNodes()[0]
		for _, vol := range vols {
			appVol, err := Inst().V.InspectVolume(vol.ID)
			if err != nil {
				return "", err
			}

			t := func() (interface{}, bool, error) {
				isIOsInProgress, err = Inst().V.IsIOsInProgressForTheVolume(&node, appVol.Id)
				if err != nil || !isIOsInProgress {
					return false, true, err
				}
				return true, false, nil
			}

			_, err = task.DoRetryWithTimeout(t, 2*time.Minute, 10*time.Second)
			if err != nil {
				return "", err
			}

			if isIOsInProgress {
				log.Infof("IOs are in progress for [%v]", vol.Name)
				poolUuids := appVol.ReplicaSets[0].PoolUuids
				for _, p := range poolUuids {
					n, err := GetNodeWithGivenPoolID(p)
					if err != nil {
						return "", err
					}
					eligibilityMap, err := GetPoolExpansionEligibility(n)
					if err != nil {
						return "", err
					}
					if eligibilityMap[n.Id] && eligibilityMap[p] {
						return p, nil
					}

				}
			}
		}

	}

	return "", fmt.Errorf("no pools have IOs running,Err: %v", err)
}

// GetPoolWithIOsInGivenNode returns the poolID in the given node with IOs happening
func GetPoolWithIOsInGivenNode(stNode node.Node, contexts []*scheduler.Context) (*opsapi.StoragePool, error) {

	eligibilityMap, err := GetPoolExpansionEligibility(&stNode)
	if err != nil {
		return nil, err
	}

	if !eligibilityMap[stNode.Id] {
		return nil, fmt.Errorf("node [%s] is not eligible for expansion", stNode.Name)
	}
	nodePools := make([]string, 0)
	for _, np := range stNode.StoragePools {
		nodePools = append(nodePools, np.Uuid)
	}

	var selectedNodePoolID string
	var selectedPool *opsapi.StoragePool

outer:
	for _, ctx := range contexts {
		vols, err := Inst().S.GetVolumes(ctx)
		if err != nil {
			return nil, err
		}

		for _, vol := range vols {
			appVol, err := Inst().V.InspectVolume(vol.ID)
			if err != nil {
				return nil, err
			}
			isIOsInProgress, err := Inst().V.IsIOsInProgressForTheVolume(&stNode, appVol.Id)
			if err != nil {
				return nil, err
			}
			if isIOsInProgress {
				log.Infof("IOs are in progress for [%v]", vol.Name)
				poolUuids := appVol.ReplicaSets[0].PoolUuids
				for _, p := range poolUuids {
					if Contains(nodePools, p) && eligibilityMap[p] {
						selectedNodePoolID = p
						break outer
					}
				}
			}
		}
	}

	if selectedNodePoolID == "" {
		log.Warnf("No pool with IO found, picking a random pool in node %s to resize", stNode.Name)
		for _, p := range nodePools {
			if eligibilityMap[p] {
				selectedNodePoolID = p
			}
		}
	}

	selectedPool, err = GetStoragePoolByUUID(selectedNodePoolID)

	if err != nil {
		return nil, err
	}
	return selectedPool, nil
}

func GetRandomStorageLessNode(slNodes []node.Node) node.Node {
	// pick a random storageless node
	randomIndex := rand.Intn(len(slNodes))
	for _, slNode := range slNodes {
		if randomIndex == 0 {
			return slNode
		}
		randomIndex--
	}
	return node.Node{}
}

// GetPoolIDsFromVolName returns list of pool IDs associated with a given volume name
func GetPoolIDsFromVolName(volName string) ([]string, error) {
	var poolUuids []string
	volDetails, err := Inst().V.InspectVolume(volName)
	if err != nil {
		return nil, err
	}
	for _, each := range volDetails.ReplicaSets {
		for _, uuid := range each.PoolUuids {
			if !Contains(poolUuids, uuid) {
				poolUuids = append(poolUuids, uuid)
			}
		}
	}
	return poolUuids, nil
}

func GetNodeFromPoolUUID(poolUUID string) (*node.Node, error) {
	for _, n := range node.GetStorageNodes() {
		for _, p := range n.StoragePools {
			if p.Uuid == poolUUID {
				return &n, nil
			}
		}
	}
	return nil, fmt.Errorf("failed to find node for pool UUID %v", poolUUID)
}

// GetPoolExpansionEligibility identifying the nodes and pools in it if they are eligible for expansion
func GetPoolExpansionEligibility(stNode *node.Node) (map[string]bool, error) {
	var err error

	namespace, err := Inst().V.GetVolumeDriverNamespace()
	if err != nil {
		return nil, err
	}

	var maxCloudDrives int

	if _, err := core.Instance().GetSecret(PX_VSPHERE_SCERET_NAME, namespace); err == nil {
		maxCloudDrives = VSPHERE_MAX_CLOUD_DRIVES
	} else if _, err := core.Instance().GetSecret(PX_PURE_SECRET_NAME, namespace); err == nil {
		maxCloudDrives = FA_MAX_CLOUD_DRIVES
	} else {
		maxCloudDrives = CLOUD_PROVIDER_MAX_CLOUD_DRIVES
	}

	if err != nil {
		return nil, err
	}

	var currentNodeDrives int

	drvM, err := Inst().V.GetPoolDrives(stNode)
	if err != nil {
		return nil, fmt.Errorf("error getting block drives from node %s, Err :%v", stNode.Name, err)
	}

	for _, devices := range drvM {
		currentNodeDrives += len(devices)
	}
	eligibilityMap := make(map[string]bool)

	log.Infof("Node %s has total drives %d", stNode.Name, currentNodeDrives)
	eligibilityMap[stNode.Id] = true
	if currentNodeDrives == maxCloudDrives {
		eligibilityMap[stNode.Id] = false
	}
	nodePoolStatus, err := Inst().V.GetNodePoolsStatus(*stNode)
	if err != nil {
		return nil, err
	}

	for _, pool := range stNode.StoragePools {
		eligibilityMap[pool.Uuid] = true

		d := drvM[fmt.Sprintf("%d", pool.ID)]
		log.Infof("pool %s has %d drives", pool.Uuid, len(d))
		if len(d) == POOL_MAX_CLOUD_DRIVES {
			eligibilityMap[pool.Uuid] = false
		}

		if nodePoolStatus[pool.Uuid] == "Offline" {
			eligibilityMap[pool.Uuid] = false
		}
	}

	return eligibilityMap, nil
}

// WaitTillEnterMaintenanceMode wait until the node enters maintenance mode
func WaitTillEnterMaintenanceMode(n node.Node) error {
	t := func() (interface{}, bool, error) {
		nodeState, err := Inst().V.IsNodeInMaintenance(n)
		if err != nil {
			return nil, false, err
		}
		if nodeState == true {
			return nil, true, nil
		}
		return nil, false, fmt.Errorf("Not in Maintenance mode")
	}

	_, err := task.DoRetryWithTimeout(t, 20*time.Minute, 2*time.Minute)
	if err != nil {
		return err
	}
	return nil
}

// ExitFromMaintenanceMode wait until the node exits from maintenance mode
func ExitFromMaintenanceMode(n node.Node) error {
	log.InfoD("Exiting maintenance mode on Node %s", n.Name)
	t := func() (interface{}, bool, error) {
		if err := Inst().V.ExitMaintenance(n); err != nil {
			nodeState, err := Inst().V.IsNodeInMaintenance(n)
			if err != nil {
				return nil, false, err
			}
			if nodeState == true {
				return nil, true, nil
			}
			return nil, true, err
		}
		return nil, false, nil
	}
	_, err := task.DoRetryWithTimeout(t, 15*time.Minute, 2*time.Minute)
	if err != nil {
		return err
	}
	return nil
}

// ExitNodesFromMaintenanceMode waits till all nodes to exit from maintenance mode
// Checks for all the storage nodes present in the cluster, in case if any node is in maintenance mode
// Function will attempt bringing back the node out of maintenance
func ExitNodesFromMaintenanceMode() error {
	Nodes := node.GetStorageNodes()
	for _, eachNode := range Nodes {
		nodeState, err := Inst().V.IsNodeInMaintenance(eachNode)
		if err == nil && nodeState == true {
			errExit := ExitFromMaintenanceMode(eachNode)
			if errExit != nil {
				return errExit
			}
		}
	}
	return nil
}

// GetPoolsDetailsOnNode returns all pools present in the Nodes
func GetPoolsDetailsOnNode(n *node.Node) ([]*opsapi.StoragePool, error) {
	var poolDetails []*opsapi.StoragePool

	// Refreshing Node Driver to make sure all changes done to the nodes are refreshed
	err := Inst().V.RefreshDriverEndpoints()
	if err != nil {
		return nil, err
	}
	//updating the node info after refresh
	stDriverNodes := node.GetStorageDriverNodes()
	for _, stDriverNode := range stDriverNodes {
		if stDriverNode.VolDriverNodeID == n.VolDriverNodeID {
			n = &stDriverNode
			break
		}
	}

	if node.IsStorageNode(*n) == false {
		return nil, fmt.Errorf("Node [%s] is not Storage Node", n.Id)
	}

	nodes := node.GetStorageNodes()

	for _, eachNode := range nodes {
		if eachNode.Id == n.Id {
			for _, eachPool := range eachNode.Pools {
				poolInfo, err := GetStoragePoolByUUID(eachPool.Uuid)
				if err != nil {
					return nil, err
				}
				poolDetails = append(poolDetails, poolInfo)
			}
		}
	}
	return poolDetails, nil
}

// IsEksCluster returns true if current operator installation is on an EKS cluster
func IsEksCluster() bool {
	if stc, err := Inst().V.GetDriver(); err == nil {
		if oputil.IsEKS(stc) {
			logrus.Infof("EKS installation with PX operator detected.")
			return true
		}
	}
	return false
}

/*
 * GetSubsetOfSlice selects a random subset of unique items from the input slice,
 * with the given length. It returns a new slice with the selected items in random order.
 * If length is zero or negative or greater than the length of the input slice, it also returns an error.
 *
 * Parameters:
 * - items: a slice of any type to select from.
 * - length: the number of items to select from the input slice.
 *
 * Returns:
 * - a new slice of type T with the selected items in random order.
 * - an error if the length parameter is zero or negative, or if it is greater than the length of the input slice.
 */
func GetSubsetOfSlice[T any](items []T, length int) ([]T, error) {
	if length <= 0 {
		return nil, fmt.Errorf("length must be greater than zero")
	}
	if length > len(items) {
		return nil, fmt.Errorf("length cannot be greater than the length of the input items")
	}
	randomItems := make([]T, length)
	selected := make(map[int]bool)
	for i := 0; i < length; i++ {
		j := rand.Intn(len(items))
		for selected[j] {
			j = rand.Intn(len(items))
		}
		selected[j] = true
		randomItems[i] = items[j]
	}
	return randomItems, nil
}

// MakeStoragetoStoragelessNode returns true on converting Storage Node to Storageless Node
func MakeStoragetoStoragelessNode(n node.Node) error {
	storageLessNodeBeforePoolDelete := node.GetStorageLessNodes()
	// Get total list of pools present on the node
	poolList, err := GetPoolsDetailsOnNode(&n)
	if err != nil {
		return err
	}

	lenPools := len(poolList)
	log.InfoD("total number of Pools present on the Node [%v] is [%d]", n.Name, lenPools)

	// Enter pool maintenance mode before deleting the pools from the cluster
	err = Inst().V.EnterPoolMaintenance(n)
	if err != nil {
		return fmt.Errorf("failed to set pool maintenance mode on node %s. Err: [%v]", n.Name, err)
	}

	time.Sleep(1 * time.Minute)
	expectedStatus := "In Maintenance"
	err = WaitForPoolStatusToUpdate(n, expectedStatus)
	if err != nil {
		return fmt.Errorf("node [%s] pools are not in status [%s]. Err: [%v]", n.Name, expectedStatus, err)
	}

	// Delete all the pools present on the Node
	for i := 0; i < lenPools; i++ {
		err := Inst().V.DeletePool(n, strconv.Itoa(i), true)
		if err != nil {
			return err
		}
	}

	err = Inst().V.ExitPoolMaintenance(n)
	if err != nil {
		return fmt.Errorf("failed to exit pool maintenance mode on node [%s] Error: [%v]", n.Name, err)
	}

	err = Inst().V.WaitDriverUpOnNode(n, 5*time.Minute)
	if err != nil {
		return fmt.Errorf("volume driver down on node %s with Error: [%v]", n.Name, err)
	}
	expectedStatus = "Online"
	err = WaitForPoolStatusToUpdate(n, expectedStatus)
	if err != nil {
		return fmt.Errorf("node %s pools are not in status %s. Err:[%v]", n.Name, expectedStatus, err)
	}

	storageLessNodeAfterPoolDelete := node.GetStorageLessNodes()
	if len(storageLessNodeBeforePoolDelete) <= len(storageLessNodeAfterPoolDelete) {
		return fmt.Errorf("making storage node to storagelessnode failed")
	}
	return nil
}

// IsPksCluster returns true if current operator installation is on an EKS cluster
func IsPksCluster() bool {
	if stc, err := Inst().V.GetDriver(); err == nil {
		if oputil.IsPKS(stc) {
			log.InfoD("PKS installation with PX operator detected.")
			return true
		}
	}
	return false
}

// IsOkeCluster returns true if current operator installation is on an EKS cluster
func IsOkeCluster() bool {
	if stc, err := Inst().V.GetDriver(); err == nil {
		if oputil.IsOKE(stc) {
			log.InfoD("OKE installation with PX operator detected.")
			return true
		}
	}
	return false
}

// IsAksCluster returns true if current operator installation is on an EKS cluster
func IsAksCluster() bool {
	if stc, err := Inst().V.GetDriver(); err == nil {
		if oputil.IsAKS(stc) {
			log.InfoD("AKS installation with PX operator detected.")
			return true
		}
	}
	return false
}

// IsIksCluster returns true if current operator installation is on an EKS cluster
func IsIksCluster() bool {
	if stc, err := Inst().V.GetDriver(); err == nil {
		if oputil.IsIKS(stc) {
			log.InfoD("IKS installation with PX operator detected.")
			return true
		}
	}
	return false
}

// IsOpenShift returns true if current operator installation is on an EKS cluster
func IsOpenShift() bool {
	if stc, err := Inst().V.GetDriver(); err == nil {
		if oputil.IsOpenshift(stc) {
			log.InfoD("OpenShift installation with PX operator detected.")
			return true
		}
	}
	return false
}

// IsLocalCluster returns true if the cluster used is local cluster from vsphere
func IsLocalCluster(n node.Node) bool {
	response, err := IsCloudDriveInitialised(n)
	if err != nil || response == false {
		return false
	}
	return true
}

// IsPoolInMaintenance returns true if pool in maintenance
func IsPoolInMaintenance(n node.Node) bool {
	expectedStatus := "In Maintenance"
	poolsStatus, err := Inst().V.GetNodePoolsStatus(n)
	if err != nil || poolsStatus == nil {
		return false
	}

	for _, v := range poolsStatus {
		if v == expectedStatus {
			return true
		}
	}
	return false
}

// WaitForPoolOffline waits  till pool went to offline status
func WaitForPoolOffline(n node.Node) error {

	t := func() (interface{}, bool, error) {
		poolsStatus, err := Inst().V.GetNodePoolsStatus(n)
		if err != nil {
			return nil, true, err
		}

		for _, v := range poolsStatus {
			if v == "Offline" {
				return nil, false, nil
			}
		}
		return nil, true, fmt.Errorf("no pool is offline is node %s", n.Name)
	}
	_, err := task.DoRetryWithTimeout(t, time.Minute*360, time.Minute*2)
	return err
}

func GetPoolIDFromPoolUUID(poolUuid string) (int32, error) {
	nodesPresent := node.GetStorageNodes()
	for _, each := range nodesPresent {
		poolsPresent, err := GetPoolsDetailsOnNode(&each)
		if err != nil {
			return -1, err
		}
		for _, eachPool := range poolsPresent {
			if eachPool.Uuid == poolUuid {
				return eachPool.ID, nil
			}
		}
	}
	return -1, nil
}

func GetAutoFsTrimStatusForCtx(ctx *scheduler.Context) (map[string]opsapi.FilesystemTrim_FilesystemTrimStatus, error) {

	appVolumes, err := Inst().S.GetVolumes(ctx)
	if err != nil {
		return nil, err
	}

	ctxAutoFsTrimStatus := make(map[string]opsapi.FilesystemTrim_FilesystemTrimStatus)

	for _, v := range appVolumes {
		// Skip autofs trim status on Pure DA volumes
		isPureVol, err := Inst().V.IsPureVolume(v)
		if err != nil {
			return nil, err
		}
		if isPureVol {
			return nil, fmt.Errorf("autofstrim is not supported for Pure DA volume")
		}
		//skipping fstrim check for log PVCs
		if strings.Contains(v.Name, "log") {
			continue
		}
		log.Infof("inspecting volume [%s]", v.Name)
		appVol, err := Inst().V.InspectVolume(v.ID)
		if err != nil {
			return nil, fmt.Errorf("error inspecting volume: %v", err)
		}
		attachedNode := appVol.AttachedOn
		fsTrimStatuses, err := Inst().V.GetAutoFsTrimStatus(attachedNode)
		if err != nil {
			return nil, err
		}

		val, ok := fsTrimStatuses[appVol.Id]
		var fsTrimStatus opsapi.FilesystemTrim_FilesystemTrimStatus

		if !ok {
			fsTrimStatus, err = waitForFsTrimStatus(nil, attachedNode, appVol.Id)
			if err != nil {
				return nil, err
			}
		} else {
			fsTrimStatus = val
		}

		if fsTrimStatus != -1 {
			ctxAutoFsTrimStatus[appVol.Id] = fsTrimStatus
		} else {
			return nil, fmt.Errorf("autofstrim for volume [%v] not started on node [%s]", v.ID, attachedNode)
		}

	}
	return ctxAutoFsTrimStatus, nil
}

func GetAutoFstrimUsageForCtx(ctx *scheduler.Context) (map[string]*opsapi.FstrimVolumeUsageInfo, error) {
	appVolumes, err := Inst().S.GetVolumes(ctx)
	if err != nil {
		return nil, err
	}

	ctxAutoFsTrimStatus := make(map[string]*opsapi.FstrimVolumeUsageInfo)

	for _, v := range appVolumes {
		// Skip autofs trim status on Pure DA volumes
		isPureVol, err := Inst().V.IsPureVolume(v)
		if err != nil {
			return nil, err
		}
		if isPureVol {
			return nil, fmt.Errorf("autofstrim is not supported for Pure DA volume")
		}
		//skipping fstrim check for log PVCs
		if strings.Contains(v.Name, "log") {
			continue
		}
		log.Infof("Getting info: %s", v.ID)
		appVol, err := Inst().V.InspectVolume(v.ID)
		if err != nil {
			return nil, fmt.Errorf("error inspecting volume: %v", err)
		}
		attachedNode := appVol.AttachedOn
		fsTrimUsages, err := Inst().V.GetAutoFsTrimUsage(attachedNode)
		if err != nil {
			return nil, err
		}

		val, ok := fsTrimUsages[appVol.Id]
		var fsTrimStatus *opsapi.FstrimVolumeUsageInfo

		if !ok {
			log.Errorf("usage not found for %s", appVol.Id)
		} else {
			fsTrimStatus = val
		}

		if fsTrimStatus != nil {
			ctxAutoFsTrimStatus[appVol.Id] = fsTrimStatus
		} else {
			return nil, fmt.Errorf("autofstrim for volume [%v] has no usage on node [%s]", v.ID, attachedNode)
		}

	}
	return ctxAutoFsTrimStatus, nil
}

// WaitForPoolStatusToUpdate returns true when pool status updated to expected status
func WaitForPoolStatusToUpdate(nodeSelected node.Node, expectedStatus string) error {
	t := func() (interface{}, bool, error) {
		poolsStatus, err := Inst().V.GetNodePoolsStatus(nodeSelected)
		if err != nil {
			return nil, true,
				fmt.Errorf("error getting pool status on node %s,err: %v", nodeSelected.Name, err)
		}
		if poolsStatus == nil {
			return nil,
				false, fmt.Errorf("pools status is nil")
		}
		for k, v := range poolsStatus {
			if v != expectedStatus {
				return nil, true,
					fmt.Errorf("pool %s is not %s, current status: %s", k, expectedStatus, v)
			}
		}
		return nil, false, nil
	}
	_, err := task.DoRetryWithTimeout(t, 30*time.Minute, 2*time.Minute)
	return err
}

// RandomString generates a random lowercase string of length characters.
func RandomString(length int) string {
	rand.Seed(time.Now().UnixNano())
	const letters = "abcdefghijklmnopqrstuvwxyz"
	randomBytes := make([]byte, length)
	for i := range randomBytes {
		randomBytes[i] = letters[rand.Intn(len(letters))]
	}
	randomString := string(randomBytes)
	return randomString
}

func EnterPoolMaintenance(stNode node.Node) error {
	log.InfoD("Setting pools in maintenance on node %s", stNode.Name)
	if err := Inst().V.EnterPoolMaintenance(stNode); err != nil {
		return err
	}

	status, err := Inst().V.GetNodeStatus(stNode)
	if err != nil {
		return err
	}
	log.InfoD("Node [%s] has status: [%v] after entering pool maintenance", stNode.Name, status)

	expectedStatus := "In Maintenance"
	if err = WaitForPoolStatusToUpdate(stNode, expectedStatus); err != nil {
		return fmt.Errorf("node %s pools are not in status %s. Err:%v", stNode.Name, expectedStatus, err)
	}

	return nil
}

func ExitPoolMaintenance(stNode node.Node) error {
	var exitErr error
	if exitErr = Inst().V.ExitPoolMaintenance(stNode); exitErr != nil {
		return fmt.Errorf("error exiting pool maintenance in the node [%v]. Err: %v", stNode.Name, exitErr)
	}

	if exitErr = Inst().V.WaitDriverUpOnNode(stNode, 5*time.Minute); exitErr != nil {
		return fmt.Errorf("error waiting for driver up after exiting pool maintenance in the node [%v]. Err: %v", stNode.Name, exitErr)
	}

	// wait as even PX is up it is taking some time for pool status to update when all pools are deleted
	time.Sleep(1 * time.Minute)
	cmd := "pxctl sv pool show"
	var out string

	// Execute the command and check if any pools exist
	out, exitErr = Inst().N.RunCommandWithNoRetry(stNode, cmd, node.ConnectionOpts{
		Timeout:         2 * time.Minute,
		TimeBeforeRetry: 10 * time.Second,
	})
	if exitErr != nil {
		return fmt.Errorf("error checking pools in the node [%v]. Err: %v", stNode.Name, exitErr)
	}
	log.Infof("pool show: [%s]", out)

	// skipping waitForPoolStatusToUpdate if there are no pools in the node
	if strings.Contains(out, "No drives configured for this node") {
		return nil
	}

	expectedStatus := "Online"
	if exitErr = WaitForPoolStatusToUpdate(stNode, expectedStatus); exitErr != nil {
		return fmt.Errorf("pools are not online after exiting pool maintenance in the node [%v],Err: %v", stNode.Name, exitErr)
	}

	return nil
}

// DeleteGivenPoolInNode deletes pool with given ID in the given node
func DeleteGivenPoolInNode(stNode node.Node, poolIDToDelete string, retry bool) (err error) {
	if err := EnterPoolMaintenance(stNode); err != nil {
		return err
	}
	if err := Inst().V.DeletePool(stNode, poolIDToDelete, retry); err != nil {
		return err
	}

	err = ExitPoolMaintenance(stNode)

	if err != nil && !strings.Contains(err.Error(), "not in pool maintenance mode") {
		return err
	}
	return nil
}

func GetPoolUUIDWithMetadataDisk(stNode node.Node) (string, error) {

	systemOpts := node.SystemctlOpts{
		ConnectionOpts: node.ConnectionOpts{
			Timeout:         2 * time.Minute,
			TimeBeforeRetry: defaultRetryInterval,
		},
		Action: "start",
	}
	drivesMap, err := Inst().N.GetBlockDrives(stNode, systemOpts)
	if err != nil {
		return "", fmt.Errorf("error getting block drives from node %s, Err :%v", stNode.Name, err)
	}

	var metadataPoolID string
outer:
	for _, drv := range drivesMap {
		for k, v := range drv.Labels {
			if k == "mdpoolid" {
				metadataPoolID = v
				break outer
			}
		}
	}

	if metadataPoolID != "" {
		mpID, err := strconv.Atoi(metadataPoolID)
		if err != nil {
			return "", fmt.Errorf("error converting metadataPoolID [%v] to int. Error: %v", metadataPoolID, err)
		}

		for _, p := range stNode.Pools {
			if p.ID == int32(mpID) {
				log.Infof("Identified metadata pool UUID: %s", p.Uuid)
				return p.Uuid, nil
			}
		}
	}

	return "", fmt.Errorf("no pool with metadata in node [%s]", stNode.Name)
}

// SetupTestRail checks if the required parameters for testrail are passed, verifies connectivity and creates milestone if it does not exist
func SetupTestRail() {
	if testRailHostname != "" && testRailUsername != "" && testRailPassword != "" {
		err := testrailuttils.Init(testRailHostname, testRailUsername, testRailPassword)
		if err == nil {
			if testrailuttils.MilestoneName == "" || testrailuttils.RunName == "" || testrailuttils.JobRunID == "" {
				err = fmt.Errorf("not all details provided to update testrail")
				log.FailOnError(err, "Error occurred while testrail initialization")
			}
			testrailuttils.CreateMilestone()
			TestRailSetupSuccessful = true
		}
	} else {
		log.Debugf("Not all information to connect to testrail is provided, skipping updates to testrail")
	}
}

// AsgKillNode terminates the given node
func AsgKillNode(nodeToKill node.Node) error {
	initNodes := node.GetStorageDriverNodes()
	initNodeNames := make([]string, len(initNodes))
	var err error
	for _, iNode := range initNodes {
		initNodeNames = append(initNodeNames, iNode.Name)
	}
	stepLog := fmt.Sprintf("Deleting node [%v]", nodeToKill.Name)

	Step(stepLog, func() {
		log.InfoD(stepLog)
		// workaround for eks until EKS sdk is implemented
		if IsEksCluster() {
			_, err = Inst().N.RunCommandWithNoRetry(nodeToKill, "ifconfig eth0 down  < /dev/null &", node.ConnectionOpts{
				Timeout:         2 * time.Minute,
				TimeBeforeRetry: 10 * time.Second,
			})

		} else {
			err = Inst().S.DeleteNode(nodeToKill)
		}

	})
	if err != nil {
		return err
	}

	stepLog = "Wait for  node get replaced by autoscaling group"
	Step(stepLog, func() {
		log.InfoD(stepLog)
		t := func() (interface{}, bool, error) {

			err = Inst().S.RefreshNodeRegistry()
			if err != nil {
				return "", true, err
			}

			err = Inst().V.RefreshDriverEndpoints()
			if err != nil {
				return "", true, err
			}

			newNodesList := node.GetStorageDriverNodes()

			for _, nNode := range newNodesList {
				if !Contains(initNodeNames, nNode.Name) {
					return "", false, nil
				}
			}

			return "", true, fmt.Errorf("no new node scaled up")
		}

		_, err = task.DoRetryWithTimeout(t, defaultAutoStorageNodeRecoveryTimeout, waitResourceCleanup)

	})
	return err

}

// RefreshDriverEndPoints returns nil if refreshing driver endpoint is successful
func RefreshDriverEndPoints() error {
	var err error
	err = Inst().V.RefreshDriverEndpoints()
	if err != nil {
		return err
	}
	return nil
}

// GetVolumesFromPoolID returns list of volumes from pool uuid
func GetVolumesFromPoolID(contexts []*scheduler.Context, poolUuid string) ([]*volume.Volume, error) {
	var volumes []*volume.Volume

	// Refresh driver end points before processing
	err := RefreshDriverEndPoints()
	if err != nil {
		return nil, err
	}
	for _, ctx := range contexts {
		vols, err := Inst().S.GetVolumes(ctx)
		if err != nil {
			return nil, err
		}
		for _, vol := range vols {
			appVol, err := Inst().V.InspectVolume(vol.ID)
			if err != nil {
				return nil, err
			}
			poolUuids := appVol.ReplicaSets[0].PoolUuids
			for _, p := range poolUuids {
				if p == poolUuid {
					volumes = append(volumes, vol)
				}
			}
		}
	}
	return volumes, nil
}

// DoRetryWithTimeoutWithGinkgoRecover calls `task.DoRetryWithTimeout` along with `ginkgo.GinkgoRecover()`, to be used in callbacks with panics or ginkgo assertions
func DoRetryWithTimeoutWithGinkgoRecover(taskFunc func() (interface{}, bool, error), timeout, timeBeforeRetry time.Duration) (interface{}, error) {
	taskFuncWithGinkgoRecover := func() (interface{}, bool, error) {
		defer ginkgo.GinkgoRecover()
		return taskFunc()
	}
	return task.DoRetryWithTimeout(taskFuncWithGinkgoRecover, timeout, timeBeforeRetry)
}

// GetVolumesInDegradedState Get the list of volumes in degraded state
func GetVolumesInDegradedState(contexts []*scheduler.Context) ([]*volume.Volume, error) {
	var volumes []*volume.Volume
	err := RefreshDriverEndPoints()
	if err != nil {
		return nil, err
	}
	for _, ctx := range contexts {
		vols, err := Inst().S.GetVolumes(ctx)
		if err != nil {
			return nil, err
		}
		for _, vol := range vols {
			appVol, err := Inst().V.InspectVolume(vol.ID)
			if err != nil {
				return nil, err
			}
			log.InfoD(fmt.Sprintf("Current Status of the volume [%v] is [%v]", vol.Name, appVol.Status))
			if fmt.Sprintf("[%v]", appVol.Status.String()) != "VOLUME_STATUS_DEGRADED" {
				volumes = append(volumes, vol)
			}
		}
	}
	return volumes, nil
}

// IsVolumeStatusUP returns true is volume status is up
func IsVolumeStatusUP(vol *volume.Volume) (bool, error) {
	appVol, err := Inst().V.InspectVolume(vol.ID)
	if err != nil {
		return false, err
	}
	if fmt.Sprintf("%v", appVol.Status.String()) != "VOLUME_STATUS_UP" {
		return false, nil
	}
	log.InfoD("volume [%v] status is [%v]", vol.Name, appVol.Status.String())
	return true, nil
}

// GetVolumeReplicationStatus returns PX volume replication status
func GetVolumeReplicationStatus(vol *volume.Volume) (string, error) {
	apiVol, err := Inst().V.InspectVolume(vol.ID)
	if err != nil {
		return "", err
	}
	cmd := fmt.Sprintf("pxctl volume inspect %s | grep \"Replication Status\"", apiVol.Id)

	output, err := Inst().N.RunCommand(node.GetStorageDriverNodes()[0], cmd, node.ConnectionOpts{
		Timeout:         1 * time.Minute,
		TimeBeforeRetry: 5 * time.Second,
		Sudo:            true,
	})
	if err != nil {
		return "", err
	}
	//sample output : "Replication Status       :  Up"
	output = strings.Split(strings.TrimSpace(output), ":")[1]
	return strings.TrimSpace(output), nil
}

type KvdbNode struct {
	PeerUrls   []string `json:"PeerUrls"`
	ClientUrls []string `json:"ClientUrls"`
	Leader     bool     `json:"Leader"`
	DbSize     int      `json:"DbSize"`
	IsHealthy  bool     `json:"IsHealthy"`
	ID         string   `json:"ID"`
}

// GetAllKvdbNodes returns list of all kvdb nodes present in the cluster
func GetAllKvdbNodes() ([]KvdbNode, error) {
	type kvdbNodes []map[string]KvdbNode
	storageNodes := node.GetStorageNodes()
	randomIndex := rand.Intn(len(storageNodes))
	randomNode := storageNodes[randomIndex]

	jsonConvert := func(jsonString string) ([]KvdbNode, error) {
		var nodes kvdbNodes
		var kvdb KvdbNode
		var kvdbNodes []KvdbNode

		err := json.Unmarshal([]byte(fmt.Sprintf("[%s]", jsonString)), &nodes)
		if err != nil {
			return nil, err
		}
		for _, nodeMap := range nodes {
			for id, value := range nodeMap {
				kvdb.ID = id
				kvdb.Leader = value.Leader
				kvdb.IsHealthy = value.IsHealthy
				kvdb.ClientUrls = value.ClientUrls
				kvdb.DbSize = value.DbSize
				kvdb.PeerUrls = value.PeerUrls
				kvdbNodes = append(kvdbNodes, kvdb)
			}
		}
		return kvdbNodes, nil
	}

	var allKvdbNodes []KvdbNode
	// Execute the command and check the alerts of type POOL
	command := "pxctl service kvdb members list -j"
	out, err := Inst().N.RunCommandWithNoRetry(randomNode, command, node.ConnectionOpts{
		Timeout:         2 * time.Minute,
		TimeBeforeRetry: 10 * time.Second,
	})
	//log.FailOnError(err, "Unable to get KVDB members from the command [%s]", command)
	log.InfoD("List of KVDBMembers in the cluster [%v]", out)

	// Convert KVDB members to map
	allKvdbNodes, err = jsonConvert(out)
	if err != nil {
		return nil, err
	}
	return allKvdbNodes, nil
}

func GetKvdbMasterNode() (*node.Node, error) {
	var getKvdbLeaderNode node.Node
	allkvdbNodes, err := GetAllKvdbNodes()
	if err != nil {
		return nil, err
	}

	for _, each := range allkvdbNodes {
		if each.Leader {
			getKvdbLeaderNode, err = node.GetNodeDetailsByNodeID(each.ID)
			if err != nil {
				return nil, err
			}
			break
		}
	}
	return &getKvdbLeaderNode, nil
}

// KillKvdbMasterNodeAndFailover kills kvdb master node and returns after failover is complete
func KillKvdbMasterNodeAndFailover() error {
	kvdbMaster, err := GetKvdbMasterNode()
	if err != nil {
		return err
	}
	err = KillKvdbMemberUsingPid(*kvdbMaster)
	if err != nil {
		return err
	}
	err = WaitForKVDBMembers()
	if err != nil {
		return err
	}
	return nil
}

// GetKvdbMasterPID returns the PID of KVDB master node
func GetKvdbMasterPID(kvdbNode node.Node) (string, error) {
	var processPid string
	command := "ps -ef | grep -i px-etcd"
	out, err := Inst().N.RunCommand(kvdbNode, command, node.ConnectionOpts{
		Timeout:         20 * time.Second,
		TimeBeforeRetry: 5 * time.Second,
		Sudo:            true,
	})
	if err != nil {
		return "", err
	}

	lines := strings.Split(string(out), "\n")
	for _, line := range lines {
		if strings.Contains(line, "px-etcd start") && !strings.Contains(line, "grep") {
			fields := strings.Fields(line)
			processPid = fields[1]
			break
		}
	}
	return processPid, err
}

// WaitForKVDBMembers waits till all kvdb members comes up online and healthy
func WaitForKVDBMembers() error {
	t := func() (interface{}, bool, error) {
		allKvdbNodes, err := GetAllKvdbNodes()
		if err != nil {
			return "", true, err
		}
		if len(allKvdbNodes) != 3 {
			return "", true, fmt.Errorf("not all kvdb nodes are online")
		}

		for _, each := range allKvdbNodes {
			if each.IsHealthy == false {
				return "", true, fmt.Errorf("all kvdb nodes are not healthy")
			}
		}
		log.Info("all kvdb nodes are healthy")
		return "", false, nil
	}
	_, err := task.DoRetryWithTimeout(t, defaultKvdbRetryInterval, 20*time.Second)
	if err != nil {
		return err
	}
	return nil
}

// KillKvdbMemberUsingPid return error in case of command failure
func KillKvdbMemberUsingPid(kvdbNode node.Node) error {
	pid, err := GetKvdbMasterPID(kvdbNode)
	if err != nil {
		return err
	}
	command := fmt.Sprintf("kill -9 %s", pid)
	log.InfoD("killing PID using command [%s]", command)
	err = runCmd(command, kvdbNode)
	if err != nil {
		return err
	}
	return nil
}

// IsKVDBNode returns true if a node is kvdb node else it returns false
func IsKVDBNode(n node.Node) (bool, error) {
	KvdbNodes, err := GetAllKvdbNodes()
	if err != nil {
		return false, err
	}
	for _, each := range KvdbNodes {
		if each.ID == n.Id {
			return true, nil
		}
	}
	return false, nil
}

// getReplicaNodes returns the list of nodes which has replicas
func getReplicaNodes(vol *volume.Volume) ([]string, error) {
	getReplicaSets, err := Inst().V.GetReplicaSets(vol)
	if err != nil {
		return nil, err
	}
	return getReplicaSets[0].Nodes, nil
}

// IsDMthin returns true if setup is dmthin enabled
func IsDMthin() (bool, error) {
	opBasedInstall, _ := Inst().V.IsOperatorBasedInstall()
	dmthinEnabled := false
	if !opBasedInstall {
		log.Warn("This is not PX Operator based install, DMTHIN is not supported on legacy Daemonset installs, skipping this check..")
		return dmthinEnabled, nil
	}

	cluster, err := Inst().V.GetDriver()
	if err != nil {
		return dmthinEnabled, err
	}
	argsList, err := util.MiscArgs(cluster)
	for _, args := range argsList {
		if strings.Contains(strings.ToLower(args), "px-storev2") {
			dmthinEnabled = true
		}
	}
	return dmthinEnabled, nil
}

// AddMetadataDisk add metadisk to the node if not already exists
func AddMetadataDisk(n node.Node) error {
	drivesMap, err := Inst().N.GetBlockDrives(n, node.SystemctlOpts{
		ConnectionOpts: node.ConnectionOpts{
			Timeout:         2 * time.Minute,
			TimeBeforeRetry: defaultRetryInterval,
		},
		Action: "start",
	})
	if err != nil {
		return err
	}

	isDedicatedMetadataDiskExist := false

	for _, v := range drivesMap {
		for lk := range v.Labels {
			if lk == "mdvol" {
				isDedicatedMetadataDiskExist = true
			}
		}
	}

	if !isDedicatedMetadataDiskExist {
		cluster, err := Inst().V.GetDriver()
		log.FailOnError(err, "error getting storage cluster")
		metadataSpec := cluster.Spec.CloudStorage.SystemMdDeviceSpec
		deviceSpec := fmt.Sprintf("%s --metadata", *metadataSpec)

		log.InfoD("Initiate add cloud drive and validate")
		err = Inst().V.AddCloudDrive(&n, deviceSpec, -1)

		if err != nil {
			return fmt.Errorf("error adding metadata device [%s] to node [%s]. Err: %v", *metadataSpec, n.Name, err)
		}

	}

	return nil

}

// createNamespaces Create N number of namespaces and return namespace list
func createNamespaces(numberOfNamespaces int) ([]string, error) {

	// Create multiple namespaces in string
	var (
		namespaces []string
	)

	// Create a good number of namespaces
	for i := 0; i < numberOfNamespaces; i++ {
		namespace := fmt.Sprintf("large-resource-%d-%v", i, time.Now().Unix())
		nsName := &corev1.Namespace{
			ObjectMeta: metav1.ObjectMeta{
				Name: namespace,
			},
		}
		log.InfoD("Creating namespace %v", namespace)
		_, err := k8sCore.CreateNamespace(nsName)
		if err != nil {
			return nil, err
		} else {
			namespaces = append(namespaces, namespace)
		}
	}
	return namespaces, nil
}

// createConfigMaps with the given number of entries on specified namespaces
func createConfigMaps(namespaces []string, numberOfConfigmap int, numberOfEntries int) error {

	// Create random data to add in ConfigMap
	var randomData = make(map[string]string)
	for i := 0; i < numberOfEntries; i++ {
		randomString := RandomString(80)
		randomStringWithTimeStamp := fmt.Sprintf("%v.%v", randomString, time.Now().Unix())
		randomData[randomStringWithTimeStamp] = randomString
	}

	// create the number of configmaps needed
	k8sCore = core.Instance()
	for _, namespace := range namespaces {
		for i := 0; i < numberOfConfigmap; i++ {
			name := fmt.Sprintf("configmap-%s-%d-%v", namespace, i, time.Now().Unix())
			log.InfoD("Creating Configmap: %v", name)
			metaObj := metaV1.ObjectMeta{
				Name:      name,
				Namespace: namespace,
			}
			obj := &corev1.ConfigMap{
				ObjectMeta: metaObj,
				Data:       randomData,
			}

			_, err := k8sCore.CreateConfigMap(obj)
			if err != nil {
				return err
			}
		}
	}
	return nil
}

// createSecrets with the given number of entries on specified namespaces
func createSecrets(namespaces []string, numberOfSecrets int, numberOfEntries int) error {

	// Create random data to add in ConfigMap
	var randomData = make(map[string]string)
	for i := 0; i < numberOfEntries; i++ {
		randomString := RandomString(80)
		randomStringWithTimeStamp := fmt.Sprintf("%v.%v", randomString, time.Now().Unix())
		randomData[randomStringWithTimeStamp] = randomString
	}

	// create the number of configmaps needed
	k8sCore = core.Instance()
	for _, namespace := range namespaces {
		for i := 0; i < numberOfSecrets; i++ {
			name := fmt.Sprintf("secret-%s-%d-%v", namespace, i, time.Now().Unix())
			log.InfoD("Creating secret: %v", name)
			metaObj := metaV1.ObjectMeta{
				Name:      name,
				Namespace: namespace,
			}
			obj := &corev1.Secret{
				ObjectMeta: metaObj,
				StringData: randomData,
			}

			_, err := k8sCore.CreateSecret(obj)
			if err != nil {
				return err
			}
		}
	}
	return nil
}

// DeleteNamespaces Deletes all the namespaces given in a list of namespaces and return error if any
func DeleteNamespaces(namespaces []string) error {
	// Delete a list of namespaces given
	k8sCore = core.Instance()
	for _, namespace := range namespaces {
		err := k8sCore.DeleteNamespace(namespace)
		if err != nil {
			return err
		}
	}
	return nil
}

// VerifyNilPointerDereferenceError returns true if nil pointer dereference, output of the log messages
func VerifyNilPointerDereferenceError(n *node.Node) (bool, string, error) {

	cmdGrepOutput := "journalctl | grep -i -A 50 \"nil pointer dereference\""
	output, err := runCmdOnce(cmdGrepOutput, *n)
	if err != nil {
		return false, "", fmt.Errorf("command failed while running [%v] on Node [%v]", cmdGrepOutput, n.Name)
	}
	re, err := regexp.Compile("panic: runtime error.*invalid memory address or nil pointer dereference")
	if err != nil {
		return false, "", fmt.Errorf("command failed running [%v] on Node [%v]", cmdGrepOutput, n.Name)
	}
	if re.MatchString(fmt.Sprintf("%v", output)) {
		return true, output, nil
	}

	return false, "", nil
}

// GetClusterProviders returns the list of cluster providers
func GetClusterProviders() []string {
	providersStr := os.Getenv("CLUSTER_PROVIDER")
	if providersStr != "" {
		return strings.Split(providersStr, ",")
	}
	return clusterProviders
}

// GetPoolUuidsWithStorageFull returns list of pool uuids if storage full
func GetPoolUuidsWithStorageFull() ([]string, error) {
	var poolUuids []string

	isPoolOffline := func(n node.Node) (bool, error) {
		poolsStatus, err := Inst().V.GetNodePoolsStatus(n)
		if err != nil {
			return false, err
		}

		for _, v := range poolsStatus {
			if v == "Offline" {
				return true, nil
			}
		}
		return false, nil
	}

	pools, err := Inst().V.ListStoragePools(metav1.LabelSelector{})
	if err != nil {
		return nil, err
	}
	calculatePercentage := func(usedValue float64, totalValue float64) float64 {
		percentage := (usedValue / totalValue) * 100
		return float64(percentage)
	}

	for _, eachPool := range pools {
		nodeDetail, err := GetNodeWithGivenPoolID(eachPool.Uuid)
		if err != nil {
			return nil, err
		}

		poolOfflineStatus, err := isPoolOffline(*nodeDetail)
		if err != nil {
			return nil, err
		}

		if calculatePercentage(float64(eachPool.Used), float64(eachPool.TotalSize)) > 90.0 || poolOfflineStatus {
			poolUuids = append(poolUuids, eachPool.GetUuid())
		}
	}

	return poolUuids, nil
}

// GetVolumeConsumedSize returns size of the volume
func GetVolumeConsumedSize(vol volume.Volume) (uint64, error) {
	apiVol, err := Inst().V.InspectVolume(vol.ID)
	if err != nil {
		return 0, err
	}
	return apiVol.Usage, nil
}

// GetAllVolumesWithIO Returns list of volumes with IO
func GetAllVolumesWithIO(contexts []*scheduler.Context) ([]*volume.Volume, error) {

	allVolsWithIO := []*volume.Volume{}
	for _, eachContext := range contexts {
		vols, err := Inst().S.GetVolumes(eachContext)
		if err != nil {
			log.Errorf("Failed to get app %s's volumes", eachContext.App.Key)
		}
		log.Infof("list of all volumes present in the cluster [%v]", vols)
		for _, eachVol := range vols {
			isIOsInProgress, err := Inst().V.IsIOsInProgressForTheVolume(&node.GetStorageNodes()[0], eachVol.ID)
			if err != nil {
				return nil, err
			}

			if isIOsInProgress {
				allVolsWithIO = append(allVolsWithIO, eachVol)
			}
		}
	}
	return allVolsWithIO, nil
}

func IsVolumeFull(vol volume.Volume) (bool, error) {
	volPercentage, err := GetVolumeFullPercentage(vol)
	if err != nil {
		return false, err
	}
	if volPercentage > 80.0 {
		return true, nil
	}

	return false, nil
}

// GetVolumeFullPercentage returns percentage of volume size consumed
func GetVolumeFullPercentage(vol volume.Volume) (float64, error) {
	calculatePercentage := func(usedSize float64, totalSize float64) float64 {
		percentage := (usedSize / totalSize) * 100
		return float64(percentage)
	}

	appVol, err := Inst().V.InspectVolume(vol.ID)
	log.FailOnError(err, fmt.Sprintf("err inspecting vol : %s", vol.ID))

	totalSize := appVol.Spec.Size
	usedSize, err := GetVolumeConsumedSize(vol)
	if err != nil {
		return 0, err
	}

	log.Infof("Total size of Volume is [%v] and used size is [%v]", totalSize, usedSize)
	percentageFull := calculatePercentage(float64(usedSize), float64(totalSize))
	log.Infof("Volume [%v] : Percentage of size consumed [%v]", vol.Name, percentageFull)

	return percentageFull, nil
}

// GetPoolCapacityUsed Get Pool capacity percentage used
func GetPoolCapacityUsed(poolUUID string) (float64, error) {

	calculatePercentage := func(usedSize float64, totalSize float64) float64 {
		percentage := (usedSize / totalSize) * 100
		return float64(percentage)
	}

	pool, err := GetStoragePoolByUUID(poolUUID)
	log.FailOnError(err, "Failed to get pool Details from PoolUUID [%v]", poolUUID)

	usedSize, totalSize := pool.Used, pool.TotalSize
	log.Infof("Used vs Total volume stats [%v]/[%v]", usedSize, totalSize)

	poolSizeUsed := calculatePercentage(float64(usedSize), float64(totalSize))

	return poolSizeUsed, nil
}

// GetRandomNode Gets Random node
func GetRandomNode(pxNodes []node.Node) node.Node {
	rand.Seed(time.Now().UnixNano())
	randomIndex := rand.Intn(len(pxNodes))
	randomNode := pxNodes[randomIndex]
	return randomNode
}

func RemoveLabelsAllNodes(label string, forStorage, forStorageLess bool) error {
	if !forStorage && !forStorageLess {
		return errors.New("at least one of forStorage or forStorageLess must be true")
	}

	var pxNodes []node.Node

	if forStorage && forStorageLess {
		pxNodes = node.GetStorageDriverNodes()
	} else if forStorage {
		pxNodes = node.GetStorageNodes()
	} else if forStorageLess {
		pxNodes = node.GetStorageLessNodes()
	}

	for _, node := range pxNodes {
		log.Infof("Node Name: %s\n", node.Name)
		if err := Inst().S.RemoveLabelOnNode(node, label); err != nil {
			return fmt.Errorf("error removing label on node [%s]: %w", node.Name, err)
		}
	}

	return nil
}

func AddCloudDrive(stNode node.Node, poolID int32) error {
	driveSpecs, err := GetCloudDriveDeviceSpecs()
	if err != nil {
		return fmt.Errorf("error getting cloud drive specs, err: %v", err)
	}
	deviceSpec := driveSpecs[0]
	deviceSpecParams := strings.Split(deviceSpec, ",")
	var specSize uint64
	var driveSize string

	if poolID != -1 {
		systemOpts := node.SystemctlOpts{
			ConnectionOpts: node.ConnectionOpts{
				Timeout:         2 * time.Minute,
				TimeBeforeRetry: defaultRetryInterval,
			},
			Action: "start",
		}
		drivesMap, err := Inst().N.GetBlockDrives(stNode, systemOpts)
		if err != nil {
			return fmt.Errorf("error getting block drives from node %s, Err :%v", stNode.Name, err)
		}

	outer:
		for _, v := range drivesMap {
			labels := v.Labels
			for _, pID := range labels {
				if pID == fmt.Sprintf("%d", poolID) {
					driveSize = v.Size
					i := strings.Index(driveSize, "G")
					driveSize = driveSize[:i]
					break outer
				}
			}
		}
	}

	if driveSize != "" {
		paramsArr := make([]string, 0)
		for _, param := range deviceSpecParams {
			if strings.Contains(param, "size") {
				paramsArr = append(paramsArr, fmt.Sprintf("size=%s,", driveSize))
			} else {
				paramsArr = append(paramsArr, param)
			}
		}
		deviceSpec = strings.Join(paramsArr, ",")
		specSize, err = strconv.ParseUint(driveSize, 10, 64)
		if err != nil {
			return fmt.Errorf("error converting size to uint64, err: %v", err)
		}
	}

	pools, err := Inst().V.ListStoragePools(metav1.LabelSelector{})
	if err != nil {
		return fmt.Errorf("error getting pools list, err: %v", err)
	}
	dash.VerifyFatal(len(pools) > 0, true, "Verify pools exist")

	var currentTotalPoolSize uint64

	for _, pool := range pools {
		currentTotalPoolSize += pool.GetTotalSize() / units.GiB
	}

	log.Info(fmt.Sprintf("current pool size: %d GiB", currentTotalPoolSize))

	expectedTotalPoolSize := currentTotalPoolSize + specSize

	log.InfoD("Initiate add cloud drive and validate")
	err = Inst().V.AddCloudDrive(&stNode, deviceSpec, poolID)
	if err != nil {
		return fmt.Errorf("add cloud drive failed on node %s, err: %v", stNode.Name, err)
	}

	log.InfoD("Validate pool rebalance after drive add")
	err = ValidateDriveRebalance(stNode)
	if err != nil {
		return fmt.Errorf("pool re-balance failed, err: %v", err)
	}
	n1, err := node.GetNodeByName(stNode.Name)
	if err != nil {
		return fmt.Errorf("error getting node by name %s, err: %v", stNode.Name, err)
	}
	err = Inst().V.WaitDriverUpOnNode(n1, addDriveUpTimeOut)
	if err != nil {
		return fmt.Errorf("volume driver is down on node %s, err: %v", stNode.Name, err)
	}
	dash.VerifyFatal(err == nil, true, "PX is up after add drive")

	var newTotalPoolSize uint64

	pools, err = Inst().V.ListStoragePools(metav1.LabelSelector{})
	if err != nil {
		return fmt.Errorf("error getting pools list, err: %v", err)
	}
	dash.VerifyFatal(len(pools) > 0, true, "Verify pools exist")
	for _, pool := range pools {
		newTotalPoolSize += pool.GetTotalSize() / units.GiB
	}
	isPoolSizeUpdated := false

	if newTotalPoolSize >= expectedTotalPoolSize {
		isPoolSizeUpdated = true
	}
	log.Info(fmt.Sprintf("updated pool size: %d GiB", newTotalPoolSize))
	dash.VerifyFatal(isPoolSizeUpdated, true, fmt.Sprintf("Validate total pool size after add cloud drive on node %s", stNode.Name))
	err = Inst().V.RefreshDriverEndpoints()
	return err
}

func IsJournalEnabled() (bool, error) {
	storageSpec, err := Inst().V.GetStorageSpec()
	if err != nil {
		return false, err
	}
	jDev := storageSpec.GetJournalDev()
	if jDev != "" {
		log.Infof("JournalDev: %s", jDev)
		return true, nil
	}
	return false, nil
}

func runDataIntegrityValidation(testName string) bool {

	if Inst().N.String() == ssh.DriverName || Inst().N.String() == vsphere.DriverName {
		if strings.Contains(testName, "{") {
			i := strings.Index(testName, "{")
			j := strings.Index(testName, "}")

			testName = testName[i+1 : j]
		}
		log.Infof("validating test-name [%s] for running data integrity validation", testName)
		if strings.Contains(dataIntegrityValidationTests, testName) {
			return true
		}

		if strings.Contains(testName, "Longevity") {
			pc, _, _, _ := runtime.Caller(1)
			if strings.Contains(dataIntegrityValidationTests, runtime.FuncForPC(pc).Name()) {
				return true
			}
			return false
		}
	}

	return false
}

func ValidateDataIntegrity(contexts *[]*scheduler.Context) (mError error) {
	testName := ginkgo.CurrentSpecReport().FullText()
	if strings.Contains(testName, "Longevity") || strings.Contains(testName, "Trigger") {
		pc, _, _, _ := runtime.Caller(1)
		testName = runtime.FuncForPC(pc).Name()
		sInd := strings.LastIndex(testName, ".")
		if sInd != -1 {
			fnNames := strings.Split(testName, ".")
			for _, fn := range fnNames {
				if strings.Contains(fn, "Trigger") {
					testName = fn
					break
				}
			}
		}

	}

	if !runDataIntegrityValidation(testName) {
		log.Infof(fmt.Sprintf("skipping data integrity validation for %s is not the list %s", testName, dataIntegrityValidationTests))
		return nil
	}

outer:
	for _, ctx := range *contexts {
		appScaleFactor := time.Duration(Inst().GlobalScaleFactor)
		var timeout time.Duration
		if ctx.ReadinessTimeout == time.Duration(0) {
			timeout = appScaleFactor * defaultTimeout
		} else {
			timeout = appScaleFactor * ctx.ReadinessTimeout
		}
		//Waiting for all the apps in ctx are running
		mError = Inst().S.WaitForRunning(ctx, timeout, defaultRetryInterval)
		if mError != nil {
			return mError
		}
		var appVolumes []*volume.Volume
		appVolumes, mError = Inst().S.GetVolumes(ctx)
		if mError != nil {
			return mError
		}

		//waiting for volumes replication status should be up before calculating md5sum
		for _, v := range appVolumes {
			var replicaSets []*opsapi.ReplicaSet
			replicaSets, mError = Inst().V.GetReplicaSets(v)
			if mError != nil {
				return mError
			}

			//skipping the validation if volume is repl 2
			if len(replicaSets) == 1 && len(replicaSets[0].PoolUuids) == 1 {
				continue outer
			}
			t := func() (interface{}, bool, error) {
				replicationStatus, err := GetVolumeReplicationStatus(v)
				if err != nil {
					return nil, false, err
				}

				if replicationStatus == "Up" {
					return "", false, nil
				}
				if replicationStatus == "Resync" {
					return "", true, fmt.Errorf("volume %s is still in Resync state", v.ID)
				}
				return "", false, fmt.Errorf("volume %s is in %s state cannot proceed further", v.ID, replicationStatus)
			}
			_, mError = task.DoRetryWithTimeout(t, 120*time.Minute, 2*time.Minute)
			if mError != nil {
				return mError
			}
		}

		log.InfoD(fmt.Sprintf("scale down app %s to 0", ctx.App.Key))
		defer func() {
			if tempErr := revertAppScale(ctx); tempErr != nil {
				mError = multierr.Append(mError, tempErr)
			}
		}()
		applicationScaleMap, err := Inst().S.GetScaleFactorMap(ctx)
		if err != nil {
			mError = multierr.Append(mError, err)
		}

		applicationScaleDownMap := make(map[string]int32, len(ctx.App.SpecList))

		for name := range applicationScaleMap {
			applicationScaleDownMap[name] = 0
		}

		err = Inst().S.ScaleApplication(ctx, applicationScaleDownMap)
		if err != nil {
			mError = multierr.Append(mError, err)
			return mError
		}
		//waiting for volumes to be detached after scale down
		for _, v := range appVolumes {
			t := func() (interface{}, bool, error) {
				apiVol, err := Inst().V.InspectVolume(v.ID)
				if err != nil {
					return "", false, err
				}
				if len(apiVol.AttachedOn) == 0 {
					return "", false, nil
				}
				return "", true, fmt.Errorf("volume %s is still attached to %s", v.ID, apiVol.AttachedOn)
			}
			_, err = task.DoRetryWithTimeout(t, 15*time.Minute, 10*time.Second)
			if err != nil {
				mError = multierr.Append(mError, err)
				return mError

			}
		}

		poolChecksumMap := make(map[string]string)
		dmthinPoolChecksumMap := make(map[string]map[string]string)

		isDmthinSetup, err := IsDMthin()
		if err != nil {
			mError = multierr.Append(mError, err)
			return mError

		}

		//function to calulate md5sum of the given volume in the give pool
		calChecksum := func(wg *sync.WaitGroup, v *volume.Volume, nodeDetail *node.Node, poolUuid string, errCh chan<- error) {
			defer ginkgo.GinkgoRecover()
			defer wg.Done()

			pools, err := Inst().V.ListStoragePools(metav1.LabelSelector{})
			if err != nil {
				errCh <- err
				close(errCh)
				return
			}
			var poolID int32
			for _, pool := range pools {
				if pool.Uuid == poolUuid {
					poolID = pool.ID
					break
				}
			}

			inspectVolume, err := Inst().V.InspectVolume(v.ID)
			if err != nil {
				errCh <- err
				close(errCh)
				return
			}
			log.InfoD("Getting md5sum for volume %s on pool %s in node %s", inspectVolume.Id, poolUuid, nodeDetail.Name)
			//To-Do update the command if set up is dmthin
			cmd := fmt.Sprintf("/opt/pwx/bin/runc exec -t portworx md5sum /var/.px/%d/%s/pxdev", poolID, inspectVolume.Id)

			if isDmthinSetup {

				err = validateDmthinVolumeDataIntegrity(inspectVolume, nodeDetail, poolID, &dmthinPoolChecksumMap)
				if err != nil {
					errCh <- err
					close(errCh)
					return
				}
			} else {
				output, err := Inst().N.RunCommand(*nodeDetail, cmd, node.ConnectionOpts{
					Timeout:         defaultTimeout,
					TimeBeforeRetry: defaultRetryInterval,
					Sudo:            true,
				})
				if err != nil {
					errCh <- err
					close(errCh)
					return
				}
				vChecksum := strings.Split(strings.TrimSpace(output), " ")[0]
				poolChecksumMap[poolUuid] = vChecksum
			}

		}

		for _, v := range appVolumes {
			replicaSets, err := Inst().V.GetReplicaSets(v)
			if err != nil {
				mError = multierr.Append(mError, err)
				return mError

			}

			wGroup := new(sync.WaitGroup)
			errCh := make(chan error)

			for _, rs := range replicaSets {
				poolUuids := rs.PoolUuids
				for _, poolUuid := range poolUuids {
					nodeDetail, err := GetNodeWithGivenPoolID(poolUuid)
					if err != nil {
						mError = multierr.Append(mError, err)
						return mError

					}
					wGroup.Add(1)
					go calChecksum(wGroup, v, nodeDetail, poolUuid, errCh)
				}
			}
			wGroup.Wait()

			for mErr := range errCh {
				mError = multierr.Append(mError, mErr)
			}

			if mError != nil {
				// Combine all errors into one and return
				return mError
			}

			if isDmthinSetup {

				var primaryMap map[string]string
				var primaryNode string

				for n, m := range dmthinPoolChecksumMap {
					if primaryMap == nil {
						primaryNode = n
						primaryMap = m
					} else {
						eq := reflect.DeepEqual(primaryMap, m)

						if !eq {
							err = fmt.Errorf("md5sum of volume [%s] having [%v] on node [%s] is not matching with checksum [%v] on node [%s]", v.ID, primaryMap, primaryNode, m, n)
							mError = multierr.Append(mError, err)
							return mError
						}
						log.InfoD("md5sum of volume [%s] having [%v] on node [%s] is matching with checksum [%v] on node [%s]", v.ID, primaryMap, primaryNode, m, n)

					}
				}
				//clearing the pool after the volume validation
				for k := range dmthinPoolChecksumMap {
					delete(dmthinPoolChecksumMap, k)
				}

			} else {
				var checksum string
				var primaryPool string
				for p, c := range poolChecksumMap {
					if checksum == "" {
						primaryPool = p
						checksum = c
					} else {
						if c != checksum {
							err = fmt.Errorf("md5sum of volume [%s] having [%s] on pool [%s] is not matching with checksum [%s] on pool [%s]", v.ID, checksum, primaryPool, c, p)
							mError = multierr.Append(mError, err)
							return mError
						}
						log.InfoD("md5sum of volume [%s] having [%s] on pool [%s] is matching with checksum [%s] on pool [%s]", v.ID, checksum, primaryPool, c, p)
					}

				}
				//clearing the pool after the volume validation
				for k := range poolChecksumMap {
					delete(poolChecksumMap, k)
				}
			}

		}

	}
	return nil
}

func revertAppScale(ctx *scheduler.Context) error {
	//reverting application scale
	applicationScaleUpMap := make(map[string]int32, len(ctx.App.SpecList))

	applicationScaleMap, err := Inst().S.GetScaleFactorMap(ctx)
	if err != nil {
		return err
	}
	for name, scale := range applicationScaleMap {
		log.InfoD(fmt.Sprintf("scale up app %s to %d", ctx.App.Key, scale))
		applicationScaleUpMap[name] = scale
	}
	err = Inst().S.ScaleApplication(ctx, applicationScaleUpMap)
	return err
}

func validateDmthinVolumeDataIntegrity(inspectVolume *opsapi.Volume, nodeDetail *node.Node, poolID int32, dmthinPoolChecksumMap *map[string]map[string]string) error {

	volPath := fmt.Sprintf("/dev/pwx%d/%s", poolID, inspectVolume.Id)
	mountPath := fmt.Sprintf("/tmp/%s", inspectVolume.Id)
	mountCmd := fmt.Sprintf("mount %s %s", volPath, mountPath)
	creatDir := fmt.Sprintf("mkdir %s", mountPath)
	umountCmd := fmt.Sprintf("umount %s", mountPath)

	cmdConnectionOpts := node.ConnectionOpts{
		Timeout:         15 * time.Second,
		TimeBeforeRetry: 5 * time.Second,
		Sudo:            true,
	}

	log.Infof("Running command %s on %s", creatDir, nodeDetail.Name)
	_, err := Inst().N.RunCommandWithNoRetry(*nodeDetail, creatDir, cmdConnectionOpts)

	if err != nil {
		return err
	}
	log.Infof("Running command %s on %s", mountCmd, nodeDetail.Name)
	_, err = Inst().N.RunCommandWithNoRetry(*nodeDetail, mountCmd, cmdConnectionOpts)

	if err != nil {
		return err
	}

	defer func(N node.Driver, node node.Node, command string, options node.ConnectionOpts) {
		log.Infof("Running command %s on %s", command, nodeDetail.Name)
		_, err := N.RunCommandWithNoRetry(node, command, options)
		if err != nil {
			log.Errorf(err.Error())
		}
	}(Inst().N, *nodeDetail, umountCmd, cmdConnectionOpts)

	eg := errgroup.Group{}

	eg.Go(func() error {
		md5Cmd := fmt.Sprintf("md5sum %s/*", mountPath)
		log.Infof("Running command %s  on %s", md5Cmd, nodeDetail.Name)
		output, err := Inst().N.RunCommand(*nodeDetail, md5Cmd, node.ConnectionOpts{
			Timeout:         defaultTimeout,
			TimeBeforeRetry: defaultRetryInterval,
			Sudo:            true,
		})

		if err != nil {
			return err
		}
		log.Infof("md5sum of vol %s on node %s : %s", inspectVolume.Id, nodeDetail.Name, output)
		nodeChecksumMap := make(map[string]string)
		for _, line := range strings.Split(strings.TrimSpace(output), "\n") {
			checksumOut := strings.Split(line, "  ")
			if len(checksumOut) == 2 {
				nodeChecksumMap[checksumOut[1]] = checksumOut[0]
			} else {
				return fmt.Errorf("cannot obtain checksum value from node %s, output: %v", nodeDetail.Name, checksumOut)
			}
		}
		(*dmthinPoolChecksumMap)[nodeDetail.Name] = nodeChecksumMap
		return nil

	})

	if err = eg.Wait(); err != nil {
		return err
	}

	return nil

}

// GetContextsOnNode returns the contexts which have volumes attached on the given node.
func GetContextsOnNode(contexts *[]*scheduler.Context, n *node.Node) ([]*scheduler.Context, error) {
	contextsOnNode := make([]*scheduler.Context, 0)
	testName := ginkgo.CurrentSpecReport().FullText()

	if strings.Contains(testName, "Longevity") || strings.Contains(testName, "Trigger") {
		pc, _, _, _ := runtime.Caller(1)
		testName = runtime.FuncForPC(pc).Name()
		sInd := strings.LastIndex(testName, ".")
		if sInd != -1 {
			fnNames := strings.Split(testName, ".")
			for _, fn := range fnNames {
				if strings.Contains(fn, "Trigger") {
					testName = fn
					break
				}
			}
		}

	}

	if !runDataIntegrityValidation(testName) {
		return contextsOnNode, nil
	}

	log.Infof("Getting contexts on node %s", n.Name)
	for _, ctx := range *contexts {
		appVolumes, err := Inst().S.GetVolumes(ctx)
		if err != nil {
			return nil, err
		}

		for _, v := range appVolumes {
			// case where volume is attached to the given node
			attachedNode, err := Inst().V.GetNodeForVolume(v, 1*time.Minute, 5*time.Second)
			if err != nil {
				return nil, err
			}
			if attachedNode != nil && (n.VolDriverNodeID == attachedNode.VolDriverNodeID) {
				contextsOnNode = append(contextsOnNode, ctx)
				break
			}
			//case where volume is attached to different node but one of the replicas is the give node
			replicaSets, err := Inst().V.GetReplicaSets(v)
			if err != nil {
				return nil, err
			}

			for _, rn := range replicaSets[0].Nodes {
				if rn == n.VolDriverNodeID {
					contextsOnNode = append(contextsOnNode, ctx)
					break
				}
			}
		}
	}

	return contextsOnNode, nil

}

type CloudDrive struct {
	Type              string            `json:"Type"`
	Size              int               `json:"Size"`
	ID                string            `json:"ID"`
	Path              string            `json:"Path"`
	Iops              int               `json:"Iops"`
	Vpus              int               `json:"Vpus"`
	PXType            string            `json:"PXType"`
	State             string            `json:"State"`
	Labels            map[string]string `json:"labels"`
	AttachOptions     interface{}       `json:"AttachOptions"`
	Provisioner       string            `json:"Provisioner"`
	EncryptionKeyInfo string            `json:"EncryptionKeyInfo"`
}

// GetAllCloudDriveDetailsOnNode returns list of cloud drives present on the node
func GetAllCloudDriveDetailsOnNode(n *node.Node) ([]CloudDrive, error) {

	var drives CloudDrive
	var allCloudDrives []CloudDrive

	// Execute the command and check the alerts of type POOL
	command := fmt.Sprintf("pxctl cd inspect --node %v -j", n.Id)
	out, err := Inst().N.RunCommandWithNoRetry(node.GetStorageNodes()[0], command, node.ConnectionOpts{
		Timeout:         2 * time.Minute,
		TimeBeforeRetry: 10 * time.Second,
	})
	if err != nil {
		return nil, err
	}

	var configData struct {
		Configs map[string]CloudDrive `json:"Configs"`
	}

	err = json.Unmarshal([]byte(out), &configData)
	if err != nil {
		return nil, err
	}

	for _, config := range configData.Configs {
		drives.ID = config.ID
		drives.Size = config.Size
		drives.Type = config.Type
		drives.PXType = config.PXType
		drives.Iops = config.Iops
		drives.Vpus = config.Vpus
		drives.Path = config.Path
		drives.State = config.State
		drives.AttachOptions = config.AttachOptions
		drives.Provisioner = config.Provisioner
		drives.EncryptionKeyInfo = config.EncryptionKeyInfo
		drives.Labels = config.Labels
		allCloudDrives = append(allCloudDrives, drives)
	}
	return allCloudDrives, nil
}

type DriveDetails struct {
	PoolUUID string
	Disks    []string
}

// GetDrivePathFromNode returns drive paths from all the pools on Node
func GetDrivePathFromNode(n *node.Node) ([]DriveDetails, error) {

	allPools := n.StoragePools
	var allDrives []DriveDetails

	for i := 0; i < len(allPools); i++ {
		var drive DriveDetails
		drive.Disks = []string{}
		var drives []string
		cmd := fmt.Sprintf("pxctl sv pool show -j | jq '.datapools[%v].uuid'", i)
		out, err := runCmdOnce(cmd, *n)
		if err != nil {
			return nil, err
		}
		// Split the string into lines based on the newline character ("\n")
		PoolUUID := strings.TrimSpace(out)

		cmd = fmt.Sprintf("pxctl sv pool show -j | jq '.datapools[%v].Info | {Resources, ResourceJournal, ResourceSystemMetadata} | .. | .path? // empty'", i)
		out, err = runCmdOnce(cmd, *n)
		if err != nil {
			return nil, err
		}
		// Split the string into lines based on the newline character ("\n")
		lines := strings.Split(out, "\n")

		// Print each line
		for _, line := range lines {
			// Remove leading and trailing spaces or double quotes if present
			line = strings.TrimSpace(strings.Trim(line, `"`))
			drives = append(drives, line)
		}
		drive.PoolUUID = PoolUUID
		drive.Disks = drives
		allDrives = append(allDrives, drive)
	}

	return allDrives, nil
}

// GetDriveProperties Returns type of the Disk from Path Specified
func GetDriveProperties(path string) (CloudDrive, error) {
	for _, each := range node.GetStorageNodes() {
		cloudDrives, err := GetAllCloudDriveDetailsOnNode(&each)
		if err != nil {
			return CloudDrive{}, err
		}
		for _, eachDrive := range cloudDrives {
			if strings.Contains(path, eachDrive.Path) {
				return eachDrive, nil
			}
		}
	}
	return CloudDrive{}, nil
}

// returns ID and Name of the volume present
type VolMap struct {
	ID   string `json:"id"`
	Name string `json:"name"`
}

// ListVolumeNamesUsingPxctl , Returns list of volumes present in the cluster
// option will get the output of pxctl volume list, records ID and VolName and returns the struct
func ListVolumeNamesUsingPxctl(n *node.Node) ([]VolMap, error) {
	volList := []VolMap{}
	var vols VolMap

	cmd := "pxctl volume list -j | jq "
	output, err := runCmdGetOutput(cmd, *n)
	if err != nil {
		return nil, err
	}

	// Define a slice of Volume structs
	var vol []struct {
		ID      string `json:"id"`
		Locator struct {
			Name string `json:"name"`
		} `json:"locator"`
	}
	err = json.Unmarshal([]byte(output), &vol)
	if err != nil {
		return nil, err
	}

	for _, volName := range vol {
		vols.ID = volName.ID
		vols.Name = volName.Locator.Name
		volList = append(volList, vols)
	}

	return volList, nil
}

// IsVolumeExits Returns true if volume with ID or Name exists on the cluster
func IsVolumeExits(volName string) bool {
	isVolExist := false
	n := node.GetStorageNodes()
	allVols, err := ListVolumeNamesUsingPxctl(&n[0])
	if err != nil {
		return false
	}

	for _, eachVol := range allVols {
		if eachVol.ID == volName || eachVol.Name == volName {
			isVolExist = true
		}
	}
	return isVolExist
}

func ValidateCRMigration(pods *v1.PodList, appData *asyncdr.AppData) error {
	pods_created_len := len(pods.Items)
	log.InfoD("Num of Pods on source: %v", pods_created_len)
	sourceClusterConfigPath, err := GetSourceClusterConfigPath()
	if err != nil {
		return err
	}
	err = asyncdr.ValidateCRD(appData.ExpectedCrdList, sourceClusterConfigPath)
	if err != nil {
		return err
	}
	options := scheduler.ScheduleOptions{Namespace: appData.Ns}
	var emptyCtx = &scheduler.Context{
		UID:             "",
		ScheduleOptions: options,
		App: &spec.AppSpec{
			Key:      "",
			SpecList: []interface{}{},
		}}
	log.InfoD("Create cluster pair between source and destination clusters")
	ScheduleValidateClusterPair(emptyCtx, false, true, defaultClusterPairDir, false)
	migName := migrationKey + time.Now().Format("15h03m05s")
	mig, err := asyncdr.CreateMigration(migName, appData.Ns, asyncdr.DefaultClusterPairName, appData.Ns, &includeVolumesFlag, &includeResourcesFlag, &startApplicationsFlag, nil)
	if err != nil {
		return err
	}
	migrationList = append(migrationList, mig)
	err = asyncdr.WaitForMigration(migrationList)
	if err != nil {
		return fmt.Errorf("Migration failed")
	}
	// Sleeping here, as apps deploys one by one, which takes time to collect all pods
	time.Sleep(5 * time.Minute)
	SetDestinationKubeConfig()
	pods_migrated, err := core.Instance().GetPods(appData.Ns, nil)
	if err != nil {
		return err
	}
	pods_migrated_len := len(pods_migrated.Items)
	log.InfoD("Num of Pods on dest: %v", pods_migrated_len)
	if pods_created_len != pods_migrated_len {
		return fmt.Errorf("Pods migration failed as %v pods found on source and %v on destination", pods_created_len, pods_migrated_len)
	}
	destClusterConfigPath, err := GetDestinationClusterConfigPath()
	if err != nil {
		return err
	}
	err = asyncdr.ValidateCRD(appData.ExpectedCrdList, destClusterConfigPath)
	if err != nil {
		return fmt.Errorf("CRDs not migrated properly, err: %v", err)
	}
	SetSourceKubeConfig()
	err = asyncdr.DeleteAndWaitForMigrationDeletion(mig.Name, mig.Namespace)
	if err != nil {
		return err
	}
	return nil
}

func DeleteCrAndRepo(appData *asyncdr.AppData, appPath string) error {
	SetDestinationKubeConfig()
	log.InfoD("Starting crd deletion")
	asyncdr.DeleteCRAndUninstallCRD(appData.OperatorName, appPath, appData.Ns)
	SetSourceKubeConfig()
	asyncdr.DeleteCRAndUninstallCRD(appData.OperatorName, appPath, appData.Ns)
	return nil
}

// IsPXRunningOnNode returns true if px is running on the node
func IsPxRunningOnNode(pxNode *node.Node) (bool, error) {
	isPxInstalled, err := Inst().V.IsDriverInstalled(*pxNode)
	if err != nil {
		log.Debugf("Could not get PX status on %s", pxNode.Name)
		return false, err
	}
	if !isPxInstalled {
		return false, nil
	}
	status := Inst().V.IsPxReadyOnNode(*pxNode)
	return status, nil
}

type ProvisionStatus struct {
	NodeUUID      string
	IpAddress     string
	HostName      string
	NodeStatus    string
	PoolID        string
	PoolUUID      string
	PoolStatus    string
	IoPriority    string
	TotalSize     float64
	AvailableSize float64
	UsedSize      float64
}

func tibToGib(tib float64) float64 {
	return tib * 1024
}

func convertToGiB(size string) float64 {
	output := strings.Split(size, " ")
	number, err := strconv.ParseFloat(output[0], 64)
	if err != nil {
		return -1
	}
	if strings.Contains(size, "GiB") {
		return number
	} else if strings.Contains(size, "TiB") {
		return tibToGib(number)
	}
	return -1
}

// GetClusterProvisionStatusOnSpecificNode Returns provision status from the specific node
func GetClusterProvisionStatusOnSpecificNode(n node.Node) ([]ProvisionStatus, error) {
	clusterProvision := []ProvisionStatus{}
	cmd := "pxctl cluster provision-status list"
	output, err := runCmdGetOutput(cmd, n)
	if err != nil {
		log.Infof("running command [%v] failed on Node [%v]", cmd, n.Name)
		return nil, err
	}
	log.InfoD("Output of CMD Output [%v]", output)

	lines := strings.Split(output, "\n")
	pattern := `(\S+)\s+(\S+)\s+\S+\s+(\S+)\s+(\S+)\s+\(\s+(\S+)\s+\)\s+(\S+)\s+(\S+)\s+(\S+\s\S+)+\s+(\S+\s\S+)+\s+(\S+\s\S+)+\s+(\S+\s\S+)+\s+`
	if !strings.Contains(lines[0], "HOSTNAME") {
		// This is needed as in 2.x.y output don't print HOSTNAME
		pattern = `(\S+)\s+(\S+)\s+(\S+)\s+(\S+)\s+\(\s(\S+)\s\)\s+(\S+)\s+(\S+)\s+(\S+\s\S+)+\s+(\S+\s\S+)+\s+(\S+\s\S+)+\s+(\S+\s\S+)+\s+`
	}
	// Compile the regex pattern
	r := regexp.MustCompile(pattern)

	for _, eachLine := range lines {
		var provisionStatus ProvisionStatus
		if !strings.Contains(eachLine, "NODE") {
			matches := r.FindStringSubmatch(eachLine)
			if len(matches) > 0 {
				provisionStatus.NodeUUID = matches[1]
				provisionStatus.IpAddress = matches[2]
				provisionStatus.NodeStatus = matches[3]
				provisionStatus.PoolID = matches[4]
				provisionStatus.PoolUUID = matches[5]
				provisionStatus.PoolStatus = matches[6]
				provisionStatus.IoPriority = matches[7]
				provisionStatus.TotalSize = convertToGiB(matches[8])
				provisionStatus.AvailableSize = convertToGiB(matches[9])
				provisionStatus.UsedSize = convertToGiB(matches[10])
				clusterProvision = append(clusterProvision, provisionStatus)
			}
		}
	}
	log.Infof("Cluster provision status [%v]", clusterProvision)
	return clusterProvision, nil
}

// GetClusterProvisionStatus  returns details of cluster provision status
func GetClusterProvisionStatus() ([]ProvisionStatus, error) {
	// Using Node which is up and running
	var selectedNode []node.Node
	for _, eachNode := range node.GetStorageDriverNodes() {
		status, err := IsPxRunningOnNode(&eachNode)
		if err != nil {
			log.InfoD("Px is not running on the Node.. searching for other node")
			continue
		}
		if status {
			selectedNode = append(selectedNode, eachNode)
			break
		}
	}
	if len(selectedNode) == 0 {
		return nil, fmt.Errorf("No Valid node exists")
	}

	// Select Random Volumes for pool Expand
	randomIndex := rand.Intn(len(selectedNode))
	randomNode := selectedNode[randomIndex]

	clusterProvision, err := GetClusterProvisionStatusOnSpecificNode(randomNode)
	if err != nil {
		return nil, err
	}

	log.Infof("Cluster provision status [%v]", clusterProvision)
	return clusterProvision, nil
}

// GetPoolTotalSize Return total Pool size
func GetPoolTotalSize(poolUUID string) (float64, error) {
	provision, err := GetClusterProvisionStatus()
	if err != nil {
		return -1, err
	}
	for _, eachProvision := range provision {
		if eachProvision.PoolUUID == poolUUID {
			return eachProvision.TotalSize, nil
		}
	}
	return -1, err
}

// GetPoolAvailableSize Returns available pool Size
func GetPoolAvailableSize(poolUUID string) (float64, error) {
	provision, err := GetClusterProvisionStatus()
	if err != nil {
		return -1, err
	}
	for _, eachProvision := range provision {
		if eachProvision.PoolUUID == poolUUID {
			return eachProvision.AvailableSize, nil
		}
	}
	return -1, err
}

// GetAllPoolsOnNode Returns list of all pool uuids present on specific Node
func GetAllPoolsOnNode(nodeUuid string) ([]string, error) {
	var poolDetails []string
	provision, err := GetClusterProvisionStatus()
	if err != nil {
		return nil, err
	}
	for _, eachProvision := range provision {
		if eachProvision.NodeUUID == nodeUuid {
			poolDetails = append(poolDetails, eachProvision.PoolUUID)
		}
	}
	return poolDetails, nil
}

// Set default provider as aws
func GetClusterProvider() string {
	clusterProvider = os.Getenv("CLUSTER_PROVIDER")
	return clusterProvider
}

// Get Gke Secret
func GetGkeSecret() (string, error) {
	cm, err := core.Instance().GetConfigMap("cloud-config", "default")
	if err != nil {
		return "", err
	}
	return cm.Data["cloud-json"], nil
}

// WaitForSnapShotToReady returns snapshot status after waiting till snapshot gets to Ready state
func WaitForSnapShotToReady(snapshotScheduleName, snapshotName, appNamespace string) (*storkapi.ScheduledVolumeSnapshotStatus, error) {

	var schedVolumeSnapstatus *storkapi.ScheduledVolumeSnapshotStatus
	delVol := func() (interface{}, bool, error) {
		resp, err := storkops.Instance().GetSnapshotSchedule(snapshotScheduleName, appNamespace)
		if err != nil {
			return "", false, err
		}
	outer:
		for _, snapshotStatuses := range resp.Status.Items {
			for _, snapStatus := range snapshotStatuses {
				if snapStatus.Name == snapshotName {
					schedVolumeSnapstatus = snapStatus
					break outer
				}
			}
		}
		if schedVolumeSnapstatus == nil {
			return nil, false, fmt.Errorf("no scheduled volume snapshot status found with name [%s] with snapshot schedule [%s] in namespace [%s]", snapshotName, snapshotScheduleName, appNamespace)
		}

		if schedVolumeSnapstatus.Status == snapv1.VolumeSnapshotConditionError {
			return nil, false, fmt.Errorf("snapshot: %s failed. status: %v", snapshotName, schedVolumeSnapstatus.Status)
		}

		if schedVolumeSnapstatus.Status == snapv1.VolumeSnapshotConditionPending {
			return nil, true, fmt.Errorf("scheduled volume snapshot status found with name [%s] has status [%v]", snapshotName, schedVolumeSnapstatus.Status)
		}

		return nil, false, nil
	}
	_, err := task.DoRetryWithTimeout(delVol, time.Duration(3)*appReadinessTimeout, 30*time.Second)

	return schedVolumeSnapstatus, err
}

// IsCloudCredPresent checks whether the Cloud Cred is present or not
func IsCloudCredPresent(cloudCredName string, ctx context1.Context, orgID string) (bool, error) {
	cloudCredEnumerateRequest := &api.CloudCredentialEnumerateRequest{
		OrgId:          orgID,
		IncludeSecrets: false,
	}
	cloudCredObjs, err := Inst().Backup.EnumerateCloudCredentialByUser(ctx, cloudCredEnumerateRequest)
	if err != nil {
		return false, err
	}
	for _, cloudCredObj := range cloudCredObjs.GetCloudCredentials() {
		if cloudCredObj.GetName() == cloudCredName {
			log.Infof("Cloud Credential [%s] is present", cloudCredName)
			return true, nil
		}
	}
	return false, nil
}

// GetAllPoolsPresent returns list of all pools present in the cluster
func GetAllPoolsPresent() ([]string, error) {
	var poolDetails []string
	provision, err := GetClusterProvisionStatus()
	if err != nil {
		return nil, err
	}
	for _, eachProvision := range provision {
		poolDetails = append(poolDetails, eachProvision.PoolUUID)
	}
	return poolDetails, nil
}

// AddCloudCredentialOwnership adds new ownership to the existing CloudCredential object.
func AddCloudCredentialOwnership(cloudCredentialName string, cloudCredentialUid string, userNames []string, groups []string, accessType OwnershipAccessType, publicAccess OwnershipAccessType, ctx context1.Context, orgID string) error {
	backupDriver := Inst().Backup
	userIDs := make([]string, 0)
	groupIDs := make([]string, 0)
	for _, userName := range userNames {
		userID, err := backup.FetchIDOfUser(userName)
		if err != nil {
			return err
		}
		userIDs = append(userIDs, userID)
	}

	for _, group := range groups {
		groupID, err := backup.FetchIDOfGroup(group)
		if err != nil {
			return err
		}
		groupIDs = append(groupIDs, groupID)
	}

	userCloudCredentialOwnershipAccessConfigs := make([]*api.Ownership_AccessConfig, 0)

	for _, userID := range userIDs {
		userCloudCredentialOwnershipAccessConfig := &api.Ownership_AccessConfig{
			Id:     userID,
			Access: api.Ownership_AccessType(accessType),
		}
		userCloudCredentialOwnershipAccessConfigs = append(userCloudCredentialOwnershipAccessConfigs, userCloudCredentialOwnershipAccessConfig)
	}

	groupCloudCredentialOwnershipAccessConfigs := make([]*api.Ownership_AccessConfig, 0)

	for _, groupID := range groupIDs {
		groupCloudCredentialOwnershipAccessConfig := &api.Ownership_AccessConfig{
			Id:     groupID,
			Access: api.Ownership_AccessType(accessType),
		}
		groupCloudCredentialOwnershipAccessConfigs = append(groupCloudCredentialOwnershipAccessConfigs, groupCloudCredentialOwnershipAccessConfig)
	}

	cloudCredentialInspectRequest := &api.CloudCredentialInspectRequest{
		OrgId: orgID,
		Name:  cloudCredentialName,
		Uid:   cloudCredentialUid,
	}
	cloudCredentialInspectResp, err := Inst().Backup.InspectCloudCredential(ctx, cloudCredentialInspectRequest)
	if err != nil {
		return err
	}
	currentGroupsConfigs := cloudCredentialInspectResp.CloudCredential.GetOwnership().GetGroups()
	groupCloudCredentialOwnershipAccessConfigs = append(groupCloudCredentialOwnershipAccessConfigs, currentGroupsConfigs...)
	currentUsersConfigs := cloudCredentialInspectResp.CloudCredential.GetOwnership().GetCollaborators()
	userCloudCredentialOwnershipAccessConfigs = append(userCloudCredentialOwnershipAccessConfigs, currentUsersConfigs...)

	cloudCredentialOwnershipUpdateReq := &api.CloudCredentialOwnershipUpdateRequest{
		OrgId: orgID,
		Name:  cloudCredentialName,
		Ownership: &api.Ownership{
			Groups:        groupCloudCredentialOwnershipAccessConfigs,
			Collaborators: userCloudCredentialOwnershipAccessConfigs,
			Public: &api.Ownership_PublicAccessControl{
				Type: api.Ownership_AccessType(publicAccess),
			},
		},
		Uid: cloudCredentialUid,
	}

	_, err = backupDriver.UpdateOwnershipCloudCredential(ctx, cloudCredentialOwnershipUpdateReq)
	if err != nil {
		return fmt.Errorf("failed to update CloudCredential ownership : %v", err)
	}
	return nil
}

// GenerateS3BucketPolicy Generates an S3 bucket policy based on encryption policy provided
func GenerateS3BucketPolicy(sid string, encryptionPolicy string, bucketName string, enforceServerSideEncryption ...bool) (string, error) {

	encryptionPolicyValues := strings.Split(encryptionPolicy, "=")
	if len(encryptionPolicyValues) < 2 {
		return "", fmt.Errorf("failed to generate policy for s3,check for proper length of encryptionPolicy : %v", encryptionPolicy)
	}
	var enforceSse string
	if len(enforceServerSideEncryption) == 0 {
		// If enableServerSideEncryption is not passed , default it to true
		enforceSse = "true"
	}
	policy := `{
	   "Version": "2012-10-17",
	   "Statement": [
		  {
			 "Sid": "%s",
			 "Effect": "Deny",
			 "Principal": "*",
			 "Action": "s3:PutObject",
			 "Resource": "arn:aws:s3:::%s/*",
			 "Condition": {
				"StringNotEquals": {
				   "%s":"%s"
				}
			 }
		  },
		  {
			"Sid": "DenyUnencryptedObjectUploads",
			"Effect": "Deny",
			"Principal": "*",
			"Action": "s3:PutObject",
			"Resource": "arn:aws:s3:::%s/*",
			"Condition": {
				"Null": {
					"%s":"%s"
				}
			}
		  }	
	   ]
	}`

	// Replace the placeholders in the policy with the values passed to the function.
	policy = fmt.Sprintf(policy, sid, bucketName, encryptionPolicyValues[0], encryptionPolicyValues[1], bucketName, encryptionPolicyValues[0], enforceSse)

	return policy, nil
}

// GetSseS3EncryptionType fetches SSE type for S3 bucket from the environment variable
func GetSseS3EncryptionType() (api.S3Config_Sse, error) {
	var sseType api.S3Config_Sse
	s3SseTypeEnv := os.Getenv("S3_SSE_TYPE")
	if s3SseTypeEnv != "" {
		sseDetails, err := s3utils.GetS3SSEDetailsFromEnv()
		if err != nil {
			return sseType, err
		}
		switch sseDetails.SseType {
		case s3utils.SseS3:
			sseType = api.S3Config_SSE_S3
		default:
			return sseType, fmt.Errorf("failed to sse s3 encryption type not valid: [%v]", sseDetails.SseType)
		}
	} else {
		sseType = api.S3Config_Invalid
	}
	return sseType, nil
}

func UpdateDriverVariables(envVar, runTimeOpts map[string]string) error {
	// Get PX StorageCluster
	clusterSpec, err := Inst().V.GetDriver()
	if err != nil {
		return err
	}

	var newEnvVarList []corev1.EnvVar

	//Update environment variables in the spec
	if envVar != nil && len(envVar) > 0 {
		for _, env := range clusterSpec.Spec.Env {
			newEnvVarList = append(newEnvVarList, env)
		}

		for k, v := range envVar {
			newEnvVarList = append(newEnvVarList, corev1.EnvVar{Name: k, Value: v})
		}
		clusterSpec.Spec.Env = newEnvVarList
	}

	//Update RunTimeOpts in the spec
	if runTimeOpts != nil && len(runTimeOpts) > 0 {
		if clusterSpec.Spec.RuntimeOpts == nil {
			clusterSpec.Spec.RuntimeOpts = make(map[string]string)
		}
		for k, v := range runTimeOpts {
			clusterSpec.Spec.RuntimeOpts[k] = v
		}
	}

	pxOperator := operator.Instance()
	_, err = pxOperator.UpdateStorageCluster(clusterSpec)
	if err != nil {
		return err
	}

	log.InfoD("Deleting PX pods for reloading the runtime Opts")
	err = DeletePXPods(clusterSpec.Namespace)
	if err != nil {
		return err
	}
	_, err = optest.ValidateStorageClusterIsOnline(clusterSpec, 10*time.Minute, 3*time.Minute)
	if err != nil {
		return err
	}

	log.InfoD("Waiting for PX Nodes to be up")
	for _, n := range node.GetStorageDriverNodes() {
		if err := Inst().V.WaitDriverUpOnNode(n, 15*time.Minute); err != nil {
			return err
		}
	}

	return nil
}

// DeletePXPods delete px pods
func DeletePXPods(nameSpace string) error {
	pxLabel := make(map[string]string)
	pxLabel["name"] = "portworx"
	if err := core.Instance().DeletePodsByLabels(nameSpace, pxLabel, podDestroyTimeout); err != nil {
		return err
	}
	return nil
}

func GetKubevirtVersionToUpgrade() string {
	kubevirtVersion, present := os.LookupEnv("KUBEVIRT_UPGRADE_VERSION")
	if present && kubevirtVersion != "" {
		return kubevirtVersion
	}
	return LatestKubevirtVersion
}

// GetRandomSubset generates a random subset of elements from a given list.
func GetRandomSubset(elements []string, subsetSize int) ([]string, error) {
	if subsetSize > len(elements) {
		return nil, fmt.Errorf("subset size exceeds the length of the input list")
	}

	shuffledElements := make([]string, len(elements))
	copy(shuffledElements, elements)
	rand.Shuffle(len(shuffledElements), func(i, j int) {
		shuffledElements[i], shuffledElements[j] = shuffledElements[j], shuffledElements[i]
	})

	return shuffledElements[:subsetSize], nil
}

// DeleteAllNamespacesCreatedByTestCase deletes all the namespaces created for the test case
func DeleteAllNamespacesCreatedByTestCase() error {

	// Get all the namespaces on the cluster
	k8sCore := core.Instance()
	allNamespaces, err := k8sCore.ListNamespaces(make(map[string]string))
	if err != nil {
		return fmt.Errorf("error in listing namespaces. Err: %v", err.Error())
	}

	// Iterate and remove all namespaces
	for _, ns := range allNamespaces.Items {
		if strings.Contains(ns.Name, Inst().InstanceID) {
			log.Infof("Deleting namespace [%s]", ns.Name)
			err = k8sCore.DeleteNamespace(ns.Name)
			if err != nil {
				// Not returning anything as it's the best case effort
				log.InfoD("Error in deleting namespace [%s]. Err: %v", ns.Name, err.Error())
			}
		}
	}
	return nil
}

func GetNodeForGivenVolumeName(volName string) (*node.Node, error) {

	t := func() (interface{}, bool, error) {
		pxVol, err := Inst().V.InspectVolume(volName)
		if err != nil {
			log.Warnf("Failed to inspect volume [%s], Err: %v", volName, err)
			return nil, false, err
		}

		for _, n := range node.GetStorageDriverNodes() {
			ok, err := Inst().V.IsVolumeAttachedOnNode(pxVol, n)
			if err != nil {
				return nil, false, err
			}
			if ok {
				return &n, false, err
			}
		}

		// Snapshots may not be attached to a node
		if pxVol.Source.Parent != "" {
			return nil, false, nil
		}

		return nil, true, fmt.Errorf("volume [%s] is not attached on any node", volName)
	}

	n, err := task.DoRetryWithTimeout(t, 1*time.Minute, 10*time.Second)
	if err != nil {
		return nil, err
	}

	if n != nil {
		attachedNode := n.(*node.Node)
		return attachedNode, nil
	}

	return nil, fmt.Errorf("no attached node found for vol [%s]", volName)
}

// GetProcessPID returns the PID of KVDB master node
func GetProcessPID(memberNode node.Node, processName string) (string, error) {
	var processPid string
	command := fmt.Sprintf("ps -ef | grep -i %s", processName)
	out, err := Inst().N.RunCommand(memberNode, command, node.ConnectionOpts{
		Timeout:         20 * time.Second,
		TimeBeforeRetry: 5 * time.Second,
		Sudo:            true,
	})
	if err != nil {
		return "", err
	}

	lines := strings.Split(string(out), "\n")
	for _, line := range lines {
		if strings.Contains(line, fmt.Sprintf("/usr/local/bin/%s", processName)) && !strings.Contains(line, "grep") {
			fields := strings.Fields(line)
			processPid = fields[1]
			break
		}
	}
	return processPid, err
}

// KillPxExecUsingPid return error in case of command failure
func KillPxExecUsingPid(memberNode node.Node) error {
	pid, err := GetProcessPID(memberNode, "pxexec")
	if err != nil {
		return err
	}
	if pid == "" {
		log.InfoD("Procrss with PID doesnot exists !! ")
		return nil
	}
	command := fmt.Sprintf("kill -9 %s", pid)
	log.InfoD("killing PID using command [%s]", command)
	err = runCmd(command, memberNode)
	if err != nil {
		return err
	}
	return nil
}

// KillPxStorageUsingPid return error in case of command failure
func KillPxStorageUsingPid(memberNode node.Node) error {
	nodes := []node.Node{}
	nodes = append(nodes, memberNode)
	err := Inst().V.StopDriver(nodes, true, nil)
	if err != nil {
		return err
	}
	return nil
}

// GetAllPodsInNameSpace Returns list of pods running in the namespace
func GetAllPodsInNameSpace(nameSpace string) ([]v1.Pod, error) {
	pods, err := k8sCore.GetPods(nameSpace, nil)
	if err != nil {
		return nil, err
	}
	return pods.Items, nil
}

func installGrafana(namespace string) {
	enableGrafana := false

	// If true, enable grafana on the set up
	if enableGrafanaVar := os.Getenv("ENABLE_GRAFANA"); enableGrafanaVar != "" {
		enableGrafana, _ = strconv.ParseBool(enableGrafanaVar)
	}
	if enableGrafana {
		grafanaScript := "/torpedo/deployments/setup_grafana.sh"
		if _, err := os.Stat(grafanaScript); errors.Is(err, os.ErrNotExist) {
			log.Warnf("Cannot find grafana set up script in path %s", grafanaScript)
			return
		}

		// Change permission on file to be able to execute
		if err := osutils.Chmod("+x", grafanaScript); err != nil {
			log.Warnf("error changing permission for script [%s], err: %v", grafanaScript, err)
			return
		}

		output, stErr, err := osutils.ExecTorpedoShell(fmt.Sprintf("%s %s", grafanaScript, namespace))
		if err != nil {
			log.Warnf("error running script [%s], err: %v", grafanaScript, err)
			return
		}
		if stErr != "" {
			log.Warnf("got standard error while running script [%s], err: %s", grafanaScript, stErr)
			return
		}
		log.Infof(output)
	}

}

func SetupProxyServer(n node.Node) error {

	createDirCommand := "mkdir -p /exports/testnfsexportdir"
	output, err := Inst().N.RunCommandWithNoRetry(n, createDirCommand, node.ConnectionOpts{
		Sudo: true,
	})
	if err != nil {
		return err
	}
	log.Infof(output)

	addVersionCmd := "echo -e \"MOUNTD_NFS_V4=\"yes\"\nRPCNFSDARGS=\"-N 2 -N 4\"\" >> /etc/sysconfig/nfs"
	output, err = Inst().N.RunCommandWithNoRetry(n, addVersionCmd, node.ConnectionOpts{
		Sudo: true,
	})
	if err != nil {
		return err
	}
	log.Infof(output)

	updateExportsCmd := "echo \"/exports/testnfsexportdir *(rw,sync,no_root_squash)\" > /etc/exports"
	output, err = Inst().N.RunCommandWithNoRetry(n, updateExportsCmd, node.ConnectionOpts{
		Sudo: true,
	})
	if err != nil {
		return err
	}
	log.Infof(output)
	exportCmd := "exportfs -a"
	output, err = Inst().N.RunCommandWithNoRetry(n, exportCmd, node.ConnectionOpts{
		Sudo: true,
	})
	if err != nil {
		return err
	}
	log.Infof(output)

	enableNfsServerCmd := "systemctl enable nfs-server"
	output, err = Inst().N.RunCommandWithNoRetry(n, enableNfsServerCmd, node.ConnectionOpts{
		Sudo: true,
	})
	if err != nil {
		return err
	}
	log.Infof(output)

	startNfsServerCmd := "systemctl restart nfs-server"
	output, err = Inst().N.RunCommandWithNoRetry(n, startNfsServerCmd, node.ConnectionOpts{
		Sudo: true,
	})
	if err != nil {
		return err
	}
	log.Infof(output)

	return nil
}

func CreateNFSProxyStorageClass(scName, nfsServer, mountPath string) error {
	params := make(map[string]string)
	params["repl"] = "1"
	params["io_profile"] = "none"
	params["proxy_endpoint"] = fmt.Sprintf("nfs://%s", nfsServer)
	params["proxy_nfs_exportpath"] = fmt.Sprintf("%s", mountPath)
	params["mount_options"] = "vers=4.0"
	v1obj := metav1.ObjectMeta{
		Name: scName,
	}
	reclaimPolicyDelete := v1.PersistentVolumeReclaimDelete
	bindMode := storageapi.VolumeBindingImmediate
	allowWxpansion := true
	scObj := storageapi.StorageClass{
		ObjectMeta:           v1obj,
		Provisioner:          "kubernetes.io/portworx-volume",
		Parameters:           params,
		ReclaimPolicy:        &reclaimPolicyDelete,
		VolumeBindingMode:    &bindMode,
		AllowVolumeExpansion: &allowWxpansion,
	}

	k8sStorage := k8sStorage.Instance()
	_, err := k8sStorage.CreateStorageClass(&scObj)
	return err
}

func GetClusterNodesInfo(stopSignal <-chan struct{}, mError *error) {
	stNodes := node.GetStorageNodes()

	nodeSchedulableStatus := make(map[string]string)
	stNodeNames := make(map[string]bool)

	for _, stNode := range stNodes {
		stNodeNames[stNode.Name] = true
	}

	//Handling case where we have storageless node as kvdb node with dedicated kvdb device attached.
	kvdbNodes, _ := GetAllKvdbNodes()
	for _, kvdbNode := range kvdbNodes {
		sNode, err := node.GetNodeDetailsByNodeID(kvdbNode.ID)
		if err == nil {
			stNodeNames[sNode.Name] = true
		} else {
			log.Errorf("got error while getting with id [%s]", kvdbNode.ID)
		}
	}

	log.Infof("stnodes are %#v", stNodeNames)
	itr := 1
	for {
		log.Infof("K8s node validation. iteration: #%d", itr)
		select {
		case <-stopSignal:
			log.Infof("Exiting node validations routine")
			return
		default:
			nodeList, err := core.Instance().GetNodes()
			if err != nil {
				log.Errorf("Got error : %s", err.Error())
				*mError = err
				return
			}

			nodeNotReadyeCount := 0
			for _, k8sNode := range nodeList.Items {
				for _, status := range k8sNode.Status.Conditions {
					if status.Type == v1.NodeReady {
						nodeSchedulableStatus[k8sNode.Name] = string(status.Status)
						if status.Status != v1.ConditionTrue && stNodeNames[k8sNode.Name] {
							nodeNotReadyeCount += 1
						}
						break
					}
				}

			}
			if nodeNotReadyeCount > 1 {
				err = fmt.Errorf("multiple  nodes are Unschedulable at same time,"+
					"node status:%#v", nodeSchedulableStatus)
				log.Errorf("Got error : %s", err.Error())
				log.Infof("Node Details: %#v", nodeList.Items)
				output, err := Inst().N.RunCommand(stNodes[0], "pxctl status", node.ConnectionOpts{
					IgnoreError:     false,
					TimeBeforeRetry: defaultRetryInterval,
					Timeout:         defaultTimeout,
					Sudo:            true,
				})
				if err != nil {
					log.Errorf("failed to get pxctl status, Err: %v", err)
				}
				log.Infof(output)
				*mError = err
				return
			}
		}
		itr++
		time.Sleep(30 * time.Second)
	}
}

// PrintK8sClusterInfo prints info about K8s cluster nodes
func PrintK8sCluterInfo() {
	log.Info("Get cluster info..")
	t := func() (interface{}, bool, error) {
		nodeList, err := core.Instance().GetNodes()
		if err != nil {
			return "", true, fmt.Errorf("failed to get nodes, Err %v", err)
		}
		if len(nodeList.Items) > 0 {
			for _, node := range nodeList.Items {
				nodeType := "Worker"
				if core.Instance().IsNodeMaster(node) {
					nodeType = "Master"
				}
				log.Infof(
					"Node Name: %s, Node Type: %s, Kernel Version: %s, Kubernetes Version: %s, OS: %s, Container Runtime: %s",
					node.Name, nodeType,
					node.Status.NodeInfo.KernelVersion, node.Status.NodeInfo.KubeletVersion, node.Status.NodeInfo.OSImage,
					node.Status.NodeInfo.ContainerRuntimeVersion)
			}
			return "", false, nil
		}
		return "", false, fmt.Errorf("no nodes were found in the cluster")
	}
	if _, err := task.DoRetryWithTimeout(t, 1*time.Minute, 5*time.Second); err != nil {
		log.Warnf("failed to get k8s cluster info, Err: %v", err)
	}
}

// ExportSourceKubeConfig changes the KUBECONFIG environment variable to the source cluster config path
func ExportSourceKubeConfig() error {
	sourceClusterConfigPath, err := GetSourceClusterConfigPath()
	if err != nil {
		return err
	}
	err = os.Unsetenv("KUBECONFIG")
	if err != nil {
		return err
	}
	return os.Setenv("KUBECONFIG", sourceClusterConfigPath)
}

// ExportDestinationKubeConfig changes the KUBECONFIG environment variable to the destination cluster config path
func ExportDestinationKubeConfig() error {
	DestinationClusterConfigPath, err := GetDestinationClusterConfigPath()
	if err != nil {
		return err
	}

	err = os.Unsetenv("KUBECONFIG")
	if err != nil {
		return err
	}
	return os.Setenv("KUBECONFIG", DestinationClusterConfigPath)
}

// SwitchBothKubeConfigANDContext switches both KUBECONFIG and context to the given cluster
func SwitchBothKubeConfigANDContext(cluster string) error {
	if cluster == "source" {
		err := ExportSourceKubeConfig()
		if err != nil {
			return err
		}
		err = SetSourceKubeConfig()
		if err != nil {
			return err
		}
	} else if cluster == "destination" {
		err := ExportDestinationKubeConfig()
		if err != nil {
			return err
		}
		err = SetDestinationKubeConfig()
		if err != nil {
			return err
		}
	}
	return nil
}

// DoPDBValidation continuously validates the Pod Disruption Budget against
// cluster upgrades, appending errors to mError, until a stop signal is received.
func DoPDBValidation(stopSignal <-chan struct{}, mError *error) {
	pdbValue, allowedDisruptions := GetPDBValue()
	isClusterParallelyUpgraded := false
	nodes, err := Inst().V.GetDriverNodes()
	if err != nil {
		*mError = multierr.Append(*mError, err)
		return
	}
	totalNodes := len(nodes)
	itr := 1
	for {
		log.Infof("PDB validation iteration: #%d", itr)
		select {
		case <-stopSignal:
			if allowedDisruptions > 1 && !isClusterParallelyUpgraded {
				err := fmt.Errorf("cluster is not parallely upgraded")
				*mError = multierr.Append(*mError, err)
				log.Warnf("Cluster not parallely upgraded as expected")
			}
			log.Infof("Exiting PDB validation routine")
			return
		default:
			errorChan := make(chan error, 50)
			ValidatePDB(pdbValue, allowedDisruptions, totalNodes, &isClusterParallelyUpgraded, &errorChan)
			for err := range errorChan {
				*mError = multierr.Append(*mError, err)
			}
			if *mError != nil {
				return
			}
			itr++
			time.Sleep(10 * time.Second)
		}
	}
}

// GetVolumesOnNode returns the volume IDs which have repl on a give node
func GetVolumesOnNode(nodeId string) ([]string, error) {
	var volumes []string

	pvs, err := k8sCore.GetPersistentVolumes()
	if err != nil {
		return nil, err
	}

	for _, vol := range pvs.Items {
		volDetails, err := Inst().V.InspectVolume(vol.GetName())
		if err != nil {
			return volumes, err
		}
		replSets := volDetails.GetReplicaSets()
		var replNodes []string
		for _, replSet := range replSets {
			replNodes = append(replNodes, replSet.GetNodes()...)
		}
		if Contains(replNodes, nodeId) {
			volumes = append(volumes, vol.GetName())
		}
	}

	return volumes, nil
}

// IsKubevirtInstalled returns true if Kubevirt is installed else returns false
func IsKubevirtInstalled() bool {
	k8sApiExtensions := apiextensions.Instance()
	crdList, err := k8sApiExtensions.ListCRDs()
	if err != nil {
		return false
	}
	for _, crd := range crdList.Items {
		if crd.Name == "kubevirts.kubevirt.io" {
			k8sKubevirt := kubevirt.Instance()
			version, err := k8sKubevirt.GetVersion()
			if err == nil && version != "" {
				log.InfoD("Version %s", version)
				return true
			}
		}
	}
	return false
}

// IsCloudsnapBackupActiveOnVolume returns true is cloudsnap backup is active on the volume
func IsCloudsnapBackupActiveOnVolume(volName string) (bool, error) {
	params := make(map[string]string)
	csBksps, err := Inst().V.GetCloudsnaps(volName, params)
	if err != nil {
		return false, err
	}

	for _, csBksp := range csBksps {
		if csBksp.GetSrcVolumeName() == volName && csBksp.GetStatus() == opsapi.SdkCloudBackupStatusType_SdkCloudBackupStatusTypeActive {

			return true, nil
		}
	}

	return false, nil
}

// GetVolumeSnapShotScheduleOfVol returns VolumeSnapshotSchedule for the given volume
func GetVolumeSnapShotScheduleOfVol(volName string) (*storkapi.VolumeSnapshotSchedule, error) {

	params := make(map[string]string)
	csBksps, err := Inst().V.GetCloudsnaps(volName, params)
	if err != nil {
		return nil, err
	}
	volDetails, err := Inst().V.InspectVolume(volName)
	if err != nil {
		return nil, err
	}

	pvcName, ok := volDetails.Spec.VolumeLabels["pvc"]
	if ok {

		for _, csBksp := range csBksps {
			if csBksp.GetSrcVolumeName() == volName {
				ns := csBksp.GetNamespace()
				snapshotSchedules, err := storkops.Instance().ListSnapshotSchedules(ns)
				if err != nil {
					return nil, err
				}

				for _, snapshotSched := range snapshotSchedules.Items {
					if strings.Contains(snapshotSched.GetName(), pvcName) {
						return &snapshotSched, nil
					}
				}
			}

		}

	}

	return nil, fmt.Errorf("snapshot schedule for volume [%s] not found", volName)
}

// MoveReplica moves the replica of a volume from one node to another
func MoveReplica(volName, fromNode, toNode string) error {
	appVol, err := Inst().V.InspectVolume(volName)
	log.Infof("Updating replicas for volume [%s/%s]", appVol.Id, volName)
	if err != nil {
		return err
	}
	replNodes := appVol.GetReplicaSets()[0].GetNodes()
	tpVol := &volume.Volume{ID: volName, Name: volName}
	if len(replNodes) == 1 {

		err = Inst().V.SetReplicationFactor(tpVol, 2, []string{toNode}, nil, true)
		if err != nil {
			return err
		}
		err = Inst().V.SetReplicationFactor(tpVol, 1, []string{fromNode}, nil, true)
		if err != nil {
			return err
		}
	} else {
		err = Inst().V.SetReplicationFactor(tpVol, int64(len(replNodes)-1), []string{fromNode}, nil, true)
		if err != nil {
			return err
		}
		err = Inst().V.SetReplicationFactor(tpVol, int64(len(replNodes)), []string{toNode}, nil, true)
		if err != nil {
			return err
		}
	}
	return nil
}

func GetNodeIdToMoveReplica(volName string) (string, error) {

	appVol, err := Inst().V.InspectVolume(volName)
	if err != nil {
		return "", err
	}
	replNodes := appVol.GetReplicaSets()[0].GetNodes()
	stNodes := node.GetStorageNodes()
	log.Infof("replNodes %v", replNodes)

	ShuffleSlice(stNodes)

	for _, stNode := range stNodes {
		log.Infof("checking for node [%s]", stNode.VolDriverNodeID)
		if !Contains(replNodes, stNode.VolDriverNodeID) {
			return stNode.VolDriverNodeID, nil
		}
	}

	return "", err
}

// ShuffleSlice shuffles the elements of a slice in place.
func ShuffleSlice[T any](slice []T) {
	source := rand.NewSource(time.Now().UnixNano())
	rng := rand.New(source) // Initialize the random number generator

	for i := range slice {
		j := rng.Intn(i + 1)                    // Generate a random index from 0 to i.
		slice[i], slice[j] = slice[j], slice[i] // Swap the elements at indices i and j.
	}
}

func PrereqForNodeDecomm(nodeToDecommission node.Node, suspendedScheds []*storkapi.VolumeSnapshotSchedule) error {
	nodeVols, err := GetVolumesOnNode(nodeToDecommission.VolDriverNodeID)
	if err != nil {
		return fmt.Errorf("error getting volumes node [%s],Err: %v ", nodeToDecommission.Name, err)
	}

	credCmd := "cred list -j | grep uuid"

	output, err := Inst().V.GetPxctlCmdOutput(nodeToDecommission, credCmd)
	if err == nil && len(output) > 0 {
		log.InfoD("Cloudsnap is enabled. Checking if backup is active on volumes")
		for _, vol := range nodeVols {
			isBackupActive, err := IsCloudsnapBackupActiveOnVolume(vol)
			if err != nil {
				return fmt.Errorf("error checking backup status  for volume  [%s],Err: %v ", vol, err)
			}
			log.Infof("Backup status for vol [%s]: %v", vol, isBackupActive)

			if isBackupActive {
				scheduleOfVol, err := GetVolumeSnapShotScheduleOfVol(vol)
				if err != nil {
					return fmt.Errorf("error getting volumes snapshot schedule for volume [%s],Err: %v ", vol, err)
				}

				if !*scheduleOfVol.Spec.Suspend {
					log.Infof("Snapshot schedule is not suspended. Suspending it")
					makeSuspend := true
					scheduleOfVol.Spec.Suspend = &makeSuspend
					_, err := storkops.Instance().UpdateSnapshotSchedule(scheduleOfVol)
					if err != nil {
						return fmt.Errorf("error suspending volumes snapshot schedule for volume  [%s],Err: %v ", vol, err)
					}
					suspendedScheds = append(suspendedScheds, scheduleOfVol)
				}
			}

		}
	}

	for _, vol := range nodeVols {
		newReplicaNode, err := GetNodeIdToMoveReplica(vol)
		log.Infof("newReplicaNode %s", newReplicaNode)
		if err != nil {
			return fmt.Errorf("error getting replica node for volume [%s],Err: %v ", vol, err)
		}

		err = MoveReplica(vol, nodeToDecommission.VolDriverNodeID, newReplicaNode)
		if err != nil {
			return fmt.Errorf("error moving replica from node [%s] to volume [%s],Err: %v ", nodeToDecommission.VolDriverNodeID, newReplicaNode, err)
		}
	}
	return nil
}

// ValidatePXStatus validates if PX is running on all nodes
func ValidatePXStatus() error {
	for _, n := range node.GetStorageDriverNodes() {
		if err := Inst().V.WaitDriverUpOnNode(n, 30*time.Second); err != nil {
			return err
		}
	}

	return nil
}

// GetNodeFromIPAddress returns node details from the provided IP Address
func GetNodeFromIPAddress(ipaddress string) (*node.Node, error) {
	for _, eachNode := range node.GetNodes() {
		log.Infof(fmt.Sprintf("Comparing [%v] with [%v]", eachNode.GetMgmtIp(), ipaddress))
		if eachNode.GetMgmtIp() == ipaddress {
			log.Infof("Matched IP Address [%v]", eachNode.MgmtIp)
			return &eachNode, nil
		}
	}
	return nil, fmt.Errorf("Unable to fetch Node details from ipaddress [%v]", ipaddress)
}

// IsVolumeTypePureBlock Returns true if the volume type if pureBlock
func IsVolumeTypePureBlock(ctx *scheduler.Context, volName string) (bool, error) {
	vols, err := Inst().S.GetVolumeParameters(ctx)
	if err != nil {
		return false, err
	}
	for vol, params := range vols {
		log.Infof(fmt.Sprintf("Checking for Volume [%v]", vol))
		if vol == volName && params["backend"] == k8s.PureBlock {
			return true, nil
		}
	}
	return false, nil
}

// SetUnSetDiscardMountRTOptions Set discard mount run time options on the Node
func SetUnSetDiscardMountRTOptions(n *node.Node, unset bool) error {
	rtOptions := 1
	if !unset {
		rtOptions = 0
	}
	optionsMap := make(map[string]string)
	optionsMap["discard_mount_force"] = fmt.Sprintf("%v", rtOptions)
	err := Inst().V.SetClusterRunTimeOpts(*n, optionsMap)
	if err != nil {
		return err
	}
	return nil
}

// ValidatePxLicenseSummary validates the license summary by comparing SKU and feature quantities
func ValidatePxLicenseSummary() error {
	summary, err := Inst().V.GetLicenseSummary()
	if err != nil {
		return fmt.Errorf("failed to get license summary. Err: [%v]", err)
	}
	log.Infof("License summary: %v", summary)
	switch {
	case IsIksCluster():
		log.Infof("Get SKU and compare with IBM cloud license activated using catalog")
		// Get SKU and compare with IBM cloud license
		isValidLicense := summary.SKU == IBMTestLicenseSKU || summary.SKU == IBMTestLicenseDRSKU || summary.SKU == IBMProdLicenseSKU || summary.SKU == IBMProdLicenseDRSKU
		if !isValidLicense {
			return fmt.Errorf("license type is not valid: %v", summary.SKU)
		}
		log.InfoD("Compare with PX IBM cloud licensed features")
		isTestOrProdSKU := summary.SKU == IBMTestLicenseSKU || summary.SKU == IBMProdLicenseSKU
		for _, feature := range summary.Features {
			if limit, ok := IBMLicense[LabLabel(feature.Name)]; ok {
				// Special handling for DisasterRecovery feature and certain SKUs
				if !isTestOrProdSKU && LabLabel(feature.Name) == LabDisasterRecovery {
					limit = &pxapi.LicensedFeature_Enabled{Enabled: true}
				}
				if !reflect.DeepEqual(feature.Quantity, limit) {
					return fmt.Errorf("verifying quantity for [%v]: actual [%v], expected [%v]", feature.Name, feature.Quantity, limit)
				}
			}
		}
		log.Infof("Validated IBM cloud license successfully")
	case IsAksCluster():
		return fmt.Errorf("license validation is not supported on AKS cluster")
	case IsEksCluster():
		return fmt.Errorf("license validation is not supported on EKS cluster")
	case IsOkeCluster():
		return fmt.Errorf("license validation is not supported on OKE cluster")
	case IsPksCluster():
		return fmt.Errorf("license validation is not supported on PKS cluster")
	default:
		return fmt.Errorf("license validation is not supported on Unknown cluster")
	}
	return nil
}

// SplitStorageDriverUpgradeURL splits the given storage driver upgrade URL into endpoint and version
// For the upgradeURL https://install.portworx.com/3.1.1, this returns Endpoint: https://install.portworx.com and Version: 3.1.1
func SplitStorageDriverUpgradeURL(upgradeURL string) (string, string, error) {
	parsedURL, err := url.Parse(upgradeURL)
	if err != nil {
		return "", "", err
	}
	pathSegments := strings.Split(strings.TrimSuffix(parsedURL.Path, "/"), "/")
	endpoint := *parsedURL
	endpoint.Path = strings.Join(pathSegments[:len(pathSegments)-1], "/")
	pxVersion := pathSegments[len(pathSegments)-1]
	return endpoint.String(), pxVersion, nil
}<|MERGE_RESOLUTION|>--- conflicted
+++ resolved
@@ -1554,13 +1554,9 @@
 			err = osutils.Kubectl(cmdArgs)
 			processError(err, errChan...)
 			fmt.Println("sleeping to let volume usage get reflected")
-<<<<<<< HEAD
-			// wait until the backends size is reflected before making the REST call, Max time for FBDA Update is 15 min
+	  
+      // wait until the backends size is reflected before making the REST call, Max time for FBDA Update is 15 min
 			time.Sleep(time.Minute * 16)
-=======
-			// wait until the backends size is reflected before making the REST call
-			time.Sleep(time.Minute * 5)
->>>>>>> dfb4eb18
 
 			byteUsedAfter, err := Inst().V.ValidateGetByteUsedForVolume(vols[0].ID, make(map[string]string))
 			fmt.Printf("after writing random bytes to the file the byteUsed in volume %s is %v\n", vols[0].ID, byteUsedAfter)

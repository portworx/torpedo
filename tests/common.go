--- conflicted
+++ resolved
@@ -8431,7 +8431,7 @@
 	}
 
 	return contextsOnNode, nil
-<<<<<<< HEAD
+
 }
 
 // UpdateCloudCredentialOwnership updates the CloudCredential object ownership
@@ -8494,7 +8494,4 @@
 		return fmt.Errorf("failed to update CloudCredential ownership : %v", err)
 	}
 	return nil
-=======
-
->>>>>>> f1c28b35
 }
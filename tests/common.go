package tests

import (
	"bufio"
	context1 "context"
	"crypto/tls"
	"encoding/base64"
	"encoding/csv"
	"encoding/json"
	"errors"
	"flag"
	"fmt"
	"io/ioutil"
	"math"
	"math/rand"
	"net/http"
	"net/url"
	"os"
	"os/exec"
	"path"
	"reflect"
	"regexp"
	"runtime"
	"strconv"
	"strings"
	"sync"
	"time"

	"cloud.google.com/go/storage"
	"github.com/Azure/azure-storage-blob-go/azblob"
	"github.com/Masterminds/semver/v3"
	"github.com/aws/aws-sdk-go/aws"
	"github.com/aws/aws-sdk-go/aws/awserr"
	"github.com/aws/aws-sdk-go/aws/credentials"
	"github.com/aws/aws-sdk-go/aws/session"
	"github.com/aws/aws-sdk-go/service/s3"
	"github.com/aws/aws-sdk-go/service/s3/s3manager"
	"github.com/devans10/pugo/flasharray"
	"github.com/hashicorp/go-version"
	snapv1 "github.com/kubernetes-incubator/external-storage/snapshot/pkg/apis/crd/v1"
	"github.com/onsi/ginkgo/v2"
	"github.com/onsi/gomega"
	"github.com/pborman/uuid"
	"github.com/sirupsen/logrus"
	tektoncdv1 "github.com/tektoncd/pipeline/pkg/apis/pipeline/v1"

	apapi "github.com/libopenstorage/autopilot-api/pkg/apis/autopilot/v1alpha1"
	opsapi "github.com/libopenstorage/openstorage/api"
	"github.com/libopenstorage/openstorage/pkg/sched"
	pxapi "github.com/libopenstorage/operator/api/px"
	"github.com/libopenstorage/operator/drivers/storage/portworx/util"
	oputil "github.com/libopenstorage/operator/drivers/storage/portworx/util"
	optest "github.com/libopenstorage/operator/pkg/util/test"
	"github.com/libopenstorage/stork/pkg/storkctl"
	api "github.com/portworx/px-backup-api/pkg/apis/v1"
	"github.com/portworx/sched-ops/k8s/apiextensions"
	"github.com/portworx/sched-ops/k8s/apps"
	"github.com/portworx/sched-ops/k8s/core"
	"github.com/portworx/sched-ops/k8s/kubevirt"
	"github.com/portworx/sched-ops/k8s/operator"
	policyops "github.com/portworx/sched-ops/k8s/policy"
	k8sStorage "github.com/portworx/sched-ops/k8s/storage"
	schedstorage "github.com/portworx/sched-ops/k8s/storage"
	"github.com/portworx/sched-ops/k8s/stork"
	storkops "github.com/portworx/sched-ops/k8s/stork"
	"github.com/portworx/sched-ops/task"

	"go.uber.org/multierr"
	"golang.org/x/sync/errgroup"
	"google.golang.org/api/iterator"
	"google.golang.org/api/option"
	"google.golang.org/grpc/codes"
	"google.golang.org/grpc/status"
	"gopkg.in/natefinch/lumberjack.v2"
	yaml "gopkg.in/yaml.v2"

	storkapi "github.com/libopenstorage/stork/pkg/apis/stork/v1alpha1"
	storkv1 "github.com/libopenstorage/stork/pkg/apis/stork/v1alpha1"
	pdsv1 "github.com/portworx/pds-api-go-client/pds/v1alpha1"
	monitoringv1 "github.com/prometheus-operator/prometheus-operator/pkg/apis/monitoring/v1"
	admissionregistrationv1 "k8s.io/api/admissionregistration/v1"
	appsapi "k8s.io/api/apps/v1"
	batchv1 "k8s.io/api/batch/v1"
	batchv1beta1 "k8s.io/api/batch/v1beta1"
	corev1 "k8s.io/api/core/v1"
	netv1 "k8s.io/api/networking/v1"
	networkingv1beta1 "k8s.io/api/networking/v1beta1"
	policyv1beta1 "k8s.io/api/policy/v1beta1"
	rbacv1 "k8s.io/api/rbac/v1"
	storageapi "k8s.io/api/storage/v1"
	apiextensionsv1 "k8s.io/apiextensions-apiserver/pkg/apis/apiextensions/v1"
	apiextensionsv1beta1 "k8s.io/apiextensions-apiserver/pkg/apis/apiextensions/v1beta1"
	k8serrors "k8s.io/apimachinery/pkg/api/errors"
	"k8s.io/apimachinery/pkg/api/resource"
	metaV1 "k8s.io/apimachinery/pkg/apis/meta/v1"
	metav1 "k8s.io/apimachinery/pkg/apis/meta/v1"
	rest "k8s.io/client-go/rest"
	"k8s.io/client-go/tools/clientcmd"
	"k8s.io/utils/strings/slices"
	kubevirtv1 "kubevirt.io/api/core/v1"

	"github.com/portworx/torpedo/drivers"
	appType "github.com/portworx/torpedo/drivers/applications/apptypes"
	appDriver "github.com/portworx/torpedo/drivers/applications/driver"
	"github.com/portworx/torpedo/drivers/backup"
	"github.com/portworx/torpedo/drivers/monitor"
	"github.com/portworx/torpedo/drivers/node"
	"github.com/portworx/torpedo/drivers/node/vsphere"
	"github.com/portworx/torpedo/drivers/pds"
	"github.com/portworx/torpedo/drivers/scheduler/aks"
	"github.com/portworx/torpedo/drivers/scheduler/anthos"
	"github.com/portworx/torpedo/drivers/scheduler/openshift"
	appUtils "github.com/portworx/torpedo/drivers/utilities"
	"github.com/portworx/torpedo/drivers/volume"
	torpedovolume "github.com/portworx/torpedo/drivers/volume"
	"github.com/portworx/torpedo/pkg/aetosutil"
	"github.com/portworx/torpedo/pkg/asyncdr"
	"github.com/portworx/torpedo/pkg/jirautils"
	"github.com/portworx/torpedo/pkg/log"
	"github.com/portworx/torpedo/pkg/osutils"
	"github.com/portworx/torpedo/pkg/pureutils"
	"github.com/portworx/torpedo/pkg/s3utils"
	"github.com/portworx/torpedo/pkg/stats"
	"github.com/portworx/torpedo/pkg/testrailuttils"
	"github.com/portworx/torpedo/pkg/units"

	// import ssh driver to invoke it's init
	"github.com/portworx/torpedo/drivers/node/ssh"

	// import backup driver to invoke it's init
	_ "github.com/portworx/torpedo/drivers/backup/portworx"
	// import aws driver to invoke it's init
	_ "github.com/portworx/torpedo/drivers/node/aws"
	// import vsphere driver to invoke it's init
	_ "github.com/portworx/torpedo/drivers/node/vsphere"
	// import ibm driver to invoke it's init
	"github.com/portworx/torpedo/drivers/node/ibm"
	_ "github.com/portworx/torpedo/drivers/node/ibm"

	// import oracle driver to invoke it's init
	_ "github.com/portworx/torpedo/drivers/node/oracle"

	// import ssh driver to invoke it's init
	_ "github.com/portworx/torpedo/drivers/node/ssh"
	"github.com/portworx/torpedo/drivers/scheduler"

	// import scheduler drivers to invoke it's init
	_ "github.com/portworx/torpedo/drivers/scheduler/dcos"
	"github.com/portworx/torpedo/drivers/scheduler/k8s"
	"github.com/portworx/torpedo/drivers/scheduler/spec"

	// import ocp scheduler driver to invoke it's init
	_ "github.com/portworx/torpedo/drivers/scheduler/openshift"

	// import aks scheduler driver to invoke it's init
	_ "github.com/portworx/torpedo/drivers/scheduler/aks"

	// import scheduler drivers to invoke it's init
	_ "github.com/portworx/torpedo/drivers/scheduler/eks"

	// import gke scheduler driver to invoke it's init
	"github.com/portworx/torpedo/drivers/scheduler/gke"
	_ "github.com/portworx/torpedo/drivers/scheduler/gke"

	_ "github.com/portworx/torpedo/drivers/scheduler/oke"

	// import rke scheduler drivers to invoke it's init
	"github.com/portworx/torpedo/drivers/scheduler/rke"

	// import portworx driver to invoke it's init
	_ "github.com/portworx/torpedo/drivers/volume/portworx"
	// import gce driver to invoke it's init
	_ "github.com/portworx/torpedo/drivers/volume/gce"
	// import aws driver to invoke it's init
	_ "github.com/portworx/torpedo/drivers/volume/aws"
	// import azure driver to invoke it's init
	_ "github.com/portworx/torpedo/drivers/volume/azure"

	// import generic csi driver to invoke it's init
	_ "github.com/portworx/torpedo/drivers/volume/generic_csi"

	// import driver to invoke it's init
	_ "github.com/portworx/torpedo/drivers/monitor/prometheus"

	// import driver to invoke it's init
	_ "github.com/portworx/torpedo/drivers/pds/dataservice"

	// import scheduler drivers to invoke it's init
	_ "github.com/portworx/torpedo/drivers/scheduler/anthos"

	// import pso driver to invoke it's init
	_ "github.com/portworx/torpedo/drivers/volume/pso"

	// import ibm driver to invoke it's init
	_ "github.com/portworx/torpedo/drivers/volume/ibm"

	// import scheduler drivers to invoke it's init
	_ "github.com/portworx/torpedo/drivers/scheduler/iks"

	// import ocp driver to invoke it's init
	_ "github.com/portworx/torpedo/drivers/volume/ocp"

	newflasharray "github.com/portworx/torpedo/drivers/pure/flasharray"
)

const (
	// SkipClusterScopedObjects describes option for skipping deletion of cluster wide objects
	SkipClusterScopedObjects   = "skipClusterScopedObjects"
	CreateCloudCredentialError = "PermissionDenied desc = Access denied for [Resource: cloudcredential]"
)

// PDS params
const (
	deployPDSAppsFlag = "deploy-pds-apps"
	pdsDriveCliFlag   = "pds-driver"
)

var (
	clusterProviders       = []string{"k8s"}
	GlobalCredentialConfig backup.BackupCloudConfig
	GlobalGkeSecretString  string
)

var (
	NamespaceAppWithDataMap    = make(map[string][]appDriver.ApplicationDriver)
	IsReplacePolicySetToDelete = false // To check if the policy in the test is set to delete - Skip data continuity validation in this case
)

var (
	// PDBValidationMinOpVersion specifies the minimum PX Operator version required to enable PDB validation in the UpgradeCluster
	PDBValidationMinOpVersion, _ = version.NewVersion("24.1.0-")
	ParallelUpgradeVersion, _    = version.NewVersion("24.2.0-")
)

type OwnershipAccessType int32

const (
	Invalid OwnershipAccessType = 0
	// Read access only and cannot affect the resource.
	Read = 1
	// Write access and can affect the resource.
	// This type automatically provides Read access also.
	Write = 2
	// Admin access
	// This type automatically provides Read and Write access also.
	Admin = 3
)
const (
	// defaultSpecsRoot specifies the default location of the base specs directory in the Torpedo container
	defaultSpecsRoot                     = "/specs"
	schedulerCliFlag                     = "scheduler"
	nodeDriverCliFlag                    = "node-driver"
	monitorDriverCliFlag                 = "monitor-driver"
	storageDriverCliFlag                 = "storage-driver"
	backupCliFlag                        = "backup-driver"
	specDirCliFlag                       = "spec-dir"
	appListCliFlag                       = "app-list"
	secureAppsCliFlag                    = "secure-apps"
	repl1AppsCliFlag                     = "repl1-apps"
	csiAppCliFlag                        = "csi-app-list"
	logLocationCliFlag                   = "log-location"
	logLevelCliFlag                      = "log-level"
	scaleFactorCliFlag                   = "scale-factor"
	minRunTimeMinsFlag                   = "minimun-runtime-mins"
	chaosLevelFlag                       = "chaos-level"
	hyperConvergedFlag                   = "hyper-converged"
	storageUpgradeEndpointURLCliFlag     = "storage-upgrade-endpoint-url"
	storageUpgradeEndpointVersionCliFlag = "storage-upgrade-endpoint-version"
	upgradeStorageDriverEndpointListFlag = "upgrade-storage-driver-endpoint-list"
	provisionerFlag                      = "provisioner"
	storageNodesPerAZFlag                = "max-storage-nodes-per-az"
	configMapFlag                        = "config-map"
	enableStorkUpgradeFlag               = "enable-stork-upgrade"
	autopilotUpgradeImageCliFlag         = "autopilot-upgrade-version"
	csiGenericDriverConfigMapFlag        = "csi-generic-driver-config-map"
	licenseExpiryTimeoutHoursFlag        = "license_expiry_timeout_hours"
	meteringIntervalMinsFlag             = "metering_interval_mins"
	SourceClusterName                    = "source-cluster"
	destinationClusterName               = "destination-cluster"
	backupLocationNameConst              = "tp-blocation"
	backupScheduleNamePrefix             = "tp-bkp-schedule"
	backupScheduleScaleName              = "-scale"
	configMapName                        = "kubeconfigs"
	pxNamespace                          = "kube-system"
	scaleAppTimeoutFlag                  = "scale-app-timeout"

	pxbackupDeploymentName             = "px-backup"
	pxbackupDeploymentNamespace        = "px-backup"
	pxbackupMongodbDeploymentName      = "pxc-backup-mongodb"
	pxbackupMongodbDeploymentNamespace = "px-backup"
	defaultnamespace                   = "default"

	milestoneFlag               = "testrail-milestone"
	testrailRunNameFlag         = "testrail-run-name"
	testrailRunIDFlag           = "testrail-run-id"
	testrailJenkinsBuildURLFlag = "testrail-jeknins-build-url"
	testRailHostFlag            = "testrail-host"
	testRailUserNameFlag        = "testrail-username"
	testRailPasswordFlag        = "testrail-password"

	jiraUserNameFlag  = "jira-username"
	jiraTokenFlag     = "jira-token"
	jiraAccountIDFlag = "jira-account-id"

	// Async DR
	pairFileName           = "cluster-pair.yaml"
	remotePairName         = "remoteclusterpair"
	remoteFilePath         = "/tmp/kubeconfig"
	appReadinessTimeout    = 10 * time.Minute
	migrationKey           = "async-dr-"
	metromigrationKey      = "metro-dr-"
	migrationRetryTimeout  = 10 * time.Minute
	migrationRetryInterval = 10 * time.Second
	defaultClusterPairDir  = "cluster-pair"

	envSkipDiagCollection = "SKIP_DIAG_COLLECTION"

	torpedoJobNameFlag       = "torpedo-job-name"
	torpedoJobTypeFlag       = "torpedo-job-type"
	clusterCreationTimeout   = 5 * time.Minute
	clusterCreationRetryTime = 10 * time.Second

	// Anthos
	anthosWsNodeIpCliFlag            = "anthos-ws-node-ip"
	anthosInstPathCliFlag            = "anthos-inst-path"
	skipSystemCheckCliFlag           = "torpedo-skip-system-checks"
	dataIntegrityValidationTestsFlag = "data-integrity-validation-tests"
	faSecretCliFlag                  = "fa-secret"

	// PSA Specific
	kubeApiServerConfigFilePath     = "/etc/kubernetes/manifests/kube-apiserver.yaml"
	kubeApiServerConfigFilePathBkp  = "/etc/kubernetes/kube-apiserver.yaml.bkp"
	KubeAdmissionControllerFilePath = "/etc/kubernetes/admission/admissioncontroller.yaml"
)

// Dashboard params
const (
	enableDashBoardFlag     = "enable-dash"
	userFlag                = "user"
	testTypeFlag            = "test-type"
	testDescriptionFlag     = "test-desc"
	testTagsFlag            = "test-tags"
	testSetIDFlag           = "testset-id"
	testBranchFlag          = "branch"
	testProductFlag         = "product"
	failOnPxPodRestartCount = "fail-on-px-pod-restartcount"
	portworxOperatorName    = "portworx-operator"
)

// Backup constants
const (
	BackupNamePrefix                  = "tp-backup"
	RestoreNamePrefix                 = "tp-restore"
	StorkNamePrefix                   = "stork-namespace"
	BackupRestoreCompletionTimeoutMin = 20
	clusterDeleteTimeout              = 60 * time.Minute
	clusterDeleteRetryTime            = 30 * time.Second
	poolExpandApplyTimeOut            = 15 * time.Minute
	poolExpandApplyRetryTime          = 30 * time.Second
	backupLocationDeleteTimeoutMin    = 60
	CredName                          = "tp-backup-cred"
	KubeconfigDirectory               = "/tmp"
	RetrySeconds                      = 10
	BackupScheduleAllName             = "-all"
	SchedulePolicyAllName             = "schedule-policy-all"
	SchedulePolicyScaleName           = "schedule-policy-scale"
	BucketNamePrefix                  = "tp-backup-bucket"
	mongodbStatefulset                = "pxc-backup-mongodb"
	AwsS3encryptionPolicy             = "s3:x-amz-server-side-encryption=AES256"
	AwsS3Sid                          = "DenyNonAES256Uploads"
)

const (
	oneMegabytes                          = 1024 * 1024
	defaultScheduler                      = "k8s"
	defaultNodeDriver                     = "ssh"
	defaultMonitorDriver                  = "prometheus"
	defaultStorageDriver                  = "pxd"
	defaultPdsDriver                      = "pds"
	defaultLogLocation                    = "/testresults/"
	defaultBundleLocation                 = "/var/cores"
	defaultLogLevel                       = "debug"
	defaultAppScaleFactor                 = 1
	defaultMinRunTimeMins                 = 0
	defaultChaosLevel                     = 5
	defaultStorageUpgradeEndpointURL      = "https://install.portworx.com"
	defaultStorageUpgradeEndpointVersion  = "2.1.1"
	defaultStorageProvisioner             = "portworx"
	defaultStorageNodesPerAZ              = 2
	defaultAutoStorageNodeRecoveryTimeout = 30 * time.Minute
	specObjAppWorkloadSizeEnvVar          = "SIZE"
	defaultLicenseExpiryTimeoutHours      = 1 * time.Hour
	defaultMeteringIntervalMins           = 10 * time.Minute
	authTokenParam                        = "auth-token"
	defaultTorpedoJob                     = "torpedo-job"
	defaultTorpedoJobType                 = "functional"
	labelNameKey                          = "name"
	serviceURL                            = "https://us-east.iaas.cloud.ibm.com/v1"
)

const (
	waitResourceCleanup         = 2 * time.Minute
	defaultTimeout              = 5 * time.Minute
	defaultVolScaleTimeout      = 4 * time.Minute
	defaultIbmVolScaleTimeout   = 8 * time.Minute
	defaultRetryInterval        = 10 * time.Second
	defaultCmdTimeout           = 20 * time.Second
	defaultCmdRetryInterval     = 5 * time.Second
	defaultDriverStartTimeout   = 15 * time.Minute
	defaultKvdbRetryInterval    = 5 * time.Minute
	addDriveUpTimeOut           = 15 * time.Minute
	podDestroyTimeout           = 5 * time.Minute
	kubeApiServerBringUpTimeout = 20 * time.Minute
	KubeApiServerWait           = 15 * time.Minute
	NSWaitTimeout               = 10 * time.Minute
	NSWaitTimeoutRetry          = 20 * time.Second
)

const (
	VSPHERE_MAX_CLOUD_DRIVES        = 12
	FA_MAX_CLOUD_DRIVES             = 32
	CLOUD_PROVIDER_MAX_CLOUD_DRIVES = 8
	POOL_MAX_CLOUD_DRIVES           = 6

	PX_VSPHERE_SCERET_NAME = "px-vsphere-secret"
	PX_PURE_SECRET_NAME    = "px-pure-secret"
)

const (
	pxctlCDListCmd = "pxctl cd list"
)

const (
	IBMHelmRepoName   = "ibm-helm-portworx"
	IBMHelmRepoURL    = "https://raw.githubusercontent.com/portworx/ibm-helm/master/repo/stable"
	IBMHelmValuesFile = "/tmp/values.yaml"
)

const (
	ValidateStorageClusterTimeout = 40 * time.Minute
)

// LabLabel used to name the licensing features
type LabLabel string

const (
	IBMTestLicenseSKU   = "PX-Enterprise IBM Cloud (test)"
	IBMTestLicenseDRSKU = "PX-Enterprise IBM Cloud DR (test)"
	IBMProdLicenseSKU   = "PX-Enterprise IBM Cloud"
	IBMProdLicenseDRSKU = "PX-Enterprise IBM Cloud DR"
)

const (
	// LabNodes - Number of nodes maximum
	LabNodes LabLabel = "Nodes"
	// LabVolumeSize - Volume capacity [TB] maximum
	LabVolumeSize LabLabel = "VolumeSize"
	// LabVolumes - Number of volumes per cluster maximum
	LabVolumes LabLabel = "Volumes"
	// LabSnapshots - Number of snapshots per volume maximum
	LabSnapshots LabLabel = "Snapshots"
	// LabHaLevel - Volume replica count
	LabHaLevel LabLabel = "HaLevel"
	// LabSharedVol - Shared volumes
	LabSharedVol LabLabel = "SharedVolume"
	// LabEncryptedVol - BYOK data encryption
	LabEncryptedVol LabLabel = "EncryptedVolume"
	// LabScaledVol - Volume sets
	LabScaledVol LabLabel = "ScaledVolume"
	// LabAggregatedVol - Storage aggregation
	LabAggregatedVol LabLabel = "AggregatedVolume"
	// LabResizeVolume - Resize volumes on demand
	LabResizeVolume LabLabel = "ResizeVolume"
	// LabCloudSnap - Snapshot to object store [CloudSnap]
	LabCloudSnap LabLabel = "SnapshotToObjectStore"
	// LabCloudSnapDaily - Number of CloudSnaps daily per volume maximum
	LabCloudSnapDaily LabLabel = "SnapshotToObjectStoreDaily"
	// LabCloudMigration -Cluster-level migration [Kube-motion/Data Migration]
	LabCloudMigration LabLabel = "CloudMigration"
	// LabDisasterRecovery - Disaster Recovery [PX-DR]
	LabDisasterRecovery LabLabel = "DisasterRecovery"
	// LabAUTCapacityMgmt - Autopilot Capacity Management
	LabAUTCapacityMgmt LabLabel = "AUTCapacityManagement"
	// LabPlatformBare - Bare-metal hosts
	LabPlatformBare LabLabel = "EnablePlatformBare"
	// LabPlatformVM - Virtual machine hosts
	LabPlatformVM LabLabel = "EnablePlatformVM"
	// LabNodeCapacity - Node disk capacity [TB] maximum
	LabNodeCapacity LabLabel = "NodeCapacity"
	// LabNodeCapacityExtend - Node disk capacity extension
	LabNodeCapacityExtend LabLabel = "NodeCapacityExtension"
	// LabLocalAttaches - Number of attached volumes per node maximum
	LabLocalAttaches LabLabel = "LocalVolumeAttaches"
	// LabOIDCSecurity - OIDC Security
	LabOIDCSecurity LabLabel = "OIDCSecurity"
	// LabGlobalSecretsOnly - Limit BYOK encryption to cluster-wide secrets
	LabGlobalSecretsOnly LabLabel = "GlobalSecretsOnly"
	// LabFastPath - FastPath extension [PX-FAST]
	LabFastPath LabLabel = "FastPath"
	// UnlimitedNumber represents the unlimited number of licensed resource.
	// note - the max # Flex counts handle, is actually 999999999999999990
	UnlimitedNumber = int64(0x7FFFFFFF) // C.FLX_FEATURE_UNCOUNTED_VALUE = 0x7FFFFFFF  (=2147483647)
	Unlimited       = int64(0x7FFFFFFFFFFFFFFF)

	// -- Testing maximums below

	// MaxNumNodes is a maximum nodes in a cluster
	MaxNumNodes = int64(1000)
	// MaxNumVolumes is a maximum number of volumes in a cluster
	MaxNumVolumes = int64(100000)
	// MaxVolumeSize is a maximum volume size for single volume [in TB]
	MaxVolumeSize = int64(40)
	// MaxNodeCapacity defines the maximum node's disk capacity [in TB]
	MaxNodeCapacity = int64(256)
	// MaxLocalAttachCount is a maximum number of local volume attaches
	MaxLocalAttachCount = int64(256)
	// MaxHaLevel is a maximum replication factor
	MaxHaLevel = int64(3)
	// MaxNumSnapshots is a maximum number of snapshots
	MaxNumSnapshots = int64(64)
)

var (
	IBMLicense = map[LabLabel]interface{}{
		LabNodes:              &pxapi.LicensedFeature_Count{Count: 1000},
		LabVolumeSize:         &pxapi.LicensedFeature_CapacityTb{CapacityTb: 40},
		LabVolumes:            &pxapi.LicensedFeature_Count{Count: 16384},
		LabHaLevel:            &pxapi.LicensedFeature_Count{Count: MaxHaLevel},
		LabSnapshots:          &pxapi.LicensedFeature_Count{Count: 64},
		LabAggregatedVol:      &pxapi.LicensedFeature_Enabled{Enabled: true},
		LabSharedVol:          &pxapi.LicensedFeature_Enabled{Enabled: true},
		LabEncryptedVol:       &pxapi.LicensedFeature_Enabled{Enabled: true},
		LabGlobalSecretsOnly:  &pxapi.LicensedFeature_Enabled{Enabled: false},
		LabScaledVol:          &pxapi.LicensedFeature_Enabled{Enabled: true},
		LabResizeVolume:       &pxapi.LicensedFeature_Enabled{Enabled: true},
		LabCloudSnap:          &pxapi.LicensedFeature_Enabled{Enabled: true},
		LabCloudSnapDaily:     &pxapi.LicensedFeature_Count{Count: Unlimited},
		LabCloudMigration:     &pxapi.LicensedFeature_Enabled{Enabled: true},
		LabDisasterRecovery:   &pxapi.LicensedFeature_Enabled{Enabled: false},
		LabPlatformBare:       &pxapi.LicensedFeature_Enabled{Enabled: true},
		LabPlatformVM:         &pxapi.LicensedFeature_Enabled{Enabled: true},
		LabNodeCapacity:       &pxapi.LicensedFeature_CapacityTb{CapacityTb: 256},
		LabNodeCapacityExtend: &pxapi.LicensedFeature_Enabled{Enabled: true},
		LabLocalAttaches:      &pxapi.LicensedFeature_Count{Count: 256},
		LabOIDCSecurity:       &pxapi.LicensedFeature_Enabled{Enabled: true},
		LabAUTCapacityMgmt:    &pxapi.LicensedFeature_Enabled{Enabled: true},
		LabFastPath:           &pxapi.LicensedFeature_Enabled{Enabled: false},
	}
)

var pxRuntimeOpts string
var pxClusterOpts string
var PxBackupVersion string
var (
	secret                pureutils.PXPureSecret
	PureFaClientVif       *newflasharray.Client
	PureMgmtIpCounter     int
	PureMgmtIPList        []string
	PureFAMgmtMap         map[string]*newflasharray.Client
	LastDisabledInterface string
)

var (
	RunIdForSuite             int
	TestRailSetupSuccessful   bool
	CurrentTestRailTestCaseId int
)

var (
	errPureFileSnapshotNotSupported    = errors.New("snapshot feature is not supported for pure_file volumes")
	errPureCloudsnapNotSupported       = errors.New("not supported")
	errPureGroupsnapNotSupported       = errors.New("not supported")
	errUnexpectedSizeChangeAfterPureIO = errors.New("the size change in bytes is not expected after write to Pure volume")
)

var (
	context = ginkgo.Context
	fail    = ginkgo.Fail
	// Step is an alias for ginko "By" which represents a step in the spec
	Step          = ginkgo.By
	expect        = gomega.Expect
	haveOccurred  = gomega.HaveOccurred
	beEmpty       = gomega.BeEmpty
	beNil         = gomega.BeNil
	equal         = gomega.Equal
	contain       = gomega.ContainSubstring
	beTrue        = gomega.BeTrue
	beNumerically = gomega.BeNumerically
	k8sCore       = core.Instance()
)

// Backup vars
var (
	// OrgID is pxbackup OrgID
	OrgID      string
	BucketName string
	// CloudCredUID is pxbackup cloud cred UID
	CloudCredUID string
	// BackupLocationUID is pxbackup backupLocation UID
	BackupLocationUID                    string
	BackupScheduleAllUID                 string
	SchedulePolicyAllUID                 string
	ScheduledBackupAllNamespacesInterval time.Duration
	BackupScheduleScaleUID               string
	SchedulePolicyScaleUID               string
	ScheduledBackupScaleInterval         time.Duration
	contextsCreated                      []*scheduler.Context
	CurrentClusterConfigPath             = ""
	clusterProvider                      = "aws"
)

var (
	includeResourcesFlag        = true
	includeVolumesFlag          = true
	startApplicationsFlag       = true
	tempDir                     = "/tmp"
	bidirectionalClusterPairDir = "bidirectional-cluster-pair"
	migrationList               []*storkapi.Migration
)

var (
	// ClusterConfigPathMap maps cluster name registered in px-backup to the path to the kubeconfig
	ClusterConfigPathMap = make(map[string]string, 2)
)

var (
	testRailHostname string
	testRailUsername string
	testRailPassword string
)

var (
	jiraUserName string
	jiraToken    string
)

const (
	rootLogDir            = "/root/logs"
	diagsDirPath          = "diags.pwx.dev.purestorage.com:/var/lib/osd/pxns/688230076034934618"
	pxbLogDirPath         = "/tmp/px-backup-test-logs"
	KubevirtNamespace     = "kubevirt"
	LatestKubevirtVersion = "v1.0.0"
)

type Weekday string

const (
	Monday    Weekday = "Mon"
	Tuesday           = "Tue"
	Wednesday         = "Wed"
	Thursday          = "Thu"
	Friday            = "Fri"
	Saturday          = "Sat"
	Sunday            = "Sun"
)

// TpLogPath torpedo log path
var tpLogPath string
var suiteLogger *lumberjack.Logger

var dataIntegrityValidationTests string

// TestLogger for logging test logs
var TestLogger *lumberjack.Logger
var dash *aetosutil.Dashboard
var post_rule_uid string
var pre_rule_uid string

type PlatformCredentialStruct struct {
	credName string
	credUID  string
}

type (
	// TestcaseAuthor represents the owner of a Testcase
	TestcaseAuthor string
	// TestcaseQuarter represents the fiscal quarter during which the Testcase is automated
	TestcaseQuarter string
)

// InitInstance is the ginkgo spec for initializing torpedo
func InitInstance() {
	var err error
	var token string

	err = Inst().S.Init(scheduler.InitOptions{
		SpecDir:                          Inst().SpecDir,
		VolDriverName:                    Inst().V.String(),
		NodeDriverName:                   Inst().N.String(),
		MonitorDriverName:                Inst().M.String(),
		SecretConfigMapName:              Inst().ConfigMap,
		CustomAppConfig:                  Inst().CustomAppConfig,
		StorageProvisioner:               Inst().Provisioner,
		SecretType:                       Inst().SecretType,
		VaultAddress:                     Inst().VaultAddress,
		VaultToken:                       Inst().VaultToken,
		PureVolumes:                      Inst().PureVolumes,
		PureSANType:                      Inst().PureSANType,
		PureFADAPod:                      Inst().PureFADAPod,
		RunCSISnapshotAndRestoreManyTest: Inst().RunCSISnapshotAndRestoreManyTest,
		HelmValuesConfigMapName:          Inst().HelmValuesConfigMap,
		SecureApps:                       Inst().SecureAppList,
		AnthosAdminWorkStationNodeIP:     Inst().AnthosAdminWorkStationNodeIP,
		AnthosInstancePath:               Inst().AnthosInstPath,
		UpgradeHops:                      Inst().SchedUpgradeHops,
	})

	log.FailOnError(err, "Error occured while Scheduler Driver Initialization")

	if Inst().ConfigMap != "" {
		log.Infof("Using Config Map: %s ", Inst().ConfigMap)
		token, err = Inst().S.GetTokenFromConfigMap(Inst().ConfigMap)
		log.FailOnError(err, "Error occurred while getting token from config map")
		log.Infof("Token used for initializing: %s ", token)
		err = os.Setenv("PXCTL_AUTH_TOKEN", token)
		log.FailOnError(err, "Error occurred while setting PXCTL_AUTH_TOKEN")

	} else {
		token = ""
	}

	err = Inst().N.Init(node.InitOptions{
		SpecDir: Inst().SpecDir,
	})
	log.FailOnError(err, "Error occurred while Node Driver Initialization")

	err = Inst().V.Init(Inst().S.String(), Inst().N.String(), token, Inst().Provisioner, Inst().CsiGenericDriverConfigMap)
	log.FailOnError(err, "Error occurred while Volume Driver Initialization")

	err = Inst().M.Init(Inst().JobName, Inst().JobType)
	log.FailOnError(err, "Error occurred while monitor Initialization")

	if Inst().Backup != nil {
		err = Inst().Backup.Init(Inst().S.String(), Inst().N.String(), Inst().V.String(), token)
		log.FailOnError(err, "Error occurred while Backup Driver Initialization")
	}
	SetupTestRail()

	if jiraUserName != "" && jiraToken != "" {
		log.Infof("Initializing JIRA connection")
		jirautils.Init(jiraUserName, jiraToken)

	} else {
		log.Debugf("Not all information to connect to JIRA is provided.")
	}

	pxVersion, err := Inst().V.GetDriverVersion()
	log.FailOnError(err, "Error occured while getting PX version")
	commitID := strings.Split(pxVersion, "-")[1]
	t := Inst().Dash.TestSet
	t.CommitID = commitID
	if pxVersion != "" {
		t.Tags["px-version"] = pxVersion
	}

	PrintPxctlStatus()
	ns, err := Inst().V.GetVolumeDriverNamespace()
	log.FailOnError(err, "Error occured while getting volume driver namespace")
	installGrafana(ns)
	err = updatePxClusterOpts()
	log.Errorf("%v", err)
}

func PrintPxctlStatus() {
	PrintCommandOutput("pxctl status")
}

func PrintInspectVolume(volID string) {
	PrintCommandOutput(fmt.Sprintf("pxctl volume inspect %s", volID))
}

func PrintCommandOutput(cmnd string) {
	output, err := Inst().N.RunCommand(node.GetStorageNodes()[0], cmnd, node.ConnectionOpts{
		IgnoreError:     false,
		TimeBeforeRetry: defaultRetryInterval,
		Timeout:         defaultTimeout,
		Sudo:            true,
	})
	if err != nil {
		log.Errorf("failed to run command [%s], Err: %v", cmnd, err)
	}
	log.Infof(output)

}

func PrintSvPoolStatus(node node.Node) {
	output, err := runCmdGetOutput("pxctl sv pool show", node)
	if err != nil {
		log.Warnf("error getting pool data on node [%s], cause: %v", node.Name, err)
		return
	}
	log.Infof(output)
}

// ValidateCleanup checks that there are no resource leaks after the test run
func ValidateCleanup() {
	Step("validate cleanup of resources used by the test suite", func() {
		log.InfoD("validate cleanup of resources used by the test suite")
		t := func() (interface{}, bool, error) {
			if err := Inst().V.ValidateVolumeCleanup(); err != nil {
				return "", true, err
			}

			return "", false, nil
		}

		_, err := task.DoRetryWithTimeout(t, waitResourceCleanup, 10*time.Second)
		if err != nil {
			log.Infof("an error occurred, collecting bundle")
			CollectSupport()
		}
		dash.VerifyFatal(err, nil, "Validate cleanup operation successful?")
	})
}

func processError(err error, errChan ...*chan error) {
	// if errChan is provided then just push err to on channel
	// Useful for frameworks like longevity that must continue
	// execution and must not fail immediately
	if len(errChan) > 0 {
		updateChannel(err, errChan...)
	} else {
		log.FailOnError(err, "processError")
	}
}

func updateChannel(err error, errChan ...*chan error) {
	if len(errChan) > 0 && err != nil {
		log.Errorf(fmt.Sprintf("%v", err))
		*errChan[0] <- err
	}
}

func ValidatePDSDataServices(ctx *scheduler.Context, errChan ...*chan error) {
	defer func() {
		if len(errChan) > 0 {
			close(*errChan[0])
		}
	}()

	Step(fmt.Sprintf("For validation of %s app", ctx.App.Key), func() {
		stepLog := fmt.Sprintf("check health status of %s app", ctx.App.Key)

		Step(stepLog, func() {
			log.InfoD(stepLog)
			for _, specObj := range ctx.App.SpecList {
				if pdsobj, ok := specObj.(*pdsv1.ModelsDeployment); ok {
					err := Inst().Pds.ValidateDataServiceDeployment(pdsobj, *pdsobj.Namespace.Name)
					if err != nil {
						PrintDescribeContext(ctx)
						processError(err, errChan...)
						return
					}
				}
			}
		})
	})
}

func IsPoolAddDiskSupported() bool {
	DMthin, err := IsDMthin()
	log.FailOnError(err, "Error occured while checking if DMthin is enabled")
	if DMthin {
		dmthinSupportedPxVersion, px_err := semver.NewVersion("3.1.0")
		if px_err != nil {
			log.FailOnError(px_err, "Error occured :%s")
		}
		driverVersion, version_err := Inst().V.GetDriverVersion()
		if version_err != nil {
			log.FailOnError(version_err, "Error occured while fetching current version")
		}
		var new_trimmedVersion string
		parts := strings.Split(driverVersion, "-")
		trimmedVersion := strings.Split(parts[0], ".")
		if len(trimmedVersion) > 3 {
			new_trimmedVersion = strings.Join(trimmedVersion[:3], ".")
		} else {
			new_trimmedVersion = parts[0]
		}
		currentPxVersionOnCluster, semver_err := semver.NewVersion(new_trimmedVersion)
		if semver_err != nil {
			log.FailOnError(semver_err, "Error occured while comparing the current and expected version")
		}
		log.InfoD(fmt.Sprintf("The current version on the cluster is :%s", currentPxVersionOnCluster))
		if currentPxVersionOnCluster.GreaterThan(dmthinSupportedPxVersion) {
			log.Errorf("drive add to existing pool not supported for px-storev2 or px-cache pools as the current version is:%s", currentPxVersionOnCluster)
			return false
		}
	}
	return true
}

// ValidateContext is the ginkgo spec for validating a scheduled context
func ValidateContext(ctx *scheduler.Context, errChan ...*chan error) {
	// Apps for which we have to skip volume validation due to various limitations
	excludeAppContextList := []string{"tektoncd", "pxb-singleapp-multivol", "pg-mysql-multiprov-ocp", "pg-mysql-multiprov-iks", "pg-mysql-multiprov-aks", "pg-mysql-multiprov-gke"}
	defer func() {
		if len(errChan) > 0 {
			close(*errChan[0])
		}
	}()
	Step(fmt.Sprintf("For validation of %s app", ctx.App.Key), func() {
		var timeout time.Duration
		log.InfoD(fmt.Sprintf("Validating %s app", ctx.App.Key))
		appScaleFactor := time.Duration(Inst().GlobalScaleFactor)
		if Inst().ScaleAppTimeout != time.Duration(0) {
			timeout = Inst().ScaleAppTimeout
		} else if ctx.ReadinessTimeout == time.Duration(0) {
			timeout = appScaleFactor * defaultTimeout
		} else {
			timeout = appScaleFactor * ctx.ReadinessTimeout
		}

		Step(fmt.Sprintf("validate %s app's volumes", ctx.App.Key), func() {
			// Check whether the given app should be excluded from volume validation.
			if IsPresent(excludeAppContextList, ctx.App.Key) {
				ctx.SkipVolumeValidation = true
			}
			if !ctx.SkipVolumeValidation {
				log.InfoD(fmt.Sprintf("Validating %s app's volumes", ctx.App.Key))
				ValidateVolumes(ctx, errChan...)
			}
		})

		stepLog := fmt.Sprintf("wait for %s app to start running", ctx.App.Key)

		Step(stepLog, func() {
			log.InfoD(stepLog)
			if !ctx.SkipPodValidation {
				err := Inst().S.WaitForRunning(ctx, timeout, defaultRetryInterval)
				if err != nil {
					PrintDescribeContext(ctx)
					processError(err, errChan...)
					return
				}
			}
		})

		// Validating Topology Labels for apps if Topology is enabled
		if len(Inst().TopologyLabels) > 0 {
			stepLog = fmt.Sprintf("validate topology labels for %s app", ctx.App.Key)
			Step(stepLog, func() {
				log.InfoD(stepLog)
				err := Inst().S.ValidateTopologyLabel(ctx)
				if err != nil {
					processError(err, errChan...)
					return
				}
			})
		}
		stepLog = fmt.Sprintf("validate if %s app's volumes are setup", ctx.App.Key)

		Step(stepLog, func() {
			if ctx.SkipVolumeValidation {
				return
			}
			log.InfoD(fmt.Sprintf("validate if %s app's volumes are setup", ctx.App.Key))

			var vols []*volume.Volume
			var err error
			t := func() (interface{}, bool, error) {
				vols, err = Inst().S.GetVolumes(ctx)
				if err != nil {
					return "", true, err
				}
				return "", false, nil
			}

			if _, err = task.DoRetryWithTimeout(t, 2*time.Minute, 5*time.Second); err != nil {
				log.Errorf("Failed to get app %s's volumes", ctx.App.Key)
				processError(err, errChan...)
			}

			for _, vol := range vols {
				stepLog = fmt.Sprintf("validate if %s app's volume: %v is setup", ctx.App.Key, vol)
				Step(stepLog, func() {
					log.Infof(stepLog)
					err := Inst().V.ValidateVolumeSetup(vol)
					if err != nil {
						processError(err, errChan...)
					}
				})
			}
		})

		// Validating px pod restart count only for portworx volume driver
		if Inst().V.String() == "pxd" {
			Step("Validate Px pod restart count", func() {
				ValidatePxPodRestartCount(ctx, errChan...)
			})
		}
	})
}

func ValidatePDB(pdbValue int, allowedDisruptions int, initialNumNodes int, isClusterParallelyUpgraded *bool, errChan ...*chan error) {
	defer func() {
		if len(errChan) > 0 {
			close(*errChan[0])
		}
	}()
	t := func() (interface{}, bool, error) {
		currentPdbValue, _ := GetPDBValue()
		if currentPdbValue == -1 {
			return -1, true, fmt.Errorf("failed to get PDB value")
		}
		return currentPdbValue, false, nil
	}
	currentPdbValue, _ := task.DoRetryWithTimeout(t, defaultTimeout, defaultRetryInterval)
	if currentPdbValue == -1 {
		err := fmt.Errorf("failed to get PDB value")
		processError(err, errChan...)
	}

	Step("Validate PDB minAvailable for px storage", func() {
		if currentPdbValue != pdbValue {
			err := fmt.Errorf("PDB minAvailable value has changed. Expected: %d, Actual: %d", pdbValue, currentPdbValue)
			processError(err, errChan...)
		}

	})
	if Inst().S.String() != anthos.SchedName {
		Step("Validate number of disruptions ", func() {
			t := func() (interface{}, bool, error) {
				nodes, err := Inst().V.GetDriverNodes()
				if err != nil {
					return nil, true, fmt.Errorf("failed to get portworx nodes due to %v. Retrying with timeout", err)
				} else {
					return nodes, false, nil
				}
			}
			nodes, err := task.DoRetryWithTimeout(t, defaultTimeout, defaultRetryInterval)
			if err != nil {
				processError(err, errChan...)
			} else {
				currentNumNodes := len(nodes.([]*opsapi.StorageNode))
				if allowedDisruptions < initialNumNodes-currentNumNodes {
					err := fmt.Errorf("number of nodes down is more than allowed disruptions . Expected: %d, Actual: %d", allowedDisruptions, initialNumNodes-currentNumNodes)
					processError(err, errChan...)
				}
				if initialNumNodes-currentNumNodes > 1 {
					*isClusterParallelyUpgraded = true

				}
			}

		})
	}

}

func GetPDBValue() (int, int) {
	stc, err := Inst().V.GetDriver()
	if err != nil {
		return -1, -1
	}
	pdb, err := policyops.Instance().GetPodDisruptionBudget("px-storage", stc.Namespace)
	if err != nil {
		return -1, -1
	}
	return pdb.Spec.MinAvailable.IntValue(), int(pdb.Status.DisruptionsAllowed)
}

func ValidatePureCloudDriveTopologies() error {
	nodes, err := Inst().V.GetDriverNodes()
	if err != nil {
		return err
	}
	nodesMap := node.GetNodesByName()

	driverNamespace, err := Inst().V.GetVolumeDriverNamespace()
	if err != nil {
		return err
	}

	pxPureSecret, err := pureutils.GetPXPureSecret(driverNamespace)
	if err != nil {
		return err
	}

	endpointToZoneMap := pxPureSecret.GetArrayToZoneMap()
	if len(endpointToZoneMap) == 0 {
		return fmt.Errorf("parsed px-pure-secret endpoint to zone map, but no arrays in map (len==0)")
	}

	log.Infof("Endpoint to zone map: %v", endpointToZoneMap)

	for _, node := range nodes {
		log.Infof("Inspecting drive sets on node %v", node.SchedulerNodeName)
		nodeFromMap, ok := nodesMap[node.SchedulerNodeName]
		if !ok {
			return fmt.Errorf("Failed to find node %s in node map", node.SchedulerNodeName)
		}

		var nodeZone string
		if nodeFromMap.SchedulerTopology != nil && nodeFromMap.SchedulerTopology.Labels != nil {
			if z, ok := nodeFromMap.SchedulerTopology.Labels["topology.portworx.io/zone"]; ok {
				nodeZone = z
			}
		}

		if nodeZone == "" {
			log.Warnf("Node %s has no zone (missing the topology.portworx.io/zone label), skipping drive set checks for it", node.SchedulerNodeName)
			continue
		}

		driveSet, err := Inst().V.GetDriveSet(&nodeFromMap)
		if err != nil {
			return err
		}

		if driveSet.Zone != nodeZone {
			return fmt.Errorf("node %s is in zone %s, but drive set is in zone %s", node.SchedulerNodeName, nodeZone, driveSet.Zone)
		}

		for configID, driveConfig := range driveSet.Configs {
			err = nil
			if len(driveConfig.Labels) == 0 {
				return fmt.Errorf("drive config %s has no labels: validate that you're running on PX master or 3.0+ and using FlashArray cloud drives with topology enabled", configID)
			}

			var arrayEndpoint string
			if arrayEndpoint, ok = driveConfig.Labels[pureutils.CloudDriveFAMgmtLabel]; !ok {
				return fmt.Errorf("drive config %s is missing the '%s' label: validate that you're running PX master or 3.0+ and using FlashArray cloud drives with topology enabled", configID, pureutils.CloudDriveFAMgmtLabel)
			}

			var driveZone string
			if driveZone, ok = endpointToZoneMap[arrayEndpoint]; !ok {
				return fmt.Errorf("drive config %s is on array with endpoint '%s', which is not listed in px-pure-secret", configID, arrayEndpoint)
			}

			if driveZone != nodeZone {
				return fmt.Errorf("drive config %s is provisioned on array in zone %s, but node '%s' is in zone %s, which is not topologically correct", configID, driveZone, node.SchedulerNodeName, nodeZone)
			}
		}
	}

	return nil
}

// ValidateContextForPureVolumesSDK is the ginkgo spec for validating a scheduled context
func ValidateContextForPureVolumesSDK(ctx *scheduler.Context, errChan ...*chan error) {
	defer func() {
		if len(errChan) > 0 {
			close(*errChan[0])
		}
	}()
	Step(fmt.Sprintf("For validation of %s app", ctx.App.Key), func() {
		var timeout time.Duration
		var isRaw bool
		appScaleFactor := time.Duration(Inst().GlobalScaleFactor)
		if ctx.ReadinessTimeout == time.Duration(0) {
			timeout = appScaleFactor * defaultTimeout
		} else {
			timeout = appScaleFactor * ctx.ReadinessTimeout
		}

		// For raw block volumes resize is failing hence skipping test for it. defect filed - PWX-32793
		for _, specObj := range ctx.App.SpecList {
			if obj, ok := specObj.(*corev1.PersistentVolumeClaim); ok {
				isRaw = *obj.Spec.VolumeMode == corev1.PersistentVolumeBlock
			}
		}

		Step(fmt.Sprintf("validate %s app's volumes", ctx.App.Key), func() {
			if !ctx.SkipVolumeValidation {
				ValidatePureSnapshotsSDK(ctx, errChan...)
			}
		})

		Step(fmt.Sprintf("validate %s app's volumes resizing ", ctx.App.Key), func() {
			// For raw block volumes resize is failing hence skipping test for it. defect filed - PWX-32793
			if !ctx.SkipVolumeValidation && !isRaw {
				ValidateResizePurePVC(ctx, errChan...)
			}
		})

		Step(fmt.Sprintf("wait for %s app to start running", ctx.App.Key), func() {
			err := Inst().S.WaitForRunning(ctx, timeout, defaultRetryInterval)
			processError(err, errChan...)
		})

		Step(fmt.Sprintf("validate %s app's volumes statistics ", ctx.App.Key), func() {
			if !ctx.SkipVolumeValidation {
				ValidatePureVolumeStatisticsDynamicUpdate(ctx, errChan...)
			}
		})

		Step(fmt.Sprintf("validate %s app's pure volumes has no replicaset", ctx.App.Key), func() {
			if !ctx.SkipVolumeValidation {
				ValidatePureVolumeNoReplicaSet(ctx, errChan...)
			}
		})

		Step(fmt.Sprintf("validate %s app's pure volumes cloning", ctx.App.Key), func() {
			if !ctx.SkipVolumeValidation {
				ValidateCSIVolumeClone(ctx, errChan...)
			}
		})

		Step(fmt.Sprintf("validate %s app's pure volumes snapshot and restore", ctx.App.Key), func() {
			if !ctx.SkipVolumeValidation {
				ValidateCSISnapshotAndRestore(ctx, errChan...)
			}
		})

		Step(fmt.Sprintf("validate %s app's pure volume snapshot and restoring to many volumes", ctx.App.Key), func() {
			if !ctx.SkipVolumeValidation {
				ValidatePureVolumeLargeNumOfClones(ctx, errChan...)
			}
		})

		Step(fmt.Sprintf("validate %s px pool expansion when pure volumes attached", ctx.App.Key), func() {
			if !ctx.SkipVolumeValidation {
				ValidatePoolExpansionWithPureVolumes(ctx, errChan...)
			}
		})

		Step(fmt.Sprintf("validate if %s app's volumes are setup", ctx.App.Key), func() {
			if ctx.SkipVolumeValidation {
				return
			}

			vols, err := Inst().S.GetVolumes(ctx)
			processError(err, errChan...)

			for _, vol := range vols {
				Step(fmt.Sprintf("validate if %s app's volume: %v is setup", ctx.App.Key, vol), func() {
					err := Inst().V.ValidateVolumeSetup(vol)
					processError(err, errChan...)
				})
			}
		})

		driverVersion, err := Inst().V.GetDriverVersion()
		if err != nil {
			processError(err, errChan...)
		}

		// Ignore mount path check if current version is < 3.0.0 (https://portworx.atlassian.net/browse/PWX-34000)
		log.InfoD("Validate current Version [%v]", driverVersion)
		re := regexp.MustCompile(`2\.\d+\.\d+.*`)
		if !re.MatchString(driverVersion) {
			Step("validate mount options for pure volumes", func() {
				if !ctx.SkipVolumeValidation {
					ValidateMountOptionsWithPureVolumes(ctx, errChan...)
				}
			})

			Step(fmt.Sprintf("validate %s app's volumes are created with the file system options specified in the sc", ctx.App.Key), func() {
				if !ctx.SkipVolumeValidation {
					ValidateCreateOptionsWithPureVolumes(ctx, errChan...)
				}
			})
		}
	})
}

// ValidateContextForPureVolumesPXCTL is the ginkgo spec for validating a scheduled context
func ValidateContextForPureVolumesPXCTL(ctx *scheduler.Context, errChan ...*chan error) {
	defer func() {
		if len(errChan) > 0 {
			close(*errChan[0])
		}
	}()
	Step(fmt.Sprintf("For validation of %s app", ctx.App.Key), func() {
		var timeout time.Duration
		appScaleFactor := time.Duration(Inst().GlobalScaleFactor)
		if ctx.ReadinessTimeout == time.Duration(0) {
			timeout = appScaleFactor * defaultTimeout
		} else {
			timeout = appScaleFactor * ctx.ReadinessTimeout
		}

		Step(fmt.Sprintf("validate %s app's volumes for pxctl", ctx.App.Key), func() {
			if !ctx.SkipVolumeValidation {
				ValidatePureVolumesPXCTL(ctx, errChan...)
			}
		})

		Step(fmt.Sprintf("validate %s app's snapshots for pxctl", ctx.App.Key), func() {
			if !ctx.SkipVolumeValidation {
				ValidatePureSnapshotsPXCTL(ctx, errChan...)
			}
		})

		Step(fmt.Sprintf("validate %s app's volumes resizing ", ctx.App.Key), func() {
			if !ctx.SkipVolumeValidation {
				ValidateResizePurePVC(ctx, errChan...)
			}
		})

		Step(fmt.Sprintf("wait for %s app to start running", ctx.App.Key), func() {
			err := Inst().S.WaitForRunning(ctx, timeout, defaultRetryInterval)
			processError(err, errChan...)
		})

		Step(fmt.Sprintf("validate %s app's volumes statistics ", ctx.App.Key), func() {
			if !ctx.SkipVolumeValidation {
				ValidatePureVolumeStatisticsDynamicUpdate(ctx, errChan...)
			}
		})

		Step(fmt.Sprintf("validate %s app's pure volumes has no replicaset", ctx.App.Key), func() {
			if !ctx.SkipVolumeValidation {
				ValidatePureVolumeNoReplicaSet(ctx, errChan...)
			}
		})

		Step(fmt.Sprintf("validate %s app's pure volumes cloning", ctx.App.Key), func() {
			if !ctx.SkipVolumeValidation {
				ValidateCSIVolumeClone(ctx, errChan...)
			}
		})

		Step(fmt.Sprintf("validate %s app's pure volumes snapshot and restore", ctx.App.Key), func() {
			if !ctx.SkipVolumeValidation {
				ValidateCSISnapshotAndRestore(ctx, errChan...)
			}
		})

		Step(fmt.Sprintf("validate %s app's pure volume snapshot and restoring to many volumes", ctx.App.Key), func() {
			if !ctx.SkipVolumeValidation {
				ValidatePureVolumeLargeNumOfClones(ctx, errChan...)
			}
		})

		Step(fmt.Sprintf("validate %s px pool expansion when pure volumes attached", ctx.App.Key), func() {
			if !ctx.SkipVolumeValidation {
				ValidatePoolExpansionWithPureVolumes(ctx, errChan...)
			}
		})

		Step(fmt.Sprintf("validate if %s app's volumes are setup", ctx.App.Key), func() {
			if ctx.SkipVolumeValidation {
				return
			}

			vols, err := Inst().S.GetVolumes(ctx)
			processError(err, errChan...)

			for _, vol := range vols {
				Step(fmt.Sprintf("validate if %s app's volume: %v is setup", ctx.App.Key, vol), func() {
					err := Inst().V.ValidateVolumeSetup(vol)
					processError(err, errChan...)
				})
			}
		})

	})
}

// ValidateVolumes is the ginkgo spec for validating volumes of a context
func ValidateVolumes(ctx *scheduler.Context, errChan ...*chan error) {
	Step("For validation of an app's volumes", func() {
		var err error
		Step(fmt.Sprintf("inspect %s app's volumes", ctx.App.Key), func() {
			var vols []*volume.Volume
			t := func() (interface{}, bool, error) {
				vols, err = Inst().S.GetVolumes(ctx)
				if err != nil {
					return "", true, err
				}
				return "", false, nil
			}

			if _, err := task.DoRetryWithTimeout(t, 2*time.Minute, 5*time.Second); err != nil {
				log.Errorf("Failed to get app %s's volumes", ctx.App.Key)
				processError(err, errChan...)
			}
			volScaleFactor := 1
			if len(vols) > 10 {
				// Take into account the number of volumes in the app. More volumes will
				// take longer to format if the backend storage has limited bandwidth. Even if the
				// GlobalScaleFactor is 1, high number of volumes in a single app instance
				// may slow things down.
				volScaleFactor = len(vols) / 10
				log.Infof("Using vol scale factor of %d for app %s", volScaleFactor, ctx.App.Key)
			}
			scaleFactor := time.Duration(Inst().GlobalScaleFactor * volScaleFactor)
			// If provisioner is IBM increase the timeout to 8 min
			if Inst().Provisioner == "ibm" {
				err = Inst().S.ValidateVolumes(ctx, scaleFactor*defaultIbmVolScaleTimeout, defaultRetryInterval, nil)
			} else {
				err = Inst().S.ValidateVolumes(ctx, scaleFactor*defaultVolScaleTimeout, defaultRetryInterval, nil)
			}
			if err != nil {
				PrintDescribeContext(ctx)
				processError(err, errChan...)
			}
		})

		var vols map[string]map[string]string
		Step(fmt.Sprintf("get %s app's volume's custom parameters", ctx.App.Key), func() {
			vols, err = Inst().S.GetVolumeParameters(ctx)
			if err != nil {
				processError(err, errChan...)
			}
		})

		for vol, params := range vols {
			if Inst().ConfigMap != "" {
				params[authTokenParam], err = Inst().S.GetTokenFromConfigMap(Inst().ConfigMap)
				if err != nil {
					processError(err, errChan...)
				}
			}
			if ctx.RefreshStorageEndpoint {
				params["refresh-endpoint"] = "true"
			}
			Step(fmt.Sprintf("get %s app's volume: %s inspected by the volume driver", ctx.App.Key, vol), func() {
				err = Inst().V.ValidateCreateVolume(vol, params)
				if err != nil {
					PrintDescribeContext(ctx)
					processError(err, errChan...)
				}
			})
		}
	})
}

// ValidatePureSnapshotsSDK is the ginkgo spec for validating Pure direct access volume snapshots using API for a context
func ValidatePureSnapshotsSDK(ctx *scheduler.Context, errChan ...*chan error) {
	Step("For validation of an app's volumes", func() {
		var err error
		var snapshotVolNames []string
		Step(fmt.Sprintf("inspect %s app's volumes", ctx.App.Key), func() {
			appScaleFactor := time.Duration(Inst().GlobalScaleFactor)
			err = Inst().S.ValidateVolumes(ctx, appScaleFactor*defaultTimeout, defaultRetryInterval, nil)
			processError(err, errChan...)
		})

		var vols map[string]map[string]string
		Step(fmt.Sprintf("get %s app's volume's custom parameters", ctx.App.Key), func() {
			vols, err = Inst().S.GetVolumeParameters(ctx)
			processError(err, errChan...)
		})

		for vol, params := range vols {
			if Inst().ConfigMap != "" {
				params[authTokenParam], err = Inst().S.GetTokenFromConfigMap(Inst().ConfigMap)
				processError(err, errChan...)
			}
			if ctx.RefreshStorageEndpoint {
				params["refresh-endpoint"] = "true"
			}
			Step(fmt.Sprintf("get %s app's volume: %s inspected by the volume driver", ctx.App.Key, vol), func() {
				err = Inst().V.ValidateCreateVolume(vol, params)
				processError(err, errChan...)
			})
			Step(fmt.Sprintf("get %s app's volume: %s then create local snapshot", ctx.App.Key, vol), func() {
				snapshotVolName, err := Inst().V.ValidateCreateSnapshot(vol, params)
				if params["backend"] == k8s.PureBlock {
					expect(err).To(beNil(), "unexpected error creating pure_block snapshot")
				} else if params["backend"] == k8s.PureFile {
					expect(err).NotTo(beNil(), "error expected but no error received while creating pure_file snapshot")
					if err != nil {
						expect(err.Error()).To(contain(errPureFileSnapshotNotSupported.Error()), "incorrect error received creating pure_file snapshot")
					}
				}
				snapshotVolNames = append(snapshotVolNames, snapshotVolName)
			})
			// Temporarily disabled: PWX-37628
			// Step(fmt.Sprintf("get %s app's volume: %s then create cloudsnap", ctx.App.Key, vol), func() {
			// 	err = Inst().V.ValidateCreateCloudsnap(vol, params)
			// 	expect(err).NotTo(beNil(), "error expected but no error received while creating Pure cloudsnap")
			// 	if err != nil {
			// 		expect(err.Error()).To(contain(errPureCloudsnapNotSupported.Error()), "incorrect error received creating Pure cloudsnap")
			// 	}
			// })
		}

		// PWX-37645: Disabled while fixing partition edge cases
		// Step("validate Pure local volume paths", func() {
		// 	err = Inst().V.ValidatePureLocalVolumePaths()
		// 	processError(err, errChan...)
		// })
		Step("Delete the snapshot that is created ", func() {
			for _, vol := range snapshotVolNames {
				err = Inst().V.DeleteVolume(vol)
			}
		})
	})
}

// ValidatePureVolumesPXCTL is the ginkgo spec for validating FA/FB DA volumes using PXCTL for a context
func ValidatePureVolumesPXCTL(ctx *scheduler.Context, errChan ...*chan error) {
	Step("For validation of an app's volumes", func() {
		var err error
		Step(fmt.Sprintf("inspect %s app's volumes", ctx.App.Key), func() {
			appScaleFactor := time.Duration(Inst().GlobalScaleFactor)
			err = Inst().S.ValidateVolumes(ctx, appScaleFactor*defaultTimeout, defaultRetryInterval, nil)
			processError(err, errChan...)
		})

		var vols map[string]map[string]string
		Step(fmt.Sprintf("get %s app's volume's custom parameters", ctx.App.Key), func() {
			vols, err = Inst().S.GetVolumeParameters(ctx)
			processError(err, errChan...)
		})

		for vol := range vols {
			Step(fmt.Sprintf("get %s app's volume: %s then check that it appears in pxctl", ctx.App.Key, vol), func() {
				err = Inst().V.ValidateVolumeInPxctlList(vol)
				expect(err).To(beNil(), "unexpected error validating volume appears in pxctl list")
			})
		}
	})
}

// ValidatePureSnapshotsPXCTL is the ginkgo spec for validating FADA volume snapshots using PXCTL for a context
func ValidatePureSnapshotsPXCTL(ctx *scheduler.Context, errChan ...*chan error) {
	var SnapshotVolumes []string
	Step("For validation of an app's volumes", func() {
		var (
			err  error
			vols map[string]map[string]string
		)
		Step(fmt.Sprintf("get %s app's volume's custom parameters", ctx.App.Key), func() {
			vols, err = Inst().S.GetVolumeParameters(ctx)
			processError(err, errChan...)
		})

		for vol, params := range vols {
			Step(fmt.Sprintf("get %s app's volume: %s then create snapshot using pxctl", ctx.App.Key, vol), func() {
				snapshotVolName, err := Inst().V.ValidateCreateSnapshotUsingPxctl(vol)
				if params["backend"] == k8s.PureBlock {
					expect(err).To(beNil(), "unexpected error creating pure_block snapshot")
				} else if params["backend"] == k8s.PureFile {
					expect(err).NotTo(beNil(), "error expected but no error received while creating pure_file snapshot")
					if err != nil {
						expect(err.Error()).To(contain(errPureFileSnapshotNotSupported.Error()), "incorrect error received creating pure_file snapshot")
					}
				}
				SnapshotVolumes = append(SnapshotVolumes, snapshotVolName)
			})
			// Temporarily disabled: PWX-37628
			// Step(fmt.Sprintf("get %s app's volume: %s then create cloudsnap using pxctl", ctx.App.Key, vol), func() {
			// 	err = Inst().V.ValidateCreateCloudsnapUsingPxctl(vol)
			// 	expect(err).NotTo(beNil(), "error expected but no error received while creating Pure cloudsnap")
			// 	if err != nil {
			// 		expect(err.Error()).To(contain(errPureCloudsnapNotSupported.Error()), "incorrect error received creating Pure cloudsnap")
			// 	}
			// })
			// Step("validating groupsnap for using pxctl", func() {
			// 	err = Inst().V.ValidateCreateGroupSnapshotUsingPxctl(vol)
			// 	expect(err).NotTo(beNil(), "error expected but no error received while creating Pure groupsnap")
			// 	if err != nil {
			// 		expect(err.Error()).To(contain(errPureGroupsnapNotSupported.Error()), "incorrect error received creating Pure groupsnap")
			// 	}
			// })
		}
		Step("Delete the cloudsnaps created ", func() {
			for _, vol := range SnapshotVolumes {
				err = Inst().V.DeleteVolume(vol)
			}
		})
	})
}

// ValidateResizePurePVC is the ginkgo spec for validating resize of volumes
func ValidateResizePurePVC(ctx *scheduler.Context, errChan ...*chan error) {
	Step("For validation of an resizing pvc", func() {
		var err error
		Step(fmt.Sprintf("inspect %s app's volumes", ctx.App.Key), func() {
			appScaleFactor := time.Duration(Inst().GlobalScaleFactor)
			err = Inst().S.ValidateVolumes(ctx, appScaleFactor*defaultTimeout, defaultRetryInterval, nil)
			processError(err, errChan...)
		})

		Step("validating resizing pvcs", func() {
			_, err = Inst().S.ResizeVolume(ctx, "")
			expect(err).To(beNil(), "unexpected error resizing Pure PVC")
		})

		// TODO: add more checks (is the PVC resized in the pod?), we currently only check that the
		//       CSI resize succeeded.

		// PWX-37645: Disabled while fixing partition edge cases
		// Step("validate Pure local volume paths", func() {
		// 	err = Inst().V.ValidatePureLocalVolumePaths()
		// 	processError(err, errChan...)
		// })
	})
}

// ValidatePureVolumeNoReplicaSet is the ginko spec for validating empty replicaset for pure volumes
func ValidatePureVolumeNoReplicaSet(ctx *scheduler.Context, errChan ...*chan error) {
	Step("For validation of an resizing pvc", func() {
		var err error
		Step(fmt.Sprintf("inspect %s app's volumes", ctx.App.Key), func() {
			appScaleFactor := time.Duration(Inst().GlobalScaleFactor)
			err = Inst().S.ValidateVolumes(ctx, appScaleFactor*defaultTimeout, defaultRetryInterval, nil)
			processError(err, errChan...)
		})
		var vols []*volume.Volume
		Step(fmt.Sprintf("get %s app's pure volumes", ctx.App.Key), func() {
			vols, err = Inst().S.GetVolumes(ctx)
			processError(err, errChan...)
		})

		err = Inst().V.ValidatePureVolumesNoReplicaSets(vols[0].ID, make(map[string]string))
		expect(err).NotTo(haveOccurred(), "failed to validate that no replica sets present for Pure volume")

	})
}

// ValidatePureVolumeStatisticsDynamicUpdate is the ginkgo spec for validating dynamic update of byteUsed statistic for pure volumes
func ValidatePureVolumeStatisticsDynamicUpdate(ctx *scheduler.Context, errChan ...*chan error) {
	Step("For validation of a resizing pvc", func() {
		var err error
		Step(fmt.Sprintf("inspect %s app's volumes", ctx.App.Key), func() {
			appScaleFactor := time.Duration(Inst().GlobalScaleFactor)
			err = Inst().S.ValidateVolumes(ctx, appScaleFactor*defaultTimeout, defaultRetryInterval, nil)
			processError(err, errChan...)
		})
		var vols []*volume.Volume
		Step(fmt.Sprintf("get %s app's pure volumes", ctx.App.Key), func() {
			vols, err = Inst().S.GetVolumes(ctx)
			processError(err, errChan...)
		})
		// skiping ValidatePureVolumeStatisticsDynamicUpdate test for raw block volumes. Need to change getStats method
		if !vols[0].Raw {
			byteUsedInitial, err := Inst().V.ValidateGetByteUsedForVolume(vols[0].ID, make(map[string]string))
			fmt.Printf("initially the byteUsed is %v\n", byteUsedInitial)

			// get the pod for this pvc
			pods, err := Inst().S.GetPodsForPVC(vols[0].Name, vols[0].Namespace)
			processError(err, errChan...)

			mountPath, bytesToWrite := pureutils.GetAppDataDir(pods[0].Namespace)
			mountPath = mountPath + "/myfile"

			if bytesToWrite == 0 {
				bytesToWrite = units.GiB
			}

			// write to the Direct Access volume
			ddCmd := fmt.Sprintf("dd bs=512 count=%d if=/dev/urandom of=%s", bytesToWrite/512, mountPath)
			cmdArgs := []string{"exec", "-it", pods[0].Name, "-n", pods[0].Namespace, "--", "bash", "-c", ddCmd}
			err = osutils.Kubectl(cmdArgs)
			processError(err, errChan...)
			fmt.Println("sleeping to let volume usage get reflected")

			// wait until the backends size is reflected before making the REST call, Max time for FBDA Update is 15 min
			time.Sleep(time.Minute * 16)

			byteUsedAfter, err := Inst().V.ValidateGetByteUsedForVolume(vols[0].ID, make(map[string]string))
			fmt.Printf("after writing random bytes to the file the byteUsed in volume %s is %v\n", vols[0].ID, byteUsedAfter)
			expect(byteUsedAfter > byteUsedInitial).To(beTrue(), "bytes used did not increase after writing random bytes to the file")
		}
	})
}

// ValidateCSISnapshotAndRestore is the ginkgo spec for validating actually creating a FADA snapshot, restoring and verifying the content
func ValidateCSISnapshotAndRestore(ctx *scheduler.Context, errChan ...*chan error) {
	Step("For validation of an snapshot and restoring", func() {
		var err error
		timestamp := strconv.Itoa(int(time.Now().Unix()))
		snapShotClassName := PureSnapShotClass + "-" + timestamp
		if _, err := Inst().S.CreateCsiSnapshotClass(snapShotClassName, "Delete"); err != nil {
			log.Errorf("Create volume snapshot class failed with error: [%v]", err)
			expect(err).NotTo(haveOccurred(), "failed to create snapshot class")
		}

		var vols []*volume.Volume
		Step(fmt.Sprintf("get %s app's pure volumes", ctx.App.Key), func() {
			vols, err = Inst().S.GetPureVolumes(ctx, "pure_block")
			processError(err, errChan...)
		})
		if len(vols) == 0 {
			log.Warnf("No FlashArray DirectAccess volumes, skipping")
			processError(err, errChan...)
		} else {
			request := scheduler.CSISnapshotRequest{
				Namespace:         vols[0].Namespace,
				Timestamp:         timestamp,
				OriginalPVCName:   vols[0].Name,
				SnapName:          "basic-csi" + timestamp + "-snapshot",
				RestoredPVCName:   "csi-restored-" + timestamp,
				SnapshotclassName: snapShotClassName,
			}
			err = Inst().S.CSISnapshotTest(ctx, request)
			processError(err, errChan...)
			// the snap name shown in pxctl isn't the CSI snapshot name, it's original PV name + "-snap"
			var volMap map[string]map[string]string
			Step(fmt.Sprintf("get %s app's volume's custom parameters", ctx.App.Key), func() {
				volMap, err = Inst().S.GetVolumeParameters(ctx)
				processError(err, errChan...)
			})
			for k, v := range volMap {
				if v["pvc_name"] == vols[0].Name && v["pvc_namespace"] == vols[0].Namespace {
					Step(fmt.Sprintf("get %s app's snapshot: %s then check that it appears in pxctl", ctx.App.Key, k), func() {
						err = Inst().V.ValidateVolumeInPxctlList(k)
						expect(err).To(beNil(), "unexpected error validating snapshot appears in pxctl list")
					})
					break
				}

			}

		}
	})
}

// ValidateCSIVolumeClone is the ginkgo spec for cloning a volume and verifying the content
func ValidateCSIVolumeClone(ctx *scheduler.Context, errChan ...*chan error) {
	Step("For validation of an cloning", func() {
		var err error
		var vols []*volume.Volume
		Step(fmt.Sprintf("get %s app's pure volumes", ctx.App.Key), func() {
			vols, err = Inst().S.GetPureVolumes(ctx, "pure_block")
			processError(err, errChan...)
		})
		if len(vols) == 0 {
			log.Warnf("No FlashArray DirectAccess volumes, skipping")
			processError(err, errChan...)
		} else {
			log.Infof("==== Cloning volume %s\n", vols[0].Name)
			timestamp := strconv.Itoa(int(time.Now().Unix()))
			request := scheduler.CSICloneRequest{
				Timestamp:       timestamp,
				Namespace:       vols[0].Namespace,
				OriginalPVCName: vols[0].Name,
				RestoredPVCName: "csi-cloned-" + timestamp,
			}

			err = Inst().S.CSICloneTest(ctx, request)
			processError(err, errChan...)

			// PWX-37645: Disabled while fixing partition edge cases
			// err = Inst().V.ValidatePureLocalVolumePaths()
			// processError(err, errChan...)
		}
	})
}

// ValidatePureVolumeLargeNumOfClones is the ginkgo spec for restoring a snapshot to many volumes
func ValidatePureVolumeLargeNumOfClones(ctx *scheduler.Context, errChan ...*chan error) {
	Step("For validation of an restoring large number of volumes from a snapshot", func() {
		var err error
		timestamp := strconv.Itoa(int(time.Now().Unix()))
		snapShotClassName := PureSnapShotClass + "." + timestamp
		if _, err := Inst().S.CreateCsiSnapshotClass(snapShotClassName, "Delete"); err != nil {
			log.Errorf("Create volume snapshot class failed with error: [%v]", err)
			expect(err).NotTo(haveOccurred(), "failed to create snapshot class")
		}

		var vols []*volume.Volume
		Step(fmt.Sprintf("get %s app's pure volumes", ctx.App.Key), func() {
			vols, err = Inst().S.GetPureVolumes(ctx, "pure_block")
			processError(err, errChan...)
		})
		if len(vols) == 0 {
			log.Warnf("No FlashArray DirectAccess volumes, skipping")
			processError(err, errChan...)
		} else {
			request := scheduler.CSISnapshotRequest{
				Namespace:         vols[0].Namespace,
				Timestamp:         timestamp,
				OriginalPVCName:   vols[0].Name,
				SnapName:          "basic-csi-snapshot-many" + timestamp,
				RestoredPVCName:   "csi-restored-many" + timestamp,
				SnapshotclassName: snapShotClassName,
			}
			err = Inst().S.CSISnapshotAndRestoreMany(ctx, request)
			processError(err, errChan...)

			// Note: the above only creates PVCs, it does not attach them to pods, so no extra care needs to be taken for local paths

			// PWX-37645: Disabled while fixing partition edge cases
			// err = Inst().V.ValidatePureLocalVolumePaths()
			// processError(err, errChan...)
		}
	})
}

// ValidatePoolExpansionWithPureVolumes is the ginkgo spec for executing a pool expansion when FA/FB volumes is attached
func ValidatePoolExpansionWithPureVolumes(ctx *scheduler.Context, errChan ...*chan error) {
	Step("For validation of an expanding storage pools while FA/FB volumes are attached", func() {
		var vols []*volume.Volume
		var err error
		Step(fmt.Sprintf("get %s app's pure volumes", ctx.App.Key), func() {
			vols, err = Inst().S.GetPureVolumes(ctx, "pure_block")
			processError(err, errChan...)
		})
		if len(vols) == 0 {
			log.Warnf("No FlashArray DirectAccess volumes, skipping")
		} else {

			pools, err := Inst().V.ListStoragePools(metav1.LabelSelector{})
			if err != nil {
				err = fmt.Errorf("error getting storage pools list. Err: %v", err)
				log.Error(err.Error())
				processError(err, errChan...)
			}

			if len(pools) == 0 {
				err = fmt.Errorf("length of pools should be greater than 0")
				processError(err, errChan...)
			}
			for _, pool := range pools {
				initialPoolSize := pool.TotalSize / units.GiB
				err = Inst().V.ResizeStoragePoolByPercentage(pool.Uuid, opsapi.SdkStoragePool_RESIZE_TYPE_RESIZE_DISK, 20)
				if err != nil {
					err = fmt.Errorf("error initiating pool [%v ] %v: [%v]", pool.Uuid, opsapi.SdkStoragePool_RESIZE_TYPE_RESIZE_DISK, err.Error())
					log.Error(err.Error())
				} else {
					err = waitForPoolToBeResized(initialPoolSize, pool.Uuid)
					if err != nil {
						err = fmt.Errorf("pool [%v] %v failed. Error: %v", pool.Uuid, opsapi.SdkStoragePool_RESIZE_TYPE_RESIZE_DISK, err)
						log.Error(err)
					}
				}
			}
		}
	})
}

// ValidateMountOptionsWithPureVolumes is the ginkgo spec for executing a check for mountOptions flag
func ValidateMountOptionsWithPureVolumes(ctx *scheduler.Context, errChan ...*chan error) {
	var requiredMountOptions = []string{"nosuid"}
	vols, err := Inst().S.GetVolumes(ctx)
	processError(err, errChan...)
	for _, vol := range vols {
		pvcObj, err := k8sCore.GetPersistentVolumeClaim(vol.Name, vol.Namespace)
		if err != nil {
			log.FailOnError(err, " Failed to get pvc for volume %s", vol)
		}
		sc, err := k8sCore.GetStorageClassForPVC(pvcObj)
		if err != nil {
			log.FailOnError(err, " Error Occured while getting storage class for pvc %s", pvcObj)
		}
		if strings.Contains(strings.Join(sc.MountOptions, ""), "nosuid") {
			// Ignore mount path check if the volume type is purefile, https://purestorage.atlassian.net/issues/PWX-37040
			isPureFile, err := Inst().V.IsPureFileVolume(vol)
			log.FailOnError(err, "Failed to get details about PureFile")
			log.Infof("Given Volume is [%v] and PureFile [%v]", vol.Name, isPureFile)

			if !isPureFile {
				attachedNode, err := Inst().V.GetNodeForVolume(vol, defaultCmdTimeout*3, defaultCmdRetryInterval)
				log.FailOnError(err, "Failed to get app %s's attachednode", ctx.App.Key)

				err = Inst().V.ValidatePureFaFbMountOptions(vol.ID, requiredMountOptions, attachedNode)
				dash.VerifySafely(err, nil, "Testing mount options are properly applied on pure volumes")
			}
		} else {
			log.Infof("There is no nosuid mount option in this volume %s", vol)
		}
	}

}

// ValidateCreateOptionsWithPureVolumes is the ginkgo spec for executing file system options check for the given volume
func ValidateCreateOptionsWithPureVolumes(ctx *scheduler.Context, errChan ...*chan error) {
	vols, err := Inst().S.GetVolumes(ctx)
	log.FailOnError(err, "Failed to get app %s's volumes", ctx.App.Key)
	log.Infof("volumes of app %s are %s", ctx.App.Key, vols)
	for _, v := range vols {
		pvcObj, err := k8sCore.GetPersistentVolumeClaim(v.Name, v.Namespace)
		if err != nil {
			err = fmt.Errorf("Failed to get pvc for volume %s. Err: %v", v, err)
			processError(err, errChan...)
		}

		sc, err := k8sCore.GetStorageClassForPVC(pvcObj)
		if err != nil {
			err = fmt.Errorf("Error Occured while getting storage class for pvc %s. Err: %v", pvcObj, err)
			processError(err, errChan...)
		}

		isPureFile, err := Inst().V.IsPureFileVolume(v)
		log.FailOnError(err, "Failed to get details about PureFile")
		log.Infof("Given Volume is [%v] and PureFile [%v]", v.Name, isPureFile)

		if !isPureFile {
			attachedNode, err := Inst().V.GetNodeForVolume(v, defaultCmdTimeout*3, defaultCmdRetryInterval)
			if err != nil {
				err = fmt.Errorf("Failed to get app %s's attachednode. Err: %v", ctx.App.Key, err)
				processError(err, errChan...)
			}
			if strings.Contains(fmt.Sprint(sc.Parameters), "-b ") {
				FSType, ok := sc.Parameters["csi.storage.k8s.io/fstype"]
				if ok {
					err = Inst().V.ValidatePureFaCreateOptions(v.ID, FSType, attachedNode)
					dash.VerifySafely(err, nil, "File system create options specified in the storage class are properly applied to the pure volumes")
				} else {
					log.Infof("Storage class doesn't have key 'csi.storage.k8s.io/fstype' in parameters")
				}
			} else {
				log.Infof("Storage class doesn't have createoption -b of size 2048 added to it")
			}
		}
	}
}

func checkPureVolumeExpectedSizeChange(sizeChangeInBytes uint64) error {
	if sizeChangeInBytes < (512-30)*oneMegabytes || sizeChangeInBytes > (512+30)*oneMegabytes {
		return errUnexpectedSizeChangeAfterPureIO
	}
	return nil
}

// GetVolumeParameters returns volume parameters for all volumes for given context
func GetVolumeParameters(ctx *scheduler.Context) map[string]map[string]string {
	var vols map[string]map[string]string
	var err error
	Step(fmt.Sprintf("get %s app's volume's custom parameters", ctx.App.Key), func() {
		vols, err = Inst().S.GetVolumeParameters(ctx)
		expect(err).NotTo(haveOccurred())
	})
	return vols
}

// UpdateVolumeInVolumeParameters modifies volume parameters with correct PV name from PVC
func UpdateVolumeInVolumeParameters(volParam map[string]map[string]string) map[string]map[string]string {
	updatedVolumeParam := make(map[string]map[string]string)
	for _, param := range volParam {
		if _, ok := param[k8s.PvcNameKey]; ok {
			if _, ok := param[k8s.PvcNamespaceKey]; ok {
				pvcName, pvcNamespace := param[k8s.PvcNameKey], param[k8s.PvcNamespaceKey]
				PVName, err := Inst().S.GetVolumeDriverVolumeName(pvcName, pvcNamespace)
				expect(err).NotTo(haveOccurred())
				updatedVolumeParam[PVName] = param
			}
		}

	}
	return updatedVolumeParam
}

// ValidateVolumeParameters validates volume parameters using volume driver
func ValidateVolumeParameters(volParam map[string]map[string]string) {
	var err error
	for vol, params := range volParam {
		if Inst().ConfigMap != "" {
			params[authTokenParam], err = Inst().S.GetTokenFromConfigMap(Inst().ConfigMap)
			expect(err).NotTo(haveOccurred())
		}
		Step(fmt.Sprintf("get volume: %s inspected by the volume driver", vol), func() {
			err = Inst().V.ValidateCreateVolume(vol, params)
			expect(err).NotTo(haveOccurred())
		})
	}
}

// ValidateRestoredApplications validates applications restored by backup driver
func ValidateRestoredApplications(contexts []*scheduler.Context, volumeParameters map[string]map[string]string) {
	var updatedVolumeParams map[string]map[string]string
	volOptsMap := make(map[string]bool)
	volOptsMap[SkipClusterScopedObjects] = true

	for _, ctx := range contexts {
		Step(fmt.Sprintf("For validation of %s app", ctx.App.Key), func() {

			Step(fmt.Sprintf("inspect %s app's volumes", ctx.App.Key), func() {
				appScaleFactor := time.Duration(Inst().GlobalScaleFactor)
				volOpts := mapToVolumeOptions(volOptsMap)
				err := Inst().S.ValidateVolumes(ctx, appScaleFactor*defaultTimeout, defaultRetryInterval, volOpts)
				expect(err).NotTo(haveOccurred())
			})

			Step(fmt.Sprintf("wait for %s app to start running", ctx.App.Key), func() {
				appScaleFactor := time.Duration(Inst().GlobalScaleFactor)
				err := Inst().S.WaitForRunning(ctx, appScaleFactor*defaultTimeout, defaultRetryInterval)
				expect(err).NotTo(haveOccurred())
			})

			updatedVolumeParams = UpdateVolumeInVolumeParameters(volumeParameters)
			log.Infof("Updated parameter list: [%+v]\n", updatedVolumeParams)
			ValidateVolumeParameters(updatedVolumeParams)

			Step(fmt.Sprintf("validate if %s app's volumes are setup", ctx.App.Key), func() {
				vols, err := Inst().S.GetVolumes(ctx)
				log.Infof("List of volumes from scheduler driver :[%+v] \n for context : [%+v]\n", vols, ctx)
				expect(err).NotTo(haveOccurred())

				for _, vol := range vols {
					Step(fmt.Sprintf("validate if %s app's volume: %v is setup", ctx.App.Key, vol), func() {
						err := Inst().V.ValidateVolumeSetup(vol)
						expect(err).NotTo(haveOccurred())
					})
				}
			})
		})
	}
}

func ValidateFastpathVolume(ctx *scheduler.Context, expectedStatus opsapi.FastpathStatus) error {
	appVolumes, err := Inst().S.GetVolumes(ctx)
	if err != nil {
		return err
	}
	for _, vol := range appVolumes {
		appVol, err := Inst().V.InspectVolume(vol.ID)
		if err != nil {
			return err
		}
		if decommissionedNode.Name != "" && decommissionedNode.Id == appVol.FpConfig.Replicas[0].NodeUuid {
			expectedStatus = opsapi.FastpathStatus_FASTPATH_INACTIVE

		}

		fpConfig := appVol.FpConfig
		log.Infof("fpconfig: %+v", fpConfig)
		if len(fpConfig.Replicas) > 1 {
			expectedStatus = opsapi.FastpathStatus_FASTPATH_INACTIVE
		}
		if fpConfig.Status == expectedStatus {
			log.Infof("Fastpath status is %v", fpConfig.Status)
			if fpConfig.Status == opsapi.FastpathStatus_FASTPATH_ACTIVE {
				if fpConfig.Dirty {
					return fmt.Errorf("fastpath vol %s is dirty", vol.Name)
				}
				if !fpConfig.Promote {
					return fmt.Errorf("fastpath vol %s is not promoted", vol.Name)
				}
			}
		} else {
			return fmt.Errorf("expected Fastpath Status: %v, Actual: %v", expectedStatus, fpConfig.Status)
		}
	}

	return nil
}

// TearDownContext is the ginkgo spec for tearing down a scheduled context
// In the tear down flow we first want to delete volumes, then applications and only then we want to delete StorageClasses
// StorageClass has to be deleted last because it has information that is required for when deleting PVC, if StorageClass objects are deleted before
// deleting PVCs, especially with CSI + Auth enabled, PVC deletion will fail as Auth params are stored inside StorageClass objects
func TearDownContext(ctx *scheduler.Context, opts map[string]bool) {
	Step("For tearing down of an app context", func() {
		var err error
		var originalSkipClusterScopedObjects bool

		if opts != nil {
			// Save original value of SkipClusterScopedObjects, if it exists
			originalSkipClusterScopedObjects = opts[SkipClusterScopedObjects]
		} else {
			opts = make(map[string]bool) // If opts was passed as nil make it
		}

		opts[SkipClusterScopedObjects] = true // Skip tearing down cluster scope objects
		options := mapToVolumeOptions(opts)

		// Tear down storage objects
		vols := DeleteVolumes(ctx, options)

		// Tear down application
		stepLog := fmt.Sprintf("start destroying %s app", ctx.App.Key)
		Step(stepLog, func() {
			log.InfoD(stepLog)
			err = Inst().S.Destroy(ctx, opts)
			if err != nil {
				PrintDescribeContext(ctx)
			}
			log.FailOnError(err, "Failed to destroy app %s", ctx.App.Key)

		})

		if !ctx.SkipVolumeValidation {
			err = ValidateVolumesDeleted(ctx.App.Key, vols)
			log.FailOnError(err, "Failed to delete volumes for app %s", ctx.App.Key)
		}

		// Delete Cluster Scope objects
		if !originalSkipClusterScopedObjects {
			opts[SkipClusterScopedObjects] = false // Tearing down cluster scope objects
			options := mapToVolumeOptions(opts)
			DeleteVolumes(ctx, options)
		}

	})
}

func PrintDescribeContext(ctx *scheduler.Context) {
	descOut, descErr := Inst().S.Describe(ctx)
	if descErr != nil {
		log.Warnf("Error describing context %s", ctx.App.Key)
		log.Warn(descErr)
	} else {
		log.Warnf("Context %s Details:", ctx.App.Key)
		log.Warnf(descOut)
	}

}

// DeleteVolumes deletes volumes of a given context
func DeleteVolumes(ctx *scheduler.Context, options *scheduler.VolumeOptions) []*volume.Volume {
	var err error
	var vols []*volume.Volume
	Step(fmt.Sprintf("destroy the %s app's volumes", ctx.App.Key), func() {
		log.Infof("destroy the %s app's volumes", ctx.App.Key)
		vols, err = Inst().S.DeleteVolumes(ctx, options)
		log.FailOnError(err, "Failed to delete app %s's volumes", ctx.App.Key)
	})
	return vols
}

// ValidateVolumesDeleted checks it given volumes got deleted
func ValidateVolumesDeleted(appName string, vols []*volume.Volume) error {
	for _, vol := range vols {
		var err error
		Step(fmt.Sprintf("validate %s app's volume %s has been deleted in the volume driver",
			appName, vol.Name), func() {
			log.InfoD("validate %s app's volume %s has been deleted in the volume driver",
				appName, vol.Name)
			err = Inst().V.ValidateDeleteVolume(vol)
			if err != nil {
				log.Errorf(fmt.Sprintf("%s's volume %s deletion failed", appName, vol.Name))
				return
			}

		})
		if err != nil {
			return err
		}
	}
	return nil
}

// DeleteVolumesAndWait deletes volumes of given context and waits till they are deleted
func DeleteVolumesAndWait(ctx *scheduler.Context, options *scheduler.VolumeOptions) error {
	vols := DeleteVolumes(ctx, options)
	err := ValidateVolumesDeleted(ctx.App.Key, vols)
	return err
}

// GetAppNamespace returns namespace in which context is created
func GetAppNamespace(ctx *scheduler.Context, taskName string) string {
	if ctx.ScheduleOptions.Namespace == "" {
		return ctx.App.GetID(fmt.Sprintf("%s-%s", taskName, Inst().InstanceID))
	}
	return ctx.ScheduleOptions.Namespace
}

// GetAppStorageClasses gets the storage classes belonging to an app's PVCs
func GetAppStorageClasses(appCtx *scheduler.Context) (*[]string, error) {
	vols, err := Inst().S.GetVolumes(appCtx)
	if err != nil {
		return nil, fmt.Errorf("Failed to get volumes")
	}
	storageClasses := make([]string, 0)
	for _, vol := range vols {
		pvcObj, err := k8sCore.GetPersistentVolumeClaim(vol.Name, vol.Namespace)
		if err != nil {
			return nil, fmt.Errorf("Failed to get pvc for volume %s", vol)
		}
		sc, err := k8sCore.GetStorageClassForPVC(pvcObj)
		if err != nil {
			return nil, fmt.Errorf("Error Occured while getting storage class for pvc %s", pvcObj)
		}
		storageClasses = append(storageClasses, sc.Name)
	}
	return &storageClasses, nil
}

// CreateScheduleOptions uses the current Context (kubeconfig) to generate schedule options
// NOTE: When using a ScheduleOption that was created during a context (kubeconfig)
// that is different from the current context, make sure to re-generate ScheduleOptions
func CreateScheduleOptions(namespace string, errChan ...*chan error) scheduler.ScheduleOptions {
	log.Infof("Creating ScheduleOptions")

	// if not hyper converged set up deploy apps only on storageless nodes
	if !Inst().IsHyperConverged {
		var err error

		log.Infof("ScheduleOptions: Scheduling apps only on storageless nodes")
		storagelessNodes := node.GetStorageLessNodes()
		if len(storagelessNodes) == 0 {
			log.Info("ScheduleOptions: No storageless nodes available in the PX Cluster. Setting HyperConverges as true")
			Inst().IsHyperConverged = true
		}
		for _, storagelessNode := range storagelessNodes {
			if err = Inst().S.AddLabelOnNode(storagelessNode, "storage", "NO"); err != nil {
				err = fmt.Errorf("ScheduleOptions: failed to add label key [%s] and value [%s] in node [%s]. Error:[%v]",
					"storage", "NO", storagelessNode.Name, err)
				processError(err, errChan...)
			}
		}
		storageLessNodeLabels := make(map[string]string)
		storageLessNodeLabels["storage"] = "NO"

		options := scheduler.ScheduleOptions{
			AppKeys:            Inst().AppList,
			CsiAppKeys:         Inst().CsiAppList,
			StorageProvisioner: Inst().Provisioner,
			Nodes:              storagelessNodes,
			Labels:             storageLessNodeLabels,
			Namespace:          namespace,
		}
		return options

	} else {
		options := scheduler.ScheduleOptions{
			AppKeys:            Inst().AppList,
			CsiAppKeys:         Inst().CsiAppList,
			StorageProvisioner: Inst().Provisioner,
			Namespace:          namespace,
		}
		log.Infof("ScheduleOptions: Scheduling Apps with hyper-converged")
		return options
	}
}

// ScheduleApplications schedules *the* applications and returns the scheduler.Contexts for each app (corresponds to a namespace). NOTE: does not wait for applications
func ScheduleApplications(testname string, errChan ...*chan error) []*scheduler.Context {
	defer func() {
		if len(errChan) > 0 {
			close(*errChan[0])
		}
	}()
	var contexts []*scheduler.Context
	var taskName string
	var err error
	Step("schedule applications", func() {
		if Inst().IsPDSApps {
			log.InfoD("Scheduling PDS Apps...")
			pdsapps, err := Inst().Pds.DeployPDSDataservices()
			if err != nil {
				processError(err, errChan...)
			}
			contexts, err = Inst().Pds.CreateSchedulerContextForPDSApps(pdsapps)
			if err != nil {
				processError(err, errChan...)
			}
		} else {
			options := CreateScheduleOptions("", errChan...)
			taskName = fmt.Sprintf("%s-%v", testname, Inst().InstanceID)
			contexts, err = Inst().S.Schedule(taskName, options)
			// Need to check err != nil before calling processError
			if err != nil {
				processError(err, errChan...)
			}
		}
		if len(contexts) == 0 {
			processError(fmt.Errorf("list of contexts is empty for [%s]", taskName), errChan...)
		}
	})

	return contexts
}

// ScheduleApplicationsWithScheduleOptions schedules *the* applications taking scheduleOptions as input and returns the scheduler.Contexts for each app (corresponds to a namespace). NOTE: does not wait for applications
func ScheduleApplicationsWithScheduleOptions(testname string, appSpec string, provisioner string, errChan ...*chan error) []*scheduler.Context {
	defer func() {
		if len(errChan) > 0 {
			close(*errChan[0])
		}
	}()
	var contexts []*scheduler.Context
	var taskName string
	var err error
	options := scheduler.ScheduleOptions{
		AppKeys:            []string{appSpec},
		StorageProvisioner: provisioner,
	}
	taskName = fmt.Sprintf("%s", testname)
	contexts, err = Inst().S.Schedule(taskName, options)
	// Need to check err != nil before calling processError
	if err != nil {
		processError(err, errChan...)
	}
	if len(contexts) == 0 {
		processError(fmt.Errorf("list of contexts is empty for [%s]", taskName), errChan...)
	}

	return contexts
}

// ScheduleApplicationsOnNamespace ScheduleApplications schedules *the* applications and returns
// the scheduler.Contexts for each app (corresponds to given namespace). NOTE: does not wait for applications
func ScheduleApplicationsOnNamespace(namespace string, testname string, errChan ...*chan error) []*scheduler.Context {
	defer func() {
		if len(errChan) > 0 {
			close(*errChan[0])
		}
	}()
	var contexts []*scheduler.Context
	var err error

	Step("schedule applications", func() {
		options := CreateScheduleOptions(namespace, errChan...)
		taskName := fmt.Sprintf("%s-%v", testname, Inst().InstanceID)
		contexts, err = Inst().S.Schedule(taskName, options)
		// Need to check err != nil before calling processError
		if err != nil {
			processError(err, errChan...)
		}
		if len(contexts) == 0 {
			processError(fmt.Errorf("list of contexts is empty for [%s]", taskName), errChan...)
		}
	})
	return contexts
}

// ScheduleAppsInTopologyEnabledCluster schedules but does not wait for applications
func ScheduleAppsInTopologyEnabledCluster(
	testname string, labels []map[string]string, errChan ...*chan error) []*scheduler.Context {
	defer func() {
		if len(errChan) > 0 {
			close(*errChan[0])
		}
	}()
	var contexts []*scheduler.Context
	var err error

	Step("schedule applications", func() {
		taskName := fmt.Sprintf("%s-%v", testname, Inst().InstanceID)
		contexts, err = Inst().S.Schedule(taskName, scheduler.ScheduleOptions{
			AppKeys:            Inst().AppList,
			StorageProvisioner: Inst().Provisioner,
			TopologyLabels:     labels,
		})
		processError(err, errChan...)
		if len(contexts) == 0 {
			processError(fmt.Errorf("list of contexts is empty for [%s]", taskName), errChan...)
		}
	})

	return contexts
}

// ValidateApplicationsPurePxctl validates applications
func ValidateApplicationsPurePxctl(contexts []*scheduler.Context) {
	Step("validate applications", func() {
		for _, ctx := range contexts {
			ValidateContextForPureVolumesPXCTL(ctx)
		}
	})
}

// ValidateApplicationsPureSDK validates applications
func ValidateApplicationsPureSDK(contexts []*scheduler.Context) {
	Step("validate applications", func() {
		for _, ctx := range contexts {
			ValidateContextForPureVolumesSDK(ctx)
		}
	})
}

// ValidateApplications validates applications
func ValidateApplications(contexts []*scheduler.Context) {
	Step("validate applications", func() {
		log.InfoD("Validate applications")
		for _, ctx := range contexts {
			ValidateContext(ctx)
		}
	})
}

// ValidateApplicationsStartData validates applications and start continous data injection to the same

func ValidateApplicationsStartData(contexts []*scheduler.Context, context context1.Context) (chan string, *errgroup.Group) {

	log.Infof("Is backup longevity run [%v]", IsBackupLongevityRun)
	// Skipping map reset in case of longevity run
	if !IsBackupLongevityRun {
		// Resetting the global map before starting the new App Validations
		NamespaceAppWithDataMap = make(map[string][]appDriver.ApplicationDriver)
	}

	log.InfoD("Validate applications")
	for _, ctx := range contexts {
		ValidateContext(ctx)
		appInfo, err := appUtils.ExtractConnectionInfo(ctx, context)
		if err != nil {
			log.InfoD("Some error occurred - [%s]", err)
		}
		log.InfoD("App Info - [%+v]", appInfo)
		if context == nil {
			log.Warnf("App Context is not proper - [%v]", context)
			continue
		}
		if appInfo.StartDataSupport {
			appHandler, err := appDriver.GetApplicationDriver(
				appInfo.AppType,
				appInfo.Hostname,
				appInfo.User,
				appInfo.Password,
				appInfo.Port,
				appInfo.DBName,
				appInfo.NodePort,
				appInfo.Namespace,
				appInfo.IPAddress,
				Inst().N)
			if err != nil {
				log.Infof("Error - %s", err.Error())
			}
			if appInfo.AppType == appType.Kubevirt && appInfo.StartDataSupport {
				err = appHandler.WaitForVMToBoot()
				log.FailOnError(err, "Some error occured while starting the VM")
			}
			log.InfoD("App handler created for [%s]", appInfo.Hostname)
			NamespaceAppWithDataMap[appInfo.Namespace] = append(NamespaceAppWithDataMap[appInfo.Namespace], appHandler)
		}
	}

	controlChannel := make(chan string)
	errGroup := errgroup.Group{}

	for _, allhandler := range NamespaceAppWithDataMap {
		for _, handler := range allhandler {
			currentHandler := handler
			errGroup.Go(func() error {
				err := currentHandler.StartData(controlChannel, context)
				return err
			})
		}
	}

	log.InfoD("Channel - [%v], errGroup - [%v]", controlChannel, &errGroup)

	return controlChannel, &errGroup
}

// StartVolDriverAndWait starts volume driver on given app nodes
func StartVolDriverAndWait(appNodes []node.Node, errChan ...*chan error) {
	defer func() {
		if len(errChan) > 0 {
			close(*errChan[0])
		}
	}()
	Step(fmt.Sprintf("starting volume driver %s", Inst().V.String()), func() {
		stepLog := fmt.Sprintf("start volume driver on nodes: %v", appNodes)
		Step(stepLog, func() {
			log.Infof(stepLog)
			for _, n := range appNodes {
				err := Inst().V.StartDriver(n)
				processError(err, errChan...)
			}
		})

		stepLog = fmt.Sprintf("wait for volume driver to start on nodes: %v", appNodes)
		Step(stepLog, func() {
			log.Infof(stepLog)
			for _, n := range appNodes {
				err := Inst().V.WaitDriverUpOnNode(n, Inst().DriverStartTimeout)
				processError(err, errChan...)
			}
		})

	})

}

// StopVolDriverAndWait stops volume driver on given app nodes and waits till driver is down
func StopVolDriverAndWait(appNodes []node.Node, errChan ...*chan error) {
	defer func() {
		if len(errChan) > 0 {
			close(*errChan[0])
		}
	}()
	Step(fmt.Sprintf("stopping volume driver %s", Inst().V.String()), func() {
		stepLog := fmt.Sprintf("stop volume driver on nodes: %v", appNodes)
		Step(stepLog, func() {
			log.Infof(stepLog)
			err := Inst().V.StopDriver(appNodes, false, nil)
			processError(err, errChan...)
		})

		stepLog = fmt.Sprintf("wait for volume driver to stop on nodes: %v", appNodes)
		Step(stepLog, func() {
			log.Infof(stepLog)
			for _, n := range appNodes {
				err := Inst().V.WaitDriverDownOnNode(n)
				processError(err, errChan...)
			}
		})

	})
}

// CrashVolDriverAndWait crashes volume driver on given app nodes and waits till driver is back up
func CrashVolDriverAndWait(appNodes []node.Node, errChan ...*chan error) {
	defer func() {
		if len(errChan) > 0 {
			close(*errChan[0])
		}
	}()
	Step(fmt.Sprintf("crashing volume driver %s", Inst().V.String()), func() {
		stepLog := fmt.Sprintf("crash volume driver on nodes: %v", appNodes)
		Step(stepLog, func() {
			log.InfoD(stepLog)
			err := Inst().V.StopDriver(appNodes, true, nil)
			processError(err, errChan...)
		})

		stepLog = fmt.Sprintf("wait for volume driver to start on nodes: %v", appNodes)
		Step(stepLog, func() {
			log.InfoD(stepLog)
			for _, n := range appNodes {
				err := Inst().V.WaitDriverUpOnNode(n, Inst().DriverStartTimeout)
				processError(err, errChan...)
			}
		})

	})
}

// CrashPXDaemonAndWait crashes px daemon service on given app nodes and waits till driver is back up
func CrashPXDaemonAndWait(appNodes []node.Node, errChan ...*chan error) {
	defer func() {
		if len(errChan) > 0 {
			close(*errChan[0])
		}
	}()
	Step(fmt.Sprintf("crashing px daemon %s", Inst().V.String()), func() {
		stepLog := fmt.Sprintf("crash px daemon  on nodes: %v", appNodes)
		Step(stepLog, func() {
			log.InfoD(stepLog)
			err := Inst().V.KillPXDaemon(appNodes, nil)
			processError(err, errChan...)
		})

		stepLog = fmt.Sprintf("wait for volume driver to start on nodes: %v", appNodes)
		Step(stepLog, func() {
			log.Info(stepLog)
			for _, n := range appNodes {
				err := Inst().V.WaitDriverUpOnNode(n, Inst().DriverStartTimeout)
				processError(err, errChan...)
			}
		})

	})
}

// RestartKubelet stops kubelet service on given app nodes and waits till kubelet is back up
func RestartKubelet(appNodes []node.Node, errChan ...*chan error) {
	if Inst().S.String() == openshift.SchedName && len(os.Getenv("TORPEDO_SSH_KEY")) == 0 {
		ginkgo.Skip("Cannot perform kubelet restart on openshift cluster without ssh key")
	}
	defer func() {
		if len(errChan) > 0 {
			close(*errChan[0])
		}
	}()

	nodeList, err := core.Instance().GetNodes()
	processError(err, errChan...)
	nodeSchedulableStatus := make(map[string]corev1.ConditionStatus)
	for _, k8sNode := range nodeList.Items {
		for _, status := range k8sNode.Status.Conditions {
			if status.Type == corev1.NodeReady {
				nodeSchedulableStatus[k8sNode.Name] = status.Status
			}
		}
	}

	for _, appNode := range appNodes {

		log.InfoD("Stopping kubelet service on node %s", appNode.Name)

		err := Inst().S.StopKubelet(appNode, node.SystemctlOpts{
			ConnectionOpts: node.ConnectionOpts{
				Timeout:         1 * time.Minute,
				TimeBeforeRetry: 10 * time.Second,
			}})
		processError(err, errChan...)
	}

	log.InfoD("Waiting for kubelet service to stop on the give nodes %v", appNodes)

	t := func() (interface{}, bool, error) {
		nodeList, err = core.Instance().GetNodes()
		if err != nil {
			return "", true, err
		}

		for _, appNode := range appNodes {
			for _, k8sNode := range nodeList.Items {
				if k8sNode.Name == appNode.Name {
					log.InfoD("Waiting for node [%s] in Not Ready state", appNode.Name)
					for _, status := range k8sNode.Status.Conditions {
						if status.Type == corev1.NodeReady {
							if status.Status == corev1.ConditionTrue {
								return "", true, fmt.Errorf("node [%s] is in Ready state, waiting for node to go down", appNode.Name)
							} else {
								if nodeSchedulableStatus[k8sNode.Name] == corev1.ConditionTrue {
									log.Infof("Node [%s] is in Not Ready state with status [%s]", appNode.Name, status.Status)
									nodeSchedulableStatus[k8sNode.Name] = status.Status
								}
								break
							}
						}
					}
				}
			}
		}

		return "", false, nil
	}
	_, err = task.DoRetryWithTimeout(t, 3*time.Minute, 10*time.Second)
	processError(err, errChan...)
	log.Infof("waiting for 5 mins before starting kubelet")
	time.Sleep(5 * time.Minute)

	waitTime := 3 * time.Minute

	if Inst().S.String() != aks.SchedName {
		for _, appNode := range appNodes {

			log.InfoD("Starting kubelet service on node %s", appNode.Name)
			err := Inst().S.StartKubelet(appNode, node.SystemctlOpts{
				ConnectionOpts: node.ConnectionOpts{
					Timeout:         1 * time.Minute,
					TimeBeforeRetry: 10 * time.Second,
				}})
			processError(err, errChan...)
		}
	} else {
		waitTime = 20 * time.Minute
	}

	log.InfoD("Waiting for kubelet service to start on nodes %v", appNodes)
	t = func() (interface{}, bool, error) {
		nodeList, err = core.Instance().GetNodes()
		if err != nil {
			return "", true, err
		}

		for _, appNode := range appNodes {
			for _, k8sNode := range nodeList.Items {
				if k8sNode.Name == appNode.Name {
					log.InfoD("Waiting for node [%s] in Ready state", appNode.Name)
					for _, status := range k8sNode.Status.Conditions {
						if status.Type == corev1.NodeReady {
							if status.Status != corev1.ConditionTrue {
								return "", true, fmt.Errorf("node [%s] is in [%s] state, waiting for node to be Ready", appNode.Name, status.Status)
							} else {
								if nodeSchedulableStatus[k8sNode.Name] != corev1.ConditionTrue {
									log.Infof("Node [%s] is in Ready state with status [%s]", appNode.Name, status.Status)
									nodeSchedulableStatus[k8sNode.Name] = status.Status
								}
								break
							}
						}
					}
				}
			}
		}

		return "", false, nil
	}
	_, err = task.DoRetryWithTimeout(t, waitTime, 10*time.Second)
	processError(err, errChan...)

}

// ValidateAndDestroy validates application and then destroys them
func ValidateAndDestroy(contexts []*scheduler.Context, opts map[string]bool) {
	Step("validate apps", func() {
		log.InfoD("Validating apps")
		for _, ctx := range contexts {
			ValidateContext(ctx)
		}
	})

	Step("destroy apps", func() {
		log.InfoD("Destroying apps")
		for _, ctx := range contexts {
			TearDownContext(ctx, opts)
		}
	})
}

// DestroyApps destroy applications without validating them
func DestroyApps(contexts []*scheduler.Context, opts map[string]bool) {
	Step("destroy apps", func() {
		log.InfoD("Destroying apps")
		for _, ctx := range contexts {
			TearDownContext(ctx, opts)
		}
	})
}

// DestroyApps destroy applications with data validation
func DestroyAppsWithData(contexts []*scheduler.Context, opts map[string]bool, controlChannel chan string, errGroup *errgroup.Group) error {

	defer ginkgo.GinkgoRecover()
	var allErrors string

	log.InfoD("Validating apps data continuity")

	// Stopping all data flow to apps

	for _, appList := range NamespaceAppWithDataMap {
		for range appList {
			controlChannel <- "Stop"
		}
	}

	if err := errGroup.Wait(); err != nil {
		allErrors += err.Error()
	}

	close(controlChannel)

	log.InfoD("Destroying apps")
	for _, ctx := range contexts {
		// In case of tektoncd skip the volume validation
		if Contains(Inst().AppList, "tektoncd") {
			ctx.SkipVolumeValidation = true
		}
		TearDownContext(ctx, opts)
	}

	/* Removing Data error validation till PB-6271 is resolved.
	   if allErrors != "" {
	   	if IsReplacePolicySetToDelete {
	   		log.Infof("Skipping data continuity check as the replace policy was set to delete in this scenario")
	   		IsReplacePolicySetToDelete = false // Resetting replace policy for next testcase
	   		return nil
	   	} else {
	   		return fmt.Errorf("Data validation failed for apps. Error - [%s]", allErrors)
	   	}
	   }
	*/

	return nil
}

// AddLabelsOnNode adds labels on the node
func AddLabelsOnNode(n node.Node, labels map[string]string) error {
	for labelKey, labelValue := range labels {
		if err := Inst().S.AddLabelOnNode(n, labelKey, labelValue); err != nil {
			return err
		}
	}
	return nil
}

// ValidateStoragePools is the ginkgo spec for validating storage pools
func ValidateStoragePools(contexts []*scheduler.Context) {

	strExpansionEnabled, err := Inst().V.IsStorageExpansionEnabled()
	expect(err).NotTo(haveOccurred())

	if strExpansionEnabled {
		var wSize uint64
		var workloadSizesByPool = make(map[string]uint64)
		log.Debugf("storage expansion enabled on at least one storage pool")
		// for each replica set add the workloadSize of app workload to each storage pool where replica resides on
		for _, ctx := range contexts {
			Step(fmt.Sprintf("get replica sets for app: %s's volumes", ctx.App.Key), func() {
				appVolumes, err := Inst().S.GetVolumes(ctx)
				expect(err).NotTo(haveOccurred())
				expect(appVolumes).NotTo(beEmpty())
				for _, vol := range appVolumes {
					if Inst().S.IsAutopilotEnabledForVolume(vol) {
						replicaSets, err := Inst().V.GetReplicaSets(vol)
						expect(err).NotTo(haveOccurred())
						expect(replicaSets).NotTo(beEmpty())
						for _, poolUUID := range replicaSets[0].PoolUuids {
							wSize, err = Inst().S.GetWorkloadSizeFromAppSpec(ctx)
							expect(err).NotTo(haveOccurred())
							workloadSizesByPool[poolUUID] += wSize
							log.Debugf("pool: %s workloadSize increased by: %d total now: %d", poolUUID, wSize, workloadSizesByPool[poolUUID])
						}
					}
				}
			})
		}

		// update each storage pool with the app workload sizes
		nodes := node.GetWorkerNodes()
		expect(nodes).NotTo(beEmpty())
		for _, n := range nodes {
			for id, sPool := range n.StoragePools {
				if workloadSizeForPool, ok := workloadSizesByPool[sPool.Uuid]; ok {
					n.StoragePools[id].WorkloadSize = workloadSizeForPool
				}

				log.Debugf("pool: %s InitialSize: %d WorkloadSize: %d", sPool.Uuid, sPool.StoragePoolAtInit.TotalSize, n.StoragePools[id].WorkloadSize)
			}
			err = node.UpdateNode(n)
			expect(err).NotTo(haveOccurred())
		}
	}

	err = Inst().V.ValidateStoragePools()
	expect(err).NotTo(haveOccurred())

}

// ValidateRuleNotApplied is validating storage pool, but expects the error to occur
func ValidateRuleNotApplied(contexts []*scheduler.Context, name string) {

	strExpansionEnabled, err := Inst().V.IsStorageExpansionEnabled()
	expect(err).NotTo(haveOccurred())

	if strExpansionEnabled {
		log.InfoD("Validating Error shows up in events")
		fields := fmt.Sprintf("involvedObject.kind=AutopilotRule,involvedObject.name=%s", name)
		waitForActiveAction := func() (interface{}, bool, error) {
			events, err := k8sCore.ListEvents(defaultnamespace, metav1.ListOptions{FieldSelector: fields})
			expect(err).NotTo(haveOccurred())
			for _, e := range events.Items {
				if strings.Contains(e.Message, "ActiveActionsInProgress") {
					log.InfoD("Found Active action is in progress in autopilot events")
					return e.Message, false, nil
				}
			}
			return "", true, fmt.Errorf("Autopilot rule not applied yet")
		}
		_, err := task.DoRetryWithTimeout(waitForActiveAction, poolExpandApplyTimeOut, poolExpandApplyRetryTime)

		checkRuleFailed := func() (interface{}, bool, error) {
			events, err := k8sCore.ListEvents(defaultnamespace, metav1.ListOptions{FieldSelector: fields})
			expect(err).NotTo(haveOccurred())
			for _, e := range events.Items {
				if strings.Contains(e.Message, "cloud drive is not initialized") {
					log.InfoD("Found the error, stating cloud drive is not initialized")
					log.InfoD("Message in log is: %s", e.Message)
					return e.Message, false, nil
				}
			}
			return "", true, fmt.Errorf("Autopilot rule did not fail yet")
		}
		_, err = task.DoRetryWithTimeout(checkRuleFailed, poolExpandApplyTimeOut, poolExpandApplyRetryTime)
		expect(err).NotTo(haveOccurred())
	}
}

// ValidateRuleNotTriggered is validating PVC to see if rule is not triggered
func ValidateRuleNotTriggered(contexts []*scheduler.Context, name string) {
	log.InfoD("Validating rule is active")
	fields := fmt.Sprintf("involvedObject.kind=AutopilotRule,involvedObject.name=%s", name)
	waitForActiveAction := func() (interface{}, bool, error) {
		events, err := k8sCore.ListEvents(defaultnamespace, metav1.ListOptions{FieldSelector: fields})
		expect(err).NotTo(haveOccurred())
		for _, e := range events.Items {
			if strings.Contains(e.Message, "Initializing => Normal") {
				log.InfoD("Found rule which is initialized")
				return e.Message, false, nil
			}
		}
		return "", true, fmt.Errorf("Autopilot rule not applied yet")
	}
	_, err := task.DoRetryWithTimeout(waitForActiveAction, poolExpandApplyTimeOut, poolExpandApplyRetryTime)

	checkCount := 0
	checkRuleTriggered := func() (interface{}, bool, error) {
		events, err := k8sCore.ListEvents(defaultnamespace, metav1.ListOptions{FieldSelector: fields})
		expect(err).NotTo(haveOccurred())
		for _, e := range events.Items {
			if strings.Contains(e.Message, "Triggered") {
				log.InfoD("Message in log is: %s", e.Message)
				return e.Message, false, fmt.Errorf("Triggered found in Autopilot rule.")
			}
		}
		if checkCount <= 10 {
			checkCount += 1
			return "", true, fmt.Errorf("Autopilot rule did not trigger yet")
		} else {
			log.InfoD("Rule not triggered yet, which is expected")
			return "", false, nil
		}
	}
	_, err = task.DoRetryWithTimeout(checkRuleTriggered, poolExpandApplyTimeOut, poolExpandApplyRetryTime)
	expect(err).NotTo(haveOccurred())
}

func ToggleAutopilotInStc() error {
	stc, err := Inst().V.GetDriver()
	if err != nil {
		return err
	}
	if stc.Spec.Autopilot != nil {
		log.Infof("is autopilot enabled?: %t", stc.Spec.Autopilot.Enabled)
	} else {
		log.FailOnError(fmt.Errorf("Autopilot is not enabled in STC"), "Autopilot is not enabled in STC")
	}
	stc.Spec.Autopilot.Enabled = !stc.Spec.Autopilot.Enabled
	pxOperator := operator.Instance()
	_, err = pxOperator.UpdateStorageCluster(stc)
	if err != nil {
		return err
	}
	log.InfoD("Validating autopilot pod is deleted")
	checkPodIsDeleted := func() (interface{}, bool, error) {
		autopilotLabels := make(map[string]string)
		autopilotLabels["name"] = "autopilot"
		autoPilotNamespace, err := Inst().V.GetVolumeDriverNamespace()
		log.FailOnError(err, "Failed to get volume driver namespace")
		pods, err := k8sCore.GetPods(autoPilotNamespace, autopilotLabels)
		dash.VerifyFatal(err, nil, "Failed to get pods")
		if stc.Spec.Autopilot.Enabled {
			log.Infof("autopilot is active, checking is pod is present.")
			if len(pods.Items) == 0 {
				return "", true, fmt.Errorf("autopilot pod is still not deployed")
			}
			return "autopilot pod deployed", false, nil
		} else {
			log.Infof("autopilot is inactive, checking if pod is deleted.")
			if len(pods.Items) > 0 {
				return "", true, fmt.Errorf("autopilot pod is still present")
			}
			return "autopilot pod is deleted", false, nil
		}
	}
	_, err = task.DoRetryWithTimeout(checkPodIsDeleted, poolExpandApplyTimeOut, poolExpandApplyRetryTime)
	expect(err).NotTo(haveOccurred())
	log.InfoD("Update STC, is AutopilotEnabled Now?: %t", stc.Spec.Autopilot.Enabled)
	return nil
}

func TogglePrometheusInStc() error {
	stc, err := Inst().V.GetDriver()
	if err != nil {
		return err
	}
	log.Infof("is prometheus enabled?: %t", stc.Spec.Monitoring.Prometheus.Enabled)
	stc.Spec.Monitoring.Prometheus.Enabled = !stc.Spec.Monitoring.Prometheus.Enabled
	pxOperator := operator.Instance()
	_, err = pxOperator.UpdateStorageCluster(stc)
	if err != nil {
		return err
	}
	log.InfoD("Validating prometheus pod is deleted")
	checkPodIsDeleted := func() (interface{}, bool, error) {
		prometheusLabels := make(map[string]string)
		prometheusLabels["app.kubernetes.io/name"] = "prometheus"
		pods, err := k8sCore.GetPods(pxNamespace, prometheusLabels)
		expect(err).NotTo(haveOccurred())
		if stc.Spec.Monitoring.Prometheus.Enabled {
			log.Infof("prometheus is active, checking is pod is present.")
			if len(pods.Items) == 0 {
				return "", true, fmt.Errorf("prometheus pod is still not deployed")
			}
			return "prometheus pod deployed", false, nil
		} else {
			log.Infof("prometheus is inactive, checking if pod is deleted.")
			if len(pods.Items) > 0 {
				return "", true, fmt.Errorf("prometheus pod is still present")
			}
			return "prometheus pod is deleted", false, nil
		}
	}
	_, err = task.DoRetryWithTimeout(checkPodIsDeleted, poolExpandApplyTimeOut, poolExpandApplyRetryTime)
	expect(err).NotTo(haveOccurred())
	log.InfoD("Update STC, is PrometheusEnabled Now?: %t", stc.Spec.Monitoring.Prometheus.Enabled)
	return nil
}

// ValidatePxPodRestartCount validates portworx restart count
func ValidatePxPodRestartCount(ctx *scheduler.Context, errChan ...*chan error) {
	Step("Validating portworx pods restart count ...", func() {
		Step("Getting current restart counts for portworx pods and matching", func() {
			pxLabel := make(map[string]string)
			pxLabel[labelNameKey] = defaultStorageProvisioner
			pxPodRestartCountMap, err := Inst().S.GetPodsRestartCount(pxNamespace, pxLabel)
			// Using fatal verification will abort longevity runs
			if err != nil {
				log.Errorf(fmt.Sprintf("Failed to get portworx pod restart count for %v, Err : %v", pxLabel, err))
			}

			// Validate portworx pod restart count after test
			for pod, value := range pxPodRestartCountMap {
				n, err := node.GetNodeByIP(pod.Status.HostIP)
				log.FailOnError(err, "Failed to get node object using IP: %s", pod.Status.HostIP)
				if n.PxPodRestartCount != value {
					log.Warnf("Portworx pods restart count not matches, expected %d actual %d", value, n.PxPodRestartCount)
					if Inst().PortworxPodRestartCheck {
						log.Fatalf("portworx pods restart [%d] times", value)
					}
				}
			}

			// Validate portworx operator pod check
			pxLabel[labelNameKey] = portworxOperatorName
			pxPodRestartCountMap, err = Inst().S.GetPodsRestartCount(pxNamespace, pxLabel)
			// Using fatal verification will abort longevity runs
			if err != nil {
				log.Errorf(fmt.Sprintf("Failed to get portworx pod restart count for %v, Err : %v", pxLabel, err))
			}
			for _, v := range pxPodRestartCountMap {
				if v > 0 {
					log.Warnf("Portworx operator pods restart count %d is greater than 0", v)
					if Inst().PortworxPodRestartCheck {
						log.Fatalf("portworx operator pods restart [%d] times", v)
					}
				}
			}
		})
	})
}

// DescribeNamespace takes in the scheduler contexts and describes each object within the test context.
func DescribeNamespace(contexts []*scheduler.Context) {
	Step("generating namespace info...", func() {
		Step(fmt.Sprintf("Describe Namespace objects for test %s \n", ginkgo.CurrentSpecReport().LeafNodeText), func() {
			for _, ctx := range contexts {
				filename := fmt.Sprintf("%s/%s-%s.namespace.log", defaultBundleLocation, ctx.App.Key, ctx.UID)
				namespaceDescription, err := Inst().S.Describe(ctx)
				if err != nil {
					log.Errorf("failed to describe namespace for [%s] %s. Cause: %v", ctx.UID, ctx.App.Key, err)
				}
				if err = ioutil.WriteFile(filename, []byte(namespaceDescription), 0755); err != nil {
					log.Errorf("failed to save file %s. Cause: %v", filename, err)
				}
			}
		})
	})
}

// ValidateClusterSize validates number of storage nodes in given cluster
// using total cluster size `count` and max_storage_nodes_per_zone
func ValidateClusterSize(count int64) {
	zones, err := Inst().S.GetZones()
	log.FailOnError(err, "Zones empty")
	log.InfoD("ASG is running in [%+v] zones\n", zones)

	volDriverSpec, err := Inst().V.GetDriver()
	log.FailOnError(err, "error getting storage cluster volDriverSpec")
	perZoneCount := *volDriverSpec.Spec.CloudStorage.MaxStorageNodesPerZone

	// Validate total node count
	currentNodeCount, err := Inst().S.GetASGClusterSize()
	log.FailOnError(err, "Failed to Get ASG Cluster Size")

	if Inst().S.String() == openshift.SchedName || Inst().S.String() == anthos.SchedName {
		isPxOnMaster, err := IsPxRunningOnMaster()
		log.FailOnError(err, "Failed to check if px is running on master")
		if !isPxOnMaster {
			node.GetMasterNodes()
			// Removing master nodes for currentNodeCount
			currentNodeCount = currentNodeCount - int64(len(node.GetMasterNodes()))
		}
	}

	dash.VerifyFatal(currentNodeCount, count, "ASG cluster size is as expected?")

	// Validate storage node count
	totalStorageNodesAllowed := int(perZoneCount) * len(zones)
	expectedStoragesNodes := totalStorageNodesAllowed

	if totalStorageNodesAllowed > int(count) {
		expectedStoragesNodes = int(count)
	}
	storageNodes := node.GetStorageNodes()
	dash.VerifyFatal(len(storageNodes), expectedStoragesNodes, "Storage nodes matches the expected number?")
}

func IsPxRunningOnMaster() (bool, error) {

	var namespace string
	var err error
	if namespace, err = Inst().S.GetPortworxNamespace(); err != nil {
		log.Errorf("Failed to get portworx namespace. Error : %v", err)
		return false, nil
	}
	var isPXOnControlplane = false
	pxOperator := operator.Instance()
	stcList, err := pxOperator.ListStorageClusters(namespace)
	if err == nil {
		stc, err := pxOperator.GetStorageCluster(stcList.Items[0].Name, stcList.Items[0].Namespace)
		if err != nil {
			return false, fmt.Errorf("failed to get StorageCluster [%s] from namespace [%s], Err: %v", stcList.Items[0].Name, stcList.Items[0].Namespace, err.Error())
		}
		isPXOnControlplane, _ = strconv.ParseBool(stc.Annotations["portworx.io/run-on-master"])
	}

	return isPXOnControlplane, nil

}

// GetStorageNodes get storage nodes in the cluster
func GetStorageNodes() ([]node.Node, error) {

	var storageNodes []node.Node
	nodes := node.GetStorageDriverNodes()

	for _, n := range nodes {
		devices, err := Inst().V.GetStorageDevices(n)
		if err != nil {
			return nil, err
		}
		if len(devices) > 0 {
			storageNodes = append(storageNodes, n)
		}
	}
	return storageNodes, nil
}

// CollectSupport creates a support bundle
func CollectSupport() {
	Step("generating support bundle...", func() {
		log.InfoD("generating support bundle...")
		skipStr := os.Getenv(envSkipDiagCollection)
		skipSystemCheck := false

		if skipStr != "" {
			if skip, err := strconv.ParseBool(skipStr); err == nil && skip {
				skipSystemCheck = true
			}
		}

		if skipSystemCheck || Inst().SkipSystemChecks {
			log.Infof("skipping diag collection because env for skipping the check has been set to true")
			return
		}
		nodes := node.GetWorkerNodes()
		dash.VerifyFatal(len(nodes) > 0, true, "Worker nodes found ?")

		for _, n := range nodes {
			if !n.IsStorageDriverInstalled {
				continue
			}
			Step(fmt.Sprintf("save all useful logs on node %s", n.SchedulerNodeName), func() {
				log.Infof("save all useful logs on node %s", n.SchedulerNodeName)

				// Moves this out to deal with diag testing.
				r := &volume.DiagRequestConfig{
					DockerHost:    "unix:///var/run/docker.sock",
					OutputFile:    fmt.Sprintf("/var/cores/diags-%s-%d.tar.gz", n.Name, time.Now().Unix()),
					ContainerName: "",
					Profile:       false,
					Live:          false,
					Upload:        false,
					All:           true,
					Force:         true,
					OnHost:        true,
					Extra:         false,
				}

				Inst().V.CollectDiags(n, r, volume.DiagOps{})

				journalCmd := fmt.Sprintf("journalctl -l > %s/all_journal_%v.log", Inst().BundleLocation, time.Now().Format(time.RFC3339))
				runCmd(journalCmd, n)

				runCmd(fmt.Sprintf("journalctl -lu portworx* > %s/portworx.log", Inst().BundleLocation), n)

				Inst().S.SaveSchedulerLogsToFile(n, Inst().BundleLocation)

				runCmd(fmt.Sprintf("dmesg -T > %s/dmesg.log", Inst().BundleLocation), n)

				runCmd(fmt.Sprintf("lsblk > %s/lsblk.log", Inst().BundleLocation), n)

				runCmd(fmt.Sprintf("cat /proc/mounts > %s/mounts.log", Inst().BundleLocation), n)

				// this is a small tweak especially for providers like openshift, aws where oci-mon saves this file
				// with root read permissions only but collect support bundle is a non-root user
				runCmd(fmt.Sprintf("chmod 755 %s/oci.log", Inst().BundleLocation), n)
			})
		}
	})
}

func runCmd(cmd string, n node.Node) error {
	_, err := Inst().N.RunCommand(n, cmd, node.ConnectionOpts{
		Timeout:         defaultCmdTimeout,
		TimeBeforeRetry: defaultCmdRetryInterval,
		Sudo:            true,
	})
	if err != nil {
		log.Warnf("failed to run cmd: %s. err: %v", cmd, err)
	}

	return err

}

func runCmdOnce(cmd string, n node.Node) (string, error) {
	output, err := Inst().N.RunCommandWithNoRetry(n, cmd, node.ConnectionOpts{
		Timeout:         defaultCmdTimeout,
		TimeBeforeRetry: defaultCmdRetryInterval,
		Sudo:            true,
	})
	if err != nil {
		log.Warnf("failed to run cmd: %s. err: %v", cmd, err)
	}

	return output, err

}

func runCmdGetOutput(cmd string, n node.Node) (string, error) {
	output, err := Inst().N.RunCommand(n, cmd, node.ConnectionOpts{
		Timeout:         defaultCmdTimeout,
		TimeBeforeRetry: defaultCmdRetryInterval,
		Sudo:            true,
	})
	if err != nil {
		log.Warnf("failed to run cmd: %s. err: %v", cmd, err)
	}
	return output, err
}

func runCmdWithNoSudo(cmd string, n node.Node) error {
	_, err := Inst().N.RunCommand(n, cmd, node.ConnectionOpts{
		Timeout:         defaultCmdTimeout,
		TimeBeforeRetry: defaultCmdRetryInterval,
		Sudo:            false,
	})
	if err != nil {
		log.Warnf("failed to run cmd: %s. err: %v", cmd, err)
	}

	return err

}

// runCmdOnceNonRoot runs a command once on given node as non-root user
func runCmdOnceNonRoot(cmd string, n node.Node) (string, error) {
	output, err := Inst().N.RunCommandWithNoRetry(n, cmd, node.ConnectionOpts{
		Timeout:         defaultCmdTimeout,
		TimeBeforeRetry: defaultCmdRetryInterval,
		Sudo:            false,
	})
	if err != nil {
		log.Warnf("failed to run cmd: %s. err: %v", cmd, err)
	}

	return output, err

}

// PerformSystemCheck check if core files are present on each node
func PerformSystemCheck() {
	Step("checking for core files...", func() {
		log.Info("checking for core files...")
		Step("verifying if core files are present on each node", func() {
			log.InfoD("verifying if core files are present on each node")
			nodes := node.GetNodes()
			dash.VerifyFatal(len(nodes) > 0, true, "verify nodes list is not empty")
			coreNodes := make([]string, 0)
			for _, n := range nodes {
				if !n.IsStorageDriverInstalled {
					continue
				}
				log.InfoD("looking for core files on node %s", n.Name)
				file, err := Inst().N.SystemCheck(n, node.ConnectionOpts{
					Timeout:         2 * time.Minute,
					TimeBeforeRetry: 10 * time.Second,
				})
				if len(file) != 0 || err != nil {
					log.FailOnError(err, "error checking for cores in node %s", n.Name)
					log.Errorf("Core file was found on node %s, Core Path: %s", n.Name, file)
					coreNodes = append(coreNodes, n.Name)
				}
			}
			if len(coreNodes) > 0 {
				// Collect Support Bundle only once
				CollectSupport()
				log.Warn("Cores are generated. Please check logs for more details")
			}
			dash.VerifyFatal(len(coreNodes), 0, "verify if cores are generated in one or more nodes")
		})
	})
}

// ChangeNamespaces updates the namespace in supplied in-memory contexts.
// It does not apply changes on scheduler
func ChangeNamespaces(contexts []*scheduler.Context,
	namespaceMapping map[string]string) error {

	for _, ctx := range contexts {
		for _, spec := range ctx.App.SpecList {
			err := UpdateNamespace(spec, namespaceMapping)
			if err != nil {
				return err
			}
		}
	}
	return nil
}

// CloneSpec clones a given spec and returns it. It returns an error if the object (spec) provided is not supported by this function
func CloneSpec(spec interface{}) (interface{}, error) {
	if specObj, ok := spec.(*appsapi.Deployment); ok {
		clone := *specObj
		return &clone, nil
	} else if specObj, ok := spec.(*appsapi.StatefulSet); ok {
		clone := *specObj
		return &clone, nil
	} else if specObj, ok := spec.(*appsapi.DaemonSet); ok {
		clone := *specObj
		return &clone, nil
	} else if specObj, ok := spec.(*corev1.Service); ok {
		clone := *specObj
		return &clone, nil
	} else if specObj, ok := spec.(*corev1.PersistentVolumeClaim); ok {
		clone := *specObj
		return &clone, nil
	} else if specObj, ok := spec.(*storageapi.StorageClass); ok {
		clone := *specObj
		return &clone, nil
	} else if specObj, ok := spec.(*snapv1.VolumeSnapshot); ok {
		clone := *specObj
		return &clone, nil
	} else if specObj, ok := spec.(*storkapi.GroupVolumeSnapshot); ok {
		clone := *specObj
		return &clone, nil
	} else if specObj, ok := spec.(*corev1.Secret); ok {
		clone := *specObj
		return &clone, nil
	} else if specObj, ok := spec.(*corev1.ConfigMap); ok {
		clone := *specObj
		return &clone, nil
	} else if specObj, ok := spec.(*storkapi.Rule); ok {
		clone := *specObj
		return &clone, nil
	} else if specObj, ok := spec.(*corev1.Pod); ok {
		clone := *specObj
		return &clone, nil
	} else if specObj, ok := spec.(*storkapi.ClusterPair); ok {
		clone := *specObj
		return &clone, nil
	} else if specObj, ok := spec.(*storkapi.Migration); ok {
		clone := *specObj
		return &clone, nil
	} else if specObj, ok := spec.(*storkapi.MigrationSchedule); ok {
		clone := *specObj
		return &clone, nil
	} else if specObj, ok := spec.(*storkapi.BackupLocation); ok {
		clone := *specObj
		return &clone, nil
	} else if specObj, ok := spec.(*storkapi.ApplicationBackup); ok {
		clone := *specObj
		return &clone, nil
	} else if specObj, ok := spec.(*storkapi.SchedulePolicy); ok {
		clone := *specObj
		return &clone, nil
	} else if specObj, ok := spec.(*storkapi.ApplicationRestore); ok {
		clone := *specObj
		return &clone, nil
	} else if specObj, ok := spec.(*storkapi.ApplicationClone); ok {
		clone := *specObj
		return &clone, nil
	} else if specObj, ok := spec.(*storkapi.VolumeSnapshotRestore); ok {
		clone := *specObj
		return &clone, nil
	} else if specObj, ok := spec.(*apapi.AutopilotRule); ok {
		clone := *specObj
		return &clone, nil
	} else if specObj, ok := spec.(*corev1.ServiceAccount); ok {
		clone := *specObj
		return &clone, nil
	} else if specObj, ok := spec.(*rbacv1.Role); ok {
		clone := *specObj
		return &clone, nil
	} else if specObj, ok := spec.(*rbacv1.RoleBinding); ok {
		clone := *specObj
		return &clone, nil
	} else if specObj, ok := spec.(*rbacv1.ClusterRole); ok {
		clone := *specObj
		return &clone, nil
	} else if specObj, ok := spec.(*rbacv1.ClusterRoleBinding); ok {
		clone := *specObj
		return &clone, nil
	} else if specObj, ok := spec.(*batchv1beta1.CronJob); ok {
		clone := *specObj
		return &clone, nil
	} else if specObj, ok := spec.(*batchv1.Job); ok {
		clone := *specObj
		return &clone, nil
	} else if specObj, ok := spec.(*corev1.LimitRange); ok {
		clone := *specObj
		return &clone, nil
	} else if specObj, ok := spec.(*networkingv1beta1.Ingress); ok {
		clone := *specObj
		return &clone, nil
	} else if specObj, ok := spec.(*monitoringv1.Prometheus); ok {
		clone := *specObj
		return &clone, nil
	} else if specObj, ok := spec.(*monitoringv1.PrometheusRule); ok {
		clone := *specObj
		return &clone, nil
	} else if specObj, ok := spec.(*monitoringv1.ServiceMonitor); ok {
		clone := *specObj
		return &clone, nil
	} else if specObj, ok := spec.(*corev1.Namespace); ok {
		clone := *specObj
		return &clone, nil
	} else if specObj, ok := spec.(*apiextensionsv1beta1.CustomResourceDefinition); ok {
		clone := *specObj
		return &clone, nil
	} else if specObj, ok := spec.(*kubevirtv1.VirtualMachine); ok {
		clone := *specObj
		return &clone, nil
	} else if specObj, ok := spec.(*tektoncdv1.Pipeline); ok {
		clone := *specObj
		return &clone, nil
	} else if specObj, ok := spec.(*tektoncdv1.Task); ok {
		clone := *specObj
		return &clone, nil
	} else if specObj, ok := spec.(*tektoncdv1.PipelineRun); ok {
		clone := *specObj
		return &clone, nil
	} else if specObj, ok := spec.(*tektoncdv1.TaskRun); ok {
		clone := *specObj
		return &clone, nil
	} else if specObj, ok := spec.(*apiextensionsv1.CustomResourceDefinition); ok {
		clone := *specObj
		return &clone, nil
	} else if specObj, ok := spec.(*policyv1beta1.PodDisruptionBudget); ok {
		clone := *specObj
		return &clone, nil
	} else if specObj, ok := spec.(*netv1.NetworkPolicy); ok {
		clone := *specObj
		return &clone, nil
	} else if specObj, ok := spec.(*corev1.Endpoints); ok {
		clone := *specObj
		return &clone, nil
	} else if specObj, ok := spec.(*storkapi.ResourceTransformation); ok {
		clone := *specObj
		return &clone, nil
	} else if specObj, ok := spec.(*admissionregistrationv1.ValidatingWebhookConfiguration); ok {
		clone := *specObj
		webhooks := make([]admissionregistrationv1.ValidatingWebhook, 0)
		for i := range specObj.Webhooks {
			webhook := specObj.Webhooks[i]
			serviceClone := *specObj.Webhooks[i].ClientConfig.Service
			webhook.ClientConfig.Service = &serviceClone
			webhooks = append(webhooks, webhook)
		}
		clone.Webhooks = webhooks
		return &clone, nil
	}

	return nil, fmt.Errorf("unsupported object while cloning spec: %v", reflect.TypeOf(spec))
}

// UpdateNamespace updates the namespace for a given `spec` based on the `namespaceMapping` (which is a map of the map[old]new namespace). It returns an error if the object (spec) provided is not supported by this function. It silently fails if the `namespaceMapping` does not contain the mapping for the namespace present.
func UpdateNamespace(in interface{}, namespaceMapping map[string]string) error {
	if specObj, ok := in.(*appsapi.Deployment); ok {
		if namespace, ok := namespaceMapping[specObj.GetNamespace()]; ok {
			specObj.SetNamespace(namespace)
		}
		return nil
	} else if specObj, ok := in.(*appsapi.StatefulSet); ok {
		if namespace, ok := namespaceMapping[specObj.GetNamespace()]; ok {
			specObj.SetNamespace(namespace)
		}
		return nil
	} else if specObj, ok := in.(*appsapi.DaemonSet); ok {
		if namespace, ok := namespaceMapping[specObj.GetNamespace()]; ok {
			specObj.SetNamespace(namespace)
		}
		return nil
	} else if specObj, ok := in.(*corev1.Service); ok {
		if namespace, ok := namespaceMapping[specObj.GetNamespace()]; ok {
			specObj.SetNamespace(namespace)
		}
		return nil
	} else if specObj, ok := in.(*corev1.PersistentVolumeClaim); ok {
		if namespace, ok := namespaceMapping[specObj.GetNamespace()]; ok {
			specObj.SetNamespace(namespace)
		}
		return nil
	} else if specObj, ok := in.(*storageapi.StorageClass); ok {
		if namespace, ok := namespaceMapping[specObj.GetNamespace()]; ok {
			specObj.SetNamespace(namespace)
		}
		return nil
	} else if specObj, ok := in.(*snapv1.VolumeSnapshot); ok {
		namespace := namespaceMapping[specObj.Metadata.GetNamespace()]
		specObj.Metadata.SetNamespace(namespace)
		return nil
	} else if specObj, ok := in.(*storkapi.GroupVolumeSnapshot); ok {
		if namespace, ok := namespaceMapping[specObj.GetNamespace()]; ok {
			specObj.SetNamespace(namespace)
		}
		return nil
	} else if specObj, ok := in.(*corev1.Secret); ok {
		if namespace, ok := namespaceMapping[specObj.GetNamespace()]; ok {
			specObj.SetNamespace(namespace)
		}
		return nil
	} else if specObj, ok := in.(*corev1.ConfigMap); ok {
		if namespace, ok := namespaceMapping[specObj.GetNamespace()]; ok {
			specObj.SetNamespace(namespace)
		}
		return nil
	} else if specObj, ok := in.(*storkapi.Rule); ok {
		if namespace, ok := namespaceMapping[specObj.GetNamespace()]; ok {
			specObj.SetNamespace(namespace)
		}
		return nil
	} else if specObj, ok := in.(*corev1.Pod); ok {
		if namespace, ok := namespaceMapping[specObj.GetNamespace()]; ok {
			specObj.SetNamespace(namespace)
		}
		return nil
	} else if specObj, ok := in.(*storkapi.ClusterPair); ok {
		if namespace, ok := namespaceMapping[specObj.GetNamespace()]; ok {
			specObj.SetNamespace(namespace)
		}
		return nil
	} else if specObj, ok := in.(*storkapi.Migration); ok {
		if namespace, ok := namespaceMapping[specObj.GetNamespace()]; ok {
			specObj.SetNamespace(namespace)
		}
		return nil
	} else if specObj, ok := in.(*storkapi.MigrationSchedule); ok {
		if namespace, ok := namespaceMapping[specObj.GetNamespace()]; ok {
			specObj.SetNamespace(namespace)
		}
		return nil
	} else if specObj, ok := in.(*storkapi.BackupLocation); ok {
		if namespace, ok := namespaceMapping[specObj.GetNamespace()]; ok {
			specObj.SetNamespace(namespace)
		}
		return nil
	} else if specObj, ok := in.(*storkapi.ApplicationBackup); ok {
		if namespace, ok := namespaceMapping[specObj.GetNamespace()]; ok {
			specObj.SetNamespace(namespace)
		}
		return nil
	} else if specObj, ok := in.(*storkapi.SchedulePolicy); ok {
		if namespace, ok := namespaceMapping[specObj.GetNamespace()]; ok {
			specObj.SetNamespace(namespace)
		}
		return nil
	} else if specObj, ok := in.(*storkapi.ApplicationRestore); ok {
		if namespace, ok := namespaceMapping[specObj.GetNamespace()]; ok {
			specObj.SetNamespace(namespace)
		}
		return nil
	} else if specObj, ok := in.(*storkapi.ApplicationClone); ok {
		if namespace, ok := namespaceMapping[specObj.GetNamespace()]; ok {
			specObj.SetNamespace(namespace)
		}
		return nil
	} else if specObj, ok := in.(*storkapi.VolumeSnapshotRestore); ok {
		if namespace, ok := namespaceMapping[specObj.GetNamespace()]; ok {
			specObj.SetNamespace(namespace)
		}
		return nil
	} else if specObj, ok := in.(*apapi.AutopilotRule); ok {
		if namespace, ok := namespaceMapping[specObj.GetNamespace()]; ok {
			specObj.SetNamespace(namespace)
		}
		return nil
	} else if specObj, ok := in.(*corev1.ServiceAccount); ok {
		if namespace, ok := namespaceMapping[specObj.GetNamespace()]; ok {
			specObj.SetNamespace(namespace)
		}
		return nil
	} else if specObj, ok := in.(*rbacv1.Role); ok {
		if namespace, ok := namespaceMapping[specObj.GetNamespace()]; ok {
			specObj.SetNamespace(namespace)
		}
		return nil
	} else if specObj, ok := in.(*rbacv1.RoleBinding); ok {
		if namespace, ok := namespaceMapping[specObj.GetNamespace()]; ok {
			specObj.SetNamespace(namespace)
		}
		return nil
	} else if specObj, ok := in.(*rbacv1.ClusterRole); ok {
		if namespace, ok := namespaceMapping[specObj.GetNamespace()]; ok {
			specObj.SetNamespace(namespace)
		}
		return nil
	} else if specObj, ok := in.(*rbacv1.ClusterRoleBinding); ok {
		if namespace, ok := namespaceMapping[specObj.GetNamespace()]; ok {
			specObj.SetNamespace(namespace)
		}
		return nil
	} else if specObj, ok := in.(*batchv1beta1.CronJob); ok {
		if namespace, ok := namespaceMapping[specObj.GetNamespace()]; ok {
			specObj.SetNamespace(namespace)
		}
		return nil
	} else if specObj, ok := in.(*batchv1.Job); ok {
		if namespace, ok := namespaceMapping[specObj.GetNamespace()]; ok {
			specObj.SetNamespace(namespace)
		}
		return nil
	} else if specObj, ok := in.(*corev1.LimitRange); ok {
		if namespace, ok := namespaceMapping[specObj.GetNamespace()]; ok {
			specObj.SetNamespace(namespace)
		}
		return nil
	} else if specObj, ok := in.(*networkingv1beta1.Ingress); ok {
		if namespace, ok := namespaceMapping[specObj.GetNamespace()]; ok {
			specObj.SetNamespace(namespace)
		}
		return nil
	} else if specObj, ok := in.(*monitoringv1.Prometheus); ok {
		if namespace, ok := namespaceMapping[specObj.GetNamespace()]; ok {
			specObj.SetNamespace(namespace)
		}
		return nil
	} else if specObj, ok := in.(*monitoringv1.PrometheusRule); ok {
		if namespace, ok := namespaceMapping[specObj.GetNamespace()]; ok {
			specObj.SetNamespace(namespace)
		}
		return nil
	} else if specObj, ok := in.(*monitoringv1.ServiceMonitor); ok {
		if namespace, ok := namespaceMapping[specObj.GetNamespace()]; ok {
			specObj.SetNamespace(namespace)
		}
		return nil
	} else if specObj, ok := in.(*corev1.Namespace); ok {
		if namespace, ok := namespaceMapping[specObj.GetNamespace()]; ok {
			specObj.SetNamespace(namespace)
		}
		return nil
	} else if specObj, ok := in.(*apiextensionsv1beta1.CustomResourceDefinition); ok {
		if namespace, ok := namespaceMapping[specObj.GetNamespace()]; ok {
			specObj.SetNamespace(namespace)
		}
		return nil
	} else if specObj, ok := in.(*apiextensionsv1.CustomResourceDefinition); ok {
		if namespace, ok := namespaceMapping[specObj.GetNamespace()]; ok {
			specObj.SetNamespace(namespace)
		}
		return nil
	} else if specObj, ok := in.(*policyv1beta1.PodDisruptionBudget); ok {
		if namespace, ok := namespaceMapping[specObj.GetNamespace()]; ok {
			specObj.SetNamespace(namespace)
		}
		return nil
	} else if specObj, ok := in.(*netv1.NetworkPolicy); ok {
		if namespace, ok := namespaceMapping[specObj.GetNamespace()]; ok {
			specObj.SetNamespace(namespace)
		}
		return nil
	} else if specObj, ok := in.(*corev1.Endpoints); ok {
		if namespace, ok := namespaceMapping[specObj.GetNamespace()]; ok {
			specObj.SetNamespace(namespace)
		}
		return nil
	} else if specObj, ok := in.(*storkapi.ResourceTransformation); ok {
		if namespace, ok := namespaceMapping[specObj.GetNamespace()]; ok {
			specObj.SetNamespace(namespace)
		}
		return nil
	} else if specObj, ok := in.(*admissionregistrationv1.ValidatingWebhookConfiguration); ok {
		for i := range specObj.Webhooks {
			oldns := specObj.Webhooks[i].ClientConfig.Service.Namespace
			if namespace, ok := namespaceMapping[oldns]; ok {
				specObj.Webhooks[i].ClientConfig.Service.Namespace = namespace
			}
		}
		return nil
	} else if specObj, ok := in.(*kubevirtv1.VirtualMachine); ok {
		if namespace, ok := namespaceMapping[specObj.GetNamespace()]; ok {
			specObj.SetNamespace(namespace)
		}
		return nil
	} else if specObj, ok := in.(*tektoncdv1.Pipeline); ok {
		if namespace, ok := namespaceMapping[specObj.GetNamespace()]; ok {
			specObj.SetNamespace(namespace)
		}
		return nil
	} else if specObj, ok := in.(*tektoncdv1.PipelineRun); ok {
		if namespace, ok := namespaceMapping[specObj.GetNamespace()]; ok {
			specObj.SetNamespace(namespace)
		}
		return nil
	} else if specObj, ok := in.(*tektoncdv1.Task); ok {
		if namespace, ok := namespaceMapping[specObj.GetNamespace()]; ok {
			specObj.SetNamespace(namespace)
		}
		return nil
	} else if specObj, ok := in.(*tektoncdv1.TaskRun); ok {
		if namespace, ok := namespaceMapping[specObj.GetNamespace()]; ok {
			specObj.SetNamespace(namespace)
		}
		return nil
	}

	return fmt.Errorf("unsupported object while setting namespace: %v", reflect.TypeOf(in))
}

// GetSpecNameKindNamepace returns the (name, kind, namespace) for a given `spec`. It returns an error if the object (spec) provided is not supported by this function
func GetSpecNameKindNamepace(specObj interface{}) (string, string, string, error) {
	if obj, ok := specObj.(*appsapi.Deployment); ok {
		return obj.GetName(), obj.Kind, obj.GetNamespace(), nil
	} else if obj, ok := specObj.(*appsapi.StatefulSet); ok {
		return obj.GetName(), obj.GroupVersionKind().Kind, obj.GetNamespace(), nil
	} else if obj, ok := specObj.(*appsapi.DaemonSet); ok {
		return obj.GetName(), obj.GroupVersionKind().Kind, obj.GetNamespace(), nil
	} else if obj, ok := specObj.(*corev1.Service); ok {
		return obj.GetName(), obj.Kind, obj.GetNamespace(), nil
	} else if obj, ok := specObj.(*corev1.PersistentVolumeClaim); ok {
		return obj.GetName(), obj.Kind, obj.GetNamespace(), nil
	} else if obj, ok := specObj.(*storageapi.StorageClass); ok {
		return obj.GetName(), obj.GroupVersionKind().Kind, obj.GetNamespace(), nil
	} else if obj, ok := specObj.(*storkapi.GroupVolumeSnapshot); ok {
		return obj.GetName(), obj.GroupVersionKind().Kind, obj.GetNamespace(), nil
	} else if obj, ok := specObj.(*corev1.Secret); ok {
		return obj.GetName(), obj.Kind, obj.GetNamespace(), nil
	} else if obj, ok := specObj.(*corev1.ConfigMap); ok {
		return obj.GetName(), obj.GroupVersionKind().Kind, obj.GetNamespace(), nil
	} else if obj, ok := specObj.(*storkapi.Rule); ok {
		return obj.GetName(), obj.GroupVersionKind().Kind, obj.GetNamespace(), nil
	} else if obj, ok := specObj.(*corev1.Pod); ok {
		return obj.GetName(), obj.GroupVersionKind().Kind, obj.GetNamespace(), nil
	} else if obj, ok := specObj.(*storkapi.ClusterPair); ok {
		return obj.GetName(), obj.GroupVersionKind().Kind, obj.GetNamespace(), nil
	} else if obj, ok := specObj.(*storkapi.Migration); ok {
		return obj.GetName(), obj.GroupVersionKind().Kind, obj.GetNamespace(), nil
	} else if obj, ok := specObj.(*storkapi.MigrationSchedule); ok {
		return obj.GetName(), obj.GroupVersionKind().Kind, obj.GetNamespace(), nil
	} else if obj, ok := specObj.(*storkapi.BackupLocation); ok {
		return obj.GetName(), obj.GroupVersionKind().Kind, obj.GetNamespace(), nil
	} else if obj, ok := specObj.(*storkapi.ApplicationBackup); ok {
		return obj.GetName(), obj.GroupVersionKind().Kind, obj.GetNamespace(), nil
	} else if obj, ok := specObj.(*storkapi.SchedulePolicy); ok {
		return obj.GetName(), obj.GroupVersionKind().Kind, obj.GetNamespace(), nil
	} else if obj, ok := specObj.(*storkapi.ApplicationRestore); ok {
		return obj.GetName(), obj.GroupVersionKind().Kind, obj.GetNamespace(), nil
	} else if obj, ok := specObj.(*storkapi.ApplicationClone); ok {
		return obj.GetName(), obj.GroupVersionKind().Kind, obj.GetNamespace(), nil
	} else if obj, ok := specObj.(*storkapi.VolumeSnapshotRestore); ok {
		return obj.GetName(), obj.GroupVersionKind().Kind, obj.GetNamespace(), nil
	} else if obj, ok := specObj.(*snapv1.VolumeSnapshot); ok {
		return obj.Metadata.GetName(), obj.GroupVersionKind().Kind, obj.Metadata.GetNamespace(), nil
	} else if obj, ok := specObj.(*apapi.AutopilotRule); ok {
		return obj.GetName(), obj.GroupVersionKind().Kind, obj.GetNamespace(), nil
	} else if obj, ok := specObj.(*corev1.ServiceAccount); ok {
		return obj.GetName(), obj.GroupVersionKind().Kind, obj.GetNamespace(), nil
	} else if obj, ok := specObj.(*rbacv1.ClusterRole); ok {
		return obj.GetName(), obj.GroupVersionKind().Kind, obj.GetNamespace(), nil
	} else if obj, ok := specObj.(*rbacv1.ClusterRoleBinding); ok {
		return obj.GetName(), obj.GroupVersionKind().Kind, obj.GetNamespace(), nil
	} else if obj, ok := specObj.(*rbacv1.Role); ok {
		return obj.GetName(), obj.GroupVersionKind().Kind, obj.GetNamespace(), nil
	} else if obj, ok := specObj.(*rbacv1.RoleBinding); ok {
		return obj.GetName(), obj.GroupVersionKind().Kind, obj.GetNamespace(), nil
	} else if obj, ok := specObj.(*batchv1beta1.CronJob); ok {
		return obj.GetName(), obj.GroupVersionKind().Kind, obj.GetNamespace(), nil
	} else if obj, ok := specObj.(*batchv1.Job); ok {
		return obj.GetName(), obj.GroupVersionKind().Kind, obj.GetNamespace(), nil
	} else if obj, ok := specObj.(*corev1.LimitRange); ok {
		return obj.GetName(), obj.GroupVersionKind().Kind, obj.GetNamespace(), nil
	} else if obj, ok := specObj.(*networkingv1beta1.Ingress); ok {
		return obj.GetName(), obj.GroupVersionKind().Kind, obj.GetNamespace(), nil
	} else if obj, ok := specObj.(*monitoringv1.Prometheus); ok {
		return obj.GetName(), obj.GroupVersionKind().Kind, obj.GetNamespace(), nil
	} else if obj, ok := specObj.(*monitoringv1.PrometheusRule); ok {
		return obj.GetName(), obj.GroupVersionKind().Kind, obj.GetNamespace(), nil
	} else if obj, ok := specObj.(*monitoringv1.ServiceMonitor); ok {
		return obj.GetName(), obj.GroupVersionKind().Kind, obj.GetNamespace(), nil
	} else if obj, ok := specObj.(*corev1.Namespace); ok {
		return obj.GetName(), obj.GroupVersionKind().Kind, obj.GetNamespace(), nil
	} else if obj, ok := specObj.(*apiextensionsv1beta1.CustomResourceDefinition); ok {
		return obj.GetName(), obj.GroupVersionKind().Kind, obj.GetNamespace(), nil
	} else if obj, ok := specObj.(*apiextensionsv1.CustomResourceDefinition); ok {
		return obj.GetName(), obj.GroupVersionKind().Kind, obj.GetNamespace(), nil
	} else if obj, ok := specObj.(*policyv1beta1.PodDisruptionBudget); ok {
		return obj.GetName(), obj.GroupVersionKind().Kind, obj.GetNamespace(), nil
	} else if obj, ok := specObj.(*netv1.NetworkPolicy); ok {
		return obj.GetName(), obj.GroupVersionKind().Kind, obj.GetNamespace(), nil
	} else if obj, ok := specObj.(*corev1.Endpoints); ok {
		return obj.GetName(), obj.GroupVersionKind().Kind, obj.GetNamespace(), nil
	} else if obj, ok := specObj.(*storkapi.ResourceTransformation); ok {
		return obj.GetName(), obj.GroupVersionKind().Kind, obj.GetNamespace(), nil
	} else if obj, ok := specObj.(*admissionregistrationv1.ValidatingWebhookConfiguration); ok {
		return obj.GetName(), obj.GroupVersionKind().Kind, obj.GetNamespace(), nil
	} else if obj, ok := specObj.(*kubevirtv1.VirtualMachine); ok {
		return obj.GetName(), obj.GroupVersionKind().Kind, obj.GetNamespace(), nil
	} else if obj, ok := specObj.(*tektoncdv1.Task); ok {
		return obj.GetName(), obj.Kind, obj.GetNamespace(), nil
	} else if obj, ok := specObj.(*tektoncdv1.Pipeline); ok {
		return obj.GetName(), obj.Kind, obj.GetNamespace(), nil
	} else if obj, ok := specObj.(*tektoncdv1.PipelineRun); ok {
		return obj.GetName(), obj.Kind, obj.GetNamespace(), nil
	} else if obj, ok := specObj.(*tektoncdv1.TaskRun); ok {
		return obj.GetName(), obj.Kind, obj.GetNamespace(), nil
	}

	return "", "", "", fmt.Errorf("unsupported object while obtaining spec details: %v", reflect.TypeOf(specObj))
}

// DeleteCloudCredential deletes cloud credentials
func DeleteCloudCredential(name string, orgID string, cloudCredUID string) error {

	backupDriver := Inst().Backup
	credDeleteRequest := &api.CloudCredentialDeleteRequest{
		Name:  name,
		OrgId: orgID,
		Uid:   cloudCredUID,
	}
	ctx, err := backup.GetAdminCtxFromSecret()
	if err != nil {
		return err
	}
	_, err = backupDriver.DeleteCloudCredential(ctx, credDeleteRequest)
	return err
}

// DeleteCloudCredentialWithContext deletes the cloud credential with the given context
func DeleteCloudCredentialWithContext(cloudCredName string, orgID string, cloudCredUID string, ctx context1.Context) error {
	backupDriver := Inst().Backup
	credDeleteRequest := &api.CloudCredentialDeleteRequest{
		Name:  cloudCredName,
		OrgId: orgID,
		Uid:   cloudCredUID,
	}
	_, err := backupDriver.DeleteCloudCredential(ctx, credDeleteRequest)
	return err
}

// ValidateVolumeParametersGetErr validates volume parameters using volume driver and returns err instead of failing
func ValidateVolumeParametersGetErr(volParam map[string]map[string]string) error {
	var err error
	for vol, params := range volParam {
		if Inst().ConfigMap != "" {
			params["auth-token"], err = Inst().S.GetTokenFromConfigMap(Inst().ConfigMap)
			expect(err).NotTo(haveOccurred())
		}
		Step(fmt.Sprintf("get volume: %s inspected by the volume driver", vol), func() {
			err = Inst().V.ValidateCreateVolume(vol, params)
		})
		if err != nil {
			return err
		}
	}
	return nil
}

// AfterEachTest runs collect support bundle after each test when it fails
func AfterEachTest(contexts []*scheduler.Context, ids ...int) {
	testStatus := "Pass"
	currentSpecReport := ginkgo.CurrentSpecReport()
	if currentSpecReport.Failed() {
		log.Infof(">>>> FAILED TEST: %s", currentSpecReport.FullText())
		CollectSupport()
		DescribeNamespace(contexts)
		testStatus = "Fail"
	}
	if len(ids) >= 1 {
		driverVersion, err := Inst().V.GetDriverVersion()
		if err != nil {
			log.Errorf("Error in getting driver version")
		}
		testrailObject := testrailuttils.Testrail{
			Status:          testStatus,
			TestID:          ids[0],
			RunID:           ids[1],
			DriverVersion:   driverVersion,
			PxBackupVersion: PxBackupVersion,
		}
		testrailuttils.AddTestEntry(testrailObject)
		log.Infof("Testrail testrun url: %s/index.php?/runs/view/%d&group_by=cases:custom_automated&group_order=asc&group_id=%d", testRailHostname, ids[1], testrailuttils.PwxProjectID)
	}
}

// SetClusterContext sets context to clusterConfigPath
func SetClusterContext(clusterConfigPath string) error {
	// an empty string indicates the default kubeconfig.
	// This variable is used to clearly indicate that in logs
	var clusterConfigPathForLog string
	var err error
	if clusterConfigPath == "" {
		clusterConfigPathForLog = "default"
	} else {
		clusterConfigPathForLog = clusterConfigPath
	}

	if clusterConfigPath == CurrentClusterConfigPath {
		log.InfoD("Switching context: The context is already [%s]", clusterConfigPathForLog)
		return nil
	}
	log.InfoD("Switching context to [%s]", clusterConfigPathForLog)
	provider := GetClusterProvider()
	if clusterConfigPath != "" {
		switch provider {
		case drivers.ProviderGke:
			err = Inst().S.SetGkeConfig(clusterConfigPath, GlobalGkeSecretString)
			if err != nil {
				return fmt.Errorf("failed to switch to context. Set Config Error: [%v]", err)
			}
		default:
			err = Inst().S.SetConfig(clusterConfigPath)
			if err != nil {
				return fmt.Errorf("failed to switch to context. Set Config Error: [%v]", err)
			}
		}
	} else {
		err = Inst().S.SetConfig(clusterConfigPath)
		if err != nil {
			return fmt.Errorf("failed to switch to context. Set Config Error: [%v]", err)
		}
	}
	if err != nil {
		return fmt.Errorf("failed to switch to context. Set Config Error: [%v]", err)
	}
	err = Inst().S.RefreshNodeRegistry()
	if err != nil {
		return fmt.Errorf("failed to switch to context. RefreshNodeRegistry Error: [%v]", err)
	}
	err = Inst().V.RefreshDriverEndpoints()
	if err != nil {
		return fmt.Errorf("failed to switch to context. RefreshDriverEndpoints Error: [%v]", err)
	}

	if sshNodeDriver, ok := Inst().N.(*ssh.SSH); ok {
		err = ssh.RefreshDriver(sshNodeDriver)
		if err != nil {
			return fmt.Errorf("failed to switch to context. RefreshDriver (Node) Error: [%v]", err)
		}
	} else if ibmNodeDriver, ok := Inst().N.(*ibm.Ibm); ok {
		err = ssh.RefreshDriver(&ibmNodeDriver.SSH)
		if err != nil {
			return fmt.Errorf("failed to switch to context. RefreshDriver (Node) Error: [%v]", err)
		}
	} else if gkeSchedDriver, ok := Inst().S.(*gke.Gke); ok {
		err = ssh.RefreshDriver(&gkeSchedDriver.SSH)
		if err != nil {
			return fmt.Errorf("failed to switch to context. RefreshDriver (gkeSchedDriver.SSH) Error: [%v]", err)
		}
	}

	CurrentClusterConfigPath = clusterConfigPath
	log.InfoD("Switched context to [%s]", clusterConfigPathForLog)
	// To update the rancher client for current cluster context
	if os.Getenv("CLUSTER_PROVIDER") == drivers.ProviderRke {
		if !strings.HasPrefix(clusterConfigPath, "/tmp/") {
			if clusterConfigPath == "" {
				err = Inst().S.(*rke.Rancher).UpdateRancherClient("source-config")
				if err != nil {
					return fmt.Errorf("failed to update rancher client for default source cluster context with error: [%v]", err)
				}
				return nil
			}
			return fmt.Errorf("invalid clusterConfigPath: %s for %s cluster provider", clusterConfigPath, drivers.ProviderRke)
		}
		err = Inst().S.(*rke.Rancher).UpdateRancherClient(strings.Split(clusterConfigPath, "/tmp/")[1])
		if err != nil {
			return fmt.Errorf("failed to update rancher client for %s with error: [%v]", clusterConfigPath, err)
		}
	}
	return nil
}

// SetSourceKubeConfig sets current context to the kubeconfig passed as source to the torpedo test
func SetSourceKubeConfig() error {
	sourceClusterConfigPath, err := GetSourceClusterConfigPath()
	if err != nil {
		return err
	}
	return SetClusterContext(sourceClusterConfigPath)
}

// SetDestinationKubeConfig sets current context to the kubeconfig passed as destination to the torpedo test
func SetDestinationKubeConfig() error {
	destClusterConfigPath, err := GetDestinationClusterConfigPath()
	if err != nil {
		return err
	}
	return SetClusterContext(destClusterConfigPath)
}

func SetCustomKubeConfig(clusterConfigIndex int) error {
	customClusterConfigPath, err := GetCustomClusterConfigPath(clusterConfigIndex)
	if err != nil {
		return err
	}
	return SetClusterContext(customClusterConfigPath)
}

// ScheduleValidateClusterPair Schedule a clusterpair by creating a yaml file and validate it
func ScheduleValidateClusterPair(ctx *scheduler.Context, skipStorage, resetConfig bool, clusterPairDir string, reverse bool) error {
	var kubeConfigPath string
	var err error
	if reverse {
		err = SetSourceKubeConfig()
		if err != nil {
			return err
		}
		// get the kubeconfig path to get the correct pairing info
		kubeConfigPath, err = GetSourceClusterConfigPath()
		if err != nil {
			return err
		}
	} else {
		err = SetDestinationKubeConfig()
		if err != nil {
			return err
		}
		// get the kubeconfig path to get the correct pairing info
		kubeConfigPath, err = GetDestinationClusterConfigPath()
		if err != nil {
			return err
		}
	}

	pairInfo, err := Inst().V.GetClusterPairingInfo(kubeConfigPath, "", IsEksCluster(), reverse)
	if err != nil {
		log.Errorf("Error writing to clusterpair.yml: %v", err)
		return err
	}

	err = CreateClusterPairFile(pairInfo, skipStorage, resetConfig, clusterPairDir, kubeConfigPath)
	if err != nil {
		log.Errorf("Error creating cluster Spec: %v", err)
		return err
	}
	err = Inst().S.RescanSpecs(Inst().SpecDir, Inst().V.String())
	if err != nil {
		log.Errorf("Unable to parse spec dir: %v", err)
		return err
	}

	// Set the correct cluster context to apply the cluster pair spec
	if reverse {
		err = SetDestinationKubeConfig()
		if err != nil {
			return err
		}
	} else {
		err = SetSourceKubeConfig()
		if err != nil {
			return err
		}
	}

	err = Inst().S.AddTasks(ctx,
		scheduler.ScheduleOptions{AppKeys: []string{clusterPairDir}})
	if err != nil {
		log.Errorf("Failed to schedule Cluster Pair Specs: %v", err)
		return err
	}

	err = Inst().S.WaitForRunning(ctx, defaultTimeout, defaultRetryInterval)
	if err != nil {
		log.Errorf("Error waiting to get cluster pair in ready state: %v", err)
		return err
	}

	return nil
}

// CreateClusterPairFile creates a cluster pair yaml file inside the stork test pod in path 'clusterPairDir'
func CreateClusterPairFile(pairInfo map[string]string, skipStorage, resetConfig bool, clusterPairDir string, kubeConfigPath string) error {
	log.Infof("Entering cluster pair")
	err := os.MkdirAll(path.Join(Inst().SpecDir, clusterPairDir), 0777)
	if err != nil {
		log.Errorf("Unable to make directory (%v) for cluster pair spec: %v", Inst().SpecDir+"/"+clusterPairDir, err)
		return err
	}
	clusterPairFileName := path.Join(Inst().SpecDir, clusterPairDir, pairFileName)
	pairFile, err := os.Create(clusterPairFileName)
	if err != nil {
		log.Errorf("Unable to create clusterPair.yaml: %v", err)
		return err
	}
	defer func() {
		err := pairFile.Close()
		if err != nil {
			log.Errorf("Error closing pair file: %v", err)
		}
	}()

	factory := storkctl.NewFactory()
	cmd := storkctl.NewCommand(factory, os.Stdin, pairFile, os.Stderr)
	cmd.SetArgs([]string{"generate", "clusterpair", remotePairName, "--kubeconfig", kubeConfigPath})
	if err := cmd.Execute(); err != nil {
		log.Errorf("Execute storkctl failed: %v", err)
		return err
	}

	truncCmd := `sed -i "$((` + "`wc -l " + clusterPairFileName + "|awk '{print $1}'`" + `-4)),$ d" ` + clusterPairFileName
	log.Infof("trunc cmd: %v", truncCmd)
	err = exec.Command("sh", "-c", truncCmd).Run()
	if err != nil {
		log.Errorf("truncate failed %v", err)
		return err
	}

	if resetConfig {
		// storkctl generate command sets sched-ops to source cluster config
		err = SetSourceKubeConfig()
		if err != nil {
			return err
		}
	} else {
		// Change kubeconfig to destination cluster config
		err = SetDestinationKubeConfig()
		if err != nil {
			return err
		}
	}

	if skipStorage {
		log.Info("cluster-pair.yml created")
		return nil
	}

	return addStorageOptions(pairInfo, clusterPairFileName)
}

func ScheduleBidirectionalClusterPair(cpName, cpNamespace, projectMappings string, objectStoreType storkv1.BackupLocationType, secretName string, mode string, sourceCluster int, destCluster int) (err error) {
	// var token string
	// Setting kubeconfig to source because we will create bidirectional cluster pair based on source as reference
	err = SetCustomKubeConfig(sourceCluster)
	if err != nil {
		return err
	}

	// Create namespace for the cluster pair on source cluster
	_, err = core.Instance().CreateNamespace(&corev1.Namespace{
		ObjectMeta: metav1.ObjectMeta{
			Name: cpNamespace,
			Labels: map[string]string{
				"creator": "stork-test",
			},
		},
	})
	if err != nil && !k8serrors.IsAlreadyExists(err) {
		return fmt.Errorf("Failed to create namespace %s on source cluster", cpNamespace)
	}

	srcKubeConfigPath, err := GetCustomClusterConfigPath(sourceCluster)
	if err != nil {
		return fmt.Errorf("Failed to get config path for source cluster")
	}

	defer func() {
		var config *rest.Config
		config, err = clientcmd.BuildConfigFromFlags("", srcKubeConfigPath)
		if err != nil {
			return
		}
		core.Instance().SetConfig(config)
		apps.Instance().SetConfig(config)
		stork.Instance().SetConfig(config)
	}()

	err = SetCustomKubeConfig(destCluster)
	if err != nil {
		return err
	}

	// Create namespace for the cluster pair on destination cluster
	_, err = core.Instance().CreateNamespace(&corev1.Namespace{
		ObjectMeta: metav1.ObjectMeta{
			Name: cpNamespace,
			Labels: map[string]string{
				"creator": "stork-test",
			},
		},
	})
	if err != nil && !k8serrors.IsAlreadyExists(err) {
		return fmt.Errorf("Failed to create namespace %s on destination cluster", cpNamespace)
	}

	destKubeConfigPath, err := GetCustomClusterConfigPath(destCluster)
	if err != nil {
		return fmt.Errorf("Failed to get config path for destination cluster")
	}

	err = SetCustomKubeConfig(sourceCluster)
	if err != nil {
		return err
	}

	// Create source --> destination and destination --> cluster pairs using storkctl
	factory := storkctl.NewFactory()
	cmd := storkctl.NewCommand(factory, os.Stdin, os.Stdout, os.Stderr)
	cmdArgs := []string{"create", "clusterpair", "-n", cpNamespace, cpName,
		"--kubeconfig", srcKubeConfigPath,
		"--src-kube-file", srcKubeConfigPath,
		"--dest-kube-file", destKubeConfigPath,
	}

	if mode == "sync-dr" {
		cmdArgs = []string{"create", "clusterpair", "-n", cpNamespace, cpName,
			"--kubeconfig", srcKubeConfigPath,
			"--src-kube-file", srcKubeConfigPath,
			"--dest-kube-file", destKubeConfigPath,
			"--mode", "sync-dr",
		}
	}

	if projectMappings != "" {
		cmdArgs = append(cmdArgs, "--project-mappings")
		cmdArgs = append(cmdArgs, projectMappings)
	}

	// Get external object store details and append to the command accordingily
	if objectStoreType != "" {
		// Get external object store details and append to the command accordingily
		objectStoreArgs, err := getObjectStoreArgs(objectStoreType, secretName)
		if err != nil {
			return fmt.Errorf("failed to get  %s secret in configmap secret-config in default namespace", objectStoreType)
		}
		cmdArgs = append(cmdArgs, objectStoreArgs...)
	}

	cmd.SetArgs(cmdArgs)
	log.InfoD("Following is the bidirectional command: %v", cmdArgs)
	if err := cmd.Execute(); err != nil {
		return fmt.Errorf("Creation of bidirectional cluster pair using storkctl failed: %v", err)
	}

	return nil
}

func getObjectStoreArgs(objectStoreType storkv1.BackupLocationType, secretName string) ([]string, error) {
	var objectStoreArgs []string
	secretData, err := core.Instance().GetSecret(secretName, "default")
	if err != nil {
		return objectStoreArgs, fmt.Errorf("error getting secret %s in default namespace: %v", secretName, err)
	}
	if objectStoreType == storkv1.BackupLocationS3 {
		objectStoreArgs = append(objectStoreArgs,
			[]string{"--provider", "s3",
				"--s3-access-key", string(secretData.Data["accessKeyID"]),
				"--s3-secret-key", string(secretData.Data["secretAccessKey"]),
				"--s3-region", string(secretData.Data["region"]),
				"--s3-endpoint", string(secretData.Data["endpoint"]),
			}...)
		if val, ok := secretData.Data["disableSSL"]; ok && string(val) == "true" {
			objectStoreArgs = append(objectStoreArgs, "--disable-ssl")
		}
		if val, ok := secretData.Data["encryptionKey"]; ok && len(val) > 0 {
			objectStoreArgs = append(objectStoreArgs, "--encryption-key")
			objectStoreArgs = append(objectStoreArgs, string(val))
		}
	} else if objectStoreType == storkv1.BackupLocationAzure {
		objectStoreArgs = append(objectStoreArgs,
			[]string{"--provider", "azure", "--azure-account-name", string(secretData.Data["storageAccountName"]),
				"--azure-account-key", string(secretData.Data["storageAccountKey"])}...)
		if val, ok := secretData.Data["encryptionKey"]; ok && len(val) > 0 {
			objectStoreArgs = append(objectStoreArgs, "--encryption-key")
			objectStoreArgs = append(objectStoreArgs, string(val))
		}
	} else if objectStoreType == storkv1.BackupLocationGoogle {
		objectStoreArgs = append(objectStoreArgs,
			[]string{"--provider", "google", "--google-project-id", string(secretData.Data["projectID"]), "--google-key-file-path", string(secretData.Data["accountKey"])}...)
		if val, ok := secretData.Data["encryptionKey"]; ok && len(val) > 0 {
			objectStoreArgs = append(objectStoreArgs, "--encryption-key")
			objectStoreArgs = append(objectStoreArgs, string(val))
		}
	}

	return objectStoreArgs, nil
}

func addStorageOptions(pairInfo map[string]string, clusterPairFileName string) error {
	file, err := os.OpenFile(clusterPairFileName, os.O_CREATE|os.O_APPEND|os.O_RDWR, 0666)
	if err != nil {
		log.Errorf("Unable to open %v: %v", pairFileName, err)
		return err
	}
	defer func() {
		err := file.Close()
		if err != nil {
			log.Errorf("Error closing pair file: %v", err)
		}
	}()
	w := bufio.NewWriter(file)
	for k, v := range pairInfo {
		if k == "port" {
			// port is integer
			v = "\"" + v + "\""
		}
		_, err = fmt.Fprintf(w, "    %v: %v\n", k, v)
		if err != nil {
			log.Infof("error writing file %v", err)
			return err
		}
	}
	err = w.Flush()
	if err != nil {
		return err
	}

	log.Infof("cluster-pair.yml created with storage options in %s", clusterPairFileName)
	return nil

}

// ValidateRestoredApplicationsGetErr validates applications restored by backup driver and updates errors instead of failing the test
func ValidateRestoredApplicationsGetErr(contexts []*scheduler.Context, volumeParameters map[string]map[string]string, bkpErrors map[string]error) {
	var updatedVolumeParams map[string]map[string]string
	volOptsMap := make(map[string]bool)
	volOptsMap[SkipClusterScopedObjects] = true

	var wg sync.WaitGroup
	for _, ctx := range contexts {
		wg.Add(1)
		go func(wg *sync.WaitGroup, ctx *scheduler.Context) {
			defer wg.Done()
			namespace := ctx.App.SpecList[0].(*corev1.PersistentVolumeClaim).Namespace
			if err, ok := bkpErrors[namespace]; ok {
				log.Infof("Skipping validating namespace %s because %s", namespace, err)
			} else {
				Step(fmt.Sprintf("For validation of %s app", ctx.App.Key), func() {

					Step(fmt.Sprintf("inspect %s app's volumes", ctx.App.Key), func() {
						appScaleFactor := time.Duration(Inst().GlobalScaleFactor)
						volOpts := mapToVolumeOptions(volOptsMap)
						err = Inst().S.ValidateVolumes(ctx, appScaleFactor*defaultTimeout, defaultRetryInterval, volOpts)
					})
					if err != nil {
						bkpErrors[namespace] = err
						log.Errorf("Failed to validate [%s] app. Error: [%v]", ctx.App.Key, err)
						return
					}

					Step(fmt.Sprintf("wait for %s app to start running", ctx.App.Key), func() {
						appScaleFactor := time.Duration(Inst().GlobalScaleFactor)
						err = Inst().S.WaitForRunning(ctx, appScaleFactor*defaultTimeout, defaultRetryInterval)
					})
					if err != nil {
						bkpErrors[namespace] = err
						log.Errorf("Failed to validate [%s] app. Error: [%v]", ctx.App.Key, err)
						return
					}

					updatedVolumeParams = UpdateVolumeInVolumeParameters(volumeParameters)
					log.Infof("Updated parameter list: [%+v]\n", updatedVolumeParams)
					err = ValidateVolumeParametersGetErr(updatedVolumeParams)
					if err != nil {
						bkpErrors[namespace] = err
						log.Errorf("Failed to validate [%s] app. Error: [%v]", ctx.App.Key, err)
						return
					}

					Step(fmt.Sprintf("validate if %s app's volumes are setup", ctx.App.Key), func() {
						var vols []*volume.Volume
						vols, err = Inst().S.GetVolumes(ctx)
						log.Infof("List of volumes from scheduler driver :[%+v] \n for context : [%+v]\n", vols, ctx)
						if err != nil {
							bkpErrors[namespace] = err
							log.Errorf("Failed to validate [%s] app. Error: [%v]", ctx.App.Key, err)
						}

						for _, vol := range vols {
							Step(fmt.Sprintf("validate if %s app's volume: %v is setup", ctx.App.Key, vol), func() {
								err = Inst().V.ValidateVolumeSetup(vol)
								if err != nil {
									bkpErrors[namespace] = err
									log.Errorf("Failed to validate [%s] app. Error: [%v]", ctx.App.Key, err)
								}
							})
						}
					})
				})
			}
		}(&wg, ctx)
	}
	wg.Wait()
}

// CreateBackupGetErr creates backup without ending the test if it errors
func CreateBackupGetErr(backupName string, clusterName string, bLocation string, bLocationUID string,
	namespaces []string, labelSelectors map[string]string, orgID string) (err error) {

	Step(fmt.Sprintf("Create backup [%s] in org [%s] from cluster [%s]",
		backupName, orgID, clusterName), func() {

		backupDriver := Inst().Backup
		bkpCreateRequest := &api.BackupCreateRequest{
			CreateMetadata: &api.CreateMetadata{
				Name:  backupName,
				OrgId: orgID,
			},
			BackupLocationRef: &api.ObjectRef{
				Name: bLocation,
				Uid:  bLocationUID,
			},
			Cluster:        SourceClusterName,
			Namespaces:     namespaces,
			LabelSelectors: labelSelectors,
		}
		ctx, err := backup.GetAdminCtxFromSecret()
		expect(err).NotTo(haveOccurred(),
			fmt.Sprintf("Failed to fetch px-central-admin ctx: [%v]",
				err))
		_, err = backupDriver.CreateBackup(ctx, bkpCreateRequest)
		if err != nil {
			log.Errorf("Failed to create backup [%s] in org [%s]. Error: [%v]",
				backupName, orgID, err)
		}
	})

	return err
}

// CreateScheduledBackup creates a scheduled backup with time interval
func CreateScheduledBackup(backupScheduleName, backupScheduleUID, schedulePolicyName, schedulePolicyUID string,
	interval time.Duration, namespaces []string) (err error) {
	var ctx context1.Context
	labelSelectors := make(map[string]string)
	Step(fmt.Sprintf("Create scheduled backup %s of namespaces %v on cluster %s in organization %s",
		backupScheduleNamePrefix+backupScheduleName, namespaces, SourceClusterName, OrgID), func() {
		backupDriver := Inst().Backup

		// Create a schedule policy
		schedulePolicyCreateRequest := &api.SchedulePolicyCreateRequest{
			CreateMetadata: &api.CreateMetadata{
				Name:  schedulePolicyName,
				Uid:   schedulePolicyUID,
				OrgId: OrgID,
			},

			SchedulePolicy: &api.SchedulePolicyInfo{
				Interval: &api.SchedulePolicyInfo_IntervalPolicy{
					// Retain 5 backups at a time for ease of inspection
					Retain:  5,
					Minutes: int64(interval / time.Minute),
					IncrementalCount: &api.SchedulePolicyInfo_IncrementalCount{
						Count: 0,
					},
				},
			},
		}
		// ctx, err = backup.GetPxCentralAdminCtx()
		ctx, err = backup.GetAdminCtxFromSecret()
		if err != nil {
			return
		}
		_, err = backupDriver.CreateSchedulePolicy(ctx, schedulePolicyCreateRequest)
		if err != nil {
			return
		}

		// Create a backup schedule
		bkpScheduleCreateRequest := &api.BackupScheduleCreateRequest{
			CreateMetadata: &api.CreateMetadata{
				Name:  backupScheduleNamePrefix + backupScheduleName,
				Uid:   backupScheduleUID,
				OrgId: OrgID,
			},

			Namespaces: namespaces,

			ReclaimPolicy: api.BackupScheduleInfo_Delete,
			// Name of Cluster
			Cluster: SourceClusterName,
			// Label selectors to choose resources
			LabelSelectors: labelSelectors,

			SchedulePolicyRef: &api.ObjectRef{
				Name: schedulePolicyName,
				Uid:  schedulePolicyUID,
			},
			BackupLocationRef: &api.ObjectRef{
				Name: backupLocationNameConst,
				Uid:  BackupLocationUID,
			},
		}
		// ctx, err = backup.GetPxCentralAdminCtx()
		ctx, err = backup.GetAdminCtxFromSecret()
		if err != nil {
			return
		}
		_, err = backupDriver.CreateBackupSchedule(ctx, bkpScheduleCreateRequest)
		if err != nil {
			return
		}
	})
	return err
}

// DeleteNamespace tears down the last nginx app
func DeleteNamespace() error {
	sourceClusterConfigPath, err := GetSourceClusterConfigPath()
	if err != nil {
		return err
	}
	SetClusterContext(sourceClusterConfigPath)
	if len(contextsCreated) == 0 {
		log.Infof("No namespace to delete")
		return nil
	}
	TearDownContext(contextsCreated[0], map[string]bool{
		SkipClusterScopedObjects:                    true,
		scheduler.OptionsWaitForResourceLeakCleanup: true,
		scheduler.OptionsWaitForDestroy:             true,
	})
	contextsCreated = contextsCreated[1:]

	SetClusterContext(sourceClusterConfigPath)
	newNamespaceCounter++

	return nil
}

// CreateNamespace creates a new nginx app
func CreateNamespace(appKeys []string) error {
	volumeParams := make(map[string]map[string]string)
	taskName := fmt.Sprintf("new-%s-%d", Inst().InstanceID, newNamespaceCounter)
	sourceClusterConfigPath, err := GetSourceClusterConfigPath()
	if err != nil {
		return err
	}
	SetClusterContext(sourceClusterConfigPath)

	contexts, err := Inst().S.Schedule(taskName, scheduler.ScheduleOptions{
		AppKeys:            appKeys,
		StorageProvisioner: Inst().Provisioner,
	})
	if err != nil {
		return err
	}
	// Skip volume validation until other volume providers are implemented.
	for _, ctx := range contexts {
		ctx.SkipVolumeValidation = true
	}

	ValidateApplications(contexts)
	for _, ctx := range contexts {
		for vol, params := range GetVolumeParameters(ctx) {
			volumeParams[vol] = params
		}
	}

	SetClusterContext(sourceClusterConfigPath)
	contextsCreated = append(contextsCreated, contexts...)
	newNamespaceCounter++

	return nil
}

// ObjectExists returns whether err is from an object not being found by a backup api call
func ObjectExists(err error) bool {
	return err != nil && strings.Contains(err.Error(), "object not found")
}

// GetBackupCreateRequest returns a backupcreaterequest
func GetBackupCreateRequest(backupName string, clusterName string, bLocation string, bLocationUID string,
	namespaces []string, labelSelectors map[string]string, orgID string) *api.BackupCreateRequest {
	return &api.BackupCreateRequest{
		CreateMetadata: &api.CreateMetadata{
			Name:  backupName,
			OrgId: orgID,
		},
		BackupLocationRef: &api.ObjectRef{
			Name: bLocation,
			Uid:  bLocationUID,
		},
		Cluster:        clusterName,
		Namespaces:     namespaces,
		LabelSelectors: labelSelectors,
	}
}

// CreateBackupFromRequest creates a backup using a provided request
func CreateBackupFromRequest(backupName string, orgID string, request *api.BackupCreateRequest) (err error) {
	ctx, err := backup.GetAdminCtxFromSecret()
	expect(err).NotTo(haveOccurred(),
		fmt.Sprintf("Failed to fetch px-central-admin ctx: [%v]", err))
	backupDriver := Inst().Backup
	_, err = backupDriver.CreateBackup(ctx, request)
	if err != nil {
		log.Errorf("Failed to create backup [%s] in org [%s]. Error: [%v]",
			backupName, orgID, err)
	}
	return err
}

// InspectBackup inspects the backup name passed in
func InspectBackup(backupName string) (bkpInspectResponse *api.BackupInspectResponse, err error) {
	var ctx context1.Context

	Step(fmt.Sprintf("Inspect backup %s in org %s",
		backupName, OrgID), func() {
		backupDriver := Inst().Backup

		bkpInspectRequest := &api.BackupInspectRequest{
			OrgId: OrgID,
			Name:  backupName,
		}
		// ctx, err = backup.GetPxCentralAdminCtx()
		ctx, err = backup.GetAdminCtxFromSecret()
		if err != nil {
			return
		}
		bkpInspectResponse, err = backupDriver.InspectBackup(ctx, bkpInspectRequest)
		if err != nil {
			return
		}
	})
	return bkpInspectResponse, err
}

// WaitForScheduledBackup waits until a new backup is taken from scheduled backup with UID backupScheduleUID
func WaitForScheduledBackup(backupScheduleName string, retryInterval time.Duration, timeout time.Duration) (*api.BackupObject, error) {
	beginTime := time.Now()
	beginTimeSec := beginTime.Unix()

	t := func() (interface{}, bool, error) {
		log.Infof("Enumerating backups")
		bkpEnumerateReq := &api.BackupEnumerateRequest{
			OrgId: OrgID}
		ctx, err := backup.GetAdminCtxFromSecret()
		if err != nil {
			return nil, true, err
		}
		curBackups, err := Inst().Backup.EnumerateBackup(ctx, bkpEnumerateReq)
		if err != nil {
			return nil, true, err
		}
		for _, bkp := range curBackups.GetBackups() {
			createTime := bkp.GetCreateTime()
			if beginTimeSec > createTime.GetSeconds() {
				break
			}
			if (bkp.GetStatus().GetStatus() == api.BackupInfo_StatusInfo_Success ||
				bkp.GetStatus().GetStatus() == api.BackupInfo_StatusInfo_PartialSuccess) &&
				bkp.GetBackupSchedule().GetName() == backupScheduleName {
				return bkp, false, nil
			}
		}
		err = fmt.Errorf("unable to find backup from backup schedule with name %s after time %v",
			backupScheduleName, beginTime)
		return nil, true, err
	}

	bkpInterface, err := task.DoRetryWithTimeout(t, timeout, retryInterval)
	if err != nil {
		return nil, err
	}
	bkp := bkpInterface.(*api.BackupObject)
	return bkp, nil

}

// InspectScheduledBackup inspects the scheduled backup
func InspectScheduledBackup(backupScheduleName, backupScheduleUID string) (bkpScheduleInspectResponse *api.BackupScheduleInspectResponse, err error) {
	var ctx context1.Context

	Step(fmt.Sprintf("Inspect scheduled backup %s of all namespaces on cluster %s in organization %s",
		backupScheduleNamePrefix, SourceClusterName, OrgID), func() {
		backupDriver := Inst().Backup

		bkpScheduleInspectRequest := &api.BackupScheduleInspectRequest{
			OrgId: OrgID,
			Name:  backupScheduleNamePrefix + backupScheduleName,
			Uid:   backupScheduleUID,
		}
		// ctx, err = backup.GetPxCentralAdminCtx()
		ctx, err = backup.GetAdminCtxFromSecret()
		if err != nil {
			return
		}
		bkpScheduleInspectResponse, err = backupDriver.InspectBackupSchedule(ctx, bkpScheduleInspectRequest)
		if err != nil {
			return
		}
	})
	return bkpScheduleInspectResponse, err
}

// DeleteLabelFromResource deletes a label by key from some resource and doesn't error if something doesn't exist
func DeleteLabelFromResource(spec interface{}, key string) {
	if obj, ok := spec.(*corev1.PersistentVolumeClaim); ok {
		if obj.Labels != nil {
			_, ok := obj.Labels[key]
			if ok {
				log.Infof("Deleting label with key [%s] from PVC %s", key, obj.Name)
				delete(obj.Labels, key)
				core.Instance().UpdatePersistentVolumeClaim(obj)
			}
		}
	} else if obj, ok := spec.(*corev1.ConfigMap); ok {
		if obj.Labels != nil {
			_, ok := obj.Labels[key]
			if ok {
				log.Infof("Deleting label with key [%s] from ConfigMap %s", key, obj.Name)
				delete(obj.Labels, key)
				core.Instance().UpdateConfigMap(obj)
			}
		}
	} else if obj, ok := spec.(*corev1.Secret); ok {
		if obj.Labels != nil {
			_, ok := obj.Labels[key]
			if ok {
				log.Infof("Deleting label with key [%s] from Secret %s", key, obj.Name)
				delete(obj.Labels, key)
				core.Instance().UpdateSecret(obj)
			}
		}
	}
}

// DeleteBackupAndDependencies deletes backup and dependent backups
func DeleteBackupAndDependencies(backupName string, backupUID string, orgID string, clusterName string) error {
	ctx, err := backup.GetAdminCtxFromSecret()

	backupDeleteRequest := &api.BackupDeleteRequest{
		Name:    backupName,
		Uid:     backupUID,
		OrgId:   orgID,
		Cluster: clusterName,
	}
	_, err = Inst().Backup.DeleteBackup(ctx, backupDeleteRequest)
	if err != nil {
		return err
	}

	backupInspectRequest := &api.BackupInspectRequest{
		Name:  backupName,
		Uid:   backupUID,
		OrgId: orgID,
	}
	resp, err := Inst().Backup.InspectBackup(ctx, backupInspectRequest)
	if err != nil {
		return err
	}

	backupDelStatus := resp.GetBackup().GetStatus()
	if backupDelStatus.GetStatus() == api.BackupInfo_StatusInfo_DeletePending {
		reason := strings.Split(backupDelStatus.GetReason(), ": ")
		dependency := reason[len(reason)-1]
		err = DeleteBackupAndDependencies(dependency, backupUID, orgID, clusterName)
		if err != nil {
			return err
		}
	}

	err = Inst().Backup.WaitForBackupDeletion(ctx, backupName, orgID, defaultTimeout, defaultRetryInterval)
	if err != nil {
		return err
	}

	return nil
}

// DeleteRestore deletes restore
func DeleteRestore(restoreName string, orgID string, ctx context1.Context) error {
	backupDriver := Inst().Backup
	dash.VerifyFatal(backupDriver != nil, true, "Getting the backup driver")
	deleteRestoreReq := &api.RestoreDeleteRequest{
		OrgId: orgID,
		Name:  restoreName,
	}
	_, err := backupDriver.DeleteRestore(ctx, deleteRestoreReq)
	return err
	// TODO: validate createClusterResponse also
}

// DeleteRestoreWithUID deletes restore with the given restore name and uid
func DeleteRestoreWithUID(restoreName string, restoreUID string, orgID string, ctx context1.Context) error {
	deleteRestoreReq := &api.RestoreDeleteRequest{
		Name:  restoreName,
		Uid:   restoreUID,
		OrgId: orgID,
	}
	_, err := Inst().Backup.DeleteRestore(ctx, deleteRestoreReq)
	return err
}

// DeleteBackup deletes a backup with the given backup reference without checking the cluster reference, suitable for normal backup deletion where the cluster reference is not needed.
func DeleteBackup(backupName string, backupUID string, orgID string, ctx context1.Context) (*api.BackupDeleteResponse, error) {
	var err error
	var backupObj *api.BackupObject
	var backupDeleteResponse *api.BackupDeleteResponse

	backupDriver := Inst().Backup

	bkpEnumerateReq := &api.BackupEnumerateRequest{
		OrgId: orgID}
	curBackups, err := backupDriver.EnumerateBackup(ctx, bkpEnumerateReq)
	if err != nil {
		return backupDeleteResponse, err
	}
	for _, bkp := range curBackups.GetBackups() {
		if bkp.Uid == backupUID {
			backupObj = bkp
			break
		}
	}
	if backupObj == nil {
		return nil, fmt.Errorf("unable to find backup [%s] with uid [%s]", backupName, backupUID)
	}

	bkpDeleteRequest := &api.BackupDeleteRequest{
		Name:  backupName,
		OrgId: orgID,
		Uid:   backupUID,
	}
	backupDeleteResponse, err = backupDriver.DeleteBackup(ctx, bkpDeleteRequest)
	return backupDeleteResponse, err
}

// DeleteBackupWithClusterUID deletes a backup using the specified cluster name and UID, ensuring the cluster reference is checked before deletion, suitable for cases where the cluster reference is necessary (e.g., for same-name or deleted clusters).
func DeleteBackupWithClusterUID(backupName string, backupUID string, clusterName string, clusterUid string, orgID string, ctx context1.Context) (*api.BackupDeleteResponse, error) {
	backupDeleteRequest := &api.BackupDeleteRequest{
		Name:  backupName,
		OrgId: orgID,
		Uid:   backupUID,
		ClusterRef: &api.ObjectRef{
			Name: clusterName,
			Uid:  clusterUid,
		},
	}
	backupDeleteResponse, err := Inst().Backup.DeleteBackup(ctx, backupDeleteRequest)
	if err != nil {
		return nil, err
	}
	return backupDeleteResponse, nil
}

// DeleteCluster deletes/de-registers cluster from px-backup
func DeleteCluster(name string, orgID string, ctx context1.Context, cleanupBackupsRestores bool) error {
	backupDriver := Inst().Backup
	clusterUid, err := backupDriver.GetClusterUID(ctx, orgID, name)
	if err != nil {
		return err
	}
	clusterDeleteReq := &api.ClusterDeleteRequest{
		OrgId:          orgID,
		Name:           name,
		DeleteBackups:  cleanupBackupsRestores,
		DeleteRestores: cleanupBackupsRestores,
		Uid:            clusterUid,
	}
	_, err = backupDriver.DeleteCluster(ctx, clusterDeleteReq)
	return err
}

// DeleteClusterWithUID deletes cluster with the given cluster name and uid
func DeleteClusterWithUID(name string, uid string, orgID string, ctx context1.Context, cleanupBackupsRestores bool) error {
	backupDriver := Inst().Backup
	clusterDeleteReq := &api.ClusterDeleteRequest{
		OrgId:          orgID,
		Name:           name,
		Uid:            uid,
		DeleteBackups:  cleanupBackupsRestores,
		DeleteRestores: cleanupBackupsRestores,
	}
	_, err := backupDriver.DeleteCluster(ctx, clusterDeleteReq)
	if err != nil {
		return err
	}
	err = backupDriver.WaitForClusterDeletionWithUID(ctx, name, uid, orgID, clusterDeleteTimeout, clusterDeleteRetryTime)
	if err != nil {
		return err
	}
	return nil
}

// DeleteBackupLocation deletes backup location
func DeleteBackupLocation(name string, backupLocationUID string, orgID string, DeleteExistingBackups bool) error {

	backupDriver := Inst().Backup
	bLocationDeleteReq := &api.BackupLocationDeleteRequest{
		Name:          name,
		OrgId:         orgID,
		DeleteBackups: DeleteExistingBackups,
		Uid:           backupLocationUID,
	}
	ctx, err := backup.GetAdminCtxFromSecret()
	if err != nil {
		return err
	}
	_, err = backupDriver.DeleteBackupLocation(ctx, bLocationDeleteReq)
	if err != nil {
		return err
	}
	// TODO: validate createBackupLocationResponse also
	return nil

}

// DeleteBackupLocationWithContext deletes backup location with the given context
func DeleteBackupLocationWithContext(name string, backupLocationUID string, orgID string, DeleteExistingBackups bool, ctx context1.Context) error {
	backupDriver := Inst().Backup
	bLocationDeleteReq := &api.BackupLocationDeleteRequest{
		Name:          name,
		Uid:           backupLocationUID,
		OrgId:         orgID,
		DeleteBackups: DeleteExistingBackups,
	}
	_, err := backupDriver.DeleteBackupLocation(ctx, bLocationDeleteReq)
	if err != nil {
		return err
	}
	return nil
}

// DeleteSchedule deletes backup schedule
func DeleteSchedule(backupScheduleName string, clusterName string, orgID string, ctx context1.Context) error {
	backupDriver := Inst().Backup
	backupScheduleInspectRequest := &api.BackupScheduleInspectRequest{
		Name:  backupScheduleName,
		Uid:   "",
		OrgId: orgID,
	}
	resp, err := backupDriver.InspectBackupSchedule(ctx, backupScheduleInspectRequest)
	if err != nil {
		return err
	}
	backupScheduleUID := resp.GetBackupSchedule().GetUid()
	bkpScheduleDeleteRequest := &api.BackupScheduleDeleteRequest{
		OrgId: orgID,
		Name:  backupScheduleName,
		// DeleteBackups indicates whether the cloud backup files need to
		// be deleted or retained.
		DeleteBackups: true,
		Uid:           backupScheduleUID,
	}
	_, err = backupDriver.DeleteBackupSchedule(ctx, bkpScheduleDeleteRequest)
	if err != nil {
		return err
	}
	clusterUID, err := backupDriver.GetClusterUID(ctx, orgID, clusterName)
	if err != nil {
		return err
	}
	clusterReq := &api.ClusterInspectRequest{OrgId: orgID, Name: clusterName, IncludeSecrets: true, Uid: clusterUID}
	clusterResp, err := backupDriver.InspectCluster(ctx, clusterReq)
	if err != nil {
		return err
	}
	clusterObj := clusterResp.GetCluster()
	namespace := "*"
	err = backupDriver.WaitForBackupScheduleDeletion(ctx, backupScheduleName, namespace, orgID,
		clusterObj,
		backupLocationDeleteTimeoutMin*time.Minute,
		RetrySeconds*time.Second)
	if err != nil {
		return err
	}
	return nil
}

// DeleteScheduleWithUID deletes backup schedule with the given backup schedule name and uid
func DeleteScheduleWithUID(backupScheduleName string, backupScheduleUid string, orgID string, ctx context1.Context) error {
	backupDriver := Inst().Backup
	bkpScheduleDeleteRequest := &api.BackupScheduleDeleteRequest{
		OrgId: orgID,
		Name:  backupScheduleName,
		// DeleteBackups indicates whether the cloud backup files need to
		// be deleted or retained.
		DeleteBackups: true,
		Uid:           backupScheduleUid,
	}
	_, err := backupDriver.DeleteBackupSchedule(ctx, bkpScheduleDeleteRequest)
	if err != nil {
		return err
	}
	return nil
}

// DeleteScheduleWithUIDAndWait deletes backup schedule with the given backup schedule name and uid and waits for its deletion
func DeleteScheduleWithUIDAndWait(backupScheduleName string, backupScheduleUid string, clusterName string, clusterUid string, orgID string, ctx context1.Context) error {
	backupDriver := Inst().Backup
	bkpScheduleDeleteRequest := &api.BackupScheduleDeleteRequest{
		OrgId: orgID,
		Name:  backupScheduleName,
		// DeleteBackups indicates whether the cloud backup files need to
		// be deleted or retained.
		DeleteBackups: true,
		Uid:           backupScheduleUid,
	}
	_, err := backupDriver.DeleteBackupSchedule(ctx, bkpScheduleDeleteRequest)
	clusterReq := &api.ClusterInspectRequest{
		OrgId:          orgID,
		Name:           clusterName,
		Uid:            clusterUid,
		IncludeSecrets: true,
	}
	clusterResp, err := backupDriver.InspectCluster(ctx, clusterReq)
	if err != nil {
		return err
	}
	clusterObj := clusterResp.GetCluster()
	namespace := "*"
	err = backupDriver.WaitForBackupScheduleDeletion(
		ctx, backupScheduleName, namespace, orgID, clusterObj,
		backupLocationDeleteTimeoutMin*time.Minute,
		RetrySeconds*time.Second,
	)
	if err != nil {
		return err
	}
	return nil
}

// CreateApplicationClusters adds application clusters to backup
// 1st cluster in KUBECONFIGS ENV var is source cluster while
// 2nd cluster is destination cluster
func CreateApplicationClusters(orgID string, cloudName string, uid string, ctx context1.Context) error {
	var clusterCredName string
	var clusterCredUid string
	kubeconfigs := os.Getenv("KUBECONFIGS")
	dash.VerifyFatal(kubeconfigs != "", true, "Getting KUBECONFIGS Environment variable")
	kubeconfigList := strings.Split(kubeconfigs, ",")
	// Validate user has provided at least 2 kubeconfigs for source and destination cluster
	if len(kubeconfigList) < 2 {
		return fmt.Errorf("minimum 2 kubeconfigs are required for source and destination cluster")
	}
	err := dumpKubeConfigs(configMapName, kubeconfigList)
	if err != nil {
		return err
	}
	log.InfoD("Create cluster [%s] in org [%s]", SourceClusterName, orgID)
	srcClusterConfigPath, err := GetSourceClusterConfigPath()
	if err != nil {
		return err
	}
	log.Infof("Save cluster %s kubeconfig to %s", SourceClusterName, srcClusterConfigPath)

	log.InfoD("Create cluster [%s] in org [%s]", destinationClusterName, orgID)
	dstClusterConfigPath, err := GetDestinationClusterConfigPath()
	if err != nil {
		return err
	}
	log.Infof("Save cluster %s kubeconfig to %s", destinationClusterName, dstClusterConfigPath)

	ClusterConfigPathMap[SourceClusterName] = srcClusterConfigPath
	ClusterConfigPathMap[destinationClusterName] = dstClusterConfigPath

	clusterCreation := func(clusterCredName string, clusterCredUid string, clusterName string) error {
		clusterStatus := func() (interface{}, bool, error) {
			err = CreateCluster(clusterName, ClusterConfigPathMap[clusterName], orgID, clusterCredName, clusterCredUid, ctx)
			if err != nil && !strings.Contains(err.Error(), "already exists with status: Online") {
				return "", true, err
			}
			srcClusterStatus, err := Inst().Backup.GetClusterStatus(orgID, SourceClusterName, ctx)
			if err != nil {
				return "", true, err
			}
			if srcClusterStatus == api.ClusterInfo_StatusInfo_Online {
				return "", false, nil
			}
			return "", true, fmt.Errorf("the %s cluster state is not Online yet", SourceClusterName)
		}
		_, err = task.DoRetryWithTimeout(clusterStatus, clusterCreationTimeout, clusterCreationRetryTime)
		if err != nil {
			return err
		}
		return nil
	}
	clusterProvider := GetClusterProviders()
	for _, provider := range clusterProvider {
		switch provider {
		case drivers.ProviderRke:
			for _, kubeconfig := range kubeconfigList {
				clusterCredName = fmt.Sprintf("%v-%v-cloud-cred-%v", provider, kubeconfig, RandomString(5))
				clusterCredUid = uuid.New()
				log.Infof("Creating cloud credential for cluster")
				err = CreateCloudCredential(provider, clusterCredName, clusterCredUid, orgID, ctx, kubeconfig)
				if err != nil {
					if strings.Contains(err.Error(), CreateCloudCredentialError) {
						log.Infof("The error is - %v", err.Error())
						adminCtx, err := backup.GetAdminCtxFromSecret()
						if err != nil {
							return fmt.Errorf("failed to fetch px-central-admin ctx with error %v", err)
						}
						log.Infof("Creating cloud credential %s from admin context and sharing with all the users", clusterCredName)
						err = CreateCloudCredential(provider, clusterCredName, clusterCredUid, orgID, adminCtx, kubeconfig)
						if err != nil {
							return fmt.Errorf("failed to create cloud cred %s with error %v", clusterCredName, err)
						}
						err = AddCloudCredentialOwnership(clusterCredName, clusterCredUid, nil, nil, Invalid, Read, adminCtx, orgID)
						if err != nil {
							return fmt.Errorf("failed to share the cloud cred with error %v", err)
						}
					} else {
						return fmt.Errorf("failed to create cloud cred with error =%v", err)
					}
				}
				clusterName := strings.Split(kubeconfig, "-")[0] + "-cluster"
				err = clusterCreation(clusterCredName, clusterCredUid, clusterName)
				if err != nil {
					return err
				}
			}
		case drivers.ProviderAzure:
			for _, kubeconfig := range kubeconfigList {
				clusterCredName = fmt.Sprintf("%v-%v-cloud-cred-%v", provider, kubeconfig, RandomString(5))
				clusterCredUid = uuid.New()
				log.Infof("Creating cloud credential for cluster")
				err = CreateCloudCredential(provider, clusterCredName, clusterCredUid, orgID, ctx)
				if err != nil {
					if strings.Contains(err.Error(), CreateCloudCredentialError) {
						log.Infof("The error is - %v", err.Error())
						adminCtx, err := backup.GetAdminCtxFromSecret()
						if err != nil {
							return fmt.Errorf("failed to fetch px-central-admin ctx with error %v", err)
						}
						log.Infof("Creating cloud credential %s from admin context and sharing with all the users", clusterCredName)
						err = CreateCloudCredential(provider, clusterCredName, clusterCredUid, orgID, adminCtx, kubeconfig)
						if err != nil {
							return fmt.Errorf("failed to create cloud cred %s with error %v", clusterCredName, err)
						}
						err = AddCloudCredentialOwnership(clusterCredName, clusterCredUid, nil, nil, 0, Read, adminCtx, orgID)
						if err != nil {
							return fmt.Errorf("failed to share the cloud cred with error %v", err)
						}
					} else {
						return fmt.Errorf("failed to create cloud cred with error =%v", err)
					}
				} else {
					log.Infof("Created cloud cred %s for cluster creation", clusterCredName)
				}
				clusterName := strings.Split(kubeconfig, "-")[0] + "-cluster"
				err = clusterCreation(clusterCredName, clusterCredUid, clusterName)
				if err != nil {
					return err
				}
			}
		case drivers.ProviderAws:
			for _, kubeconfig := range kubeconfigList {
				clusterCredName = fmt.Sprintf("%v-%v-cloud-cred-%v", provider, kubeconfig, RandomString(5))
				clusterCredUid = uuid.New()
				log.Infof("Creating cloud credential for cluster")
				err = CreateCloudCredential(provider, clusterCredName, clusterCredUid, orgID, ctx)
				if err != nil {
					if strings.Contains(err.Error(), CreateCloudCredentialError) {
						log.Infof("The error is - %v", err.Error())
						adminCtx, err := backup.GetAdminCtxFromSecret()
						if err != nil {
							return fmt.Errorf("failed to fetch px-central-admin ctx with error %v", err)
						}
						log.Infof("Creating cloud credential %s from admin context and sharing with all the users", clusterCredName)
						err = CreateCloudCredential(provider, clusterCredName, clusterCredUid, orgID, adminCtx, kubeconfig)
						if err != nil {
							return fmt.Errorf("failed to create cloud cred %s with error %v", clusterCredName, err)
						}
						err = AddCloudCredentialOwnership(clusterCredName, clusterCredUid, nil, nil, 0, Read, adminCtx, orgID)
						if err != nil {
							return fmt.Errorf("failed to share the cloud cred with error %v", err)
						}
					} else {
						return fmt.Errorf("failed to create cloud cred with error =%v", err)
					}
				}
				clusterName := strings.Split(kubeconfig, "-")[0] + "-cluster"
				err = clusterCreation(clusterCredName, clusterCredUid, clusterName)
				if err != nil {
					return err
				}
			}
		case drivers.ProviderGke:
			for _, kubeconfig := range kubeconfigList {
				clusterCredName = fmt.Sprintf("%v-%v-cloud-cred-%v", provider, kubeconfig, RandomString(5))
				clusterCredUid = uuid.New()
				log.Infof("Creating cloud credential for cluster")
				err = CreateCloudCredential(provider, clusterCredName, clusterCredUid, orgID, ctx, kubeconfig)
				if err != nil {
					if strings.Contains(err.Error(), CreateCloudCredentialError) {
						log.Infof("The error is - %v", err.Error())
						adminCtx, err := backup.GetAdminCtxFromSecret()
						if err != nil {
							return fmt.Errorf("failed to fetch px-central-admin ctx with error %v", err)
						}
						log.Infof("Creating cloud credential %s from admin context and sharing with all the users", clusterCredName)
						err = CreateCloudCredential(provider, clusterCredName, clusterCredUid, orgID, adminCtx, kubeconfig)
						if err != nil {
							return fmt.Errorf("failed to create cloud cred %s with error %v", clusterCredName, err)
						}
						err = AddCloudCredentialOwnership(clusterCredName, clusterCredUid, nil, nil, 0, Read, adminCtx, orgID)
						if err != nil {
							return fmt.Errorf("failed to share the cloud cred with error %v", err)
						}
					} else {
						return fmt.Errorf("failed to create cloud cred with error =%v", err)
					}
				}
				clusterName := strings.Split(kubeconfig, "-")[0] + "-cluster"
				err = clusterCreation(clusterCredName, clusterCredUid, clusterName)
				if err != nil {
					return err
				}
			}
		case drivers.ProviderIbm:
			for _, kubeconfig := range kubeconfigList {
				clusterCredName = fmt.Sprintf("%v-%v-cloud-cred-%v", provider, kubeconfig, RandomString(5))
				clusterCredUid = uuid.New()
				log.Infof("Cluster credential with name [%s] for IBM", clusterCredName)
				err = CreateCloudCredential(provider, clusterCredName, clusterCredUid, orgID, ctx, kubeconfig)
				if err != nil {
					if strings.Contains(err.Error(), CreateCloudCredentialError) {
						log.Infof("The error is - %v", err.Error())
						adminCtx, err := backup.GetAdminCtxFromSecret()
						if err != nil {
							return fmt.Errorf("failed to fetch px-central-admin ctx with error %v", err)
						}
						log.Infof("Creating cloud credential %s from admin context and sharing with all the users", clusterCredName)
						err = CreateCloudCredential(provider, clusterCredName, clusterCredUid, orgID, adminCtx, kubeconfig)
						if err != nil {
							return fmt.Errorf("failed to create cloud cred %s with error %v", clusterCredName, err)
						}
						err = AddCloudCredentialOwnership(clusterCredName, clusterCredUid, nil, nil, 0, Read, adminCtx, orgID)
						if err != nil {
							return fmt.Errorf("failed to share the cloud cred with error %v", err)
						}
					} else {
						return fmt.Errorf("failed to create cloud cred with error =%v", err)
					}
				}
				clusterName := strings.Split(kubeconfig, "-")[0] + "-cluster"
				err = clusterCreation(clusterCredName, clusterCredUid, clusterName)
				if err != nil {
					return err
				}
			}
		default:
			for _, kubeconfig := range kubeconfigList {
				clusterName := strings.Split(kubeconfig, "-")[0] + "-cluster"
				err = clusterCreation(clusterCredName, clusterCredUid, clusterName)
				if err != nil {
					return err
				}
			}
		}
	}
	return nil
}

// CreateBackupLocation creates backup location
func CreateBackupLocation(provider, name, uid, credName, credUID, bucketName, orgID, encryptionKey string, validate bool) error {
	var err error
	switch provider {
	case drivers.ProviderAws:
		err = CreateS3BackupLocation(name, uid, credName, credUID, bucketName, orgID, encryptionKey, validate)
	case drivers.ProviderAzure:
		err = CreateAzureBackupLocation(name, uid, credName, credUID, bucketName, orgID, validate)
	case drivers.ProviderGke:
		err = CreateGCPBackupLocation(name, uid, credName, credUID, bucketName, orgID, validate)
	case drivers.ProviderNfs:
		err = CreateNFSBackupLocation(name, uid, orgID, encryptionKey, bucketName, validate)
	}
	return err
}

// CreateBackupLocationWithContext creates backup location using the given context
func CreateBackupLocationWithContext(provider, name, uid, credName, credUID, bucketName, orgID, encryptionKey string, ctx context1.Context, validate bool) error {
	var err error
	switch provider {
	case drivers.ProviderAws:
		err = CreateS3BackupLocationWithContext(name, uid, credName, credUID, bucketName, orgID, encryptionKey, ctx, validate)
	case drivers.ProviderAzure:
		err = CreateAzureBackupLocationWithContext(name, uid, credName, credUID, bucketName, orgID, encryptionKey, ctx, validate)
	case drivers.ProviderGke:
		err = CreateGCPBackupLocationWithContext(name, uid, credName, credUID, bucketName, orgID, ctx, validate)
	case drivers.ProviderNfs:
		err = CreateNFSBackupLocationWithContext(name, uid, bucketName, orgID, encryptionKey, ctx, validate)
	}
	return err
}

// UpdateBackupLocation updates s3 backup location with the provided values
func UpdateBackupLocation(provider string, name string, uid string, orgID string, cloudCred string, cloudCredUID string, ctx context1.Context, sseS3EncryptionType api.S3Config_Sse) error {
	var err error
	switch provider {
	case drivers.ProviderAws:
		err = UpdateS3BackupLocation(name, uid, orgID, cloudCred, cloudCredUID, ctx, sseS3EncryptionType, false)
	}
	return err
}

// CreateCluster creates/registers cluster with px-backup
func CreateCluster(name string, kubeconfigPath string, orgID string, cloud_name string, uid string, ctx context1.Context) error {
	var clusterCreateReq *api.ClusterCreateRequest

	log.InfoD("Create cluster [%s] in org [%s]", name, orgID)
	backupDriver := Inst().Backup
	kubeconfigRaw, err := ioutil.ReadFile(kubeconfigPath)
	if err != nil {
		return err
	}
	if cloud_name != "" {
		clusterProvider := GetClusterProviders()
		for _, provider := range clusterProvider {
			switch provider {
			case drivers.ProviderRke:
				clusterCreateReq = &api.ClusterCreateRequest{
					CreateMetadata: &api.CreateMetadata{
						Name:  name,
						OrgId: orgID,
					},
					Kubeconfig: base64.StdEncoding.EncodeToString(kubeconfigRaw),
					PlatformCredentialRef: &api.ObjectRef{
						Name: cloud_name,
						Uid:  uid,
					},
				}
			case drivers.ProviderGke:
				clusterCreateReq = &api.ClusterCreateRequest{
					CreateMetadata: &api.CreateMetadata{
						Name:  name,
						OrgId: orgID,
					},
					Kubeconfig: base64.StdEncoding.EncodeToString(kubeconfigRaw),
					CloudCredentialRef: &api.ObjectRef{
						Name: cloud_name,
						Uid:  uid,
					},
				}
			default:
				clusterCreateReq = &api.ClusterCreateRequest{
					CreateMetadata: &api.CreateMetadata{
						Name:  name,
						OrgId: orgID,
					},
					Kubeconfig: base64.StdEncoding.EncodeToString(kubeconfigRaw),
					CloudCredentialRef: &api.ObjectRef{
						Name: cloud_name,
						Uid:  uid,
					},
				}
			}
		}

	} else {
		clusterCreateReq = &api.ClusterCreateRequest{
			CreateMetadata: &api.CreateMetadata{
				Name:  name,
				OrgId: orgID,
			},
			Kubeconfig: base64.StdEncoding.EncodeToString(kubeconfigRaw),
		}
	}
	_, err = backupDriver.CreateCluster(ctx, clusterCreateReq)
	if err != nil {
		return err
	}
	return nil
}

// CreateCloudCredential creates cloud credentials
func CreateCloudCredential(provider, credName string, uid, orgID string, ctx context1.Context, kubeconfig ...string) error {
	log.Infof("Create cloud credential with name [%s] for org [%s] with [%s] as provider", credName, orgID, provider)
	var credCreateRequest *api.CloudCredentialCreateRequest
	switch provider {
	case drivers.ProviderAws:
		log.Infof("Create creds for Aws")
		id := os.Getenv("AWS_ACCESS_KEY_ID")
		if id == "" {
			return fmt.Errorf("environment variable AWS_ACCESS_KEY_ID should not be empty")
		}
		secret := os.Getenv("AWS_SECRET_ACCESS_KEY")
		if secret == "" {
			return fmt.Errorf("environment variable AWS_SECRET_ACCESS_KEY should not be empty")
		}
		credCreateRequest = &api.CloudCredentialCreateRequest{
			CreateMetadata: &api.CreateMetadata{
				Name:  credName,
				Uid:   uid,
				OrgId: orgID,
			},
			CloudCredential: &api.CloudCredentialInfo{
				Type: api.CloudCredentialInfo_AWS,
				Config: &api.CloudCredentialInfo_AwsConfig{
					AwsConfig: &api.AWSConfig{
						AccessKey: id,
						SecretKey: secret,
					},
				},
			},
		}

	case drivers.ProviderAzure:
		log.Infof("Create creds for azure")
		tenantID, clientID, clientSecret, subscriptionID, accountName, accountKey := GetAzureCredsFromEnv()
		credCreateRequest = &api.CloudCredentialCreateRequest{
			CreateMetadata: &api.CreateMetadata{
				Name:  credName,
				Uid:   uid,
				OrgId: orgID,
			},
			CloudCredential: &api.CloudCredentialInfo{
				Type: api.CloudCredentialInfo_Azure,
				Config: &api.CloudCredentialInfo_AzureConfig{
					AzureConfig: &api.AzureConfig{
						TenantId:       tenantID,
						ClientId:       clientID,
						ClientSecret:   clientSecret,
						AccountName:    accountName,
						AccountKey:     accountKey,
						SubscriptionId: subscriptionID,
					},
				},
			},
		}

	case drivers.ProviderNfs:
		log.Warnf("provider [%s] does not require creating cloud credential", provider)
		return nil

	case drivers.ProviderRke:
		credCreateRequest = &api.CloudCredentialCreateRequest{
			CreateMetadata: &api.CreateMetadata{
				Name:  credName,
				Uid:   uid,
				OrgId: orgID,
			},
			CloudCredential: &api.CloudCredentialInfo{
				Type: api.CloudCredentialInfo_Rancher,
				Config: &api.CloudCredentialInfo_RancherConfig{
					RancherConfig: &api.RancherConfig{
						Endpoint: rke.RancherMap[kubeconfig[0]].Endpoint,
						Token:    rke.RancherMap[kubeconfig[0]].Token,
					},
				},
			},
		}

	case drivers.ProviderIbm:
		log.Infof("Create creds for IBM")
		apiKey, err := GetIBMApiKey("default")
		if err != nil {
			return err
		}
		credCreateRequest = &api.CloudCredentialCreateRequest{
			CreateMetadata: &api.CreateMetadata{
				Name:  credName,
				Uid:   uid,
				OrgId: orgID,
			},
			CloudCredential: &api.CloudCredentialInfo{
				Type: api.CloudCredentialInfo_IBM,
				Config: &api.CloudCredentialInfo_IbmConfig{
					IbmConfig: &api.IBMConfig{
						ApiKey: apiKey,
					},
				},
			},
		}
	case drivers.ProviderGke:
		credCreateRequest = &api.CloudCredentialCreateRequest{
			CreateMetadata: &api.CreateMetadata{
				Name:  credName,
				Uid:   uid,
				OrgId: orgID,
			},
			CloudCredential: &api.CloudCredentialInfo{
				Type: api.CloudCredentialInfo_Google,
				Config: &api.CloudCredentialInfo_GoogleConfig{
					GoogleConfig: &api.GoogleConfig{
						JsonKey: GlobalGkeSecretString,
					},
				},
			},
		}
	default:
		return fmt.Errorf("provider [%s] not supported for creating cloud credential", provider)
	}
	_, err := Inst().Backup.CreateCloudCredential(ctx, credCreateRequest)
	if err != nil {
		if strings.Contains(err.Error(), "already exists") {
			return nil
		}
		log.Warnf("failed to create cloud credential with name [%s] in org [%s] with [%s] as provider with error [%v]", credName, orgID, provider, err)
		return err
	}
	// check for cloud cred status
	cloudCredStatus := func() (interface{}, bool, error) {
		status, err := IsCloudCredPresent(credName, ctx, orgID)
		if err != nil {
			return "", true, fmt.Errorf("cloud cred %s present with error %v", credName, err)
		}
		if status {
			return "", true, nil
		}
		return "", false, nil
	}
	_, err = task.DoRetryWithTimeout(cloudCredStatus, defaultTimeout, defaultRetryInterval)
	if err != nil {
		return err
	}
	return nil
}

// CreateS3BackupLocation creates backup location for S3
func CreateS3BackupLocation(name, uid, cloudCred, cloudCredUID, bucketName, orgID, encryptionKey string, validate bool, sseS3EncryptionType ...api.S3Config_Sse) error {
	ctx, err := backup.GetAdminCtxFromSecret()
	if err != nil {
		return err
	}
	backupDriver := Inst().Backup
	_, _, endpoint, region, disableSSLBool := s3utils.GetAWSDetailsFromEnv()
	// Initialize a new variable to hold the SSE S3 Encryption Type
	var sseType api.S3Config_Sse
	if len(sseS3EncryptionType) == 0 {
		// If sseS3EncryptionType Type parameter is not passed , then take it from environment variable
		sseType, err = GetSseS3EncryptionType()
		if err != nil {
			return err
		}
	} else {
		sseType = sseS3EncryptionType[0]
	}
	bLocationCreateReq := &api.BackupLocationCreateRequest{
		CreateMetadata: &api.CreateMetadata{
			Name:  name,
			OrgId: orgID,
			Uid:   uid,
		},
		BackupLocation: &api.BackupLocationInfo{
			Path:                    bucketName,
			EncryptionKey:           encryptionKey,
			ValidateCloudCredential: validate,
			CloudCredentialRef: &api.ObjectRef{
				Name: cloudCred,
				Uid:  cloudCredUID,
			},
			Type: api.BackupLocationInfo_S3,
			Config: &api.BackupLocationInfo_S3Config{
				S3Config: &api.S3Config{
					Endpoint:   endpoint,
					Region:     region,
					DisableSsl: disableSSLBool,
					SseType:    sseType,
				},
			},
		},
	}

	_, err = backupDriver.CreateBackupLocation(ctx, bLocationCreateReq)
	if err != nil {
		return fmt.Errorf("failed to create backup location: %v", err)
	}
	return nil
}

// CreateS3BackupLocationWithContext creates backup location for S3 using the given context
func CreateS3BackupLocationWithContext(name, uid, cloudCred, cloudCredUID, bucketName, orgID, encryptionKey string, ctx context1.Context, validate bool, sseS3EncryptionType ...api.S3Config_Sse) error {
	backupDriver := Inst().Backup
	_, _, endpoint, region, disableSSLBool := s3utils.GetAWSDetailsFromEnv()
	// Initialize a new variable to hold the SSE S3 Encryption Type
	var sseType api.S3Config_Sse
	var err error
	if len(sseS3EncryptionType) == 0 {
		// If sseS3EncryptionType Type parameter is not passed , then take it from environment variable
		sseType, err = GetSseS3EncryptionType()
		if err != nil {
			return err
		}
	} else {
		sseType = sseS3EncryptionType[0]
	}
	bLocationCreateReq := &api.BackupLocationCreateRequest{
		CreateMetadata: &api.CreateMetadata{
			Name:  name,
			OrgId: orgID,
			Uid:   uid,
		},
		BackupLocation: &api.BackupLocationInfo{
			Path:                    bucketName,
			EncryptionKey:           encryptionKey,
			ValidateCloudCredential: validate,
			CloudCredentialRef: &api.ObjectRef{
				Name: cloudCred,
				Uid:  cloudCredUID,
			},
			Type: api.BackupLocationInfo_S3,
			Config: &api.BackupLocationInfo_S3Config{
				S3Config: &api.S3Config{
					Endpoint:   endpoint,
					Region:     region,
					DisableSsl: disableSSLBool,
					SseType:    sseType,
				},
			},
		},
	}

	_, err = backupDriver.CreateBackupLocation(ctx, bLocationCreateReq)
	if err != nil {
		return fmt.Errorf("failed to create backup location: %v", err)
	}
	return nil
}

// UpdateS3BackupLocation updates s3 backup location with the provided values
func UpdateS3BackupLocation(name string, uid string, orgID string, cloudCred string, cloudCredUID string, ctx context1.Context, sseS3EncryptionType api.S3Config_Sse, validate bool) error {

	backupDriver := Inst().Backup
	_, _, endpoint, region, disableSSLBool := s3utils.GetAWSDetailsFromEnv()
	bLocationUpdateReq := &api.BackupLocationUpdateRequest{
		CreateMetadata: &api.CreateMetadata{
			Name:  name,
			OrgId: orgID,
			Uid:   uid,
		},
		BackupLocation: &api.BackupLocationInfo{
			ValidateCloudCredential: validate,
			CloudCredentialRef: &api.ObjectRef{
				Name: cloudCred,
				Uid:  cloudCredUID,
			},
			Type: api.BackupLocationInfo_S3,
			Config: &api.BackupLocationInfo_S3Config{
				S3Config: &api.S3Config{
					Endpoint:   endpoint,
					Region:     region,
					DisableSsl: disableSSLBool,
					SseType:    sseS3EncryptionType,
				},
			},
		},
	}

	_, err := backupDriver.UpdateBackupLocation(ctx, bLocationUpdateReq)
	if err != nil {
		return err
	}
	return nil
}

// CreateAzureBackupLocation creates backup location for Azure
func CreateAzureBackupLocation(name string, uid string, cloudCred string, cloudCredUID string, bucketName string, orgID string, validate bool) error {
	backupDriver := Inst().Backup
	encryptionKey := "torpedo"
	azureRegion := os.Getenv("AZURE_ENDPOINT")
	environmentType := api.S3Config_AzureEnvironmentType_AZURE_GLOBAL // Default value
	if azureRegion == "CHINA" {
		environmentType = api.S3Config_AzureEnvironmentType_AZURE_CHINA
	}
	bLocationCreateReq := &api.BackupLocationCreateRequest{
		CreateMetadata: &api.CreateMetadata{
			Name:  name,
			OrgId: orgID,
			Uid:   uid,
		},
		BackupLocation: &api.BackupLocationInfo{
			Path:                    bucketName,
			EncryptionKey:           encryptionKey,
			ValidateCloudCredential: validate,
			CloudCredentialRef: &api.ObjectRef{
				Name: cloudCred,
				Uid:  cloudCredUID,
			},
			Type: api.BackupLocationInfo_Azure,
			Config: &api.BackupLocationInfo_S3Config{
				S3Config: &api.S3Config{
					AzureEnvironment: &api.S3Config_AzureEnvironmentType{
						Type: environmentType,
					},
				},
			},
		},
	}
	ctx, err := backup.GetAdminCtxFromSecret()
	if err != nil {
		return err
	}
	_, err = backupDriver.CreateBackupLocation(ctx, bLocationCreateReq)
	if err != nil {
		return fmt.Errorf("failed to create backup location Error: %v", err)
	}
	return nil
}

// CreateAzureBackupLocationWithContext creates backup location for Azure using the given context
func CreateAzureBackupLocationWithContext(name string, uid string, cloudCred string, cloudCredUID string, bucketName string, orgID string, encryptionKey string, ctx context1.Context, validate bool) error {
	backupDriver := Inst().Backup
	azureRegion := os.Getenv("AZURE_ENDPOINT")
	environmentType := api.S3Config_AzureEnvironmentType_AZURE_GLOBAL // Default value
	if azureRegion == "CHINA" {
		environmentType = api.S3Config_AzureEnvironmentType_AZURE_CHINA
	}
	bLocationCreateReq := &api.BackupLocationCreateRequest{
		CreateMetadata: &api.CreateMetadata{
			Name:  name,
			OrgId: orgID,
			Uid:   uid,
		},
		BackupLocation: &api.BackupLocationInfo{
			Path:                    bucketName,
			EncryptionKey:           encryptionKey,
			ValidateCloudCredential: validate,
			CloudCredentialRef: &api.ObjectRef{
				Name: cloudCred,
				Uid:  cloudCredUID,
			},
			Type: api.BackupLocationInfo_Azure,
			Config: &api.BackupLocationInfo_S3Config{
				S3Config: &api.S3Config{
					AzureEnvironment: &api.S3Config_AzureEnvironmentType{
						Type: environmentType,
					},
				},
			},
		},
	}
	_, err := backupDriver.CreateBackupLocation(ctx, bLocationCreateReq)
	if err != nil {
		return fmt.Errorf("failed to create backup location Error: %v", err)
	}
	return nil
}

// CreateGCPBackupLocation creates backup location for Google cloud
func CreateGCPBackupLocation(name string, uid string, cloudCred string, cloudCredUID string, bucketName string, orgID string, validate bool) error {
	backupDriver := Inst().Backup
	encryptionKey := "torpedo"
	bLocationCreateReq := &api.BackupLocationCreateRequest{
		CreateMetadata: &api.CreateMetadata{
			Name:  name,
			OrgId: orgID,
			Uid:   uid,
		},
		BackupLocation: &api.BackupLocationInfo{
			Path:                    bucketName,
			EncryptionKey:           encryptionKey,
			ValidateCloudCredential: validate,
			CloudCredentialRef: &api.ObjectRef{
				Name: cloudCred,
				Uid:  cloudCredUID,
			},
			Type: api.BackupLocationInfo_Google,
		},
	}
	ctx, err := backup.GetAdminCtxFromSecret()
	if err != nil {
		return err
	}
	_, err = backupDriver.CreateBackupLocation(ctx, bLocationCreateReq)
	if err != nil {
		return fmt.Errorf("failed to create backup location Error: %v", err)
	}
	return nil
}

// CreateGCPBackupLocationWithContext creates backup location for Google cloud
func CreateGCPBackupLocationWithContext(name string, uid string, cloudCred string, cloudCredUID string, bucketName string, orgID string, ctx context1.Context, validate bool) error {
	backupDriver := Inst().Backup
	encryptionKey := "torpedo"
	bLocationCreateReq := &api.BackupLocationCreateRequest{
		CreateMetadata: &api.CreateMetadata{
			Name:  name,
			OrgId: orgID,
			Uid:   uid,
		},
		BackupLocation: &api.BackupLocationInfo{
			Path:                    bucketName,
			EncryptionKey:           encryptionKey,
			ValidateCloudCredential: validate,
			CloudCredentialRef: &api.ObjectRef{
				Name: cloudCred,
				Uid:  cloudCredUID,
			},
			Type: api.BackupLocationInfo_Google,
		},
	}
	_, err := backupDriver.CreateBackupLocation(ctx, bLocationCreateReq)
	if err != nil {
		return fmt.Errorf("failed to create backup location Error: %v", err)
	}
	return nil
}

// WaitForBackupLocationAddition waits for backup location to be added successfully
// or till timeout is reached. API should poll every `timeBeforeRetry` duration
func WaitForBackupLocationAddition(
	ctx context1.Context,
	backupLocationName,
	UID,
	orgID string,
	timeout time.Duration,
	timeBeforeRetry time.Duration,
) error {
	req := &api.BackupLocationInspectRequest{
		Name:  backupLocationName,
		Uid:   UID,
		OrgId: orgID,
	}
	f := func() (interface{}, bool, error) {
		inspectBlResp, err := Inst().Backup.InspectBackupLocation(ctx, req)
		if err != nil {
			return "", true, err
		}
		actual := inspectBlResp.GetBackupLocation().GetBackupLocationInfo().GetStatus().GetStatus()
		if actual == api.BackupLocationInfo_StatusInfo_Valid {
			return "", false, nil
		}
		return "", true, fmt.Errorf("backup location status for [%s] expected was [%s] but got [%s]", backupLocationName, api.BackupLocationInfo_StatusInfo_Valid, actual)
	}
	_, err := task.DoRetryWithTimeout(f, timeout, timeBeforeRetry)
	if err != nil {
		return fmt.Errorf("failed to wait for backup location addition. Error:[%v]", err)
	}
	return nil
}

// CreateNFSBackupLocation creates backup location for nfs
func CreateNFSBackupLocation(name string, uid string, orgID string, encryptionKey string, subPath string, validate bool) error {
	serverAddr := os.Getenv("NFS_SERVER_ADDR")
	mountOption := os.Getenv("NFS_MOUNT_OPTION")
	path := os.Getenv("NFS_PATH")
	backupDriver := Inst().Backup
	bLocationCreateReq := &api.BackupLocationCreateRequest{
		CreateMetadata: &api.CreateMetadata{
			Name:  name,
			OrgId: orgID,
			Uid:   uid,
		},
		BackupLocation: &api.BackupLocationInfo{
			Config: &api.BackupLocationInfo_NfsConfig{
				NfsConfig: &api.NFSConfig{
					ServerAddr:  serverAddr,
					SubPath:     subPath,
					MountOption: mountOption,
				},
			},
			Path:          path,
			Type:          api.BackupLocationInfo_NFS,
			EncryptionKey: encryptionKey,
		},
	}
	ctx, err := backup.GetAdminCtxFromSecret()
	if err != nil {
		return err
	}
	_, err = backupDriver.CreateBackupLocation(ctx, bLocationCreateReq)
	if err != nil {
		return fmt.Errorf("failed to create backup location Error: %v", err)
	}
	if validate {
		err = WaitForBackupLocationAddition(ctx, name, uid, orgID, defaultTimeout, defaultRetryInterval)
		if err != nil {
			return err
		}
	}
	return nil
}

// CreateNFSBackupLocationWithContext creates backup location using the given context
func CreateNFSBackupLocationWithContext(name string, uid string, subPath string, orgID string, encryptionKey string, ctx context1.Context, validate bool) error {
	serverAddr := os.Getenv("NFS_SERVER_ADDR")
	mountOption := os.Getenv("NFS_MOUNT_OPTION")
	path := os.Getenv("NFS_PATH")
	backupDriver := Inst().Backup
	bLocationCreateReq := &api.BackupLocationCreateRequest{
		CreateMetadata: &api.CreateMetadata{
			Name:  name,
			OrgId: orgID,
			Uid:   uid,
		},
		BackupLocation: &api.BackupLocationInfo{
			Config: &api.BackupLocationInfo_NfsConfig{
				NfsConfig: &api.NFSConfig{
					ServerAddr:  serverAddr,
					SubPath:     subPath,
					MountOption: mountOption,
				},
			},
			Path:          path,
			Type:          api.BackupLocationInfo_NFS,
			EncryptionKey: encryptionKey,
		},
	}
	_, err := backupDriver.CreateBackupLocation(ctx, bLocationCreateReq)
	if err != nil {
		return fmt.Errorf("failed to create backup location Error: %v", err)
	}
	if validate {
		err = WaitForBackupLocationAddition(ctx, name, uid, orgID, defaultTimeout, defaultRetryInterval)
		if err != nil {
			return err
		}
	}
	return nil
}

// GetProvider validates and return object store provider
func GetProvider() string {
	provider, ok := os.LookupEnv("OBJECT_STORE_PROVIDER")
	expect(ok).To(beTrue(), fmt.Sprintf("No environment variable 'PROVIDER' supplied. Valid values are: %s, %s, %s",
		drivers.ProviderAws, drivers.ProviderAzure, drivers.ProviderGke))
	switch provider {
	case drivers.ProviderAws, drivers.ProviderAzure, drivers.ProviderGke:
	default:
		fail(fmt.Sprintf("Valid values for 'PROVIDER' environment variables are: %s, %s, %s",
			drivers.ProviderAws, drivers.ProviderAzure, drivers.ProviderGke))
	}
	return provider
}

// CreateOrganization creates org on px-backup
func CreateOrganization(orgID string) {
	Step(fmt.Sprintf("Create organization [%s]", orgID), func() {
		backupDriver := Inst().Backup
		req := &api.OrganizationCreateRequest{
			CreateMetadata: &api.CreateMetadata{
				Name: orgID,
			},
		}
		ctx, err := backup.GetAdminCtxFromSecret()
		expect(err).NotTo(haveOccurred(),
			fmt.Sprintf("Failed to fetch px-central-admin ctx: [%v]",
				err))
		_, err = backupDriver.CreateOrganization(ctx, req)
		// expect(err).NotTo(haveOccurred(),
		//	fmt.Sprintf("Failed to create organization [%s]. Error: [%v]",
		//		orgID, err))
	})
}

// UpdateScheduledBackup updates the scheduled backup with time interval from global vars
func UpdateScheduledBackup(schedulePolicyName, schedulePolicyUID string, ScheduledBackupInterval time.Duration) (err error) {
	var ctx context1.Context

	Step(fmt.Sprintf("Update schedule policy %s", schedulePolicyName), func() {
		backupDriver := Inst().Backup

		// Create a backup schedule
		schedulePolicyUpdateRequest := &api.SchedulePolicyUpdateRequest{
			CreateMetadata: &api.CreateMetadata{
				Name:  schedulePolicyName,
				Uid:   schedulePolicyUID,
				OrgId: OrgID,
			},

			SchedulePolicy: &api.SchedulePolicyInfo{
				Interval: &api.SchedulePolicyInfo_IntervalPolicy{
					// Retain 5 backups at a time for ease of inspection
					Retain:  5,
					Minutes: int64(ScheduledBackupInterval / time.Minute),
					IncrementalCount: &api.SchedulePolicyInfo_IncrementalCount{
						Count: 0,
					},
				},
			},
		}
		// ctx, err = backup.GetPxCentralAdminCtx()
		ctx, err = backup.GetAdminCtxFromSecret()
		if err != nil {
			return
		}
		_, err = backupDriver.UpdateSchedulePolicy(ctx, schedulePolicyUpdateRequest)
		if err != nil {
			return
		}
	})
	return err
}

// DeleteScheduledBackup deletes the scheduled backup and schedule policy from the CreateScheduledBackup
func DeleteScheduledBackup(backupScheduleName, backupScheduleUID, schedulePolicyName, schedulePolicyUID string) (err error) {
	var ctx context1.Context

	Step(fmt.Sprintf("Delete scheduled backup %s of all namespaces on cluster %s in organization %s",
		backupScheduleName, SourceClusterName, OrgID), func() {
		backupDriver := Inst().Backup

		bkpScheduleDeleteRequest := &api.BackupScheduleDeleteRequest{
			OrgId: OrgID,
			Name:  backupScheduleName,
			// delete_backups indicates whether the cloud backup files need to
			// be deleted or retained.
			DeleteBackups: true,
			Uid:           backupScheduleUID,
		}
		ctx, err = backup.GetPxCentralAdminCtx()
		if err != nil {
			return
		}
		_, err = backupDriver.DeleteBackupSchedule(ctx, bkpScheduleDeleteRequest)
		if err != nil {
			return
		}

		clusterReq := &api.ClusterInspectRequest{OrgId: OrgID, Name: SourceClusterName, IncludeSecrets: true}
		clusterResp, err := backupDriver.InspectCluster(ctx, clusterReq)
		if err != nil {
			return
		}
		clusterObj := clusterResp.GetCluster()

		namespace := "*"
		err = backupDriver.WaitForBackupScheduleDeletion(ctx, backupScheduleName, namespace, OrgID,
			clusterObj,
			BackupRestoreCompletionTimeoutMin*time.Minute,
			RetrySeconds*time.Second)

		schedulePolicyDeleteRequest := &api.SchedulePolicyDeleteRequest{
			OrgId: OrgID,
			Name:  schedulePolicyName,
			Uid:   schedulePolicyUID,
		}
		ctx, err = backup.GetPxCentralAdminCtx()
		if err != nil {
			return
		}
		_, err = backupDriver.DeleteSchedulePolicy(ctx, schedulePolicyDeleteRequest)
		if err != nil {
			return
		}
	})
	return err
}

// AddLabelToResource adds a label to a resource and errors if the resource type is not implemented
func AddLabelToResource(spec interface{}, key string, val string) error {
	if obj, ok := spec.(*corev1.PersistentVolumeClaim); ok {
		if obj.Labels == nil {
			obj.Labels = make(map[string]string)
		}
		log.Infof("Adding label [%s=%s] to PVC %s", key, val, obj.Name)
		obj.Labels[key] = val
		core.Instance().UpdatePersistentVolumeClaim(obj)
		return nil
	} else if obj, ok := spec.(*corev1.ConfigMap); ok {
		if obj.Labels == nil {
			obj.Labels = make(map[string]string)
		}
		log.Infof("Adding label [%s=%s] to ConfigMap %s", key, val, obj.Name)
		obj.Labels[key] = val
		core.Instance().UpdateConfigMap(obj)
		return nil
	} else if obj, ok := spec.(*corev1.Secret); ok {
		if obj.Labels == nil {
			obj.Labels = make(map[string]string)
		}
		log.Infof("Adding label [%s=%s] to Secret %s", key, val, obj.Name)
		obj.Labels[key] = val
		core.Instance().UpdateSecret(obj)
		return nil
	}
	return fmt.Errorf("spec is of unknown resource type")
}

// GetClusterConfigPath returns kubeconfig for given cluster
func GetClusterConfigPath(clusterConfig string) (string, error) {
	kubeconfigs := os.Getenv("KUBECONFIGS")
	if kubeconfigs == "" {
		return "", fmt.Errorf("failed to get source config path. Empty KUBECONFIGS environment variable")
	}
	kubeconfigList := strings.Split(kubeconfigs, ",")
	for _, kubeconfig := range kubeconfigList {
		if kubeconfig == clusterConfig {
			log.Infof("Cluster config path: %s", fmt.Sprintf("%s/%s", KubeconfigDirectory, kubeconfig))
			return fmt.Sprintf("%s/%s", KubeconfigDirectory, kubeconfig), nil
		}
	}
	return "", nil
}

// GetSourceClusterConfigPath returns kubeconfig for source
func GetSourceClusterConfigPath() (string, error) {
	kubeconfigs := os.Getenv("KUBECONFIGS")
	if kubeconfigs == "" {
		return "", fmt.Errorf("failed to get source config path. Empty KUBECONFIGS environment variable")
	}

	kubeconfigList := strings.Split(kubeconfigs, ",")
	if len(kubeconfigList) < 2 {
		return "", fmt.Errorf(`Failed to get source config path.
				At least minimum two kubeconfigs required but has %d`, len(kubeconfigList))
	}

	log.Infof("Source config path: %s", fmt.Sprintf("%s/%s", KubeconfigDirectory, kubeconfigList[0]))
	return fmt.Sprintf("%s/%s", KubeconfigDirectory, kubeconfigList[0]), nil
}

// GetDestinationClusterConfigPath get cluster config of destination cluster
func GetDestinationClusterConfigPath() (string, error) {
	kubeconfigs := os.Getenv("KUBECONFIGS")
	if kubeconfigs == "" {
		return "", fmt.Errorf("empty KUBECONFIGS environment variable")
	}

	kubeconfigList := strings.Split(kubeconfigs, ",")
	if len(kubeconfigList) < 2 {
		return "", fmt.Errorf(`Failed to get source config path.
				At least minimum two kubeconfigs required but has %d`, len(kubeconfigList))
	}

	log.Infof("Destination config path: %s", fmt.Sprintf("%s/%s", KubeconfigDirectory, kubeconfigList[1]))
	return fmt.Sprintf("%s/%s", KubeconfigDirectory, kubeconfigList[1]), nil
}

func GetCustomClusterConfigPath(clusterConfigIndex int) (string, error) {
	kubeconfigs := os.Getenv("KUBECONFIGS")
	if kubeconfigs == "" {
		return "", fmt.Errorf("empty KUBECONFIGS environment variable")
	}

	kubeconfigList := strings.Split(kubeconfigs, ",")
	if len(kubeconfigList) < 2 {
		return "", fmt.Errorf(`Failed to get source config path.
				At least minimum two kubeconfigs required but has %d`, len(kubeconfigList))
	}

	log.Infof("config path: %s", fmt.Sprintf("%s/%s", KubeconfigDirectory, kubeconfigList[clusterConfigIndex]))
	return fmt.Sprintf("%s/%s", KubeconfigDirectory, kubeconfigList[clusterConfigIndex]), nil
}

// GetAzureCredsFromEnv get creds for azure
func GetAzureCredsFromEnv() (tenantID, clientID, clientSecret, subscriptionID, accountName, accountKey string) {
	accountName = os.Getenv("AZURE_ACCOUNT_NAME")
	expect(accountName).NotTo(equal(""),
		"AZURE_ACCOUNT_NAME Environment variable should not be empty")

	accountKey = os.Getenv("AZURE_ACCOUNT_KEY")
	expect(accountKey).NotTo(equal(""),
		"AZURE_ACCOUNT_KEY Environment variable should not be empty")

	log.Infof("Create creds for azure")
	tenantID = os.Getenv("AZURE_TENANT_ID")
	clientID = os.Getenv("AZURE_CLIENT_ID")
	clientSecret = os.Getenv("AZURE_CLIENT_SECRET")
	subscriptionID = os.Getenv("AZURE_SUBSCRIPTION_ID")

	return tenantID, clientID, clientSecret, subscriptionID, accountName, accountKey
}

// GetIBMApiKey will return the IBM API Key from GlobalCredentialConfig
func GetIBMApiKey(cluster string) (string, error) {
	return GlobalCredentialConfig.CloudProviders.GetIBMCredential(cluster).APIKey, nil
}

type NfsInfo struct {
	NfsServerAddress string
	NfsPath          string
	NfsSubPath       string
	NfsMountOptions  string
}

// GetNfsInfoFromEnv get information for nfs share.
func GetNfsInfoFromEnv() *NfsInfo {
	creds := &NfsInfo{}
	creds.NfsServerAddress = os.Getenv("NFS_SERVER_ADDR")
	if creds.NfsServerAddress == "" {
		err := fmt.Errorf("NFS_SERVER_ADDR environment variable should not be empty")
		log.FailOnError(err, "Fetching NFS server address")
	}
	creds.NfsPath = os.Getenv("NFS_PATH")
	if creds.NfsPath == "" {
		err := fmt.Errorf("NFS_PATH environment variable should not be empty")
		log.FailOnError(err, "Fetching NFS path")
	}
	creds.NfsSubPath = os.Getenv("NFS_SUB_PATH")
	creds.NfsMountOptions = os.Getenv("NFS_MOUNT_OPTION")
	return creds
}

// SetScheduledBackupInterval sets scheduled backup interval
func SetScheduledBackupInterval(interval time.Duration, triggerType string) {
	scheduledBackupInterval := interval

	var schedulePolicyName string
	var schedulePolicyUID string
	if triggerType == BackupScheduleAllName {
		schedulePolicyName = SchedulePolicyAllName
		schedulePolicyUID = SchedulePolicyAllUID
		ScheduledBackupAllNamespacesInterval = scheduledBackupInterval
	} else {
		schedulePolicyName = SchedulePolicyScaleName
		schedulePolicyUID = SchedulePolicyScaleUID
		ScheduledBackupScaleInterval = scheduledBackupInterval
	}
	_, err := InspectScheduledBackup(schedulePolicyName, schedulePolicyUID)
	if ObjectExists(err) {
		UpdateScheduledBackup(schedulePolicyName, schedulePolicyUID, scheduledBackupInterval)
	}
}

// DeleteS3Bucket deletes bucket in S3
func DeleteS3Bucket(bucketName string) {
	id, secret, endpoint, s3Region, disableSSLBool := s3utils.GetAWSDetailsFromEnv()
	sess, err := session.NewSession(&aws.Config{
		Endpoint:         aws.String(endpoint),
		Credentials:      credentials.NewStaticCredentials(id, secret, ""),
		Region:           aws.String(s3Region),
		DisableSSL:       aws.Bool(disableSSLBool),
		S3ForcePathStyle: aws.Bool(true),
	},
	)
	expect(err).NotTo(haveOccurred(),
		fmt.Sprintf("Failed to get S3 session to create bucket. Error: [%v]", err))

	S3Client := s3.New(sess)

	iter := s3manager.NewDeleteListIterator(S3Client, &s3.ListObjectsInput{
		Bucket: aws.String(bucketName),
	})

	err = s3manager.NewBatchDeleteWithClient(S3Client).Delete(aws.BackgroundContext(), iter)
	expect(err).NotTo(haveOccurred(),
		fmt.Sprintf("Unable to delete objects from bucket %q, %v", bucketName, err))

	_, err = S3Client.DeleteBucket(&s3.DeleteBucketInput{
		Bucket: aws.String(bucketName),
	})
	expect(err).NotTo(haveOccurred(),
		fmt.Sprintf("Failed to delete bucket [%v]. Error: [%v]", bucketName, err))
}

func DeleteGcpBucket(bucketName string) {

	ctx := context1.Background()

	client, err := storage.NewClient(ctx, option.WithCredentialsJSON([]byte(GlobalGkeSecretString)))
	if err != nil {
		log.FailOnError(err, "Failed to create gcp client")
	}
	defer client.Close()

	// List all objects in the bucket
	it := client.Bucket(bucketName).Objects(ctx, nil)
	for {
		objAttrs, err := it.Next()
		if err == iterator.Done {
			break
		}
		if err != nil {
			log.FailOnError(err, "error iterating over gcp bucket objects")
		}

		// Delete each object in the bucket
		err = client.Bucket(bucketName).Object(objAttrs.Name).Delete(ctx)
		if err != nil {
			log.FailOnError(err, "error deleting object from gcp bucket %s", objAttrs.Name)
		}
		log.Infof("Deleted object: %s\n", objAttrs.Name)
	}

	// Delete the bucket
	bucket := client.Bucket(bucketName)
	if err := bucket.Delete(ctx); err != nil {
		log.FailOnError(err, "failed to delete bucket [%v]", bucketName)
	}
}

// DeleteAzureBucket delete bucket in azure
func DeleteAzureBucket(bucketName string) {
	// From the Azure portal, get your Storage account blob service URL endpoint.
	_, _, _, _, accountName, accountKey := GetAzureCredsFromEnv()
	azureRegion := os.Getenv("AZURE_ENDPOINT")
	urlStr := fmt.Sprintf("https://%s.blob.core.windows.net/%s", accountName, bucketName) // Default value
	if azureRegion == "CHINA" {
		urlStr = fmt.Sprintf("https://%s.blob.core.chinacloudapi.cn/%s", accountName, bucketName)
	}
	log.Infof("Delete container url %s", urlStr)
	// Create a ContainerURL object that wraps a soon-to-be-created container's URL and a default pipeline.
	u, _ := url.Parse(urlStr)
	credential, err := azblob.NewSharedKeyCredential(accountName, accountKey)
	expect(err).NotTo(haveOccurred(),
		fmt.Sprintf("Failed to create shared key credential [%v]", err))

	containerURL := azblob.NewContainerURL(*u, azblob.NewPipeline(credential, azblob.PipelineOptions{}))
	ctx := context1.Background() // This example uses a never-expiring context

	_, err = containerURL.Delete(ctx, azblob.ContainerAccessConditions{})

	expect(err).NotTo(haveOccurred(),
		fmt.Sprintf("Failed to delete container. Error: [%v]", err))
}

// DeleteNfsSubPath delete subpath from nfs shared path.
func DeleteNfsSubPath(subPath string) {
	// Get NFS share details from ENV variables.
	creds := GetNfsInfoFromEnv()
	mountDir := fmt.Sprintf("/tmp/nfsMount" + RandomString(4))

	// Mount the NFS share to the worker node.
	workerNode := node.GetWorkerNodes()[0]
	mountCmds := []string{
		fmt.Sprintf("mkdir -p %s", mountDir),
		fmt.Sprintf("mount -t nfs %s:%s %s", creds.NfsServerAddress, creds.NfsPath, mountDir),
	}
	for _, cmd := range mountCmds {
		err := runCmd(cmd, workerNode)
		log.FailOnError(err, fmt.Sprintf("Failed to run [%s] command on node [%s], error : [%s]", cmd, workerNode, err))
	}

	defer func() {
		// Unmount the NFS share from the master node.
		umountCmds := []string{
			fmt.Sprintf("umount %s", mountDir),
			fmt.Sprintf("rm -rf %s", mountDir),
		}
		for _, cmd := range umountCmds {
			err := runCmd(cmd, workerNode)
			log.FailOnError(err, fmt.Sprintf("Failed to run [%s] command on node [%s], error : [%s]", cmd, workerNode, err))
		}
	}()

	// Remove subpath from NFS share path.
	log.Infof("Deleting NFS share subpath: [%s] from path: [%s] on server: [%s]", subPath, creds.NfsPath, creds.NfsServerAddress)
	rmCmd := fmt.Sprintf("rm -rf %s/%s", mountDir, subPath)
	err := runCmd(rmCmd, workerNode)
	log.FailOnError(err, fmt.Sprintf("Failed to run [%s] command on node [%s], error : [%s]", rmCmd, workerNode, err))
}

// DeleteFilesFromNFSLocation deletes any file/directory from the supplied path
func DeleteFilesFromNFSLocation(nfsPath string, fileName string) (err error) {
	// Getting NFS share details from ENV variables.
	creds := GetNfsInfoFromEnv()
	mountDir := fmt.Sprintf("/tmp/nfsMount" + RandomString(4))
	workerNode := node.GetWorkerNodes()[0]

	// Mounting the NFS share to the worker node.
	mountCmds := []string{
		fmt.Sprintf("mkdir -p %s", mountDir),
		fmt.Sprintf("mount -t nfs %s:%s %s", creds.NfsServerAddress, creds.NfsPath, mountDir),
	}

	for _, cmd := range mountCmds {
		err = runCmd(cmd, workerNode)
		if err != nil {
			return fmt.Errorf("failed to run [%s] command on node [%s], error : [%s]", cmd, workerNode, err)
		}
	}

	defer func() {
		// Unmounting the NFS share from the worker node.
		umountCmds := []string{
			fmt.Sprintf("umount %s", mountDir),
			fmt.Sprintf("rm -rf %s", mountDir),
		}
		for _, cmd := range umountCmds {
			if e := runCmd(cmd, workerNode); e != nil {
				err = fmt.Errorf("failed to run [%s] command on node [%s], error : [%s]", cmd, workerNode, e)
			}
		}
	}()

	rmCmd := fmt.Sprintf("cd %s/%s && rm -rf %s", mountDir, nfsPath, fileName)
	err = runCmd(rmCmd, workerNode)
	if err != nil {
		return err
	}
	return
}

// DeleteBucket deletes bucket from the cloud or shared subpath from NFS server
func DeleteBucket(provider string, bucketName string) {
	Step(fmt.Sprintf("Delete bucket [%s]", bucketName), func() {
		switch provider {
		// TODO(stgleb): PTX-2359 Add DeleteAzureBucket
		case drivers.ProviderAws:
			DeleteS3Bucket(bucketName)
		case drivers.ProviderAzure:
			DeleteAzureBucket(bucketName)
		case drivers.ProviderNfs:
			DeleteNfsSubPath(bucketName)
		case drivers.ProviderGke:
			DeleteGcpBucket(bucketName)
		}
	})
}

// HaIncreaseErrorInjectionTargetNode repl increase and reboot target node
func HaIncreaseErrorInjectionTargetNode(event *EventRecord, ctx *scheduler.Context, v *volume.Volume, storageNodeMap map[string]node.Node, errInj ErrorInjection) error {

	stepLog := fmt.Sprintf("repl increase volume driver %s on app %s's volume: %v and reboot target node",
		Inst().V.String(), ctx.App.Key, v)
	var replicaSets []*opsapi.ReplicaSet
	var err error
	Step(stepLog,
		func() {
			log.InfoD(stepLog)
			var currRep int64
			currRep, err = Inst().V.GetReplicationFactor(v)

			if err != nil {
				err = fmt.Errorf("error getting replication factor for volume %s, Error: %v", v.Name, err)
				return
			}
			// if repl is 3 cannot increase repl for the volume
			if currRep == 3 {
				err = fmt.Errorf("cannot perform repl incease as current repl factor is %d", currRep)
				return
			}

			replicaSets, err = Inst().V.GetReplicaSets(v)

			if err == nil {
				replicaNodes := replicaSets[0].Nodes
				log.InfoD("Current replica nodes of volume %v are %v", v.Name, replicaNodes)
				var newReplID string
				var newReplNode node.Node

				// selecting the target node for repl increase
				for nID, node := range storageNodeMap {
					nExist := false
					for _, id := range replicaNodes {
						if nID == id {
							nExist = true
							break
						}
					}
					if !nExist {
						newReplID = nID
						newReplNode = node
						var poolsUsedSize map[string]string
						var pools map[string]*opsapi.StoragePool
						poolsUsedSize, err = Inst().V.GetPoolsUsedSize(&newReplNode)
						if err != nil {
							return
						}

						pools, err = Inst().V.ListStoragePools(metav1.LabelSelector{})
						if err != nil {

							return
						}
						for p, u := range poolsUsedSize {
							listPool := pools[p]
							var usedSize uint64
							var vol *opsapi.Volume
							usedSize, err = strconv.ParseUint(u, 10, 64)
							if err != nil {

								return
							}
							freeSize := listPool.TotalSize - usedSize
							vol, err = Inst().V.InspectVolume(v.ID)
							if err != nil {
								return
							}
							if freeSize >= vol.Usage {
								break
							}
						}
					}
				}
				if newReplID != "" {
					var nodeContexts []*scheduler.Context
					nodeContexts, err = GetContextsOnNode(&[]*scheduler.Context{ctx}, &newReplNode)
					if err != nil {
						return
					}

					stepLog = fmt.Sprintf("repl increase volume driver %s on app %s's volume: %v",
						Inst().V.String(), ctx.App.Key, v)
					Step(stepLog,
						func() {
							log.InfoD(stepLog)
							if strings.Contains(ctx.App.Key, fastpathAppName) {
								defer Inst().S.RemoveLabelOnNode(newReplNode, k8s.NodeType)
								Inst().S.AddLabelOnNode(newReplNode, k8s.NodeType, k8s.FastpathNodeType)

							}
							log.InfoD("Increasing repl with target node  [%v]", newReplID)
							if event != nil {
								dashStats := make(map[string]string)
								dashStats["volume-name"] = v.Name
								dashStats["curr-repl-factor"] = strconv.FormatInt(currRep, 10)
								dashStats["new-repl-factor"] = strconv.FormatInt(currRep+1, 10)
								updateLongevityStats(event.Event.Type, stats.HAIncreaseEventName, dashStats)
							}

							err = Inst().V.SetReplicationFactor(v, currRep+1, []string{newReplID}, nil, false)
							if err != nil {
								err = fmt.Errorf("There is an error increasing repl [%v]", err.Error())
								return
							}
						})

					if err == nil {
						action := "reboot"
						if errInj == PX_RESTART {
							action = "restart px on"
						} else if errInj == CRASH {
							action = "crash px on"
						}
						dashStats := make(map[string]string)
						dashStats["node"] = newReplNode.Name

						stepLog = fmt.Sprintf("%s target node %s while repl increase is in-progres", action,
							newReplNode.Hostname)
						Step(stepLog,
							func() {
								log.InfoD(stepLog)
								log.Info("Waiting for 10 seconds for re-sync to initialize before target node reboot")
								time.Sleep(10 * time.Second)
								if errInj == PX_RESTART {

									if event != nil {
										updateLongevityStats(event.Event.Type, stats.PXRestartEventName, dashStats)
									}
									err = Inst().V.StopDriver([]node.Node{newReplNode}, false, nil)
									if err != nil {
										return
									}
									log.Infof("waiting for 15 mins before starting volume driver")
									time.Sleep(15 * time.Minute)
									err = Inst().V.StartDriver(newReplNode)
									if err != nil {
										return
									}
									log.InfoD("PX restarted successfully on node %v", newReplNode)
								} else if errInj == REBOOT {
									if event != nil {
										updateLongevityStats(event.Event.Type, stats.NodeRebootEventName, dashStats)
									}

									err = Inst().N.RebootNode(newReplNode, node.RebootNodeOpts{
										Force: true,
										ConnectionOpts: node.ConnectionOpts{
											Timeout:         1 * time.Minute,
											TimeBeforeRetry: 5 * time.Second,
										},
									})
									if err != nil {
										err = fmt.Errorf("error rebooting node %v, Error: %v", newReplNode.Name, err)

									}
								} else if errInj == CRASH {
									if event != nil {
										updateLongevityStats(event.Event.Type, stats.PXCrashEventName, dashStats)
									}

									errorChan := make(chan error, errorChannelSize)
									CrashVolDriverAndWait([]node.Node{newReplNode}, &errorChan)
									var errorMsgs []string
									for chanError := range errorChan {
										errorMsgs = append(errorMsgs, chanError.Error())
									}
									if len(errorMsgs) > 0 {
										err = fmt.Errorf("%s", strings.Join(errorMsgs, ","))
									}

								}
								err = ValidateReplFactorUpdate(v, currRep+1)
								if err != nil {
									err = fmt.Errorf("error in ha-increse after %s target node . Error: %v", action, err)
									return
								}
								dash.VerifySafely(err, nil, fmt.Sprintf("repl successfully increased to %d", currRep+1))
								if strings.Contains(ctx.App.Key, fastpathAppName) {
									if event != nil {
										dashStats = make(map[string]string)
										dashStats["curr-repl-factor"] = strconv.FormatInt(currRep, 10)
										dashStats["new-repl-factor"] = strconv.FormatInt(currRep-1, 10)
										dashStats["fastpath"] = "true"
										dashStats["volume-name"] = v.Name
										updateLongevityStats(event.Event.Type, stats.HADecreaseEventName, dashStats)
									}
									err = ValidateFastpathVolume(ctx, opsapi.FastpathStatus_FASTPATH_INACTIVE)
									dash.VerifySafely(err, nil, "fastpath volume successfully validated")
									err = Inst().V.SetReplicationFactor(v, currRep-1, nil, nil, true)
									if err != nil {
										return
									}
								}
							})

						err = ValidateDataIntegrity(&nodeContexts)
						if err != nil {
							return
						}
					}
				} else {
					err = fmt.Errorf("no node identified to repl increase for vol: %s", v.Name)
				}
			} else {
				return
			}
		})
	return err
}

// HaIncreaseErrorInjectSourceNode repl increase and reboot source node
func HaIncreaseErrorInjectSourceNode(event *EventRecord, ctx *scheduler.Context, v *volume.Volume, storageNodeMap map[string]node.Node, errInj ErrorInjection) error {
	stepLog := fmt.Sprintf("repl increase volume driver %s on app %s's volume: %v and reboot source node",
		Inst().V.String(), ctx.App.Key, v)
	var err error
	var currRep int64
	Step(stepLog,
		func() {
			log.InfoD(stepLog)
			currRep, err = Inst().V.GetReplicationFactor(v)
			if err != nil {
				err = fmt.Errorf("error getting replication factor for volume %s, Error: %v", v.Name, err)
				return

			}

			// if repl is 3 cannot increase repl for the volume
			if currRep == 3 {
				err = fmt.Errorf("cannot perform repl incease as current repl factor is %d", currRep)
				return
			}

			if err == nil {
				action := "reboot"
				if errInj == PX_RESTART {
					action = "restart px on"
				} else if errInj == CRASH {
					action = "crash px on"
				}
				stepLog = fmt.Sprintf("%s source node while repl increase volume driver %s on app %s's volume: %v", action,
					Inst().V.String(), ctx.App.Key, v)

				Step(stepLog,
					func() {
						log.InfoD(stepLog)
						var replicaSets []*opsapi.ReplicaSet
						replicaSets, err = Inst().V.GetReplicaSets(v)
						if err == nil {
							replicaNodes := replicaSets[0].Nodes
							if strings.Contains(ctx.App.Key, fastpathAppName) {
								var newFastPathNode *node.Node
								newFastPathNode, err = AddFastPathLabel(ctx)
								if err == nil {
									defer Inst().S.RemoveLabelOnNode(*newFastPathNode, k8s.NodeType)
								}
							}

							if event != nil {
								dashStats := make(map[string]string)
								dashStats["curr-repl-factor"] = strconv.FormatInt(currRep, 10)
								dashStats["new-repl-factor"] = strconv.FormatInt(currRep+1, 10)
								dashStats["volume-name"] = v.Name
								updateLongevityStats(event.Event.Type, stats.HAIncreaseEventName, dashStats)
							}

							err = Inst().V.SetReplicationFactor(v, currRep+1, nil, nil, false)
							if err != nil {
								return
							} else {
								log.Infof("Waiting for 60 seconds for re-sync to initialize before source nodes reboot")
								time.Sleep(60 * time.Second)
								// rebooting source nodes one by one
								for _, nID := range replicaNodes {
									replNodeToReboot := storageNodeMap[nID]
									dashStats := make(map[string]string)
									dashStats["node"] = replNodeToReboot.Name
									log.Infof("selected repl node: %s", replNodeToReboot.Name)
									if errInj == PX_RESTART {
										if event != nil {
											updateLongevityStats(event.Event.Type, stats.PXRestartEventName, dashStats)
										}

										err = Inst().V.StopDriver([]node.Node{replNodeToReboot}, false, nil)
										if err != nil {
											return
										}
										log.Infof("waiting for 15 mins before starting volume driver")
										time.Sleep(15 * time.Minute)
										err = Inst().V.StartDriver(replNodeToReboot)
										if err != nil {
											return
										}
										log.InfoD("PX restarted successfully on node %s", replNodeToReboot.Name)

									} else if errInj == REBOOT {
										if event != nil {
											updateLongevityStats(event.Event.Type, stats.NodeRebootEventName, dashStats)
										}

										err = Inst().N.RebootNode(replNodeToReboot, node.RebootNodeOpts{
											Force: true,
											ConnectionOpts: node.ConnectionOpts{
												Timeout:         1 * time.Minute,
												TimeBeforeRetry: 5 * time.Second,
											},
										})
										if err != nil {
											err = fmt.Errorf("error rebooting node %v, Error: %v", replNodeToReboot.Name, err)
										}
									} else if errInj == CRASH {
										if event != nil {
											updateLongevityStats(event.Event.Type, stats.PXCrashEventName, dashStats)
										}

										errorChan := make(chan error, errorChannelSize)
										CrashVolDriverAndWait([]node.Node{replNodeToReboot}, &errorChan)
										var errorMsgs []string
										for chanError := range errorChan {
											errorMsgs = append(errorMsgs, chanError.Error())
										}
										if len(errorMsgs) > 0 {
											err = fmt.Errorf("%s", strings.Join(errorMsgs, ","))
										}
									}
								}
								err = ValidateReplFactorUpdate(v, currRep+1)
								if err != nil {
									err = fmt.Errorf("error in ha-increse after  source node reboot. Error: %v", err)
									return
								}
								dash.VerifySafely(err, nil, fmt.Sprintf("repl successfully increased to %d", currRep+1))
								if strings.Contains(ctx.App.Key, fastpathAppName) {
									if event != nil {
										dashStats := make(map[string]string)
										dashStats["curr-repl-factor"] = strconv.FormatInt(currRep, 10)
										dashStats["new-repl-factor"] = strconv.FormatInt(currRep-1, 10)
										dashStats["fastpath"] = "true"
										dashStats["volume-name"] = v.Name
										updateLongevityStats(event.Event.Type, stats.HADecreaseEventName, dashStats)
									}
									err = ValidateFastpathVolume(ctx, opsapi.FastpathStatus_FASTPATH_INACTIVE)

									dash.VerifySafely(err, nil, "fastpath volume successfully validated")
									err = Inst().V.SetReplicationFactor(v, currRep-1, nil, nil, true)
									if err != nil {
										return
									}
								}

								for _, nID := range replicaNodes {
									var nodeContexts []*scheduler.Context
									replNodeToReboot := storageNodeMap[nID]
									nodeContexts, err = GetContextsOnNode(&[]*scheduler.Context{ctx}, &replNodeToReboot)
									if err != nil {
										return
									}
									err = ValidateDataIntegrity(&nodeContexts)
									if err != nil {
										return
									}
								}
							}

						} else {
							err = fmt.Errorf("error getting relicasets for volume %s, Error: %v", v.Name, err)
						}

					})
			} else {
				err = fmt.Errorf("error getting current replication factor for volume %s, Error: %v", v.Name, err)
			}

		})
	return err
}

func AddFastPathLabel(ctx *scheduler.Context) (*node.Node, error) {
	sNodes := node.GetStorageDriverNodes()
	appNodes, err := Inst().S.GetNodesForApp(ctx)
	if err == nil {
		appNode := appNodes[0]
		for _, n := range sNodes {
			if n.Name != appNode.Name {
				Inst().S.AddLabelOnNode(n, k8s.NodeType, k8s.FastpathNodeType)
				return &n, nil
			}
		}
	}
	return nil, err
}

func ValidateReplFactorUpdate(v *volume.Volume, expaectedReplFactor int64) error {
	t := func() (interface{}, bool, error) {
		err := Inst().V.WaitForReplicationToComplete(v, expaectedReplFactor, validateReplicationUpdateTimeout)
		if err != nil {
			statusErr, _ := status.FromError(err)
			if statusErr.Code() == codes.NotFound || strings.Contains(err.Error(), "code = NotFound") {
				return nil, false, err
			}
			return nil, true, err
		}
		return 0, false, nil
	}
	if _, err := task.DoRetryWithTimeout(t, validateReplicationUpdateTimeout, defaultRetryInterval); err != nil {
		return fmt.Errorf("failed to set replication factor of the volume: %v due to err: %v", v.Name, err.Error())
	}
	return nil
}

// CreateBucket creates bucket on the appropriate cloud platform
func CreateBucket(provider string, bucketName string) {
	Step(fmt.Sprintf("Create bucket [%s]", bucketName), func() {
		switch provider {
		case drivers.ProviderAws:
			CreateS3Bucket(bucketName, false, 0, "")
		case drivers.ProviderAzure:
			CreateAzureBucket(bucketName, false, "", 0, false)
		}
	})
}

// IsBackupLocationEmpty returns true if the bucket for a provider is empty
func IsBackupLocationEmpty(provider, bucketName string) (bool, error) {
	switch provider {
	case drivers.ProviderAws:
		result, err := IsS3BucketEmpty(bucketName)
		return result, err
	case drivers.ProviderNfs:
		result, err := IsNFSSubPathEmpty(bucketName)
		return result, err
	case drivers.ProviderGke:
		result, err := IsGCPBucketEmpty(bucketName)
		return result, err
	case drivers.ProviderAzure:
		result, err := IsAzureBlobEmpty(bucketName)
		return result, err
	default:
		return false, fmt.Errorf("function does not support %s provider", provider)
	}
}

func IsNFSSubPathEmpty(subPath string) (bool, error) {
	// TODO enhance the method to work with NFS server on cloud
	// Get NFS share details from ENV variables.
	creds := GetNfsInfoFromEnv()
	mountDir := fmt.Sprintf("/tmp/nfsMount" + RandomString(4))

	// Mount the NFS share to the worker node.
	masterNode := node.GetWorkerNodes()[0]
	mountCmds := []string{
		fmt.Sprintf("mkdir -p %s", mountDir),
		fmt.Sprintf("mount -t nfs %s:%s %s", creds.NfsServerAddress, creds.NfsPath, mountDir),
		fmt.Sprintf("find %s/%s -type f", mountDir, subPath),
	}
	for _, cmd := range mountCmds {
		output, err := runCmdGetOutput(cmd, masterNode)
		log.FailOnError(err, fmt.Sprintf("Failed to run [%s] command on node [%s], error : [%s]", cmd, masterNode, err))
		log.Infof("Output from command [%s] -\n%s", cmd, output)
	}

	defer func() {
		// Unmount the NFS share from the master node.
		umountCmds := []string{
			fmt.Sprintf("umount %s", mountDir),
			fmt.Sprintf("rm -rf %s", mountDir),
		}
		for _, cmd := range umountCmds {
			err := runCmd(cmd, masterNode)
			log.FailOnError(err, fmt.Sprintf("Failed to run [%s] command on node [%s], error : [%s]", cmd, masterNode, err))
		}
	}()

	// List the files in subpath from NFS share path.
	log.Infof("Checking the contents in NFS share subpath: [%s] from path: [%s] on server: [%s]", subPath, creds.NfsPath, creds.NfsServerAddress)
	fileCountCmd := fmt.Sprintf("find %s/%s -type f | wc -l", mountDir, subPath)
	log.Infof("Running command - %s", fileCountCmd)
	output, err := runCmdGetOutput(fileCountCmd, masterNode)
	log.FailOnError(err, fmt.Sprintf("Failed to run [%s] command on node [%s], error : [%s]", fileCountCmd, masterNode, err))
	log.Infof("Output of command [%s] - \n%s", fileCountCmd, output)
	result, err := strconv.Atoi(strings.TrimSpace(output))
	if result > 0 {
		return false, nil
	}
	return true, nil
}

// IsS3BucketEmpty returns true if bucket empty else false
func IsS3BucketEmpty(bucketName string) (bool, error) {
	id, secret, endpoint, s3Region, disableSSLBool := s3utils.GetAWSDetailsFromEnv()
	sess, err := session.NewSession(&aws.Config{
		Endpoint:         aws.String(endpoint),
		Credentials:      credentials.NewStaticCredentials(id, secret, ""),
		Region:           aws.String(s3Region),
		DisableSSL:       aws.Bool(disableSSLBool),
		S3ForcePathStyle: aws.Bool(true),
	})
	if err != nil {
		return false, fmt.Errorf("failed to get S3 session to create bucket with %s", err)
	}

	S3Client := s3.New(sess)
	input := &s3.ListObjectsInput{
		Bucket: aws.String(bucketName),
	}

	result, err := S3Client.ListObjects(input)
	if err != nil {
		return false, fmt.Errorf("unable to fetch cotents from s3 failing with %s", err)
	}

	log.Info(fmt.Sprintf("Result content %d", len(result.Contents)))
	if len(result.Contents) > 0 {
		return false, nil
	}
	return true, nil
}

// IsGCPBucketEmpty returns true if bucket empty else false
func IsGCPBucketEmpty(bucketName string) (bool, error) {
	query := &storage.Query{Prefix: "", Delimiter: ""}
	ctx := context1.Background()
	client, err := storage.NewClient(ctx, option.WithCredentialsJSON([]byte(GlobalGkeSecretString)))
	if err != nil {
		log.Infof("Failed to create client gcp client : %v", err)
		return false, fmt.Errorf("failed to create client gcp storage %s", err)
	}
	defer client.Close()

	it := client.Bucket(bucketName).Objects(ctx, query)
	_, err = it.Next()
	if err == iterator.Done {
		// Iterator finished, bucket is empty
		return true, nil
	} else if err != nil {
		return false, fmt.Errorf("error occured while iterating over objects of gcp bucket %s", err)
	}

	// Iterator didn't finish, bucket is not empty
	return false, nil
}

// IsAzureBlobEmpty returns true if bucket empty else false
func IsAzureBlobEmpty(containerName string) (bool, error) {
	_, _, _, _, accountName, accountKey := GetAzureCredsFromEnv()
	azureEndpoint := os.Getenv("AZURE_ENDPOINT")
	urlStr := fmt.Sprintf("https://%s.blob.core.windows.net/%s", accountName, containerName)
	if azureEndpoint == AzureChinaEndpoint {
		urlStr = fmt.Sprintf("https://%s.blob.core.chinacloudapi.cn/%s", accountName, containerName)
	}
	u, err := url.Parse(urlStr)
	if err != nil {
		return false, fmt.Errorf("failed to parse URL [%v]: %v", urlStr, err)
	}

	credential, err := azblob.NewSharedKeyCredential(accountName, accountKey)
	expect(err).NotTo(haveOccurred(),
		fmt.Sprintf("Failed to create shared key credential [%v]", err))

	containerURL := azblob.NewContainerURL(*u, azblob.NewPipeline(credential, azblob.PipelineOptions{}))
	ctx := context1.Background() // This example uses a never-expiring context
	listBlobsSegmentOptions := azblob.ListBlobsSegmentOptions{
		MaxResults: 1,
	}

	listBlob, err := containerURL.ListBlobsFlatSegment(ctx, azblob.Marker{}, listBlobsSegmentOptions)
	if err != nil {
		return false, fmt.Errorf("failed to list blobs in container [%v]: %v", containerName, err)
	}

	if len(listBlob.Segment.BlobItems) == 0 {
		// No blobs found, container is empty
		return true, nil
	}
	// Blobs found, container is not empty
	return false, nil
}

// CreateS3Bucket creates bucket in S3
func CreateS3Bucket(bucketName string, objectLock bool, retainCount int64, objectLockMode string) error {
	id, secret, endpoint, s3Region, disableSSLBool := s3utils.GetAWSDetailsFromEnv()
	sess, err := session.NewSession(&aws.Config{
		Endpoint:         aws.String(endpoint),
		Credentials:      credentials.NewStaticCredentials(id, secret, ""),
		Region:           aws.String(s3Region),
		DisableSSL:       aws.Bool(disableSSLBool),
		S3ForcePathStyle: aws.Bool(true),
	},
	)
	expect(err).NotTo(haveOccurred(),
		fmt.Sprintf("Failed to get S3 session to create bucket. Error: [%v]", err))

	S3Client := s3.New(sess)

	if retainCount > 0 && objectLock == true {
		// Create object locked bucket
		_, err = S3Client.CreateBucket(&s3.CreateBucketInput{
			Bucket:                     aws.String(bucketName),
			ObjectLockEnabledForBucket: aws.Bool(true),
		})
	} else {
		// Create standard bucket
		_, err = S3Client.CreateBucket(&s3.CreateBucketInput{
			Bucket: aws.String(bucketName),
		})
	}
	expect(err).NotTo(haveOccurred(),
		fmt.Sprintf("Failed to create bucket [%v]. Error: [%v]", bucketName, err))

	err = S3Client.WaitUntilBucketExists(&s3.HeadBucketInput{
		Bucket: aws.String(bucketName),
	})
	expect(err).NotTo(haveOccurred(),
		fmt.Sprintf("Failed to wait for bucket [%v] to get created. Error: [%v]", bucketName, err))

	if retainCount > 0 && objectLock == true {
		// Update ObjectLockConfiguration to bucket
		enabled := "Enabled"
		_, err = S3Client.PutObjectLockConfiguration(&s3.PutObjectLockConfigurationInput{
			Bucket: aws.String(bucketName),
			ObjectLockConfiguration: &s3.ObjectLockConfiguration{
				ObjectLockEnabled: aws.String(enabled),
				Rule: &s3.ObjectLockRule{
					DefaultRetention: &s3.DefaultRetention{
						Days: aws.Int64(retainCount),
						Mode: aws.String(objectLockMode)}}}})
		if err != nil {
			err = fmt.Errorf("failed to update Objectlock config with Retain Count [%v] and Mode [%v]. Error: [%v]", retainCount, objectLockMode, err)
		}
	}
	return err
}

// UpdateS3BucketPolicy applies the given policy to the given bucket.
func UpdateS3BucketPolicy(bucketName string, policy string) error {

	id, secret, endpoint, s3Region, disableSslBool := s3utils.GetAWSDetailsFromEnv()
	sess, err := session.NewSession(&aws.Config{
		Endpoint:         aws.String(endpoint),
		Credentials:      credentials.NewStaticCredentials(id, secret, ""),
		Region:           aws.String(s3Region),
		DisableSSL:       aws.Bool(disableSslBool),
		S3ForcePathStyle: aws.Bool(true),
	},
	)
	if err != nil {
		return fmt.Errorf("failed to get S3 session to update bucket policy : [%v]", err)
	}
	s3Client := s3.New(sess)
	_, err = s3Client.PutBucketPolicy(&s3.PutBucketPolicyInput{
		Bucket: aws.String(bucketName),
		Policy: aws.String(policy),
	})
	if err != nil {
		return fmt.Errorf("failed to update bucket policy with Policy [%v]. Error: [%v]", policy, err)
	}
	return nil
}

// RemoveS3BucketPolicy removes the given policy from the given bucket.
func RemoveS3BucketPolicy(bucketName string) error {
	// Create a new S3 client.
	id, secret, endpoint, s3Region, disableSslBool := s3utils.GetAWSDetailsFromEnv()
	sess, err := session.NewSession(&aws.Config{
		Endpoint:         aws.String(endpoint),
		Credentials:      credentials.NewStaticCredentials(id, secret, ""),
		Region:           aws.String(s3Region),
		DisableSSL:       aws.Bool(disableSslBool),
		S3ForcePathStyle: aws.Bool(true),
	},
	)
	if err != nil {
		return fmt.Errorf("Failed to get S3 session to remove S3 bucket policy : [%v]", err)
	}

	s3Client := s3.New(sess)

	// Create a new DeleteBucketPolicyInput object.
	input := &s3.DeleteBucketPolicyInput{
		Bucket: aws.String(bucketName),
	}

	// Delete the bucket policy.
	_, err = s3Client.DeleteBucketPolicy(input)
	if err != nil {
		return err
	}
	return nil
}

// GetAzureImmutabilityCredsFromEnv get creds for azure immutability
func GetAzureImmutabilityCredsFromEnv() (resourceGroup, containerLevelSA, containerLevelSAKey, storageAccountLevelSA, storageAccountLevelSAKey, safeAccountLevelSA, safeAccountLevelSAKey string) {
	resourceGroup = os.Getenv("AZURE_RESOURCE_GROUP")
	expect(resourceGroup).NotTo(equal(""),
		"AZURE_RESOURCE_GROUP Environment variable should not be empty")

	containerLevelSA = os.Getenv("AZURE_STORAGE_ACCOUNT_NAME_CONTAINER_LEVEL")
	expect(containerLevelSA).NotTo(equal(""),
		"AZURE_STORAGE_ACCOUNT_NAME_CONTAINER_LEVEL Environment variable should not be empty")

	containerLevelSAKey = os.Getenv("AZURE_STORAGE_ACCOUNT_KEY_CONTAINER_LEVEL")
	expect(containerLevelSAKey).NotTo(equal(""),
		"AZURE_STORAGE_ACCOUNT_KEY_CONTAINER_LEVEL Environment variable should not be empty")

	storageAccountLevelSA = os.Getenv("AZURE_STORAGE_ACCOUNT_NAME_SA_LEVEL")
	expect(storageAccountLevelSA).NotTo(equal(""),
		"AZURE_STORAGE_ACCOUNT_NAME_SA_LEVEL Environment variable should not be empty")

	storageAccountLevelSAKey = os.Getenv("AZURE_STORAGE_ACCOUNT_KEY_SA_LEVEL")
	expect(storageAccountLevelSAKey).NotTo(equal(""),
		"AZURE_STORAGE_ACCOUNT_KEY_SA_LEVEL Environment variable should not be empty")

	safeAccountLevelSA = os.Getenv("AZURE_STORAGE_ACCOUNT_NAME_SA_LEVEL_SAFE")
	expect(safeAccountLevelSA).NotTo(equal(""),
		"AZURE_STORAGE_ACCOUNT_NAME_SA_LEVEL_SAFE Environment variable should not be empty")

	safeAccountLevelSAKey = os.Getenv("AZURE_STORAGE_ACCOUNT_KEY_SA_LEVEL_SAFE")
	expect(safeAccountLevelSAKey).NotTo(equal(""),
		"AZURE_STORAGE_ACCOUNT_KEY_SA_LEVEL_SAFE Environment variable should not be empty")

	return resourceGroup, containerLevelSA, containerLevelSAKey, storageAccountLevelSA, storageAccountLevelSAKey, safeAccountLevelSA, safeAccountLevelSAKey
}

// Define a custom type for the mode
type Mode string

// Define constants for the possible values
const (
	SA_level        Mode = "sa_level"
	Container_level Mode = "container_level"
)

// CreateAzureBucket creates bucket in Azure
func CreateAzureBucket(bucketName string, objectlock bool, mode Mode, retentionDays int, safeMode bool) {
	// From the Azure portal, get your Storage account blob service URL endpoint.
	_, _, _, _, accountName, accountKey := GetAzureCredsFromEnv()
	azureRegion := os.Getenv("AZURE_ENDPOINT")
	if objectlock == true {
		tenantID, clientID, clientSecret, _, _, _ := GetAzureCredsFromEnv()
		resourceGroup, containerLevelSA, _, storageAccountLevelSA, storageAccountLevelSAKey, safeAccountLevelSA, safeAccountLevelSAKey := GetAzureImmutabilityCredsFromEnv()
		if mode == Container_level {
			cmd := fmt.Sprintf("az login --service-principal --username %s --password %s --tenant %s",
				clientID, clientSecret, tenantID)
			_, stdErr, err := osutils.ExecShell(cmd)
			expect(err).NotTo(haveOccurred(),
				fmt.Sprintf("Failed to login to azure. Error: [%v] [%v]", err, stdErr))

			if azureRegion == "CHINA" {
				cmd = fmt.Sprintf("az cloud set --name AzureChinaCloud")
				_, stdErr, err = osutils.ExecShell(cmd)
				expect(err).NotTo(haveOccurred(),
					fmt.Sprintf("Failed to set cloud account to AzureChina. Error: [%v] [%v]", err, stdErr))
			}
			cmd = fmt.Sprintf("az storage container-rm create --name %s  --storage-account %s --resource-group %s "+
				"--enable-vlw", bucketName, containerLevelSA, resourceGroup)
			_, stdErr, err = osutils.ExecShell(cmd)
			expect(err).NotTo(haveOccurred(),
				fmt.Sprintf("Failed to create bucket with Versioning Enabled. Error: [%v] [%v]", err, stdErr))

			cmd = fmt.Sprintf("az storage container immutability-policy create "+
				"--resource-group %s --account-name %s --container-name %s --period %d",
				resourceGroup, containerLevelSA, bucketName, retentionDays)
			_, stdErr, err = osutils.ExecShell(cmd)
			expect(err).NotTo(haveOccurred(),
				fmt.Sprintf("Failed to enable immutability-policy on the bucket. Error: [%v] [%v]", err, stdErr))
		}
		if mode == SA_level {
			// Create a ContainerURL object that wraps a soon-to-be-created container's URL and a default pipeline.
			if safeMode == true {
				accountName, accountKey = safeAccountLevelSA, safeAccountLevelSAKey
			} else {
				accountName, accountKey = storageAccountLevelSA, storageAccountLevelSAKey
			}
			urlStr := fmt.Sprintf("https://%s.blob.core.windows.net/%s", accountName, bucketName) // Default value
			if azureRegion == "CHINA" {
				urlStr = fmt.Sprintf("https://%s.blob.core.chinacloudapi.cn/%s", accountName, bucketName)
			}
			log.Infof("Create container url %s", urlStr)
			u, _ := url.Parse(urlStr)
			credential, err := azblob.NewSharedKeyCredential(accountName, accountKey)
			expect(err).NotTo(haveOccurred(),
				fmt.Sprintf("Failed to create shared key credential [%v]", err))

			containerURL := azblob.NewContainerURL(*u, azblob.NewPipeline(credential, azblob.PipelineOptions{}))
			ctx := context1.Background() // This example uses a never-expiring context

			_, err = containerURL.Create(ctx, azblob.Metadata{}, azblob.PublicAccessNone)

			expect(err).NotTo(haveOccurred(),
				fmt.Sprintf("Failed to create container. Error: [%v]", err))
		}

	} else {
		urlStr := fmt.Sprintf("https://%s.blob.core.windows.net/%s", accountName, bucketName) // Default value
		if azureRegion == "CHINA" {
			urlStr = fmt.Sprintf("https://%s.blob.core.chinacloudapi.cn/%s", accountName, bucketName)
		}
		log.Infof("Create container url %s", urlStr)
		// Create a ContainerURL object that wraps a soon-to-be-created container's URL and a default pipeline.
		u, _ := url.Parse(urlStr)
		credential, err := azblob.NewSharedKeyCredential(accountName, accountKey)
		expect(err).NotTo(haveOccurred(),
			fmt.Sprintf("Failed to create shared key credential [%v]", err))

		containerURL := azblob.NewContainerURL(*u, azblob.NewPipeline(credential, azblob.PipelineOptions{}))
		ctx := context1.Background() // This example uses a never-expiring context

		_, err = containerURL.Create(ctx, azblob.Metadata{}, azblob.PublicAccessNone)

		expect(err).NotTo(haveOccurred(),
			fmt.Sprintf("Failed to create container. Error: [%v]", err))
	}

}

func dumpKubeConfigs(configObject string, kubeconfigList []string) error {
	log.Infof("dump kubeconfigs to file system")
	cm, err := core.Instance().GetConfigMap(configObject, "default")
	if err != nil {
		log.Errorf("Error reading config map: %v", err)
		return err
	}
	log.Infof("Get over kubeconfig list %v", kubeconfigList)
	for _, kubeconfig := range kubeconfigList {
		config := cm.Data[kubeconfig]
		if len(config) == 0 {
			configErr := fmt.Sprintf("Error reading kubeconfig: found empty %s in config map %s",
				kubeconfig, configObject)
			return fmt.Errorf(configErr)
		}
		filePath := fmt.Sprintf("%s/%s", KubeconfigDirectory, kubeconfig)
		log.Infof("Save kubeconfig to %s", filePath)
		err := ioutil.WriteFile(filePath, []byte(config), 0644)
		if err != nil {
			return err
		}
	}
	return nil
}

// DumpKubeconfigs gets kubeconfigs from configmap
func DumpKubeconfigs(kubeconfigList []string) {
	err := dumpKubeConfigs(configMapName, kubeconfigList)
	dash.VerifyFatal(err, nil, fmt.Sprintf("verfiy getting kubeconfigs [%v] from configmap [%s]", kubeconfigList, configMapName))
}

// Inst returns the Torpedo instances
func Inst() *Torpedo {
	return instance
}

var instance *Torpedo
var once sync.Once

// Torpedo is the torpedo testsuite
type Torpedo struct {
	InstanceID                          string
	S                                   scheduler.Driver
	V                                   volume.Driver
	N                                   node.Driver
	M                                   monitor.Driver
	Pds                                 pds.Driver
	SpecDir                             string
	AppList                             []string
	SecureAppList                       []string
	CsiAppList                          []string
	LogLoc                              string
	LogLevel                            string
	Logger                              *logrus.Logger
	GlobalScaleFactor                   int
	StorageDriverUpgradeEndpointURL     string
	StorageDriverUpgradeEndpointVersion string
	UpgradeStorageDriverEndpointList    string
	EnableStorkUpgrade                  bool
	MinRunTimeMins                      int
	ChaosLevel                          int
	Provisioner                         string
	MaxStorageNodesPerAZ                int
	DestroyAppTimeout                   time.Duration
	ScaleAppTimeout                     time.Duration
	DriverStartTimeout                  time.Duration
	AutoStorageNodeRecoveryTimeout      time.Duration
	LicenseExpiryTimeoutHours           time.Duration
	MeteringIntervalMins                time.Duration
	ConfigMap                           string
	BundleLocation                      string
	CustomAppConfig                     map[string]scheduler.AppConfig
	TopologyLabels                      []map[string]string
	Backup                              backup.Driver
	SecretType                          string
	PureVolumes                         bool
	PureSANType                         string
	PureFADAPod                         string
	RunCSISnapshotAndRestoreManyTest    bool
	VaultAddress                        string
	VaultToken                          string
	SchedUpgradeHops                    string
	MigrationHops                       string
	AutopilotUpgradeImage               string
	CsiGenericDriverConfigMap           string
	HelmValuesConfigMap                 string
	IsHyperConverged                    bool
	Dash                                *aetosutil.Dashboard
	JobName                             string
	JobType                             string
	PortworxPodRestartCheck             bool
	IsPDSApps                           bool
	AnthosAdminWorkStationNodeIP        string
	AnthosInstPath                      string
	SkipSystemChecks                    bool
	FaSecret                            string
}

// ParseFlags parses command line flags
func ParseFlags() {
	var err error

	var s, m, n, v, backupDriverName, pdsDriverName, specDir, logLoc, logLevel, appListCSV, secureAppsCSV, repl1AppsCSV, csiAppsCSV, provisionerName, configMapName string

	var schedulerDriver scheduler.Driver
	var volumeDriver volume.Driver
	var nodeDriver node.Driver
	var monitorDriver monitor.Driver
	var backupDriver backup.Driver
	var pdsDriver pds.Driver
	var appScaleFactor int
	var volUpgradeEndpointURL string
	var volUpgradeEndpointVersion string
	var upgradeStorageDriverEndpointList string
	var minRunTimeMins int
	var chaosLevel int
	var storageNodesPerAZ int
	var destroyAppTimeout time.Duration
	var driverStartTimeout time.Duration
	var scaleAppTimeout time.Duration
	var autoStorageNodeRecoveryTimeout time.Duration
	var licenseExpiryTimeoutHours time.Duration
	var meteringIntervalMins time.Duration
	var bundleLocation string
	var customConfigPath string
	var hyperConverged bool
	var enableDash bool

	var pxPodRestartCheck bool
	var deployPDSApps bool

	// TODO: We rely on the customAppConfig map to be passed into k8s.go and stored there.
	// We modify this map from the tests and expect that the next RescanSpecs will pick up the new custom configs.
	// We should make this more robust.
	var customAppConfig map[string]scheduler.AppConfig = make(map[string]scheduler.AppConfig)

	var skipSystemChecks bool
	var enableStorkUpgrade bool
	var secretType string
	var pureVolumes bool
	var pureSANType string
	var pureFADAPod string
	var runCSISnapshotAndRestoreManyTest bool
	var vaultAddress string
	var vaultToken string
	var schedUpgradeHops string
	var migrationHops string
	var autopilotUpgradeImage string
	var csiGenericDriverConfigMapName string
	// dashboard fields
	var user, testBranch, testProduct, testType, testDescription, testTags string
	var testsetID int
	var torpedoJobName string
	var torpedoJobType string
	var anthosWsNodeIp string
	var anthosInstPath string
	var faSecret string

	log.Infof("The default scheduler is %v", defaultScheduler)
	flag.StringVar(&s, schedulerCliFlag, defaultScheduler, "Name of the scheduler to use")
	flag.StringVar(&n, nodeDriverCliFlag, defaultNodeDriver, "Name of the node driver to use")
	flag.StringVar(&m, monitorDriverCliFlag, defaultMonitorDriver, "Name of the prometheus driver to use")
	flag.StringVar(&v, storageDriverCliFlag, defaultStorageDriver, "Name of the storage driver to use")
	flag.StringVar(&torpedoJobName, torpedoJobNameFlag, defaultTorpedoJob, "Name of the torpedo job")
	flag.StringVar(&torpedoJobType, torpedoJobTypeFlag, defaultTorpedoJobType, "Type of torpedo job")
	flag.StringVar(&backupDriverName, backupCliFlag, "", "Name of the backup driver to use")
	flag.StringVar(&specDir, specDirCliFlag, defaultSpecsRoot, "Root directory containing the application spec files")
	flag.StringVar(&logLoc, logLocationCliFlag, defaultLogLocation,
		"Path to save logs/artifacts upon failure. Default: /mnt/torpedo_support_dir")
	flag.StringVar(&logLevel, logLevelCliFlag, defaultLogLevel, "Log level")
	flag.IntVar(&appScaleFactor, scaleFactorCliFlag, defaultAppScaleFactor, "Factor by which to scale applications")
	flag.IntVar(&minRunTimeMins, minRunTimeMinsFlag, defaultMinRunTimeMins, "Minimum Run Time in minutes for appliation deletion tests")
	flag.IntVar(&chaosLevel, chaosLevelFlag, defaultChaosLevel, "Application deletion frequency in minutes")
	flag.StringVar(&volUpgradeEndpointURL, storageUpgradeEndpointURLCliFlag, defaultStorageUpgradeEndpointURL,
		"Endpoint URL link which will be used for upgrade storage driver")
	flag.StringVar(&volUpgradeEndpointVersion, storageUpgradeEndpointVersionCliFlag, defaultStorageUpgradeEndpointVersion,
		"Endpoint version which will be used for checking version after upgrade storage driver")
	flag.StringVar(&upgradeStorageDriverEndpointList, upgradeStorageDriverEndpointListFlag, "", "Comma separated list of Spec Generator URLs for performing upgrade hops for StorageCluster")
	flag.BoolVar(&enableStorkUpgrade, enableStorkUpgradeFlag, false, "Enable stork upgrade during storage driver upgrade")
	flag.StringVar(&appListCSV, appListCliFlag, "", "Comma-separated list of apps to run as part of test. The names should match directories in the spec dir.")
	flag.StringVar(&secureAppsCSV, secureAppsCliFlag, "", "Comma-separated list of apps to deploy with secure volumes using storage class. The names should match directories in the spec dir.")
	flag.StringVar(&repl1AppsCSV, repl1AppsCliFlag, "", "Comma-separated list of apps to deploy with repl 1 volumes. The names should match directories in the spec dir.")
	flag.StringVar(&csiAppsCSV, csiAppCliFlag, "", "Comma-separated list of apps to deploy with CSI provisioner")
	flag.StringVar(&provisionerName, provisionerFlag, defaultStorageProvisioner, "Name of the storage provisioner Portworx or CSI.")
	flag.IntVar(&storageNodesPerAZ, storageNodesPerAZFlag, defaultStorageNodesPerAZ, "Maximum number of storage nodes per availability zone")
	flag.DurationVar(&destroyAppTimeout, "destroy-app-timeout", defaultTimeout, "Maximum wait time for app to be deleted")
	flag.DurationVar(&scaleAppTimeout, scaleAppTimeoutFlag, 0, "Maximum wait time for app to be ready")
	flag.DurationVar(&driverStartTimeout, "driver-start-timeout", defaultDriverStartTimeout, "Maximum wait volume driver startup")
	flag.DurationVar(&autoStorageNodeRecoveryTimeout, "storagenode-recovery-timeout", defaultAutoStorageNodeRecoveryTimeout, "Maximum wait time in minutes for storageless nodes to transition to storagenodes in case of ASG")
	flag.DurationVar(&licenseExpiryTimeoutHours, licenseExpiryTimeoutHoursFlag, defaultLicenseExpiryTimeoutHours, "Maximum wait time in hours after which force expire license")
	flag.DurationVar(&meteringIntervalMins, meteringIntervalMinsFlag, defaultMeteringIntervalMins, "Metering interval in minutes for metering agent")
	flag.StringVar(&configMapName, configMapFlag, "", "Name of the config map to be used.")
	flag.StringVar(&bundleLocation, "bundle-location", defaultBundleLocation, "Path to support bundle output files")
	flag.StringVar(&customConfigPath, "custom-config", "", "Path to custom configuration files")
	flag.StringVar(&secretType, "secret-type", scheduler.SecretK8S, "Path to custom configuration files")
	flag.BoolVar(&pureVolumes, "pure-volumes", false, "To enable using Pure backend for shared volumes")
	flag.StringVar(&pureSANType, "pure-san-type", "ISCSI", "If using Pure volumes, which SAN type is being used. ISCSI, FC, and NVMEOF-RDMA are all valid values.")
	flag.StringVar(&pureFADAPod, "pure-fada-pod", "", "If using Pure FADA volumes, what FA Pod to place the volumes in. This Pod must already exist, and be in the same Realm matching the px-pure-secret")
	flag.BoolVar(&runCSISnapshotAndRestoreManyTest, "pure-fa-snapshot-restore-to-many-test", false, "If using Pure volumes, to enable Pure clone many tests")
	flag.StringVar(&vaultAddress, "vault-addr", "", "Path to custom configuration files")
	flag.StringVar(&vaultToken, "vault-token", "", "Path to custom configuration files")
	flag.StringVar(&schedUpgradeHops, "sched-upgrade-hops", "", "Comma separated list of versions scheduler upgrade to take hops")
	flag.StringVar(&migrationHops, "migration-hops", "", "Comma separated list of versions for migration pool")
	flag.StringVar(&autopilotUpgradeImage, autopilotUpgradeImageCliFlag, "", "Autopilot version which will be used for checking version after upgrade autopilot")
	flag.StringVar(&csiGenericDriverConfigMapName, csiGenericDriverConfigMapFlag, "", "Name of config map that stores provisioner details when CSI generic driver is being used")
	flag.StringVar(&testrailuttils.MilestoneName, milestoneFlag, "", "Testrail milestone name")
	flag.StringVar(&testrailuttils.RunName, testrailRunNameFlag, "", "Testrail run name, this run will be updated in testrail")
	flag.StringVar(&testrailuttils.JobRunID, testrailRunIDFlag, "", "Run ID for the testrail run")
	flag.StringVar(&testrailuttils.JenkinsBuildURL, testrailJenkinsBuildURLFlag, "", "Jenins job url for testrail update")
	flag.StringVar(&testRailHostname, testRailHostFlag, "", "Testrail server hostname")
	flag.StringVar(&testRailUsername, testRailUserNameFlag, "", "Username to be used for adding entries to testrail")
	flag.StringVar(&testRailPassword, testRailPasswordFlag, "", "Password to be used for testrail update")
	flag.StringVar(&jiraUserName, jiraUserNameFlag, "", "Username to be used for JIRA client")
	flag.StringVar(&jiraToken, jiraTokenFlag, "", "API token for accessing the JIRA")
	flag.StringVar(&jirautils.AccountID, jiraAccountIDFlag, "", "AccountID for issue assignment")
	flag.BoolVar(&hyperConverged, hyperConvergedFlag, true, "To enable/disable hyper-converged type of deployment")
	flag.BoolVar(&enableDash, enableDashBoardFlag, true, "To enable/disable aetos dashboard reporting")
	flag.StringVar(&dataIntegrityValidationTests, dataIntegrityValidationTestsFlag, "", "list data integrity validation tests to run data integrity validation")
	flag.StringVar(&user, userFlag, "nouser", "user name running the tests")
	flag.StringVar(&testDescription, testDescriptionFlag, "Torpedo Workflows", "test suite description")
	flag.StringVar(&testType, testTypeFlag, "system-test", "test types like system-test,functional,integration")
	flag.StringVar(&testTags, testTagsFlag, "", "tags running the tests. Eg: key1:val1,key2:val2")
	flag.IntVar(&testsetID, testSetIDFlag, 0, "testset id to post the results")
	flag.StringVar(&testBranch, testBranchFlag, "master", "branch of the product")
	flag.StringVar(&testProduct, testProductFlag, "PxEnp", "Portworx product under test")
	flag.StringVar(&pxRuntimeOpts, "px-runtime-opts", "", "comma separated list of run time options for cluster update")
	flag.StringVar(&pxClusterOpts, "px-cluster-opts", "", "comma separated list of cluster options for cluster update")
	flag.BoolVar(&pxPodRestartCheck, failOnPxPodRestartCount, false, "Set it true for px pods restart check during test")
	flag.BoolVar(&deployPDSApps, deployPDSAppsFlag, false, "To deploy pds apps and return scheduler context for pds apps")
	flag.StringVar(&pdsDriverName, pdsDriveCliFlag, defaultPdsDriver, "Name of the pdsdriver to use")
	flag.StringVar(&anthosWsNodeIp, anthosWsNodeIpCliFlag, "", "Anthos admin work station node IP")
	flag.StringVar(&anthosInstPath, anthosInstPathCliFlag, "", "Anthos config path where all conf files present")
	flag.StringVar(&faSecret, faSecretCliFlag, "", "comma seperated list of famanagementip=tokenValue pairs")

	// System checks https://github.com/portworx/torpedo/blob/86232cb195400d05a9f83d57856f8f29bdc9789d/tests/common.go#L2173
	// should be skipped from AfterSuite() if this flag is set to true. This is to avoid distracting test failures due to
	// unstable testing environments.
	flag.BoolVar(&skipSystemChecks, skipSystemCheckCliFlag, false, "Skip system checks during after suite")
	flag.Parse()

	log.SetLoglevel(logLevel)
	tpLogPath = fmt.Sprintf("%s/%s", logLoc, "torpedo.log")
	suiteLogger = CreateLogger(tpLogPath)
	log.SetTorpedoFileOutput(suiteLogger)

	appList, err := splitCsv(appListCSV)
	if err != nil {
		log.Fatalf("failed to parse app list: %v. err: %v", appListCSV, err)
	}

	csiAppsList := make([]string, 0)
	if len(csiAppsCSV) > 0 {
		apl, err := splitCsv(csiAppsCSV)
		log.FailOnError(err, fmt.Sprintf("failed to parse csiAppsCSV app list: %v", csiAppsCSV))
		csiAppsList = append(csiAppsList, apl...)
		log.Infof("provisioner CSI apps : %+v", csiAppsList)
		appList = append(appList, csiAppsList...)
	}

	secureAppList := make([]string, 0)

	if secureAppsCSV == "all" {
		secureAppList = append(secureAppList, appList...)
	} else if len(secureAppsCSV) > 0 {
		apl, err := splitCsv(secureAppsCSV)
		log.FailOnError(err, fmt.Sprintf("failed to parse secure app list: %v", secureAppsCSV))
		secureAppList = append(secureAppList, apl...)
		log.Infof("Secure apps : %+v", secureAppList)
		// Adding secure apps as part of app list for deployment
		appList = append(appList, secureAppList...)
	}

	repl1AppList := make([]string, 0)

	if repl1AppsCSV == "all" {
		repl1AppList = append(repl1AppList, appList...)
	} else if len(repl1AppsCSV) > 0 {
		apl, err := splitCsv(repl1AppsCSV)
		log.FailOnError(err, fmt.Sprintf("failed to parse repl-1 app list: %v", repl1AppsCSV))
		repl1AppList = append(repl1AppList, apl...)
		log.Infof("volume repl 1 apps : %+v", repl1AppList)
		// Adding repl-1 apps as part of app list for deployment
		appList = append(appList, repl1AppList...)
	}

	sched.Init(time.Second)
	if schedulerDriver, err = scheduler.Get(s); err != nil {
		log.Fatalf("Cannot find scheduler driver for %v. Err: %v\n", s, err)
	} else if volumeDriver, err = volume.Get(v); err != nil {
		log.Fatalf("Cannot find volume driver for %v. Err: %v\n", v, err)
	} else if nodeDriver, err = node.Get(n); err != nil {
		log.Fatalf("Cannot find node driver for %v. Err: %v\n", n, err)
	} else if monitorDriver, err = monitor.Get(m); err != nil {
		log.Fatalf("Cannot find monitor driver for %v. Err: %v\n", m, err)
	} else if err = os.MkdirAll(logLoc, os.ModeDir); err != nil {
		log.Fatalf("Cannot create path %s for saving support bundle. Error: %v", logLoc, err)
	} else {
		if _, err = os.Stat(customConfigPath); err == nil {
			var data []byte

			log.Infof("Using custom app config file %s", customConfigPath)
			data, err = ioutil.ReadFile(customConfigPath)
			if err != nil {
				log.Fatalf("Cannot read file %s. Error: %v", customConfigPath, err)
			}
			err = yaml.Unmarshal(data, &customAppConfig)
			if err != nil {
				log.Fatalf("Cannot unmarshal yml %s. Error: %v", customConfigPath, err)
			}
			log.Infof("Parsed custom app config file: %+v", customAppConfig)
		}
		if len(repl1AppList) > 0 {
			for _, app := range repl1AppList {
				if appConfig, ok := customAppConfig[app]; ok {
					appConfig.Repl = "1"
				} else {
					var config = scheduler.AppConfig{Repl: "1"}
					customAppConfig[app] = config
				}
			}
		}
		log.Infof("Backup driver name %s", backupDriverName)
		if backupDriverName != "" {
			if backupDriver, err = backup.Get(backupDriverName); err != nil {
				log.Fatalf("cannot find backup driver for %s. Err: %v\n", backupDriverName, err)
			} else {
				log.Infof("Backup driver found %v", backupDriver)
			}
		}

		log.Infof("Pds driver name %s", pdsDriverName)
		if pdsDriverName != "" {
			if pdsDriver, err = pds.Get(pdsDriverName); err != nil {
				log.Fatalf("cannot find pds driver for %s. Err: %v\n", pdsDriverName, err)
			} else {
				log.Infof("Pds driver found %v", pdsDriver)
			}
		}

		dash = aetosutil.Get()
		if enableDash && !isDashboardReachable() {
			enableDash = false
			log.Infof("Aetos Dashboard is not reachable. Disabling dashboard reporting.")
		}

		dash.IsEnabled = enableDash
		testSet := aetosutil.TestSet{
			User:        user,
			Product:     testProduct,
			Description: testDescription,
			Branch:      testBranch,
			TestType:    testType,
			Tags:        make(map[string]string),
			Status:      aetosutil.NOTSTARTED,
		}
		if testTags != "" {
			tags, err := splitCsv(testTags)
			if err != nil {
				log.Fatalf("failed to parse tags: %v. err: %v", testTags, err)
			} else {
				for _, tag := range tags {
					var key, value string
					if !strings.Contains(tag, ":") {
						log.Info("Invalid tag %s. Please provide tag in key:value format skipping provided tag", tag)
					} else {
						key = strings.SplitN(tag, ":", 2)[0]
						value = strings.SplitN(tag, ":", 2)[1]
						testSet.Tags[key] = value
					}
				}
			}
		}

		/*
			Get TestSetID based on below precedence
			1. Check if user has passed in command line and use
			2. Check if user has set it has an env variable and use
			3. Check if build.properties available with TestSetID
			4. If not present create a new one
		*/
		val, ok := os.LookupEnv("DASH_UID")
		if testsetID != 0 {
			dash.TestSetID = testsetID
		} else if ok && (val != "" && val != "0") {
			testsetID, err = strconv.Atoi(val)
			log.Infof(fmt.Sprintf("Using TestSetID: %s set as enviornment variable", val))
			if err != nil {
				log.Warnf("Failed to convert environment testset id  %v to int, err: %v", val, err)
			}
		} else {
			fileName := "/build.properties"
			readFile, err := os.Open(fileName)
			if err == nil {
				fileScanner := bufio.NewScanner(readFile)
				fileScanner.Split(bufio.ScanLines)
				for fileScanner.Scan() {
					line := fileScanner.Text()
					if strings.Contains(line, "DASH_UID") {
						testsetToUse := strings.Split(line, "=")[1]
						log.Infof("Using TestSetID: %s found in build.properties", testsetToUse)
						dash.TestSetID, err = strconv.Atoi(testsetToUse)
						if err != nil {
							log.Errorf("Error in getting DASH_UID variable, %v", err)
						}
						break
					}
				}
			}
		}
		if testsetID != 0 {
			dash.TestSetID = testsetID
			os.Setenv("DASH_UID", fmt.Sprint(testsetID))
		}

		dash.TestSet = &testSet

		once.Do(func() {
			instance = &Torpedo{
				InstanceID:                          time.Now().Format("01-02-15h04m05s"),
				S:                                   schedulerDriver,
				V:                                   volumeDriver,
				N:                                   nodeDriver,
				M:                                   monitorDriver,
				Pds:                                 pdsDriver,
				SpecDir:                             specDir,
				LogLoc:                              logLoc,
				LogLevel:                            logLevel,
				Logger:                              log.GetLogInstance(),
				GlobalScaleFactor:                   appScaleFactor,
				MinRunTimeMins:                      minRunTimeMins,
				ChaosLevel:                          chaosLevel,
				StorageDriverUpgradeEndpointURL:     volUpgradeEndpointURL,
				StorageDriverUpgradeEndpointVersion: volUpgradeEndpointVersion,
				UpgradeStorageDriverEndpointList:    upgradeStorageDriverEndpointList,
				EnableStorkUpgrade:                  enableStorkUpgrade,
				AppList:                             appList,
				SecureAppList:                       secureAppList,
				CsiAppList:                          csiAppsList,
				Provisioner:                         provisionerName,
				MaxStorageNodesPerAZ:                storageNodesPerAZ,
				DestroyAppTimeout:                   destroyAppTimeout,
				ScaleAppTimeout:                     scaleAppTimeout,
				DriverStartTimeout:                  driverStartTimeout,
				AutoStorageNodeRecoveryTimeout:      autoStorageNodeRecoveryTimeout,
				ConfigMap:                           configMapName,
				BundleLocation:                      bundleLocation,
				CustomAppConfig:                     customAppConfig,
				Backup:                              backupDriver,
				SecretType:                          secretType,
				PureVolumes:                         pureVolumes,
				PureSANType:                         pureSANType,
				PureFADAPod:                         pureFADAPod,
				RunCSISnapshotAndRestoreManyTest:    runCSISnapshotAndRestoreManyTest,
				VaultAddress:                        vaultAddress,
				VaultToken:                          vaultToken,
				SchedUpgradeHops:                    schedUpgradeHops,
				MigrationHops:                       migrationHops,
				AutopilotUpgradeImage:               autopilotUpgradeImage,
				CsiGenericDriverConfigMap:           csiGenericDriverConfigMapName,
				LicenseExpiryTimeoutHours:           licenseExpiryTimeoutHours,
				MeteringIntervalMins:                meteringIntervalMins,
				IsHyperConverged:                    hyperConverged,
				Dash:                                dash,
				JobName:                             torpedoJobName,
				JobType:                             torpedoJobType,
				PortworxPodRestartCheck:             pxPodRestartCheck,
				AnthosAdminWorkStationNodeIP:        anthosWsNodeIp,
				AnthosInstPath:                      anthosInstPath,
				IsPDSApps:                           deployPDSApps,
				SkipSystemChecks:                    skipSystemChecks,
				FaSecret:                            faSecret,
			}
			if instance.S.String() == "openshift" {
				instance.LogLoc = "/mnt"
			}
		})
	}

	printFlags()
}

func printFlags() {

	log.Info("********Torpedo Command********")
	log.Info(strings.Join(os.Args, " "))
	log.Info("******************************")

	log.Info("*********Parsed Args**********")
	flag.VisitAll(func(f *flag.Flag) {
		log.Infof("   %s: %s", f.Name, f.Value)
	})
	log.Info("******************************")
}

func isDashboardReachable() bool {
	timeout := 15 * time.Second
	client := &http.Client{
		Timeout: timeout,
		Transport: &http.Transport{
			TLSClientConfig: &tls.Config{
				InsecureSkipVerify: true,
			},
		},
	}
	aboutURL := strings.Replace(aetosutil.DashBoardBaseURL, "dashboard", "datamodel/about", -1)
	log.Infof("Checking URL: %s", aboutURL)
	response, err := client.Get(aboutURL)

	if err != nil {
		log.Warn(err.Error())
		return false
	}
	if response.StatusCode == 200 {
		return true
	}
	return false
}

// CreateLogFile creates file and return the file object
func CreateLogFile(filename string) *os.File {
	var filePath string
	if strings.Contains(filename, "/") {
		filePath = "filename"
	} else {
		filePath = fmt.Sprintf("%s/%s", Inst().LogLoc, filename)
	}

	f, err := os.OpenFile(filePath, os.O_WRONLY|os.O_CREATE|os.O_APPEND, 0644)
	if err != nil {
		fmt.Println("Failed to create logfile torpedo.log")
		fmt.Println("Error: ", err)
	}
	return f

}

// CreateLogger creates file and return the file object
func CreateLogger(filename string) *lumberjack.Logger {
	var filePath string
	if strings.Contains(filename, "/") {
		filePath = filename
	} else {
		filePath = fmt.Sprintf("%s/%s", Inst().LogLoc, filename)
	}
	_, err := os.Create(filePath)
	if err != nil {
		log.Infof("Error creating log file. Err: %v", err)
		return nil
	}

	logger := &lumberjack.Logger{
		Filename:   filePath,
		MaxSize:    10, // megabytes
		MaxBackups: 10,
		MaxAge:     30,   // days
		Compress:   true, // disabled by default
		LocalTime:  true,
	}

	return logger

}

// CloseLogger ends testcase file object
func CloseLogger(testLogger *lumberjack.Logger) {
	if testLogger != nil {
		testLogger.Close()
		// Below steps are performed to remove current file from log output
		log.SetDefaultOutput(suiteLogger)
	}

}

func splitCsv(in string) ([]string, error) {
	r := csv.NewReader(strings.NewReader(in))
	r.TrimLeadingSpace = true
	records, err := r.ReadAll()
	if err != nil || len(records) < 1 {
		return []string{}, err
	} else if len(records) > 1 {
		return []string{}, fmt.Errorf("multiline CSV not supported")
	}
	return records[0], err
}

func mapToVolumeOptions(options map[string]bool) *scheduler.VolumeOptions {
	if val, ok := options[SkipClusterScopedObjects]; ok {
		return &scheduler.VolumeOptions{
			SkipClusterScopedObjects: val,
		}
	}

	return &scheduler.VolumeOptions{
		SkipClusterScopedObjects: false,
	}
}

func init() {
	logrus.SetLevel(logrus.InfoLevel)
	logrus.StandardLogger().Hooks.Add(log.NewHook())
	logrus.SetOutput(os.Stdout)
}

// CreateJiraIssueWithLogs creates a jira issue and copy logs to nfs mount
func CreateJiraIssueWithLogs(issueDescription, issueSummary string) {
	issueKey, err := jirautils.CreateIssue(issueDescription, issueSummary)
	if err == nil && issueKey != "" {
		collectAndCopyDiagsOnWorkerNodes(issueKey)
		collectAndCopyStorkLogs(issueKey)
		collectAndCopyOperatorLogs(issueKey)
		collectAndCopyAutopilotLogs(issueKey)

	}

}

func collectAndCopyDiagsOnWorkerNodes(issueKey string) {
	isIssueDirCreated := false
	for _, currNode := range node.GetWorkerNodes() {
		err := runCmd("pwd", currNode)
		if err == nil {
			log.Infof("Creating directors logs in the node %v", currNode.Name)
			runCmd(fmt.Sprintf("mkdir -p %v", rootLogDir), currNode)
			log.Info("Mounting nfs diags directory")
			runCmd(fmt.Sprintf("mount -t nfs %v %v", diagsDirPath, rootLogDir), currNode)
			if !isIssueDirCreated {
				log.Infof("Creating PTX %v directory in the node %v", issueKey, currNode.Name)
				runCmd(fmt.Sprintf("mkdir -p %v/%v", rootLogDir, issueKey), currNode)
				isIssueDirCreated = true
			}

			log.Infof("collect diags on node: %s", currNode.Name)

			filePath := fmt.Sprintf("/var/cores/%s-diags-*.tar.gz", currNode.Name)

			config := &torpedovolume.DiagRequestConfig{
				DockerHost:    "unix:///var/run/docker.sock",
				OutputFile:    filePath,
				ContainerName: "",
				Profile:       false,
				Live:          false,
				Upload:        false,
				All:           true,
				Force:         true,
				OnHost:        true,
				Extra:         false,
			}
			err = Inst().V.CollectDiags(currNode, config, torpedovolume.DiagOps{Validate: false, Async: true})

			if err == nil {
				log.Infof("copying logs %v  on node: %s", filePath, currNode.Name)
				runCmd(fmt.Sprintf("cp %v %v/%v/", filePath, rootLogDir, issueKey), currNode)
			} else {
				log.Warnf("Error collecting diags on node: %v, Error: %v", currNode.Name, err)
			}

		}
	}
}

// CollectLogsFromPods collects logs from specified pods and stores them in a directory named after the test case
func CollectLogsFromPods(testCaseName string, podLabel map[string]string, namespace string, logLabel string) {

	// Check to handle cloud based deployment with 0 master nodes
	if len(node.GetMasterNodes()) == 0 {
		log.Warnf("Skipping pod log collection for pods with [%s] label in test case [%s] as it's cloud cluster", logLabel, testCaseName)
		return
	}

	// In case of ocp skip log collection
	if Inst().S.String() == openshift.SchedName {
		log.Warnf("Skipping pod log collection for pods with [%s] label in test case [%s] as it's ocp cluster", logLabel, testCaseName)
		return
	}

	testCaseName = strings.ReplaceAll(testCaseName, " ", "")
	podList, err := core.Instance().GetPods(namespace, podLabel)
	if err != nil {
		log.Errorf("Error in getting pods for the [%s] logs of test case [%s], Err: %v", logLabel, testCaseName, err.Error())
		return
	}
	masterNode := node.GetMasterNodes()[0]
	err = runCmd("pwd", masterNode)
	if err != nil {
		log.Errorf("Error in running [pwd] command in node [%s] for the [%s] logs of test case [%s]", masterNode.Name, logLabel, testCaseName)
		return
	}
	testCaseLogDirPath := fmt.Sprintf("%s/%s-logs", pxbLogDirPath, testCaseName)
	log.Infof("Creating a directory [%s] in node [%s] to store [%s] logs for the test case [%s]", testCaseLogDirPath, masterNode.Name, logLabel, testCaseName)
	err = runCmd(fmt.Sprintf("mkdir -p %v", testCaseLogDirPath), masterNode)
	if err != nil {
		log.Errorf("Error in creating a directory [%s] in node [%s] to store [%s] logs for the test case [%s]. Err: %v", testCaseLogDirPath, masterNode.Name, logLabel, testCaseName, err.Error())
		return
	}
	for _, pod := range podList.Items {
		log.Infof("Writing [%s] pod into a %v/%v.log file", pod.Name, testCaseLogDirPath, pod.Name)
		err = runCmd(fmt.Sprintf("kubectl logs %s -n %s > %s/%s.log", pod.Name, namespace, testCaseLogDirPath, pod.Name), masterNode)
		if err != nil {
			log.Errorf("Error in writing [%s] pod into a %v/%v.log file. Err: %v", pod.Name, testCaseLogDirPath, pod.Name, err.Error())
		}
	}
}

// collectStorkLogs collects Stork logs and stores them using the CollectLogsFromPods function
func collectStorkLogs(testCaseName string) {
	storkLabel := make(map[string]string)
	storkLabel["name"] = "stork"
	pxNamespace, err := Inst().V.GetVolumeDriverNamespace()
	if err != nil {
		log.Errorf("Error in getting portworx namespace. Err: %v", err.Error())
		return
	}
	CollectLogsFromPods(testCaseName, storkLabel, pxNamespace, "stork")
}

// CollectMongoDBLogs collects MongoDB logs and stores them using the CollectLogsFromPods function
func CollectMongoDBLogs(testCaseName string) {
	pxbLabel := make(map[string]string)
	pxbLabel["app.kubernetes.io/component"] = mongodbStatefulset
	pxbNamespace, err := backup.GetPxBackupNamespace()
	if err != nil {
		log.Errorf("Error in getting px-backup namespace. Err: %v", err.Error())
		return
	}
	CollectLogsFromPods(testCaseName, pxbLabel, pxbNamespace, "mongodb")
}

// collectPxBackupLogs collects Px-Backup logs and stores them using the CollectLogsFromPods function
func collectPxBackupLogs(testCaseName string) {
	pxbLabel := make(map[string]string)
	pxbLabel["app"] = "px-backup"
	pxbNamespace, err := backup.GetPxBackupNamespace()
	if err != nil {
		log.Errorf("Error in getting px-backup namespace. Err: %v", err.Error())
		return
	}
	CollectLogsFromPods(testCaseName, pxbLabel, pxbNamespace, "px-backup")
}

// compressSubDirectories compresses all subdirectories within the specified directory on the master node
func compressSubDirectories(dirPath string) {
	masterNode := node.GetMasterNodes()[0]
	log.Infof("Compressing sub-directories in the directory [%s] in node [%s]", dirPath, masterNode.Name)
	err := runCmdWithNoSudo(fmt.Sprintf("find %s -mindepth 1 -depth -type d -exec sh -c 'tar czf \"${1%%/}.tar.gz\" -C \"$(dirname \"$1\")\" \"$(basename \"$1\")\" && rm -rf \"$1\"' sh {} \\;", dirPath), masterNode)
	if err != nil {
		log.Errorf("Error in compressing sub-directories in the directory [%s] in node [%s]", dirPath, masterNode.Name)
	}
}

func collectAndCopyStorkLogs(issueKey string) {

	storkLabel := make(map[string]string)
	storkLabel["name"] = "stork"
	podList, err := core.Instance().GetPods(pxNamespace, storkLabel)
	if err == nil {
		logsByPodName := map[string]string{}
		for _, p := range podList.Items {
			logOptions := corev1.PodLogOptions{
				// Getting 250 lines from the pod logs to get the io_bytes
				TailLines: getInt64Address(250),
			}
			log.Info("Collecting stork logs")
			output, err := core.Instance().GetPodLog(p.Name, p.Namespace, &logOptions)
			if err != nil {
				log.Error(fmt.Errorf("failed to get logs for the pod %s/%s: %w", p.Namespace, p.Name, err))
			}
			logsByPodName[p.Name] = output
		}
		masterNode := node.GetMasterNodes()[0]
		err = runCmd("pwd", masterNode)
		if err == nil {
			log.Infof("Creating directors logs in the node %v", masterNode.Name)
			runCmd(fmt.Sprintf("mkdir -p %v", rootLogDir), masterNode)
			log.Info("Mounting nfs diags directory")
			runCmd(fmt.Sprintf("mount -t nfs %v %v", diagsDirPath, rootLogDir), masterNode)

			for k, v := range logsByPodName {
				cmnd := fmt.Sprintf("echo '%v' > /root/%v.log", v, k)
				runCmdWithNoSudo(cmnd, masterNode)
				runCmd(fmt.Sprintf("cp /root/%v.log %v/%v/", k, rootLogDir, issueKey), masterNode)
			}
		}

	} else {
		log.Errorf("Error in getting stork pods, Err: %v", err.Error())
	}

}

func collectAndCopyOperatorLogs(issueKey string) {
	podLabel := make(map[string]string)
	podLabel["name"] = "portworx-operator"
	podList, err := core.Instance().GetPods(pxNamespace, podLabel)
	if err == nil {
		logsByPodName := map[string]string{}
		for _, p := range podList.Items {
			logOptions := corev1.PodLogOptions{
				// Getting 250 lines from the pod logs to get the io_bytes
				TailLines: getInt64Address(250),
			}
			log.Info("Collecting portworx operator logs")
			output, err := core.Instance().GetPodLog(p.Name, p.Namespace, &logOptions)
			if err != nil {
				log.Error(fmt.Errorf("failed to get logs for the pod %s/%s: %w", p.Namespace, p.Name, err))
			}
			logsByPodName[p.Name] = output
		}
		masterNode := node.GetMasterNodes()[0]
		err = runCmd("pwd", masterNode)
		if err == nil {
			for k, v := range logsByPodName {
				cmnd := fmt.Sprintf("echo '%v' > /root/%v.log", v, k)
				runCmdWithNoSudo(cmnd, masterNode)
				runCmd(fmt.Sprintf("cp /root/%v.log %v/%v/", k, rootLogDir, issueKey), masterNode)
			}
		}

	} else {
		log.Errorf("Error in getting portworx-operator pods, Err: %v", err.Error())
	}

}

func collectAndCopyAutopilotLogs(issueKey string) {
	podLabel := make(map[string]string)
	podLabel["name"] = "autopilot"
	podList, err := core.Instance().GetPods(pxNamespace, podLabel)
	if err == nil {
		logsByPodName := map[string]string{}
		for _, p := range podList.Items {
			logOptions := corev1.PodLogOptions{
				// Getting 250 lines from the pod logs to get the io_bytes
				TailLines: getInt64Address(250),
			}
			log.Info("Collecting autopilot logs")
			output, err := core.Instance().GetPodLog(p.Name, p.Namespace, &logOptions)
			if err != nil {
				log.Error(fmt.Errorf("failed to get logs for the pod %s/%s: %w", p.Namespace, p.Name, err))
			}
			logsByPodName[p.Name] = output
		}
		masterNode := node.GetMasterNodes()[0]

		err = runCmd("pwd", masterNode)
		if err == nil {
			for k, v := range logsByPodName {
				cmnd := fmt.Sprintf("echo '%v' > /root/%v.log", v, k)
				runCmdWithNoSudo(cmnd, masterNode)
				runCmd(fmt.Sprintf("cp /root/%v.log %v/%v/", k, rootLogDir, issueKey), masterNode)
			}
		}
	} else {
		log.Errorf("Error in getting autopilot pods, Err: %v", err.Error())
	}

}

func getInt64Address(x int64) *int64 {
	return &x
}

// IsCloudDriveInitialised checks if cloud drive is initialised in the PX cluster
func IsCloudDriveInitialised(n node.Node) (bool, error) {

	_, err := Inst().N.RunCommandWithNoRetry(n, pxctlCDListCmd, node.ConnectionOpts{
		Timeout:         2 * time.Minute,
		TimeBeforeRetry: 10 * time.Second,
	})

	if err != nil && strings.Contains(err.Error(), "Cloud Drive is not initialized") {
		log.Warnf("cd list error : %v", err)
		return false, nil
	}
	if err == nil {
		return true, nil
	}
	return false, err
}

// WaitForExpansionToStart waits for pool expansion to trigger
func WaitForExpansionToStart(poolID string) error {
	f := func() (interface{}, bool, error) {
		expandedPool, err := GetStoragePoolByUUID(poolID)

		if err != nil {
			return nil, false, err
		}
		if expandedPool.LastOperation != nil {
			if expandedPool.LastOperation.Status == opsapi.SdkStoragePool_OPERATION_FAILED {
				return nil, false, fmt.Errorf("PoolResize has failed. Error: %s", expandedPool.LastOperation)
			}

			if expandedPool.LastOperation.Status == opsapi.SdkStoragePool_OPERATION_IN_PROGRESS ||
				expandedPool.LastOperation.Status == opsapi.SdkStoragePool_OPERATION_PENDING {
				// storage pool resize has been triggered
				log.InfoD("Pool %s expansion started", poolID)
				return nil, false, nil
			}

		}
		return nil, true, fmt.Errorf("pool %s resize not triggered ", poolID)
	}

	_, err := task.DoRetryWithTimeout(f, 2*time.Minute, 5*time.Second)
	return err
}

// RebootNodeAndWaitForPxUp reboots node and waits for  volume driver to be up
func RebootNodeAndWaitForPxUp(n node.Node) error {

	err := RebootNodeAndWaitForPxDown(n)
	err = Inst().V.WaitDriverUpOnNode(n, Inst().DriverStartTimeout)
	if err != nil {
		return err
	}

	return nil

}

// RebootNodeAndWaitForPxDown reboots node and waits for volume driver to be down
func RebootNodeAndWaitForPxDown(n node.Node) error {

	if &n == nil {
		return fmt.Errorf("no Node is provided to reboot")
	}

	err := Inst().N.RebootNode(n, node.RebootNodeOpts{
		Force: true,
		ConnectionOpts: node.ConnectionOpts{
			Timeout:         1 * time.Minute,
			TimeBeforeRetry: 5 * time.Second,
		},
	})

	if err != nil {
		return err
	}
	err = Inst().N.TestConnection(n, node.ConnectionOpts{
		Timeout:         15 * time.Minute,
		TimeBeforeRetry: 10 * time.Second,
	})
	if err != nil {
		return err
	}
	err = Inst().V.WaitDriverDownOnNode(n)
	if err != nil {
		return err
	}
	err = Inst().S.IsNodeReady(n)
	if err != nil {
		return err
	}

	return nil

}

// GetNodeWithGivenPoolID returns node having pool id
func GetNodeWithGivenPoolID(poolID string) (*node.Node, error) {
	if err := Inst().V.RefreshDriverEndpoints(); err != nil {
		return nil, err
	}

	pxNodes, err := GetStorageNodes()
	if err != nil {
		return nil, err
	}

	for _, n := range pxNodes {
		pools := n.Pools
		for _, p := range pools {
			if poolID == p.Uuid {
				return &n, nil
			}
		}
	}

	return nil, fmt.Errorf("no storage node found with given Pool UUID : %s", poolID)
}

// GetStoragePoolByUUID reruns storage pool based on ID
func GetStoragePoolByUUID(poolUUID string) (*opsapi.StoragePool, error) {
	pools, err := Inst().V.ListStoragePools(metav1.LabelSelector{})
	if err != nil {
		return nil, err
	}

	if len(pools) == 0 {
		return nil, fmt.Errorf("Got 0 pools listed")
	}

	pool := pools[poolUUID]
	if pool == nil {
		return nil, fmt.Errorf("unable to find pool with given ID: %s", poolUUID)
	}

	return pool, nil
}

// ValidateUserRole will validate if a given user has the provided PxBackupRole mapped to it
func ValidateUserRole(userName string, role backup.PxBackupRole) (bool, error) {
	roleMapping, err := backup.GetRolesForUser(userName)
	log.FailOnError(err, "Failed to get roles for user")
	roleID, err := backup.GetRoleID(role)
	log.FailOnError(err, "Failed to get role ID")
	for _, r := range roleMapping {
		if r.ID == roleID {
			break
		}
	}
	return true, nil
}

func Contains(app_list []string, app string) bool {
	for _, v := range app_list {
		if v == app {
			return true
		}
	}
	return false
}

// ValidateDriveRebalance checks rebalance state of new drives added
func ValidateDriveRebalance(stNode node.Node) error {

	disks := stNode.Disks
	initPoolCount := len(stNode.Pools)
	var err error
	var drivePath string
	drivePathsToValidate := make([]string, 0)
	// 2 min wait for new disk to associate with the node
	time.Sleep(2 * time.Minute)

	t := func() (interface{}, bool, error) {
		err = Inst().V.RefreshDriverEndpoints()
		if err != nil {
			return nil, true, err
		}

		stNode, err = node.GetNodeByName(stNode.Name)
		if err != nil {
			return nil, true, err
		}

		for k := range stNode.Disks {
			if _, ok := disks[k]; !ok {
				drivePath = k
				return nil, false, nil
			}
		}

		return nil, true, fmt.Errorf("drive path not found")
	}
	_, err = task.DoRetryWithTimeout(t, 5*time.Minute, 1*time.Minute)
	if err != nil {
		// this is a special case occurs where drive is added with same path as deleted pool
		if initPoolCount >= len(stNode.Pools) {
			for p := range stNode.Disks {
				drivePathsToValidate = append(drivePathsToValidate, p)
			}
		} else {
			return err
		}

	} else {
		drivePathsToValidate = append(drivePathsToValidate, drivePath)
	}

	for _, p := range drivePathsToValidate {
		drivePath = p
		log.Infof("Validating rebalance for path %s", drivePath)
		cmd := fmt.Sprintf("sv drive add -d %s -o status", drivePath)
		var prevStatus string

		t = func() (interface{}, bool, error) {

			// Execute the command and check get rebalance status
			currStatus, err := Inst().V.GetPxctlCmdOutputConnectionOpts(stNode, cmd, node.ConnectionOpts{
				IgnoreError:     false,
				TimeBeforeRetry: defaultRetryInterval,
				Timeout:         defaultTimeout,
			}, false)

			if err != nil {
				if strings.Contains(err.Error(), "Device already exists") || strings.Contains(err.Error(), "Drive already in use") {
					return "", false, nil
				}
				return "", true, err
			}
			log.Infof(fmt.Sprintf("Rebalance Status for drive [%s] in node [%s] : %s", drivePath, stNode.Name, strings.TrimSpace(currStatus)))
			if strings.Contains(currStatus, "Rebalance done") {
				return "", false, nil
			}
			if prevStatus == currStatus {
				return "", false, fmt.Errorf("rebalance Status for drive [%s] in node [%s] is not progressing", drivePath, stNode.Name)
			}
			prevStatus = currStatus
			return "", true, fmt.Errorf("wait for pool rebalance to complete for drive [%s]", drivePath)
		}

		_, err = task.DoRetryWithTimeout(t, 180*time.Minute, 3*time.Minute)
		if err != nil {
			return err
		}
	}

	// checking all pools are online after drive rebalance
	expectedStatus := "Online"
	err = WaitForPoolStatusToUpdate(stNode, expectedStatus)
	return err
}

// ValidateRebalanceJobs checks rebalance state of pools if running
func ValidateRebalanceJobs(stNode node.Node) error {

	rebalanceFunc := func() (interface{}, bool, error) {

		rebalanceJobs, err := Inst().V.GetRebalanceJobs()
		if err != nil {
			return nil, true, err
		}

		for _, job := range rebalanceJobs {
			jobResponse, err := Inst().V.GetRebalanceJobStatus(job.GetId())

			if err != nil {
				return nil, true, err
			}

			previousDone := uint64(0)
			jobState := jobResponse.GetJob().GetState()
			if jobState == opsapi.StorageRebalanceJobState_CANCELLED {
				return nil, false, fmt.Errorf("job %v has cancelled, Summary: %+v", job.GetId(), jobResponse.GetSummary().GetWorkSummary())
			}

			if jobState == opsapi.StorageRebalanceJobState_PAUSED || jobState == opsapi.StorageRebalanceJobState_PENDING {
				return nil, true, fmt.Errorf("Job %v is in paused/pending state", job.GetId())
			}

			if jobState == opsapi.StorageRebalanceJobState_DONE {
				log.InfoD("Job %v is in DONE state", job.GetId())
				return nil, false, nil
			}

			if jobState == opsapi.StorageRebalanceJobState_RUNNING {
				log.InfoD("Job %v is in Running state", job.GetId())

				currentDone, total := getReblanceWorkSummary(jobResponse)
				// checking for rebalance progress
				for currentDone < total && previousDone < currentDone {
					time.Sleep(2 * time.Minute)
					log.InfoD("Waiting for job %v to complete current state: %v, checking again in 2 minutes", job.GetId(), jobState)
					jobResponse, err = Inst().V.GetRebalanceJobStatus(job.GetId())
					if err != nil {
						return nil, true, err
					}
					previousDone = currentDone
					currentDone, total = getReblanceWorkSummary(jobResponse)
				}

				if previousDone == currentDone {
					return nil, false, fmt.Errorf("job %v is in running state but not progressing further", job.GetId())
				}
				if currentDone == total {
					log.InfoD("Rebalance for job %v completed", job.GetId())
					return nil, false, nil
				}
			}
		}
		return nil, false, nil
	}

	_, err := task.DoRetryWithTimeout(rebalanceFunc, time.Minute*60, time.Minute*2)
	return err
}

func getReblanceWorkSummary(jobResponse *opsapi.SdkGetRebalanceJobStatusResponse) (uint64, uint64) {
	status := jobResponse.GetJob().GetStatus()
	if status != "" {
		log.Infof(" Job Status: %s", status)
	}

	currentDone := uint64(0)
	currentPending := uint64(0)
	total := uint64(0)
	rebalWorkSummary := jobResponse.GetSummary().GetWorkSummary()

	for _, summary := range rebalWorkSummary {
		currentDone += summary.GetDone()
		currentPending += summary.GetPending()
		log.Infof("WorkSummary --> Type: %v,Done : %v, Pending: %v", summary.GetType(), currentDone, currentPending)

	}
	total = currentDone + currentPending

	return currentDone, total
}

func updatePxRuntimeOpts() error {
	if pxRuntimeOpts != "" {
		log.InfoD("Setting run time options: %s", pxRuntimeOpts)
		optionsMap := make(map[string]string)
		runtimeOpts, err := splitCsv(pxRuntimeOpts)
		log.FailOnError(err, "Error parsing run time options")

		for _, opt := range runtimeOpts {
			if !strings.Contains(opt, "=") {
				log.Fatalf("Given run time option is not in expected format key=val, Actual : %v", opt)
			}
			optArr := strings.Split(opt, "=")
			optionsMap[optArr[0]] = optArr[1]
		}
		currNode := node.GetWorkerNodes()[0]
		return Inst().V.SetClusterRunTimeOpts(currNode, optionsMap)
	} else {
		log.Info("No run time options provided to update")
	}
	return nil

}

func updatePxClusterOpts() error {
	if pxClusterOpts != "" {
		log.InfoD("Setting cluster options: %s", pxClusterOpts)
		optionsMap := make(map[string]string)
		runtimeOpts, err := splitCsv(pxClusterOpts)
		log.FailOnError(err, "Error parsing run time options")

		for _, opt := range runtimeOpts {
			if !strings.Contains(opt, "=") {
				log.Fatalf("Given cluster option is not in expected format key=val, Actual : %v", opt)
			}
			optArr := strings.Split(opt, "=")
			ketString := "--" + optArr[0]
			optionsMap[ketString] = optArr[1]
		}
		currNode := node.GetWorkerNodes()[0]
		return Inst().V.SetClusterOptsWithConfirmation(currNode, optionsMap)
	} else {
		log.Info("No cluster options provided to update")
	}
	return nil

}

// GetCloudDriveDeviceSpecs returns Cloud drive specs on the storage cluster
func GetCloudDriveDeviceSpecs() ([]string, error) {
	log.InfoD("Getting cloud drive specs")
	deviceSpecs := make([]string, 0)
	IsOperatorBasedInstall, err := Inst().V.IsOperatorBasedInstall()
	if err != nil && !k8serrors.IsNotFound(err) {
		return deviceSpecs, err
	}

	if !IsOperatorBasedInstall {
		ns, err := Inst().V.GetVolumeDriverNamespace()
		if err != nil {
			return deviceSpecs, err
		}
		daemonSets, err := apps.Instance().ListDaemonSets(ns, metav1.ListOptions{
			LabelSelector: "name=portworx",
		})
		if err != nil {
			return deviceSpecs, err
		}

		if len(daemonSets) == 0 {
			return deviceSpecs, fmt.Errorf("no portworx daemonset found")
		}
		for _, container := range daemonSets[0].Spec.Template.Spec.Containers {
			if container.Name == "portworx" {
				for _, arg := range container.Args {
					if strings.Contains(arg, "size") {
						deviceSpecs = append(deviceSpecs, arg)
					}
				}
			}
		}
		return deviceSpecs, nil
	}
	stc, err := Inst().V.GetDriver()
	if err != nil {
		return deviceSpecs, err
	}
	deviceSpecs = *stc.Spec.CloudStorage.DeviceSpecs
	return deviceSpecs, nil
}

// getVifInterface is a function that retrieves the VIF (Virtual Interface) from a FlashArray client.
// It loops through all network interfaces to find the VIF interface which is used in API calls for enabling/disabling interfaces.
func GetVifInterface(faClient *newflasharray.Client, faMgmtIP, apiToken string) (*newflasharray.Client, error) {
	// Loop through Network interfaces to find the VIF interface which we use in API calls for enabling/disabling interfaces
	networkInterfaces, err := pureutils.ListAllInterfaces(faClient)
	if err != nil {
		return nil, fmt.Errorf("failed to list network interfaces on FA with IP [%s]: %v", faMgmtIP, err)
	}
	for _, nw := range networkInterfaces {
		for _, networkInterface := range nw.Items {
			if networkInterface.Eth.Subtype == "vif" && networkInterface.Enabled == true {
				PureFaClientVif, err := pureutils.PureCreateClientAndConnectRest2_x(networkInterface.Eth.Address, apiToken)
				if err != nil {
					return nil, fmt.Errorf("failed to create client and connect to FA with IP [%s]: %v", networkInterface.Eth.Address, err)
				}
				return PureFaClientVif, nil
			}
		}
	}
	return nil, fmt.Errorf("no enabled vif interface found")
}

// toggleManagementInterface is a function that enables or disables the management interface on a FlashArray.
// It takes a FlashArray client, a management IP address, and a boolean value to indicate whether to enable or disable the interface.
// It returns the name of the last interface that was toggled and an error if any occurred during the process.
func ToggleManagementInterface(PureFaClientVif *newflasharray.Client, faMgmtIP string, enabled bool) (string, error) {
	var LastDisabledInterface string
	networkInterfaces, err := pureutils.ListAllInterfaces(PureFaClientVif)
	if err != nil {
		return "", fmt.Errorf("failed to list network interfaces on FA with IP [%s]: %v", faMgmtIP, err)
	}
	for _, nw := range networkInterfaces {
		for _, networkInterface := range nw.Items {
			if networkInterface.Eth.Address == faMgmtIP {
				for _, service := range networkInterface.Services {
					if strings.Contains(service, "management") {
						log.Infof("Toggling network interface on FA with IP [%s] to [%t]", faMgmtIP, enabled)
						_, err := pureutils.SetInterfaceEnabled(PureFaClientVif, networkInterface.Name, enabled)
						if err != nil {
							return "", fmt.Errorf("failed to toggle network interfaces on FA with IP [%s]: %v to [%s]", faMgmtIP, err, enabled)
						}
						LastDisabledInterface = networkInterface.Name
						log.Infof("Last disabled interface: %s", LastDisabledInterface)
					}
				}
			}
		}
	}
	return LastDisabledInterface, nil
}

// DisableManagementInterface is a function that enables or disables the management interface on a FlashArray.
// It takes a FlashArray client, a management IP address, and a boolean value to indicate whether to enable or disable the interface.
// It returns the name of the last interface that was toggled and an error if any occurred during the process.
func DisableManagementInterface(PureFaClientVif *newflasharray.Client, faMgmtIP string, enabled bool) (string, error) {
	var LastDisabledInterface string
	networkInterfaces, err := pureutils.ListAllInterfaces(PureFaClientVif)
	if err != nil {
		return "", fmt.Errorf("failed to list network interfaces on FA with IP [%s]: %v", faMgmtIP, err)
	}
	for _, nw := range networkInterfaces {
		for _, networkInterface := range nw.Items {
			if networkInterface.Eth.Address == faMgmtIP {
				for _, service := range networkInterface.Services {
					if strings.Contains(service, "management") {
						log.Infof("Toggling network interface on FA with IP [%s] to [%t]", faMgmtIP, enabled)
						_, err := pureutils.SetInterfaceEnabled(PureFaClientVif, networkInterface.Name, enabled)
						if err != nil {
							return "", fmt.Errorf("failed to toggle network interfaces on FA with IP [%s]: %v to [%s]", faMgmtIP, err, enabled)
						}
						LastDisabledInterface = networkInterface.Name
						log.Infof("Last disabled interface: %s", LastDisabledInterface)
					}
				}
			}
		}
	}
	return LastDisabledInterface, nil
}

// StartTorpedoTest starts the logging for torpedo test
func StartTorpedoTest(testName, testDescription string, tags map[string]string, testRepoID int) {
	TestLogger = CreateLogger(fmt.Sprintf("%s.log", testName))
	log.SetTorpedoFileOutput(TestLogger)
	if tags == nil {
		tags = make(map[string]string, 0)
	}
	tags["apps"] = strings.Join(Inst().AppList, ",")
	tags["storageProvisioner"] = Inst().Provisioner
	tags["pureVolume"] = fmt.Sprintf("%t", Inst().PureVolumes)
	tags["pureSANType"] = Inst().PureSANType
	tags["pureFADAPod"] = Inst().PureFADAPod
	dash.TestCaseBegin(testName, testDescription, strconv.Itoa(testRepoID), tags)
	if TestRailSetupSuccessful && testRepoID != 0 {
		RunIdForSuite = testrailuttils.AddRunsToMilestone(testRepoID)
		CurrentTestRailTestCaseId = testRepoID
	}
	log.Infof("TOGGLE_PURE_MGMT_IP: %v", os.Getenv("TOGGLE_PURE_MGMT_IP"))
	if os.Getenv("TOGGLE_PURE_MGMT_IP") != "" {
		if PureMgmtIpCounter == 0 {
			// Fetch the pure.json file and  implement methods to store FA multiple management endpoints in a map
			// PureMgmtIPList consists List of Pure FA MGMT endpoints
			// PureFAMgmtMap is a map and consists of FA MGMT IP as key and its corresponding client as value
			// PureMgmtIpCounter is tracker which increments after each test case
			volDriverNamespace, err := Inst().V.GetVolumeDriverNamespace()
			log.FailOnError(err, "failed to get volume driver [%s] namespace", Inst().V.String())
			secret, err = pureutils.GetPXPureSecret(volDriverNamespace)
			log.FailOnError(err, "failed to get secret [%s/%s]", PureSecretName, volDriverNamespace)
			PureFAMgmtMap, err = pureutils.GetFAMgmtIPFromPXPureSecret(secret)
			log.FailOnError(err, "failed to get FA management map from secret [%s/%s]", PureSecretName, volDriverNamespace)
			for mgmtIP := range PureFAMgmtMap {
				PureMgmtIPList = append(PureMgmtIPList, mgmtIP)
			}
			faMgmtIP := PureMgmtIPList[PureMgmtIpCounter]
			faClient := PureFAMgmtMap[faMgmtIP]
			apiToken, err := pureutils.GetApiTokenForFAMgmtEndpoint(secret, faMgmtIP)
			log.FailOnError(err, "failed to get API token for FA with IP [%s]", faMgmtIP)
			PureFaClientVif, err = GetVifInterface(faClient, faMgmtIP, apiToken)
			log.FailOnError(err, "failed to get vif interface for FA with IP [%s]", faMgmtIP)
			LastDisabledInterface, err = DisableManagementInterface(PureFaClientVif, faMgmtIP, false)
			dash.VerifyFatal(err, nil, fmt.Sprintf("failed to toggle network interfaces on FA with IP [%s]", faMgmtIP))
		}
		PureMgmtIpCounter += 1
	}
}

// enableAutoFSTrim on supported PX version.
func EnableAutoFSTrim() {
	nodes := node.GetStorageDriverNodes()
	var isPXNodeAvailable bool
	for _, pxNode := range nodes {
		isPxInstalled, err := Inst().V.IsDriverInstalled(pxNode)
		if err != nil {
			log.Debugf("Could not get PX status on %s", pxNode.Name)
		}
		if isPxInstalled {
			isPXNodeAvailable = true
			pxVersion, err := Inst().V.GetDriverVersionOnNode(pxNode)

			log.FailOnError(err, "Unable to get driver version on node [%s]", pxNode.Name)
			log.Infof("PX version %s", pxVersion)
			pxVersionList := []string{}
			pxVersionList = strings.Split(pxVersion, ".")
			majorVer, err := strconv.Atoi(pxVersionList[0])
			minorVer, err := strconv.Atoi(pxVersionList[1])
			if majorVer < 2 || (majorVer == 2 && minorVer < 10) {
				log.Warnf("Auto FSTrim cannot be enabled on PX version %s", pxVersion)
			} else {
				err = Inst().V.SetClusterOpts(pxNode, map[string]string{
					"--auto-fstrim": "on"})
				log.FailOnError(err, "Autofstrim is enabled on the cluster ?")
				log.Infof("Auto FSTrim enabled on the cluster")
			}
			break
		}
	}
	if !isPXNodeAvailable {
		log.FailOnError(fmt.Errorf("no px node available for enabling auto-fstrim"), "error in enabling auto-fstrim")
	}
}

// ToggleMgmtNetworkInterfaces is a function that toggles the management network interfaces on a FlashArray.
// It enables the last disabled interface and disables the current management interface.
//
// Parameters:
// PureMgmtIpCounter: An integer representing the counter for the management IP.
// PureMgmtIPList: A slice of strings representing the list of management IP addresses.
// PureFaClientVif: A pointer to a newflasharray.Client object representing the FlashArray client.
// LastDisabledInterface: A string representing the last disabled interface.
//
// Returns:
// A string representing the last disabled interface and an error if any occurred during the process.
func ToggleMgmtNetworkInterfaces(PureMgmtIpCounter int, PureMgmtIPList []string, PureFaClientVif *newflasharray.Client, LastDisabledInterface string) (string, error) {
	prevMgmtIPIndex := (PureMgmtIpCounter - 1) % len(PureMgmtIPList)
	prevMgmtIP := PureMgmtIPList[prevMgmtIPIndex]
	log.InfoD("Enable the Last Disabled Interface")
	_, err := pureutils.SetInterfaceEnabled(PureFaClientVif, LastDisabledInterface, true)
	if err != nil {
		return "", fmt.Errorf("failed to enable network interfaces on FA with IP [%s]: %v", prevMgmtIP, err)
	}

	// Disable the other MGMT interface that is provided in pure.json file
	currMgmtIPIndex := PureMgmtIpCounter % len(PureMgmtIPList)
	faMgmtIP := PureMgmtIPList[currMgmtIPIndex]
	LastDisabledInterface, err = DisableManagementInterface(PureFaClientVif, faMgmtIP, false)
	if err != nil {
		return "", fmt.Errorf("failed to toggle network interfaces on FA with IP [%s]: %v", faMgmtIP, err)
	}

	return LastDisabledInterface, nil
}

// EndTorpedoTest ends the logging for torpedo test
func EndTorpedoTest() {
	CloseLogger(TestLogger)
	dash.TestCaseEnd()
	if os.Getenv("TOGGLE_PURE_MGMT_IP") != "" {
		var err error
		LastDisabledInterface, err = ToggleMgmtNetworkInterfaces(PureMgmtIpCounter, PureMgmtIPList, PureFaClientVif, LastDisabledInterface)
		dash.VerifyFatal(err, nil, "Failed to Toggle the Management interface")
	}

}

// StartPxBackupTorpedoTest starts the logging for Px Backup torpedo test
func StartPxBackupTorpedoTest(testName string, testDescription string, tags map[string]string, testRepoID int, _ TestcaseAuthor, _ TestcaseQuarter) {
	instanceIDString := strconv.Itoa(testRepoID)
	timestamp := time.Now().Format("01-02-15h04m05s")
	Inst().InstanceID = fmt.Sprintf("%s-%s", instanceIDString, timestamp)
	StartTorpedoTest(testName, testDescription, tags, testRepoID)
}

// EndPxBackupTorpedoTest ends the logging for Px Backup torpedo test and updates results in testrail
func EndPxBackupTorpedoTest(contexts []*scheduler.Context) {
	defer func() {
		err := SetSourceKubeConfig()
		log.FailOnError(err, "failed to switch context to source cluster")
	}()
	CloseLogger(TestLogger)
	dash.TestCaseEnd()
	if TestRailSetupSuccessful && CurrentTestRailTestCaseId != 0 && RunIdForSuite != 0 {
		AfterEachTest(contexts, CurrentTestRailTestCaseId, RunIdForSuite)
	}

	currentSpecReport := ginkgo.CurrentSpecReport()
	if currentSpecReport.Failed() {
		log.Infof(">>>> FAILED TEST: %s", currentSpecReport.FullText())
	}
	// Cleanup all the namespaces created by the testcase
	err := DeleteAllNamespacesCreatedByTestCase()
	if err != nil {
		log.Errorf("Error in deleting namespaces created by the testcase. Err: %v", err.Error())
	}

	err = SetDestinationKubeConfig()
	if err != nil {
		log.Errorf("Error in setting destination kubeconfig. Err: %v", err.Error())
		return
	}

	err = DeleteAllNamespacesCreatedByTestCase()
	if err != nil {
		log.Errorf("Error in deleting namespaces created by the testcase. Err: %v", err.Error())
	}

	err = SetSourceKubeConfig()
	log.FailOnError(err, "failed to switch context to source cluster")

	masterNodes := node.GetMasterNodes()
	// TODO: enable the log collection for charmed k8s once we get the way to ssh into worker node from juju
	if len(masterNodes) > 0 && GetClusterProvider() != "charmed" {
		log.Infof(">>>> Collecting logs for testcase : %s", currentSpecReport.FullText())
		testCaseName := currentSpecReport.FullText()
		matches := regexp.MustCompile(`\{([^}]+)\}`).FindStringSubmatch(currentSpecReport.FullText())
		if len(matches) > 1 {
			testCaseName = matches[1]
		}
		masterNode := masterNodes[0]
		log.Infof("Creating a directory [%s] to store logs", pxbLogDirPath)
		err := runCmd(fmt.Sprintf("mkdir -p %v", pxbLogDirPath), masterNode)
		if err != nil {
			log.Errorf("Error in creating a directory [%s] to store logs. Err: %v", pxbLogDirPath, err.Error())
			return
		}
		collectStorkLogs(testCaseName)
		collectPxBackupLogs(testCaseName)
		compressSubDirectories(pxbLogDirPath)
	}
}

func CreateMultiVolumesAndAttach(wg *sync.WaitGroup, count int, nodeName string) (map[string]string, error) {
	createdVolIDs := make(map[string]string)
	defer wg.Done()
	timeString := time.Now().Format(time.RFC1123)
	timeString = regexp.MustCompile(`[^a-zA-Z0-9]+`).ReplaceAllString(timeString, "_")
	for count > 0 {
		volName := fmt.Sprintf("%s-%d-%s", VolumeCreatePxRestart, count, timeString)
		log.Infof("Creating volume : %s", volName)
		volCreateRequest := &opsapi.SdkVolumeCreateRequest{
			Name: volName,
			Spec: &opsapi.VolumeSpec{
				Size:    1000,
				HaLevel: 1,
				Format:  opsapi.FSType_FS_TYPE_EXT4,
				ReplicaSet: &opsapi.ReplicaSet{
					Nodes: []string{nodeName},
				},
			}}
		t := func() (interface{}, bool, error) {
			out, err := Inst().V.CreateVolumeUsingRequest(volCreateRequest)
			return out, true, err
		}

		out, err := task.DoRetryWithTimeout(t, 5*time.Minute, 30*time.Second)

		var volPath string
		var volId string
		if err == nil {
			volId = fmt.Sprintf("%v", out)
			log.Infof("Volume %s created", volId)
			t := func() (interface{}, bool, error) {
				out, err := Inst().V.AttachVolume(volId)
				return out, true, err
			}
			out, err = task.DoRetryWithTimeout(t, 5*time.Minute, 30*time.Second)
		}
		if err != nil {
			return createdVolIDs, fmt.Errorf("failed to creared volume %s, due to error : %v ", volName, err)

		}
		volPath = fmt.Sprintf("%v", out)
		createdVolIDs[volId] = volPath
		log.Infof("Volume %s attached to path %s", volId, volPath)
		count--
		log.Debugf("Printing the volume inspect for the volume:%s ,volID:%s  after creating the volume", volName, volId)
		PrintInspectVolume(volId)
	}
	return createdVolIDs, nil
}

// GetPoolsInUse lists all persistent volumes and returns the pool IDs
func GetPoolsInUse() ([]string, error) {
	var poolsInUse []string
	pvlist, err := k8sCore.GetPersistentVolumes()
	if err != nil || pvlist == nil || len(pvlist.Items) == 0 {
		return nil, fmt.Errorf("no persistent volume found. Error: %v", err)
	}

	for _, pv := range pvlist.Items {
		volumeID := pv.GetName()
		poolUuids, err := GetPoolIDsFromVolName(volumeID)
		// Needed this logic as a workaround for PWX-35637
		if err != nil && strings.Contains(err.Error(), "not found") {
			continue
		}
		poolsInUse = append(poolsInUse, poolUuids...)
	}

	return poolsInUse, err
}

// GetPoolIDWithIOs returns the pools with IOs happening
func GetPoolIDWithIOs(contexts []*scheduler.Context) ([]string, error) {
	// pick a  pool doing some IOs from a pools list
	var err error
	var isIOsInProgress bool
	err = Inst().V.RefreshDriverEndpoints()
	if err != nil {
		return nil, err
	}

	poolIdsWithIOs := make([]string, 0)
	for _, ctx := range contexts {
		vols, err := Inst().S.GetVolumes(ctx)
		if err != nil {
			return nil, err
		}

		node := node.GetStorageDriverNodes()[0]
		for _, vol := range vols {
			appVol, err := Inst().V.InspectVolume(vol.ID)
			if err != nil {
				return nil, err
			}

			t := func() (interface{}, bool, error) {
				isIOsInProgress, err = Inst().V.IsIOsInProgressForTheVolume(&node, appVol.Id)
				if err != nil || !isIOsInProgress {
					return false, true, err
				}
				return true, false, nil
			}

			_, err = task.DoRetryWithTimeout(t, 2*time.Minute, 10*time.Second)
			if err != nil {
				return nil, err
			}

			if isIOsInProgress {
				log.Infof("IOs are in progress for [%v]", vol.Name)
				poolUuids := appVol.ReplicaSets[0].PoolUuids
				for _, p := range poolUuids {
					if !slices.Contains(poolIdsWithIOs, p) {
						poolIdsWithIOs = append(poolIdsWithIOs, p)
					}

				}
			}
		}

	}
	if len(poolIdsWithIOs) > 0 {
		return poolIdsWithIOs, nil
	}

	return nil, fmt.Errorf("no pools have IOs running,Err: %v", err)
}

// GetPoolWithIOsInGivenNode returns the poolID in the given node with IOs happening
func GetPoolWithIOsInGivenNode(stNode node.Node, contexts []*scheduler.Context, expandType opsapi.SdkStoragePool_ResizeOperationType, targetSizeGiB uint64) (*opsapi.StoragePool, error) {

	eligibilityMap, err := GetPoolExpansionEligibility(&stNode, expandType, targetSizeGiB)
	if err != nil {
		return nil, err
	}

	if !eligibilityMap[stNode.Id] {
		return nil, fmt.Errorf("node [%s] is not eligible for expansion", stNode.Name)
	}
	nodePools := make([]string, 0)
	for _, np := range stNode.StoragePools {
		nodePools = append(nodePools, np.Uuid)
	}

	var selectedNodePoolID string
	var selectedPool *opsapi.StoragePool

outer:
	for _, ctx := range contexts {
		vols, err := Inst().S.GetVolumes(ctx)
		if err != nil {
			return nil, err
		}

		for _, vol := range vols {
			appVol, err := Inst().V.InspectVolume(vol.ID)
			if err != nil {
				return nil, err
			}
			isIOsInProgress, err := Inst().V.IsIOsInProgressForTheVolume(&stNode, appVol.Id)
			if err != nil {
				return nil, err
			}
			if isIOsInProgress {
				log.Infof("IOs are in progress for [%v]", vol.Name)
				poolUuids := appVol.ReplicaSets[0].PoolUuids
				for _, p := range poolUuids {
					if Contains(nodePools, p) && eligibilityMap[p] {
						selectedNodePoolID = p
						break outer
					}
				}
			}
		}
	}

	if selectedNodePoolID == "" {
		log.Warnf("No pool with IO found, picking a random pool in node %s to resize", stNode.Name)
		for _, p := range nodePools {
			if eligibilityMap[p] {
				selectedNodePoolID = p
			}
		}
	}

	selectedPool, err = GetStoragePoolByUUID(selectedNodePoolID)

	if err != nil {
		return nil, err
	}
	return selectedPool, nil
}

func GetRandomStorageLessNode(slNodes []node.Node) node.Node {
	// pick a random storageless node
	randomIndex := rand.Intn(len(slNodes))
	for _, slNode := range slNodes {
		if randomIndex == 0 {
			return slNode
		}
		randomIndex--
	}
	return node.Node{}
}

// GetPoolIDsFromVolName returns list of pool IDs associated with a given volume name
func GetPoolIDsFromVolName(volName string) ([]string, error) {
	var poolUuids []string
	volDetails, err := Inst().V.InspectVolume(volName)
	if err != nil {
		return nil, err
	}
	for _, each := range volDetails.ReplicaSets {
		for _, uuid := range each.PoolUuids {
			if !Contains(poolUuids, uuid) {
				poolUuids = append(poolUuids, uuid)
			}
		}
	}
	return poolUuids, nil
}

func GetNodeFromPoolUUID(poolUUID string) (*node.Node, error) {
	for _, n := range node.GetStorageNodes() {
		for _, p := range n.StoragePools {
			if p.Uuid == poolUUID {
				return &n, nil
			}
		}
	}
	return nil, fmt.Errorf("failed to find node for pool UUID %v", poolUUID)
}

// GetPoolExpansionEligibility identifying the nodes and pools in it if they are eligible for expansion
func GetPoolExpansionEligibility(stNode *node.Node, expandType opsapi.SdkStoragePool_ResizeOperationType, targetIncrementInGiB uint64) (map[string]bool, error) {
	var err error

	namespace, err := Inst().V.GetVolumeDriverNamespace()
	if err != nil {
		return nil, err
	}

	var maxCloudDrives int

	if _, err = core.Instance().GetSecret(PX_VSPHERE_SCERET_NAME, namespace); err == nil {
		maxCloudDrives = VSPHERE_MAX_CLOUD_DRIVES
	} else if _, err = core.Instance().GetSecret(PX_PURE_SECRET_NAME, namespace); err == nil {
		maxCloudDrives = FA_MAX_CLOUD_DRIVES
	} else {
		maxCloudDrives = CLOUD_PROVIDER_MAX_CLOUD_DRIVES
	}

	var currentNodeDrives int

	drvM, err := Inst().V.GetPoolDrives(stNode)
	if err != nil {
		return nil, fmt.Errorf("error getting block drives from node %s, Err :%v", stNode.Name, err)
	}

	for _, devices := range drvM {
		currentNodeDrives += len(devices)
	}
	eligibilityMap := make(map[string]bool)

	log.Infof("Node %s has total drives %d", stNode.Name, currentNodeDrives)
	eligibilityMap[stNode.Id] = true
	if currentNodeDrives == maxCloudDrives {
		eligibilityMap[stNode.Id] = false
	}
	nodePoolStatus, err := Inst().V.GetNodePoolsStatus(*stNode)
	if err != nil {
		return nil, err
	}

	log.Infof("Node [%s] has [%d] pools", stNode.Name, len(stNode.StoragePools))
	for _, pool := range stNode.StoragePools {
		eligibilityMap[pool.Uuid] = true

		d := drvM[fmt.Sprintf("%d", pool.ID)]
		log.Infof("pool %s has %d drives", pool.Uuid, len(d))
		if nodePoolStatus[pool.Uuid] == "Offline" {
			eligibilityMap[pool.Uuid] = false
		} else {
			if expandType == opsapi.SdkStoragePool_RESIZE_TYPE_ADD_DISK {
				if len(d) == POOL_MAX_CLOUD_DRIVES {
					log.Infof("pool %s has reached max drives", pool.Uuid)
					eligibilityMap[pool.Uuid] = false
				} else {
					baseDiskSizeInGib := d[0].SizeInGib
					poolSize := uint64(0)
					for _, drive := range d {
						poolSize += drive.SizeInGib
					}
					if targetIncrementInGiB == 0 {
						targetIncrementInGiB = baseDiskSizeInGib
					}
					targetSizeGiB := poolSize + targetIncrementInGiB
					expectedPoolDrivesAfterExpansion := int(math.Ceil(float64(targetSizeGiB) / float64(baseDiskSizeInGib)))
					if expectedPoolDrivesAfterExpansion > POOL_MAX_CLOUD_DRIVES {
						log.Infof("pool %s will reach max drives if expanded to size [%v] using add-drive", pool.Uuid, targetSizeGiB)
						eligibilityMap[pool.Uuid] = false
					} else {
						currentPoolDrives := len(d)
						expectedNodeDrivesAfterExpansion := currentNodeDrives + (expectedPoolDrivesAfterExpansion - currentPoolDrives)
						stc, err := Inst().V.GetDriver()
						if err != nil {
							return nil, err
						}
						if stc.Spec.CloudStorage.JournalDeviceSpec != nil {
							expectedNodeDrivesAfterExpansion++
						}
						if stc.Spec.CloudStorage.KvdbDeviceSpec != nil || stc.Spec.CloudStorage.SystemMdDeviceSpec != nil {
							expectedNodeDrivesAfterExpansion++
						}
						log.Infof("Expected node drives after pool [%s ] expansion for node [%s] is [%d], max cloud drives allowed [%d]", pool.Uuid, stNode.Name, expectedNodeDrivesAfterExpansion, maxCloudDrives)
						if expectedNodeDrivesAfterExpansion > maxCloudDrives {
							log.Infof("node %s  will reach max drives if pool %s expanded to size [%v] using add-drive", stNode.Name, pool.Uuid, targetSizeGiB)
							eligibilityMap[pool.Uuid] = false
							eligibilityMap[stNode.Id] = false
						}

					}

				}
			}
		}

	}

	return eligibilityMap, nil
}

// WaitTillEnterMaintenanceMode wait until the node enters maintenance mode
func WaitTillEnterMaintenanceMode(n node.Node) error {
	t := func() (interface{}, bool, error) {
		nodeState, err := Inst().V.IsNodeInMaintenance(n)
		if err != nil {
			return nil, false, err
		}
		if nodeState == true {
			return nil, true, nil
		}
		return nil, false, fmt.Errorf("Not in Maintenance mode")
	}

	_, err := task.DoRetryWithTimeout(t, 20*time.Minute, 2*time.Minute)
	if err != nil {
		return err
	}
	return nil
}

// ExitFromMaintenanceMode wait until the node exits from maintenance mode
func ExitFromMaintenanceMode(n node.Node) error {
	log.InfoD("Exiting maintenance mode on Node %s", n.Name)
	t := func() (interface{}, bool, error) {
		if err := Inst().V.ExitMaintenance(n); err != nil {
			nodeState, err := Inst().V.IsNodeInMaintenance(n)
			if err != nil {
				return nil, false, err
			}
			if nodeState == true {
				return nil, true, nil
			}
			return nil, true, err
		}
		return nil, false, nil
	}
	_, err := task.DoRetryWithTimeout(t, 15*time.Minute, 2*time.Minute)
	if err != nil {
		return err
	}
	return nil
}

// ExitNodesFromMaintenanceMode waits till all nodes to exit from maintenance mode
// Checks for all the storage nodes present in the cluster, in case if any node is in maintenance mode
// Function will attempt bringing back the node out of maintenance
func ExitNodesFromMaintenanceMode() error {
	Nodes := node.GetStorageNodes()
	for _, eachNode := range Nodes {
		nodeState, err := Inst().V.IsNodeInMaintenance(eachNode)
		if err == nil && nodeState == true {
			errExit := ExitFromMaintenanceMode(eachNode)
			if errExit != nil {
				return errExit
			}
		}
	}
	return nil
}

// GetPoolsDetailsOnNode returns all pools present in the Nodes
func GetPoolsDetailsOnNode(n *node.Node) ([]*opsapi.StoragePool, error) {
	var poolDetails []*opsapi.StoragePool

	// Refreshing Node Driver to make sure all changes done to the nodes are refreshed
	err := Inst().V.RefreshDriverEndpoints()
	if err != nil {
		return nil, err
	}
	// updating the node info after refresh
	stDriverNodes := node.GetStorageDriverNodes()
	for _, stDriverNode := range stDriverNodes {
		if stDriverNode.VolDriverNodeID == n.VolDriverNodeID {
			n = &stDriverNode
			break
		}
	}

	if node.IsStorageNode(*n) == false {
		return nil, fmt.Errorf("Node [%s] is not Storage Node", n.Id)
	}

	nodes := node.GetStorageNodes()

	for _, eachNode := range nodes {
		if eachNode.Id == n.Id {
			for _, eachPool := range eachNode.Pools {
				poolInfo, err := GetStoragePoolByUUID(eachPool.Uuid)
				if err != nil {
					return nil, err
				}
				poolDetails = append(poolDetails, poolInfo)
			}
		}
	}
	return poolDetails, nil
}

// IsEksCluster returns true if current operator installation is on an EKS cluster
func IsEksCluster() bool {
	if stc, err := Inst().V.GetDriver(); err == nil {
		if oputil.IsEKS(stc) {
			logrus.Infof("EKS installation with PX operator detected.")
			return true
		}
	}
	return false
}

/*
 * GetSubsetOfSlice selects a random subset of unique items from the input slice,
 * with the given length. It returns a new slice with the selected items in random order.
 * If length is zero or negative or greater than the length of the input slice, it also returns an error.
 *
 * Parameters:
 * - items: a slice of any type to select from.
 * - length: the number of items to select from the input slice.
 *
 * Returns:
 * - a new slice of type T with the selected items in random order.
 * - an error if the length parameter is zero or negative, or if it is greater than the length of the input slice.
 */
func GetSubsetOfSlice[T any](items []T, length int) ([]T, error) {
	if length <= 0 {
		return nil, fmt.Errorf("length must be greater than zero")
	}
	if length > len(items) {
		return nil, fmt.Errorf("length cannot be greater than the length of the input items")
	}
	randomItems := make([]T, length)
	selected := make(map[int]bool)
	for i := 0; i < length; i++ {
		j := rand.Intn(len(items))
		for selected[j] {
			j = rand.Intn(len(items))
		}
		selected[j] = true
		randomItems[i] = items[j]
	}
	return randomItems, nil
}

// MakeStoragetoStoragelessNode returns true on converting Storage Node to Storageless Node
func MakeStoragetoStoragelessNode(n node.Node) error {
	storageLessNodeBeforePoolDelete := node.GetStorageLessNodes()
	// Get total list of pools present on the node
	poolList, err := GetPoolsDetailsOnNode(&n)
	if err != nil {
		return err
	}

	lenPools := len(poolList)
	log.InfoD("total number of Pools present on the Node [%v] is [%d]", n.Name, lenPools)

	// Enter pool maintenance mode before deleting the pools from the cluster
	err = Inst().V.EnterPoolMaintenance(n)
	if err != nil {
		return fmt.Errorf("failed to set pool maintenance mode on node %s. Err: [%v]", n.Name, err)
	}

	time.Sleep(1 * time.Minute)
	expectedStatus := "In Maintenance"
	err = WaitForPoolStatusToUpdate(n, expectedStatus)
	if err != nil {
		return fmt.Errorf("node [%s] pools are not in status [%s]. Err: [%v]", n.Name, expectedStatus, err)
	}

	// Delete all the pools present on the Node
	for i := 0; i < lenPools; i++ {
		err := Inst().V.DeletePool(n, strconv.Itoa(i), true)
		if err != nil {
			return err
		}
	}

	err = Inst().V.ExitPoolMaintenance(n)
	if err != nil {
		return fmt.Errorf("failed to exit pool maintenance mode on node [%s] Error: [%v]", n.Name, err)
	}

	err = Inst().V.WaitDriverUpOnNode(n, 5*time.Minute)
	if err != nil {
		return fmt.Errorf("volume driver down on node %s with Error: [%v]", n.Name, err)
	}
	expectedStatus = "Online"
	err = WaitForPoolStatusToUpdate(n, expectedStatus)
	if err != nil {
		return fmt.Errorf("node %s pools are not in status %s. Err:[%v]", n.Name, expectedStatus, err)
	}

	storageLessNodeAfterPoolDelete := node.GetStorageLessNodes()
	if len(storageLessNodeBeforePoolDelete) <= len(storageLessNodeAfterPoolDelete) {
		return fmt.Errorf("making storage node to storagelessnode failed")
	}
	return nil
}

// IsPksCluster returns true if current operator installation is on an EKS cluster
func IsPksCluster() bool {
	if stc, err := Inst().V.GetDriver(); err == nil {
		if oputil.IsPKS(stc) {
			log.InfoD("PKS installation with PX operator detected.")
			return true
		}
	}
	return false
}

// IsOkeCluster returns true if current operator installation is on an EKS cluster
func IsOkeCluster() bool {
	if stc, err := Inst().V.GetDriver(); err == nil {
		if oputil.IsOKE(stc) {
			log.InfoD("OKE installation with PX operator detected.")
			return true
		}
	}
	return false
}

// IsAksCluster returns true if current operator installation is on an EKS cluster
func IsAksCluster() bool {
	if stc, err := Inst().V.GetDriver(); err == nil {
		if oputil.IsAKS(stc) {
			log.InfoD("AKS installation with PX operator detected.")
			return true
		}
	}
	return false
}

// IsIksCluster returns true if current operator installation is on an EKS cluster
func IsIksCluster() bool {
	if stc, err := Inst().V.GetDriver(); err == nil {
		if oputil.IsIKS(stc) {
			log.InfoD("IKS installation with PX operator detected.")
			return true
		}
	}
	return false
}

// IsOpenShift returns true if current operator installation is on an EKS cluster
func IsOpenShift() bool {
	if stc, err := Inst().V.GetDriver(); err == nil {
		if oputil.IsOpenshift(stc) {
			log.InfoD("OpenShift installation with PX operator detected.")
			return true
		}
	}
	return false
}

// IsLocalCluster returns true if the cluster used is local cluster from vsphere
func IsLocalCluster(n node.Node) bool {
	response, err := IsCloudDriveInitialised(n)
	if err != nil || response == false {
		return false
	}
	return true
}

// IsPoolInMaintenance returns true if pool in maintenance
func IsPoolInMaintenance(n node.Node) bool {
	expectedStatus := "In Maintenance"
	poolsStatus, err := Inst().V.GetNodePoolsStatus(n)
	if err != nil || poolsStatus == nil {
		return false
	}

	for _, v := range poolsStatus {
		if v == expectedStatus {
			return true
		}
	}
	return false
}

// WaitForPoolOffline waits  till pool went to offline status
func WaitForPoolOffline(n node.Node) error {

	t := func() (interface{}, bool, error) {
		poolsStatus, err := Inst().V.GetNodePoolsStatus(n)
		if err != nil {
			return nil, true, err
		}

		for _, v := range poolsStatus {
			if v == "Offline" {
				return nil, false, nil
			}
		}
		return nil, true, fmt.Errorf("no pool is offline is node %s", n.Name)
	}
	_, err := task.DoRetryWithTimeout(t, time.Minute*360, time.Minute*2)
	return err
}

// GetPoolIDFromPoolUUID Returns Pool ID from Pool UUID
func GetPoolIDFromPoolUUID(poolUuid string) (int32, error) {
	nodesPresent := node.GetStorageNodes()
	for _, each := range nodesPresent {
		poolsPresent, err := GetPoolsDetailsOnNode(&each)
		if err != nil {
			return -1, err
		}
		for _, eachPool := range poolsPresent {
			if eachPool.Uuid == poolUuid {
				return eachPool.ID, nil
			}
		}
	}
	return -1, nil
}

// GetPoolObjFromPoolIdOnNode Returns pool object from pool ID on a specific Node
func GetPoolObjFromPoolIdOnNode(n *node.Node, poolID int) (*opsapi.StoragePool, error) {
	poolDetails, err := GetPoolsDetailsOnNode(n)
	if err != nil {
		return nil, err
	}
	for _, eachPool := range poolDetails {
		if eachPool.ID == int32(poolID) {
			return eachPool, nil
		}
	}
	return nil, fmt.Errorf("Failed to get details of Storage Pool On specific Node ")
}

func GetAutoFsTrimStatusForCtx(ctx *scheduler.Context) (map[string]opsapi.FilesystemTrim_FilesystemTrimStatus, error) {

	appVolumes, err := Inst().S.GetVolumes(ctx)
	if err != nil {
		return nil, err
	}

	ctxAutoFsTrimStatus := make(map[string]opsapi.FilesystemTrim_FilesystemTrimStatus)

	for _, v := range appVolumes {
		// Skip autofs trim status on Pure DA volumes
		isPureVol, err := Inst().V.IsPureVolume(v)
		if err != nil {
			return nil, err
		}
		if isPureVol {
			return nil, fmt.Errorf("autofstrim is not supported for Pure DA volume")
		}
		// skipping fstrim check for log PVCs
		if strings.Contains(v.Name, "log") {
			continue
		}
		log.Infof("inspecting volume [%s]", v.Name)
		appVol, err := Inst().V.InspectVolume(v.ID)
		if err != nil {
			return nil, fmt.Errorf("error inspecting volume: %v", err)
		}
		attachedNode := appVol.AttachedOn
		fsTrimStatuses, err := Inst().V.GetAutoFsTrimStatus(attachedNode)
		if err != nil {
			return nil, err
		}

		val, ok := fsTrimStatuses[appVol.Id]
		var fsTrimStatus opsapi.FilesystemTrim_FilesystemTrimStatus

		if !ok {
			fsTrimStatus, err = waitForFsTrimStatus(nil, attachedNode, appVol.Id)
			if err != nil {
				return nil, err
			}
		} else {
			fsTrimStatus = val
		}

		if fsTrimStatus != -1 {
			ctxAutoFsTrimStatus[appVol.Id] = fsTrimStatus
		} else {
			return nil, fmt.Errorf("autofstrim for volume [%v] not started on node [%s]", v.ID, attachedNode)
		}

	}
	return ctxAutoFsTrimStatus, nil
}

func GetAutoFstrimUsageForCtx(ctx *scheduler.Context) (map[string]*opsapi.FstrimVolumeUsageInfo, error) {
	appVolumes, err := Inst().S.GetVolumes(ctx)
	if err != nil {
		return nil, err
	}

	ctxAutoFsTrimStatus := make(map[string]*opsapi.FstrimVolumeUsageInfo)

	for _, v := range appVolumes {
		// Skip autofs trim status on Pure DA volumes
		isPureVol, err := Inst().V.IsPureVolume(v)
		if err != nil {
			return nil, err
		}
		if isPureVol {
			return nil, fmt.Errorf("autofstrim is not supported for Pure DA volume")
		}
		// skipping fstrim check for log PVCs
		if strings.Contains(v.Name, "log") {
			continue
		}
		log.Infof("Getting info: %s", v.ID)
		appVol, err := Inst().V.InspectVolume(v.ID)
		if err != nil {
			return nil, fmt.Errorf("error inspecting volume: %v", err)
		}
		attachedNode := appVol.AttachedOn
		fsTrimUsages, err := Inst().V.GetAutoFsTrimUsage(attachedNode)
		if err != nil {
			return nil, err
		}

		val, ok := fsTrimUsages[appVol.Id]
		var fsTrimStatus *opsapi.FstrimVolumeUsageInfo

		if !ok {
			log.Errorf("usage not found for %s", appVol.Id)
		} else {
			fsTrimStatus = val
		}

		if fsTrimStatus != nil {
			ctxAutoFsTrimStatus[appVol.Id] = fsTrimStatus
		} else {
			return nil, fmt.Errorf("autofstrim for volume [%v] has no usage on node [%s]", v.ID, attachedNode)
		}

	}
	return ctxAutoFsTrimStatus, nil
}

// WaitForPoolStatusToUpdate returns true when pool status updated to expected status
func WaitForPoolStatusToUpdate(nodeSelected node.Node, expectedStatus string) error {
	t := func() (interface{}, bool, error) {
		poolsStatus, err := Inst().V.GetNodePoolsStatus(nodeSelected)
		if err != nil {
			return nil, true,
				fmt.Errorf("error getting pool status on node %s,err: %v", nodeSelected.Name, err)
		}
		if poolsStatus == nil {
			return nil,
				false, fmt.Errorf("pools status is nil")
		}
		for k, v := range poolsStatus {
			if v != expectedStatus {
				return nil, true,
					fmt.Errorf("pool %s is not %s, current status: %s", k, expectedStatus, v)
			}
		}
		return nil, false, nil
	}
	_, err := task.DoRetryWithTimeout(t, 30*time.Minute, 2*time.Minute)
	return err
}

// RandomString generates a random lowercase string of length characters.
func RandomString(length int) string {
	rand.Seed(time.Now().UnixNano())
	const letters = "abcdefghijklmnopqrstuvwxyz"
	randomBytes := make([]byte, length)
	for i := range randomBytes {
		randomBytes[i] = letters[rand.Intn(len(letters))]
	}
	randomString := string(randomBytes)
	return randomString
}

func EnterPoolMaintenance(stNode node.Node) error {
	log.InfoD("Setting pools in maintenance on node %s", stNode.Name)
	if err := Inst().V.EnterPoolMaintenance(stNode); err != nil {
		return err
	}

	status, err := Inst().V.GetNodeStatus(stNode)
	if err != nil {
		return err
	}
	log.InfoD("Node [%s] has status: [%v] after entering pool maintenance", stNode.Name, status)

	expectedStatus := "In Maintenance"
	if err = WaitForPoolStatusToUpdate(stNode, expectedStatus); err != nil {
		return fmt.Errorf("node %s pools are not in status %s. Err:%v", stNode.Name, expectedStatus, err)
	}

	return nil
}

func ExitPoolMaintenance(stNode node.Node) error {
	var exitErr error
	if exitErr = Inst().V.ExitPoolMaintenance(stNode); exitErr != nil {
		return fmt.Errorf("error exiting pool maintenance in the node [%v]. Err: %v", stNode.Name, exitErr)
	}

	if exitErr = Inst().V.WaitDriverUpOnNode(stNode, 5*time.Minute); exitErr != nil {
		return fmt.Errorf("error waiting for driver up after exiting pool maintenance in the node [%v]. Err: %v", stNode.Name, exitErr)
	}

	// wait as even PX is up it is taking some time for pool status to update when all pools are deleted
	time.Sleep(1 * time.Minute)
	cmd := "pxctl sv pool show"
	var out string

	// Execute the command and check if any pools exist
	out, exitErr = Inst().N.RunCommandWithNoRetry(stNode, cmd, node.ConnectionOpts{
		Timeout:         2 * time.Minute,
		TimeBeforeRetry: 10 * time.Second,
	})
	if exitErr != nil {
		return fmt.Errorf("error checking pools in the node [%v]. Err: %v", stNode.Name, exitErr)
	}
	log.Infof("pool show: [%s]", out)

	// skipping waitForPoolStatusToUpdate if there are no pools in the node
	if strings.Contains(out, "No drives configured for this node") {
		return nil
	}

	expectedStatus := "Online"
	if exitErr = WaitForPoolStatusToUpdate(stNode, expectedStatus); exitErr != nil {
		return fmt.Errorf("pools are not online after exiting pool maintenance in the node [%v],Err: %v", stNode.Name, exitErr)
	}

	return nil
}

// DeleteGivenPoolInNode deletes pool with given ID in the given node
func DeleteGivenPoolInNode(stNode node.Node, poolIDToDelete string, retry bool) (err error) {

	// Moving repls on the node before deletion
	nodeVols, err := GetVolumesOnNode(stNode.VolDriverNodeID)
	if err != nil {
		return fmt.Errorf("error getting volumes node [%s],Err: %v ", stNode.Name, err)
	}

	for _, vol := range nodeVols {
		newReplicaNode, err := GetNodeIdToMoveReplica(vol)
		log.Infof("New Replica node is [%s]", newReplicaNode)
		if err != nil {
			return fmt.Errorf("error getting replica node for volume [%s],Err: %v ", vol, err)
		}

		err = MoveReplica(vol, stNode.VolDriverNodeID, newReplicaNode)
		if err != nil {
			return fmt.Errorf("error moving replica from node [%s] to volume [%s],Err: %v ", stNode.VolDriverNodeID, newReplicaNode, err)
		}
	}

	if err := EnterPoolMaintenance(stNode); err != nil {
		return err
	}
	if err := Inst().V.DeletePool(stNode, poolIDToDelete, retry); err != nil {
		return err
	}

	err = ExitPoolMaintenance(stNode)

	if err != nil && !strings.Contains(err.Error(), "not in pool maintenance mode") {
		return err
	}
	return nil
}

func DeletePoolAndValidate(stNode node.Node, poolIDToDelete string) error {
	isPureBackend := false
	validateMultipath := []string{}
	if IsPureCluster() {
		isPureBackend = true
	}

	if isPureBackend {
		// if pure backend , we get the list of all multipath devices used while creating the pool
		// later check if those multipath devices are still exist post deleting the pool
		multipathDevBeforeDelete, err := GetMultipathDeviceOnPool(&stNode)
		log.FailOnError(err, fmt.Sprintf("Failed to get list of Multipath devices on Node [%v]", stNode.Name))
		validateMultipath = multipathDevBeforeDelete[poolIDToDelete]
	}

	poolsBfr, err := Inst().V.ListStoragePools(metav1.LabelSelector{})
	if err != nil {
		return fmt.Errorf("error getting pools, Err: %v", err)
	}

	poolsMap, err := Inst().V.GetPoolDrives(&stNode)
	if err != nil {
		return fmt.Errorf("error getting pool drive from the node [%s],Err: %v", stNode.Name, err)
	}

	log.InfoD(fmt.Sprintf("Delete poolID %s on node %s", poolIDToDelete, stNode.Name))
	err = DeleteGivenPoolInNode(stNode, poolIDToDelete, true)
	if err != nil {
		return fmt.Errorf("error deleting pool [%s] in the node [%s], Err: %v", poolIDToDelete, stNode.Name, err)
	}

	poolsAfr, err := Inst().V.ListStoragePools(metav1.LabelSelector{})
	if err != nil {
		return fmt.Errorf("error getting pools after pool deletion, Err: %v", err)
	}

	if len(poolsBfr) <= len(poolsAfr) {
		return fmt.Errorf("pool count not matching after pool deletion. Pools before deletion:%d, pools after deletion %d", len(poolsBfr), len(poolsAfr))
	}

	poolsMap, err = Inst().V.GetPoolDrives(&stNode)
	if err != nil {
		return fmt.Errorf("error getting pool drive from the node [%s] after pool deletion,Err: %v", stNode.Name, err)
	}
	if _, ok := poolsMap[poolIDToDelete]; ok {
		return fmt.Errorf("pool [%s] still exists on the node [%s]", poolIDToDelete, stNode.Name)
	}

	if isPureBackend {
		// Get list of all Multipath devices after deleting the pool
		allMultipathDev, err := GetMultipathDeviceIDsOnNode(&stNode)
		if err != nil {
			return fmt.Errorf("failed to get multipath devices on Node [%v],Err: %v", stNode.Name, err)
		}
		for _, eachMultipath := range allMultipathDev {
			for _, validateEach := range validateMultipath {
				if validateEach == eachMultipath {
					return fmt.Errorf("multipath device [%v] did not delete on Deleting Pool", validateEach)
				}
			}
		}
	}
	return nil
}

func GetPoolUUIDWithMetadataDisk(stNode node.Node) (string, error) {

	systemOpts := node.SystemctlOpts{
		ConnectionOpts: node.ConnectionOpts{
			Timeout:         2 * time.Minute,
			TimeBeforeRetry: defaultRetryInterval,
		},
		Action: "start",
	}
	drivesMap, err := Inst().N.GetBlockDrives(stNode, systemOpts)
	if err != nil {
		return "", fmt.Errorf("error getting block drives from node %s, Err :%v", stNode.Name, err)
	}

	var metadataPoolID string
outer:
	for _, drv := range drivesMap {
		for k, v := range drv.Labels {
			if k == "mdpoolid" {
				metadataPoolID = v
				break outer
			}
		}
	}

	if metadataPoolID != "" {
		mpID, err := strconv.Atoi(metadataPoolID)
		if err != nil {
			return "", fmt.Errorf("error converting metadataPoolID [%v] to int. Error: %v", metadataPoolID, err)
		}

		for _, p := range stNode.Pools {
			if p.ID == int32(mpID) {
				log.Infof("Identified metadata pool UUID: %s", p.Uuid)
				return p.Uuid, nil
			}
		}
	}

	return "", fmt.Errorf("no pool with metadata in node [%s]", stNode.Name)
}

// SetupTestRail checks if the required parameters for testrail are passed, verifies connectivity and creates milestone if it does not exist
func SetupTestRail() {
	if testRailHostname != "" && testRailUsername != "" && testRailPassword != "" {
		err := testrailuttils.Init(testRailHostname, testRailUsername, testRailPassword)
		if err == nil {
			if testrailuttils.MilestoneName == "" || testrailuttils.RunName == "" || testrailuttils.JobRunID == "" {
				err = fmt.Errorf("not all details provided to update testrail")
				log.FailOnError(err, "Error occurred while testrail initialization")
			}
			testrailuttils.CreateMilestone()
			TestRailSetupSuccessful = true
		}
	} else {
		log.Debugf("Not all information to connect to testrail is provided, skipping updates to testrail")
	}
}

// AsgKillNode terminates the given node
func AsgKillNode(nodeToKill node.Node) error {
	initNodes := node.GetStorageDriverNodes()
	initNodeNames := make([]string, len(initNodes))
	var err error
	for _, iNode := range initNodes {
		initNodeNames = append(initNodeNames, iNode.Name)
	}
	stepLog := fmt.Sprintf("Deleting node [%v]", nodeToKill.Name)

	Step(stepLog, func() {
		log.InfoD(stepLog)
		// workaround for eks until EKS sdk is implemented
		if IsEksCluster() {
			_, err = Inst().N.RunCommandWithNoRetry(nodeToKill, "ifconfig eth0 down  < /dev/null &", node.ConnectionOpts{
				Timeout:         2 * time.Minute,
				TimeBeforeRetry: 10 * time.Second,
			})

		} else {
			err = Inst().S.DeleteNode(nodeToKill)
		}

	})
	if err != nil {
		return err
	}

	stepLog = "Wait for  node get replaced by autoscaling group"
	Step(stepLog, func() {
		log.InfoD(stepLog)
		t := func() (interface{}, bool, error) {

			err = Inst().S.RefreshNodeRegistry()
			if err != nil {
				return "", true, err
			}

			err = Inst().V.RefreshDriverEndpoints()
			if err != nil {
				return "", true, err
			}

			newNodesList := node.GetStorageDriverNodes()

			for _, nNode := range newNodesList {
				if !Contains(initNodeNames, nNode.Name) {
					return "", false, nil
				}
			}

			return "", true, fmt.Errorf("no new node scaled up")
		}

		_, err = task.DoRetryWithTimeout(t, defaultAutoStorageNodeRecoveryTimeout, waitResourceCleanup)

	})
	return err

}

// RefreshDriverEndPoints returns nil if refreshing driver endpoint is successful
func RefreshDriverEndPoints() error {
	var err error
	err = Inst().V.RefreshDriverEndpoints()
	if err != nil {
		return err
	}
	return nil
}

// GetVolumesFromPoolID returns list of volumes from pool uuid
func GetVolumesFromPoolID(contexts []*scheduler.Context, poolUuid string) ([]*volume.Volume, error) {
	var volumes []*volume.Volume

	// Refresh driver end points before processing
	err := RefreshDriverEndPoints()
	if err != nil {
		return nil, err
	}
	for _, ctx := range contexts {
		vols, err := Inst().S.GetVolumes(ctx)
		if err != nil {
			return nil, err
		}
		for _, vol := range vols {
			appVol, err := Inst().V.InspectVolume(vol.ID)
			if err != nil {
				return nil, err
			}
			poolUuids := appVol.ReplicaSets[0].PoolUuids
			for _, p := range poolUuids {
				if p == poolUuid {
					volumes = append(volumes, vol)
				}
			}
		}
	}
	return volumes, nil
}

// DoRetryWithTimeoutWithGinkgoRecover calls `task.DoRetryWithTimeout` along with `ginkgo.GinkgoRecover()`, to be used in callbacks with panics or ginkgo assertions
func DoRetryWithTimeoutWithGinkgoRecover(taskFunc func() (interface{}, bool, error), timeout, timeBeforeRetry time.Duration) (interface{}, error) {
	taskFuncWithGinkgoRecover := func() (interface{}, bool, error) {
		defer ginkgo.GinkgoRecover()
		return taskFunc()
	}
	return task.DoRetryWithTimeout(taskFuncWithGinkgoRecover, timeout, timeBeforeRetry)
}

// GetVolumesInDegradedState Get the list of volumes in degraded state
func GetVolumesInDegradedState(contexts []*scheduler.Context) ([]*volume.Volume, error) {
	var volumes []*volume.Volume
	err := RefreshDriverEndPoints()
	if err != nil {
		return nil, err
	}
	for _, ctx := range contexts {
		vols, err := Inst().S.GetVolumes(ctx)
		if err != nil {
			return nil, err
		}
		for _, vol := range vols {
			appVol, err := Inst().V.InspectVolume(vol.ID)
			if err != nil {
				return nil, err
			}
			log.InfoD(fmt.Sprintf("Current Status of the volume [%v] is [%v]", vol.Name, appVol.Status))
			if fmt.Sprintf("[%v]", appVol.Status.String()) != "VOLUME_STATUS_DEGRADED" {
				volumes = append(volumes, vol)
			}
		}
	}
	return volumes, nil
}

// IsVolumeStatusUP returns true is volume status is up
func IsVolumeStatusUP(vol *volume.Volume) (bool, error) {
	appVol, err := Inst().V.InspectVolume(vol.ID)
	if err != nil {
		return false, err
	}
	if fmt.Sprintf("%v", appVol.Status.String()) != "VOLUME_STATUS_UP" {
		return false, nil
	}
	log.InfoD("volume [%v] status is [%v]", vol.Name, appVol.Status.String())
	return true, nil
}

// GetVolumeReplicationStatus returns PX volume replication status
func GetVolumeReplicationStatus(vol *volume.Volume) (string, error) {
	apiVol, err := Inst().V.InspectVolume(vol.ID)
	if err != nil {
		return "", err
	}
	cmd := fmt.Sprintf("pxctl volume inspect %s | grep \"Replication Status\"", apiVol.Id)

	output, err := Inst().N.RunCommand(node.GetStorageDriverNodes()[0], cmd, node.ConnectionOpts{
		Timeout:         1 * time.Minute,
		TimeBeforeRetry: 5 * time.Second,
		Sudo:            true,
	})
	if err != nil {
		return "", err
	}
	// sample output : "Replication Status       :  Up"
	output = strings.Split(strings.TrimSpace(output), ":")[1]
	return strings.TrimSpace(output), nil
}

type KvdbNode struct {
	PeerUrls   []string `json:"PeerUrls"`
	ClientUrls []string `json:"ClientUrls"`
	Leader     bool     `json:"Leader"`
	DbSize     int      `json:"DbSize"`
	IsHealthy  bool     `json:"IsHealthy"`
	ID         string   `json:"ID"`
}

// GetAllKvdbNodes returns list of all kvdb nodes present in the cluster
func GetAllKvdbNodes() ([]KvdbNode, error) {
	type kvdbNodes []map[string]KvdbNode
	storageNodes := node.GetStorageNodes()
	randomIndex := rand.Intn(len(storageNodes))
	randomNode := storageNodes[randomIndex]

	jsonConvert := func(jsonString string) ([]KvdbNode, error) {
		var nodes kvdbNodes
		var kvdb KvdbNode
		var kvdbNodes []KvdbNode

		err := json.Unmarshal([]byte(fmt.Sprintf("[%s]", jsonString)), &nodes)
		if err != nil {
			return nil, err
		}
		for _, nodeMap := range nodes {
			for id, value := range nodeMap {
				kvdb.ID = id
				kvdb.Leader = value.Leader
				kvdb.IsHealthy = value.IsHealthy
				kvdb.ClientUrls = value.ClientUrls
				kvdb.DbSize = value.DbSize
				kvdb.PeerUrls = value.PeerUrls
				kvdbNodes = append(kvdbNodes, kvdb)
			}
		}
		return kvdbNodes, nil
	}

	var allKvdbNodes []KvdbNode
	// Execute the command and check the alerts of type POOL
	command := "pxctl service kvdb members list -j"
	out, err := Inst().N.RunCommand(randomNode, command, node.ConnectionOpts{
		Timeout:         2 * time.Minute,
		TimeBeforeRetry: 10 * time.Second,
	})
	if err != nil {
		return nil, err
	}
	log.InfoD("List of KVDBMembers in the cluster [%v]", out)

	// Convert KVDB members to map
	allKvdbNodes, err = jsonConvert(out)
	if err != nil {
		return nil, err
	}
	return allKvdbNodes, nil
}

func GetKvdbMasterNode() (*node.Node, error) {
	var getKvdbLeaderNode node.Node
	allkvdbNodes, err := GetAllKvdbNodes()
	if err != nil {
		return nil, err
	}

	for _, each := range allkvdbNodes {
		if each.Leader {
			getKvdbLeaderNode, err = node.GetNodeDetailsByNodeID(each.ID)
			if err != nil {
				return nil, err
			}
			break
		}
	}
	return &getKvdbLeaderNode, nil
}

// KillKvdbMasterNodeAndFailover kills kvdb master node and returns after failover is complete
func KillKvdbMasterNodeAndFailover() error {
	kvdbMaster, err := GetKvdbMasterNode()
	if err != nil {
		return err
	}
	err = KillKvdbMemberUsingPid(*kvdbMaster)
	if err != nil {
		return err
	}
	err = WaitForKVDBMembers()
	if err != nil {
		return err
	}
	return nil
}

// GetKvdbMasterPID returns the PID of KVDB master node
func GetKvdbMasterPID(kvdbNode node.Node) (string, error) {
	var processPid string
	command := "ps -ef | grep -i px-etcd"
	out, err := Inst().N.RunCommand(kvdbNode, command, node.ConnectionOpts{
		Timeout:         20 * time.Second,
		TimeBeforeRetry: 5 * time.Second,
		Sudo:            true,
	})
	if err != nil {
		return "", err
	}

	lines := strings.Split(string(out), "\n")
	for _, line := range lines {
		if strings.Contains(line, "px-etcd start") && !strings.Contains(line, "grep") {
			fields := strings.Fields(line)
			processPid = fields[1]
			break
		}
	}
	return processPid, err
}

// WaitForKVDBMembers waits till all kvdb members comes up online and healthy
func WaitForKVDBMembers() error {
	t := func() (interface{}, bool, error) {
		allKvdbNodes, err := GetAllKvdbNodes()
		if err != nil {
			return "", true, err
		}
		if len(allKvdbNodes) != 3 {
			return "", true, fmt.Errorf("not all kvdb nodes are online")
		}

		for _, each := range allKvdbNodes {
			if each.IsHealthy == false {
				return "", true, fmt.Errorf("all kvdb nodes are not healthy")
			}
		}
		log.Info("all kvdb nodes are healthy")
		return "", false, nil
	}
	_, err := task.DoRetryWithTimeout(t, defaultKvdbRetryInterval, 20*time.Second)
	if err != nil {
		return err
	}
	return nil
}

// KillKvdbMemberUsingPid return error in case of command failure
func KillKvdbMemberUsingPid(kvdbNode node.Node) error {
	pid, err := GetKvdbMasterPID(kvdbNode)
	if err != nil {
		return err
	}
	command := fmt.Sprintf("kill -9 %s", pid)
	log.InfoD("killing PID using command [%s]", command)
	err = runCmd(command, kvdbNode)
	if err != nil {
		return err
	}
	return nil
}

// IsKVDBNode returns true if a node is kvdb node else it returns false
func IsKVDBNode(n node.Node) (bool, error) {
	KvdbNodes, err := GetAllKvdbNodes()
	if err != nil {
		return false, err
	}
	for _, each := range KvdbNodes {
		if each.ID == n.Id {
			return true, nil
		}
	}
	return false, nil
}

// getReplicaNodes returns the list of nodes which has replicas
func getReplicaNodes(vol *volume.Volume) ([]string, error) {
	getReplicaSets, err := Inst().V.GetReplicaSets(vol)
	if err != nil {
		return nil, err
	}
	return getReplicaSets[0].Nodes, nil
}

// IsDMthin returns true if setup is dmthin enabled
func IsDMthin() (bool, error) {
	opBasedInstall, _ := Inst().V.IsOperatorBasedInstall()
	dmthinEnabled := false
	if !opBasedInstall {
		log.Warn("This is not PX Operator based install, DMTHIN is not supported on legacy Daemonset installs, skipping this check..")
		return dmthinEnabled, nil
	}

	cluster, err := Inst().V.GetDriver()
	if err != nil {
		return dmthinEnabled, err
	}
	argsList, err := util.MiscArgs(cluster)
	for _, args := range argsList {
		if strings.Contains(strings.ToLower(args), "px-storev2") {
			dmthinEnabled = true
		}
	}
	return dmthinEnabled, nil
}

// AddMetadataDisk add metadisk to the node if not already exists
func AddMetadataDisk(n node.Node) error {
	drivesMap, err := Inst().N.GetBlockDrives(n, node.SystemctlOpts{
		ConnectionOpts: node.ConnectionOpts{
			Timeout:         2 * time.Minute,
			TimeBeforeRetry: defaultRetryInterval,
		},
		Action: "start",
	})
	if err != nil {
		return err
	}

	isDedicatedMetadataDiskExist := false

	for _, v := range drivesMap {
		for lk := range v.Labels {
			if lk == "mdvol" {
				isDedicatedMetadataDiskExist = true
			}
		}
	}

	if !isDedicatedMetadataDiskExist {
		cluster, err := Inst().V.GetDriver()
		log.FailOnError(err, "error getting storage cluster")
		metadataSpec := cluster.Spec.CloudStorage.SystemMdDeviceSpec
		deviceSpec := fmt.Sprintf("%s --metadata", *metadataSpec)

		log.InfoD("Initiate add cloud drive and validate")
		err = Inst().V.AddCloudDrive(&n, deviceSpec, -1)

		if err != nil {
			return fmt.Errorf("error adding metadata device [%s] to node [%s]. Err: %v", *metadataSpec, n.Name, err)
		}

	}

	return nil

}

// CreateNamespaces Create N number of namespaces and return namespace list
func CreateNamespaces(nsName string, numberOfNamespaces int) ([]string, error) {

	// Create multiple namespaces in string
	var (
		namespaces []string
	)
	namespace := fmt.Sprintf("large-resource-%v", time.Now().Unix())
	if nsName != "" {
		namespace = fmt.Sprintf("%s", nsName)
	}

	// Create a good number of namespaces
	for nsCount := 0; nsCount < numberOfNamespaces; nsCount++ {
		namespace := fmt.Sprintf("%v-%v", namespace, nsCount)
		nsName := &corev1.Namespace{
			ObjectMeta: metav1.ObjectMeta{
				Name: namespace,
			},
		}
		log.InfoD("Creating namespace %v", namespace)
		_, err := k8sCore.CreateNamespace(nsName)
		if err != nil {
			return nil, err
		} else {
			namespaces = append(namespaces, namespace)
		}
	}
	return namespaces, nil
}

// createConfigMaps with the given number of entries on specified namespaces
func createConfigMaps(namespaces []string, numberOfConfigmap int, numberOfEntries int) error {

	// Create random data to add in ConfigMap
	var randomData = make(map[string]string)
	for i := 0; i < numberOfEntries; i++ {
		randomString := RandomString(80)
		randomStringWithTimeStamp := fmt.Sprintf("%v.%v", randomString, time.Now().Unix())
		randomData[randomStringWithTimeStamp] = randomString
	}

	// create the number of configmaps needed
	k8sCore = core.Instance()
	for _, namespace := range namespaces {
		for i := 0; i < numberOfConfigmap; i++ {
			name := fmt.Sprintf("configmap-%s-%d-%v", namespace, i, time.Now().Unix())
			log.InfoD("Creating Configmap: %v", name)
			metaObj := metaV1.ObjectMeta{
				Name:      name,
				Namespace: namespace,
			}
			obj := &corev1.ConfigMap{
				ObjectMeta: metaObj,
				Data:       randomData,
			}

			_, err := k8sCore.CreateConfigMap(obj)
			if err != nil {
				return err
			}
		}
	}
	return nil
}

// createSecrets with the given number of entries on specified namespaces
func createSecrets(namespaces []string, numberOfSecrets int, numberOfEntries int) error {

	// Create random data to add in ConfigMap
	var randomData = make(map[string]string)
	for i := 0; i < numberOfEntries; i++ {
		randomString := RandomString(80)
		randomStringWithTimeStamp := fmt.Sprintf("%v.%v", randomString, time.Now().Unix())
		randomData[randomStringWithTimeStamp] = randomString
	}

	// create the number of configmaps needed
	k8sCore = core.Instance()
	for _, namespace := range namespaces {
		for i := 0; i < numberOfSecrets; i++ {
			name := fmt.Sprintf("secret-%s-%d-%v", namespace, i, time.Now().Unix())
			log.InfoD("Creating secret: %v", name)
			metaObj := metaV1.ObjectMeta{
				Name:      name,
				Namespace: namespace,
			}
			obj := &corev1.Secret{
				ObjectMeta: metaObj,
				StringData: randomData,
			}

			_, err := k8sCore.CreateSecret(obj)
			if err != nil {
				return err
			}
		}
	}
	return nil
}

// DeleteNamespaces Deletes all the namespaces given in a list of namespaces and return error if any
func DeleteNamespaces(namespaces []string) error {
	// Delete a list of namespaces given
	k8sCore = core.Instance()
	for _, namespace := range namespaces {
		err := k8sCore.DeleteNamespace(namespace)
		if err != nil {
			return err
		}
	}
	return nil
}

// VerifyNilPointerDereferenceError returns true if nil pointer dereference, output of the log messages
func VerifyNilPointerDereferenceError(n *node.Node) (bool, string, error) {

	cmdGrepOutput := "journalctl | grep -i -A 50 \"nil pointer dereference\""
	output, err := runCmdOnce(cmdGrepOutput, *n)
	if err != nil {
		return false, "", fmt.Errorf("command failed while running [%v] on Node [%v]", cmdGrepOutput, n.Name)
	}
	re, err := regexp.Compile("panic: runtime error.*invalid memory address or nil pointer dereference")
	if err != nil {
		return false, "", fmt.Errorf("command failed running [%v] on Node [%v]", cmdGrepOutput, n.Name)
	}
	if re.MatchString(fmt.Sprintf("%v", output)) {
		return true, output, nil
	}

	return false, "", nil
}

// GetClusterProviders returns the list of cluster providers
func GetClusterProviders() []string {
	providersStr := os.Getenv("CLUSTER_PROVIDER")
	if providersStr != "" {
		return strings.Split(providersStr, ",")
	}
	return clusterProviders
}

// GetPoolUuidsWithStorageFull returns list of pool uuids if storage full
func GetPoolUuidsWithStorageFull() ([]string, error) {
	var poolUuids []string

	isPoolOffline := func(n node.Node) (bool, error) {
		poolsStatus, err := Inst().V.GetNodePoolsStatus(n)
		if err != nil {
			return false, err
		}

		for _, v := range poolsStatus {
			if v == "Offline" {
				return true, nil
			}
		}
		return false, nil
	}

	pools, err := Inst().V.ListStoragePools(metav1.LabelSelector{})
	if err != nil {
		return nil, err
	}
	calculatePercentage := func(usedValue float64, totalValue float64) float64 {
		percentage := (usedValue / totalValue) * 100
		return float64(percentage)
	}

	for _, eachPool := range pools {
		nodeDetail, err := GetNodeWithGivenPoolID(eachPool.Uuid)
		if err != nil {
			return nil, err
		}

		poolOfflineStatus, err := isPoolOffline(*nodeDetail)
		if err != nil {
			return nil, err
		}

		if calculatePercentage(float64(eachPool.Used), float64(eachPool.TotalSize)) > 90.0 || poolOfflineStatus {
			poolUuids = append(poolUuids, eachPool.GetUuid())
		}
	}

	return poolUuids, nil
}

// GetVolumeConsumedSize returns size of the volume
func GetVolumeConsumedSize(vol volume.Volume) (uint64, error) {
	apiVol, err := Inst().V.InspectVolume(vol.ID)
	if err != nil {
		return 0, err
	}
	return apiVol.Usage, nil
}

// GetAllVolumesWithIO Returns list of volumes with IO
func GetAllVolumesWithIO(contexts []*scheduler.Context) ([]*volume.Volume, error) {

	allVolsWithIO := []*volume.Volume{}
	for _, eachContext := range contexts {
		vols, err := Inst().S.GetVolumes(eachContext)
		if err != nil {
			log.Errorf("Failed to get app %s's volumes", eachContext.App.Key)
		}
		log.Infof("list of all volumes present in the cluster [%v]", vols)
		for _, eachVol := range vols {
			isIOsInProgress, err := Inst().V.IsIOsInProgressForTheVolume(&node.GetStorageNodes()[0], eachVol.ID)
			if err != nil {
				return nil, err
			}

			if isIOsInProgress {
				allVolsWithIO = append(allVolsWithIO, eachVol)
			}
		}
	}
	return allVolsWithIO, nil
}

func IsVolumeFull(vol volume.Volume) (bool, error) {
	volPercentage, err := GetVolumeFullPercentage(vol)
	if err != nil {
		return false, err
	}
	if volPercentage > 80.0 {
		return true, nil
	}

	return false, nil
}

// GetVolumeFullPercentage returns percentage of volume size consumed
func GetVolumeFullPercentage(vol volume.Volume) (float64, error) {
	calculatePercentage := func(usedSize float64, totalSize float64) float64 {
		percentage := (usedSize / totalSize) * 100
		return float64(percentage)
	}

	appVol, err := Inst().V.InspectVolume(vol.ID)
	log.FailOnError(err, fmt.Sprintf("err inspecting vol : %s", vol.ID))

	totalSize := appVol.Spec.Size
	usedSize, err := GetVolumeConsumedSize(vol)
	if err != nil {
		return 0, err
	}

	log.Infof("Total size of Volume is [%v] and used size is [%v]", totalSize, usedSize)
	percentageFull := calculatePercentage(float64(usedSize), float64(totalSize))
	log.Infof("Volume [%v] : Percentage of size consumed [%v]", vol.Name, percentageFull)

	return percentageFull, nil
}

// GetPoolCapacityUsed Get Pool capacity percentage used
func GetPoolCapacityUsed(poolUUID string) (float64, error) {

	calculatePercentage := func(usedSize float64, totalSize float64) float64 {
		percentage := (usedSize / totalSize) * 100
		return float64(percentage)
	}

	pool, err := GetStoragePoolByUUID(poolUUID)
	log.FailOnError(err, "Failed to get pool Details from PoolUUID [%v]", poolUUID)

	usedSize, totalSize := pool.Used, pool.TotalSize
	log.Infof("Used vs Total volume stats [%v]/[%v]", usedSize, totalSize)

	poolSizeUsed := calculatePercentage(float64(usedSize), float64(totalSize))

	return poolSizeUsed, nil
}

// GetRandomNode Gets Random node
func GetRandomNode(pxNodes []node.Node) node.Node {
	rand.Seed(time.Now().UnixNano())
	randomIndex := rand.Intn(len(pxNodes))
	randomNode := pxNodes[randomIndex]
	return randomNode
}

func RemoveLabelsAllNodes(label string, forStorage, forStorageLess bool) error {
	if !forStorage && !forStorageLess {
		return errors.New("at least one of forStorage or forStorageLess must be true")
	}

	var pxNodes []node.Node

	if forStorage && forStorageLess {
		pxNodes = node.GetStorageDriverNodes()
	} else if forStorage {
		pxNodes = node.GetStorageNodes()
	} else if forStorageLess {
		pxNodes = node.GetStorageLessNodes()
	}

	for _, node := range pxNodes {
		log.Infof("Node Name: %s\n", node.Name)
		if err := Inst().S.RemoveLabelOnNode(node, label); err != nil {
			return fmt.Errorf("error removing label on node [%s]: %w", node.Name, err)
		}
	}

	return nil
}

func AddCloudDrive(stNode node.Node, poolID int32) error {
	driveSpecs, err := GetCloudDriveDeviceSpecs()
	if err != nil {
		return fmt.Errorf("error getting cloud drive specs, err: %v", err)
	}
	deviceSpec := driveSpecs[0]
	deviceSpecParams := strings.Split(deviceSpec, ",")
	var specSize uint64
	var driveSize string

	if poolID != -1 {
		systemOpts := node.SystemctlOpts{
			ConnectionOpts: node.ConnectionOpts{
				Timeout:         2 * time.Minute,
				TimeBeforeRetry: defaultRetryInterval,
			},
			Action: "start",
		}
		drivesMap, err := Inst().N.GetBlockDrives(stNode, systemOpts)
		if err != nil {
			return fmt.Errorf("error getting block drives from node %s, Err :%v", stNode.Name, err)
		}

	outer:
		for _, v := range drivesMap {
			labels := v.Labels
			for _, pID := range labels {
				if pID == fmt.Sprintf("%d", poolID) {
					driveSize = v.Size
					i := strings.Index(driveSize, "G")
					driveSize = driveSize[:i]
					break outer
				}
			}
		}
	}

	if driveSize != "" {
		paramsArr := make([]string, 0)
		for _, param := range deviceSpecParams {
			if strings.Contains(param, "size") {
				paramsArr = append(paramsArr, fmt.Sprintf("size=%s,", driveSize))
			} else {
				paramsArr = append(paramsArr, param)
			}
		}
		deviceSpec = strings.Join(paramsArr, ",")
		specSize, err = strconv.ParseUint(driveSize, 10, 64)
		if err != nil {
			return fmt.Errorf("error converting size to uint64, err: %v", err)
		}
	}

	pools, err := Inst().V.ListStoragePools(metav1.LabelSelector{})
	if err != nil {
		return fmt.Errorf("error getting pools list, err: %v", err)
	}
	dash.VerifyFatal(len(pools) > 0, true, "Verify pools exist")

	var currentTotalPoolSize uint64

	for _, pool := range pools {
		currentTotalPoolSize += pool.GetTotalSize() / units.GiB
	}

	log.Info(fmt.Sprintf("current pool size: %d GiB", currentTotalPoolSize))

	expectedTotalPoolSize := currentTotalPoolSize + specSize

	log.InfoD("Initiate add cloud drive and validate")
	err = Inst().V.AddCloudDrive(&stNode, deviceSpec, poolID)
	if err != nil {
		return fmt.Errorf("add cloud drive failed on node %s, err: %v", stNode.Name, err)
	}

	log.InfoD("Validate pool rebalance after drive add")
	err = ValidateDriveRebalance(stNode)
	if err != nil {
		return fmt.Errorf("pool re-balance failed, err: %v", err)
	}
	n1, err := node.GetNodeByName(stNode.Name)
	if err != nil {
		return fmt.Errorf("error getting node by name %s, err: %v", stNode.Name, err)
	}
	err = Inst().V.WaitDriverUpOnNode(n1, addDriveUpTimeOut)
	if err != nil {
		return fmt.Errorf("volume driver is down on node %s, err: %v", stNode.Name, err)
	}
	dash.VerifyFatal(err == nil, true, "PX is up after add drive")

	var newTotalPoolSize uint64

	pools, err = Inst().V.ListStoragePools(metav1.LabelSelector{})
	if err != nil {
		return fmt.Errorf("error getting pools list, err: %v", err)
	}
	dash.VerifyFatal(len(pools) > 0, true, "Verify pools exist")
	for _, pool := range pools {
		newTotalPoolSize += pool.GetTotalSize() / units.GiB
	}
	isPoolSizeUpdated := false

	if newTotalPoolSize >= expectedTotalPoolSize {
		isPoolSizeUpdated = true
	}
	log.Info(fmt.Sprintf("updated pool size: %d GiB", newTotalPoolSize))
	dash.VerifyFatal(isPoolSizeUpdated, true, fmt.Sprintf("Validate total pool size after add cloud drive on node %s", stNode.Name))
	err = Inst().V.RefreshDriverEndpoints()
	return err
}

func IsJournalEnabled() (bool, error) {
	storageSpec, err := Inst().V.GetStorageSpec()
	if err != nil {
		return false, err
	}
	jDev := storageSpec.GetJournalDev()
	if jDev != "" {
		log.Infof("JournalDev: %s", jDev)
		return true, nil
	}
	return false, nil
}

func runDataIntegrityValidation(testName string) bool {

	if Inst().N.String() == ssh.DriverName || Inst().N.String() == vsphere.DriverName {
		if strings.Contains(testName, "{") {
			i := strings.Index(testName, "{")
			j := strings.Index(testName, "}")

			testName = testName[i+1 : j]
		}
		log.Infof("validating test-name [%s] for running data integrity validation", testName)
		if strings.Contains(dataIntegrityValidationTests, testName) {
			return true
		}

		if strings.Contains(testName, "Longevity") {
			pc, _, _, _ := runtime.Caller(1)
			if strings.Contains(dataIntegrityValidationTests, runtime.FuncForPC(pc).Name()) {
				return true
			}
			return false
		}
	}

	return false
}

func ValidateDataIntegrity(contexts *[]*scheduler.Context) (mError error) {
	testName := ginkgo.CurrentSpecReport().FullText()
	if strings.Contains(testName, "Longevity") || strings.Contains(testName, "Trigger") {
		pc, _, _, _ := runtime.Caller(1)
		testName = runtime.FuncForPC(pc).Name()
		sInd := strings.LastIndex(testName, ".")
		if sInd != -1 {
			fnNames := strings.Split(testName, ".")
			for _, fn := range fnNames {
				if strings.Contains(fn, "Trigger") {
					testName = fn
					break
				}
			}
		}

	}

	if !runDataIntegrityValidation(testName) {
		log.Infof(fmt.Sprintf("skipping data integrity validation for %s is not the list %s", testName, dataIntegrityValidationTests))
		return nil
	}

outer:
	for _, ctx := range *contexts {
		appScaleFactor := time.Duration(Inst().GlobalScaleFactor)
		var timeout time.Duration
		if ctx.ReadinessTimeout == time.Duration(0) {
			timeout = appScaleFactor * defaultTimeout
		} else {
			timeout = appScaleFactor * ctx.ReadinessTimeout
		}
		// Waiting for all the apps in ctx are running
		mError = Inst().S.WaitForRunning(ctx, timeout, defaultRetryInterval)
		if mError != nil {
			return mError
		}
		var appVolumes []*volume.Volume
		appVolumes, mError = Inst().S.GetVolumes(ctx)
		if mError != nil {
			return mError
		}

		// waiting for volumes replication status should be up before calculating md5sum
		for _, v := range appVolumes {
			var replicaSets []*opsapi.ReplicaSet
			replicaSets, mError = Inst().V.GetReplicaSets(v)
			if mError != nil {
				return mError
			}

			// skipping the validation if volume is repl 2
			if len(replicaSets) == 1 && len(replicaSets[0].PoolUuids) == 1 {
				continue outer
			}
			t := func() (interface{}, bool, error) {
				replicationStatus, err := GetVolumeReplicationStatus(v)
				if err != nil {
					return nil, false, err
				}

				if replicationStatus == "Up" {
					return "", false, nil
				}
				if replicationStatus == "Resync" {
					return "", true, fmt.Errorf("volume %s is still in Resync state", v.ID)
				}
				return "", false, fmt.Errorf("volume %s is in %s state cannot proceed further", v.ID, replicationStatus)
			}
			_, mError = task.DoRetryWithTimeout(t, 120*time.Minute, 2*time.Minute)
			if mError != nil {
				return mError
			}
		}

		log.InfoD(fmt.Sprintf("scale down app %s to 0", ctx.App.Key))
		defer func() {
			if tempErr := revertAppScale(ctx); tempErr != nil {
				mError = multierr.Append(mError, tempErr)
			}
		}()
		applicationScaleMap, err := Inst().S.GetScaleFactorMap(ctx)
		if err != nil {
			mError = multierr.Append(mError, err)
		}

		applicationScaleDownMap := make(map[string]int32, len(ctx.App.SpecList))

		for name := range applicationScaleMap {
			applicationScaleDownMap[name] = 0
		}

		err = Inst().S.ScaleApplication(ctx, applicationScaleDownMap)
		if err != nil {
			mError = multierr.Append(mError, err)
			return mError
		}
		// waiting for volumes to be detached after scale down
		for _, v := range appVolumes {
			t := func() (interface{}, bool, error) {
				apiVol, err := Inst().V.InspectVolume(v.ID)
				if err != nil {
					return "", false, err
				}
				if len(apiVol.AttachedOn) == 0 {
					return "", false, nil
				}
				return "", true, fmt.Errorf("volume %s is still attached to %s", v.ID, apiVol.AttachedOn)
			}
			_, err = task.DoRetryWithTimeout(t, 15*time.Minute, 10*time.Second)
			if err != nil {
				mError = multierr.Append(mError, err)
				return mError

			}
		}

		poolChecksumMap := make(map[string]string)
		dmthinPoolChecksumMap := make(map[string]map[string]string)

		isDmthinSetup, err := IsDMthin()
		if err != nil {
			mError = multierr.Append(mError, err)
			return mError

		}

		// function to calulate md5sum of the given volume in the give pool
		calChecksum := func(wg *sync.WaitGroup, v *volume.Volume, nodeDetail *node.Node, poolUuid string, errCh chan<- error) {
			defer ginkgo.GinkgoRecover()
			defer wg.Done()

			pools, err := Inst().V.ListStoragePools(metav1.LabelSelector{})
			if err != nil {
				errCh <- err
				close(errCh)
				return
			}
			var poolID int32
			for _, pool := range pools {
				if pool.Uuid == poolUuid {
					poolID = pool.ID
					break
				}
			}

			inspectVolume, err := Inst().V.InspectVolume(v.ID)
			if err != nil {
				errCh <- err
				close(errCh)
				return
			}
			log.InfoD("Getting md5sum for volume %s on pool %s in node %s", inspectVolume.Id, poolUuid, nodeDetail.Name)
			// To-Do update the command if set up is dmthin
			cmd := fmt.Sprintf("/opt/pwx/bin/runc exec -t portworx md5sum /var/.px/%d/%s/pxdev", poolID, inspectVolume.Id)

			if isDmthinSetup {

				err = validateDmthinVolumeDataIntegrity(inspectVolume, nodeDetail, poolID, &dmthinPoolChecksumMap)
				if err != nil {
					errCh <- err
					close(errCh)
					return
				}
			} else {
				output, err := Inst().N.RunCommand(*nodeDetail, cmd, node.ConnectionOpts{
					Timeout:         defaultTimeout,
					TimeBeforeRetry: defaultRetryInterval,
					Sudo:            true,
				})
				if err != nil {
					errCh <- err
					close(errCh)
					return
				}
				vChecksum := strings.Split(strings.TrimSpace(output), " ")[0]
				poolChecksumMap[poolUuid] = vChecksum
			}

		}

		for _, v := range appVolumes {
			replicaSets, err := Inst().V.GetReplicaSets(v)
			if err != nil {
				mError = multierr.Append(mError, err)
				return mError

			}

			wGroup := new(sync.WaitGroup)
			errCh := make(chan error)

			for _, rs := range replicaSets {
				poolUuids := rs.PoolUuids
				for _, poolUuid := range poolUuids {
					nodeDetail, err := GetNodeWithGivenPoolID(poolUuid)
					if err != nil {
						mError = multierr.Append(mError, err)
						return mError

					}
					wGroup.Add(1)
					go calChecksum(wGroup, v, nodeDetail, poolUuid, errCh)
				}
			}
			wGroup.Wait()

			for mErr := range errCh {
				mError = multierr.Append(mError, mErr)
			}

			if mError != nil {
				// Combine all errors into one and return
				return mError
			}

			if isDmthinSetup {

				var primaryMap map[string]string
				var primaryNode string

				for n, m := range dmthinPoolChecksumMap {
					if primaryMap == nil {
						primaryNode = n
						primaryMap = m
					} else {
						eq := reflect.DeepEqual(primaryMap, m)

						if !eq {
							err = fmt.Errorf("md5sum of volume [%s] having [%v] on node [%s] is not matching with checksum [%v] on node [%s]", v.ID, primaryMap, primaryNode, m, n)
							mError = multierr.Append(mError, err)
							return mError
						}
						log.InfoD("md5sum of volume [%s] having [%v] on node [%s] is matching with checksum [%v] on node [%s]", v.ID, primaryMap, primaryNode, m, n)

					}
				}
				// clearing the pool after the volume validation
				for k := range dmthinPoolChecksumMap {
					delete(dmthinPoolChecksumMap, k)
				}

			} else {
				var checksum string
				var primaryPool string
				for p, c := range poolChecksumMap {
					if checksum == "" {
						primaryPool = p
						checksum = c
					} else {
						if c != checksum {
							err = fmt.Errorf("md5sum of volume [%s] having [%s] on pool [%s] is not matching with checksum [%s] on pool [%s]", v.ID, checksum, primaryPool, c, p)
							mError = multierr.Append(mError, err)
							return mError
						}
						log.InfoD("md5sum of volume [%s] having [%s] on pool [%s] is matching with checksum [%s] on pool [%s]", v.ID, checksum, primaryPool, c, p)
					}

				}
				// clearing the pool after the volume validation
				for k := range poolChecksumMap {
					delete(poolChecksumMap, k)
				}
			}

		}

	}
	return nil
}

func revertAppScale(ctx *scheduler.Context) error {
	// reverting application scale
	applicationScaleUpMap := make(map[string]int32, len(ctx.App.SpecList))

	applicationScaleMap, err := Inst().S.GetScaleFactorMap(ctx)
	if err != nil {
		return err
	}
	for name, scale := range applicationScaleMap {
		log.InfoD(fmt.Sprintf("scale up app %s to %d", ctx.App.Key, scale))
		applicationScaleUpMap[name] = scale
	}
	err = Inst().S.ScaleApplication(ctx, applicationScaleUpMap)
	return err
}

func validateDmthinVolumeDataIntegrity(inspectVolume *opsapi.Volume, nodeDetail *node.Node, poolID int32, dmthinPoolChecksumMap *map[string]map[string]string) error {

	volPath := fmt.Sprintf("/dev/pwx%d/%s", poolID, inspectVolume.Id)
	mountPath := fmt.Sprintf("/tmp/%s", inspectVolume.Id)
	mountCmd := fmt.Sprintf("mount %s %s", volPath, mountPath)
	creatDir := fmt.Sprintf("mkdir %s", mountPath)
	umountCmd := fmt.Sprintf("umount %s", mountPath)

	cmdConnectionOpts := node.ConnectionOpts{
		Timeout:         15 * time.Second,
		TimeBeforeRetry: 5 * time.Second,
		Sudo:            true,
	}

	log.Infof("Running command %s on %s", creatDir, nodeDetail.Name)
	_, err := Inst().N.RunCommandWithNoRetry(*nodeDetail, creatDir, cmdConnectionOpts)

	if err != nil {
		return err
	}
	log.Infof("Running command %s on %s", mountCmd, nodeDetail.Name)
	_, err = Inst().N.RunCommandWithNoRetry(*nodeDetail, mountCmd, cmdConnectionOpts)

	if err != nil {
		return err
	}

	defer func(N node.Driver, node node.Node, command string, options node.ConnectionOpts) {
		log.Infof("Running command %s on %s", command, nodeDetail.Name)
		_, err := N.RunCommandWithNoRetry(node, command, options)
		if err != nil {
			log.Errorf(err.Error())
		}
	}(Inst().N, *nodeDetail, umountCmd, cmdConnectionOpts)

	eg := errgroup.Group{}

	eg.Go(func() error {
		md5Cmd := fmt.Sprintf("md5sum %s/*", mountPath)
		log.Infof("Running command %s  on %s", md5Cmd, nodeDetail.Name)
		output, err := Inst().N.RunCommand(*nodeDetail, md5Cmd, node.ConnectionOpts{
			Timeout:         defaultTimeout,
			TimeBeforeRetry: defaultRetryInterval,
			Sudo:            true,
		})

		if err != nil {
			return err
		}
		log.Infof("md5sum of vol %s on node %s : %s", inspectVolume.Id, nodeDetail.Name, output)
		nodeChecksumMap := make(map[string]string)
		for _, line := range strings.Split(strings.TrimSpace(output), "\n") {
			checksumOut := strings.Split(line, "  ")
			if len(checksumOut) == 2 {
				nodeChecksumMap[checksumOut[1]] = checksumOut[0]
			} else {
				return fmt.Errorf("cannot obtain checksum value from node %s, output: %v", nodeDetail.Name, checksumOut)
			}
		}
		(*dmthinPoolChecksumMap)[nodeDetail.Name] = nodeChecksumMap
		return nil

	})

	if err = eg.Wait(); err != nil {
		return err
	}

	return nil

}

// GetContextsOnNode returns the contexts which have volumes attached on the given node.
func GetContextsOnNode(contexts *[]*scheduler.Context, n *node.Node) ([]*scheduler.Context, error) {
	contextsOnNode := make([]*scheduler.Context, 0)
	testName := ginkgo.CurrentSpecReport().FullText()

	if strings.Contains(testName, "Longevity") || strings.Contains(testName, "Trigger") {
		pc, _, _, _ := runtime.Caller(1)
		testName = runtime.FuncForPC(pc).Name()
		sInd := strings.LastIndex(testName, ".")
		if sInd != -1 {
			fnNames := strings.Split(testName, ".")
			for _, fn := range fnNames {
				if strings.Contains(fn, "Trigger") {
					testName = fn
					break
				}
			}
		}

	}

	if !runDataIntegrityValidation(testName) {
		return contextsOnNode, nil
	}

	log.Infof("Getting contexts on node %s", n.Name)
	for _, ctx := range *contexts {
		appVolumes, err := Inst().S.GetVolumes(ctx)
		if err != nil {
			return nil, err
		}

		for _, v := range appVolumes {
			// case where volume is attached to the given node
			attachedNode, err := Inst().V.GetNodeForVolume(v, 1*time.Minute, 5*time.Second)
			if err != nil {
				return nil, err
			}
			if attachedNode != nil && (n.VolDriverNodeID == attachedNode.VolDriverNodeID) {
				contextsOnNode = append(contextsOnNode, ctx)
				break
			}
			// case where volume is attached to different node but one of the replicas is the give node
			replicaSets, err := Inst().V.GetReplicaSets(v)
			if err != nil {
				return nil, err
			}

			for _, rn := range replicaSets[0].Nodes {
				if rn == n.VolDriverNodeID {
					contextsOnNode = append(contextsOnNode, ctx)
					break
				}
			}
		}
	}

	return contextsOnNode, nil

}

type CloudDrive struct {
	Type              string            `json:"Type"`
	Size              int               `json:"Size"`
	ID                string            `json:"ID"`
	Path              string            `json:"Path"`
	Iops              int               `json:"Iops"`
	Vpus              int               `json:"Vpus"`
	PXType            string            `json:"PXType"`
	State             string            `json:"State"`
	Labels            map[string]string `json:"labels"`
	AttachOptions     interface{}       `json:"AttachOptions"`
	Provisioner       string            `json:"Provisioner"`
	EncryptionKeyInfo string            `json:"EncryptionKeyInfo"`
}

// GetAllCloudDriveDetailsOnNode returns list of cloud drives present on the node
func GetAllCloudDriveDetailsOnNode(n *node.Node) ([]CloudDrive, error) {

	var drives CloudDrive
	var allCloudDrives []CloudDrive

	// Execute the command and check the alerts of type POOL
	command := fmt.Sprintf("pxctl cd inspect --node %v -j", n.Id)
	out, err := Inst().N.RunCommandWithNoRetry(node.GetStorageNodes()[0], command, node.ConnectionOpts{
		Timeout:         2 * time.Minute,
		TimeBeforeRetry: 10 * time.Second,
	})
	if err != nil {
		return nil, err
	}

	var configData struct {
		Configs map[string]CloudDrive `json:"Configs"`
	}

	err = json.Unmarshal([]byte(out), &configData)
	if err != nil {
		return nil, err
	}

	for _, config := range configData.Configs {
		drives.ID = config.ID
		drives.Size = config.Size
		drives.Type = config.Type
		drives.PXType = config.PXType
		drives.Iops = config.Iops
		drives.Vpus = config.Vpus
		drives.Path = config.Path
		drives.State = config.State
		drives.AttachOptions = config.AttachOptions
		drives.Provisioner = config.Provisioner
		drives.EncryptionKeyInfo = config.EncryptionKeyInfo
		drives.Labels = config.Labels
		allCloudDrives = append(allCloudDrives, drives)
	}
	return allCloudDrives, nil
}

type DriveDetails struct {
	PoolUUID string
	Disks    []string
}

// GetDrivePathFromNode returns drive paths from all the pools on Node
func GetDrivePathFromNode(n *node.Node) ([]DriveDetails, error) {

	allPools := n.StoragePools
	var allDrives []DriveDetails

	for i := 0; i < len(allPools); i++ {
		var drive DriveDetails
		drive.Disks = []string{}
		var drives []string
		cmd := fmt.Sprintf("pxctl sv pool show -j | jq '.datapools[%v].uuid'", i)
		out, err := runCmdOnce(cmd, *n)
		if err != nil {
			return nil, err
		}
		// Split the string into lines based on the newline character ("\n")
		PoolUUID := strings.TrimSpace(out)

		cmd = fmt.Sprintf("pxctl sv pool show -j | jq '.datapools[%v].Info | {Resources, ResourceJournal, ResourceSystemMetadata} | .. | .path? // empty'", i)
		out, err = runCmdOnce(cmd, *n)
		if err != nil {
			return nil, err
		}
		// Split the string into lines based on the newline character ("\n")
		lines := strings.Split(out, "\n")

		// Print each line
		for _, line := range lines {
			// Remove leading and trailing spaces or double quotes if present
			line = strings.TrimSpace(strings.Trim(line, `"`))
			drives = append(drives, line)
		}
		drive.PoolUUID = PoolUUID
		drive.Disks = drives
		allDrives = append(allDrives, drive)
	}

	return allDrives, nil
}

// GetDriveProperties Returns type of the Disk from Path Specified
func GetDriveProperties(path string) (CloudDrive, error) {
	for _, each := range node.GetStorageNodes() {
		cloudDrives, err := GetAllCloudDriveDetailsOnNode(&each)
		if err != nil {
			return CloudDrive{}, err
		}
		for _, eachDrive := range cloudDrives {
			if strings.Contains(path, eachDrive.Path) {
				return eachDrive, nil
			}
		}
	}
	return CloudDrive{}, nil
}

// returns ID and Name of the volume present
type VolMap struct {
	ID   string `json:"id"`
	Name string `json:"name"`
}

// ListVolumeNamesUsingPxctl , Returns list of volumes present in the cluster
// option will get the output of pxctl volume list, records ID and VolName and returns the struct
func ListVolumeNamesUsingPxctl(n *node.Node) ([]VolMap, error) {
	volList := []VolMap{}
	var vols VolMap

	cmd := "pxctl volume list -j | jq "
	output, err := runCmdGetOutput(cmd, *n)
	if err != nil {
		return nil, err
	}

	// Define a slice of Volume structs
	var vol []struct {
		ID      string `json:"id"`
		Locator struct {
			Name string `json:"name"`
		} `json:"locator"`
	}
	err = json.Unmarshal([]byte(output), &vol)
	if err != nil {
		return nil, err
	}

	for _, volName := range vol {
		vols.ID = volName.ID
		vols.Name = volName.Locator.Name
		volList = append(volList, vols)
	}

	return volList, nil
}

// IsVolumeExits Returns true if volume with ID or Name exists on the cluster
func IsVolumeExits(volName string) bool {
	isVolExist := false
	n := node.GetStorageNodes()
	allVols, err := ListVolumeNamesUsingPxctl(&n[0])
	if err != nil {
		return false
	}

	for _, eachVol := range allVols {
		if eachVol.ID == volName || eachVol.Name == volName {
			isVolExist = true
		}
	}
	return isVolExist
}

func ValidateCRMigration(pods *corev1.PodList, appData *asyncdr.AppData) error {
	pods_created_len := len(pods.Items)
	log.InfoD("Num of Pods on source: %v", pods_created_len)
	sourceClusterConfigPath, err := GetSourceClusterConfigPath()
	if err != nil {
		return err
	}
	err = asyncdr.ValidateCRD(appData.ExpectedCrdList, sourceClusterConfigPath)
	if err != nil {
		return err
	}
	options := scheduler.ScheduleOptions{Namespace: appData.Ns}
	var emptyCtx = &scheduler.Context{
		UID:             "",
		ScheduleOptions: options,
		App: &spec.AppSpec{
			Key:      "",
			SpecList: []interface{}{},
		}}
	log.InfoD("Create cluster pair between source and destination clusters")
	ScheduleValidateClusterPair(emptyCtx, false, true, defaultClusterPairDir, false)
	migName := migrationKey + time.Now().Format("15h03m05s")
	mig, err := asyncdr.CreateMigration(migName, appData.Ns, asyncdr.DefaultClusterPairName, appData.Ns, &includeVolumesFlag, &includeResourcesFlag, &startApplicationsFlag, nil)
	if err != nil {
		return err
	}
	migrationList = append(migrationList, mig)
	err = asyncdr.WaitForMigration(migrationList)
	if err != nil {
		return fmt.Errorf("Migration failed")
	}
	// Sleeping here, as apps deploys one by one, which takes time to collect all pods
	time.Sleep(5 * time.Minute)
	SetDestinationKubeConfig()
	pods_migrated, err := core.Instance().GetPods(appData.Ns, nil)
	if err != nil {
		return err
	}
	pods_migrated_len := len(pods_migrated.Items)
	log.InfoD("Num of Pods on dest: %v", pods_migrated_len)
	if pods_created_len != pods_migrated_len {
		return fmt.Errorf("Pods migration failed as %v pods found on source and %v on destination", pods_created_len, pods_migrated_len)
	}
	destClusterConfigPath, err := GetDestinationClusterConfigPath()
	if err != nil {
		return err
	}
	err = asyncdr.ValidateCRD(appData.ExpectedCrdList, destClusterConfigPath)
	if err != nil {
		return fmt.Errorf("CRDs not migrated properly, err: %v", err)
	}
	SetSourceKubeConfig()
	err = asyncdr.DeleteAndWaitForMigrationDeletion(mig.Name, mig.Namespace)
	if err != nil {
		return err
	}
	return nil
}

func DeleteCrAndRepo(appData *asyncdr.AppData, appPath string) error {
	SetDestinationKubeConfig()
	log.InfoD("Starting crd deletion")
	asyncdr.DeleteCRAndUninstallCRD(appData.OperatorName, appPath, appData.Ns)
	SetSourceKubeConfig()
	asyncdr.DeleteCRAndUninstallCRD(appData.OperatorName, appPath, appData.Ns)
	return nil
}

// IsPXRunningOnNode returns true if px is running on the node
func IsPxRunningOnNode(pxNode *node.Node) (bool, error) {
	isPxInstalled, err := Inst().V.IsDriverInstalled(*pxNode)
	if err != nil {
		log.Debugf("Could not get PX status on %s", pxNode.Name)
		return false, err
	}
	if !isPxInstalled {
		return false, nil
	}
	status := Inst().V.IsPxReadyOnNode(*pxNode)
	return status, nil
}

type ProvisionStatus struct {
	NodeUUID      string
	IpAddress     string
	HostName      string
	NodeStatus    string
	PoolID        string
	PoolUUID      string
	PoolStatus    string
	IoPriority    string
	TotalSize     float64
	AvailableSize float64
	UsedSize      float64
}

func tibToGib(tib float64) float64 {
	return tib * 1024
}

func convertToGiB(size string) float64 {
	output := strings.Split(size, " ")
	number, err := strconv.ParseFloat(output[0], 64)
	if err != nil {
		return -1
	}
	if strings.Contains(size, "GiB") {
		return number
	} else if strings.Contains(size, "TiB") {
		return tibToGib(number)
	}
	return -1
}

// GetClusterProvisionStatusOnSpecificNode Returns provision status from the specific node
func GetClusterProvisionStatusOnSpecificNode(n node.Node) ([]ProvisionStatus, error) {
	clusterProvision := []ProvisionStatus{}
	cmd := "pxctl cluster provision-status list"
	output, err := runCmdGetOutput(cmd, n)
	if err != nil {
		log.Infof("running command [%v] failed on Node [%v]", cmd, n.Name)
		return nil, err
	}
	log.InfoD("Output of CMD Output [%v]", output)

	lines := strings.Split(output, "\n")
	pattern := `(\S+)\s+(\S+)\s+\S+\s+(\S+)\s+(\S+)\s+\(\s+(\S+)\s+\)\s+(\S+)\s+(\S+)\s+(\S+\s\S+)+\s+(\S+\s\S+)+\s+(\S+\s\S+)+\s+(\S+\s\S+)+\s+`
	if !strings.Contains(lines[0], "HOSTNAME") {
		// This is needed as in 2.x.y output don't print HOSTNAME
		pattern = `(\S+)\s+(\S+)\s+(\S+)\s+(\S+)\s+\(\s(\S+)\s\)\s+(\S+)\s+(\S+)\s+(\S+\s\S+)+\s+(\S+\s\S+)+\s+(\S+\s\S+)+\s+(\S+\s\S+)+\s+`
	}
	// Compile the regex pattern
	r := regexp.MustCompile(pattern)

	for _, eachLine := range lines {
		var provisionStatus ProvisionStatus
		if !strings.Contains(eachLine, "NODE") {
			matches := r.FindStringSubmatch(eachLine)
			if len(matches) > 0 {
				provisionStatus.NodeUUID = matches[1]
				provisionStatus.IpAddress = matches[2]
				provisionStatus.NodeStatus = matches[3]
				provisionStatus.PoolID = matches[4]
				provisionStatus.PoolUUID = matches[5]
				provisionStatus.PoolStatus = matches[6]
				provisionStatus.IoPriority = matches[7]
				provisionStatus.TotalSize = convertToGiB(matches[8])
				provisionStatus.AvailableSize = convertToGiB(matches[9])
				provisionStatus.UsedSize = convertToGiB(matches[10])
				clusterProvision = append(clusterProvision, provisionStatus)
			}
		}
	}
	log.Infof("Cluster provision status [%v]", clusterProvision)
	return clusterProvision, nil
}

// GetClusterProvisionStatus  returns details of cluster provision status
func GetClusterProvisionStatus() ([]ProvisionStatus, error) {
	// Using Node which is up and running
	var selectedNode []node.Node
	for _, eachNode := range node.GetStorageDriverNodes() {
		status, err := IsPxRunningOnNode(&eachNode)
		if err != nil {
			log.InfoD("Px is not running on the Node.. searching for other node")
			continue
		}
		if status {
			selectedNode = append(selectedNode, eachNode)
			break
		}
	}
	if len(selectedNode) == 0 {
		return nil, fmt.Errorf("No Valid node exists")
	}

	// Select Random Volumes for pool Expand
	randomIndex := rand.Intn(len(selectedNode))
	randomNode := selectedNode[randomIndex]

	clusterProvision, err := GetClusterProvisionStatusOnSpecificNode(randomNode)
	if err != nil {
		return nil, err
	}

	log.Infof("Cluster provision status [%v]", clusterProvision)
	return clusterProvision, nil
}

// GetPoolTotalSize Return total Pool size
func GetPoolTotalSize(poolUUID string) (float64, error) {
	provision, err := GetClusterProvisionStatus()
	if err != nil {
		return -1, err
	}
	for _, eachProvision := range provision {
		if eachProvision.PoolUUID == poolUUID {
			return eachProvision.TotalSize, nil
		}
	}
	return -1, err
}

// GetPoolAvailableSize Returns available pool Size
func GetPoolAvailableSize(poolUUID string) (float64, error) {
	provision, err := GetClusterProvisionStatus()
	if err != nil {
		return -1, err
	}
	for _, eachProvision := range provision {
		if eachProvision.PoolUUID == poolUUID {
			return eachProvision.AvailableSize, nil
		}
	}
	return -1, err
}

// GetAllPoolsOnNode Returns list of all pool uuids present on specific Node
func GetAllPoolsOnNode(nodeUuid string) ([]string, error) {
	var poolDetails []string
	provision, err := GetClusterProvisionStatus()
	if err != nil {
		return nil, err
	}
	for _, eachProvision := range provision {
		if eachProvision.NodeUUID == nodeUuid {
			poolDetails = append(poolDetails, eachProvision.PoolUUID)
		}
	}
	return poolDetails, nil
}

// Set default provider as aws
func GetClusterProvider() string {
	clusterProvider = os.Getenv("CLUSTER_PROVIDER")
	return clusterProvider
}

// Get Gke Secret
func GetGkeSecret() (string, error) {
	cm, err := core.Instance().GetConfigMap("cloud-config", "default")
	if err != nil {
		return "", err
	}
	return cm.Data["cloud-json"], nil
}

// WaitForSnapShotToReady returns snapshot status after waiting till snapshot gets to Ready state
func WaitForSnapShotToReady(snapshotScheduleName, snapshotName, appNamespace string) (*storkapi.ScheduledVolumeSnapshotStatus, error) {

	var schedVolumeSnapstatus *storkapi.ScheduledVolumeSnapshotStatus
	delVol := func() (interface{}, bool, error) {
		resp, err := storkops.Instance().GetSnapshotSchedule(snapshotScheduleName, appNamespace)
		if err != nil {
			return "", false, err
		}
	outer:
		for _, snapshotStatuses := range resp.Status.Items {
			for _, snapStatus := range snapshotStatuses {
				if snapStatus.Name == snapshotName {
					schedVolumeSnapstatus = snapStatus
					break outer
				}
			}
		}
		if schedVolumeSnapstatus == nil {
			return nil, false, fmt.Errorf("no scheduled volume snapshot status found with name [%s] with snapshot schedule [%s] in namespace [%s]", snapshotName, snapshotScheduleName, appNamespace)
		}

		if schedVolumeSnapstatus.Status == snapv1.VolumeSnapshotConditionError {
			return nil, false, fmt.Errorf("snapshot: %s failed. status: %v", snapshotName, schedVolumeSnapstatus.Status)
		}

		if schedVolumeSnapstatus.Status == snapv1.VolumeSnapshotConditionPending {
			return nil, true, fmt.Errorf("scheduled volume snapshot status found with name [%s] has status [%v]", snapshotName, schedVolumeSnapstatus.Status)
		}

		return nil, false, nil
	}
	_, err := task.DoRetryWithTimeout(delVol, time.Duration(3)*appReadinessTimeout, 30*time.Second)

	return schedVolumeSnapstatus, err
}

// IsCloudCredPresent checks whether the Cloud Cred is present or not
func IsCloudCredPresent(cloudCredName string, ctx context1.Context, orgID string) (bool, error) {
	cloudCredEnumerateRequest := &api.CloudCredentialEnumerateRequest{
		OrgId:          orgID,
		IncludeSecrets: false,
	}
	cloudCredObjs, err := Inst().Backup.EnumerateCloudCredentialByUser(ctx, cloudCredEnumerateRequest)
	if err != nil {
		return false, err
	}
	for _, cloudCredObj := range cloudCredObjs.GetCloudCredentials() {
		if cloudCredObj.GetName() == cloudCredName {
			log.Infof("Cloud Credential [%s] is present", cloudCredName)
			return true, nil
		}
	}
	return false, nil
}

// GetAllPoolsPresent returns list of all pools present in the cluster
func GetAllPoolsPresent() ([]string, error) {
	var poolDetails []string
	provision, err := GetClusterProvisionStatus()
	if err != nil {
		return nil, err
	}
	for _, eachProvision := range provision {
		poolDetails = append(poolDetails, eachProvision.PoolUUID)
	}
	return poolDetails, nil
}

// AddCloudCredentialOwnership adds new ownership to the existing CloudCredential object.
func AddCloudCredentialOwnership(cloudCredentialName string, cloudCredentialUid string, userNames []string, groups []string, accessType OwnershipAccessType, publicAccess OwnershipAccessType, ctx context1.Context, orgID string) error {
	backupDriver := Inst().Backup
	userIDs := make([]string, 0)
	groupIDs := make([]string, 0)
	for _, userName := range userNames {
		userID, err := backup.FetchIDOfUser(userName)
		if err != nil {
			return err
		}
		userIDs = append(userIDs, userID)
	}

	for _, group := range groups {
		groupID, err := backup.FetchIDOfGroup(group)
		if err != nil {
			return err
		}
		groupIDs = append(groupIDs, groupID)
	}

	userCloudCredentialOwnershipAccessConfigs := make([]*api.Ownership_AccessConfig, 0)

	for _, userID := range userIDs {
		userCloudCredentialOwnershipAccessConfig := &api.Ownership_AccessConfig{
			Id:     userID,
			Access: api.Ownership_AccessType(accessType),
		}
		userCloudCredentialOwnershipAccessConfigs = append(userCloudCredentialOwnershipAccessConfigs, userCloudCredentialOwnershipAccessConfig)
	}

	groupCloudCredentialOwnershipAccessConfigs := make([]*api.Ownership_AccessConfig, 0)

	for _, groupID := range groupIDs {
		groupCloudCredentialOwnershipAccessConfig := &api.Ownership_AccessConfig{
			Id:     groupID,
			Access: api.Ownership_AccessType(accessType),
		}
		groupCloudCredentialOwnershipAccessConfigs = append(groupCloudCredentialOwnershipAccessConfigs, groupCloudCredentialOwnershipAccessConfig)
	}

	cloudCredentialInspectRequest := &api.CloudCredentialInspectRequest{
		OrgId: orgID,
		Name:  cloudCredentialName,
		Uid:   cloudCredentialUid,
	}
	cloudCredentialInspectResp, err := Inst().Backup.InspectCloudCredential(ctx, cloudCredentialInspectRequest)
	if err != nil {
		return err
	}
	currentGroupsConfigs := cloudCredentialInspectResp.CloudCredential.GetOwnership().GetGroups()
	groupCloudCredentialOwnershipAccessConfigs = append(groupCloudCredentialOwnershipAccessConfigs, currentGroupsConfigs...)
	currentUsersConfigs := cloudCredentialInspectResp.CloudCredential.GetOwnership().GetCollaborators()
	userCloudCredentialOwnershipAccessConfigs = append(userCloudCredentialOwnershipAccessConfigs, currentUsersConfigs...)

	cloudCredentialOwnershipUpdateReq := &api.CloudCredentialOwnershipUpdateRequest{
		OrgId: orgID,
		Name:  cloudCredentialName,
		Ownership: &api.Ownership{
			Groups:        groupCloudCredentialOwnershipAccessConfigs,
			Collaborators: userCloudCredentialOwnershipAccessConfigs,
			Public: &api.Ownership_PublicAccessControl{
				Type: api.Ownership_AccessType(publicAccess),
			},
		},
		Uid: cloudCredentialUid,
	}

	_, err = backupDriver.UpdateOwnershipCloudCredential(ctx, cloudCredentialOwnershipUpdateReq)
	if err != nil {
		return fmt.Errorf("failed to update CloudCredential ownership : %v", err)
	}
	return nil
}

// GenerateS3BucketPolicy Generates an S3 bucket policy based on encryption policy provided
func GenerateS3BucketPolicy(sid string, encryptionPolicy string, bucketName string, enforceServerSideEncryption ...bool) (string, error) {

	encryptionPolicyValues := strings.Split(encryptionPolicy, "=")
	if len(encryptionPolicyValues) < 2 {
		return "", fmt.Errorf("failed to generate policy for s3,check for proper length of encryptionPolicy : %v", encryptionPolicy)
	}
	var enforceSse string
	if len(enforceServerSideEncryption) == 0 {
		// If enableServerSideEncryption is not passed , default it to true
		enforceSse = "true"
	}
	policy := `{
	   "Version": "2012-10-17",
	   "Statement": [
		  {
			 "Sid": "%s",
			 "Effect": "Deny",
			 "Principal": "*",
			 "Action": "s3:PutObject",
			 "Resource": "arn:aws:s3:::%s/*",
			 "Condition": {
				"StringNotEquals": {
				   "%s":"%s"
				}
			 }
		  },
		  {
			"Sid": "DenyUnencryptedObjectUploads",
			"Effect": "Deny",
			"Principal": "*",
			"Action": "s3:PutObject",
			"Resource": "arn:aws:s3:::%s/*",
			"Condition": {
				"Null": {
					"%s":"%s"
				}
			}
		  }	
	   ]
	}`

	// Replace the placeholders in the policy with the values passed to the function.
	policy = fmt.Sprintf(policy, sid, bucketName, encryptionPolicyValues[0], encryptionPolicyValues[1], bucketName, encryptionPolicyValues[0], enforceSse)

	return policy, nil
}

// GetSseS3EncryptionType fetches SSE type for S3 bucket from the environment variable
func GetSseS3EncryptionType() (api.S3Config_Sse, error) {
	var sseType api.S3Config_Sse
	s3SseTypeEnv := os.Getenv("S3_SSE_TYPE")
	if s3SseTypeEnv != "" {
		sseDetails, err := s3utils.GetS3SSEDetailsFromEnv()
		if err != nil {
			return sseType, err
		}
		switch sseDetails.SseType {
		case s3utils.SseS3:
			sseType = api.S3Config_SSE_S3
		default:
			return sseType, fmt.Errorf("failed to sse s3 encryption type not valid: [%v]", sseDetails.SseType)
		}
	} else {
		sseType = api.S3Config_Invalid
	}
	return sseType, nil
}

func UpdateDriverVariables(envVar, runTimeOpts map[string]string) error {
	// Get PX StorageCluster
	clusterSpec, err := Inst().V.GetDriver()
	if err != nil {
		return err
	}

	var newEnvVarList []corev1.EnvVar

	// Update environment variables in the spec
	if envVar != nil && len(envVar) > 0 {
		for _, env := range clusterSpec.Spec.Env {
			newEnvVarList = append(newEnvVarList, env)
		}

		for k, v := range envVar {
			newEnvVarList = append(newEnvVarList, corev1.EnvVar{Name: k, Value: v})
		}
		clusterSpec.Spec.Env = newEnvVarList
	}

	// Update RunTimeOpts in the spec
	if runTimeOpts != nil && len(runTimeOpts) > 0 {
		if clusterSpec.Spec.RuntimeOpts == nil {
			clusterSpec.Spec.RuntimeOpts = make(map[string]string)
		}
		for k, v := range runTimeOpts {
			clusterSpec.Spec.RuntimeOpts[k] = v
		}
	}

	pxOperator := operator.Instance()
	_, err = pxOperator.UpdateStorageCluster(clusterSpec)
	if err != nil {
		return err
	}

	log.InfoD("Deleting PX pods for reloading the runtime Opts")
	err = DeletePXPods(clusterSpec.Namespace)
	if err != nil {
		return err
	}
	_, err = optest.ValidateStorageClusterIsOnline(clusterSpec, 10*time.Minute, 3*time.Minute)
	if err != nil {
		return err
	}

	log.InfoD("Waiting for PX Nodes to be up")
	for _, n := range node.GetStorageDriverNodes() {
		if err := Inst().V.WaitDriverUpOnNode(n, 15*time.Minute); err != nil {
			return err
		}
	}

	return nil
}

// DeletePXPods delete px pods
func DeletePXPods(nameSpace string) error {
	pxLabel := make(map[string]string)
	pxLabel["name"] = "portworx"
	if err := core.Instance().DeletePodsByLabels(nameSpace, pxLabel, podDestroyTimeout); err != nil {
		return err
	}
	return nil
}

func GetKubevirtVersionToUpgrade() string {
	kubevirtVersion, present := os.LookupEnv("KUBEVIRT_UPGRADE_VERSION")
	if present && kubevirtVersion != "" {
		return kubevirtVersion
	}
	return LatestKubevirtVersion
}

// GetRandomSubset generates a random subset of elements from a given list.
func GetRandomSubset(elements []string, subsetSize int) ([]string, error) {
	if subsetSize > len(elements) {
		return nil, fmt.Errorf("subset size exceeds the length of the input list")
	}

	shuffledElements := make([]string, len(elements))
	copy(shuffledElements, elements)
	rand.Shuffle(len(shuffledElements), func(i, j int) {
		shuffledElements[i], shuffledElements[j] = shuffledElements[j], shuffledElements[i]
	})

	return shuffledElements[:subsetSize], nil
}

// DeleteAllNamespacesCreatedByTestCase deletes all the namespaces created for the test case
func DeleteAllNamespacesCreatedByTestCase() error {

	// Get all the namespaces on the cluster
	k8sCore := core.Instance()
	allNamespaces, err := k8sCore.ListNamespaces(make(map[string]string))
	if err != nil {
		return fmt.Errorf("error in listing namespaces. Err: %v", err.Error())
	}

	// Iterate and remove all namespaces
	for _, ns := range allNamespaces.Items {
		if strings.Contains(ns.Name, Inst().InstanceID) {
			log.Infof("Deleting namespace [%s]", ns.Name)
			err = k8sCore.DeleteNamespace(ns.Name)
			if err != nil {
				// Not returning anything as it's the best case effort
				log.InfoD("Error in deleting namespace [%s]. Err: %v", ns.Name, err.Error())
			}
		}
	}
	return nil
}

func GetNodeForGivenVolumeName(volName string) (*node.Node, error) {

	t := func() (interface{}, bool, error) {
		pxVol, err := Inst().V.InspectVolume(volName)
		if err != nil {
			log.Warnf("Failed to inspect volume [%s], Err: %v", volName, err)
			return nil, false, err
		}

		for _, n := range node.GetStorageDriverNodes() {
			ok, err := Inst().V.IsVolumeAttachedOnNode(pxVol, n)
			if err != nil {
				return nil, false, err
			}
			if ok {
				return &n, false, err
			}
		}

		// Snapshots may not be attached to a node
		if pxVol.Source.Parent != "" {
			return nil, false, nil
		}

		return nil, true, fmt.Errorf("volume [%s] is not attached on any node", volName)
	}

	n, err := task.DoRetryWithTimeout(t, 1*time.Minute, 10*time.Second)
	if err != nil {
		return nil, err
	}

	if n != nil {
		attachedNode := n.(*node.Node)
		return attachedNode, nil
	}

	return nil, fmt.Errorf("no attached node found for vol [%s]", volName)
}

// GetProcessPID returns the PID of KVDB master node
func GetProcessPID(memberNode node.Node, processName string) (string, error) {
	var processPid string
	command := fmt.Sprintf("ps -ef | grep -i %s", processName)
	out, err := Inst().N.RunCommand(memberNode, command, node.ConnectionOpts{
		Timeout:         20 * time.Second,
		TimeBeforeRetry: 5 * time.Second,
		Sudo:            true,
	})
	if err != nil {
		return "", err
	}

	lines := strings.Split(string(out), "\n")
	for _, line := range lines {
		if strings.Contains(line, fmt.Sprintf("/usr/local/bin/%s", processName)) && !strings.Contains(line, "grep") {
			fields := strings.Fields(line)
			processPid = fields[1]
			break
		}
	}
	return processPid, err
}

// KillPxExecUsingPid return error in case of command failure
func KillPxExecUsingPid(memberNode node.Node) error {
	pid, err := GetProcessPID(memberNode, "pxexec")
	if err != nil {
		return err
	}
	if pid == "" {
		log.InfoD("Procrss with PID doesnot exists !! ")
		return nil
	}
	command := fmt.Sprintf("kill -9 %s", pid)
	log.InfoD("killing PID using command [%s]", command)
	err = runCmd(command, memberNode)
	if err != nil {
		return err
	}
	return nil
}

// KillPxStorageUsingPid return error in case of command failure
func KillPxStorageUsingPid(memberNode node.Node) error {
	nodes := []node.Node{}
	nodes = append(nodes, memberNode)
	err := Inst().V.StopDriver(nodes, true, nil)
	if err != nil {
		return err
	}
	return nil
}

// GetAllPodsInNameSpace Returns list of pods running in the namespace
func GetAllPodsInNameSpace(nameSpace string) ([]corev1.Pod, error) {
	pods, err := k8sCore.GetPods(nameSpace, nil)
	if err != nil {
		return nil, err
	}
	return pods.Items, nil
}

func installGrafana(namespace string) {
	enableGrafana := false

	// If true, enable grafana on the set up
	if enableGrafanaVar := os.Getenv("ENABLE_GRAFANA"); enableGrafanaVar != "" {
		enableGrafana, _ = strconv.ParseBool(enableGrafanaVar)
	}
	if enableGrafana {
		grafanaScript := "/torpedo/deployments/setup_grafana.sh"
		if _, err := os.Stat(grafanaScript); errors.Is(err, os.ErrNotExist) {
			log.Warnf("Cannot find grafana set up script in path %s", grafanaScript)
			return
		}

		// Change permission on file to be able to execute
		if err := osutils.Chmod("+x", grafanaScript); err != nil {
			log.Warnf("error changing permission for script [%s], err: %v", grafanaScript, err)
			return
		}

		output, stErr, err := osutils.ExecTorpedoShell(fmt.Sprintf("%s %s", grafanaScript, namespace))
		if err != nil {
			log.Warnf("error running script [%s], err: %v", grafanaScript, err)
			return
		}
		if stErr != "" {
			log.Warnf("got standard error while running script [%s], err: %s", grafanaScript, stErr)
			return
		}
		log.Infof(output)
	}

}

func SetupProxyServer(n node.Node) error {
	createDirCommand := "mkdir -p /exports/testnfsexportdir"
	output, err := Inst().N.RunCommandWithNoRetry(n, createDirCommand, node.ConnectionOpts{
		Sudo:            true,
		TimeBeforeRetry: defaultRetryInterval,
		Timeout:         defaultTimeout,
	})
	if err != nil {
		return err
	}
	log.Infof(output)

	addVersionCmd := "echo -e \"MOUNTD_NFS_V4=\"yes\"\nRPCNFSDARGS=\"-N 2 -N 4\"\" >> /etc/sysconfig/nfs"
	output, err = Inst().N.RunCommandWithNoRetry(n, addVersionCmd, node.ConnectionOpts{
		Sudo:            true,
		TimeBeforeRetry: defaultRetryInterval,
		Timeout:         defaultTimeout,
	})
	if err != nil {
		return err
	}
	log.Infof(output)

	updateExportsCmd := "echo \"/exports/testnfsexportdir *(rw,sync,no_root_squash)\" > /etc/exports"
	output, err = Inst().N.RunCommandWithNoRetry(n, updateExportsCmd, node.ConnectionOpts{
		Sudo:            true,
		TimeBeforeRetry: defaultRetryInterval,
		Timeout:         defaultTimeout,
	})
	if err != nil {
		return err
	}
	log.Infof(output)

	checkExportfsCmd := "which exportfs"
	output, err = Inst().N.RunCommandWithNoRetry(n, checkExportfsCmd, node.ConnectionOpts{
		Sudo:            true,
		TimeBeforeRetry: defaultRetryInterval,
		Timeout:         defaultTimeout,
	})
	if err != nil || output == "" {
		log.Warnf("The command exportfs not found")

		var installNfsUtilsCmd string
		checkDistroCmd := "source /etc/os-release && echo $ID"
		output, err = Inst().N.RunCommandWithNoRetry(n, checkDistroCmd, node.ConnectionOpts{
			Sudo:            true,
			TimeBeforeRetry: defaultRetryInterval,
			Timeout:         defaultTimeout,
		})
		if err != nil {
			return err
		}
		log.Infof("The Linux distribution is %s", output)

		switch strings.TrimSpace(output) {
		case "ubuntu", "debian":
			log.Infof("Installing nfs-common")
			installNfsUtilsCmd = "apt-get update && apt-get install -y nfs-common"
		case "centos", "rhel", "fedora":
			log.Infof("Installing nfs-utils")
			installNfsUtilsCmd = "yum install -y nfs-utils"
		default:
			return fmt.Errorf("unsupported Linux distribution")
		}

		output, err = Inst().N.RunCommandWithNoRetry(n, installNfsUtilsCmd, node.ConnectionOpts{
			Sudo:            true,
			TimeBeforeRetry: defaultRetryInterval,
			Timeout:         defaultTimeout,
		})
		if err != nil {
			return err
		}
		log.Infof(output)
	} else {
		log.Infof(output)
	}

	exportCmd := "exportfs -a"
	output, err = Inst().N.RunCommandWithNoRetry(n, exportCmd, node.ConnectionOpts{
		Sudo:            true,
		TimeBeforeRetry: defaultRetryInterval,
		Timeout:         defaultTimeout,
	})
	if err != nil {
		return err
	}
	log.Infof(output)

	enableNfsServerCmd := "systemctl enable nfs-server"
	output, err = Inst().N.RunCommandWithNoRetry(n, enableNfsServerCmd, node.ConnectionOpts{
		Sudo:            true,
		TimeBeforeRetry: defaultRetryInterval,
		Timeout:         defaultTimeout,
	})
	if err != nil {
		return err
	}
	log.Infof(output)

	startNfsServerCmd := "systemctl restart nfs-server"
	output, err = Inst().N.RunCommandWithNoRetry(n, startNfsServerCmd, node.ConnectionOpts{
		Sudo:            true,
		TimeBeforeRetry: defaultRetryInterval,
		Timeout:         defaultTimeout,
	})
	if err != nil {
		return err
	}
	log.Infof(output)

	return nil
}

func CreateNFSProxyStorageClass(scName, nfsServer, mountPath string) error {
	params := make(map[string]string)
	params["repl"] = "1"
	params["io_profile"] = "none"
	params["proxy_endpoint"] = fmt.Sprintf("nfs://%s", nfsServer)
	params["proxy_nfs_exportpath"] = fmt.Sprintf("%s", mountPath)
	params["mount_options"] = "vers=4.0"
	v1obj := metav1.ObjectMeta{
		Name: scName,
	}
	reclaimPolicyDelete := corev1.PersistentVolumeReclaimDelete
	bindMode := storageapi.VolumeBindingImmediate
	allowWxpansion := true
	scObj := storageapi.StorageClass{
		ObjectMeta:           v1obj,
		Provisioner:          "kubernetes.io/portworx-volume",
		Parameters:           params,
		ReclaimPolicy:        &reclaimPolicyDelete,
		VolumeBindingMode:    &bindMode,
		AllowVolumeExpansion: &allowWxpansion,
	}

	k8sStorage := k8sStorage.Instance()
	_, err := k8sStorage.CreateStorageClass(&scObj)
	return err
}

// PrintK8sClusterInfo prints info about K8s cluster nodes
func PrintK8sClusterInfo() {
	log.Info("Get cluster info..")
	t := func() (interface{}, bool, error) {
		nodeList, err := core.Instance().GetNodes()
		if err != nil {
			return "", true, fmt.Errorf("failed to get nodes, Err %v", err)
		}
		if len(nodeList.Items) > 0 {
			for _, n := range nodeList.Items {
				nodeType := "Worker"
				if core.Instance().IsNodeMaster(n) {
					nodeType = "Master"
				}
				log.Infof(
					"Node Name: %s, Node Type: %s, Kernel Version: %s, Kubernetes Version: %s, OS: %s, Container Runtime: %s",
					n.Name, nodeType,
					n.Status.NodeInfo.KernelVersion, n.Status.NodeInfo.KubeletVersion, n.Status.NodeInfo.OSImage,
					n.Status.NodeInfo.ContainerRuntimeVersion)
			}
			return "", false, nil
		}
		return "", false, fmt.Errorf("no nodes were found in the cluster")
	}
	if _, err := task.DoRetryWithTimeout(t, 1*time.Minute, 5*time.Second); err != nil {
		log.Warnf("failed to get k8s cluster info, Err: %v", err)
	}
}

func CreatePXCloudCredential() error {
	/*
		Creating a cloud credential for cloudsnap wit the given params
		Deleting the existing cred if exists so that we can use same creds to delete the s3 bucket once test is completed.
	*/
	id, secret, endpoint, s3Region, disableSSl, err := getCreateCredParams()

	if err != nil {
		return err
	}

	n := node.GetStorageDriverNodes()[0]
	uuidCmd := "cred list -j | grep uuid"

	output, err := Inst().V.GetPxctlCmdOutputConnectionOpts(n, uuidCmd, node.ConnectionOpts{
		IgnoreError:     false,
		TimeBeforeRetry: defaultRetryInterval,
		Timeout:         defaultTimeout,
	}, false)
	if err != nil {
		log.Warnf("No creds found, creating new cred, Err: %v", err)
	}

	if output != "" {
		log.Infof("Cloud Cred exists [%s]", output)
		log.Warnf("Deleting existing cred and creating new cred with given params")
		credUUID := strings.Split(output, ":")[1]
		credUUID = strings.ReplaceAll(strings.TrimSpace(credUUID), "\"", "")
		credDeleteCmd := fmt.Sprintf("cred delete %s", credUUID)
		output, err = Inst().V.GetPxctlCmdOutputConnectionOpts(n, credDeleteCmd, node.ConnectionOpts{
			IgnoreError:     false,
			TimeBeforeRetry: defaultRetryInterval,
			Timeout:         defaultTimeout,
		}, false)

		if err != nil {
			err = fmt.Errorf("error deleting existing cred [%s], cause: %v", credUUID, err)
			return err
		}

		log.Infof("Deleted exising cred [%s]", output)
	}

	cloudCredName := "px-cloud-cred"

	credCreateCmd := fmt.Sprintf("cred create %s --provider s3 --s3-access-key %s --s3-secret-key %s --s3-endpoint %s --s3-region %s", cloudCredName, id, secret, endpoint, s3Region)

	if disableSSl {
		credCreateCmd = fmt.Sprintf("%s --s3-disable-ssl", credCreateCmd)
	}

	log.Infof("Running command [%s]", credCreateCmd)

	// Execute the command and check get rebalance status
	output, err = Inst().V.GetPxctlCmdOutputConnectionOpts(node.GetStorageNodes()[0], credCreateCmd, node.ConnectionOpts{
		IgnoreError:     false,
		TimeBeforeRetry: defaultRetryInterval,
		Timeout:         defaultTimeout,
	}, false)

	if err != nil {
		err = fmt.Errorf("error creating cloud cred, cause: %v", err)
		return err
	}

	log.Infof(output)

	return nil

}

func GetCloudsnapBucketName(contexts []*scheduler.Context) (string, error) {

	var bucketName string
	// Stopping cloudnsnaps before bucket deletion
	for _, ctx := range contexts {
		if strings.Contains(ctx.App.Key, "cloudsnap") {
			if bucketName == "" {
				vols, err := Inst().S.GetVolumeParameters(ctx)
				if err != nil {
					err = fmt.Errorf("error getting volume params for %s, cause: %v", ctx.App.Key, err)
					return "", err
				}
				for vol, params := range vols {
					csBksps, err := Inst().V.GetCloudsnaps(vol, params)
					if err != nil {
						err = fmt.Errorf("error getting cloud snaps for %s, cause: %v", vol, err)
						return "", err
					}
					for _, csBksp := range csBksps {
						bkid := csBksp.GetId()
						bucketName = strings.Split(bkid, "/")[0]
						break
					}
				}
				log.Infof("Got Bucket Name [%s]", bucketName)
			}
			vols, err := Inst().S.GetVolumes(ctx)
			if err != nil {
				return "", err
			}
			for _, vol := range vols {
				appVol, err := Inst().V.InspectVolume(vol.ID)
				if err != nil {
					return "", err
				}
				err = suspendCloudsnapBackup(appVol.Id)
				if err != nil {
					return "", err
				}
			}
		}
	}
	return bucketName, nil
}

func DeleteCloudSnapBucket(bucketName string) error {

	if bucketName != "" {
		id, secret, endpoint, s3Region, _, err := getCreateCredParams()
		if err != nil {
			return err
		}
		var sess *session.Session
		if strings.Contains(endpoint, "minio") {

			sess, err = session.NewSessionWithOptions(session.Options{
				Config: aws.Config{
					Endpoint:         aws.String(endpoint),
					Region:           aws.String(s3Region),
					Credentials:      credentials.NewStaticCredentials(id, secret, ""),
					S3ForcePathStyle: aws.Bool(true),
				},
			})
			if err != nil {
				return fmt.Errorf("failed to initialize new session: %v", err)
			}
		}

		if strings.Contains(endpoint, "amazonaws") {
			sess, err = session.NewSessionWithOptions(session.Options{
				Config: aws.Config{
					Region:      aws.String(s3Region),
					Credentials: credentials.NewStaticCredentials(id, secret, ""),
				},
			})
			if err != nil {
				return fmt.Errorf("failed to initialize new session: %v", err)
			}
		}

		if sess == nil {
			return fmt.Errorf("failed to initialize new session using endpoint [%s], Cause: %v", endpoint, err)
		}

		client := s3.New(sess)
		err = deleteAndValidateBucketDeletion(client, bucketName)
		if err != nil {
			return err
		}
	}

	return nil
}

func deleteAndValidateBucketDeletion(client *s3.S3, bucketName string) error {
	// Delete all objects and versions in the bucket
	log.Debugf("Deleting bucket [%s]", bucketName)
	time.Sleep(5 * time.Minute)
	err := client.ListObjectsV2Pages(&s3.ListObjectsV2Input{
		Bucket: aws.String(bucketName),
	}, func(page *s3.ListObjectsV2Output, lastPage bool) bool {
		// Iterate through the objects in the bucket and delete them
		var objects []*s3.ObjectIdentifier

		for _, obj := range page.Contents {
			objects = append(objects, &s3.ObjectIdentifier{
				Key: obj.Key,
			})
		}

		_, err := client.DeleteObjects(&s3.DeleteObjectsInput{
			Bucket: aws.String(bucketName),
			Delete: &s3.Delete{
				Objects: objects,
				Quiet:   aws.Bool(true),
			},
		})
		if err != nil {
			log.Warnf("failed to delete objects in bucket: %v", err)
			return false
		}

		return true
	})
	if err != nil {
		return fmt.Errorf("failed to delete objects in bucket: %v", err)
	}

	// List the objects in the bucket
	listObjectsInput := s3.ListObjectsV2Input{
		Bucket: aws.String(bucketName),
	}

	listObjectsOutput, err := client.ListObjectsV2(&listObjectsInput)
	if err != nil {
		return err
	}
	if len(listObjectsOutput.Contents) == 0 {
		log.Debugf("Bucket [%s] is empty", bucketName)
	} else {
		// Delete the objects
		deleteObjectsInput := &s3.DeleteObjectsInput{
			Bucket: aws.String(bucketName),
			Delete: &s3.Delete{
				Objects: make([]*s3.ObjectIdentifier, len(listObjectsOutput.Contents)),
				Quiet:   aws.Bool(true),
			},
		}

		for i, object := range listObjectsOutput.Contents {
			deleteObjectsInput.Delete.Objects[i] = &s3.ObjectIdentifier{
				Key: aws.String(*object.Key),
			}
		}

		_, err = client.DeleteObjects(deleteObjectsInput)
		if err != nil {
			return err
		}
	}

	// Delete the bucket
	_, err = client.DeleteBucket(&s3.DeleteBucketInput{
		Bucket: aws.String(bucketName),
	})
	if err != nil {
		var aerr awserr.Error
		if errors.As(err, &aerr) {
			if aerr.Code() == s3.ErrCodeNoSuchBucket {
				log.Infof("Bucket: %v doesn't exist.!!", bucketName)
				return nil
			}
			return fmt.Errorf("couldn't delete bucket: %v", err)
		}
	}

	log.Infof("Successfully deleted the bucket: %v", bucketName)
	return nil
}

func suspendCloudsnapBackup(volId string) error {

	isBackupActive, err := IsCloudsnapBackupActiveOnVolume(volId)
	if err != nil {
		return fmt.Errorf("error checking backup status  for volume  [%s],Err: %v ", volId, err)
	}
	log.Infof("Backup status for vol [%s]: %v", volId, isBackupActive)

	if isBackupActive {
		scheduleOfVol, err := GetVolumeSnapShotScheduleOfVol(volId)
		if err != nil {
			return fmt.Errorf("error getting volumes snapshot schedule for volume [%s],Err: %v ", volId, err)
		}

		if !*scheduleOfVol.Spec.Suspend {
			log.Infof("Snapshot schedule is not suspended. Suspending it")
			makeSuspend := true
			scheduleOfVol.Spec.Suspend = &makeSuspend
			_, err := storkops.Instance().UpdateSnapshotSchedule(scheduleOfVol)
			if err != nil {
				return fmt.Errorf("error suspending volumes snapshot schedule for volume  [%s],Err: %v ", volId, err)
			}

		}
	}
	return nil
}

func getCreateCredParams() (id, secret, endpoint, s3Region string, disableSSLBool bool, err error) {

	id = os.Getenv("S3_AWS_ACCESS_KEY_ID")
	if id == "" {
		id = os.Getenv("AWS_ACCESS_KEY_ID")
	}

	if id == "" {
		err = fmt.Errorf("S3_AWS_ACCESS_KEY_ID or AWS_ACCESS_KEY_ID Environment variable is not provided")
		return

	}

	secret = os.Getenv("S3_AWS_SECRET_ACCESS_KEY")
	if secret == "" {
		secret = os.Getenv("AWS_SECRET_ACCESS_KEY")
	}
	if secret == "" {
		err = fmt.Errorf("S3_AWS_SECRET_ACCESS_KEY or AWS_SECRET_ACCESS_KEY Environment variable is not provided")
		return
	}

	endpoint = os.Getenv("S3_ENDPOINT")
	if endpoint == "" {
		err = fmt.Errorf("S3_ENDPOINT Environment variable is not provided")
		return
	}

	s3Region = os.Getenv("S3_REGION")
	if s3Region == "" {
		err = fmt.Errorf("S3_REGION Environment variable is not provided")
		return
	}

	disableSSL := os.Getenv("S3_DISABLE_SSL")
	disableSSLBool = false

	if len(disableSSL) > 0 {
		disableSSLBool, err = strconv.ParseBool(disableSSL)
		if err != nil {
			err = fmt.Errorf("S3_DISABLE_SSL=%s is not a valid boolean value,err: %v", disableSSL, err)
			return
		}
	}

	return
}

// ExportSourceKubeConfig changes the KUBECONFIG environment variable to the source cluster config path
func ExportSourceKubeConfig() error {
	sourceClusterConfigPath, err := GetSourceClusterConfigPath()
	if err != nil {
		return err
	}
	err = os.Unsetenv("KUBECONFIG")
	if err != nil {
		return err
	}
	return os.Setenv("KUBECONFIG", sourceClusterConfigPath)
}

// ExportDestinationKubeConfig changes the KUBECONFIG environment variable to the destination cluster config path
func ExportDestinationKubeConfig() error {
	DestinationClusterConfigPath, err := GetDestinationClusterConfigPath()
	if err != nil {
		return err
	}

	err = os.Unsetenv("KUBECONFIG")
	if err != nil {
		return err
	}
	return os.Setenv("KUBECONFIG", DestinationClusterConfigPath)
}

// SwitchBothKubeConfigANDContext switches both KUBECONFIG and context to the given cluster
func SwitchBothKubeConfigANDContext(cluster string) error {
	if cluster == "source" {
		err := ExportSourceKubeConfig()
		if err != nil {
			return err
		}
		err = SetSourceKubeConfig()
		if err != nil {
			return err
		}
	} else if cluster == "destination" {
		err := ExportDestinationKubeConfig()
		if err != nil {
			return err
		}
		err = SetDestinationKubeConfig()
		if err != nil {
			return err
		}
	}
	return nil
}

// DoPDBValidation continuously validates the Pod Disruption Budget against
// cluster upgrades, appending errors to mError, until a stop signal is received.
func DoPDBValidation(stopSignal <-chan struct{}, mError *error) {
	pdbValue, allowedDisruptions := GetPDBValue()
	isClusterParallelyUpgraded := false
	nodes, err := Inst().V.GetDriverNodes()
	if err != nil {
		*mError = multierr.Append(*mError, err)
		return
	}
	totalNodes := len(nodes)
	itr := 1
	for {
		log.Infof("PDB validation iteration: #%d", itr)
		select {
		case <-stopSignal:
			if allowedDisruptions > 1 && !isClusterParallelyUpgraded {
				err := fmt.Errorf("cluster is not parallely upgraded")
				*mError = multierr.Append(*mError, err)
				log.Warnf("Cluster not parallely upgraded as expected")
			}
			log.Infof("Exiting PDB validation routine")
			return
		default:
			errorChan := make(chan error, 50)
			ValidatePDB(pdbValue, allowedDisruptions, totalNodes, &isClusterParallelyUpgraded, &errorChan)
			for err := range errorChan {
				*mError = multierr.Append(*mError, err)
			}
			if *mError != nil {
				return
			}
			itr++
			time.Sleep(10 * time.Second)
		}
	}
}

// GetVolumesOnNode returns the volume IDs which have repl on a give node
func GetVolumesOnNode(nodeId string) ([]string, error) {
	var volumes []string

	pvs, err := k8sCore.GetPersistentVolumes()
	if err != nil {
		return nil, err
	}

	for _, vol := range pvs.Items {
		volDetails, err := Inst().V.InspectVolume(vol.GetName())
		if err != nil {
			return volumes, err
		}
		replSets := volDetails.GetReplicaSets()
		var replNodes []string
		for _, replSet := range replSets {
			replNodes = append(replNodes, replSet.GetNodes()...)
		}
		if Contains(replNodes, nodeId) {
			volumes = append(volumes, vol.GetName())
		}
	}

	return volumes, nil
}

// IsKubevirtInstalled returns true if Kubevirt is installed else returns false
func IsKubevirtInstalled() bool {
	k8sApiExtensions := apiextensions.Instance()
	crdList, err := k8sApiExtensions.ListCRDs()
	if err != nil {
		return false
	}
	for _, crd := range crdList.Items {
		if crd.Name == "kubevirts.kubevirt.io" {
			k8sKubevirt := kubevirt.Instance()
			version, err := k8sKubevirt.GetVersion()
			if err == nil && version != "" {
				log.InfoD("Version %s", version)
				return true
			}
		}
	}
	return false
}

// IsCloudsnapBackupActiveOnVolume returns true is cloudsnap backup is active on the volume
func IsCloudsnapBackupActiveOnVolume(volName string) (bool, error) {
	params := make(map[string]string)
	csBksps, err := Inst().V.GetCloudsnaps(volName, params)
	if err != nil {
		return false, err
	}

	for _, csBksp := range csBksps {
		if csBksp.GetSrcVolumeName() == volName && (csBksp.GetStatus() == opsapi.SdkCloudBackupStatusType_SdkCloudBackupStatusTypeActive || csBksp.GetStatus() == opsapi.SdkCloudBackupStatusType_SdkCloudBackupStatusTypeNotStarted) {

			return true, nil
		}
	}

	return false, nil
}

// GetVolumeSnapShotScheduleOfVol returns VolumeSnapshotSchedule for the given volume
func GetVolumeSnapShotScheduleOfVol(volName string) (*storkapi.VolumeSnapshotSchedule, error) {

	params := make(map[string]string)
	csBksps, err := Inst().V.GetCloudsnaps(volName, params)
	if err != nil {
		return nil, err
	}
	volDetails, err := Inst().V.InspectVolume(volName)
	if err != nil {
		return nil, err
	}

	pvcName, ok := volDetails.Spec.VolumeLabels["pvc"]
	if ok {

		for _, csBksp := range csBksps {
			if csBksp.GetSrcVolumeName() == volName {
				ns := csBksp.GetNamespace()
				snapshotSchedules, err := storkops.Instance().ListSnapshotSchedules(ns)
				if err != nil {
					return nil, err
				}

				for _, snapshotSched := range snapshotSchedules.Items {
					if strings.Contains(snapshotSched.GetName(), pvcName) {
						return &snapshotSched, nil
					}
				}
			}

		}

	}

	return nil, fmt.Errorf("snapshot schedule for volume [%s] not found", volName)
}

// MoveReplica moves the replica of a volume from one node to another
func MoveReplica(volName, fromNode, toNode string) error {
	appVol, err := Inst().V.InspectVolume(volName)
	log.Infof("Updating replicas for volume [%s/%s]", appVol.Id, volName)
	if err != nil {
		return err
	}
	replNodes := appVol.GetReplicaSets()[0].GetNodes()
	tpVol := &volume.Volume{ID: volName, Name: volName}
	if len(replNodes) == 1 {

		err = Inst().V.SetReplicationFactor(tpVol, 2, []string{toNode}, nil, true)
		if err != nil {
			return err
		}
		err = Inst().V.SetReplicationFactor(tpVol, 1, []string{fromNode}, nil, true)
		if err != nil {
			return err
		}
	} else {
		err = Inst().V.SetReplicationFactor(tpVol, int64(len(replNodes)-1), []string{fromNode}, nil, true)
		if err != nil {
			return err
		}
		err = Inst().V.SetReplicationFactor(tpVol, int64(len(replNodes)), []string{toNode}, nil, true)
		if err != nil {
			return err
		}
	}
	return nil
}

func GetNodeIdToMoveReplica(volName string) (string, error) {

	appVol, err := Inst().V.InspectVolume(volName)
	if err != nil {
		return "", err
	}
	replNodes := appVol.GetReplicaSets()[0].GetNodes()
	stNodes := node.GetStorageNodes()
	log.Infof("replNodes %v", replNodes)

	ShuffleSlice(stNodes)

	for _, stNode := range stNodes {
		log.Infof("checking for node [%s]", stNode.VolDriverNodeID)
		if !Contains(replNodes, stNode.VolDriverNodeID) {
			return stNode.VolDriverNodeID, nil
		}
	}

	return "", err
}

// ShuffleSlice shuffles the elements of a slice in place.
func ShuffleSlice[T any](slice []T) {
	source := rand.NewSource(time.Now().UnixNano())
	rng := rand.New(source) // Initialize the random number generator

	for i := range slice {
		j := rng.Intn(i + 1)                    // Generate a random index from 0 to i.
		slice[i], slice[j] = slice[j], slice[i] // Swap the elements at indices i and j.
	}
}

func PrereqForNodeDecomm(nodeToDecommission node.Node, suspendedScheds []*storkapi.VolumeSnapshotSchedule) error {
	nodeVols, err := GetVolumesOnNode(nodeToDecommission.VolDriverNodeID)
	if err != nil {
		return fmt.Errorf("error getting volumes node [%s],Err: %v ", nodeToDecommission.Name, err)
	}

	credCmd := "cred list -j | grep uuid"

	output, err := Inst().V.GetPxctlCmdOutputConnectionOpts(nodeToDecommission, credCmd, node.ConnectionOpts{
		IgnoreError:     false,
		TimeBeforeRetry: 5 * time.Second,
		Timeout:         30 * time.Second,
	}, false)

	if err == nil && len(output) > 0 {
		log.InfoD("Cloudsnap is enabled. Checking if backup is active on volumes")
		for _, vol := range nodeVols {
			isBackupActive, err := IsCloudsnapBackupActiveOnVolume(vol)
			if err != nil {
				return fmt.Errorf("error checking backup status  for volume  [%s],Err: %v ", vol, err)
			}
			log.Infof("Backup status for vol [%s]: %v", vol, isBackupActive)

			if isBackupActive {
				scheduleOfVol, err := GetVolumeSnapShotScheduleOfVol(vol)
				if err != nil {
					return fmt.Errorf("error getting volumes snapshot schedule for volume [%s],Err: %v ", vol, err)
				}

				if !*scheduleOfVol.Spec.Suspend {
					log.Infof("Snapshot schedule is not suspended. Suspending it")
					makeSuspend := true
					scheduleOfVol.Spec.Suspend = &makeSuspend
					_, err := storkops.Instance().UpdateSnapshotSchedule(scheduleOfVol)
					if err != nil {
						return fmt.Errorf("error suspending volumes snapshot schedule for volume  [%s],Err: %v ", vol, err)
					}
					suspendedScheds = append(suspendedScheds, scheduleOfVol)
				}
			}

		}
	}

	for _, vol := range nodeVols {
		newReplicaNode, err := GetNodeIdToMoveReplica(vol)
		log.Infof("newReplicaNode %s", newReplicaNode)
		if err != nil {
			return fmt.Errorf("error getting replica node for volume [%s],Err: %v ", vol, err)
		}

		err = MoveReplica(vol, nodeToDecommission.VolDriverNodeID, newReplicaNode)
		if err != nil {
			return fmt.Errorf("error moving replica from node [%s] to volume [%s],Err: %v ", nodeToDecommission.VolDriverNodeID, newReplicaNode, err)
		}
	}
	return nil
}

// ValidatePXStatus validates if PX is running on all nodes
func ValidatePXStatus() error {
	for _, n := range node.GetStorageDriverNodes() {
		if err := Inst().V.WaitDriverUpOnNode(n, 30*time.Second); err != nil {
			return err
		}
	}

	return nil
}

// GetNodeFromIPAddress returns node details from the provided IP Address
func GetNodeFromIPAddress(ipaddress string) (*node.Node, error) {
	for _, eachNode := range node.GetNodes() {
		log.Infof(fmt.Sprintf("Comparing [%v] with [%v]", eachNode.GetMgmtIp(), ipaddress))
		if eachNode.GetMgmtIp() == ipaddress {
			log.Infof("Matched IP Address [%v]", eachNode.MgmtIp)
			return &eachNode, nil
		}
	}
	return nil, fmt.Errorf("Unable to fetch Node details from ipaddress [%v]", ipaddress)
}

// IsVolumeTypePureBlock Returns true if the volume type if pureBlock
func IsVolumeTypePureBlock(ctx *scheduler.Context, volName string) (bool, error) {
	vols, err := Inst().S.GetVolumeParameters(ctx)
	if err != nil {
		return false, err
	}
	for vol, params := range vols {
		log.Infof(fmt.Sprintf("Checking for Volume [%v]", vol))
		if vol == volName && params["backend"] == k8s.PureBlock {
			return true, nil
		}
	}
	return false, nil
}

// SetUnSetDiscardMountRTOptions Set discard mount run time options on the Node
func SetUnSetDiscardMountRTOptions(n *node.Node, unset bool) error {
	rtOptions := 1
	if !unset {
		rtOptions = 0
	}
	optionsMap := make(map[string]string)
	optionsMap["discard_mount_force"] = fmt.Sprintf("%v", rtOptions)
	err := Inst().V.SetClusterRunTimeOpts(*n, optionsMap)
	if err != nil {
		return err
	}
	return nil
}

// ValidatePxLicenseSummary validates the license summary by comparing SKU and feature quantities
func ValidatePxLicenseSummary() error {
	summary, err := Inst().V.GetLicenseSummary()
	if err != nil {
		return fmt.Errorf("failed to get license summary. Err: [%v]", err)
	}
	log.Infof("License summary: %v", summary)
	switch {
	case IsIksCluster():
		log.Infof("Get SKU and compare with IBM cloud license activated using catalog")
		// Get SKU and compare with IBM cloud license
		isValidLicense := summary.SKU == IBMTestLicenseSKU || summary.SKU == IBMTestLicenseDRSKU || summary.SKU == IBMProdLicenseSKU || summary.SKU == IBMProdLicenseDRSKU
		if !isValidLicense {
			return fmt.Errorf("license type is not valid: %v", summary.SKU)
		}
		log.InfoD("Compare with PX IBM cloud licensed features")
		isTestOrProdSKU := summary.SKU == IBMTestLicenseSKU || summary.SKU == IBMProdLicenseSKU
		for _, feature := range summary.Features {
			if limit, ok := IBMLicense[LabLabel(feature.Name)]; ok {
				// Special handling for DisasterRecovery feature and certain SKUs
				if !isTestOrProdSKU && LabLabel(feature.Name) == LabDisasterRecovery {
					limit = &pxapi.LicensedFeature_Enabled{Enabled: true}
				}
				if !reflect.DeepEqual(feature.Quantity, limit) {
					return fmt.Errorf("verifying quantity for [%v]: actual [%v], expected [%v]", feature.Name, feature.Quantity, limit)
				}
			}
		}
		log.Infof("Validated IBM cloud license successfully")
	case IsAksCluster():
		return fmt.Errorf("license validation is not supported on AKS cluster")
	case IsEksCluster():
		return fmt.Errorf("license validation is not supported on EKS cluster")
	case IsOkeCluster():
		return fmt.Errorf("license validation is not supported on OKE cluster")
	case IsPksCluster():
		return fmt.Errorf("license validation is not supported on PKS cluster")
	default:
		return fmt.Errorf("license validation is not supported on Unknown cluster")
	}
	return nil
}

// SplitStorageDriverUpgradeURL splits the given storage driver upgrade URL into endpoint and version
// For the upgradeURL https://install.portworx.com/3.1.1, this returns Endpoint: https://install.portworx.com and Version: 3.1.1
func SplitStorageDriverUpgradeURL(upgradeURL string) (string, string, error) {
	parsedURL, err := url.Parse(upgradeURL)
	if err != nil {
		return "", "", err
	}
	pathSegments := strings.Split(strings.TrimSuffix(parsedURL.Path, "/"), "/")
	endpoint := *parsedURL
	endpoint.Path = strings.Join(pathSegments[:len(pathSegments)-1], "/")
	pxVersion := pathSegments[len(pathSegments)-1]
	return endpoint.String(), pxVersion, nil
}

// GetIQNOfNode returns the IQN of the given node in a FA setup
func GetIQNOfNode(n node.Node) (string, error) {
	cmd := "cat /etc/iscsi/initiatorname.iscsi"
	output, err := runCmdGetOutput(cmd, n)
	if err != nil {
		return "", err
	}

	for _, line := range strings.Split(output, "\n") {
		if strings.Contains(line, "InitiatorName") {
			return strings.Split(line, "=")[1], nil
		}
	}
	return "", fmt.Errorf("iqn not found")
}

// GetIQNOfFA gets the IQN of the FA
func GetIQNOfFA(n node.Node, FAclient flasharray.Client) (string, error) {
	// Run iscsiadm commands to login to the controllers
	networkInterfaces, err := pureutils.GetSpecificInterfaceBasedOnServiceType(&FAclient, "iscsi")
	log.FailOnError(err, "Failed to get network interfaces based on service type")

	for _, networkInterface := range networkInterfaces {
		ip := networkInterface.Address
		log.InfoD("IP address of the iscsi service: %v", ip)
		cmd := fmt.Sprintf("iscsiadm -m discovery -t st -p %s", ip)
		output, err := runCmdGetOutput(cmd, n)
		if err != nil {
			return "", err
		}
		log.InfoD("Output of iscsiadm discovery command: %v", output)
		// Split the input text by newline character to get each line
		controllers := strings.Split(output, "\n")
		// Loop through each line
		for _, controller := range controllers {
			// Split the line by space
			parts := strings.Split(controller, " ")
			if len(parts) == 2 {
				iqn := parts[1]
				return iqn, nil
			}
		}

	}
	return "", fmt.Errorf("IQN not found")

}

func RefreshIscsiSession(n node.Node) error {
	cmd := "iscsiadm -m session --rescan"
	_, err := runCmdGetOutput(cmd, n)
	if err != nil {
		return err
	}
	return nil
}

// GetPVCObjFromVol Returns pvc object from Volume
func GetPVCObjFromVol(vol *volume.Volume) (*corev1.PersistentVolumeClaim, error) {
	return k8sCore.GetPersistentVolumeClaim(vol.Name, vol.Namespace)
}

// Enables and Sets trashcan on the cluster
func EnableTrashcanOnCluster(size string) error {
	currNode := node.GetStorageDriverNodes()[0]
	log.Infof("setting value of trashcan (volume-expiration-minutes) to [%v] ", size)
	err := Inst().V.SetClusterOptsWithConfirmation(currNode,
		map[string]string{"--volume-expiration-minutes": fmt.Sprintf("%v", size)})
	return err
}

// WaitForVolumeClean Returns True if Volume in clean state
func WaitForVolumeClean(vol *volume.Volume) error {
	t := func() (interface{}, bool, error) {
		volDetails, err := Inst().V.InspectVolume(vol.ID)
		if err != nil {
			return nil, true, fmt.Errorf("error getting volume by using id %s", vol.ID)
		}

		for _, v := range volDetails.RuntimeState {
			log.InfoD("RuntimeState is in state %s", v.GetRuntimeState()["RuntimeState"])
			if v.GetRuntimeState()["RuntimeState"] == "clean" {
				return nil, false, nil
			}
		}
		return nil, true, fmt.Errorf("volume resync hasn't started")
	}
	_, err := task.DoRetryWithTimeout(t, 30*time.Minute, 60*time.Second)
	return err
}

// GetFADetailsUsed Returns list of FlashArrays used in the cluster
func GetFADetailsUsed() ([]pureutils.FlashArrayEntry, error) {
	// get the flash array details
	volDriverNamespace, err := Inst().V.GetVolumeDriverNamespace()
	if err != nil {
		return nil, fmt.Errorf("Failed to get details on FlashArray used in the cluster")
	}

	pxPureSecret, err := pureutils.GetPXPureSecret(volDriverNamespace)
	if err != nil {
		return nil, fmt.Errorf("Unable to get Px Pure Secret")
	}
	// This step we are particularly doing it for multiple Mgmt Endpoints where famgmtendpoint will have one or more endpoints so we are picking only one endpoint for testing
	for i := range pxPureSecret.Arrays {
		mgmtEndpointParts := strings.Split(pxPureSecret.Arrays[i].MgmtEndPoint, ",")
		if len(mgmtEndpointParts) > 1 {
			pxPureSecret.Arrays[i].MgmtEndPoint = mgmtEndpointParts[0]
		}
	}

	if len(pxPureSecret.Arrays) > 0 {
		return pxPureSecret.Arrays, nil
	}
	return nil, fmt.Errorf("Failed to list FA Arrays ")
}

func FlashArrayGetIscsiPorts() (map[string][]string, error) {
	flashArrays, err := GetFADetailsUsed()
	log.FailOnError(err, "Failed to get flasharray details")

	faWithIscsi := make(map[string][]string)
	for _, eachFaInt := range flashArrays {
		// Connect to Flash Array using Mgmt IP and API Token
		faClient, err := pureutils.PureCreateClientAndConnect(eachFaInt.MgmtEndPoint, eachFaInt.APIToken)
		if err != nil {
			return nil, err
		}

		// Get All Data Interfaces
		faData, err := pureutils.GetSpecificInterfaceBasedOnServiceType(faClient, "iscsi")
		if err != nil || len(faData) == 0 {
			log.Infof("Failed to get data interface on to FA using Mgmt IP [%v]", eachFaInt.MgmtEndPoint)
			return nil, err
		}
		log.InfoD("All FA Details [%v]", faData)

		for _, eachFA := range faData {
			log.Infof("Each FA Details [%v]", eachFA)
			if eachFA.Enabled && eachFA.Address != "" {
				log.Infof("Fa Interface with iscsi IP [%v]", eachFA.Name)
				faWithIscsi[eachFaInt.MgmtEndPoint] = append(faWithIscsi[eachFaInt.MgmtEndPoint], eachFA.Name)
			}
		}
	}
	return faWithIscsi, nil
}

// DisableFlashArrayNetworkInterface Disables network interface provided fa Management IP and IFace to Disable on FA
func DisableFlashArrayNetworkInterface(faMgmtIP string, iface string) error {
	flashArrays, err := GetFADetailsUsed()
	if err != nil {
		return err
	}

	for _, eachFaInt := range flashArrays {
		// Connect to Flash Array using Mgmt IP and API Token
		faClient, err := pureutils.PureCreateClientAndConnect(eachFaInt.MgmtEndPoint, eachFaInt.APIToken)
		if err != nil {
			return err
		}

		if eachFaInt.MgmtEndPoint == faMgmtIP {
			isEnabled, err := pureutils.IsNetworkInterfaceEnabled(faClient, iface)
			log.FailOnError(err, fmt.Sprintf("Interface [%v] is not enabled on FA [%v]", iface, eachFaInt.MgmtEndPoint))
			if err != nil {
				log.Errorf("Interface [%v] is not enabled on FA [%v]", iface, eachFaInt.MgmtEndPoint)
				return err
			}
			if !isEnabled {
				log.Infof("Network interface is not enabled Ignoring...")
				return nil
			}

			// Ignore the check here as there is an issue with API's that we are using
			_, _ = pureutils.DisableNetworkInterface(faClient, iface)
			time.Sleep(10 * time.Second)

			isDisabled, errDis := pureutils.IsNetworkInterfaceEnabled(faClient, iface)
			log.Infof("[%v] is Enabled [%v]", iface, isDisabled)
			if !isDisabled && errDis == nil {
				return nil
			}
		}
	}
	return fmt.Errorf("Disabling Interface failed for interface [%v] on Mgmt Ip [%v]", iface, faMgmtIP)
}

// EnableFlashArrayNetworkInterface Enables network interface on FA Management IP
func EnableFlashArrayNetworkInterface(faMgmtIP string, iface string) error {
	flashArrays, err := GetFADetailsUsed()
	if err != nil {
		return err
	}
	for _, eachFaInt := range flashArrays {
		// Connect to Flash Array using Mgmt IP and API Token
		faClient, err := pureutils.PureCreateClientAndConnect(eachFaInt.MgmtEndPoint, eachFaInt.APIToken)
		if err != nil {
			log.Errorf("Failed to connect to FA using Mgmt IP [%v]", eachFaInt.MgmtEndPoint)
			return err
		}

		if eachFaInt.MgmtEndPoint == faMgmtIP {
			isEnabled, err := pureutils.IsNetworkInterfaceEnabled(faClient, iface)
			if err != nil {
				log.Errorf(fmt.Sprintf("Interface [%v] is not enabled on FA [%v]", iface, eachFaInt.MgmtEndPoint))
				return err
			}
			if isEnabled {
				log.Infof("Network Interface [%v] is already enabled on cluster [%v]", iface, eachFaInt.MgmtEndPoint)
				return nil
			}

			// Ignore the check here as there is an issue with API's that we are using
			_, _ = pureutils.EnableNetworkInterface(faClient, iface)
			isEnabled, errDis := pureutils.IsNetworkInterfaceEnabled(faClient, iface)
			if isEnabled && errDis == nil {
				return nil
			}
		}
	}
	return fmt.Errorf("Enabling Interface failed for interface [%v] on Mgmt Ip [%v]", iface, faMgmtIP)
}

// GetFBDetailsFromCluster Returns list of FlashBlades used in the cluster
func GetFBDetailsFromCluster() ([]pureutils.FlashBladeEntry, error) {
	// get the flash array details
	volDriverNamespace, err := Inst().V.GetVolumeDriverNamespace()
	if err != nil {
		return nil, fmt.Errorf("Failed to get details on FlashBlade used in the cluster")
	}

	pxPureSecret, err := pureutils.GetPXPureSecret(volDriverNamespace)
	if err != nil {
		return nil, fmt.Errorf("Unable to get Px Pure Secret")
	}

	if len(pxPureSecret.Blades) > 0 {
		return pxPureSecret.Blades, nil
	}
	return nil, fmt.Errorf("Failed to list available blades from FB ")
}

// FilterAllPureVolumes returns filtered Pure Volumes from list of Volumes
func FilterAllPureVolumes(volumes []*volume.Volume) ([]volume.Volume, error) {
	pureVolumes := []volume.Volume{}
	for _, eachVol := range volumes {
		isPureVol, err := Inst().V.IsPureVolume(eachVol)
		log.FailOnError(err, "validating pureVolume returned err")
		if isPureVol {
			pureVolumes = append(pureVolumes, *eachVol)
		}
	}
	return pureVolumes, nil
}

// GetFADetailsFromVolumeName returns FA Struct of FA where the volume is created
func GetFADetailsFromVolumeName(volumeName string) ([]pureutils.FlashArrayEntry, error) {
	faEntries := []pureutils.FlashArrayEntry{}
	allFAs, err := GetFADetailsUsed()
	if err != nil {
		return nil, err
	}
	for _, eachFA := range allFAs {
		// Connect to FA Client
		log.Info("Connecting to FA [%v]", eachFA.MgmtEndPoint)
		faClient, err := pureutils.PureCreateClientAndConnect(eachFA.MgmtEndPoint, eachFA.APIToken)
		if err != nil {
			log.Errorf("Failed to connect to FA using Mgmt IP [%v]", eachFA.MgmtEndPoint)
			return nil, err
		}

		// List all the Volumes present in FA
		allVolumes, err := pureutils.ListAllTheVolumesFromSpecificFA(faClient)
		if err != nil {
			return nil, err
		}
		for _, eachVol := range allVolumes {
			if strings.Contains(eachVol.Name, volumeName) {
				log.Infof("Volume [%v] present on Host [%v]", eachVol.Name, eachFA.MgmtEndPoint)
				faEntries = append(faEntries, eachFA)
			}
		}
	}
	return faEntries, nil
}

// GetVolumeCompleteNameOnFA returns volume Name with Prefix from FA
func GetVolumeCompleteNameOnFA(faClient *flasharray.Client, volName string) (string, error) {
	// List all the Volumes present in FA
	allVolumes, err := pureutils.ListAllTheVolumesFromSpecificFA(faClient)
	if err != nil {
		return "", err
	}
	for _, eachVol := range allVolumes {
		if strings.Contains(eachVol.Name, volName) {
			return eachVol.Name, nil
		}
	}
	return "", nil
}

// GetConnectedHostToVolume returns the host details attached to Volume
func GetConnectedHostToVolume(faClient *flasharray.Client, volumeName string) (string, error) {
	allHostVolumes, err := pureutils.ListVolumesFromHosts(faClient)
	if err != nil {
		return "", err
	}
	for eachHost, volumeDetails := range allHostVolumes {
		for _, eachVol := range volumeDetails {
			if eachVol.Vol == volumeName {
				log.Infof("Volume [%v] is present in Host [%v]", eachVol.Vol, eachHost)
				return eachHost, nil
			}
		}
	}
	return "", fmt.Errorf("Failed to get details of Host for Volume [%v]", volumeName)
}

// DeleteVolumeFromFABackend returns true if volume is deleted from backend
func DeleteVolumeFromFABackend(fa pureutils.FlashArrayEntry, volumeName string) (bool, error) {
	faClient, err := pureutils.PureCreateClientAndConnect(fa.MgmtEndPoint, fa.APIToken)
	if err != nil {
		log.Errorf("Failed to connect to FA using Mgmt IP [%v]", fa.MgmtEndPoint)
		return false, err
	}

	volName, err := GetVolumeCompleteNameOnFA(faClient, volumeName)
	if err != nil {
		return false, err
	}
	log.Infof("Name of the Volume is [%v]", volName)

	// Get details of Host from Volume Name
	hostName, err := GetConnectedHostToVolume(faClient, volName)
	if err != nil {
		return false, err
	}
	log.Infof("Host Name attached to Volume [%v] is [%v]", volName, hostName)

	// Disconnect Host from Volume
	connVol, err := pureutils.DisConnectVolumeFromHost(faClient, hostName, volName)
	if err != nil {
		return false, err
	}
	log.Infof("Details of Disconnected Volume [%v]", connVol)

	// Verify if volume exists in specific FA
	isExists, err := pureutils.IsFAVolumeExists(faClient, volName)
	if err != nil {
		return false, err
	}
	if !isExists {
		log.Infof("Volume [%v] doesn't exist on the FA Cluster [%v]", volName, fa.MgmtEndPoint)
		return true, nil
	}
	// Delete the Volume from FA Backend
	log.Infof("Deleting volume with Name [%v]", volName)
	_, err = pureutils.DeleteVolumeOnFABackend(faClient, volName)
	if err != nil {
		return false, err
	}
	// Verify if the volume is still exists on FA
	// Verify if volume exists in specific FA
	isExists, err = pureutils.IsFAVolumeExists(faClient, volName)
	if err != nil {
		return false, err
	}
	if isExists {
		return false, fmt.Errorf("Volume [%v] still exist in backend", volName)
	}
	return true, nil

}

type MultipathDevices struct {
	DevId  string
	DmID   string
	Size   string
	Status string
	Type   string
	Paths  []PathInfo
}

// PathInfo represents information about a path of a multipath device.
type PathInfo struct {
	Devnode string
	Status  string
}

// Returns all the list of multipath devices present in the cluster nodes
func GetAllMultipathDevicesPresent(n *node.Node) ([]MultipathDevices, error) {
	multiPathDevs := []MultipathDevices{}
	output, err := runCmdOnce(fmt.Sprintf("multipath -ll"), *n)
	log.Infof("%v", err)
	if err != nil {
		return nil, err
	}
	log.Infof("Output Details before parsing [%v]", output)

	devDetailsPattern := regexp.MustCompile(`^(.*)\s+(dm-.*)\s+(.*)\,.*`)
	sizeMatchPattern := regexp.MustCompile(`.*size=([0-9]+G)\s+.*`)
	statusMatchPatern := regexp.MustCompile(`.*status\=(\w+)`)
	sdMatchPattern := regexp.MustCompile(`.*\s+(\d+:\d+:\d+:\d+)+\s+(sd\w+)\s+([0-9:]+)\s+(.*)`)

	// Create a Reader from the string
	reader := strings.Split(output, "\n")
	log.Infof("Output Details [%v]", reader)

	initPatternFound := false
	multipathDevices := MultipathDevices{}
	for i, eachLine := range reader {
		matched := devDetailsPattern.FindStringSubmatch(eachLine)
		if len(matched) > 1 {
			if initPatternFound {
				multiPathDevs = append(multiPathDevs, multipathDevices)
			}
			multipathDevices = MultipathDevices{}
			multipathDevices.DevId = matched[1]
			multipathDevices.DmID = matched[2]
			multipathDevices.Type = matched[3]
			initPatternFound = true
		}

		matched = sizeMatchPattern.FindStringSubmatch(eachLine)
		if len(matched) > 1 {
			multipathDevices.Size = matched[1]
		}

		matched = statusMatchPatern.FindStringSubmatch(eachLine)
		if len(matched) > 1 {
			multipathDevices.Status = matched[1]
		}

		matched = sdMatchPattern.FindStringSubmatch(eachLine)
		if len(matched) > 1 {
			paths := PathInfo{}
			paths.Devnode = matched[2]
			paths.Status = matched[4]
			multipathDevices.Paths = append(multipathDevices.Paths, paths)
		}
		// Validate Last Line
		if i == len(reader)-1 {
			multiPathDevs = append(multiPathDevs, multipathDevices)
		}
	}

	return multiPathDevs, nil
}

// GetMultipathDeviceIDsOnNode returns List of all Multipath Devices on Node
func GetMultipathDeviceIDsOnNode(n *node.Node) ([]string, error) {
	multiPathDev := []string{}
	multiPathDevices, err := GetAllMultipathDevicesPresent(n)
	if err != nil {
		return nil, err
	}
	for _, eachMultipathDev := range multiPathDevices {
		multiPathDev = append(multiPathDev, eachMultipathDev.DevId)
	}
	return multiPathDev, nil
}

// CreateFlashStorageClass Creates storage class for Purity Backend
// ReclaimPolicy can be v1.PersistentVolumeReclaimDelete, v1.PersistentVolumeReclaimRetain, v1.PersistentVolumeReclaimRecycle
// volumeBinding storageapi.VolumeBindingImmediate, storageapi.VolumeBindingWaitForFirstConsumer
func CreateFlashStorageClass(scName string,
	scType string,
	ReclaimPolicy corev1.PersistentVolumeReclaimPolicy,
	params map[string]string,
	MountOptions []string,
	AllowVolumeExpansion *bool,
	VolumeBinding storageapi.VolumeBindingMode,
	AllowedTopologies map[string][]string) error {

	var reclaimPolicy corev1.PersistentVolumeReclaimPolicy
	param := make(map[string]string)
	for key, value := range params {
		param[key] = value
	}
	// add pure backend type
	param["backend"] = scType
	param["repl"] = "1"

	v1obj := metav1.ObjectMeta{
		Name: scName,
	}

	if VolumeBinding != storageapi.VolumeBindingImmediate && VolumeBinding != storageapi.VolumeBindingWaitForFirstConsumer {
		return fmt.Errorf("Unsupported binding mode specified , please use storageapi.VolumeBindingImmediate or storageapi.VolumeBindingWaitForFirstConsumer")
	}

	// Declare Reclaim Policies
	switch ReclaimPolicy {
	case corev1.PersistentVolumeReclaimDelete:
		reclaimPolicy = corev1.PersistentVolumeReclaimDelete
	case corev1.PersistentVolumeReclaimRetain:
		reclaimPolicy = corev1.PersistentVolumeReclaimRetain
	case corev1.PersistentVolumeReclaimRecycle:
		reclaimPolicy = corev1.PersistentVolumeReclaimRecycle
	}

	var allowedTopologies []corev1.TopologySelectorTerm = nil
	if AllowedTopologies != nil {
		topologySelector := corev1.TopologySelectorTerm{}
		topologyList := []corev1.TopologySelectorLabelRequirement{}
		for key, value := range AllowedTopologies {
			topology := corev1.TopologySelectorLabelRequirement{}
			topology.Key = key
			topology.Values = value
			topologyList = append(topologyList, topology)
		}
		topologySelector.MatchLabelExpressions = topologyList
		allowedTopologies = append(allowedTopologies, topologySelector)
	}

	scObj := storageapi.StorageClass{
		ObjectMeta:           v1obj,
		Provisioner:          k8s.CsiProvisioner,
		Parameters:           param,
		MountOptions:         MountOptions,
		ReclaimPolicy:        &reclaimPolicy,
		AllowVolumeExpansion: AllowVolumeExpansion,
		VolumeBindingMode:    &VolumeBinding,
		AllowedTopologies:    allowedTopologies,
	}

	k8storage := schedstorage.Instance()
	_, err := k8storage.CreateStorageClass(&scObj)
	return err
}

// CreateFlashPVCOnCluster Creates PVC on the Cluster
func CreateFlashPVCOnCluster(pvcName string, scName string, nameSpace string, sizeGb string) error {
	log.InfoD("creating PVC [%s] in namespace [%s]", pvcName, nameSpace)
	pvcObj := &corev1.PersistentVolumeClaim{
		ObjectMeta: metav1.ObjectMeta{
			Name:      pvcName,
			Namespace: nameSpace,
		},
		Spec: corev1.PersistentVolumeClaimSpec{
			AccessModes:      []corev1.PersistentVolumeAccessMode{corev1.ReadWriteOnce},
			StorageClassName: &scName,
			Resources: corev1.ResourceRequirements{
				Requests: corev1.ResourceList{
					corev1.ResourceStorage: resource.MustParse(sizeGb),
				},
			},
		},
	}
	_, err := core.Instance().CreatePersistentVolumeClaim(pvcObj)
	return err
}

// GetAllPVCFromNs returns all PVC's Created on specific NameSpace
func GetAllPVCFromNs(nsName string, labelSelector map[string]string) ([]corev1.PersistentVolumeClaim, error) {
	pvcList, err := core.Instance().GetPersistentVolumeClaims(nsName, labelSelector)
	if err != nil {
		return nil, err
	}
	return pvcList.Items, nil
}

// Returns details about cloud drives present in the cluster
type CloudConfig struct {
	Type              string            `json:"Type"`
	Size              int               `json:"Size"`
	ID                string            `json:"ID"`
	PoolID            string            `json:"PoolID"`
	Path              string            `json:"Path"`
	Iops              int               `json:"Iops"`
	Vpus              int               `json:"Vpus"`
	PXType            string            `json:"PXType"`
	State             string            `json:"State"`
	Labels            map[string]string `json:"labels"`
	AttachOptions     interface{}       `json:"AttachOptions"`
	Provisioner       string            `json:"Provisioner"`
	EncryptionKeyInfo string            `json:"EncryptionKeyInfo"`
}

type CloudData struct {
	Configs            map[string]CloudConfig `json:"Configs"`
	NodeID             string                 `json:"NodeID"`
	ReservedInstanceID string                 `json:"ReservedInstanceID"`
	SchedulerNodeName  string                 `json:"SchedulerNodeName"`
	NodeIndex          int                    `json:"NodeIndex"`
	CreateTimestamp    time.Time              `json:"CreateTimestamp"`
	InstanceID         string                 `json:"InstanceID"`
	Zone               string                 `json:"Zone"`
	State              string                 `json:"State"`
	Labels             map[string]string      `json:"labels"`
}

// GetCloudDriveDetailsOnCluster returns list of cloud drives on the cluster
func GetCloudDriveList() (*map[string]CloudData, error) {
	var data map[string]CloudData
	allNodes := node.GetStorageNodes()
	for _, eachNode := range allNodes {

		stNode, err := Inst().V.GetDriverNode(&eachNode)
		if err != nil {
			return nil, err
		}
		if stNode.Status != opsapi.Status_STATUS_OK {
			continue
		}
		command := "pxctl cd list -j"
		output, err := runCmdOnce(command, eachNode)
		log.Infof("%v", err)
		if err != nil {
			return nil, err
		}

		err = json.Unmarshal([]byte(output), &data)
		if err != nil {
			fmt.Println("Error:", err)
			return nil, err
		}
		break
	}
	log.Infof("%v", &data)
	return &data, nil

}

// GetCloudDrivesOnSpecificNode Returns details of all Cloud drives from specific Node
func GetCloudDrivesOnSpecificNode(n *node.Node) (*CloudData, error) {
	allCloudDrives, err := GetCloudDriveList()
	if err != nil {
		return nil, err
	}
	for nodeId, cList := range *allCloudDrives {
		if nodeId == n.Id {
			return &cList, nil
		}
	}
	return nil, fmt.Errorf("Failed to get Cloud Drive on Specific Node [%v]", n.Name)
}

// IsPureCluster returns True if backend Type is Pure
func IsPureCluster() bool {
	if stc, err := Inst().V.GetDriver(); err == nil {
		if oputil.IsPure(stc) {
			logrus.Infof("Pure installation with PX operator detected.")
			return true
		}
	}
	return false
}

// IsPureCloudProvider Returns true if cloud Provider is Pure
func IsPureCloudProvider() bool {
	if stc, err := Inst().V.GetDriver(); err == nil {
		if oputil.GetCloudProvider(stc) == "pure" {
			return true
		}
	}
	return false
}

// GetMultipathDeviceOnPool Returns list of multipath devices on Pool
func GetMultipathDeviceOnPool(n *node.Node) (map[string][]string, error) {
	multipathMap := make(map[string][]string)

	// Get All Multipath Devices on the perticular Node
	allMultipathDev, err := GetMultipathDeviceIDsOnNode(n)
	if err != nil {
		return nil, err
	}

	allPools, err := Inst().V.GetPoolDrives(n)
	if err != nil {
		return nil, err
	}

	for eachPoolId, eachDev := range allPools {
		for _, dev := range eachDev {
			for _, multiDev := range allMultipathDev {
				if strings.Contains(dev.Device, multiDev) {
					multipathMap[eachPoolId] = append(multipathMap[eachPoolId], multiDev)
				}
			}
		}
	}
	return multipathMap, nil
}

func CreatePortworxStorageClass(scName string, ReclaimPolicy corev1.PersistentVolumeReclaimPolicy, VolumeBinding storageapi.VolumeBindingMode, params map[string]string) (*storageapi.StorageClass, error) {
	v1obj := metav1.ObjectMeta{
		Name: scName,
	}
	scObj := storageapi.StorageClass{
		ObjectMeta:        v1obj,
		Provisioner:       k8s.PortworxVolumeProvisioner,
		Parameters:        params,
		ReclaimPolicy:     &ReclaimPolicy,
		VolumeBindingMode: &VolumeBinding,
	}
	k8sStorage := schedstorage.Instance()
	sc, err := k8sStorage.CreateStorageClass(&scObj)
	if err != nil {
		return nil, fmt.Errorf("failed to create CsiSnapshot storage class: %s.Error: %v", scName, err)
	}
	return sc, err
}

// Checks if list of volumes are present in group of flash arrays declared in pure.json and vice versa
func CheckVolumesExistinFA(flashArrays []pureutils.FlashArrayEntry, listofFadaPvc []string, NoVolumeExists bool) error {
	/*
		pvcFadaMap is a map which has volume name as key and value will NoVolume boolean value , once we find volume we mark it as true and after the loop
		we check if all volumes are marked as true and vice versa once we try to check deleted volumes
	*/
	/*
		NoVolumeExists is a boolean value which is used to check if we are checking for volume existence or deleted volume existence
		NoVolumeExists -- false , means all volume names initially marked false and if we find volume in FA mark it as true
		NoVolumeExists -- true , means all volume names initially marked true and if we don't find volume in FA mark it as false
	*/
	pvcFadaMap := make(map[string]bool)
	for _, volumeName := range listofFadaPvc {
		pvcFadaMap[volumeName] = NoVolumeExists
	}
	for _, fa := range flashArrays {
		faClient, err := pureutils.PureCreateClientAndConnect(fa.MgmtEndPoint, fa.APIToken)
		if err != nil {
			log.InfoD("Failed to connect to FA using Mgmt IP [%v]", fa.MgmtEndPoint)
			return err
		}
		for _, volumeName := range listofFadaPvc {
			if !NoVolumeExists {
				// This is to make sure we dont iterate through volumes which are already found in one FA,which means the value for that volume name is already true
				if pvcFadaMap[volumeName] {
					continue
				}
			}
			volName, err := GetVolumeCompleteNameOnFA(faClient, volumeName)
			if volName != "" {
				// As we found the volume we mark corresponding volume as true
				log.Infof("Volume [%v] exists on FA [%v]", volName, fa.MgmtEndPoint)
				pvcFadaMap[volumeName] = true

			} else if err != nil && volName == "" {
				log.FailOnError(err, fmt.Sprintf("Failed to get volume name for volume [%v] on FA [%v]", volumeName, fa.MgmtEndPoint))

			} else {
				log.Infof("Volume [%v] does not exist on FA [%v]", volumeName, fa.MgmtEndPoint)
				pvcFadaMap[volumeName] = false
			}
		}
	}
	// Loop through the map to check the volume status
	for FadaVol, volStatus := range pvcFadaMap {
		if NoVolumeExists {
			// when NoVolumeExists is true, we dont want any volume to be present in FA
			if volStatus {
				return fmt.Errorf("PVC %s exists in FA", FadaVol)
			}
		} else {
			// when Novolume is false, we want all volumes to be present in FA
			if !volStatus {
				return fmt.Errorf("PVC %s does not exist", FadaVol)
			}
		}
	}
	return nil
}

// Checks if list of volumes are present in group of flash blades declared in pure.json and vice versa
func CheckVolumesExistinFB(flashBlades []pureutils.FlashBladeEntry, listofFbdaPvc []string, NoVolumeExists bool) error {
	/*
		pvcFbdaMap is a map which has volume name as key and value will NoVolume boolean value , once we find volume we mark it as true and after the loop
		we check if all volumes are marked as true and vice versa once we try to check deleted volumes
	*/
	/*
		NoVolumeExists is a boolean value which is used to check if we are checking for volume existence or deleted volume existence
		NoVolumeExists -- false , means all volume names initially marked false and if we find volume in FA mark it as true
		NoVolumeExists -- true , means all volume names initially marked true and if we don't find volume in FA mark it as false
	*/
	pvcFbdaMap := make(map[string]bool)
	for _, volumeName := range listofFbdaPvc {
		pvcFbdaMap[volumeName] = NoVolumeExists
	}
	for _, fb := range flashBlades {
		fbClient, err := pureutils.PureCreateFbClientAndConnect(fb.MgmtEndPoint, fb.APIToken)
		if err != nil {
			return err
		}
		for _, volumeName := range listofFbdaPvc {
			if !NoVolumeExists {
				if pvcFbdaMap[volumeName] {
					continue
				}
			}
			FsFullName, nameErr := pureutils.GetFilesystemFullName(fbClient, volumeName)
			log.FailOnError(nameErr, fmt.Sprintf("Failed to get volume name for volume [%v] on FB [%v]", volumeName, fb.MgmtEndPoint))
			if FsFullName != "" {
				log.Infof("Volume [%v] exists on FB [%v]", volumeName, fb.MgmtEndPoint)
				pvcFbdaMap[volumeName] = true
			} else if err != nil && FsFullName == "" {
				log.FailOnError(err, fmt.Sprintf("Failed to get volume name for volume [%v] on FB [%v]", volumeName, fb.MgmtEndPoint))
			} else {
				log.Infof("Volume [%v] does not exist on FB [%v]", volumeName, fb.MgmtEndPoint)
				pvcFbdaMap[volumeName] = false
			}
		}
	}
	for FbdaVol, volStatus := range pvcFbdaMap {
		if NoVolumeExists {
			if volStatus {
				return fmt.Errorf("PVC %s exists in FB", FbdaVol)
			}
		} else {
			if !volStatus {
				return fmt.Errorf("PVC %s does not exist", FbdaVol)
			}
		}
	}
	return nil
}
func CheckIopsandBandwidthinFA(flashArrays []pureutils.FlashArrayEntry, listofFadaPvc []string, reqBandwidth uint64, reqIops uint64) error {
	pvcFadaMap := make(map[string]bool)
	for _, volumeName := range listofFadaPvc {
		pvcFadaMap[volumeName] = false
	}
	for _, fa := range flashArrays {
		faClient, err := pureutils.PureCreateClientAndConnectRest2_x(fa.MgmtEndPoint, fa.APIToken)
		log.FailOnError(err, fmt.Sprintf("Failed to connect to FA using Mgmt IP [%v]", fa.MgmtEndPoint))
		volumes, err := pureutils.ListAllVolumesFromFA(faClient)
		log.FailOnError(err, "Failed to list all volumes from FA")
		for _, volname := range listofFadaPvc {
			if pvcFadaMap[volname] {
				continue
			}
			for _, volume := range volumes {
				for _, volItem := range volume.Items {
					if strings.Contains(volItem.Name, volname) {
						bandwidth := volItem.QoS.BandwidthLimit
						bandwidth = bandwidth / units.GiB
						log.InfoD("bandwidth for volume [%v] is [%v]", volname, bandwidth)
						iops := volItem.QoS.IopsLimit
						log.FailOnError(err, "Failed to convert iops to int")
						log.InfoD("iops for volume [%v] is [%v]", volname, iops)
						// compare bandwidth and iops with max_iops and max_bandwidth
						if bandwidth < reqBandwidth || iops < reqIops {
							pvcFadaMap[volname] = false
						} else {
							pvcFadaMap[volname] = true
						}
					}
				}
			}
		}
	}
	for FadaVol, volStatus := range pvcFadaMap {
		if !volStatus {
			return fmt.Errorf("PVC %s does not have required iops and bandwidth", FadaVol)
		}
	}
	return nil

}

// RunCmdsOnAllMasterNodes Runs a set of commands on all the master nodes
func RunCmdsOnAllMasterNodes(cmds []string) error {
	for _, node := range node.GetMasterNodes() {
		for _, cmd := range cmds {
			log.InfoD(fmt.Sprintf("Running command %s on %s", cmd, node.Name))
			_, err := runCmdOnceNonRoot(cmd, node)
			if err != nil {
				return err
			}
		}
	}
	return nil
}

// ConfigureClusterLevelPSA Configure cluster level PSA settings where all newly created namespaces will be affected by
// it and will exclude kube-system, default, px-backup and portworx namespace
func ConfigureClusterLevelPSA(psaProfile string, skipNamespace []string) error {

	// Get the namespace where portworx is present
	pxNs, err := Inst().S.GetPortworxNamespace()
	if err != nil {
		return err
	}

	// Get the namespace where px-backup is present
	pxBackupNamespace, err := backup.GetPxBackupNamespace()
	if err != nil {
		log.InfoD("%s", err)
	}

	// Create a list of all the namespaces which need to be excluded
	namespaces := []string{"default", "kube-system"}
	if pxNs != "kube-system" {
		namespaces = append(namespaces, pxNs)
	}
	if pxBackupNamespace != "" {
		namespaces = append(namespaces, pxBackupNamespace)
	}
	namespaces = append(namespaces, skipNamespace...)
	joined := "\"" + strings.Join(namespaces, "\",\"") + "\""

	tempFilePath := kubeApiServerConfigFilePath + ".tmp"

	cmds := []string{
		fmt.Sprintf("mkdir -p /etc/kubernetes/admission"),
		fmt.Sprintf("curl -o %s http://kubevirt-disk-registry.pwx.dev.purestorage.com/more_images/admissioncontroller.yaml", KubeAdmissionControllerFilePath),
		fmt.Sprintf("sed -i 's/{Profile}/%s/' %s", psaProfile, KubeAdmissionControllerFilePath),
		fmt.Sprintf("sed -i 's/{NS}/%s/' %s", joined, KubeAdmissionControllerFilePath),
		fmt.Sprintf("cat  %s > %s", kubeApiServerConfigFilePath, tempFilePath),
		fmt.Sprintf(`sed -i -e '/- kube-apiserver/a\ \ \  - --admission-control-config-file=/etc/kubernetes/admission/admissioncontroller.yaml' %s`, tempFilePath),
		fmt.Sprintf(`sed -i -e '/volumeMounts:/a\ \ \  - mountPath: /etc/kubernetes/admission/\n\ \ \ \ \ \ name: admission-conf\n\ \ \ \ \ \ readOnly: true' %s`, tempFilePath),
		fmt.Sprintf(`sed -i -e '/volumes:/a\  - hostPath:\n\ \ \ \ \ \ path: /etc/kubernetes/admission/\n\ \ \ \ \ \ type: DirectoryOrCreate\n\ \ \ \ name: admission-conf' %s`, tempFilePath),
		fmt.Sprintf("cat  %s > %s", kubeApiServerConfigFilePath, kubeApiServerConfigFilePathBkp),
		fmt.Sprintf("mv %s %s", tempFilePath, kubeApiServerConfigFilePath),
	}
	log.Infof(fmt.Sprintf("%s", strings.Join(cmds, "\n")))
	// Run the above set of commands in all the master nodes
	err = RunCmdsOnAllMasterNodes(cmds)
	if err != nil {
		return err
	}

	// Sleeping till the kubeAPI server comes up
	time.Sleep(KubeApiServerWait)

	// Wait for cluster to be in normal state
	t := func() (interface{}, bool, error) {
		if _, err := core.Instance().GetPods("kube-system", nil); err == nil {
			return "", false, nil
		}

		return "", true, nil
	}

	_, err = task.DoRetryWithTimeout(t, kubeApiServerBringUpTimeout, KubeApiServerWait)
	if err != nil {
		return fmt.Errorf("API server didn't come up after change")
	}
	return nil
}

// RevertClusterLevelPSA Revert cluster level PSA settings set in the previous release
func RevertClusterLevelPSA() error {

	tempFilePath := kubeApiServerConfigFilePath + ".tmp"

	cmds := []string{
		fmt.Sprintf("mv %s %s", kubeApiServerConfigFilePath, tempFilePath),
		fmt.Sprintf("mv %s %s", kubeApiServerConfigFilePathBkp, kubeApiServerConfigFilePath),
		fmt.Sprintf("rm -rf %s", tempFilePath),
		fmt.Sprintf("rm -rf /etc/kubernetes/admission"),
	}

	// Run the above set of commands in all the master nodes
	err := RunCmdsOnAllMasterNodes(cmds)
	if err != nil {
		return err
	}

	// Sleeping till the kubeAPI server comes up
	time.Sleep(KubeApiServerWait)

	// Wait for cluster to be in normal state
	t := func() (interface{}, bool, error) {
		if _, err := core.Instance().GetPods("kube-system", nil); err == nil {
			return "", false, nil
		}

		return "", true, nil
	}

	_, err = task.DoRetryWithTimeout(t, kubeApiServerBringUpTimeout, KubeApiServerWait)
	if err != nil {
		return fmt.Errorf("API server didn't come up after change")
	}
	return nil
}

// VerifyClusterLevelPSA Verify if the cluster level PSA settings are set correctly
func VerifyClusterlevelPSA() error {
	pods, err := core.Instance().GetPods("kube-system", map[string]string{"component": "kube-apiserver"})
	if err != nil {
		return err
	}
	command := pods.Items[0].Spec.Containers[0].Command
	commandOpt := "--admission-control-config-file=/etc/kubernetes/admission/admissioncontroller.yaml"
	if !strings.Contains(strings.Join(command, ""), commandOpt) {
		return fmt.Errorf("PSA settings not reflecting in pod!")
	}
	return nil
}

// DeleteFilesFromS3Bucket deletes any supplied file from the supplied bucket
func DeleteFilesFromS3Bucket(bucketName string, fileName string) error {
	id, secret, endpoint, s3Region, disableSslBool := s3utils.GetAWSDetailsFromEnv()
	sess, err := session.NewSession(&aws.Config{
		Endpoint:         aws.String(endpoint),
		Credentials:      credentials.NewStaticCredentials(id, secret, ""),
		Region:           aws.String(s3Region),
		DisableSSL:       aws.Bool(disableSslBool),
		S3ForcePathStyle: aws.Bool(true),
	},
	)
	if err != nil {
		return fmt.Errorf("Failed to get S3 session to remove specific files: [%v]", err)
	}

	s3Client := s3.New(sess)

	// List objects in the bucket.
	listInput := &s3.ListObjectsV2Input{
		Bucket: aws.String(bucketName),
	}
	listOutput, err := s3Client.ListObjectsV2(listInput)
	if err != nil {
		return fmt.Errorf("Failed to list objects in S3 bucket: [%v]", err)
	}

	// Filter objects that contain the fileName in their key.
	var objectsToDelete []*s3.ObjectIdentifier
	for _, item := range listOutput.Contents {
		if strings.Contains(*item.Key, fileName) {
			objectsToDelete = append(objectsToDelete, &s3.ObjectIdentifier{
				Key: item.Key,
			})
		}
	}
	if len(objectsToDelete) == 0 {
		return nil
	}

	// Create a batch delete request.
	deleteInput := &s3.DeleteObjectsInput{
		Bucket: aws.String(bucketName),
		Delete: &s3.Delete{
			Objects: objectsToDelete,
		},
	}
	keys := make([]string, len(deleteInput.Delete.Objects))
	for i, obj := range deleteInput.Delete.Objects {
		keys[i] = *obj.Key
	}
	bucket := *deleteInput.Bucket

	// Delete the filtered objects.
	_, err = s3Client.DeleteObjects(deleteInput)
	if err != nil {
		return fmt.Errorf("Failed to delete objects from S3 bucket: [%v]", err)
	}
	log.Infof("The files %v are successfully deleted from the bucket [%s]", keys, bucket)
	return nil
}

// CreateNamespaceAndAssignLabels Creates a namespace and assigns labels to it
func CreateNamespaceAndAssignLabels(namespace string, labels map[string]string) error {
	t := func() (interface{}, bool, error) {
		nsSpec := &corev1.Namespace{
			ObjectMeta: metav1.ObjectMeta{
				Name:   namespace,
				Labels: labels,
			},
		}
		ns, err := k8sCore.CreateNamespace(nsSpec)

		if k8serrors.IsAlreadyExists(err) {
			if ns, err = k8sCore.GetNamespace(namespace); err == nil {
				return ns, false, nil
			}
		}
		return ns, false, nil
	}

	_, err := task.DoRetryWithTimeout(t, NSWaitTimeout, NSWaitTimeoutRetry)
	if err != nil {
		return err
	}
	return nil
}

// GetClusterName method returns the cluster name whose kubeconfig is passed
func GetClusterName(kubeConfigFile string) (string, error) {
	cmd := fmt.Sprintf("kubectl config view  --kubeconfig=%v -o=json | jq -r '.clusters[].name'", kubeConfigFile)
	output, _, err := osutils.ExecShell(cmd)
	if err != nil {
		return "", err
	}
	return output, nil
}

// GetUniqueElementsFromList gets unique elements from a list
func GetUniqueElementsFromList(input []string) []string {
	uniqueMap := make(map[string]bool)
	uniqueSlice := make([]string, 0)

	for _, element := range input {
		if !uniqueMap[element] {
			uniqueMap[element] = true
			uniqueSlice = append(uniqueSlice, element)
		}
	}

	return uniqueSlice
}

func GetVolumeNamefromPVC(namespace string) ([]string, error) {
	var pvclist []string
	allPvcList, err := core.Instance().GetPersistentVolumeClaims(namespace, nil)
	if err != nil {
		log.InfoD("error getting pvcs from namespace [%s]", namespace)
		return nil, err
	}
	for _, p := range allPvcList.Items {
		pvclist = append(pvclist, p.Spec.VolumeName)
		return pvclist, nil
	}
	return nil, fmt.Errorf("No PVCs found in namespace [%s]", namespace)
}

<<<<<<< HEAD
func DoVolumeQuorumValidation(volumeQuorumValidationStopSignal chan struct{}, vQourumError *error) {
	itr := 1
	for {
		select {
		case <-volumeQuorumValidationStopSignal:
			log.Infof("Exiting volume quorum validation routine")
			return
		default:
			log.Infof("Volume quorum validation iteration: #%d", itr)
			errorChan := make(chan error, 50)
			ValidateVolumeQuorum(&errorChan)
			close(errorChan) // Close the channel to signal completion
			for err := range errorChan {
				if err != nil {
					*vQourumError = multierr.Append(*vQourumError, err)
				}
			}
			if *vQourumError != nil {
				return
			}
			itr++
			time.Sleep(10 * time.Second)
		}
	}
}

func ValidateVolumeQuorum(errChan ...*chan error) {
	volIDs, err := Inst().V.ListAllVolumes()
	if err != nil {
		// add to errChan
		err := fmt.Errorf("error listing volumes, Err: %v", err)
		processError(err, errChan...)
		return
	}

	for _, volID := range volIDs {
		apiVol, err := Inst().V.InspectVolume(volID)
		if err != nil {
			err = fmt.Errorf("error inspecting volume [%s], Err: %v", volID, err)
			processError(err, errChan...)
			return
		}
		// check if volume is up
		log.Infof("Volume [%s] status: %v", volID, apiVol.Status)
		if apiVol.Status != opsapi.VolumeStatus_VOLUME_STATUS_UP {
			// check if volume replicas are on different nodes
			// get all the nodes where replicas are present
			replicas := apiVol.ReplicaSets
			if len(replicas) == 0 {
				err := fmt.Errorf("volume [%s] does not have any replicas", volID)
				processError(err, errChan...)
				return
			}

			replicaNodes := replicas[0].Nodes

			// if it is repl-2 volume and replicas are on same node, do not fail the test
			// if it is repl-3 volume and replicas or either on same or 2 different nodes, do not fail the test
			if len(replicaNodes) == 1 || (len(replicaNodes) == 2 && len(apiVol.ReplicaSets) == 3) {
				log.Warnf("volume [%s] replicas are on same or 2 different nodes [%v]", volID, replicaNodes)
				continue
			} else {
				err = fmt.Errorf("volume [%s] is not up", volID)
				processError(err, errChan...)
				return
			}
		}
	}
=======
// DeleteTorpedoApps deletes all the namespaces which are created by torpedo which has the label creator=torpedo
func DeleteTorpedoApps() error {
	nsList, err := core.Instance().ListNamespaces(map[string]string{"creator": "torpedo"})
	if err != nil {
		return err
	}
	for _, ns := range nsList.Items {
		log.Infof("Deleting namespace [%s]", ns.Name)
		err = k8sCore.DeleteNamespace(ns.Name)
		if err != nil {
			// Not returning anything as it's the best case effort
			// Namespace may be in Terminating state sometimes when there are pending finalizers
			log.InfoD("Error in deleting namespace [%s]. Err: %v", ns.Name, err.Error())
		}
	}
	return nil
>>>>>>> fc908bbb
}<|MERGE_RESOLUTION|>--- conflicted
+++ resolved
@@ -13949,7 +13949,6 @@
 	return nil, fmt.Errorf("No PVCs found in namespace [%s]", namespace)
 }
 
-<<<<<<< HEAD
 func DoVolumeQuorumValidation(volumeQuorumValidationStopSignal chan struct{}, vQourumError *error) {
 	itr := 1
 	for {
@@ -14018,7 +14017,8 @@
 			}
 		}
 	}
-=======
+}
+
 // DeleteTorpedoApps deletes all the namespaces which are created by torpedo which has the label creator=torpedo
 func DeleteTorpedoApps() error {
 	nsList, err := core.Instance().ListNamespaces(map[string]string{"creator": "torpedo"})
@@ -14035,5 +14035,4 @@
 		}
 	}
 	return nil
->>>>>>> fc908bbb
 }
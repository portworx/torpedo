--- conflicted
+++ resolved
@@ -7782,7 +7782,7 @@
 	return poolSizeUsed, nil
 }
 
-<<<<<<< HEAD
+
 // GetRandomNode Gets Random node
 func GetRandomNode(pxNodes []node.Node) node.Node {
 	rand.Seed(time.Now().UnixNano())
@@ -7814,7 +7814,7 @@
 			log.FailOnError(err, "error removing label on node [%s]", node.Name)
 		}
 	}
-=======
+
 func AddCloudDrive(stNode node.Node, poolID int32) error {
 	driveSpecs, err := GetCloudDriveDeviceSpecs()
 	if err != nil {
@@ -8319,5 +8319,5 @@
 	}
 
 	return contextsOnNode, nil
->>>>>>> eb0662b7
+
 }
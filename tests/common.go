package tests

import (
	"bufio"
	"crypto/tls"
	"encoding/base64"
	"encoding/csv"
	"encoding/json"
	"errors"
	"flag"
	"fmt"

	kubevirtv1 "kubevirt.io/api/core/v1"

	"math/rand"
	"net/http"
	"regexp"
	"runtime"

	storkops "github.com/portworx/sched-ops/k8s/stork"
	"go.uber.org/multierr"

	"github.com/portworx/torpedo/drivers/node/vsphere"
	"golang.org/x/sync/errgroup"

	"github.com/pborman/uuid"
	pdsv1 "github.com/portworx/pds-api-go-client/pds/v1alpha1"
	"github.com/portworx/torpedo/drivers/pds"
	k8serrors "k8s.io/apimachinery/pkg/api/errors"

	"github.com/portworx/sched-ops/k8s/apps"
	"github.com/portworx/torpedo/pkg/aetosutil"
	"github.com/portworx/torpedo/pkg/asyncdr"
	"github.com/portworx/torpedo/pkg/log"
	"github.com/portworx/torpedo/pkg/units"
	"github.com/sirupsen/logrus"
	"google.golang.org/grpc/codes"
	"google.golang.org/grpc/status"

	"io/ioutil"
	"net/url"
	"os"
	"os/exec"
	"path"
	"reflect"
	"strconv"
	"strings"
	"sync"
	"time"

	"github.com/portworx/torpedo/pkg/s3utils"

	storageapi "k8s.io/api/storage/v1"
	metav1 "k8s.io/apimachinery/pkg/apis/meta/v1"

	"github.com/Azure/azure-storage-blob-go/azblob"

	"github.com/aws/aws-sdk-go/aws"
	"github.com/aws/aws-sdk-go/aws/credentials"
	"github.com/aws/aws-sdk-go/aws/session"
	"github.com/aws/aws-sdk-go/service/s3"
	"github.com/aws/aws-sdk-go/service/s3/s3manager"
	snapv1 "github.com/kubernetes-incubator/external-storage/snapshot/pkg/apis/crd/v1"
	apapi "github.com/libopenstorage/autopilot-api/pkg/apis/autopilot/v1alpha1"
	opsapi "github.com/libopenstorage/openstorage/api"
	"github.com/libopenstorage/openstorage/pkg/sched"
	oputil "github.com/libopenstorage/operator/drivers/storage/portworx/util"
	storkapi "github.com/libopenstorage/stork/pkg/apis/stork/v1alpha1"
	"github.com/libopenstorage/stork/pkg/storkctl"
	"github.com/onsi/ginkgo"
	"github.com/onsi/gomega"
	api "github.com/portworx/px-backup-api/pkg/apis/v1"
	"github.com/portworx/sched-ops/k8s/core"
	"github.com/portworx/sched-ops/task"
	"github.com/portworx/torpedo/drivers"
	"github.com/portworx/torpedo/drivers/backup"
	"github.com/portworx/torpedo/drivers/monitor"
	"github.com/portworx/torpedo/drivers/node"
	torpedovolume "github.com/portworx/torpedo/drivers/volume"
	"github.com/portworx/torpedo/pkg/jirautils"
	"github.com/portworx/torpedo/pkg/osutils"
	"github.com/portworx/torpedo/pkg/pureutils"
	"github.com/portworx/torpedo/pkg/testrailuttils"
	monitoringv1 "github.com/prometheus-operator/prometheus-operator/pkg/apis/monitoring/v1"
	admissionregistrationv1 "k8s.io/api/admissionregistration/v1"
	appsapi "k8s.io/api/apps/v1"
	batchv1 "k8s.io/api/batch/v1"
	batchv1beta1 "k8s.io/api/batch/v1beta1"
	corev1 "k8s.io/api/core/v1"
	v1 "k8s.io/api/core/v1"
	netv1 "k8s.io/api/networking/v1"
	networkingv1beta1 "k8s.io/api/networking/v1beta1"
	policyv1beta1 "k8s.io/api/policy/v1beta1"
	rbacv1 "k8s.io/api/rbac/v1"
	apiextensionsv1 "k8s.io/apiextensions-apiserver/pkg/apis/apiextensions/v1"
	apiextensionsv1beta1 "k8s.io/apiextensions-apiserver/pkg/apis/apiextensions/v1beta1"
	metaV1 "k8s.io/apimachinery/pkg/apis/meta/v1"

	// import aks driver to invoke it's init
	_ "github.com/portworx/torpedo/drivers/node/aks"
	"github.com/portworx/torpedo/drivers/node/ssh"

	// import backup driver to invoke it's init
	_ "github.com/portworx/torpedo/drivers/backup/portworx"
	// import aws driver to invoke it's init
	_ "github.com/portworx/torpedo/drivers/node/aws"
	// import gke driver to invoke it's init
	_ "github.com/portworx/torpedo/drivers/node/gke"
	// import vsphere driver to invoke it's init
	_ "github.com/portworx/torpedo/drivers/node/vsphere"
	// import ibm driver to invoke it's init
	"github.com/portworx/torpedo/drivers/node/ibm"
	_ "github.com/portworx/torpedo/drivers/node/ibm"

	// import oracle driver to invoke it's init
	_ "github.com/portworx/torpedo/drivers/node/oracle"

	// import ssh driver to invoke it's init
	_ "github.com/portworx/torpedo/drivers/node/ssh"
	"github.com/portworx/torpedo/drivers/scheduler"

	// import scheduler drivers to invoke it's init
	_ "github.com/portworx/torpedo/drivers/scheduler/dcos"
	"github.com/portworx/torpedo/drivers/scheduler/k8s"
	"github.com/portworx/torpedo/drivers/scheduler/spec"

	// import scheduler drivers to invoke it's init
	_ "github.com/portworx/torpedo/drivers/scheduler/openshift"
	rke "github.com/portworx/torpedo/drivers/scheduler/rke"
	"github.com/portworx/torpedo/drivers/volume"

	// import portworx driver to invoke it's init
	_ "github.com/portworx/torpedo/drivers/volume/portworx"
	// import gce driver to invoke it's init
	_ "github.com/portworx/torpedo/drivers/volume/gce"
	// import aws driver to invoke it's init
	_ "github.com/portworx/torpedo/drivers/volume/aws"
	// import azure driver to invoke it's init
	_ "github.com/portworx/torpedo/drivers/volume/azure"

	// import generic csi driver to invoke it's init
	_ "github.com/portworx/torpedo/drivers/volume/generic_csi"

	// import driver to invoke it's init
	_ "github.com/portworx/torpedo/drivers/monitor/prometheus"

	// import driver to invoke it's init
	_ "github.com/portworx/torpedo/drivers/pds/dataservice"

	// import scheduler drivers to invoke it's init
	_ "github.com/portworx/torpedo/drivers/scheduler/anthos"

	// import pso driver to invoke it's init
	_ "github.com/portworx/torpedo/drivers/volume/pso"

	// import ibm driver to invoke it's init
	_ "github.com/portworx/torpedo/drivers/volume/ibm"

	context1 "context"

	"github.com/libopenstorage/operator/drivers/storage/portworx/util"
	"gopkg.in/natefinch/lumberjack.v2"
	yaml "gopkg.in/yaml.v2"
)

const (
	// SkipClusterScopedObjects describes option for skipping deletion of cluster wide objects
	SkipClusterScopedObjects   = "skipClusterScopedObjects"
	CreateCloudCredentialError = "PermissionDenied desc = Access denied for [Resource: cloudcredential]"
)

// PDS params
const (
	deployPDSAppsFlag = "deploy-pds-apps"
	pdsDriveCliFlag   = "pds-driver"
)

var (
	clusterProviders       = []string{"k8s"}
	GlobalCredentialConfig backup.BackupCloudConfig
	GlobalGkeSecretString  string
)

type OwnershipAccessType int32

const (
	Invalid OwnershipAccessType = 0
	// Read access only and cannot affect the resource.
	Read = 1
	// Write access and can affect the resource.
	// This type automatically provides Read access also.
	Write = 2
	// Admin access
	// This type automatically provides Read and Write access also.
	Admin = 3
)
const (
	// defaultSpecsRoot specifies the default location of the base specs directory in the Torpedo container
	defaultSpecsRoot                     = "/specs"
	schedulerCliFlag                     = "scheduler"
	nodeDriverCliFlag                    = "node-driver"
	monitorDriverCliFlag                 = "monitor-driver"
	storageDriverCliFlag                 = "storage-driver"
	backupCliFlag                        = "backup-driver"
	specDirCliFlag                       = "spec-dir"
	appListCliFlag                       = "app-list"
	secureAppsCliFlag                    = "secure-apps"
	repl1AppsCliFlag                     = "repl1-apps"
	csiAppCliFlag                        = "csi-app-list"
	logLocationCliFlag                   = "log-location"
	logLevelCliFlag                      = "log-level"
	scaleFactorCliFlag                   = "scale-factor"
	minRunTimeMinsFlag                   = "minimun-runtime-mins"
	chaosLevelFlag                       = "chaos-level"
	hyperConvergedFlag                   = "hyper-converged"
	storageUpgradeEndpointURLCliFlag     = "storage-upgrade-endpoint-url"
	storageUpgradeEndpointVersionCliFlag = "storage-upgrade-endpoint-version"
	upgradeStorageDriverEndpointListFlag = "upgrade-storage-driver-endpoint-list"
	provisionerFlag                      = "provisioner"
	storageNodesPerAZFlag                = "max-storage-nodes-per-az"
	configMapFlag                        = "config-map"
	enableStorkUpgradeFlag               = "enable-stork-upgrade"
	autopilotUpgradeImageCliFlag         = "autopilot-upgrade-version"
	csiGenericDriverConfigMapFlag        = "csi-generic-driver-config-map"
	licenseExpiryTimeoutHoursFlag        = "license_expiry_timeout_hours"
	meteringIntervalMinsFlag             = "metering_interval_mins"
	SourceClusterName                    = "source-cluster"
	destinationClusterName               = "destination-cluster"
	backupLocationNameConst              = "tp-blocation"
	backupScheduleNamePrefix             = "tp-bkp-schedule"
	backupScheduleScaleName              = "-scale"
	configMapName                        = "kubeconfigs"
	pxNamespace                          = "kube-system"

	pxbackupDeploymentName             = "px-backup"
	pxbackupDeploymentNamespace        = "px-backup"
	pxbackupMongodbDeploymentName      = "pxc-backup-mongodb"
	pxbackupMongodbDeploymentNamespace = "px-backup"

	milestoneFlag               = "testrail-milestone"
	testrailRunNameFlag         = "testrail-run-name"
	testrailRunIDFlag           = "testrail-run-id"
	testrailJenkinsBuildURLFlag = "testrail-jeknins-build-url"
	testRailHostFlag            = "testrail-host"
	testRailUserNameFlag        = "testrail-username"
	testRailPasswordFlag        = "testrail-password"

	jiraUserNameFlag  = "jira-username"
	jiraTokenFlag     = "jira-token"
	jiraAccountIDFlag = "jira-account-id"

	// Async DR
	pairFileName           = "cluster-pair.yaml"
	remotePairName         = "remoteclusterpair"
	remoteFilePath         = "/tmp/kubeconfig"
	appReadinessTimeout    = 10 * time.Minute
	migrationKey           = "async-dr-"
	metromigrationKey      = "metro-dr-"
	migrationRetryTimeout  = 10 * time.Minute
	migrationRetryInterval = 10 * time.Second
	defaultClusterPairDir  = "cluster-pair"

	envSkipDiagCollection = "SKIP_DIAG_COLLECTION"

	torpedoJobNameFlag       = "torpedo-job-name"
	torpedoJobTypeFlag       = "torpedo-job-type"
	clusterCreationTimeout   = 5 * time.Minute
	clusterCreationRetryTime = 10 * time.Second

	// Anthos
	anthosWsNodeIpCliFlag            = "anthos-ws-node-ip"
	anthosInstPathCliFlag            = "anthos-inst-path"
	skipSystemCheckCliFlag           = "torpedo-skip-system-checks"
	dataIntegrityValidationTestsFlag = "data-integrity-validation-tests"
)

// Dashboard params
const (
	enableDashBoardFlag     = "enable-dash"
	userFlag                = "user"
	testTypeFlag            = "test-type"
	testDescriptionFlag     = "test-desc"
	testTagsFlag            = "test-tags"
	testSetIDFlag           = "testset-id"
	testBranchFlag          = "branch"
	testProductFlag         = "product"
	failOnPxPodRestartCount = "fail-on-px-pod-restartcount"
	portworxOperatorName    = "portworx-operator"
)

// Backup constants
const (
	BackupNamePrefix                  = "tp-backup"
	RestoreNamePrefix                 = "tp-restore"
	BackupRestoreCompletionTimeoutMin = 20
	clusterDeleteTimeout              = 60 * time.Minute
	clusterDeleteRetryTime            = 30 * time.Second
	backupLocationDeleteTimeoutMin    = 60
	CredName                          = "tp-backup-cred"
	KubeconfigDirectory               = "/tmp"
	RetrySeconds                      = 10
	BackupScheduleAllName             = "-all"
	SchedulePolicyAllName             = "schedule-policy-all"
	SchedulePolicyScaleName           = "schedule-policy-scale"
	BucketNamePrefix                  = "tp-backup-bucket"
	mongodbStatefulset                = "pxc-backup-mongodb"
)

const (
	oneMegabytes                          = 1024 * 1024
	defaultScheduler                      = "k8s"
	defaultNodeDriver                     = "ssh"
	defaultMonitorDriver                  = "prometheus"
	defaultStorageDriver                  = "pxd"
	defaultPdsDriver                      = "pds"
	defaultLogLocation                    = "/testresults/"
	defaultBundleLocation                 = "/var/cores"
	defaultLogLevel                       = "debug"
	defaultAppScaleFactor                 = 1
	defaultMinRunTimeMins                 = 0
	defaultChaosLevel                     = 5
	defaultStorageUpgradeEndpointURL      = "https://install.portworx.com"
	defaultStorageUpgradeEndpointVersion  = "2.1.1"
	defaultStorageProvisioner             = "portworx"
	defaultStorageNodesPerAZ              = 2
	defaultAutoStorageNodeRecoveryTimeout = 30 * time.Minute
	specObjAppWorkloadSizeEnvVar          = "SIZE"
	defaultLicenseExpiryTimeoutHours      = 1 * time.Hour
	defaultMeteringIntervalMins           = 10 * time.Minute
	authTokenParam                        = "auth-token"
	defaultTorpedoJob                     = "torpedo-job"
	defaultTorpedoJobType                 = "functional"
	labelNameKey                          = "name"
)

const (
	waitResourceCleanup       = 2 * time.Minute
	defaultTimeout            = 5 * time.Minute
	defaultVolScaleTimeout    = 4 * time.Minute
	defaultRetryInterval      = 10 * time.Second
	defaultCmdTimeout         = 20 * time.Second
	defaultCmdRetryInterval   = 5 * time.Second
	defaultDriverStartTimeout = 10 * time.Minute
	defaultKvdbRetryInterval  = 5 * time.Minute
	addDriveUpTimeOut         = 15 * time.Minute
)

const (
	VSPHERE_MAX_CLOUD_DRIVES        = 12
	FA_MAX_CLOUD_DRIVES             = 32
	CLOUD_PROVIDER_MAX_CLOUD_DRIVES = 8
	POOL_MAX_CLOUD_DRIVES           = 6

	PX_VSPHERE_SCERET_NAME = "px-vsphere-secret"
	PX_PURE_SECRET_NAME    = "px-pure-secret"
)

const (
	pxctlCDListCmd = "pxctl cd list"
)

var pxRuntimeOpts string
var PxBackupVersion string

var (
	RunIdForSuite             int
	TestRailSetupSuccessful   bool
	CurrentTestRailTestCaseId int
)

var (
	errPureFileSnapshotNotSupported    = errors.New("snapshot feature is not supported for pure_file volumes")
	errPureCloudsnapNotSupported       = errors.New("not supported")
	errPureGroupsnapNotSupported       = errors.New("not supported")
	errUnexpectedSizeChangeAfterPureIO = errors.New("the size change in bytes is not expected after write to Pure volume")
)

var (
	context = ginkgo.Context
	fail    = ginkgo.Fail
	// Step is an alias for ginko "By" which represents a step in the spec
	Step          = ginkgo.By
	expect        = gomega.Expect
	haveOccurred  = gomega.HaveOccurred
	beEmpty       = gomega.BeEmpty
	beNil         = gomega.BeNil
	equal         = gomega.Equal
	contain       = gomega.ContainSubstring
	beTrue        = gomega.BeTrue
	beNumerically = gomega.BeNumerically
	k8sCore       = core.Instance()
)

// Backup vars
var (
	// OrgID is pxbackup OrgID
	OrgID      string
	BucketName string
	// CloudCredUID is pxbackup cloud cred UID
	CloudCredUID string
	// BackupLocationUID is pxbackup backupLocation UID
	BackupLocationUID                    string
	BackupScheduleAllUID                 string
	SchedulePolicyAllUID                 string
	ScheduledBackupAllNamespacesInterval time.Duration
	BackupScheduleScaleUID               string
	SchedulePolicyScaleUID               string
	ScheduledBackupScaleInterval         time.Duration
	contextsCreated                      []*scheduler.Context
	CurrentClusterConfigPath             = ""
	clusterProvider                      = "aws"
)

var (
	includeResourcesFlag  = true
	includeVolumesFlag    = true
	startApplicationsFlag = true
	tempDir               = "/tmp"
	migrationList         []*storkapi.Migration
)

var (
	// ClusterConfigPathMap maps cluster name registered in px-backup to the path to the kubeconfig
	ClusterConfigPathMap = make(map[string]string, 2)
)

var (
	testRailHostname string
	testRailUsername string
	testRailPassword string
)

var (
	jiraUserName string
	jiraToken    string
)

const (
	rootLogDir    = "/root/logs"
	diagsDirPath  = "diags.pwx.dev.purestorage.com:/var/lib/osd/pxns/688230076034934618"
	pxbLogDirPath = "/tmp/px-backup-test-logs"
)

type Weekday string

const (
	Monday    Weekday = "Mon"
	Tuesday           = "Tue"
	Wednesday         = "Wed"
	Thursday          = "Thu"
	Friday            = "Fri"
	Saturday          = "Sat"
	Sunday            = "Sun"
)

// TpLogPath torpedo log path
var tpLogPath string
var suiteLogger *lumberjack.Logger

var dataIntegrityValidationTests string

// TestLogger for logging test logs
var TestLogger *lumberjack.Logger
var dash *aetosutil.Dashboard
var post_rule_uid string
var pre_rule_uid string

type PlatformCredentialStruct struct {
	credName string
	credUID  string
}

// InitInstance is the ginkgo spec for initializing torpedo
func InitInstance() {
	var err error
	var token string

	err = Inst().S.Init(scheduler.InitOptions{
		SpecDir:                          Inst().SpecDir,
		VolDriverName:                    Inst().V.String(),
		NodeDriverName:                   Inst().N.String(),
		MonitorDriverName:                Inst().M.String(),
		SecretConfigMapName:              Inst().ConfigMap,
		CustomAppConfig:                  Inst().CustomAppConfig,
		StorageProvisioner:               Inst().Provisioner,
		SecretType:                       Inst().SecretType,
		VaultAddress:                     Inst().VaultAddress,
		VaultToken:                       Inst().VaultToken,
		PureVolumes:                      Inst().PureVolumes,
		PureSANType:                      Inst().PureSANType,
		RunCSISnapshotAndRestoreManyTest: Inst().RunCSISnapshotAndRestoreManyTest,
		HelmValuesConfigMapName:          Inst().HelmValuesConfigMap,
		SecureApps:                       Inst().SecureAppList,
		AnthosAdminWorkStationNodeIP:     Inst().AnthosAdminWorkStationNodeIP,
		AnthosInstancePath:               Inst().AnthosInstPath,
	})

	log.FailOnError(err, "Error occured while Scheduler Driver Initialization")

	if Inst().ConfigMap != "" {
		log.Infof("Using Config Map: %s ", Inst().ConfigMap)
		token, err = Inst().S.GetTokenFromConfigMap(Inst().ConfigMap)
		log.FailOnError(err, "Error occured while getting token from config map")
		log.Infof("Token used for initializing: %s ", token)
	} else {
		token = ""
	}

	err = Inst().N.Init(node.InitOptions{
		SpecDir: Inst().SpecDir,
	})
	log.FailOnError(err, "Error occured while Node Driver Initialization")

	err = Inst().V.Init(Inst().S.String(), Inst().N.String(), token, Inst().Provisioner, Inst().CsiGenericDriverConfigMap)
	log.FailOnError(err, "Error occured while Volume Driver Initialization")

	err = Inst().M.Init(Inst().JobName, Inst().JobType)
	log.FailOnError(err, "Error occured while monitor Initialization")

	if Inst().Backup != nil {
		err = Inst().Backup.Init(Inst().S.String(), Inst().N.String(), Inst().V.String(), token)
		log.FailOnError(err, "Error occured while Backup Driver Initialization")
	}
	SetupTestRail()

	if jiraUserName != "" && jiraToken != "" {
		log.Infof("Initializing JIRA connection")
		jirautils.Init(jiraUserName, jiraToken)

	} else {
		log.Debugf("Not all information to connect to JIRA is provided.")
	}

	pxVersion, err := Inst().V.GetDriverVersion()
	log.FailOnError(err, "Error occured while getting PX version")
	commitID := strings.Split(pxVersion, "-")[1]
	t := Inst().Dash.TestSet
	t.CommitID = commitID
	if pxVersion != "" {
		t.Tags["px-version"] = pxVersion
	}
}

// ValidateCleanup checks that there are no resource leaks after the test run
func ValidateCleanup() {
	Step("validate cleanup of resources used by the test suite", func() {
		log.InfoD("validate cleanup of resources used by the test suite")
		t := func() (interface{}, bool, error) {
			if err := Inst().V.ValidateVolumeCleanup(); err != nil {
				return "", true, err
			}

			return "", false, nil
		}

		_, err := task.DoRetryWithTimeout(t, waitResourceCleanup, 10*time.Second)
		if err != nil {
			log.Infof("an error occurred, collecting bundle")
			CollectSupport()
		}
		dash.VerifyFatal(err, nil, "Validate cleanup operation successful?")
	})
}

func processError(err error, errChan ...*chan error) {
	// if errChan is provided then just push err to on channel
	// Useful for frameworks like longevity that must continue
	// execution and must not fail immediately
	if len(errChan) > 0 {
		updateChannel(err, errChan...)
	} else {
		log.FailOnError(err, "processError")
	}
}

func updateChannel(err error, errChan ...*chan error) {
	if len(errChan) > 0 && err != nil {
		log.Errorf(fmt.Sprintf("%v", err))
		*errChan[0] <- err
	}
}

func ValidatePDSDataServices(ctx *scheduler.Context, errChan ...*chan error) {
	defer func() {
		if len(errChan) > 0 {
			close(*errChan[0])
		}
	}()

	ginkgo.Describe(fmt.Sprintf("For validation of %s app", ctx.App.Key), func() {
		stepLog := fmt.Sprintf("check health status of %s app", ctx.App.Key)

		Step(stepLog, func() {
			log.InfoD(stepLog)
			for _, specObj := range ctx.App.SpecList {
				if pdsobj, ok := specObj.(*pdsv1.ModelsDeployment); ok {
					err := Inst().Pds.ValidateDataServiceDeployment(pdsobj, *pdsobj.Namespace.Name)
					if err != nil {
						PrintDescribeContext(ctx)
						processError(err, errChan...)
						return
					}
				}
			}
		})
	})
}

// ValidateContext is the ginkgo spec for validating a scheduled context
func ValidateContext(ctx *scheduler.Context, errChan ...*chan error) {
	defer func() {
		if len(errChan) > 0 {
			close(*errChan[0])
		}
	}()
	ginkgo.Describe(fmt.Sprintf("For validation of %s app", ctx.App.Key), func() {
		var timeout time.Duration
		log.InfoD(fmt.Sprintf("Validating %s app", ctx.App.Key))
		appScaleFactor := time.Duration(Inst().GlobalScaleFactor)
		if ctx.ReadinessTimeout == time.Duration(0) {
			timeout = appScaleFactor * defaultTimeout
		} else {
			timeout = appScaleFactor * ctx.ReadinessTimeout
		}

		Step(fmt.Sprintf("validate %s app's volumes", ctx.App.Key), func() {
			if !ctx.SkipVolumeValidation {
				log.InfoD(fmt.Sprintf("Validating %s app's volumes", ctx.App.Key))
				ValidateVolumes(ctx, errChan...)
			}
		})

		stepLog := fmt.Sprintf("wait for %s app to start running", ctx.App.Key)

		Step(stepLog, func() {
			log.InfoD(stepLog)
			err := Inst().S.WaitForRunning(ctx, timeout, defaultRetryInterval)
			if err != nil {
				PrintDescribeContext(ctx)
				processError(err, errChan...)
				return
			}
		})

		// Validating Topology Labels for apps if Topology is enabled
		if len(Inst().TopologyLabels) > 0 {
			stepLog = fmt.Sprintf("validate topology labels for %s app", ctx.App.Key)
			Step(stepLog, func() {
				log.InfoD(stepLog)
				err := Inst().S.ValidateTopologyLabel(ctx)
				if err != nil {
					processError(err, errChan...)
					return
				}
			})
		}
		stepLog = fmt.Sprintf("validate if %s app's volumes are setup", ctx.App.Key)

		Step(stepLog, func() {
			if ctx.SkipVolumeValidation {
				return
			}
			log.InfoD(fmt.Sprintf("validate if %s app's volumes are setup", ctx.App.Key))

			vols, err := Inst().S.GetVolumes(ctx)
			// Fixing issue where it is priniting nil
			if err != nil {
				processError(err, errChan...)
			}

			for _, vol := range vols {
				stepLog = fmt.Sprintf("validate if %s app's volume: %v is setup", ctx.App.Key, vol)
				Step(stepLog, func() {
					log.Infof(stepLog)
					err := Inst().V.ValidateVolumeSetup(vol)
					if err != nil {
						processError(err, errChan...)
					}
				})
			}
		})

		Step("Validate Px pod restart count", func() {
			ValidatePxPodRestartCount(ctx, errChan...)
		})
	})
}

func ValidatePureCloudDriveTopologies() error {
	nodes, err := Inst().V.GetDriverNodes()
	if err != nil {
		return err
	}
	nodesMap := node.GetNodesByName()

	driverNamespace, err := Inst().V.GetVolumeDriverNamespace()
	if err != nil {
		return err
	}

	pxPureSecret, err := pureutils.GetPXPureSecret(driverNamespace)
	if err != nil {
		return err
	}

	endpointToZoneMap := pxPureSecret.GetArrayToZoneMap()
	if len(endpointToZoneMap) == 0 {
		return fmt.Errorf("parsed px-pure-secret endpoint to zone map, but no arrays in map (len==0)")
	}

	log.Infof("Endpoint to zone map: %v", endpointToZoneMap)

	for _, node := range nodes {
		log.Infof("Inspecting drive sets on node %v", node.SchedulerNodeName)
		nodeFromMap, ok := nodesMap[node.SchedulerNodeName]
		if !ok {
			return fmt.Errorf("Failed to find node %s in node map", node.SchedulerNodeName)
		}

		var nodeZone string
		if nodeFromMap.SchedulerTopology != nil && nodeFromMap.SchedulerTopology.Labels != nil {
			if z, ok := nodeFromMap.SchedulerTopology.Labels["topology.portworx.io/zone"]; ok {
				nodeZone = z
			}
		}

		if nodeZone == "" {
			log.Warnf("Node %s has no zone (missing the topology.portworx.io/zone label), skipping drive set checks for it", node.SchedulerNodeName)
			continue
		}

		driveSet, err := Inst().V.GetDriveSet(&nodeFromMap)
		if err != nil {
			return err
		}

		for configID, driveConfig := range driveSet.Configs {
			err = nil
			if len(driveConfig.Labels) == 0 {
				return fmt.Errorf("drive config %s has no labels: validate that you're running on PX master or 3.0+ and using FlashArray cloud drives with topology enabled", configID)
			}

			var arrayEndpoint string
			if arrayEndpoint, ok = driveConfig.Labels[pureutils.CloudDriveFAMgmtLabel]; !ok {
				return fmt.Errorf("drive config %s is missing the '%s' label: validate that you're running PX master or 3.0+ and using FlashArray cloud drives with topology enabled", configID, pureutils.CloudDriveFAMgmtLabel)
			}

			var driveZone string
			if driveZone, ok = endpointToZoneMap[arrayEndpoint]; !ok {
				return fmt.Errorf("drive config %s is on array with endpoint '%s', which is not listed in px-pure-secret", configID, arrayEndpoint)
			}

			if driveZone != nodeZone {
				return fmt.Errorf("drive config %s is provisioned on array in zone %s, but node '%s' is in zone %s, which is not topologically correct", configID, driveZone, node.SchedulerNodeName, nodeZone)
			}
		}
	}

	return nil
}

// ValidateContextForPureVolumesSDK is the ginkgo spec for validating a scheduled context
func ValidateContextForPureVolumesSDK(ctx *scheduler.Context, errChan ...*chan error) {
	defer func() {
		if len(errChan) > 0 {
			close(*errChan[0])
		}
	}()
	ginkgo.Describe(fmt.Sprintf("For validation of %s app", ctx.App.Key), func() {
		var timeout time.Duration
		var isRaw bool
		appScaleFactor := time.Duration(Inst().GlobalScaleFactor)
		if ctx.ReadinessTimeout == time.Duration(0) {
			timeout = appScaleFactor * defaultTimeout
		} else {
			timeout = appScaleFactor * ctx.ReadinessTimeout
		}

		// For raw block volumes resize is failing hence skipping test for it. defect filed - PWX-32793
		for _, specObj := range ctx.App.SpecList {
			if obj, ok := specObj.(*corev1.PersistentVolumeClaim); ok {
				isRaw = *obj.Spec.VolumeMode == corev1.PersistentVolumeBlock
			}
		}

		Step(fmt.Sprintf("validate %s app's volumes", ctx.App.Key), func() {
			if !ctx.SkipVolumeValidation {
				ValidatePureSnapshotsSDK(ctx, errChan...)
			}
		})

		Step(fmt.Sprintf("validate %s app's volumes resizing ", ctx.App.Key), func() {
			// For raw block volumes resize is failing hence skipping test for it. defect filed - PWX-32793
			if !ctx.SkipVolumeValidation && !isRaw {
				ValidateResizePurePVC(ctx, errChan...)
			}
		})

		Step(fmt.Sprintf("wait for %s app to start running", ctx.App.Key), func() {
			err := Inst().S.WaitForRunning(ctx, timeout, defaultRetryInterval)
			processError(err, errChan...)
		})

		Step(fmt.Sprintf("validate %s app's volumes statistics ", ctx.App.Key), func() {
			if !ctx.SkipVolumeValidation {
				ValidatePureVolumeStatisticsDynamicUpdate(ctx, errChan...)
			}
		})

		Step(fmt.Sprintf("validate %s app's pure volumes has no replicaset", ctx.App.Key), func() {
			if !ctx.SkipVolumeValidation {
				ValidatePureVolumeNoReplicaSet(ctx, errChan...)
			}
		})

		Step(fmt.Sprintf("validate %s app's pure volumes cloning", ctx.App.Key), func() {
			if !ctx.SkipVolumeValidation {
				ValidateCSIVolumeClone(ctx, errChan...)
			}
		})

		Step(fmt.Sprintf("validate %s app's pure volumes snapshot and restore", ctx.App.Key), func() {
			if !ctx.SkipVolumeValidation {
				ValidateCSISnapshotAndRestore(ctx, errChan...)
			}
		})

		Step(fmt.Sprintf("validate %s app's pure volume snapshot and restoring to many volumes", ctx.App.Key), func() {
			if !ctx.SkipVolumeValidation {
				ValidatePureVolumeLargeNumOfClones(ctx, errChan...)
			}
		})

		Step(fmt.Sprintf("validate %s px pool expansion when pure volumes attached", ctx.App.Key), func() {
			if !ctx.SkipVolumeValidation {
				ValidatePoolExpansionWithPureVolumes(ctx, errChan...)
			}
		})

		Step(fmt.Sprintf("validate if %s app's volumes are setup", ctx.App.Key), func() {
			if ctx.SkipVolumeValidation {
				return
			}

			vols, err := Inst().S.GetVolumes(ctx)
			processError(err, errChan...)

			for _, vol := range vols {
				Step(fmt.Sprintf("validate if %s app's volume: %v is setup", ctx.App.Key, vol), func() {
					err := Inst().V.ValidateVolumeSetup(vol)
					processError(err, errChan...)
				})
			}
		})

		Step("validate mount options for pure volumes", func() {
			if !ctx.SkipVolumeValidation {
				ValidateMountOptionsWithPureVolumes(ctx, errChan...)
			}
		})

		Step(fmt.Sprintf("validate %s app's volumes are created with the file system options specified in the sc", ctx.App.Key), func() {
			if !ctx.SkipVolumeValidation {
				ValidateCreateOptionsWithPureVolumes(ctx, errChan...)
			}
		})

	})
}

// ValidateContextForPureVolumesPXCTL is the ginkgo spec for validating a scheduled context
func ValidateContextForPureVolumesPXCTL(ctx *scheduler.Context, errChan ...*chan error) {
	defer func() {
		if len(errChan) > 0 {
			close(*errChan[0])
		}
	}()
	ginkgo.Describe(fmt.Sprintf("For validation of %s app", ctx.App.Key), func() {
		var timeout time.Duration
		appScaleFactor := time.Duration(Inst().GlobalScaleFactor)
		if ctx.ReadinessTimeout == time.Duration(0) {
			timeout = appScaleFactor * defaultTimeout
		} else {
			timeout = appScaleFactor * ctx.ReadinessTimeout
		}

		Step(fmt.Sprintf("validate %s app's volumes for pxctl", ctx.App.Key), func() {
			if !ctx.SkipVolumeValidation {
				ValidatePureVolumesPXCTL(ctx, errChan...)
			}
		})

		Step(fmt.Sprintf("validate %s app's snapshots for pxctl", ctx.App.Key), func() {
			if !ctx.SkipVolumeValidation {
				ValidatePureSnapshotsPXCTL(ctx, errChan...)
			}
		})

		Step(fmt.Sprintf("validate %s app's volumes resizing ", ctx.App.Key), func() {
			if !ctx.SkipVolumeValidation {
				ValidateResizePurePVC(ctx, errChan...)
			}
		})

		Step(fmt.Sprintf("wait for %s app to start running", ctx.App.Key), func() {
			err := Inst().S.WaitForRunning(ctx, timeout, defaultRetryInterval)
			processError(err, errChan...)
		})

		Step(fmt.Sprintf("validate %s app's volumes statistics ", ctx.App.Key), func() {
			if !ctx.SkipVolumeValidation {
				ValidatePureVolumeStatisticsDynamicUpdate(ctx, errChan...)
			}
		})

		Step(fmt.Sprintf("validate %s app's pure volumes has no replicaset", ctx.App.Key), func() {
			if !ctx.SkipVolumeValidation {
				ValidatePureVolumeNoReplicaSet(ctx, errChan...)
			}
		})

		Step(fmt.Sprintf("validate %s app's pure volumes cloning", ctx.App.Key), func() {
			if !ctx.SkipVolumeValidation {
				ValidateCSIVolumeClone(ctx, errChan...)
			}
		})

		Step(fmt.Sprintf("validate %s app's pure volumes snapshot and restore", ctx.App.Key), func() {
			if !ctx.SkipVolumeValidation {
				ValidateCSISnapshotAndRestore(ctx, errChan...)
			}
		})

		Step(fmt.Sprintf("validate %s app's pure volume snapshot and restoring to many volumes", ctx.App.Key), func() {
			if !ctx.SkipVolumeValidation {
				ValidatePureVolumeLargeNumOfClones(ctx, errChan...)
			}
		})

		Step(fmt.Sprintf("validate %s px pool expansion when pure volumes attached", ctx.App.Key), func() {
			if !ctx.SkipVolumeValidation {
				ValidatePoolExpansionWithPureVolumes(ctx, errChan...)
			}
		})

		Step(fmt.Sprintf("validate if %s app's volumes are setup", ctx.App.Key), func() {
			if ctx.SkipVolumeValidation {
				return
			}

			vols, err := Inst().S.GetVolumes(ctx)
			processError(err, errChan...)

			for _, vol := range vols {
				Step(fmt.Sprintf("validate if %s app's volume: %v is setup", ctx.App.Key, vol), func() {
					err := Inst().V.ValidateVolumeSetup(vol)
					processError(err, errChan...)
				})
			}
		})

	})
}

// ValidateVolumes is the ginkgo spec for validating volumes of a context
func ValidateVolumes(ctx *scheduler.Context, errChan ...*chan error) {
	context("For validation of an app's volumes", func() {
		var err error
		Step(fmt.Sprintf("inspect %s app's volumes", ctx.App.Key), func() {
			vols, err := Inst().S.GetVolumes(ctx)
			if err != nil {
				log.Errorf("Failed to get app %s's volumes", ctx.App.Key)
				processError(err, errChan...)
			}
			volScaleFactor := 1
			if len(vols) > 10 {
				// Take into account the number of volumes in the app. More volumes will
				// take longer to format if the backend storage has limited bandwidth. Even if the
				// GlobalScaleFactor is 1, high number of volumes in a single app instance
				// may slow things down.
				volScaleFactor = len(vols) / 10
				log.Infof("Using vol scale factor of %d for app %s", volScaleFactor, ctx.App.Key)
			}
			scaleFactor := time.Duration(Inst().GlobalScaleFactor * volScaleFactor)
			err = Inst().S.ValidateVolumes(ctx, scaleFactor*defaultVolScaleTimeout, defaultRetryInterval, nil)
			if err != nil {
				PrintDescribeContext(ctx)
				processError(err, errChan...)
			}
		})

		var vols map[string]map[string]string
		Step(fmt.Sprintf("get %s app's volume's custom parameters", ctx.App.Key), func() {
			vols, err = Inst().S.GetVolumeParameters(ctx)
			if err != nil {
				processError(err, errChan...)
			}
		})

		for vol, params := range vols {
			if Inst().ConfigMap != "" {
				params[authTokenParam], err = Inst().S.GetTokenFromConfigMap(Inst().ConfigMap)
				if err != nil {
					processError(err, errChan...)
				}
			}
			if ctx.RefreshStorageEndpoint {
				params["refresh-endpoint"] = "true"
			}
			Step(fmt.Sprintf("get %s app's volume: %s inspected by the volume driver", ctx.App.Key, vol), func() {
				err = Inst().V.ValidateCreateVolume(vol, params)
				if err != nil {
					PrintDescribeContext(ctx)
					processError(err, errChan...)
				}
			})
		}
	})
}

// ValidatePureSnapshotsSDK is the ginkgo spec for validating Pure direct access volume snapshots using API for a context
func ValidatePureSnapshotsSDK(ctx *scheduler.Context, errChan ...*chan error) {
	context("For validation of an app's volumes", func() {
		var err error
		Step(fmt.Sprintf("inspect %s app's volumes", ctx.App.Key), func() {
			appScaleFactor := time.Duration(Inst().GlobalScaleFactor)
			err = Inst().S.ValidateVolumes(ctx, appScaleFactor*defaultTimeout, defaultRetryInterval, nil)
			processError(err, errChan...)
		})

		var vols map[string]map[string]string
		Step(fmt.Sprintf("get %s app's volume's custom parameters", ctx.App.Key), func() {
			vols, err = Inst().S.GetVolumeParameters(ctx)
			processError(err, errChan...)
		})

		for vol, params := range vols {
			if Inst().ConfigMap != "" {
				params[authTokenParam], err = Inst().S.GetTokenFromConfigMap(Inst().ConfigMap)
				processError(err, errChan...)
			}
			if ctx.RefreshStorageEndpoint {
				params["refresh-endpoint"] = "true"
			}
			Step(fmt.Sprintf("get %s app's volume: %s inspected by the volume driver", ctx.App.Key, vol), func() {
				err = Inst().V.ValidateCreateVolume(vol, params)
				processError(err, errChan...)
			})
			Step(fmt.Sprintf("get %s app's volume: %s then create local snapshot", ctx.App.Key, vol), func() {
				err = Inst().V.ValidateCreateSnapshot(vol, params)
				if params["backend"] == k8s.PureBlock {
					expect(err).To(beNil(), "unexpected error creating pure_block snapshot")
				} else if params["backend"] == k8s.PureFile {
					expect(err).NotTo(beNil(), "error expected but no error received while creating pure_file snapshot")
					if err != nil {
						expect(err.Error()).To(contain(errPureFileSnapshotNotSupported.Error()), "incorrect error received creating pure_file snapshot")
					}
				}
			})
			Step(fmt.Sprintf("get %s app's volume: %s then create cloudsnap", ctx.App.Key, vol), func() {
				err = Inst().V.ValidateCreateCloudsnap(vol, params)
				expect(err).NotTo(beNil(), "error expected but no error received while creating Pure cloudsnap")
				if err != nil {
					expect(err.Error()).To(contain(errPureCloudsnapNotSupported.Error()), "incorrect error received creating Pure cloudsnap")
				}
			})
		}
	})
}

// ValidatePureVolumesPXCTL is the ginkgo spec for validating FA/FB DA volumes using PXCTL for a context
func ValidatePureVolumesPXCTL(ctx *scheduler.Context, errChan ...*chan error) {
	context("For validation of an app's volumes", func() {
		var err error
		Step(fmt.Sprintf("inspect %s app's volumes", ctx.App.Key), func() {
			appScaleFactor := time.Duration(Inst().GlobalScaleFactor)
			err = Inst().S.ValidateVolumes(ctx, appScaleFactor*defaultTimeout, defaultRetryInterval, nil)
			processError(err, errChan...)
		})

		var vols map[string]map[string]string
		Step(fmt.Sprintf("get %s app's volume's custom parameters", ctx.App.Key), func() {
			vols, err = Inst().S.GetVolumeParameters(ctx)
			processError(err, errChan...)
		})

		for vol := range vols {
			Step(fmt.Sprintf("get %s app's volume: %s then check that it appears in pxctl", ctx.App.Key, vol), func() {
				err = Inst().V.ValidateVolumeInPxctlList(vol)
				expect(err).To(beNil(), "unexpected error validating volume appears in pxctl list")
			})
		}
	})
}

// ValidatePureSnapshotsPXCTL is the ginkgo spec for validating FADA volume snapshots using PXCTL for a context
func ValidatePureSnapshotsPXCTL(ctx *scheduler.Context, errChan ...*chan error) {
	context("For validation of an app's volumes", func() {
		var (
			err  error
			vols map[string]map[string]string
		)
		Step(fmt.Sprintf("get %s app's volume's custom parameters", ctx.App.Key), func() {
			vols, err = Inst().S.GetVolumeParameters(ctx)
			processError(err, errChan...)
		})

		for vol, params := range vols {
			Step(fmt.Sprintf("get %s app's volume: %s then create snapshot using pxctl", ctx.App.Key, vol), func() {
				err = Inst().V.ValidateCreateSnapshotUsingPxctl(vol)
				if params["backend"] == k8s.PureBlock {
					expect(err).To(beNil(), "unexpected error creating pure_block snapshot")
				} else if params["backend"] == k8s.PureFile {
					expect(err).NotTo(beNil(), "error expected but no error received while creating pure_file snapshot")
					if err != nil {
						expect(err.Error()).To(contain(errPureFileSnapshotNotSupported.Error()), "incorrect error received creating pure_file snapshot")
					}
				}
			})
			Step(fmt.Sprintf("get %s app's volume: %s then create cloudsnap using pxctl", ctx.App.Key, vol), func() {
				err = Inst().V.ValidateCreateCloudsnapUsingPxctl(vol)
				expect(err).NotTo(beNil(), "error expected but no error received while creating Pure cloudsnap")
				if err != nil {
					expect(err.Error()).To(contain(errPureCloudsnapNotSupported.Error()), "incorrect error received creating Pure cloudsnap")
				}
			})
		}
		Step("validating groupsnap for using pxctl", func() {
			err = Inst().V.ValidateCreateGroupSnapshotUsingPxctl()
			expect(err).NotTo(beNil(), "error expected but no error received while creating Pure groupsnap")
			if err != nil {
				expect(err.Error()).To(contain(errPureGroupsnapNotSupported.Error()), "incorrect error received creating Pure groupsnap")
			}
		})
	})
}

// ValidateResizePurePVC is the ginkgo spec for validating resize of volumes
func ValidateResizePurePVC(ctx *scheduler.Context, errChan ...*chan error) {
	context("For validation of an resizing pvc", func() {
		var err error
		Step(fmt.Sprintf("inspect %s app's volumes", ctx.App.Key), func() {
			appScaleFactor := time.Duration(Inst().GlobalScaleFactor)
			err = Inst().S.ValidateVolumes(ctx, appScaleFactor*defaultTimeout, defaultRetryInterval, nil)
			processError(err, errChan...)
		})

		Step("validating resizing pvcs", func() {
			_, err = Inst().S.ResizeVolume(ctx, "")
			expect(err).To(beNil(), "unexpected error resizing Pure PVC")
		})

		// TODO: add more checks (is the PVC resized in the pod?), we currently only check that the
		//       CSI resize succeeded.
	})
}

// ValidatePureVolumeNoReplicaSet is the ginko spec for validating empty replicaset for pure volumes
func ValidatePureVolumeNoReplicaSet(ctx *scheduler.Context, errChan ...*chan error) {
	context("For validation of an resizing pvc", func() {
		var err error
		Step(fmt.Sprintf("inspect %s app's volumes", ctx.App.Key), func() {
			appScaleFactor := time.Duration(Inst().GlobalScaleFactor)
			err = Inst().S.ValidateVolumes(ctx, appScaleFactor*defaultTimeout, defaultRetryInterval, nil)
			processError(err, errChan...)
		})
		var vols []*volume.Volume
		Step(fmt.Sprintf("get %s app's pure volumes", ctx.App.Key), func() {
			vols, err = Inst().S.GetVolumes(ctx)
			processError(err, errChan...)
		})

		err = Inst().V.ValidatePureVolumesNoReplicaSets(vols[0].ID, make(map[string]string))
		expect(err).NotTo(haveOccurred(), "failed to validate that no replica sets present for Pure volume")

	})
}

// ValidatePureVolumeStatisticsDynamicUpdate is the ginkgo spec for validating dynamic update of byteUsed statistic for pure volumes
func ValidatePureVolumeStatisticsDynamicUpdate(ctx *scheduler.Context, errChan ...*chan error) {
	context("For validation of a resizing pvc", func() {
		var err error
		Step(fmt.Sprintf("inspect %s app's volumes", ctx.App.Key), func() {
			appScaleFactor := time.Duration(Inst().GlobalScaleFactor)
			err = Inst().S.ValidateVolumes(ctx, appScaleFactor*defaultTimeout, defaultRetryInterval, nil)
			processError(err, errChan...)
		})
		var vols []*volume.Volume
		Step(fmt.Sprintf("get %s app's pure volumes", ctx.App.Key), func() {
			vols, err = Inst().S.GetVolumes(ctx)
			processError(err, errChan...)
		})
		// skiping ValidatePureVolumeStatisticsDynamicUpdate test for raw block volumes. Need to change getStats method
		if !vols[0].Raw {
			byteUsedInitial, err := Inst().V.ValidateGetByteUsedForVolume(vols[0].ID, make(map[string]string))
			fmt.Printf("initially the byteUsed is %v\n", byteUsedInitial)

			// get the pod for this pvc
			pods, err := Inst().S.GetPodsForPVC(vols[0].Name, vols[0].Namespace)
			processError(err, errChan...)

			mountPath, bytesToWrite := pureutils.GetAppDataDir(pods[0].Namespace)
			mountPath = mountPath + "/myfile"

			// write to the Direct Access volume
			ddCmd := fmt.Sprintf("dd bs=512 count=%d if=/dev/urandom of=%s", bytesToWrite/512, mountPath)
			cmdArgs := []string{"exec", "-it", pods[0].Name, "-n", pods[0].Namespace, "--", "bash", "-c", ddCmd}
			err = osutils.Kubectl(cmdArgs)
			processError(err, errChan...)
			fmt.Println("sleeping to let volume usage get reflected")
			// wait until the backends size is reflected before making the REST call
			time.Sleep(time.Minute * 2)

			byteUsedAfter, err := Inst().V.ValidateGetByteUsedForVolume(vols[0].ID, make(map[string]string))
			fmt.Printf("after writing random bytes to the file the byteUsed in volume %s is %v\n", vols[0].ID, byteUsedAfter)
			expect(byteUsedAfter > byteUsedInitial).To(beTrue(), "bytes used did not increase after writing random bytes to the file")
		}
	})
}

// ValidateCSISnapshotAndRestore is the ginkgo spec for validating actually creating a FADA snapshot, restoring and verifying the content
func ValidateCSISnapshotAndRestore(ctx *scheduler.Context, errChan ...*chan error) {
	context("For validation of an snapshot and restoring", func() {
		var err error
		timestamp := strconv.Itoa(int(time.Now().Unix()))
		snapShotClassName := PureSnapShotClass + "-" + timestamp
		if _, err := Inst().S.CreateCsiSnapshotClass(snapShotClassName, "Delete"); err != nil {
			log.Errorf("Create volume snapshot class failed with error: [%v]", err)
			expect(err).NotTo(haveOccurred(), "failed to create snapshot class")
		}

		var vols []*volume.Volume
		Step(fmt.Sprintf("get %s app's pure volumes", ctx.App.Key), func() {
			vols, err = Inst().S.GetPureVolumes(ctx, "pure_block")
			processError(err, errChan...)
		})
		if len(vols) == 0 {
			log.Warnf("No FlashArray DirectAccess volumes, skipping")
			processError(err, errChan...)
		} else {
			request := scheduler.CSISnapshotRequest{
				Namespace:         vols[0].Namespace,
				Timestamp:         timestamp,
				OriginalPVCName:   vols[0].Name,
				SnapName:          "basic-csi" + timestamp + "-snapshot",
				RestoredPVCName:   "csi-restored-" + timestamp,
				SnapshotclassName: snapShotClassName,
			}
			err = Inst().S.CSISnapshotTest(ctx, request)
			processError(err, errChan...)
			// the snap name shown in pxctl isn't the CSI snapshot name, it's original PV name + "-snap"
			var volMap map[string]map[string]string
			Step(fmt.Sprintf("get %s app's volume's custom parameters", ctx.App.Key), func() {
				volMap, err = Inst().S.GetVolumeParameters(ctx)
				processError(err, errChan...)
			})
			for k, v := range volMap {
				if v["pvc_name"] == vols[0].Name && v["pvc_namespace"] == vols[0].Namespace {
					Step(fmt.Sprintf("get %s app's snapshot: %s then check that it appears in pxctl", ctx.App.Key, k), func() {
						err = Inst().V.ValidateVolumeInPxctlList(k)
						expect(err).To(beNil(), "unexpected error validating snapshot appears in pxctl list")
					})
					break
				}

			}

		}
	})
}

// ValidateCSIVolumeClone is the ginkgo spec for cloning a volume and verifying the content
func ValidateCSIVolumeClone(ctx *scheduler.Context, errChan ...*chan error) {
	context("For validation of an cloning", func() {
		var err error
		var vols []*volume.Volume
		Step(fmt.Sprintf("get %s app's pure volumes", ctx.App.Key), func() {
			vols, err = Inst().S.GetPureVolumes(ctx, "pure_block")
			processError(err, errChan...)
		})
		if len(vols) == 0 {
			log.Warnf("No FlashArray DirectAccess volumes, skipping")
			processError(err, errChan...)
		} else {
			timestamp := strconv.Itoa(int(time.Now().Unix()))
			request := scheduler.CSICloneRequest{
				Timestamp:       timestamp,
				Namespace:       vols[0].Namespace,
				OriginalPVCName: vols[0].Name,
				RestoredPVCName: "csi-cloned-" + timestamp,
			}

			err = Inst().S.CSICloneTest(ctx, request)
			processError(err, errChan...)
		}
	})
}

// ValidatePureVolumeLargeNumOfClones is the ginkgo spec for restoring a snapshot to many volumes
func ValidatePureVolumeLargeNumOfClones(ctx *scheduler.Context, errChan ...*chan error) {
	context("For validation of an restoring large number of volumes from a snapshot", func() {
		var err error
		timestamp := strconv.Itoa(int(time.Now().Unix()))
		snapShotClassName := PureSnapShotClass + "." + timestamp
		if _, err := Inst().S.CreateCsiSnapshotClass(snapShotClassName, "Delete"); err != nil {
			log.Errorf("Create volume snapshot class failed with error: [%v]", err)
			expect(err).NotTo(haveOccurred(), "failed to create snapshot class")
		}

		var vols []*volume.Volume
		Step(fmt.Sprintf("get %s app's pure volumes", ctx.App.Key), func() {
			vols, err = Inst().S.GetPureVolumes(ctx, "pure_block")
			processError(err, errChan...)
		})
		if len(vols) == 0 {
			log.Warnf("No FlashArray DirectAccess volumes, skipping")
			processError(err, errChan...)
		} else {
			request := scheduler.CSISnapshotRequest{
				Namespace:         vols[0].Namespace,
				Timestamp:         timestamp,
				OriginalPVCName:   vols[0].Name,
				SnapName:          "basic-csi-snapshot-many" + timestamp,
				RestoredPVCName:   "csi-restored-many" + timestamp,
				SnapshotclassName: snapShotClassName,
			}
			err = Inst().S.CSISnapshotAndRestoreMany(ctx, request)
			processError(err, errChan...)
		}
	})
}

// ValidatePoolExpansionWithPureVolumes is the ginkgo spec for executing a pool expansion when FA/FB volumes is attached
func ValidatePoolExpansionWithPureVolumes(ctx *scheduler.Context, errChan ...*chan error) {
	context("For validation of an expanding storage pools while FA/FB volumes are attached", func() {
		pools, err := Inst().V.ListStoragePools(metav1.LabelSelector{})
		if err != nil {
			err = fmt.Errorf("error getting storage pools list. Err: %v", err)
			log.Error(err.Error())
			processError(err, errChan...)
		}

		if len(pools) == 0 {
			err = fmt.Errorf("length of pools should be greater than 0")
			processError(err, errChan...)
		}
		for _, pool := range pools {
			initialPoolSize := pool.TotalSize / units.GiB
			err = Inst().V.ResizeStoragePoolByPercentage(pool.Uuid, opsapi.SdkStoragePool_RESIZE_TYPE_RESIZE_DISK, 20)
			if err != nil {
				err = fmt.Errorf("error initiating pool [%v ] %v: [%v]", pool.Uuid, opsapi.SdkStoragePool_RESIZE_TYPE_RESIZE_DISK, err.Error())
				log.Error(err.Error())
			} else {
				err = waitForPoolToBeResized(initialPoolSize, pool.Uuid)
				if err != nil {
					err = fmt.Errorf("pool [%v] %v failed. Error: %v", pool.Uuid, opsapi.SdkStoragePool_RESIZE_TYPE_RESIZE_DISK, err)
					log.Error(err)
				}
			}
		}
	})

}

// ValidateMountOptionsWithPureVolumes is the ginkgo spec for executing a check for mountOptions flag
func ValidateMountOptionsWithPureVolumes(ctx *scheduler.Context, errChan ...*chan error) {
	var requiredMountOptions = []string{"nosuid"}
	vols, err := Inst().S.GetVolumes(ctx)
	processError(err, errChan...)
	for _, vol := range vols {
		pvcObj, err := k8sCore.GetPersistentVolumeClaim(vol.Name, vol.Namespace)
		if err != nil {
			log.FailOnError(err, " Failed to get pvc for volume %s", vol)
		}
		sc, err := k8sCore.GetStorageClassForPVC(pvcObj)
		if err != nil {
			log.FailOnError(err, " Error Occured while getting storage class for pvc %s", pvcObj)
		}
		if strings.Contains(strings.Join(sc.MountOptions, ""), "nosuid") {
			attachedNode, err := Inst().V.GetNodeForVolume(vol, defaultCmdTimeout*3, defaultCmdRetryInterval)
			log.FailOnError(err, "Failed to get app %s's attachednode", ctx.App.Key)
			err = Inst().V.ValidatePureFaFbMountOptions(vol.ID, requiredMountOptions, attachedNode)
			dash.VerifySafely(err, nil, "Testing mount options are properly applied on pure volumes")
		} else {
			log.Infof("There is no nosuid mount option in this volume %s", vol)
		}
	}

}

// ValidateCreateOptionsWithPureVolumes is the ginkgo spec for executing file system options check for the given volume
func ValidateCreateOptionsWithPureVolumes(ctx *scheduler.Context, errChan ...*chan error) {
	vols, err := Inst().S.GetVolumes(ctx)
	log.FailOnError(err, "Failed to get app %s's volumes", ctx.App.Key)
	log.Infof("volumes of app %s are %s", ctx.App.Key, vols)
	for _, v := range vols {
		pvcObj, err := k8sCore.GetPersistentVolumeClaim(v.Name, v.Namespace)
		if err != nil {
			err = fmt.Errorf("Failed to get pvc for volume %s. Err: %v", v, err)
			processError(err, errChan...)
		}

		sc, err := k8sCore.GetStorageClassForPVC(pvcObj)
		if err != nil {
			err = fmt.Errorf("Error Occured while getting storage class for pvc %s. Err: %v", pvcObj, err)
			processError(err, errChan...)
		}

		attachedNode, err := Inst().V.GetNodeForVolume(v, defaultCmdTimeout*3, defaultCmdRetryInterval)
		if err != nil {
			err = fmt.Errorf("Failed to get app %s's attachednode. Err: %v", ctx.App.Key, err)
			processError(err, errChan...)
		}
		if strings.Contains(fmt.Sprint(sc.Parameters), "-b ") {
			FSType, ok := sc.Parameters["csi.storage.k8s.io/fstype"]
			if ok {
				err = Inst().V.ValidatePureFaCreateOptions(v.ID, FSType, attachedNode)
				dash.VerifySafely(err, nil, "File system create options specified in the storage class are properly applied to the pure volumes")
			} else {
				log.Infof("Storage class doesn't have key 'csi.storage.k8s.io/fstype' in parameters")
			}
		} else {
			log.Infof("Storage class doesn't have createoption -b of size 2048 added to it")
		}
	}
}

func checkPureVolumeExpectedSizeChange(sizeChangeInBytes uint64) error {
	if sizeChangeInBytes < (512-30)*oneMegabytes || sizeChangeInBytes > (512+30)*oneMegabytes {
		return errUnexpectedSizeChangeAfterPureIO
	}
	return nil
}

// GetVolumeParameters returns volume parameters for all volumes for given context
func GetVolumeParameters(ctx *scheduler.Context) map[string]map[string]string {
	var vols map[string]map[string]string
	var err error
	Step(fmt.Sprintf("get %s app's volume's custom parameters", ctx.App.Key), func() {
		vols, err = Inst().S.GetVolumeParameters(ctx)
		expect(err).NotTo(haveOccurred())
	})
	return vols
}

// UpdateVolumeInVolumeParameters modifies volume parameters with correct PV name from PVC
func UpdateVolumeInVolumeParameters(volParam map[string]map[string]string) map[string]map[string]string {
	updatedVolumeParam := make(map[string]map[string]string)
	for _, param := range volParam {
		if _, ok := param[k8s.PvcNameKey]; ok {
			if _, ok := param[k8s.PvcNamespaceKey]; ok {
				pvcName, pvcNamespace := param[k8s.PvcNameKey], param[k8s.PvcNamespaceKey]
				PVName, err := Inst().S.GetVolumeDriverVolumeName(pvcName, pvcNamespace)
				expect(err).NotTo(haveOccurred())
				updatedVolumeParam[PVName] = param
			}
		}

	}
	return updatedVolumeParam
}

// ValidateVolumeParameters validates volume parameters using volume driver
func ValidateVolumeParameters(volParam map[string]map[string]string) {
	var err error
	for vol, params := range volParam {
		if Inst().ConfigMap != "" {
			params[authTokenParam], err = Inst().S.GetTokenFromConfigMap(Inst().ConfigMap)
			expect(err).NotTo(haveOccurred())
		}
		Step(fmt.Sprintf("get volume: %s inspected by the volume driver", vol), func() {
			err = Inst().V.ValidateCreateVolume(vol, params)
			expect(err).NotTo(haveOccurred())
		})
	}
}

// ValidateRestoredApplications validates applications restored by backup driver
func ValidateRestoredApplications(contexts []*scheduler.Context, volumeParameters map[string]map[string]string) {
	var updatedVolumeParams map[string]map[string]string
	volOptsMap := make(map[string]bool)
	volOptsMap[SkipClusterScopedObjects] = true

	for _, ctx := range contexts {
		ginkgo.Describe(fmt.Sprintf("For validation of %s app", ctx.App.Key), func() {

			Step(fmt.Sprintf("inspect %s app's volumes", ctx.App.Key), func() {
				appScaleFactor := time.Duration(Inst().GlobalScaleFactor)
				volOpts := mapToVolumeOptions(volOptsMap)
				err := Inst().S.ValidateVolumes(ctx, appScaleFactor*defaultTimeout, defaultRetryInterval, volOpts)
				expect(err).NotTo(haveOccurred())
			})

			Step(fmt.Sprintf("wait for %s app to start running", ctx.App.Key), func() {
				appScaleFactor := time.Duration(Inst().GlobalScaleFactor)
				err := Inst().S.WaitForRunning(ctx, appScaleFactor*defaultTimeout, defaultRetryInterval)
				expect(err).NotTo(haveOccurred())
			})

			updatedVolumeParams = UpdateVolumeInVolumeParameters(volumeParameters)
			log.Infof("Updated parameter list: [%+v]\n", updatedVolumeParams)
			ValidateVolumeParameters(updatedVolumeParams)

			Step(fmt.Sprintf("validate if %s app's volumes are setup", ctx.App.Key), func() {
				vols, err := Inst().S.GetVolumes(ctx)
				log.Infof("List of volumes from scheduler driver :[%+v] \n for context : [%+v]\n", vols, ctx)
				expect(err).NotTo(haveOccurred())

				for _, vol := range vols {
					Step(fmt.Sprintf("validate if %s app's volume: %v is setup", ctx.App.Key, vol), func() {
						err := Inst().V.ValidateVolumeSetup(vol)
						expect(err).NotTo(haveOccurred())
					})
				}
			})
		})
	}
}

func ValidateFastpathVolume(ctx *scheduler.Context, expectedStatus opsapi.FastpathStatus) error {
	appVolumes, err := Inst().S.GetVolumes(ctx)
	if err != nil {
		return err
	}
	for _, vol := range appVolumes {
		appVol, err := Inst().V.InspectVolume(vol.ID)
		if err != nil {
			return err
		}
		if decommissionedNode.Name != "" && decommissionedNode.Id == appVol.FpConfig.Replicas[0].NodeUuid {
			expectedStatus = opsapi.FastpathStatus_FASTPATH_INACTIVE

		}

		fpConfig := appVol.FpConfig
		log.Infof("fpconfig: %+v", fpConfig)
		if len(fpConfig.Replicas) > 1 {
			expectedStatus = opsapi.FastpathStatus_FASTPATH_INACTIVE
		}
		if fpConfig.Status == expectedStatus {
			log.Infof("Fastpath status is %v", fpConfig.Status)
			if fpConfig.Status == opsapi.FastpathStatus_FASTPATH_ACTIVE {
				if fpConfig.Dirty {
					return fmt.Errorf("fastpath vol %s is dirty", vol.Name)
				}
				if !fpConfig.Promote {
					return fmt.Errorf("fastpath vol %s is not promoted", vol.Name)
				}
			}
		} else {
			return fmt.Errorf("expected Fastpath Status: %v, Actual: %v", expectedStatus, fpConfig.Status)
		}
	}

	return nil
}

// TearDownContext is the ginkgo spec for tearing down a scheduled context
// In the tear down flow we first want to delete volumes, then applications and only then we want to delete StorageClasses
// StorageClass has to be deleted last because it has information that is required for when deleting PVC, if StorageClass objects are deleted before
// deleting PVCs, especially with CSI + Auth enabled, PVC deletion will fail as Auth params are stored inside StorageClass objects
func TearDownContext(ctx *scheduler.Context, opts map[string]bool) {
	context("For tearing down of an app context", func() {
		var err error
		var originalSkipClusterScopedObjects bool

		if opts != nil {
			// Save original value of SkipClusterScopedObjects, if it exists
			originalSkipClusterScopedObjects = opts[SkipClusterScopedObjects]
		} else {
			opts = make(map[string]bool) // If opts was passed as nil make it
		}

		opts[SkipClusterScopedObjects] = true // Skip tearing down cluster scope objects
		options := mapToVolumeOptions(opts)

		// Tear down storage objects
		vols := DeleteVolumes(ctx, options)

		// Tear down application
		stepLog := fmt.Sprintf("start destroying %s app", ctx.App.Key)
		Step(stepLog, func() {
			log.InfoD(stepLog)
			err = Inst().S.Destroy(ctx, opts)
			if err != nil {
				PrintDescribeContext(ctx)
			}
			log.FailOnError(err, "Failed to destroy app %s", ctx.App.Key)

		})

		if !ctx.SkipVolumeValidation {
			ValidateVolumesDeleted(ctx.App.Key, vols)
		}

		// Delete Cluster Scope objects
		if !originalSkipClusterScopedObjects {
			opts[SkipClusterScopedObjects] = false // Tearing down cluster scope objects
			options := mapToVolumeOptions(opts)
			DeleteVolumes(ctx, options)
		}

	})
}

func PrintDescribeContext(ctx *scheduler.Context) {
	descOut, descErr := Inst().S.Describe(ctx)
	if descErr != nil {
		log.Warnf("Error describing context %s", ctx.App.Key)
		log.Warn(descErr)
	} else {
		log.Warnf("Context %s Details:", ctx.App.Key)
		log.Warnf(descOut)
	}

}

// DeleteVolumes deletes volumes of a given context
func DeleteVolumes(ctx *scheduler.Context, options *scheduler.VolumeOptions) []*volume.Volume {
	var err error
	var vols []*volume.Volume
	Step(fmt.Sprintf("destroy the %s app's volumes", ctx.App.Key), func() {
		log.Infof("destroy the %s app's volumes", ctx.App.Key)
		vols, err = Inst().S.DeleteVolumes(ctx, options)
		log.FailOnError(err, "Failed to delete app %s's volumes", ctx.App.Key)
	})
	return vols
}

// ValidateVolumesDeleted checks it given volumes got deleted
func ValidateVolumesDeleted(appName string, vols []*volume.Volume) {
	for _, vol := range vols {
		Step(fmt.Sprintf("validate %s app's volume %s has been deleted in the volume driver",
			appName, vol.Name), func() {
			log.InfoD("validate %s app's volume %s has been deleted in the volume driver",
				appName, vol.Name)
			err := Inst().V.ValidateDeleteVolume(vol)
			log.FailOnError(err, fmt.Sprintf("%s's volume %s deletion failed", appName, vol.Name))
			dash.VerifyFatal(err, nil, fmt.Sprintf("%s's volume %s deleted successfully?", appName, vol.Name))
		})
	}
}

// DeleteVolumesAndWait deletes volumes of given context and waits till they are deleted
func DeleteVolumesAndWait(ctx *scheduler.Context, options *scheduler.VolumeOptions) {
	vols := DeleteVolumes(ctx, options)
	ValidateVolumesDeleted(ctx.App.Key, vols)
}

// GetAppNamespace returns namespace in which context is created
func GetAppNamespace(ctx *scheduler.Context, taskName string) string {
	if ctx.ScheduleOptions.Namespace == "" {
		return ctx.App.GetID(fmt.Sprintf("%s-%s", taskName, Inst().InstanceID))
	}
	return ctx.ScheduleOptions.Namespace
}

// GetAppStorageClasses gets the storage classes belonging to an app's PVCs
func GetAppStorageClasses(appCtx *scheduler.Context) (*[]string, error) {
	vols, err := Inst().S.GetVolumes(appCtx)
	if err != nil {
		return nil, fmt.Errorf("Failed to get volumes")
	}
	storageClasses := make([]string, 0)
	for _, vol := range vols {
		pvcObj, err := k8sCore.GetPersistentVolumeClaim(vol.Name, vol.Namespace)
		if err != nil {
			return nil, fmt.Errorf("Failed to get pvc for volume %s", vol)
		}
		sc, err := k8sCore.GetStorageClassForPVC(pvcObj)
		if err != nil {
			return nil, fmt.Errorf("Error Occured while getting storage class for pvc %s", pvcObj)
		}
		storageClasses = append(storageClasses, sc.Name)
	}
	return &storageClasses, nil
}

// CreateScheduleOptions uses the current Context (kubeconfig) to generate schedule options
// NOTE: When using a ScheduleOption that was created during a context (kubeconfig)
// that is different from the current context, make sure to re-generate ScheduleOptions
func CreateScheduleOptions(namespace string, errChan ...*chan error) scheduler.ScheduleOptions {
	log.Infof("Creating ScheduleOptions")

	//if not hyper converged set up deploy apps only on storageless nodes
	if !Inst().IsHyperConverged {
		var err error

		log.Infof("ScheduleOptions: Scheduling apps only on storageless nodes")
		storagelessNodes := node.GetStorageLessNodes()
		if len(storagelessNodes) == 0 {
			log.Info("ScheduleOptions: No storageless nodes available in the PX Cluster. Setting HyperConverges as true")
			Inst().IsHyperConverged = true
		}
		for _, storagelessNode := range storagelessNodes {
			if err = Inst().S.AddLabelOnNode(storagelessNode, "storage", "NO"); err != nil {
				err = fmt.Errorf("ScheduleOptions: failed to add label key [%s] and value [%s] in node [%s]. Error:[%v]",
					"storage", "NO", storagelessNode.Name, err)
				processError(err, errChan...)
			}
		}
		storageLessNodeLabels := make(map[string]string)
		storageLessNodeLabels["storage"] = "NO"

		options := scheduler.ScheduleOptions{
			AppKeys:            Inst().AppList,
			CsiAppKeys:         Inst().CsiAppList,
			StorageProvisioner: Inst().Provisioner,
			Nodes:              storagelessNodes,
			Labels:             storageLessNodeLabels,
			Namespace:          namespace,
		}
		return options

	} else {
		options := scheduler.ScheduleOptions{
			AppKeys:            Inst().AppList,
			CsiAppKeys:         Inst().CsiAppList,
			StorageProvisioner: Inst().Provisioner,
			Namespace:          namespace,
		}
		log.Infof("ScheduleOptions: Scheduling Apps with hyper-converged")
		return options
	}
}

// ScheduleApplications schedules *the* applications and returns the scheduler.Contexts for each app (corresponds to a namespace). NOTE: does not wait for applications
func ScheduleApplications(testname string, errChan ...*chan error) []*scheduler.Context {
	defer func() {
		if len(errChan) > 0 {
			close(*errChan[0])
		}
	}()
	var contexts []*scheduler.Context
	var taskName string
	var err error
	Step("schedule applications", func() {
		if Inst().IsPDSApps {
			log.InfoD("Scheduling PDS Apps...")
			pdsapps, err := Inst().Pds.DeployPDSDataservices()
			if err != nil {
				processError(err, errChan...)
			}
			contexts, err = Inst().Pds.CreateSchedulerContextForPDSApps(pdsapps)
			if err != nil {
				processError(err, errChan...)
			}
		} else {
			options := CreateScheduleOptions("", errChan...)
			taskName = fmt.Sprintf("%s-%v", testname, Inst().InstanceID)
			contexts, err = Inst().S.Schedule(taskName, options)
			// Need to check err != nil before calling processError
			if err != nil {
				processError(err, errChan...)
			}
		}
		if len(contexts) == 0 {
			processError(fmt.Errorf("list of contexts is empty for [%s]", taskName), errChan...)
		}
	})

	return contexts
}

// ScheduleApplicationsOnNamespace ScheduleApplications schedules *the* applications and returns
// the scheduler.Contexts for each app (corresponds to given namespace). NOTE: does not wait for applications
func ScheduleApplicationsOnNamespace(namespace string, testname string, errChan ...*chan error) []*scheduler.Context {
	defer func() {
		if len(errChan) > 0 {
			close(*errChan[0])
		}
	}()
	var contexts []*scheduler.Context
	var err error

	Step("schedule applications", func() {
		options := CreateScheduleOptions(namespace, errChan...)
		taskName := fmt.Sprintf("%s-%v", testname, Inst().InstanceID)
		contexts, err = Inst().S.Schedule(taskName, options)
		// Need to check err != nil before calling processError
		if err != nil {
			processError(err, errChan...)
		}
		if len(contexts) == 0 {
			processError(fmt.Errorf("list of contexts is empty for [%s]", taskName), errChan...)
		}
	})
	return contexts
}

// ScheduleAppsInTopologyEnabledCluster schedules but does not wait for applications
func ScheduleAppsInTopologyEnabledCluster(
	testname string, labels []map[string]string, errChan ...*chan error) []*scheduler.Context {
	defer func() {
		if len(errChan) > 0 {
			close(*errChan[0])
		}
	}()
	var contexts []*scheduler.Context
	var err error

	Step("schedule applications", func() {
		taskName := fmt.Sprintf("%s-%v", testname, Inst().InstanceID)
		contexts, err = Inst().S.Schedule(taskName, scheduler.ScheduleOptions{
			AppKeys:            Inst().AppList,
			StorageProvisioner: Inst().Provisioner,
			TopologyLabels:     labels,
		})
		processError(err, errChan...)
		if len(contexts) == 0 {
			processError(fmt.Errorf("list of contexts is empty for [%s]", taskName), errChan...)
		}
	})

	return contexts
}

// ValidateApplicationsPurePxctl validates applications
func ValidateApplicationsPurePxctl(contexts []*scheduler.Context) {
	Step("validate applications", func() {
		for _, ctx := range contexts {
			ValidateContextForPureVolumesPXCTL(ctx)
		}
	})
}

// ValidateApplicationsPureSDK validates applications
func ValidateApplicationsPureSDK(contexts []*scheduler.Context) {
	Step("validate applications", func() {
		for _, ctx := range contexts {
			ValidateContextForPureVolumesSDK(ctx)
		}
	})
}

// ValidateApplications validates applications
func ValidateApplications(contexts []*scheduler.Context) {
	Step("validate applications", func() {
		log.InfoD("Validate applications")
		for _, ctx := range contexts {
			ValidateContext(ctx)
		}
	})
}

// StartVolDriverAndWait starts volume driver on given app nodes
func StartVolDriverAndWait(appNodes []node.Node, errChan ...*chan error) {
	defer func() {
		if len(errChan) > 0 {
			close(*errChan[0])
		}
	}()
	context(fmt.Sprintf("starting volume driver %s", Inst().V.String()), func() {
		stepLog := fmt.Sprintf("start volume driver on nodes: %v", appNodes)
		Step(stepLog, func() {
			log.Info(stepLog)
			for _, n := range appNodes {
				err := Inst().V.StartDriver(n)
				processError(err, errChan...)
			}
		})

		stepLog = fmt.Sprintf("wait for volume driver to start on nodes: %v", appNodes)
		Step(stepLog, func() {
			log.Info(stepLog)
			for _, n := range appNodes {
				err := Inst().V.WaitDriverUpOnNode(n, Inst().DriverStartTimeout)
				processError(err, errChan...)
			}
		})

	})

}

// StopVolDriverAndWait stops volume driver on given app nodes and waits till driver is down
func StopVolDriverAndWait(appNodes []node.Node, errChan ...*chan error) {
	defer func() {
		if len(errChan) > 0 {
			close(*errChan[0])
		}
	}()
	context(fmt.Sprintf("stopping volume driver %s", Inst().V.String()), func() {
		stepLog := fmt.Sprintf("stop volume driver on nodes: %v", appNodes)
		Step(stepLog, func() {
			log.Info(stepLog)
			err := Inst().V.StopDriver(appNodes, false, nil)
			processError(err, errChan...)
		})

		stepLog = fmt.Sprintf("wait for volume driver to stop on nodes: %v", appNodes)
		Step(stepLog, func() {
			log.Info(stepLog)
			for _, n := range appNodes {
				err := Inst().V.WaitDriverDownOnNode(n)
				processError(err, errChan...)
			}
		})

	})
}

// CrashVolDriverAndWait crashes volume driver on given app nodes and waits till driver is back up
func CrashVolDriverAndWait(appNodes []node.Node, errChan ...*chan error) {
	defer func() {
		if len(errChan) > 0 {
			close(*errChan[0])
		}
	}()
	context(fmt.Sprintf("crashing volume driver %s", Inst().V.String()), func() {
		stepLog := fmt.Sprintf("crash volume driver on nodes: %v", appNodes)
		Step(stepLog, func() {
			log.InfoD(stepLog)
			err := Inst().V.StopDriver(appNodes, true, nil)
			processError(err, errChan...)
		})

		stepLog = fmt.Sprintf("wait for volume driver to start on nodes: %v", appNodes)
		Step(stepLog, func() {
			log.Info(stepLog)
			for _, n := range appNodes {
				err := Inst().V.WaitDriverUpOnNode(n, Inst().DriverStartTimeout)
				processError(err, errChan...)
			}
		})

	})
}

// ValidateAndDestroy validates application and then destroys them
func ValidateAndDestroy(contexts []*scheduler.Context, opts map[string]bool) {
	Step("validate apps", func() {
		log.InfoD("Validating apps")
		for _, ctx := range contexts {
			ValidateContext(ctx)
		}
	})

	Step("destroy apps", func() {
		log.InfoD("Destroying apps")
		for _, ctx := range contexts {
			TearDownContext(ctx, opts)
		}
	})
}

// DestroyApps destroy applications without validating them
func DestroyApps(contexts []*scheduler.Context, opts map[string]bool) {
	Step("destroy apps", func() {
		log.InfoD("Destroying apps")
		for _, ctx := range contexts {
			TearDownContext(ctx, opts)
		}
	})
}

// AddLabelsOnNode adds labels on the node
func AddLabelsOnNode(n node.Node, labels map[string]string) error {
	for labelKey, labelValue := range labels {
		if err := Inst().S.AddLabelOnNode(n, labelKey, labelValue); err != nil {
			return err
		}
	}
	return nil
}

// ValidateStoragePools is the ginkgo spec for validating storage pools
func ValidateStoragePools(contexts []*scheduler.Context) {

	strExpansionEnabled, err := Inst().V.IsStorageExpansionEnabled()
	expect(err).NotTo(haveOccurred())

	if strExpansionEnabled {
		var wSize uint64
		var workloadSizesByPool = make(map[string]uint64)
		log.Debugf("storage expansion enabled on at least one storage pool")
		// for each replica set add the workloadSize of app workload to each storage pool where replica resides on
		for _, ctx := range contexts {
			Step(fmt.Sprintf("get replica sets for app: %s's volumes", ctx.App.Key), func() {
				appVolumes, err := Inst().S.GetVolumes(ctx)
				expect(err).NotTo(haveOccurred())
				expect(appVolumes).NotTo(beEmpty())
				for _, vol := range appVolumes {
					if Inst().S.IsAutopilotEnabledForVolume(vol) {
						replicaSets, err := Inst().V.GetReplicaSets(vol)
						expect(err).NotTo(haveOccurred())
						expect(replicaSets).NotTo(beEmpty())
						for _, poolUUID := range replicaSets[0].PoolUuids {
							wSize, err = Inst().S.GetWorkloadSizeFromAppSpec(ctx)
							expect(err).NotTo(haveOccurred())
							workloadSizesByPool[poolUUID] += wSize
							log.Debugf("pool: %s workloadSize increased by: %d total now: %d", poolUUID, wSize, workloadSizesByPool[poolUUID])
						}
					}
				}
			})
		}

		// update each storage pool with the app workload sizes
		nodes := node.GetWorkerNodes()
		expect(nodes).NotTo(beEmpty())
		for _, n := range nodes {
			for id, sPool := range n.StoragePools {
				if workloadSizeForPool, ok := workloadSizesByPool[sPool.Uuid]; ok {
					n.StoragePools[id].WorkloadSize = workloadSizeForPool
				}

				log.Debugf("pool: %s InitialSize: %d WorkloadSize: %d", sPool.Uuid, sPool.StoragePoolAtInit.TotalSize, n.StoragePools[id].WorkloadSize)
			}
			err = node.UpdateNode(n)
			expect(err).NotTo(haveOccurred())
		}
	}

	err = Inst().V.ValidateStoragePools()
	expect(err).NotTo(haveOccurred())

}

// ValidatePxPodRestartCount validates portworx restart count
func ValidatePxPodRestartCount(ctx *scheduler.Context, errChan ...*chan error) {
	context("Validating portworx pods restart count ...", func() {
		Step("Getting current restart counts for portworx pods and matching", func() {
			pxLabel := make(map[string]string)
			pxLabel[labelNameKey] = defaultStorageProvisioner
			pxPodRestartCountMap, err := Inst().S.GetPodsRestartCount(pxNamespace, pxLabel)
			//Using fatal verification will abort longevity runs
			if err != nil {
				log.Errorf(fmt.Sprintf("Failed to get portworx pod restart count for %v, Err : %v", pxLabel, err))
			}

			// Validate portworx pod restart count after test
			for pod, value := range pxPodRestartCountMap {
				n, err := node.GetNodeByIP(pod.Status.HostIP)
				log.FailOnError(err, "Failed to get node object using IP: %s", pod.Status.HostIP)
				if n.PxPodRestartCount != value {
					log.Warnf("Portworx pods restart count not matches, expected %d actual %d", value, n.PxPodRestartCount)
					if Inst().PortworxPodRestartCheck {
						log.Fatalf("portworx pods restart [%d] times", value)
					}
				}
			}

			// Validate portworx operator pod check
			pxLabel[labelNameKey] = portworxOperatorName
			pxPodRestartCountMap, err = Inst().S.GetPodsRestartCount(pxNamespace, pxLabel)
			//Using fatal verification will abort longevity runs
			if err != nil {
				log.Errorf(fmt.Sprintf("Failed to get portworx pod restart count for %v, Err : %v", pxLabel, err))
			}
			for _, v := range pxPodRestartCountMap {
				if v > 0 {
					log.Warnf("Portworx operator pods restart count %d is greater than 0", v)
					if Inst().PortworxPodRestartCheck {
						log.Fatalf("portworx operator pods restart [%d] times", v)
					}
				}
			}
		})
	})
}

// DescribeNamespace takes in the scheduler contexts and describes each object within the test context.
func DescribeNamespace(contexts []*scheduler.Context) {
	context("generating namespace info...", func() {
		Step(fmt.Sprintf("Describe Namespace objects for test %s \n", ginkgo.CurrentGinkgoTestDescription().TestText), func() {
			for _, ctx := range contexts {
				filename := fmt.Sprintf("%s/%s-%s.namespace.log", defaultBundleLocation, ctx.App.Key, ctx.UID)
				namespaceDescription, err := Inst().S.Describe(ctx)
				if err != nil {
					log.Errorf("failed to describe namespace for [%s] %s. Cause: %v", ctx.UID, ctx.App.Key, err)
				}
				if err = ioutil.WriteFile(filename, []byte(namespaceDescription), 0755); err != nil {
					log.Errorf("failed to save file %s. Cause: %v", filename, err)
				}
			}
		})
	})
}

// ValidateClusterSize validates number of storage nodes in given cluster
// using total cluster size `count` and max_storage_nodes_per_zone
func ValidateClusterSize(count int64) {
	zones, err := Inst().N.GetZones()
	log.FailOnError(err, "Zones empty")
	log.InfoD("ASG is running in [%+v] zones\n", zones)
	perZoneCount := count / int64(len(zones))

	// Validate total node count
	currentNodeCount, err := Inst().N.GetASGClusterSize()
	log.FailOnError(err, "Failed to Get ASG Cluster Size")

	dash.VerifyFatal(currentNodeCount, perZoneCount*int64(len(zones)), "ASG cluster size is as expected?")

	// Validate storage node count
	var expectedStorageNodesPerZone int
	if Inst().MaxStorageNodesPerAZ <= int(perZoneCount) {
		expectedStorageNodesPerZone = Inst().MaxStorageNodesPerAZ
	} else {
		expectedStorageNodesPerZone = int(perZoneCount)
	}
	storageNodes := node.GetStorageNodes()
	dash.VerifyFatal(len(storageNodes), expectedStorageNodesPerZone*len(zones), "Storage nodes matches the expected number?")
}

// GetStorageNodes get storage nodes in the cluster
func GetStorageNodes() ([]node.Node, error) {

	storageNodes := []node.Node{}
	nodes := node.GetStorageDriverNodes()

	for _, node := range nodes {
		devices, err := Inst().V.GetStorageDevices(node)
		if err != nil {
			return nil, err
		}
		if len(devices) > 0 {
			storageNodes = append(storageNodes, node)
		}
	}
	return storageNodes, nil
}

// CollectSupport creates a support bundle
func CollectSupport() {
	context("generating support bundle...", func() {
		log.InfoD("generating support bundle...")
		skipStr := os.Getenv(envSkipDiagCollection)
		skipSystemCheck := false

		if skipStr != "" {
			if skip, err := strconv.ParseBool(skipStr); err == nil && skip {
				skipSystemCheck = true
			}
		}

		if skipSystemCheck || Inst().SkipSystemChecks {
			log.Infof("skipping diag collection because env for skipping the check has been set to true")
			return
		}
		nodes := node.GetWorkerNodes()
		dash.VerifyFatal(len(nodes) > 0, true, "Worker nodes found ?")

		for _, n := range nodes {
			if !n.IsStorageDriverInstalled {
				continue
			}
			Step(fmt.Sprintf("save all useful logs on node %s", n.SchedulerNodeName), func() {
				log.Infof("save all useful logs on node %s", n.SchedulerNodeName)

				// Moves this out to deal with diag testing.
				r := &volume.DiagRequestConfig{
					DockerHost:    "unix:///var/run/docker.sock",
					OutputFile:    fmt.Sprintf("/var/cores/diags-%s-%d.tar.gz", n.Name, time.Now().Unix()),
					ContainerName: "",
					Profile:       false,
					Live:          false,
					Upload:        false,
					All:           true,
					Force:         true,
					OnHost:        true,
					Extra:         false,
				}

				Inst().V.CollectDiags(n, r, volume.DiagOps{})

				journalCmd := fmt.Sprintf("journalctl -l > %s/all_journal_%v.log", Inst().BundleLocation, time.Now().Format(time.RFC3339))
				runCmd(journalCmd, n)

				runCmd(fmt.Sprintf("journalctl -lu portworx* > %s/portworx.log", Inst().BundleLocation), n)

				Inst().S.SaveSchedulerLogsToFile(n, Inst().BundleLocation)

				runCmd(fmt.Sprintf("dmesg -T > %s/dmesg.log", Inst().BundleLocation), n)

				runCmd(fmt.Sprintf("lsblk > %s/lsblk.log", Inst().BundleLocation), n)

				runCmd(fmt.Sprintf("cat /proc/mounts > %s/mounts.log", Inst().BundleLocation), n)

				// this is a small tweak especially for providers like openshift, aws where oci-mon saves this file
				// with root read permissions only but collect support bundle is a non-root user
				runCmd(fmt.Sprintf("chmod 755 %s/oci.log", Inst().BundleLocation), n)
			})
		}
	})
}

func runCmd(cmd string, n node.Node) error {
	_, err := Inst().N.RunCommand(n, cmd, node.ConnectionOpts{
		Timeout:         defaultCmdTimeout,
		TimeBeforeRetry: defaultCmdRetryInterval,
		Sudo:            true,
	})
	if err != nil {
		log.Warnf("failed to run cmd: %s. err: %v", cmd, err)
	}

	return err

}

func runCmdOnce(cmd string, n node.Node) (string, error) {
	output, err := Inst().N.RunCommandWithNoRetry(n, cmd, node.ConnectionOpts{
		Sudo: true,
	})
	if err != nil {
		log.Warnf("failed to run cmd: %s. err: %v", cmd, err)
	}

	return output, err

}

func runCmdGetOutput(cmd string, n node.Node) (string, error) {
	output, err := Inst().N.RunCommand(n, cmd, node.ConnectionOpts{
		Timeout:         defaultCmdTimeout,
		TimeBeforeRetry: defaultCmdRetryInterval,
		Sudo:            true,
	})
	if err != nil {
		log.Warnf("failed to run cmd: %s. err: %v", cmd, err)
	}
	return output, err
}

func runCmdWithNoSudo(cmd string, n node.Node) error {
	_, err := Inst().N.RunCommand(n, cmd, node.ConnectionOpts{
		Timeout:         defaultCmdTimeout,
		TimeBeforeRetry: defaultCmdRetryInterval,
		Sudo:            false,
	})
	if err != nil {
		log.Warnf("failed to run cmd: %s. err: %v", cmd, err)
	}

	return err

}

// PerformSystemCheck check if core files are present on each node
func PerformSystemCheck() {
	context("checking for core files...", func() {
		log.Info("checking for core files...")
		Step("verifying if core files are present on each node", func() {
			log.InfoD("verifying if core files are present on each node")
			nodes := node.GetNodes()
			dash.VerifyFatal(len(nodes) > 0, true, "verify nodes list is not empty")
			coreNodes := make([]string, 0)
			for _, n := range nodes {
				if !n.IsStorageDriverInstalled {
					continue
				}
				log.InfoD("looking for core files on node %s", n.Name)
				file, err := Inst().N.SystemCheck(n, node.ConnectionOpts{
					Timeout:         2 * time.Minute,
					TimeBeforeRetry: 10 * time.Second,
				})
				if len(file) != 0 || err != nil {
					log.FailOnError(err, "error checking for cores in node %s", n.Name)
					log.Errorf("Core file was found on node %s, Core Path: %s", n.Name, file)
					coreNodes = append(coreNodes, n.Name)
				}
			}
			if len(coreNodes) > 0 {
				// Collect Support Bundle only once
				CollectSupport()
				log.Warn("Cores are generated. Please check logs for more details")
			}
			dash.VerifyFatal(len(coreNodes), 0, "verify if cores are generated in one or more nodes")
		})
	})
}

// ChangeNamespaces updates the namespace in supplied in-memory contexts.
// It does not apply changes on scheduler
func ChangeNamespaces(contexts []*scheduler.Context,
	namespaceMapping map[string]string) error {

	for _, ctx := range contexts {
		for _, spec := range ctx.App.SpecList {
			err := UpdateNamespace(spec, namespaceMapping)
			if err != nil {
				return err
			}
		}
	}
	return nil
}

// CloneSpec clones a given spec and returns it. It returns an error if the object (spec) provided is not supported by this function
func CloneSpec(spec interface{}) (interface{}, error) {
	if specObj, ok := spec.(*appsapi.Deployment); ok {
		clone := *specObj
		return &clone, nil
	} else if specObj, ok := spec.(*appsapi.StatefulSet); ok {
		clone := *specObj
		return &clone, nil
	} else if specObj, ok := spec.(*appsapi.DaemonSet); ok {
		clone := *specObj
		return &clone, nil
	} else if specObj, ok := spec.(*corev1.Service); ok {
		clone := *specObj
		return &clone, nil
	} else if specObj, ok := spec.(*corev1.PersistentVolumeClaim); ok {
		clone := *specObj
		return &clone, nil
	} else if specObj, ok := spec.(*storageapi.StorageClass); ok {
		clone := *specObj
		return &clone, nil
	} else if specObj, ok := spec.(*snapv1.VolumeSnapshot); ok {
		clone := *specObj
		return &clone, nil
	} else if specObj, ok := spec.(*storkapi.GroupVolumeSnapshot); ok {
		clone := *specObj
		return &clone, nil
	} else if specObj, ok := spec.(*corev1.Secret); ok {
		clone := *specObj
		return &clone, nil
	} else if specObj, ok := spec.(*corev1.ConfigMap); ok {
		clone := *specObj
		return &clone, nil
	} else if specObj, ok := spec.(*storkapi.Rule); ok {
		clone := *specObj
		return &clone, nil
	} else if specObj, ok := spec.(*corev1.Pod); ok {
		clone := *specObj
		return &clone, nil
	} else if specObj, ok := spec.(*storkapi.ClusterPair); ok {
		clone := *specObj
		return &clone, nil
	} else if specObj, ok := spec.(*storkapi.Migration); ok {
		clone := *specObj
		return &clone, nil
	} else if specObj, ok := spec.(*storkapi.MigrationSchedule); ok {
		clone := *specObj
		return &clone, nil
	} else if specObj, ok := spec.(*storkapi.BackupLocation); ok {
		clone := *specObj
		return &clone, nil
	} else if specObj, ok := spec.(*storkapi.ApplicationBackup); ok {
		clone := *specObj
		return &clone, nil
	} else if specObj, ok := spec.(*storkapi.SchedulePolicy); ok {
		clone := *specObj
		return &clone, nil
	} else if specObj, ok := spec.(*storkapi.ApplicationRestore); ok {
		clone := *specObj
		return &clone, nil
	} else if specObj, ok := spec.(*storkapi.ApplicationClone); ok {
		clone := *specObj
		return &clone, nil
	} else if specObj, ok := spec.(*storkapi.VolumeSnapshotRestore); ok {
		clone := *specObj
		return &clone, nil
	} else if specObj, ok := spec.(*apapi.AutopilotRule); ok {
		clone := *specObj
		return &clone, nil
	} else if specObj, ok := spec.(*corev1.ServiceAccount); ok {
		clone := *specObj
		return &clone, nil
	} else if specObj, ok := spec.(*rbacv1.Role); ok {
		clone := *specObj
		return &clone, nil
	} else if specObj, ok := spec.(*rbacv1.RoleBinding); ok {
		clone := *specObj
		return &clone, nil
	} else if specObj, ok := spec.(*rbacv1.ClusterRole); ok {
		clone := *specObj
		return &clone, nil
	} else if specObj, ok := spec.(*rbacv1.ClusterRoleBinding); ok {
		clone := *specObj
		return &clone, nil
	} else if specObj, ok := spec.(*batchv1beta1.CronJob); ok {
		clone := *specObj
		return &clone, nil
	} else if specObj, ok := spec.(*batchv1.Job); ok {
		clone := *specObj
		return &clone, nil
	} else if specObj, ok := spec.(*corev1.LimitRange); ok {
		clone := *specObj
		return &clone, nil
	} else if specObj, ok := spec.(*networkingv1beta1.Ingress); ok {
		clone := *specObj
		return &clone, nil
	} else if specObj, ok := spec.(*monitoringv1.Prometheus); ok {
		clone := *specObj
		return &clone, nil
	} else if specObj, ok := spec.(*monitoringv1.PrometheusRule); ok {
		clone := *specObj
		return &clone, nil
	} else if specObj, ok := spec.(*monitoringv1.ServiceMonitor); ok {
		clone := *specObj
		return &clone, nil
	} else if specObj, ok := spec.(*corev1.Namespace); ok {
		clone := *specObj
		return &clone, nil
	} else if specObj, ok := spec.(*apiextensionsv1beta1.CustomResourceDefinition); ok {
		clone := *specObj
		return &clone, nil
	} else if specObj, ok := spec.(*kubevirtv1.VirtualMachine); ok {
		clone := *specObj
		return &clone, nil
	} else if specObj, ok := spec.(*apiextensionsv1.CustomResourceDefinition); ok {
		clone := *specObj
		return &clone, nil
	} else if specObj, ok := spec.(*policyv1beta1.PodDisruptionBudget); ok {
		clone := *specObj
		return &clone, nil
	} else if specObj, ok := spec.(*netv1.NetworkPolicy); ok {
		clone := *specObj
		return &clone, nil
	} else if specObj, ok := spec.(*corev1.Endpoints); ok {
		clone := *specObj
		return &clone, nil
	} else if specObj, ok := spec.(*storkapi.ResourceTransformation); ok {
		clone := *specObj
		return &clone, nil
	} else if specObj, ok := spec.(*admissionregistrationv1.ValidatingWebhookConfiguration); ok {
		clone := *specObj
		webhooks := make([]admissionregistrationv1.ValidatingWebhook, 0)
		for i := range specObj.Webhooks {
			webhook := specObj.Webhooks[i]
			serviceClone := *specObj.Webhooks[i].ClientConfig.Service
			webhook.ClientConfig.Service = &serviceClone
			webhooks = append(webhooks, webhook)
		}
		clone.Webhooks = webhooks
		return &clone, nil
	}

	return nil, fmt.Errorf("unsupported object while cloning spec: %v", reflect.TypeOf(spec))
}

// UpdateNamespace updates the namespace for a given `spec` based on the `namespaceMapping` (which is a map of the map[old]new namespace). It returns an error if the object (spec) provided is not supported by this function. It silently fails if the `namespaceMapping` does not contain the mapping for the namespace present.
func UpdateNamespace(in interface{}, namespaceMapping map[string]string) error {
	if specObj, ok := in.(*appsapi.Deployment); ok {
		if namespace, ok := namespaceMapping[specObj.GetNamespace()]; ok {
			specObj.SetNamespace(namespace)
		}
		return nil
	} else if specObj, ok := in.(*appsapi.StatefulSet); ok {
		if namespace, ok := namespaceMapping[specObj.GetNamespace()]; ok {
			specObj.SetNamespace(namespace)
		}
		return nil
	} else if specObj, ok := in.(*appsapi.DaemonSet); ok {
		if namespace, ok := namespaceMapping[specObj.GetNamespace()]; ok {
			specObj.SetNamespace(namespace)
		}
		return nil
	} else if specObj, ok := in.(*corev1.Service); ok {
		if namespace, ok := namespaceMapping[specObj.GetNamespace()]; ok {
			specObj.SetNamespace(namespace)
		}
		return nil
	} else if specObj, ok := in.(*corev1.PersistentVolumeClaim); ok {
		if namespace, ok := namespaceMapping[specObj.GetNamespace()]; ok {
			specObj.SetNamespace(namespace)
		}
		return nil
	} else if specObj, ok := in.(*storageapi.StorageClass); ok {
		if namespace, ok := namespaceMapping[specObj.GetNamespace()]; ok {
			specObj.SetNamespace(namespace)
		}
		return nil
	} else if specObj, ok := in.(*snapv1.VolumeSnapshot); ok {
		namespace := namespaceMapping[specObj.Metadata.GetNamespace()]
		specObj.Metadata.SetNamespace(namespace)
		return nil
	} else if specObj, ok := in.(*storkapi.GroupVolumeSnapshot); ok {
		if namespace, ok := namespaceMapping[specObj.GetNamespace()]; ok {
			specObj.SetNamespace(namespace)
		}
		return nil
	} else if specObj, ok := in.(*corev1.Secret); ok {
		if namespace, ok := namespaceMapping[specObj.GetNamespace()]; ok {
			specObj.SetNamespace(namespace)
		}
		return nil
	} else if specObj, ok := in.(*corev1.ConfigMap); ok {
		if namespace, ok := namespaceMapping[specObj.GetNamespace()]; ok {
			specObj.SetNamespace(namespace)
		}
		return nil
	} else if specObj, ok := in.(*storkapi.Rule); ok {
		if namespace, ok := namespaceMapping[specObj.GetNamespace()]; ok {
			specObj.SetNamespace(namespace)
		}
		return nil
	} else if specObj, ok := in.(*corev1.Pod); ok {
		if namespace, ok := namespaceMapping[specObj.GetNamespace()]; ok {
			specObj.SetNamespace(namespace)
		}
		return nil
	} else if specObj, ok := in.(*storkapi.ClusterPair); ok {
		if namespace, ok := namespaceMapping[specObj.GetNamespace()]; ok {
			specObj.SetNamespace(namespace)
		}
		return nil
	} else if specObj, ok := in.(*storkapi.Migration); ok {
		if namespace, ok := namespaceMapping[specObj.GetNamespace()]; ok {
			specObj.SetNamespace(namespace)
		}
		return nil
	} else if specObj, ok := in.(*storkapi.MigrationSchedule); ok {
		if namespace, ok := namespaceMapping[specObj.GetNamespace()]; ok {
			specObj.SetNamespace(namespace)
		}
		return nil
	} else if specObj, ok := in.(*storkapi.BackupLocation); ok {
		if namespace, ok := namespaceMapping[specObj.GetNamespace()]; ok {
			specObj.SetNamespace(namespace)
		}
		return nil
	} else if specObj, ok := in.(*storkapi.ApplicationBackup); ok {
		if namespace, ok := namespaceMapping[specObj.GetNamespace()]; ok {
			specObj.SetNamespace(namespace)
		}
		return nil
	} else if specObj, ok := in.(*storkapi.SchedulePolicy); ok {
		if namespace, ok := namespaceMapping[specObj.GetNamespace()]; ok {
			specObj.SetNamespace(namespace)
		}
		return nil
	} else if specObj, ok := in.(*storkapi.ApplicationRestore); ok {
		if namespace, ok := namespaceMapping[specObj.GetNamespace()]; ok {
			specObj.SetNamespace(namespace)
		}
		return nil
	} else if specObj, ok := in.(*storkapi.ApplicationClone); ok {
		if namespace, ok := namespaceMapping[specObj.GetNamespace()]; ok {
			specObj.SetNamespace(namespace)
		}
		return nil
	} else if specObj, ok := in.(*storkapi.VolumeSnapshotRestore); ok {
		if namespace, ok := namespaceMapping[specObj.GetNamespace()]; ok {
			specObj.SetNamespace(namespace)
		}
		return nil
	} else if specObj, ok := in.(*apapi.AutopilotRule); ok {
		if namespace, ok := namespaceMapping[specObj.GetNamespace()]; ok {
			specObj.SetNamespace(namespace)
		}
		return nil
	} else if specObj, ok := in.(*corev1.ServiceAccount); ok {
		if namespace, ok := namespaceMapping[specObj.GetNamespace()]; ok {
			specObj.SetNamespace(namespace)
		}
		return nil
	} else if specObj, ok := in.(*rbacv1.Role); ok {
		if namespace, ok := namespaceMapping[specObj.GetNamespace()]; ok {
			specObj.SetNamespace(namespace)
		}
		return nil
	} else if specObj, ok := in.(*rbacv1.RoleBinding); ok {
		if namespace, ok := namespaceMapping[specObj.GetNamespace()]; ok {
			specObj.SetNamespace(namespace)
		}
		return nil
	} else if specObj, ok := in.(*rbacv1.ClusterRole); ok {
		if namespace, ok := namespaceMapping[specObj.GetNamespace()]; ok {
			specObj.SetNamespace(namespace)
		}
		return nil
	} else if specObj, ok := in.(*rbacv1.ClusterRoleBinding); ok {
		if namespace, ok := namespaceMapping[specObj.GetNamespace()]; ok {
			specObj.SetNamespace(namespace)
		}
		return nil
	} else if specObj, ok := in.(*batchv1beta1.CronJob); ok {
		if namespace, ok := namespaceMapping[specObj.GetNamespace()]; ok {
			specObj.SetNamespace(namespace)
		}
		return nil
	} else if specObj, ok := in.(*batchv1.Job); ok {
		if namespace, ok := namespaceMapping[specObj.GetNamespace()]; ok {
			specObj.SetNamespace(namespace)
		}
		return nil
	} else if specObj, ok := in.(*corev1.LimitRange); ok {
		if namespace, ok := namespaceMapping[specObj.GetNamespace()]; ok {
			specObj.SetNamespace(namespace)
		}
		return nil
	} else if specObj, ok := in.(*networkingv1beta1.Ingress); ok {
		if namespace, ok := namespaceMapping[specObj.GetNamespace()]; ok {
			specObj.SetNamespace(namespace)
		}
		return nil
	} else if specObj, ok := in.(*monitoringv1.Prometheus); ok {
		if namespace, ok := namespaceMapping[specObj.GetNamespace()]; ok {
			specObj.SetNamespace(namespace)
		}
		return nil
	} else if specObj, ok := in.(*monitoringv1.PrometheusRule); ok {
		if namespace, ok := namespaceMapping[specObj.GetNamespace()]; ok {
			specObj.SetNamespace(namespace)
		}
		return nil
	} else if specObj, ok := in.(*monitoringv1.ServiceMonitor); ok {
		if namespace, ok := namespaceMapping[specObj.GetNamespace()]; ok {
			specObj.SetNamespace(namespace)
		}
		return nil
	} else if specObj, ok := in.(*corev1.Namespace); ok {
		if namespace, ok := namespaceMapping[specObj.GetNamespace()]; ok {
			specObj.SetNamespace(namespace)
		}
		return nil
	} else if specObj, ok := in.(*apiextensionsv1beta1.CustomResourceDefinition); ok {
		if namespace, ok := namespaceMapping[specObj.GetNamespace()]; ok {
			specObj.SetNamespace(namespace)
		}
		return nil
	} else if specObj, ok := in.(*apiextensionsv1.CustomResourceDefinition); ok {
		if namespace, ok := namespaceMapping[specObj.GetNamespace()]; ok {
			specObj.SetNamespace(namespace)
		}
		return nil
	} else if specObj, ok := in.(*policyv1beta1.PodDisruptionBudget); ok {
		if namespace, ok := namespaceMapping[specObj.GetNamespace()]; ok {
			specObj.SetNamespace(namespace)
		}
		return nil
	} else if specObj, ok := in.(*netv1.NetworkPolicy); ok {
		if namespace, ok := namespaceMapping[specObj.GetNamespace()]; ok {
			specObj.SetNamespace(namespace)
		}
		return nil
	} else if specObj, ok := in.(*corev1.Endpoints); ok {
		if namespace, ok := namespaceMapping[specObj.GetNamespace()]; ok {
			specObj.SetNamespace(namespace)
		}
		return nil
	} else if specObj, ok := in.(*storkapi.ResourceTransformation); ok {
		if namespace, ok := namespaceMapping[specObj.GetNamespace()]; ok {
			specObj.SetNamespace(namespace)
		}
		return nil
	} else if specObj, ok := in.(*admissionregistrationv1.ValidatingWebhookConfiguration); ok {
		for i := range specObj.Webhooks {
			oldns := specObj.Webhooks[i].ClientConfig.Service.Namespace
			if namespace, ok := namespaceMapping[oldns]; ok {
				specObj.Webhooks[i].ClientConfig.Service.Namespace = namespace
			}
		}
		return nil
	} else if specObj, ok := in.(*kubevirtv1.VirtualMachine); ok {
		if namespace, ok := namespaceMapping[specObj.GetNamespace()]; ok {
			specObj.SetNamespace(namespace)
		}
		return nil
	}

	return fmt.Errorf("unsupported object while setting namespace: %v", reflect.TypeOf(in))
}

// GetSpecNameKindNamepace returns the (name, kind, namespace) for a given `spec`. It returns an error if the object (spec) provided is not supported by this function
func GetSpecNameKindNamepace(specObj interface{}) (string, string, string, error) {
	if obj, ok := specObj.(*appsapi.Deployment); ok {
		return obj.GetName(), obj.Kind, obj.GetNamespace(), nil
	} else if obj, ok := specObj.(*appsapi.StatefulSet); ok {
		return obj.GetName(), obj.GroupVersionKind().Kind, obj.GetNamespace(), nil
	} else if obj, ok := specObj.(*appsapi.DaemonSet); ok {
		return obj.GetName(), obj.GroupVersionKind().Kind, obj.GetNamespace(), nil
	} else if obj, ok := specObj.(*corev1.Service); ok {
		return obj.GetName(), obj.Kind, obj.GetNamespace(), nil
	} else if obj, ok := specObj.(*corev1.PersistentVolumeClaim); ok {
		return obj.GetName(), obj.Kind, obj.GetNamespace(), nil
	} else if obj, ok := specObj.(*storageapi.StorageClass); ok {
		return obj.GetName(), obj.GroupVersionKind().Kind, obj.GetNamespace(), nil
	} else if obj, ok := specObj.(*storkapi.GroupVolumeSnapshot); ok {
		return obj.GetName(), obj.GroupVersionKind().Kind, obj.GetNamespace(), nil
	} else if obj, ok := specObj.(*corev1.Secret); ok {
		return obj.GetName(), obj.Kind, obj.GetNamespace(), nil
	} else if obj, ok := specObj.(*corev1.ConfigMap); ok {
		return obj.GetName(), obj.GroupVersionKind().Kind, obj.GetNamespace(), nil
	} else if obj, ok := specObj.(*storkapi.Rule); ok {
		return obj.GetName(), obj.GroupVersionKind().Kind, obj.GetNamespace(), nil
	} else if obj, ok := specObj.(*corev1.Pod); ok {
		return obj.GetName(), obj.GroupVersionKind().Kind, obj.GetNamespace(), nil
	} else if obj, ok := specObj.(*storkapi.ClusterPair); ok {
		return obj.GetName(), obj.GroupVersionKind().Kind, obj.GetNamespace(), nil
	} else if obj, ok := specObj.(*storkapi.Migration); ok {
		return obj.GetName(), obj.GroupVersionKind().Kind, obj.GetNamespace(), nil
	} else if obj, ok := specObj.(*storkapi.MigrationSchedule); ok {
		return obj.GetName(), obj.GroupVersionKind().Kind, obj.GetNamespace(), nil
	} else if obj, ok := specObj.(*storkapi.BackupLocation); ok {
		return obj.GetName(), obj.GroupVersionKind().Kind, obj.GetNamespace(), nil
	} else if obj, ok := specObj.(*storkapi.ApplicationBackup); ok {
		return obj.GetName(), obj.GroupVersionKind().Kind, obj.GetNamespace(), nil
	} else if obj, ok := specObj.(*storkapi.SchedulePolicy); ok {
		return obj.GetName(), obj.GroupVersionKind().Kind, obj.GetNamespace(), nil
	} else if obj, ok := specObj.(*storkapi.ApplicationRestore); ok {
		return obj.GetName(), obj.GroupVersionKind().Kind, obj.GetNamespace(), nil
	} else if obj, ok := specObj.(*storkapi.ApplicationClone); ok {
		return obj.GetName(), obj.GroupVersionKind().Kind, obj.GetNamespace(), nil
	} else if obj, ok := specObj.(*storkapi.VolumeSnapshotRestore); ok {
		return obj.GetName(), obj.GroupVersionKind().Kind, obj.GetNamespace(), nil
	} else if obj, ok := specObj.(*snapv1.VolumeSnapshot); ok {
		return obj.Metadata.GetName(), obj.GroupVersionKind().Kind, obj.Metadata.GetNamespace(), nil
	} else if obj, ok := specObj.(*apapi.AutopilotRule); ok {
		return obj.GetName(), obj.GroupVersionKind().Kind, obj.GetNamespace(), nil
	} else if obj, ok := specObj.(*corev1.ServiceAccount); ok {
		return obj.GetName(), obj.GroupVersionKind().Kind, obj.GetNamespace(), nil
	} else if obj, ok := specObj.(*rbacv1.ClusterRole); ok {
		return obj.GetName(), obj.GroupVersionKind().Kind, obj.GetNamespace(), nil
	} else if obj, ok := specObj.(*rbacv1.ClusterRoleBinding); ok {
		return obj.GetName(), obj.GroupVersionKind().Kind, obj.GetNamespace(), nil
	} else if obj, ok := specObj.(*rbacv1.Role); ok {
		return obj.GetName(), obj.GroupVersionKind().Kind, obj.GetNamespace(), nil
	} else if obj, ok := specObj.(*rbacv1.RoleBinding); ok {
		return obj.GetName(), obj.GroupVersionKind().Kind, obj.GetNamespace(), nil
	} else if obj, ok := specObj.(*batchv1beta1.CronJob); ok {
		return obj.GetName(), obj.GroupVersionKind().Kind, obj.GetNamespace(), nil
	} else if obj, ok := specObj.(*batchv1.Job); ok {
		return obj.GetName(), obj.GroupVersionKind().Kind, obj.GetNamespace(), nil
	} else if obj, ok := specObj.(*corev1.LimitRange); ok {
		return obj.GetName(), obj.GroupVersionKind().Kind, obj.GetNamespace(), nil
	} else if obj, ok := specObj.(*networkingv1beta1.Ingress); ok {
		return obj.GetName(), obj.GroupVersionKind().Kind, obj.GetNamespace(), nil
	} else if obj, ok := specObj.(*monitoringv1.Prometheus); ok {
		return obj.GetName(), obj.GroupVersionKind().Kind, obj.GetNamespace(), nil
	} else if obj, ok := specObj.(*monitoringv1.PrometheusRule); ok {
		return obj.GetName(), obj.GroupVersionKind().Kind, obj.GetNamespace(), nil
	} else if obj, ok := specObj.(*monitoringv1.ServiceMonitor); ok {
		return obj.GetName(), obj.GroupVersionKind().Kind, obj.GetNamespace(), nil
	} else if obj, ok := specObj.(*corev1.Namespace); ok {
		return obj.GetName(), obj.GroupVersionKind().Kind, obj.GetNamespace(), nil
	} else if obj, ok := specObj.(*apiextensionsv1beta1.CustomResourceDefinition); ok {
		return obj.GetName(), obj.GroupVersionKind().Kind, obj.GetNamespace(), nil
	} else if obj, ok := specObj.(*apiextensionsv1.CustomResourceDefinition); ok {
		return obj.GetName(), obj.GroupVersionKind().Kind, obj.GetNamespace(), nil
	} else if obj, ok := specObj.(*policyv1beta1.PodDisruptionBudget); ok {
		return obj.GetName(), obj.GroupVersionKind().Kind, obj.GetNamespace(), nil
	} else if obj, ok := specObj.(*netv1.NetworkPolicy); ok {
		return obj.GetName(), obj.GroupVersionKind().Kind, obj.GetNamespace(), nil
	} else if obj, ok := specObj.(*corev1.Endpoints); ok {
		return obj.GetName(), obj.GroupVersionKind().Kind, obj.GetNamespace(), nil
	} else if obj, ok := specObj.(*storkapi.ResourceTransformation); ok {
		return obj.GetName(), obj.GroupVersionKind().Kind, obj.GetNamespace(), nil
	} else if obj, ok := specObj.(*admissionregistrationv1.ValidatingWebhookConfiguration); ok {
		return obj.GetName(), obj.GroupVersionKind().Kind, obj.GetNamespace(), nil
	} else if obj, ok := specObj.(*kubevirtv1.VirtualMachine); ok {
		return obj.GetName(), obj.GroupVersionKind().Kind, obj.GetNamespace(), nil
	}

	return "", "", "", fmt.Errorf("unsupported object while obtaining spec details: %v", reflect.TypeOf(specObj))
}

// DeleteCloudCredential deletes cloud credentials
func DeleteCloudCredential(name string, orgID string, cloudCredUID string) error {

	backupDriver := Inst().Backup
	credDeleteRequest := &api.CloudCredentialDeleteRequest{
		Name:  name,
		OrgId: orgID,
		Uid:   cloudCredUID,
	}
	ctx, err := backup.GetAdminCtxFromSecret()
	if err != nil {
		return err
	}
	_, err = backupDriver.DeleteCloudCredential(ctx, credDeleteRequest)
	return err
}

// DeleteCloudCredentialWithContext deletes the cloud credential with the given context
func DeleteCloudCredentialWithContext(cloudCredName string, orgID string, cloudCredUID string, ctx context1.Context) error {
	backupDriver := Inst().Backup
	credDeleteRequest := &api.CloudCredentialDeleteRequest{
		Name:  cloudCredName,
		OrgId: orgID,
		Uid:   cloudCredUID,
	}
	_, err := backupDriver.DeleteCloudCredential(ctx, credDeleteRequest)
	return err
}

// ValidateVolumeParametersGetErr validates volume parameters using volume driver and returns err instead of failing
func ValidateVolumeParametersGetErr(volParam map[string]map[string]string) error {
	var err error
	for vol, params := range volParam {
		if Inst().ConfigMap != "" {
			params["auth-token"], err = Inst().S.GetTokenFromConfigMap(Inst().ConfigMap)
			expect(err).NotTo(haveOccurred())
		}
		Step(fmt.Sprintf("get volume: %s inspected by the volume driver", vol), func() {
			err = Inst().V.ValidateCreateVolume(vol, params)
		})
		if err != nil {
			return err
		}
	}
	return nil
}

// AfterEachTest runs collect support bundle after each test when it fails
func AfterEachTest(contexts []*scheduler.Context, ids ...int) {
	testStatus := "Pass"
	ginkgoTestDescr := ginkgo.CurrentGinkgoTestDescription()
	if ginkgoTestDescr.Failed {
		log.Infof(">>>> FAILED TEST: %s", ginkgoTestDescr.FullTestText)
		CollectSupport()
		DescribeNamespace(contexts)
		testStatus = "Fail"
	}
	if len(ids) >= 1 {
		driverVersion, err := Inst().V.GetDriverVersion()
		if err != nil {
			log.Errorf("Error in getting driver version")
		}
		testrailObject := testrailuttils.Testrail{
			Status:          testStatus,
			TestID:          ids[0],
			RunID:           ids[1],
			DriverVersion:   driverVersion,
			PxBackupVersion: PxBackupVersion,
		}
		testrailuttils.AddTestEntry(testrailObject)
		log.Infof("Testrail testrun url: %s/index.php?/runs/view/%d&group_by=cases:custom_automated&group_order=asc&group_id=%d", testRailHostname, ids[1], testrailuttils.PwxProjectID)
	}
}

// SetClusterContext sets context to clusterConfigPath
func SetClusterContext(clusterConfigPath string) error {
	// an empty string indicates the default kubeconfig.
	// This variable is used to clearly indicate that in logs
	var clusterConfigPathForLog string
	var err error
	if clusterConfigPath == "" {
		clusterConfigPathForLog = "default"
	} else {
		clusterConfigPathForLog = clusterConfigPath
	}

	if clusterConfigPath == CurrentClusterConfigPath {
		log.InfoD("Switching context: The context is already [%s]", clusterConfigPathForLog)
		return nil
	}
	log.InfoD("Switching context to [%s]", clusterConfigPathForLog)
	provider := getClusterProvider()
	if clusterConfigPath != "" {
		switch provider {
		case drivers.ProviderGke:
			err = Inst().S.SetGkeConfig(clusterConfigPath, GlobalGkeSecretString)
			if err != nil {
				return fmt.Errorf("failed to switch to context. Set Config Error: [%v]", err)
			}
		default:
			err = Inst().S.SetConfig(clusterConfigPath)
			if err != nil {
				return fmt.Errorf("failed to switch to context. Set Config Error: [%v]", err)
			}
		}
	} else {
		err = Inst().S.SetConfig(clusterConfigPath)
		if err != nil {
			return fmt.Errorf("failed to switch to context. Set Config Error: [%v]", err)
		}
	}
	if err != nil {
		return fmt.Errorf("failed to switch to context. Set Config Error: [%v]", err)
	}
	err = Inst().S.RefreshNodeRegistry()
	if err != nil {
		return fmt.Errorf("failed to switch to context. RefreshNodeRegistry Error: [%v]", err)
	}
	err = Inst().V.RefreshDriverEndpoints()
	if err != nil {
		return fmt.Errorf("failed to switch to context. RefreshDriverEndpoints Error: [%v]", err)
	}

	if sshNodeDriver, ok := Inst().N.(*ssh.SSH); ok {
		err = ssh.RefreshDriver(sshNodeDriver)
		if err != nil {
			return fmt.Errorf("failed to switch to context. RefreshDriver (Node) Error: [%v]", err)
		}
	} else if ibmNodeDriver, ok := Inst().N.(*ibm.Ibm); ok {
		err = ssh.RefreshDriver(&ibmNodeDriver.SSH)
		if err != nil {
			return fmt.Errorf("failed to switch to context. RefreshDriver (Node) Error: [%v]", err)
		}
	}

	CurrentClusterConfigPath = clusterConfigPath
	log.InfoD("Switched context to [%s]", clusterConfigPathForLog)
	// To update the rancher client for current cluster context
	if os.Getenv("CLUSTER_PROVIDER") == drivers.ProviderRke {
		err := Inst().S.(*rke.Rancher).UpdateRancherClient(strings.Split(clusterConfigPath, "/tmp/")[1])
		if err != nil {
			return fmt.Errorf("failed to update rancher client for %s with error: [%v]", clusterConfigPath, err)
		}
	}
	return nil
}

// SetSourceKubeConfig sets current context to the kubeconfig passed as source to the torpedo test
func SetSourceKubeConfig() error {
	sourceClusterConfigPath, err := GetSourceClusterConfigPath()
	if err != nil {
		return err
	}
	return SetClusterContext(sourceClusterConfigPath)
}

// SetDestinationKubeConfig sets current context to the kubeconfig passed as destination to the torpedo test
func SetDestinationKubeConfig() error {
	destClusterConfigPath, err := GetDestinationClusterConfigPath()
	if err != nil {
		return err
	}
	return SetClusterContext(destClusterConfigPath)
}

// ScheduleValidateClusterPair Schedule a clusterpair by creating a yaml file and validate it
func ScheduleValidateClusterPair(ctx *scheduler.Context, skipStorage, resetConfig bool, clusterPairDir string, reverse bool) error {
	var kubeConfigPath string
	var err error
	if reverse {
		err = SetSourceKubeConfig()
		if err != nil {
			return err
		}
		// get the kubeconfig path to get the correct pairing info
		kubeConfigPath, err = GetSourceClusterConfigPath()
		if err != nil {
			return err
		}
	} else {
		err = SetDestinationKubeConfig()
		if err != nil {
			return err
		}
		// get the kubeconfig path to get the correct pairing info
		kubeConfigPath, err = GetDestinationClusterConfigPath()
		if err != nil {
			return err
		}
	}

	pairInfo, err := Inst().V.GetClusterPairingInfo(kubeConfigPath, "", IsEksCluster(), reverse)
	if err != nil {
		log.Errorf("Error writing to clusterpair.yml: %v", err)
		return err
	}

	err = CreateClusterPairFile(pairInfo, skipStorage, resetConfig, clusterPairDir, kubeConfigPath)
	if err != nil {
		log.Errorf("Error creating cluster Spec: %v", err)
		return err
	}
	err = Inst().S.RescanSpecs(Inst().SpecDir, Inst().V.String())
	if err != nil {
		log.Errorf("Unable to parse spec dir: %v", err)
		return err
	}

	// Set the correct cluster context to apply the cluster pair spec
	if reverse {
		err = SetDestinationKubeConfig()
		if err != nil {
			return err
		}
	} else {
		err = SetSourceKubeConfig()
		if err != nil {
			return err
		}
	}

	err = Inst().S.AddTasks(ctx,
		scheduler.ScheduleOptions{AppKeys: []string{clusterPairDir}})
	if err != nil {
		log.Errorf("Failed to schedule Cluster Pair Specs: %v", err)
		return err
	}

	err = Inst().S.WaitForRunning(ctx, defaultTimeout, defaultRetryInterval)
	if err != nil {
		log.Errorf("Error waiting to get cluster pair in ready state: %v", err)
		return err
	}

	return nil
}

// CreateClusterPairFile creates a cluster pair yaml file inside the stork test pod in path 'clusterPairDir'
func CreateClusterPairFile(pairInfo map[string]string, skipStorage, resetConfig bool, clusterPairDir string, kubeConfigPath string) error {
	log.Infof("Entering cluster pair")
	err := os.MkdirAll(path.Join(Inst().SpecDir, clusterPairDir), 0777)
	if err != nil {
		log.Errorf("Unable to make directory (%v) for cluster pair spec: %v", Inst().SpecDir+"/"+clusterPairDir, err)
		return err
	}
	clusterPairFileName := path.Join(Inst().SpecDir, clusterPairDir, pairFileName)
	pairFile, err := os.Create(clusterPairFileName)
	if err != nil {
		log.Errorf("Unable to create clusterPair.yaml: %v", err)
		return err
	}
	defer func() {
		err := pairFile.Close()
		if err != nil {
			log.Errorf("Error closing pair file: %v", err)
		}
	}()

	factory := storkctl.NewFactory()
	cmd := storkctl.NewCommand(factory, os.Stdin, pairFile, os.Stderr)
	cmd.SetArgs([]string{"generate", "clusterpair", remotePairName, "--kubeconfig", kubeConfigPath})
	if err := cmd.Execute(); err != nil {
		log.Errorf("Execute storkctl failed: %v", err)
		return err
	}

	truncCmd := `sed -i "$((` + "`wc -l " + clusterPairFileName + "|awk '{print $1}'`" + `-4)),$ d" ` + clusterPairFileName
	log.Infof("trunc cmd: %v", truncCmd)
	err = exec.Command("sh", "-c", truncCmd).Run()
	if err != nil {
		log.Errorf("truncate failed %v", err)
		return err
	}

	if resetConfig {
		// storkctl generate command sets sched-ops to source cluster config
		err = SetSourceKubeConfig()
		if err != nil {
			return err
		}
	} else {
		// Change kubeconfig to destination cluster config
		err = SetDestinationKubeConfig()
		if err != nil {
			return err
		}
	}

	if skipStorage {
		log.Info("cluster-pair.yml created")
		return nil
	}

	return addStorageOptions(pairInfo, clusterPairFileName)
}

func addStorageOptions(pairInfo map[string]string, clusterPairFileName string) error {
	file, err := os.OpenFile(clusterPairFileName, os.O_CREATE|os.O_APPEND|os.O_RDWR, 0666)
	if err != nil {
		log.Errorf("Unable to open %v: %v", pairFileName, err)
		return err
	}
	defer func() {
		err := file.Close()
		if err != nil {
			log.Errorf("Error closing pair file: %v", err)
		}
	}()
	w := bufio.NewWriter(file)
	for k, v := range pairInfo {
		if k == "port" {
			// port is integer
			v = "\"" + v + "\""
		}
		_, err = fmt.Fprintf(w, "    %v: %v\n", k, v)
		if err != nil {
			log.Infof("error writing file %v", err)
			return err
		}
	}
	err = w.Flush()
	if err != nil {
		return err
	}

	log.Infof("cluster-pair.yml created with storage options in %s", clusterPairFileName)
	return nil

}

// ValidateRestoredApplicationsGetErr validates applications restored by backup driver and updates errors instead of failing the test
func ValidateRestoredApplicationsGetErr(contexts []*scheduler.Context, volumeParameters map[string]map[string]string, bkpErrors map[string]error) {
	var updatedVolumeParams map[string]map[string]string
	volOptsMap := make(map[string]bool)
	volOptsMap[SkipClusterScopedObjects] = true

	var wg sync.WaitGroup
	for _, ctx := range contexts {
		wg.Add(1)
		go func(wg *sync.WaitGroup, ctx *scheduler.Context) {
			defer wg.Done()
			namespace := ctx.App.SpecList[0].(*corev1.PersistentVolumeClaim).Namespace
			if err, ok := bkpErrors[namespace]; ok {
				log.Infof("Skipping validating namespace %s because %s", namespace, err)
			} else {
				ginkgo.Describe(fmt.Sprintf("For validation of %s app", ctx.App.Key), func() {

					Step(fmt.Sprintf("inspect %s app's volumes", ctx.App.Key), func() {
						appScaleFactor := time.Duration(Inst().GlobalScaleFactor)
						volOpts := mapToVolumeOptions(volOptsMap)
						err = Inst().S.ValidateVolumes(ctx, appScaleFactor*defaultTimeout, defaultRetryInterval, volOpts)
					})
					if err != nil {
						bkpErrors[namespace] = err
						log.Errorf("Failed to validate [%s] app. Error: [%v]", ctx.App.Key, err)
						return
					}

					Step(fmt.Sprintf("wait for %s app to start running", ctx.App.Key), func() {
						appScaleFactor := time.Duration(Inst().GlobalScaleFactor)
						err = Inst().S.WaitForRunning(ctx, appScaleFactor*defaultTimeout, defaultRetryInterval)
					})
					if err != nil {
						bkpErrors[namespace] = err
						log.Errorf("Failed to validate [%s] app. Error: [%v]", ctx.App.Key, err)
						return
					}

					updatedVolumeParams = UpdateVolumeInVolumeParameters(volumeParameters)
					log.Infof("Updated parameter list: [%+v]\n", updatedVolumeParams)
					err = ValidateVolumeParametersGetErr(updatedVolumeParams)
					if err != nil {
						bkpErrors[namespace] = err
						log.Errorf("Failed to validate [%s] app. Error: [%v]", ctx.App.Key, err)
						return
					}

					Step(fmt.Sprintf("validate if %s app's volumes are setup", ctx.App.Key), func() {
						var vols []*volume.Volume
						vols, err = Inst().S.GetVolumes(ctx)
						log.Infof("List of volumes from scheduler driver :[%+v] \n for context : [%+v]\n", vols, ctx)
						if err != nil {
							bkpErrors[namespace] = err
							log.Errorf("Failed to validate [%s] app. Error: [%v]", ctx.App.Key, err)
						}

						for _, vol := range vols {
							Step(fmt.Sprintf("validate if %s app's volume: %v is setup", ctx.App.Key, vol), func() {
								err = Inst().V.ValidateVolumeSetup(vol)
								if err != nil {
									bkpErrors[namespace] = err
									log.Errorf("Failed to validate [%s] app. Error: [%v]", ctx.App.Key, err)
								}
							})
						}
					})
				})
			}
		}(&wg, ctx)
	}
	wg.Wait()
}

// CreateBackupGetErr creates backup without ending the test if it errors
func CreateBackupGetErr(backupName string, clusterName string, bLocation string, bLocationUID string,
	namespaces []string, labelSelectors map[string]string, orgID string) (err error) {

	Step(fmt.Sprintf("Create backup [%s] in org [%s] from cluster [%s]",
		backupName, orgID, clusterName), func() {

		backupDriver := Inst().Backup
		bkpCreateRequest := &api.BackupCreateRequest{
			CreateMetadata: &api.CreateMetadata{
				Name:  backupName,
				OrgId: orgID,
			},
			BackupLocationRef: &api.ObjectRef{
				Name: bLocation,
				Uid:  bLocationUID,
			},
			Cluster:        SourceClusterName,
			Namespaces:     namespaces,
			LabelSelectors: labelSelectors,
		}
		ctx, err := backup.GetAdminCtxFromSecret()
		expect(err).NotTo(haveOccurred(),
			fmt.Sprintf("Failed to fetch px-central-admin ctx: [%v]",
				err))
		_, err = backupDriver.CreateBackup(ctx, bkpCreateRequest)
		if err != nil {
			log.Errorf("Failed to create backup [%s] in org [%s]. Error: [%v]",
				backupName, orgID, err)
		}
	})

	return err
}

// CreateScheduledBackup creates a scheduled backup with time interval
func CreateScheduledBackup(backupScheduleName, backupScheduleUID, schedulePolicyName, schedulePolicyUID string,
	interval time.Duration, namespaces []string) (err error) {
	var ctx context1.Context
	labelSelectors := make(map[string]string)
	Step(fmt.Sprintf("Create scheduled backup %s of namespaces %v on cluster %s in organization %s",
		backupScheduleNamePrefix+backupScheduleName, namespaces, SourceClusterName, OrgID), func() {
		backupDriver := Inst().Backup

		// Create a schedule policy
		schedulePolicyCreateRequest := &api.SchedulePolicyCreateRequest{
			CreateMetadata: &api.CreateMetadata{
				Name:  schedulePolicyName,
				Uid:   schedulePolicyUID,
				OrgId: OrgID,
			},

			SchedulePolicy: &api.SchedulePolicyInfo{
				Interval: &api.SchedulePolicyInfo_IntervalPolicy{
					// Retain 5 backups at a time for ease of inspection
					Retain:  5,
					Minutes: int64(interval / time.Minute),
					IncrementalCount: &api.SchedulePolicyInfo_IncrementalCount{
						Count: 0,
					},
				},
			},
		}
		//ctx, err = backup.GetPxCentralAdminCtx()
		ctx, err = backup.GetAdminCtxFromSecret()
		if err != nil {
			return
		}
		_, err = backupDriver.CreateSchedulePolicy(ctx, schedulePolicyCreateRequest)
		if err != nil {
			return
		}

		// Create a backup schedule
		bkpScheduleCreateRequest := &api.BackupScheduleCreateRequest{
			CreateMetadata: &api.CreateMetadata{
				Name:  backupScheduleNamePrefix + backupScheduleName,
				Uid:   backupScheduleUID,
				OrgId: OrgID,
			},

			Namespaces: namespaces,

			ReclaimPolicy: api.BackupScheduleInfo_Delete,
			// Name of Cluster
			Cluster: SourceClusterName,
			// Label selectors to choose resources
			LabelSelectors: labelSelectors,

			SchedulePolicyRef: &api.ObjectRef{
				Name: schedulePolicyName,
				Uid:  schedulePolicyUID,
			},
			BackupLocationRef: &api.ObjectRef{
				Name: backupLocationNameConst,
				Uid:  BackupLocationUID,
			},
		}
		//ctx, err = backup.GetPxCentralAdminCtx()
		ctx, err = backup.GetAdminCtxFromSecret()
		if err != nil {
			return
		}
		_, err = backupDriver.CreateBackupSchedule(ctx, bkpScheduleCreateRequest)
		if err != nil {
			return
		}
	})
	return err
}

// DeleteNamespace tears down the last nginx app
func DeleteNamespace() error {
	sourceClusterConfigPath, err := GetSourceClusterConfigPath()
	if err != nil {
		return err
	}
	SetClusterContext(sourceClusterConfigPath)
	if len(contextsCreated) == 0 {
		log.Infof("No namespace to delete")
		return nil
	}
	TearDownContext(contextsCreated[0], map[string]bool{
		SkipClusterScopedObjects:                    true,
		scheduler.OptionsWaitForResourceLeakCleanup: true,
		scheduler.OptionsWaitForDestroy:             true,
	})
	contextsCreated = contextsCreated[1:]

	SetClusterContext(sourceClusterConfigPath)
	newNamespaceCounter++

	return nil
}

// CreateNamespace creates a new nginx app
func CreateNamespace(appKeys []string) error {
	volumeParams := make(map[string]map[string]string)
	taskName := fmt.Sprintf("new-%s-%d", Inst().InstanceID, newNamespaceCounter)
	sourceClusterConfigPath, err := GetSourceClusterConfigPath()
	if err != nil {
		return err
	}
	SetClusterContext(sourceClusterConfigPath)

	contexts, err := Inst().S.Schedule(taskName, scheduler.ScheduleOptions{
		AppKeys:            appKeys,
		StorageProvisioner: Inst().Provisioner,
	})
	if err != nil {
		return err
	}
	// Skip volume validation until other volume providers are implemented.
	for _, ctx := range contexts {
		ctx.SkipVolumeValidation = true
	}

	ValidateApplications(contexts)
	for _, ctx := range contexts {
		for vol, params := range GetVolumeParameters(ctx) {
			volumeParams[vol] = params
		}
	}

	SetClusterContext(sourceClusterConfigPath)
	contextsCreated = append(contextsCreated, contexts...)
	newNamespaceCounter++

	return nil
}

// ObjectExists returns whether err is from an object not being found by a backup api call
func ObjectExists(err error) bool {
	return err != nil && strings.Contains(err.Error(), "object not found")
}

// GetBackupCreateRequest returns a backupcreaterequest
func GetBackupCreateRequest(backupName string, clusterName string, bLocation string, bLocationUID string,
	namespaces []string, labelSelectors map[string]string, orgID string) *api.BackupCreateRequest {
	return &api.BackupCreateRequest{
		CreateMetadata: &api.CreateMetadata{
			Name:  backupName,
			OrgId: orgID,
		},
		BackupLocationRef: &api.ObjectRef{
			Name: bLocation,
			Uid:  bLocationUID,
		},
		Cluster:        clusterName,
		Namespaces:     namespaces,
		LabelSelectors: labelSelectors,
	}
}

// CreateBackupFromRequest creates a backup using a provided request
func CreateBackupFromRequest(backupName string, orgID string, request *api.BackupCreateRequest) (err error) {
	ctx, err := backup.GetAdminCtxFromSecret()
	expect(err).NotTo(haveOccurred(),
		fmt.Sprintf("Failed to fetch px-central-admin ctx: [%v]", err))
	backupDriver := Inst().Backup
	_, err = backupDriver.CreateBackup(ctx, request)
	if err != nil {
		log.Errorf("Failed to create backup [%s] in org [%s]. Error: [%v]",
			backupName, orgID, err)
	}
	return err
}

// InspectBackup inspects the backup name passed in
func InspectBackup(backupName string) (bkpInspectResponse *api.BackupInspectResponse, err error) {
	var ctx context1.Context

	Step(fmt.Sprintf("Inspect backup %s in org %s",
		backupName, OrgID), func() {
		backupDriver := Inst().Backup

		bkpInspectRequest := &api.BackupInspectRequest{
			OrgId: OrgID,
			Name:  backupName,
		}
		//ctx, err = backup.GetPxCentralAdminCtx()
		ctx, err = backup.GetAdminCtxFromSecret()
		if err != nil {
			return
		}
		bkpInspectResponse, err = backupDriver.InspectBackup(ctx, bkpInspectRequest)
		if err != nil {
			return
		}
	})
	return bkpInspectResponse, err
}

// WaitForScheduledBackup waits until a new backup is taken from scheduled backup with UID backupScheduleUID
func WaitForScheduledBackup(backupScheduleName string, retryInterval time.Duration, timeout time.Duration) (*api.BackupObject, error) {
	beginTime := time.Now()
	beginTimeSec := beginTime.Unix()

	t := func() (interface{}, bool, error) {
		log.Infof("Enumerating backups")
		bkpEnumerateReq := &api.BackupEnumerateRequest{
			OrgId: OrgID}
		ctx, err := backup.GetAdminCtxFromSecret()
		if err != nil {
			return nil, true, err
		}
		curBackups, err := Inst().Backup.EnumerateBackup(ctx, bkpEnumerateReq)
		if err != nil {
			return nil, true, err
		}
		for _, bkp := range curBackups.GetBackups() {
			createTime := bkp.GetCreateTime()
			if beginTimeSec > createTime.GetSeconds() {
				break
			}
			if (bkp.GetStatus().GetStatus() == api.BackupInfo_StatusInfo_Success ||
				bkp.GetStatus().GetStatus() == api.BackupInfo_StatusInfo_PartialSuccess) &&
				bkp.GetBackupSchedule().GetName() == backupScheduleName {
				return bkp, false, nil
			}
		}
		err = fmt.Errorf("unable to find backup from backup schedule with name %s after time %v",
			backupScheduleName, beginTime)
		return nil, true, err
	}

	bkpInterface, err := task.DoRetryWithTimeout(t, timeout, retryInterval)
	if err != nil {
		return nil, err
	}
	bkp := bkpInterface.(*api.BackupObject)
	return bkp, nil

}

// InspectScheduledBackup inspects the scheduled backup
func InspectScheduledBackup(backupScheduleName, backupScheduleUID string) (bkpScheduleInspectResponse *api.BackupScheduleInspectResponse, err error) {
	var ctx context1.Context

	Step(fmt.Sprintf("Inspect scheduled backup %s of all namespaces on cluster %s in organization %s",
		backupScheduleNamePrefix, SourceClusterName, OrgID), func() {
		backupDriver := Inst().Backup

		bkpScheduleInspectRequest := &api.BackupScheduleInspectRequest{
			OrgId: OrgID,
			Name:  backupScheduleNamePrefix + backupScheduleName,
			Uid:   backupScheduleUID,
		}
		//ctx, err = backup.GetPxCentralAdminCtx()
		ctx, err = backup.GetAdminCtxFromSecret()
		if err != nil {
			return
		}
		bkpScheduleInspectResponse, err = backupDriver.InspectBackupSchedule(ctx, bkpScheduleInspectRequest)
		if err != nil {
			return
		}
	})
	return bkpScheduleInspectResponse, err
}

// DeleteLabelFromResource deletes a label by key from some resource and doesn't error if something doesn't exist
func DeleteLabelFromResource(spec interface{}, key string) {
	if obj, ok := spec.(*corev1.PersistentVolumeClaim); ok {
		if obj.Labels != nil {
			_, ok := obj.Labels[key]
			if ok {
				log.Infof("Deleting label with key [%s] from PVC %s", key, obj.Name)
				delete(obj.Labels, key)
				core.Instance().UpdatePersistentVolumeClaim(obj)
			}
		}
	} else if obj, ok := spec.(*corev1.ConfigMap); ok {
		if obj.Labels != nil {
			_, ok := obj.Labels[key]
			if ok {
				log.Infof("Deleting label with key [%s] from ConfigMap %s", key, obj.Name)
				delete(obj.Labels, key)
				core.Instance().UpdateConfigMap(obj)
			}
		}
	} else if obj, ok := spec.(*corev1.Secret); ok {
		if obj.Labels != nil {
			_, ok := obj.Labels[key]
			if ok {
				log.Infof("Deleting label with key [%s] from Secret %s", key, obj.Name)
				delete(obj.Labels, key)
				core.Instance().UpdateSecret(obj)
			}
		}
	}
}

// DeleteBackupAndDependencies deletes backup and dependent backups
func DeleteBackupAndDependencies(backupName string, backupUID string, orgID string, clusterName string) error {
	ctx, err := backup.GetAdminCtxFromSecret()

	backupDeleteRequest := &api.BackupDeleteRequest{
		Name:    backupName,
		Uid:     backupUID,
		OrgId:   orgID,
		Cluster: clusterName,
	}
	_, err = Inst().Backup.DeleteBackup(ctx, backupDeleteRequest)
	if err != nil {
		return err
	}

	backupInspectRequest := &api.BackupInspectRequest{
		Name:  backupName,
		Uid:   backupUID,
		OrgId: orgID,
	}
	resp, err := Inst().Backup.InspectBackup(ctx, backupInspectRequest)
	if err != nil {
		return err
	}

	backupDelStatus := resp.GetBackup().GetStatus()
	if backupDelStatus.GetStatus() == api.BackupInfo_StatusInfo_DeletePending {
		reason := strings.Split(backupDelStatus.GetReason(), ": ")
		dependency := reason[len(reason)-1]
		err = DeleteBackupAndDependencies(dependency, backupUID, orgID, clusterName)
		if err != nil {
			return err
		}
	}

	err = Inst().Backup.WaitForBackupDeletion(ctx, backupName, orgID, defaultTimeout, defaultRetryInterval)
	if err != nil {
		return err
	}

	return nil
}

// DeleteRestore deletes restore
func DeleteRestore(restoreName string, orgID string, ctx context1.Context) error {
	backupDriver := Inst().Backup
	dash.VerifyFatal(backupDriver != nil, true, "Getting the backup driver")
	deleteRestoreReq := &api.RestoreDeleteRequest{
		OrgId: orgID,
		Name:  restoreName,
	}
	_, err := backupDriver.DeleteRestore(ctx, deleteRestoreReq)
	return err
	// TODO: validate createClusterResponse also
}

// DeleteRestoreWithUID deletes restore with the given restore name and uid
func DeleteRestoreWithUID(restoreName string, restoreUID string, orgID string, ctx context1.Context) error {
	deleteRestoreReq := &api.RestoreDeleteRequest{
		Name:  restoreName,
		Uid:   restoreUID,
		OrgId: orgID,
	}
	_, err := Inst().Backup.DeleteRestore(ctx, deleteRestoreReq)
	return err
}

// DeleteBackup deletes a backup with the given backup reference without checking the cluster reference, suitable for normal backup deletion where the cluster reference is not needed.
func DeleteBackup(backupName string, backupUID string, orgID string, ctx context1.Context) (*api.BackupDeleteResponse, error) {
	var err error
	var backupObj *api.BackupObject
	var backupDeleteResponse *api.BackupDeleteResponse

	backupDriver := Inst().Backup

	bkpEnumerateReq := &api.BackupEnumerateRequest{
		OrgId: orgID}
	curBackups, err := backupDriver.EnumerateBackup(ctx, bkpEnumerateReq)
	if err != nil {
		return backupDeleteResponse, err
	}
	for _, bkp := range curBackups.GetBackups() {
		if bkp.Uid == backupUID {
			backupObj = bkp
			break
		}
	}
	if backupObj == nil {
		return nil, fmt.Errorf("unable to find backup [%s] with uid [%s]", backupName, backupUID)
	}

	bkpDeleteRequest := &api.BackupDeleteRequest{
		Name:  backupName,
		OrgId: orgID,
		Uid:   backupUID,
	}
	backupDeleteResponse, err = backupDriver.DeleteBackup(ctx, bkpDeleteRequest)
	return backupDeleteResponse, err
}

// DeleteBackupWithClusterUID deletes a backup using the specified cluster name and UID, ensuring the cluster reference is checked before deletion, suitable for cases where the cluster reference is necessary (e.g., for same-name or deleted clusters).
func DeleteBackupWithClusterUID(backupName string, backupUID string, clusterName string, clusterUid string, orgID string, ctx context1.Context) (*api.BackupDeleteResponse, error) {
	backupDeleteRequest := &api.BackupDeleteRequest{
		Name:  backupName,
		OrgId: orgID,
		Uid:   backupUID,
		ClusterRef: &api.ObjectRef{
			Name: clusterName,
			Uid:  clusterUid,
		},
	}
	backupDeleteResponse, err := Inst().Backup.DeleteBackup(ctx, backupDeleteRequest)
	if err != nil {
		return nil, err
	}
	return backupDeleteResponse, nil
}

// DeleteCluster deletes/de-registers cluster from px-backup
func DeleteCluster(name string, orgID string, ctx context1.Context, cleanupBackupsRestores bool) error {

	backupDriver := Inst().Backup
	clusterDeleteReq := &api.ClusterDeleteRequest{
		OrgId:          orgID,
		Name:           name,
		DeleteBackups:  cleanupBackupsRestores,
		DeleteRestores: cleanupBackupsRestores,
	}
	_, err := backupDriver.DeleteCluster(ctx, clusterDeleteReq)
	return err
}

// DeleteClusterWithUID deletes cluster with the given cluster name and uid
func DeleteClusterWithUID(name string, uid string, orgID string, ctx context1.Context, cleanupBackupsRestores bool) error {
	backupDriver := Inst().Backup
	clusterDeleteReq := &api.ClusterDeleteRequest{
		OrgId:          orgID,
		Name:           name,
		Uid:            uid,
		DeleteBackups:  cleanupBackupsRestores,
		DeleteRestores: cleanupBackupsRestores,
	}
	_, err := backupDriver.DeleteCluster(ctx, clusterDeleteReq)
	if err != nil {
		return err
	}
	err = backupDriver.WaitForClusterDeletionWithUID(ctx, name, uid, orgID, clusterDeleteTimeout, clusterDeleteRetryTime)
	if err != nil {
		return err
	}
	return nil
}

// DeleteBackupLocation deletes backup location
func DeleteBackupLocation(name string, backupLocationUID string, orgID string, DeleteExistingBackups bool) error {

	backupDriver := Inst().Backup
	bLocationDeleteReq := &api.BackupLocationDeleteRequest{
		Name:          name,
		OrgId:         orgID,
		DeleteBackups: DeleteExistingBackups,
		Uid:           backupLocationUID,
	}
	ctx, err := backup.GetAdminCtxFromSecret()
	if err != nil {
		return err
	}
	_, err = backupDriver.DeleteBackupLocation(ctx, bLocationDeleteReq)
	if err != nil {
		return err
	}
	// TODO: validate createBackupLocationResponse also
	return nil

}

// DeleteBackupLocationWithContext deletes backup location with the given context
func DeleteBackupLocationWithContext(name string, backupLocationUID string, orgID string, DeleteExistingBackups bool, ctx context1.Context) error {
	backupDriver := Inst().Backup
	bLocationDeleteReq := &api.BackupLocationDeleteRequest{
		Name:          name,
		Uid:           backupLocationUID,
		OrgId:         orgID,
		DeleteBackups: DeleteExistingBackups,
	}
	_, err := backupDriver.DeleteBackupLocation(ctx, bLocationDeleteReq)
	if err != nil {
		return err
	}
	return nil
}

// DeleteSchedule deletes backup schedule
func DeleteSchedule(backupScheduleName string, clusterName string, orgID string, ctx context1.Context) error {
	backupDriver := Inst().Backup
	backupScheduleInspectRequest := &api.BackupScheduleInspectRequest{
		Name:  backupScheduleName,
		Uid:   "",
		OrgId: orgID,
	}
	resp, err := backupDriver.InspectBackupSchedule(ctx, backupScheduleInspectRequest)
	if err != nil {
		return err
	}
	backupScheduleUID := resp.GetBackupSchedule().GetUid()
	bkpScheduleDeleteRequest := &api.BackupScheduleDeleteRequest{
		OrgId: orgID,
		Name:  backupScheduleName,
		// DeleteBackups indicates whether the cloud backup files need to
		// be deleted or retained.
		DeleteBackups: true,
		Uid:           backupScheduleUID,
	}
	_, err = backupDriver.DeleteBackupSchedule(ctx, bkpScheduleDeleteRequest)
	if err != nil {
		return err
	}
	clusterReq := &api.ClusterInspectRequest{OrgId: orgID, Name: clusterName, IncludeSecrets: true}
	clusterResp, err := backupDriver.InspectCluster(ctx, clusterReq)
	if err != nil {
		return err
	}
	clusterObj := clusterResp.GetCluster()
	namespace := "*"
	err = backupDriver.WaitForBackupScheduleDeletion(ctx, backupScheduleName, namespace, orgID,
		clusterObj,
		backupLocationDeleteTimeoutMin*time.Minute,
		RetrySeconds*time.Second)
	if err != nil {
		return err
	}
	return nil
}

// DeleteScheduleWithUID deletes backup schedule with the given backup schedule name and uid
func DeleteScheduleWithUID(backupScheduleName string, backupScheduleUid string, orgID string, ctx context1.Context) error {
	backupDriver := Inst().Backup
	bkpScheduleDeleteRequest := &api.BackupScheduleDeleteRequest{
		OrgId: orgID,
		Name:  backupScheduleName,
		// DeleteBackups indicates whether the cloud backup files need to
		// be deleted or retained.
		DeleteBackups: true,
		Uid:           backupScheduleUid,
	}
	_, err := backupDriver.DeleteBackupSchedule(ctx, bkpScheduleDeleteRequest)
	if err != nil {
		return err
	}
	return nil
}

// DeleteScheduleWithUIDAndWait deletes backup schedule with the given backup schedule name and uid and waits for its deletion
func DeleteScheduleWithUIDAndWait(backupScheduleName string, backupScheduleUid string, clusterName string, clusterUid string, orgID string, ctx context1.Context) error {
	backupDriver := Inst().Backup
	bkpScheduleDeleteRequest := &api.BackupScheduleDeleteRequest{
		OrgId: orgID,
		Name:  backupScheduleName,
		// DeleteBackups indicates whether the cloud backup files need to
		// be deleted or retained.
		DeleteBackups: true,
		Uid:           backupScheduleUid,
	}
	_, err := backupDriver.DeleteBackupSchedule(ctx, bkpScheduleDeleteRequest)
	clusterReq := &api.ClusterInspectRequest{
		OrgId:          orgID,
		Name:           clusterName,
		Uid:            clusterUid,
		IncludeSecrets: true,
	}
	clusterResp, err := backupDriver.InspectCluster(ctx, clusterReq)
	if err != nil {
		return err
	}
	clusterObj := clusterResp.GetCluster()
	namespace := "*"
	err = backupDriver.WaitForBackupScheduleDeletion(
		ctx, backupScheduleName, namespace, orgID, clusterObj,
		backupLocationDeleteTimeoutMin*time.Minute,
		RetrySeconds*time.Second,
	)
	if err != nil {
		return err
	}
	return nil
}

// CreateApplicationClusters adds application clusters to backup
// 1st cluster in KUBECONFIGS ENV var is source cluster while
// 2nd cluster is destination cluster
func CreateApplicationClusters(orgID string, cloudName string, uid string, ctx context1.Context) error {
	var clusterCredName string
	var clusterCredUid string
	kubeconfigs := os.Getenv("KUBECONFIGS")
	dash.VerifyFatal(kubeconfigs != "", true, "Getting KUBECONFIGS Environment variable")
	kubeconfigList := strings.Split(kubeconfigs, ",")
	// Validate user has provided at least 2 kubeconfigs for source and destination cluster
	if len(kubeconfigList) < 2 {
		return fmt.Errorf("minimum 2 kubeconfigs are required for source and destination cluster")
	}
	err := dumpKubeConfigs(configMapName, kubeconfigList)
	if err != nil {
		return err
	}
	log.InfoD("Create cluster [%s] in org [%s]", SourceClusterName, orgID)
	srcClusterConfigPath, err := GetSourceClusterConfigPath()
	if err != nil {
		return err
	}
	log.Infof("Save cluster %s kubeconfig to %s", SourceClusterName, srcClusterConfigPath)

	log.InfoD("Create cluster [%s] in org [%s]", destinationClusterName, orgID)
	dstClusterConfigPath, err := GetDestinationClusterConfigPath()
	if err != nil {
		return err
	}
	log.Infof("Save cluster %s kubeconfig to %s", destinationClusterName, dstClusterConfigPath)

	ClusterConfigPathMap[SourceClusterName] = srcClusterConfigPath
	ClusterConfigPathMap[destinationClusterName] = dstClusterConfigPath

	clusterCreation := func(clusterCredName string, clusterCredUid string, clusterName string) error {
		clusterStatus := func() (interface{}, bool, error) {
			err = CreateCluster(clusterName, ClusterConfigPathMap[clusterName], orgID, clusterCredName, clusterCredUid, ctx)
			if err != nil && !strings.Contains(err.Error(), "already exists with status: Online") {
				return "", true, err
			}
			srcClusterStatus, err := Inst().Backup.GetClusterStatus(orgID, SourceClusterName, ctx)
			if err != nil {
				return "", true, err
			}
			if srcClusterStatus == api.ClusterInfo_StatusInfo_Online {
				return "", false, nil
			}
			return "", true, fmt.Errorf("the %s cluster state is not Online yet", SourceClusterName)
		}
		_, err = task.DoRetryWithTimeout(clusterStatus, clusterCreationTimeout, clusterCreationRetryTime)
		if err != nil {
			return err
		}
		return nil
	}
	clusterProvider := GetClusterProviders()
	for _, provider := range clusterProvider {
		switch provider {
		case drivers.ProviderRke:
			for _, kubeconfig := range kubeconfigList {
				clusterCredName = fmt.Sprintf("%v-%v-cloud-cred-%v", provider, kubeconfig, RandomString(5))
				clusterCredUid = uuid.New()
				log.Infof("Creating cloud credential for cluster")
				err = CreateCloudCredential(provider, clusterCredName, clusterCredUid, orgID, ctx, kubeconfig)
				if err != nil {
					if strings.Contains(err.Error(), CreateCloudCredentialError) {
						log.Infof("The error is - %v", err.Error())
						adminCtx, err := backup.GetAdminCtxFromSecret()
						if err != nil {
							return fmt.Errorf("failed to fetch px-central-admin ctx with error %v", err)
						}
						log.Infof("Creating cloud credential %s from admin context and sharing with all the users", clusterCredName)
						err = CreateCloudCredential(provider, clusterCredName, clusterCredUid, orgID, adminCtx, kubeconfig)
						if err != nil {
							return fmt.Errorf("failed to create cloud cred %s with error %v", clusterCredName, err)
						}
						err = AddCloudCredentialOwnership(clusterCredName, clusterCredUid, nil, nil, Invalid, Read, adminCtx, orgID)
						if err != nil {
							return fmt.Errorf("failed to share the cloud cred with error %v", err)
						}
					} else {
						return fmt.Errorf("failed to create cloud cred with error =%v", err)
					}
				}
				clusterName := strings.Split(kubeconfig, "-")[0] + "-cluster"
				err = clusterCreation(clusterCredName, clusterCredUid, clusterName)
				if err != nil {
					return err
				}
			}
		case drivers.ProviderAzure:
			for _, kubeconfig := range kubeconfigList {
				clusterCredName = fmt.Sprintf("%v-%v-cloud-cred-%v", provider, kubeconfig, RandomString(5))
				clusterCredUid = uuid.New()
				log.Infof("Creating cloud credential for cluster")
				err = CreateCloudCredential(provider, clusterCredName, clusterCredUid, orgID, ctx)
				if err != nil {
					if strings.Contains(err.Error(), CreateCloudCredentialError) {
						log.Infof("The error is - %v", err.Error())
						adminCtx, err := backup.GetAdminCtxFromSecret()
						if err != nil {
							return fmt.Errorf("failed to fetch px-central-admin ctx with error %v", err)
						}
						log.Infof("Creating cloud credential %s from admin context and sharing with all the users", clusterCredName)
						err = CreateCloudCredential(provider, clusterCredName, clusterCredUid, orgID, adminCtx, kubeconfig)
						if err != nil {
							return fmt.Errorf("failed to create cloud cred %s with error %v", clusterCredName, err)
						}
						err = AddCloudCredentialOwnership(clusterCredName, clusterCredUid, nil, nil, 0, Read, adminCtx, orgID)
						if err != nil {
							return fmt.Errorf("failed to share the cloud cred with error %v", err)
						}
					} else {
						return fmt.Errorf("failed to create cloud cred with error =%v", err)
					}
				} else {
					log.Infof("Created cloud cred %s for cluster creation", clusterCredName)
				}
				clusterName := strings.Split(kubeconfig, "-")[0] + "-cluster"
				err = clusterCreation(clusterCredName, clusterCredUid, clusterName)
				if err != nil {
					return err
				}
			}
		case drivers.ProviderAws:
			for _, kubeconfig := range kubeconfigList {
				clusterCredName = fmt.Sprintf("%v-%v-cloud-cred-%v", provider, kubeconfig, RandomString(5))
				clusterCredUid = uuid.New()
				log.Infof("Creating cloud credential for cluster")
				err = CreateCloudCredential(provider, clusterCredName, clusterCredUid, orgID, ctx)
				if err != nil {
					if strings.Contains(err.Error(), CreateCloudCredentialError) {
						log.Infof("The error is - %v", err.Error())
						adminCtx, err := backup.GetAdminCtxFromSecret()
						if err != nil {
							return fmt.Errorf("failed to fetch px-central-admin ctx with error %v", err)
						}
						log.Infof("Creating cloud credential %s from admin context and sharing with all the users", clusterCredName)
						err = CreateCloudCredential(provider, clusterCredName, clusterCredUid, orgID, adminCtx, kubeconfig)
						if err != nil {
							return fmt.Errorf("failed to create cloud cred %s with error %v", clusterCredName, err)
						}
						err = AddCloudCredentialOwnership(clusterCredName, clusterCredUid, nil, nil, 0, Read, adminCtx, orgID)
						if err != nil {
							return fmt.Errorf("failed to share the cloud cred with error %v", err)
						}
					} else {
						return fmt.Errorf("failed to create cloud cred with error =%v", err)
					}
				}
				clusterName := strings.Split(kubeconfig, "-")[0] + "-cluster"
				err = clusterCreation(clusterCredName, clusterCredUid, clusterName)
				if err != nil {
					return err
				}
			}
		case drivers.ProviderGke:
			for _, kubeconfig := range kubeconfigList {
				clusterCredName = fmt.Sprintf("%v-%v-cloud-cred-%v", provider, kubeconfig, RandomString(5))
				clusterCredUid = uuid.New()
				log.Infof("Creating cloud credential for cluster")
				err = CreateCloudCredential(provider, clusterCredName, clusterCredUid, orgID, ctx, kubeconfig)
				if err != nil {
					if strings.Contains(err.Error(), CreateCloudCredentialError) {
						log.Infof("The error is - %v", err.Error())
						adminCtx, err := backup.GetAdminCtxFromSecret()
						if err != nil {
							return fmt.Errorf("failed to fetch px-central-admin ctx with error %v", err)
						}
						log.Infof("Creating cloud credential %s from admin context and sharing with all the users", clusterCredName)
						err = CreateCloudCredential(provider, clusterCredName, clusterCredUid, orgID, adminCtx, kubeconfig)
						if err != nil {
							return fmt.Errorf("failed to create cloud cred %s with error %v", clusterCredName, err)
						}
						err = AddCloudCredentialOwnership(clusterCredName, clusterCredUid, nil, nil, 0, Read, adminCtx, orgID)
						if err != nil {
							return fmt.Errorf("failed to share the cloud cred with error %v", err)
						}
					} else {
						return fmt.Errorf("failed to create cloud cred with error =%v", err)
					}
				}
				clusterName := strings.Split(kubeconfig, "-")[0] + "-cluster"
				err = clusterCreation(clusterCredName, clusterCredUid, clusterName)
				if err != nil {
					return err
				}
			}
		case drivers.ProviderIbm:
			for _, kubeconfig := range kubeconfigList {
				clusterCredName = fmt.Sprintf("%v-%v-cloud-cred-%v", provider, kubeconfig, RandomString(5))
				clusterCredUid = uuid.New()
				log.Infof("Cluster credential with name [%s] for IBM", clusterCredName)
				err = CreateCloudCredential(provider, clusterCredName, clusterCredUid, orgID, ctx, kubeconfig)
				if err != nil {
					if strings.Contains(err.Error(), CreateCloudCredentialError) {
						log.Infof("The error is - %v", err.Error())
						adminCtx, err := backup.GetAdminCtxFromSecret()
						if err != nil {
							return fmt.Errorf("failed to fetch px-central-admin ctx with error %v", err)
						}
						log.Infof("Creating cloud credential %s from admin context and sharing with all the users", clusterCredName)
						err = CreateCloudCredential(provider, clusterCredName, clusterCredUid, orgID, adminCtx, kubeconfig)
						if err != nil {
							return fmt.Errorf("failed to create cloud cred %s with error %v", clusterCredName, err)
						}
						err = AddCloudCredentialOwnership(clusterCredName, clusterCredUid, nil, nil, 0, Read, adminCtx, orgID)
						if err != nil {
							return fmt.Errorf("failed to share the cloud cred with error %v", err)
						}
					} else {
						return fmt.Errorf("failed to create cloud cred with error =%v", err)
					}
				}
				clusterName := strings.Split(kubeconfig, "-")[0] + "-cluster"
				err = clusterCreation(clusterCredName, clusterCredUid, clusterName)
				if err != nil {
					return err
				}
			}
		default:
			for _, kubeconfig := range kubeconfigList {
				clusterName := strings.Split(kubeconfig, "-")[0] + "-cluster"
				err = clusterCreation(clusterCredName, clusterCredUid, clusterName)
				if err != nil {
					return err
				}
			}
		}
	}
	return nil
}

// CreateBackupLocation creates backup location
func CreateBackupLocation(provider, name, uid, credName, credUID, bucketName, orgID string, encryptionKey string) error {
	var err error
	switch provider {
	case drivers.ProviderAws:
		err = CreateS3BackupLocation(name, uid, credName, credUID, bucketName, orgID, encryptionKey)
	case drivers.ProviderAzure:
		err = CreateAzureBackupLocation(name, uid, credName, CloudCredUID, bucketName, orgID)
	case drivers.ProviderGke:
		err = CreateGCPBackupLocation(name, uid, credName, credUID, bucketName, orgID)
	case drivers.ProviderNfs:
		err = CreateNFSBackupLocation(name, uid, orgID, encryptionKey, bucketName, true)
	}
	return err
}

// CreateBackupLocationWithContext creates backup location using the given context
func CreateBackupLocationWithContext(provider, name, uid, credName, credUID, bucketName, orgID string, encryptionKey string, ctx context1.Context) error {
	var err error
	switch provider {
	case drivers.ProviderAws:
		err = CreateS3BackupLocationWithContext(name, uid, credName, credUID, bucketName, orgID, encryptionKey, ctx)
	case drivers.ProviderAzure:
		err = CreateAzureBackupLocationWithContext(name, uid, credName, CloudCredUID, bucketName, orgID, encryptionKey, ctx)
	case drivers.ProviderGke:
		err = CreateGCPBackupLocationWithContext(name, uid, credName, credUID, bucketName, orgID, ctx)
	case drivers.ProviderNfs:
		err = CreateNFSBackupLocationWithContext(name, uid, bucketName, orgID, encryptionKey, ctx, true)
	}
	return err
}

// CreateCluster creates/registers cluster with px-backup
func CreateCluster(name string, kubeconfigPath string, orgID string, cloud_name string, uid string, ctx context1.Context) error {
	var clusterCreateReq *api.ClusterCreateRequest

	log.InfoD("Create cluster [%s] in org [%s]", name, orgID)
	backupDriver := Inst().Backup
	kubeconfigRaw, err := ioutil.ReadFile(kubeconfigPath)
	if err != nil {
		return err
	}
	if cloud_name != "" {
		clusterProvider := GetClusterProviders()
		for _, provider := range clusterProvider {
			switch provider {
			case drivers.ProviderRke:
				clusterCreateReq = &api.ClusterCreateRequest{
					CreateMetadata: &api.CreateMetadata{
						Name:  name,
						OrgId: orgID,
					},
					Kubeconfig: base64.StdEncoding.EncodeToString(kubeconfigRaw),
					PlatformCredentialRef: &api.ObjectRef{
						Name: cloud_name,
						Uid:  uid,
					},
				}
			case drivers.ProviderGke:
				clusterCreateReq = &api.ClusterCreateRequest{
					CreateMetadata: &api.CreateMetadata{
						Name:  name,
						OrgId: orgID,
					},
					Kubeconfig: base64.StdEncoding.EncodeToString(kubeconfigRaw),
					CloudCredentialRef: &api.ObjectRef{
						Name: cloud_name,
						Uid:  uid,
					},
				}
			default:
				clusterCreateReq = &api.ClusterCreateRequest{
					CreateMetadata: &api.CreateMetadata{
						Name:  name,
						OrgId: orgID,
					},
					Kubeconfig: base64.StdEncoding.EncodeToString(kubeconfigRaw),
					CloudCredentialRef: &api.ObjectRef{
						Name: cloud_name,
						Uid:  uid,
					},
				}
			}
		}

	} else {
		clusterCreateReq = &api.ClusterCreateRequest{
			CreateMetadata: &api.CreateMetadata{
				Name:  name,
				OrgId: orgID,
			},
			Kubeconfig: base64.StdEncoding.EncodeToString(kubeconfigRaw),
		}
	}
	_, err = backupDriver.CreateCluster(ctx, clusterCreateReq)
	if err != nil {
		return err
	}
	return nil
}

// CreateCloudCredential creates cloud credentials
func CreateCloudCredential(provider, credName string, uid, orgID string, ctx context1.Context, kubeconfig ...string) error {
	log.Infof("Create cloud credential with name [%s] for org [%s] with [%s] as provider", credName, orgID, provider)
	var credCreateRequest *api.CloudCredentialCreateRequest
	switch provider {
	case drivers.ProviderAws:
		log.Infof("Create creds for Aws")
		id := os.Getenv("AWS_ACCESS_KEY_ID")
		if id == "" {
			return fmt.Errorf("environment variable AWS_ACCESS_KEY_ID should not be empty")
		}
		secret := os.Getenv("AWS_SECRET_ACCESS_KEY")
		if secret == "" {
			return fmt.Errorf("environment variable AWS_SECRET_ACCESS_KEY should not be empty")
		}
		credCreateRequest = &api.CloudCredentialCreateRequest{
			CreateMetadata: &api.CreateMetadata{
				Name:  credName,
				Uid:   uid,
				OrgId: orgID,
			},
			CloudCredential: &api.CloudCredentialInfo{
				Type: api.CloudCredentialInfo_AWS,
				Config: &api.CloudCredentialInfo_AwsConfig{
					AwsConfig: &api.AWSConfig{
						AccessKey: id,
						SecretKey: secret,
					},
				},
			},
		}

	case drivers.ProviderAzure:
		log.Infof("Create creds for azure")
		tenantID, clientID, clientSecret, subscriptionID, accountName, accountKey := GetAzureCredsFromEnv()
		credCreateRequest = &api.CloudCredentialCreateRequest{
			CreateMetadata: &api.CreateMetadata{
				Name:  credName,
				Uid:   uid,
				OrgId: orgID,
			},
			CloudCredential: &api.CloudCredentialInfo{
				Type: api.CloudCredentialInfo_Azure,
				Config: &api.CloudCredentialInfo_AzureConfig{
					AzureConfig: &api.AzureConfig{
						TenantId:       tenantID,
						ClientId:       clientID,
						ClientSecret:   clientSecret,
						AccountName:    accountName,
						AccountKey:     accountKey,
						SubscriptionId: subscriptionID,
					},
				},
			},
		}

	case drivers.ProviderNfs:
		log.Warnf("provider [%s] does not require creating cloud credential", provider)
		return nil

	case drivers.ProviderRke:
		credCreateRequest = &api.CloudCredentialCreateRequest{
			CreateMetadata: &api.CreateMetadata{
				Name:  credName,
				Uid:   uid,
				OrgId: orgID,
			},
			CloudCredential: &api.CloudCredentialInfo{
				Type: api.CloudCredentialInfo_Rancher,
				Config: &api.CloudCredentialInfo_RancherConfig{
					RancherConfig: &api.RancherConfig{
						Endpoint: rke.RancherMap[kubeconfig[0]].Endpoint,
						Token:    rke.RancherMap[kubeconfig[0]].Token,
					},
				},
			},
		}

	case drivers.ProviderIbm:
		log.Infof("Create creds for IBM")
		apiKey, err := GetIBMApiKey("default")
		if err != nil {
			return err
		}
		credCreateRequest = &api.CloudCredentialCreateRequest{
			CreateMetadata: &api.CreateMetadata{
				Name:  credName,
				Uid:   uid,
				OrgId: orgID,
			},
			CloudCredential: &api.CloudCredentialInfo{
				Type: api.CloudCredentialInfo_IBM,
				Config: &api.CloudCredentialInfo_IbmConfig{
					IbmConfig: &api.IBMConfig{
						ApiKey: apiKey,
					},
				},
			},
		}
	case drivers.ProviderGke:
		credCreateRequest = &api.CloudCredentialCreateRequest{
			CreateMetadata: &api.CreateMetadata{
				Name:  credName,
				Uid:   uid,
				OrgId: orgID,
			},
			CloudCredential: &api.CloudCredentialInfo{
				Type: api.CloudCredentialInfo_Google,
				Config: &api.CloudCredentialInfo_GoogleConfig{
					GoogleConfig: &api.GoogleConfig{
						JsonKey: GlobalGkeSecretString,
					},
				},
			},
		}
	default:
		return fmt.Errorf("provider [%s] not supported for creating cloud credential", provider)
	}
	_, err := Inst().Backup.CreateCloudCredential(ctx, credCreateRequest)
	if err != nil {
		if strings.Contains(err.Error(), "already exists") {
			return nil
		}
		log.Warnf("failed to create cloud credential with name [%s] in org [%s] with [%s] as provider with error [%v]", credName, orgID, provider, err)
		return err
	}
	return nil
}

// CreateS3BackupLocation creates backup location for S3
func CreateS3BackupLocation(name string, uid, cloudCred string, cloudCredUID string, bucketName string, orgID string, encryptionKey string) error {
	time.Sleep(60 * time.Second)
	backupDriver := Inst().Backup
	_, _, endpoint, region, disableSSLBool := s3utils.GetAWSDetailsFromEnv()
	bLocationCreateReq := &api.BackupLocationCreateRequest{
		CreateMetadata: &api.CreateMetadata{
			Name:  name,
			OrgId: orgID,
			Uid:   uid,
		},
		BackupLocation: &api.BackupLocationInfo{
			Path:          bucketName,
			EncryptionKey: encryptionKey,
			CloudCredentialRef: &api.ObjectRef{
				Name: cloudCred,
				Uid:  cloudCredUID,
			},
			Type: api.BackupLocationInfo_S3,
			Config: &api.BackupLocationInfo_S3Config{
				S3Config: &api.S3Config{
					Endpoint:   endpoint,
					Region:     region,
					DisableSsl: disableSSLBool,
				},
			},
		},
	}

	ctx, err := backup.GetAdminCtxFromSecret()
	if err != nil {
		return err
	}

	_, err = backupDriver.CreateBackupLocation(ctx, bLocationCreateReq)
	if err != nil {
		return fmt.Errorf("failed to create backup location: %v", err)
	}
	return nil
}

// CreateS3BackupLocationWithContext creates backup location for S3 using the given context
func CreateS3BackupLocationWithContext(name string, uid, cloudCred string, cloudCredUID string, bucketName string, orgID string, encryptionKey string, ctx context1.Context) error {
	backupDriver := Inst().Backup
	_, _, endpoint, region, disableSSLBool := s3utils.GetAWSDetailsFromEnv()
	bLocationCreateReq := &api.BackupLocationCreateRequest{
		CreateMetadata: &api.CreateMetadata{
			Name:  name,
			OrgId: orgID,
			Uid:   uid,
		},
		BackupLocation: &api.BackupLocationInfo{
			Path:          bucketName,
			EncryptionKey: encryptionKey,
			CloudCredentialRef: &api.ObjectRef{
				Name: cloudCred,
				Uid:  cloudCredUID,
			},
			Type: api.BackupLocationInfo_S3,
			Config: &api.BackupLocationInfo_S3Config{
				S3Config: &api.S3Config{
					Endpoint:   endpoint,
					Region:     region,
					DisableSsl: disableSSLBool,
				},
			},
		},
	}

	_, err := backupDriver.CreateBackupLocation(ctx, bLocationCreateReq)
	if err != nil {
		return err
	}
	return nil
}

// CreateAzureBackupLocation creates backup location for Azure
func CreateAzureBackupLocation(name string, uid string, cloudCred string, cloudCredUID string, bucketName string, orgID string) error {
	backupDriver := Inst().Backup
	encryptionKey := "torpedo"
	bLocationCreateReq := &api.BackupLocationCreateRequest{
		CreateMetadata: &api.CreateMetadata{
			Name:  name,
			OrgId: orgID,
			Uid:   uid,
		},
		BackupLocation: &api.BackupLocationInfo{
			Path:          bucketName,
			EncryptionKey: encryptionKey,
			CloudCredentialRef: &api.ObjectRef{
				Name: cloudCred,
				Uid:  cloudCredUID,
			},
			Type: api.BackupLocationInfo_Azure,
		},
	}
	ctx, err := backup.GetAdminCtxFromSecret()
	if err != nil {
		return err
	}
	_, err = backupDriver.CreateBackupLocation(ctx, bLocationCreateReq)
	if err != nil {
		return fmt.Errorf("failed to create backup location Error: %v", err)
	}
	return nil
}

// CreateAzureBackupLocationWithContext creates backup location for Azure using the given context
func CreateAzureBackupLocationWithContext(name string, uid string, cloudCred string, cloudCredUID string, bucketName string, orgID string, encryptionKey string, ctx context1.Context) error {
	backupDriver := Inst().Backup
	bLocationCreateReq := &api.BackupLocationCreateRequest{
		CreateMetadata: &api.CreateMetadata{
			Name:  name,
			OrgId: orgID,
			Uid:   uid,
		},
		BackupLocation: &api.BackupLocationInfo{
			Path:          bucketName,
			EncryptionKey: encryptionKey,
			CloudCredentialRef: &api.ObjectRef{
				Name: cloudCred,
				Uid:  cloudCredUID,
			},
			Type: api.BackupLocationInfo_Azure,
		},
	}
	_, err := backupDriver.CreateBackupLocation(ctx, bLocationCreateReq)
	if err != nil {
		return fmt.Errorf("failed to create backup location Error: %v", err)
	}
	return nil
}

// CreateGCPBackupLocation creates backup location for Google cloud
func CreateGCPBackupLocation(name string, uid string, cloudCred string, cloudCredUID string, bucketName string, orgID string) error {
	backupDriver := Inst().Backup
	encryptionKey := "torpedo"
	bLocationCreateReq := &api.BackupLocationCreateRequest{
		CreateMetadata: &api.CreateMetadata{
			Name:  name,
			OrgId: orgID,
			Uid:   uid,
		},
		BackupLocation: &api.BackupLocationInfo{
			Path:          bucketName,
			EncryptionKey: encryptionKey,
			CloudCredentialRef: &api.ObjectRef{
				Name: cloudCred,
				Uid:  cloudCredUID,
			},
			Type: api.BackupLocationInfo_Google,
		},
	}
	ctx, err := backup.GetAdminCtxFromSecret()
	if err != nil {
		return err
	}
	_, err = backupDriver.CreateBackupLocation(ctx, bLocationCreateReq)
	if err != nil {
		return fmt.Errorf("failed to create backup location Error: %v", err)
	}
	return nil
}

// CreateGCPBackupLocationWithContext creates backup location for Google cloud
func CreateGCPBackupLocationWithContext(name string, uid string, cloudCred string, cloudCredUID string, bucketName string, orgID string, ctx context1.Context) error {
	backupDriver := Inst().Backup
	encryptionKey := "torpedo"
	bLocationCreateReq := &api.BackupLocationCreateRequest{
		CreateMetadata: &api.CreateMetadata{
			Name:  name,
			OrgId: orgID,
			Uid:   uid,
		},
		BackupLocation: &api.BackupLocationInfo{
			Path:          bucketName,
			EncryptionKey: encryptionKey,
			CloudCredentialRef: &api.ObjectRef{
				Name: cloudCred,
				Uid:  cloudCredUID,
			},
			Type: api.BackupLocationInfo_Google,
		},
	}
	ctx, err := backup.GetAdminCtxFromSecret()
	if err != nil {
		return err
	}
	_, err = backupDriver.CreateBackupLocation(ctx, bLocationCreateReq)
	if err != nil {
		return fmt.Errorf("failed to create backup location Error: %v", err)
	}
	return nil
}

// WaitForBackupLocationAddition waits for backup location to be added successfully
// or till timeout is reached. API should poll every `timeBeforeRetry` duration
func WaitForBackupLocationAddition(
	ctx context1.Context,
	backupLocationName,
	UID,
	orgID string,
	timeout time.Duration,
	timeBeforeRetry time.Duration,
) error {
	req := &api.BackupLocationInspectRequest{
		Name:  backupLocationName,
		Uid:   UID,
		OrgId: orgID,
	}
	f := func() (interface{}, bool, error) {
		inspectBlResp, err := Inst().Backup.InspectBackupLocation(ctx, req)
		if err != nil {
			return "", true, err
		}
		actual := inspectBlResp.GetBackupLocation().GetBackupLocationInfo().GetStatus().GetStatus()
		if actual == api.BackupLocationInfo_StatusInfo_Valid {
			return "", false, nil
		}
		return "", true, fmt.Errorf("backup location status for [%s] expected was [%s] but got [%s]", backupLocationName, api.BackupLocationInfo_StatusInfo_Valid, actual)
	}
	_, err := task.DoRetryWithTimeout(f, timeout, timeBeforeRetry)
	if err != nil {
		return fmt.Errorf("failed to wait for backup location addition. Error:[%v]", err)
	}
	return nil
}

// CreateNFSBackupLocation creates backup location for nfs
func CreateNFSBackupLocation(name string, uid string, orgID string, encryptionKey string, subPath string, validate bool) error {
	serverAddr := os.Getenv("NFS_SERVER_ADDR")
	mountOption := os.Getenv("NFS_MOUNT_OPTION")
	path := os.Getenv("NFS_PATH")
	backupDriver := Inst().Backup
	bLocationCreateReq := &api.BackupLocationCreateRequest{
		CreateMetadata: &api.CreateMetadata{
			Name:  name,
			OrgId: orgID,
			Uid:   uid,
		},
		BackupLocation: &api.BackupLocationInfo{
			Config: &api.BackupLocationInfo_NfsConfig{
				NfsConfig: &api.NFSConfig{
					ServerAddr:  serverAddr,
					SubPath:     subPath,
					MountOption: mountOption,
				},
			},
			Path:          path,
			Type:          api.BackupLocationInfo_NFS,
			EncryptionKey: encryptionKey,
		},
	}
	ctx, err := backup.GetAdminCtxFromSecret()
	if err != nil {
		return err
	}
	_, err = backupDriver.CreateBackupLocation(ctx, bLocationCreateReq)
	if err != nil {
		return fmt.Errorf("failed to create backup location Error: %v", err)
	}
	if validate {
		err = WaitForBackupLocationAddition(ctx, name, uid, orgID, defaultTimeout, defaultRetryInterval)
		if err != nil {
			return err
		}
	}
	return nil
}

// CreateNFSBackupLocationWithContext creates backup location using the given context
func CreateNFSBackupLocationWithContext(name string, uid string, subPath string, orgID string, encryptionKey string, ctx context1.Context, validate bool) error {
	serverAddr := os.Getenv("NFS_SERVER_ADDR")
	mountOption := os.Getenv("NFS_MOUNT_OPTION")
	path := os.Getenv("NFS_PATH")
	backupDriver := Inst().Backup
	bLocationCreateReq := &api.BackupLocationCreateRequest{
		CreateMetadata: &api.CreateMetadata{
			Name:  name,
			OrgId: orgID,
			Uid:   uid,
		},
		BackupLocation: &api.BackupLocationInfo{
			Config: &api.BackupLocationInfo_NfsConfig{
				NfsConfig: &api.NFSConfig{
					ServerAddr:  serverAddr,
					SubPath:     subPath,
					MountOption: mountOption,
				},
			},
			Path:          path,
			Type:          api.BackupLocationInfo_NFS,
			EncryptionKey: encryptionKey,
		},
	}
	_, err := backupDriver.CreateBackupLocation(ctx, bLocationCreateReq)
	if err != nil {
		return fmt.Errorf("failed to create backup location Error: %v", err)
	}
	if validate {
		err = WaitForBackupLocationAddition(ctx, name, uid, orgID, defaultTimeout, defaultRetryInterval)
		if err != nil {
			return err
		}
	}
	return nil
}

// GetProvider validates and return object store provider
func GetProvider() string {
	provider, ok := os.LookupEnv("OBJECT_STORE_PROVIDER")
	expect(ok).To(beTrue(), fmt.Sprintf("No environment variable 'PROVIDER' supplied. Valid values are: %s, %s, %s",
		drivers.ProviderAws, drivers.ProviderAzure, drivers.ProviderGke))
	switch provider {
	case drivers.ProviderAws, drivers.ProviderAzure, drivers.ProviderGke:
	default:
		fail(fmt.Sprintf("Valid values for 'PROVIDER' environment variables are: %s, %s, %s",
			drivers.ProviderAws, drivers.ProviderAzure, drivers.ProviderGke))
	}
	return provider
}

// CreateOrganization creates org on px-backup
func CreateOrganization(orgID string) {
	Step(fmt.Sprintf("Create organization [%s]", orgID), func() {
		backupDriver := Inst().Backup
		req := &api.OrganizationCreateRequest{
			CreateMetadata: &api.CreateMetadata{
				Name: orgID,
			},
		}
		ctx, err := backup.GetAdminCtxFromSecret()
		expect(err).NotTo(haveOccurred(),
			fmt.Sprintf("Failed to fetch px-central-admin ctx: [%v]",
				err))
		_, err = backupDriver.CreateOrganization(ctx, req)
		//expect(err).NotTo(haveOccurred(),
		//	fmt.Sprintf("Failed to create organization [%s]. Error: [%v]",
		//		orgID, err))
	})
}

// UpdateScheduledBackup updates the scheduled backup with time interval from global vars
func UpdateScheduledBackup(schedulePolicyName, schedulePolicyUID string, ScheduledBackupInterval time.Duration) (err error) {
	var ctx context1.Context

	Step(fmt.Sprintf("Update schedule policy %s", schedulePolicyName), func() {
		backupDriver := Inst().Backup

		// Create a backup schedule
		schedulePolicyUpdateRequest := &api.SchedulePolicyUpdateRequest{
			CreateMetadata: &api.CreateMetadata{
				Name:  schedulePolicyName,
				Uid:   schedulePolicyUID,
				OrgId: OrgID,
			},

			SchedulePolicy: &api.SchedulePolicyInfo{
				Interval: &api.SchedulePolicyInfo_IntervalPolicy{
					// Retain 5 backups at a time for ease of inspection
					Retain:  5,
					Minutes: int64(ScheduledBackupInterval / time.Minute),
					IncrementalCount: &api.SchedulePolicyInfo_IncrementalCount{
						Count: 0,
					},
				},
			},
		}
		//ctx, err = backup.GetPxCentralAdminCtx()
		ctx, err = backup.GetAdminCtxFromSecret()
		if err != nil {
			return
		}
		_, err = backupDriver.UpdateSchedulePolicy(ctx, schedulePolicyUpdateRequest)
		if err != nil {
			return
		}
	})
	return err
}

// DeleteScheduledBackup deletes the scheduled backup and schedule policy from the CreateScheduledBackup
func DeleteScheduledBackup(backupScheduleName, backupScheduleUID, schedulePolicyName, schedulePolicyUID string) (err error) {
	var ctx context1.Context

	Step(fmt.Sprintf("Delete scheduled backup %s of all namespaces on cluster %s in organization %s",
		backupScheduleName, SourceClusterName, OrgID), func() {
		backupDriver := Inst().Backup

		bkpScheduleDeleteRequest := &api.BackupScheduleDeleteRequest{
			OrgId: OrgID,
			Name:  backupScheduleName,
			// delete_backups indicates whether the cloud backup files need to
			// be deleted or retained.
			DeleteBackups: true,
			Uid:           backupScheduleUID,
		}
		ctx, err = backup.GetPxCentralAdminCtx()
		if err != nil {
			return
		}
		_, err = backupDriver.DeleteBackupSchedule(ctx, bkpScheduleDeleteRequest)
		if err != nil {
			return
		}

		clusterReq := &api.ClusterInspectRequest{OrgId: OrgID, Name: SourceClusterName, IncludeSecrets: true}
		clusterResp, err := backupDriver.InspectCluster(ctx, clusterReq)
		if err != nil {
			return
		}
		clusterObj := clusterResp.GetCluster()

		namespace := "*"
		err = backupDriver.WaitForBackupScheduleDeletion(ctx, backupScheduleName, namespace, OrgID,
			clusterObj,
			BackupRestoreCompletionTimeoutMin*time.Minute,
			RetrySeconds*time.Second)

		schedulePolicyDeleteRequest := &api.SchedulePolicyDeleteRequest{
			OrgId: OrgID,
			Name:  schedulePolicyName,
			Uid:   schedulePolicyUID,
		}
		ctx, err = backup.GetPxCentralAdminCtx()
		if err != nil {
			return
		}
		_, err = backupDriver.DeleteSchedulePolicy(ctx, schedulePolicyDeleteRequest)
		if err != nil {
			return
		}
	})
	return err
}

// AddLabelToResource adds a label to a resource and errors if the resource type is not implemented
func AddLabelToResource(spec interface{}, key string, val string) error {
	if obj, ok := spec.(*corev1.PersistentVolumeClaim); ok {
		if obj.Labels == nil {
			obj.Labels = make(map[string]string)
		}
		log.Infof("Adding label [%s=%s] to PVC %s", key, val, obj.Name)
		obj.Labels[key] = val
		core.Instance().UpdatePersistentVolumeClaim(obj)
		return nil
	} else if obj, ok := spec.(*corev1.ConfigMap); ok {
		if obj.Labels == nil {
			obj.Labels = make(map[string]string)
		}
		log.Infof("Adding label [%s=%s] to ConfigMap %s", key, val, obj.Name)
		obj.Labels[key] = val
		core.Instance().UpdateConfigMap(obj)
		return nil
	} else if obj, ok := spec.(*corev1.Secret); ok {
		if obj.Labels == nil {
			obj.Labels = make(map[string]string)
		}
		log.Infof("Adding label [%s=%s] to Secret %s", key, val, obj.Name)
		obj.Labels[key] = val
		core.Instance().UpdateSecret(obj)
		return nil
	}
	return fmt.Errorf("spec is of unknown resource type")
}

// GetClusterConfigPath returns kubeconfig for given cluster
func GetClusterConfigPath(clusterConfig string) (string, error) {
	kubeconfigs := os.Getenv("KUBECONFIGS")
	if kubeconfigs == "" {
		return "", fmt.Errorf("failed to get source config path. Empty KUBECONFIGS environment variable")
	}
	kubeconfigList := strings.Split(kubeconfigs, ",")
	for _, kubeconfig := range kubeconfigList {
		if kubeconfig == clusterConfig {
			log.Infof("Cluster config path: %s", fmt.Sprintf("%s/%s", KubeconfigDirectory, kubeconfig))
			return fmt.Sprintf("%s/%s", KubeconfigDirectory, kubeconfig), nil
		}
	}
	return "", nil
}

// GetSourceClusterConfigPath returns kubeconfig for source
func GetSourceClusterConfigPath() (string, error) {
	kubeconfigs := os.Getenv("KUBECONFIGS")
	if kubeconfigs == "" {
		return "", fmt.Errorf("failed to get source config path. Empty KUBECONFIGS environment variable")
	}

	kubeconfigList := strings.Split(kubeconfigs, ",")
	if len(kubeconfigList) < 2 {
		return "", fmt.Errorf(`Failed to get source config path.
				At least minimum two kubeconfigs required but has %d`, len(kubeconfigList))
	}

	log.Infof("Source config path: %s", fmt.Sprintf("%s/%s", KubeconfigDirectory, kubeconfigList[0]))
	return fmt.Sprintf("%s/%s", KubeconfigDirectory, kubeconfigList[0]), nil
}

// GetDestinationClusterConfigPath get cluster config of destination cluster
func GetDestinationClusterConfigPath() (string, error) {
	kubeconfigs := os.Getenv("KUBECONFIGS")
	if kubeconfigs == "" {
		return "", fmt.Errorf("empty KUBECONFIGS environment variable")
	}

	kubeconfigList := strings.Split(kubeconfigs, ",")
	if len(kubeconfigList) < 2 {
		return "", fmt.Errorf(`Failed to get source config path.
				At least minimum two kubeconfigs required but has %d`, len(kubeconfigList))
	}

	log.Infof("Destination config path: %s", fmt.Sprintf("%s/%s", KubeconfigDirectory, kubeconfigList[1]))
	return fmt.Sprintf("%s/%s", KubeconfigDirectory, kubeconfigList[1]), nil
}

// GetAzureCredsFromEnv get creds for azure
func GetAzureCredsFromEnv() (tenantID, clientID, clientSecret, subscriptionID, accountName, accountKey string) {
	accountName = os.Getenv("AZURE_ACCOUNT_NAME")
	expect(accountName).NotTo(equal(""),
		"AZURE_ACCOUNT_NAME Environment variable should not be empty")

	accountKey = os.Getenv("AZURE_ACCOUNT_KEY")
	expect(accountKey).NotTo(equal(""),
		"AZURE_ACCOUNT_KEY Environment variable should not be empty")

	log.Infof("Create creds for azure")
	tenantID = os.Getenv("AZURE_TENANT_ID")
	expect(tenantID).NotTo(equal(""),
		"AZURE_TENANT_ID Environment variable should not be empty")

	clientID = os.Getenv("AZURE_CLIENT_ID")
	expect(clientID).NotTo(equal(""),
		"AZURE_CLIENT_ID Environment variable should not be empty")

	clientSecret = os.Getenv("AZURE_CLIENT_SECRET")
	expect(clientSecret).NotTo(equal(""),
		"AZURE_CLIENT_SECRET Environment variable should not be empty")

	subscriptionID = os.Getenv("AZURE_SUBSCRIPTION_ID")
	expect(clientSecret).NotTo(equal(""),
		"AZURE_SUBSCRIPTION_ID Environment variable should not be empty")

	return tenantID, clientID, clientSecret, subscriptionID, accountName, accountKey
}

// GetIBMApiKey will return the IBM API Key from GlobalCredentialConfig
func GetIBMApiKey(cluster string) (string, error) {
	return GlobalCredentialConfig.CloudProviders.GetIBMCredential(cluster).APIKey, nil
}

type NfsInfo struct {
	NfsServerAddress string
	NfsPath          string
	NfsSubPath       string
	NfsMountOptions  string
}

// GetNfsInfoFromEnv get information for nfs share.
func GetNfsInfoFromEnv() *NfsInfo {
	creds := &NfsInfo{}
	creds.NfsServerAddress = os.Getenv("NFS_SERVER_ADDR")
	if creds.NfsServerAddress == "" {
		err := fmt.Errorf("NFS_SERVER_ADDR environment variable should not be empty")
		log.FailOnError(err, "Fetching NFS server address")
	}
	creds.NfsPath = os.Getenv("NFS_PATH")
	if creds.NfsPath == "" {
		err := fmt.Errorf("NFS_PATH environment variable should not be empty")
		log.FailOnError(err, "Fetching NFS path")
	}
	creds.NfsSubPath = os.Getenv("NFS_SUB_PATH")
	creds.NfsMountOptions = os.Getenv("NFS_MOUNT_OPTION")
	return creds
}

// SetScheduledBackupInterval sets scheduled backup interval
func SetScheduledBackupInterval(interval time.Duration, triggerType string) {
	scheduledBackupInterval := interval

	var schedulePolicyName string
	var schedulePolicyUID string
	if triggerType == BackupScheduleAllName {
		schedulePolicyName = SchedulePolicyAllName
		schedulePolicyUID = SchedulePolicyAllUID
		ScheduledBackupAllNamespacesInterval = scheduledBackupInterval
	} else {
		schedulePolicyName = SchedulePolicyScaleName
		schedulePolicyUID = SchedulePolicyScaleUID
		ScheduledBackupScaleInterval = scheduledBackupInterval
	}
	_, err := InspectScheduledBackup(schedulePolicyName, schedulePolicyUID)
	if ObjectExists(err) {
		UpdateScheduledBackup(schedulePolicyName, schedulePolicyUID, scheduledBackupInterval)
	}
}

// DeleteS3Bucket deletes bucket in S3
func DeleteS3Bucket(bucketName string) {
	id, secret, endpoint, s3Region, disableSSLBool := s3utils.GetAWSDetailsFromEnv()
	sess, err := session.NewSession(&aws.Config{
		Endpoint:         aws.String(endpoint),
		Credentials:      credentials.NewStaticCredentials(id, secret, ""),
		Region:           aws.String(s3Region),
		DisableSSL:       aws.Bool(disableSSLBool),
		S3ForcePathStyle: aws.Bool(true),
	},
	)
	expect(err).NotTo(haveOccurred(),
		fmt.Sprintf("Failed to get S3 session to create bucket. Error: [%v]", err))

	S3Client := s3.New(sess)

	iter := s3manager.NewDeleteListIterator(S3Client, &s3.ListObjectsInput{
		Bucket: aws.String(bucketName),
	})

	err = s3manager.NewBatchDeleteWithClient(S3Client).Delete(aws.BackgroundContext(), iter)
	expect(err).NotTo(haveOccurred(),
		fmt.Sprintf("Unable to delete objects from bucket %q, %v", bucketName, err))

	_, err = S3Client.DeleteBucket(&s3.DeleteBucketInput{
		Bucket: aws.String(bucketName),
	})
	expect(err).NotTo(haveOccurred(),
		fmt.Sprintf("Failed to delete bucket [%v]. Error: [%v]", bucketName, err))
}

// DeleteAzureBucket delete bucket in azure
func DeleteAzureBucket(bucketName string) {
	// From the Azure portal, get your Storage account blob service URL endpoint.
	_, _, _, _, accountName, accountKey := GetAzureCredsFromEnv()

	urlStr := fmt.Sprintf("https://%s.blob.core.windows.net/%s", accountName, bucketName)
	log.Infof("Delete container url %s", urlStr)
	// Create a ContainerURL object that wraps a soon-to-be-created container's URL and a default pipeline.
	u, _ := url.Parse(urlStr)
	credential, err := azblob.NewSharedKeyCredential(accountName, accountKey)
	expect(err).NotTo(haveOccurred(),
		fmt.Sprintf("Failed to create shared key credential [%v]", err))

	containerURL := azblob.NewContainerURL(*u, azblob.NewPipeline(credential, azblob.PipelineOptions{}))
	ctx := context1.Background() // This example uses a never-expiring context

	_, err = containerURL.Delete(ctx, azblob.ContainerAccessConditions{})

	expect(err).NotTo(haveOccurred(),
		fmt.Sprintf("Failed to delete container. Error: [%v]", err))
}

// DeleteNfsSubPath delete subpath from nfs shared path.
func DeleteNfsSubPath(subPath string) {
	// Get NFS share details from ENV variables.
	creds := GetNfsInfoFromEnv()
	mountDir := fmt.Sprintf("/tmp/nfsMount" + RandomString(4))

	// Mount the NFS share to the worker node.
	workerNode := node.GetWorkerNodes()[0]
	mountCmds := []string{
		fmt.Sprintf("mkdir -p %s", mountDir),
		fmt.Sprintf("mount -t nfs %s:%s %s", creds.NfsServerAddress, creds.NfsPath, mountDir),
	}
	for _, cmd := range mountCmds {
		err := runCmd(cmd, workerNode)
		log.FailOnError(err, fmt.Sprintf("Failed to run [%s] command on node [%s], error : [%s]", cmd, workerNode, err))
	}

	defer func() {
		// Unmount the NFS share from the master node.
		umountCmds := []string{
			fmt.Sprintf("umount %s", mountDir),
			fmt.Sprintf("rm -rf %s", mountDir),
		}
		for _, cmd := range umountCmds {
			err := runCmd(cmd, workerNode)
			log.FailOnError(err, fmt.Sprintf("Failed to run [%s] command on node [%s], error : [%s]", cmd, workerNode, err))
		}
	}()

	// Remove subpath from NFS share path.
	log.Infof("Deleting NFS share subpath: [%s] from path: [%s] on server: [%s]", subPath, creds.NfsPath, creds.NfsServerAddress)
	rmCmd := fmt.Sprintf("rm -rf %s/%s", mountDir, subPath)
	err := runCmd(rmCmd, workerNode)
	log.FailOnError(err, fmt.Sprintf("Failed to run [%s] command on node [%s], error : [%s]", rmCmd, workerNode, err))
}

// DeleteBucket deletes bucket from the cloud or shared subpath from NFS server
func DeleteBucket(provider string, bucketName string) {
	Step(fmt.Sprintf("Delete bucket [%s]", bucketName), func() {
		switch provider {
		// TODO(stgleb): PTX-2359 Add DeleteAzureBucket
		case drivers.ProviderAws:
			DeleteS3Bucket(bucketName)
		case drivers.ProviderAzure:
			DeleteAzureBucket(bucketName)
		case drivers.ProviderNfs:
			DeleteNfsSubPath(bucketName)
		}
	})
}

// HaIncreaseRebootTargetNode repl increase and reboot target node
func HaIncreaseRebootTargetNode(event *EventRecord, ctx *scheduler.Context, v *volume.Volume, storageNodeMap map[string]node.Node, restartPX bool) {

	stepLog := fmt.Sprintf("repl increase volume driver %s on app %s's volume: %v and reboot target node",
		Inst().V.String(), ctx.App.Key, v)
	var replicaSets []*opsapi.ReplicaSet
	Step(stepLog,
		func() {
			log.InfoD(stepLog)
			currRep, err := Inst().V.GetReplicationFactor(v)

			if err != nil {
				err = fmt.Errorf("error getting replication factor for volume %s, Error: %v", v.Name, err)
				log.Error(err)
				UpdateOutcome(event, err)
				return
			}
			//if repl is 3 cannot increase repl for the volume
			if currRep == 3 {
				err = fmt.Errorf("cannot perform repl incease as current repl factor is %d", currRep)
				log.Warn(err)
				UpdateOutcome(event, err)
				return
			}

			replicaSets, err = Inst().V.GetReplicaSets(v)

			if err == nil {
				replicaNodes := replicaSets[0].Nodes
				log.InfoD("Current replica nodes of volume %v are %v", v.Name, replicaNodes)
				var newReplID string
				var newReplNode node.Node

				//selecting the target node for repl increase
				for nID, node := range storageNodeMap {
					nExist := false
					for _, id := range replicaNodes {
						if nID == id {
							nExist = true
							break
						}
					}
					if !nExist {
						newReplID = nID
						newReplNode = node
						poolsUsedSize, err := Inst().V.GetPoolsUsedSize(&newReplNode)
						if err != nil {
							UpdateOutcome(event, err)
							return
						}

						pools, err := Inst().V.ListStoragePools(metav1.LabelSelector{})
						if err != nil {
							UpdateOutcome(event, err)
							return
						}
						for p, u := range poolsUsedSize {
							listPool := pools[p]
							usedSize, err := strconv.ParseUint(u, 10, 64)
							if err != nil {
								UpdateOutcome(event, err)
								return
							}
							freeSize := listPool.TotalSize - usedSize
							vol, err := Inst().V.InspectVolume(v.ID)
							if err != nil {
								UpdateOutcome(event, err)
								return
							}
							if freeSize >= vol.Usage {
								break
							}
						}
					}
				}
				if newReplID != "" {
					nodeContexts, err := GetContextsOnNode(&[]*scheduler.Context{ctx}, &newReplNode)
					if err != nil {
						UpdateOutcome(event, err)
					}

					stepLog = fmt.Sprintf("repl increase volume driver %s on app %s's volume: %v",
						Inst().V.String(), ctx.App.Key, v)
					Step(stepLog,
						func() {
							log.InfoD(stepLog)
							if strings.Contains(ctx.App.Key, fastpathAppName) {
								defer Inst().S.RemoveLabelOnNode(newReplNode, k8s.NodeType)
								Inst().S.AddLabelOnNode(newReplNode, k8s.NodeType, k8s.FastpathNodeType)

							}
							log.InfoD("Increasing repl with target node  [%v]", newReplID)
							err = Inst().V.SetReplicationFactor(v, currRep+1, []string{newReplID}, nil, false)
							if err != nil {
								log.Errorf("There is an error increasing repl [%v]", err.Error())
								UpdateOutcome(event, err)
							}
						})

					if err == nil {
						action := "reboot"
						if restartPX {
							action = "restart px on"
						}
						stepLog = fmt.Sprintf("%a target node %s while repl increase is in-progres", action,
							newReplNode.Hostname)
						Step(stepLog,
							func() {
								log.InfoD(stepLog)
								log.Info("Waiting for 10 seconds for re-sync to initialize before target node reboot")
								time.Sleep(10 * time.Second)
								if restartPX {
									testError := Inst().V.RestartDriver(newReplNode, nil)
									if testError != nil {
										log.Error(testError)
										return
									}
									log.InfoD("PX restarted successfully on node %v", newReplNode)
								} else {
									err = Inst().N.RebootNode(newReplNode, node.RebootNodeOpts{
										Force: true,
										ConnectionOpts: node.ConnectionOpts{
											Timeout:         1 * time.Minute,
											TimeBeforeRetry: 5 * time.Second,
										},
									})
									if err != nil {
										log.Errorf("error rebooting node %v, Error: %v", newReplNode.Name, err)
										UpdateOutcome(event, err)
									}
								}
								err = ValidateReplFactorUpdate(v, currRep+1)
								if err != nil {
									err = fmt.Errorf("error in ha-increse after %s target node . Error: %v", action, err)
									log.Error(err)
									UpdateOutcome(event, err)
								} else {
									dash.VerifySafely(true, true, fmt.Sprintf("repl successfully increased to %d", currRep+1))
								}
								if strings.Contains(ctx.App.Key, fastpathAppName) {
									err := ValidateFastpathVolume(ctx, opsapi.FastpathStatus_FASTPATH_INACTIVE)
									UpdateOutcome(event, err)
									err = Inst().V.SetReplicationFactor(v, currRep-1, nil, nil, true)
								}
							})

						err = ValidateDataIntegrity(&nodeContexts)
						UpdateOutcome(event, err)

					}
				} else {
					UpdateOutcome(event, fmt.Errorf("no node identified to repl increase for vol: %s", v.Name))
				}
			} else {
				log.Error(err)
				UpdateOutcome(event, err)

			}
		})
}

// HaIncreaseRebootSourceNode repl increase and reboot source node
func HaIncreaseRebootSourceNode(event *EventRecord, ctx *scheduler.Context, v *volume.Volume, storageNodeMap map[string]node.Node, restartPX bool) {
	stepLog := fmt.Sprintf("repl increase volume driver %s on app %s's volume: %v and reboot source node",
		Inst().V.String(), ctx.App.Key, v)
	Step(stepLog,
		func() {
			log.InfoD(stepLog)
			currRep, err := Inst().V.GetReplicationFactor(v)
			if err != nil {
				err = fmt.Errorf("error getting replication factor for volume %s, Error: %v", v.Name, err)
				log.Error(err)
				UpdateOutcome(event, err)
				return
			}

			//if repl is 3 cannot increase repl for the volume
			if currRep == 3 {
				err = fmt.Errorf("cannot perform repl incease as current repl factor is %d", currRep)
				log.Warn(err)
				UpdateOutcome(event, err)
				return
			}

			if err == nil {
				stepLog = fmt.Sprintf("repl increase volume driver %s on app %s's volume: %v",
					Inst().V.String(), ctx.App.Key, v)
				Step(stepLog,
					func() {
						log.InfoD(stepLog)
						replicaSets, err := Inst().V.GetReplicaSets(v)
						if err == nil {
							replicaNodes := replicaSets[0].Nodes
							if strings.Contains(ctx.App.Key, fastpathAppName) {
								newFastPathNode, err := AddFastPathLabel(ctx)
								if err == nil {
									defer Inst().S.RemoveLabelOnNode(*newFastPathNode, k8s.NodeType)
								}
								UpdateOutcome(event, err)
							}
							err = Inst().V.SetReplicationFactor(v, currRep+1, nil, nil, false)
							if err != nil {
								log.Errorf("There is an error increasing repl [%v]", err.Error())
								UpdateOutcome(event, err)
							} else {
								log.Infof("Waiting for 60 seconds for re-sync to initialize before source nodes reboot")
								time.Sleep(60 * time.Second)
								//rebooting source nodes one by one
								for _, nID := range replicaNodes {
									replNodeToReboot := storageNodeMap[nID]
									log.Infof("selected repl node: %s", replNodeToReboot.Name)
									if restartPX {
										testError := Inst().V.RestartDriver(replNodeToReboot, nil)
										if testError != nil {
											log.Error(testError)
											return
										}
										log.InfoD("PX restarted successfully on node %v", replNodeToReboot)
									} else {
										err = Inst().N.RebootNode(replNodeToReboot, node.RebootNodeOpts{
											Force: true,
											ConnectionOpts: node.ConnectionOpts{
												Timeout:         1 * time.Minute,
												TimeBeforeRetry: 5 * time.Second,
											},
										})
										if err != nil {
											log.Errorf("error rebooting node %v, Error: %v", replNodeToReboot.Name, err)
											UpdateOutcome(event, err)
										}
									}
								}
								err = ValidateReplFactorUpdate(v, currRep+1)
								if err != nil {
									err = fmt.Errorf("error in ha-increse after  source node reboot. Error: %v", err)
									log.Error(err)
									UpdateOutcome(event, err)
								} else {
									dash.VerifySafely(true, true, fmt.Sprintf("repl successfully increased to %d", currRep+1))
								}
								if strings.Contains(ctx.App.Key, fastpathAppName) {
									err := ValidateFastpathVolume(ctx, opsapi.FastpathStatus_FASTPATH_INACTIVE)
									UpdateOutcome(event, err)
									err = Inst().V.SetReplicationFactor(v, currRep-1, nil, nil, true)
								}

								for _, nID := range replicaNodes {
									replNodeToReboot := storageNodeMap[nID]
									nodeContexts, err := GetContextsOnNode(&[]*scheduler.Context{ctx}, &replNodeToReboot)
									if err != nil {
										UpdateOutcome(event, err)
										break
									}
									err = ValidateDataIntegrity(&nodeContexts)
									UpdateOutcome(event, err)
								}

							}

						} else {
							err = fmt.Errorf("error getting relicasets for volume %s, Error: %v", v.Name, err)
							log.Error(err)
							UpdateOutcome(event, err)
						}

					})
			} else {
				err = fmt.Errorf("error getting current replication factor for volume %s, Error: %v", v.Name, err)
				log.Error(err)
				UpdateOutcome(event, err)
			}

		})
}

func AddFastPathLabel(ctx *scheduler.Context) (*node.Node, error) {
	sNodes := node.GetStorageDriverNodes()
	appNodes, err := Inst().S.GetNodesForApp(ctx)
	if err == nil {
		appNode := appNodes[0]
		for _, n := range sNodes {
			if n.Name != appNode.Name {
				Inst().S.AddLabelOnNode(n, k8s.NodeType, k8s.FastpathNodeType)
				return &n, nil
			}
		}
	}
	return nil, err
}

func ValidateReplFactorUpdate(v *volume.Volume, expaectedReplFactor int64) error {
	t := func() (interface{}, bool, error) {
		err := Inst().V.WaitForReplicationToComplete(v, expaectedReplFactor, validateReplicationUpdateTimeout)
		if err != nil {
			statusErr, _ := status.FromError(err)
			if statusErr.Code() == codes.NotFound || strings.Contains(err.Error(), "code = NotFound") {
				return nil, false, err
			}
			return nil, true, err
		}
		return 0, false, nil
	}
	if _, err := task.DoRetryWithTimeout(t, validateReplicationUpdateTimeout, defaultRetryInterval); err != nil {
		return fmt.Errorf("failed to set replication factor of the volume: %v due to err: %v", v.Name, err.Error())
	}
	return nil
}

// CreateBucket creates bucket on the appropriate cloud platform
func CreateBucket(provider string, bucketName string) {
	Step(fmt.Sprintf("Create bucket [%s]", bucketName), func() {
		switch provider {
		case drivers.ProviderAws:
			CreateS3Bucket(bucketName, false, 0, "")
		case drivers.ProviderAzure:
			CreateAzureBucket(bucketName)
		}
	})
}

// IsBackupLocationEmpty returns true if the bucket for a provider is empty
func IsBackupLocationEmpty(provider, bucketName string) (bool, error) {
	switch provider {
	case drivers.ProviderAws:
		result, err := IsS3BucketEmpty(bucketName)
		return result, err
	case drivers.ProviderNfs:
		result, err := IsNFSSubPathEmpty(bucketName)
		return result, err
	default:
		return false, fmt.Errorf("function does not support %s provider", provider)
	}
}

func IsNFSSubPathEmpty(subPath string) (bool, error) {
	//TODO enhance the method to work with NFS server on cloud
	// Get NFS share details from ENV variables.
	creds := GetNfsInfoFromEnv()
	mountDir := fmt.Sprintf("/tmp/nfsMount" + RandomString(4))

	// Mount the NFS share to the worker node.
	masterNode := node.GetWorkerNodes()[0]
	mountCmds := []string{
		fmt.Sprintf("mkdir -p %s", mountDir),
		fmt.Sprintf("mount -t nfs %s:%s %s", creds.NfsServerAddress, creds.NfsPath, mountDir),
		fmt.Sprintf("find %s/%s -type f", mountDir, subPath),
	}
	for _, cmd := range mountCmds {
		output, err := runCmdGetOutput(cmd, masterNode)
		log.FailOnError(err, fmt.Sprintf("Failed to run [%s] command on node [%s], error : [%s]", cmd, masterNode, err))
		log.Infof("Output from command [%s] -\n%s", cmd, output)
	}

	defer func() {
		// Unmount the NFS share from the master node.
		umountCmds := []string{
			fmt.Sprintf("umount %s", mountDir),
			fmt.Sprintf("rm -rf %s", mountDir),
		}
		for _, cmd := range umountCmds {
			err := runCmd(cmd, masterNode)
			log.FailOnError(err, fmt.Sprintf("Failed to run [%s] command on node [%s], error : [%s]", cmd, masterNode, err))
		}
	}()

	// List the files in subpath from NFS share path.
	log.Infof("Checking the contents in NFS share subpath: [%s] from path: [%s] on server: [%s]", subPath, creds.NfsPath, creds.NfsServerAddress)
	fileCountCmd := fmt.Sprintf("find %s/%s -type f | wc -l", mountDir, subPath)
	log.Infof("Running command - %s", fileCountCmd)
	output, err := runCmdGetOutput(fileCountCmd, masterNode)
	log.FailOnError(err, fmt.Sprintf("Failed to run [%s] command on node [%s], error : [%s]", fileCountCmd, masterNode, err))
	log.Infof("Output of command [%s] - \n%s", fileCountCmd, output)
	result, err := strconv.Atoi(strings.TrimSpace(output))
	if result > 0 {
		return false, nil
	}
	return true, nil
}

// IsS3BucketEmpty returns true if bucket empty else false
func IsS3BucketEmpty(bucketName string) (bool, error) {
	id, secret, endpoint, s3Region, disableSSLBool := s3utils.GetAWSDetailsFromEnv()
	sess, err := session.NewSession(&aws.Config{
		Endpoint:         aws.String(endpoint),
		Credentials:      credentials.NewStaticCredentials(id, secret, ""),
		Region:           aws.String(s3Region),
		DisableSSL:       aws.Bool(disableSSLBool),
		S3ForcePathStyle: aws.Bool(true),
	})
	if err != nil {
		return false, fmt.Errorf("failed to get S3 session to create bucket with %s", err)
	}

	S3Client := s3.New(sess)
	input := &s3.ListObjectsInput{
		Bucket: aws.String(bucketName),
	}

	result, err := S3Client.ListObjects(input)
	if err != nil {
		return false, fmt.Errorf("unable to fetch cotents from s3 failing with %s", err)
	}

	log.Info(fmt.Sprintf("Result content %d", len(result.Contents)))
	if len(result.Contents) > 0 {
		return false, nil
	}
	return true, nil
}

// CreateS3Bucket creates bucket in S3
func CreateS3Bucket(bucketName string, objectLock bool, retainCount int64, objectLockMode string) error {
	id, secret, endpoint, s3Region, disableSSLBool := s3utils.GetAWSDetailsFromEnv()
	sess, err := session.NewSession(&aws.Config{
		Endpoint:         aws.String(endpoint),
		Credentials:      credentials.NewStaticCredentials(id, secret, ""),
		Region:           aws.String(s3Region),
		DisableSSL:       aws.Bool(disableSSLBool),
		S3ForcePathStyle: aws.Bool(true),
	},
	)
	expect(err).NotTo(haveOccurred(),
		fmt.Sprintf("Failed to get S3 session to create bucket. Error: [%v]", err))

	S3Client := s3.New(sess)

	if retainCount > 0 && objectLock == true {
		// Create object locked bucket
		_, err = S3Client.CreateBucket(&s3.CreateBucketInput{
			Bucket:                     aws.String(bucketName),
			ObjectLockEnabledForBucket: aws.Bool(true),
		})
	} else {
		// Create standard bucket
		_, err = S3Client.CreateBucket(&s3.CreateBucketInput{
			Bucket: aws.String(bucketName),
		})
	}
	expect(err).NotTo(haveOccurred(),
		fmt.Sprintf("Failed to create bucket [%v]. Error: [%v]", bucketName, err))

	err = S3Client.WaitUntilBucketExists(&s3.HeadBucketInput{
		Bucket: aws.String(bucketName),
	})
	expect(err).NotTo(haveOccurred(),
		fmt.Sprintf("Failed to wait for bucket [%v] to get created. Error: [%v]", bucketName, err))

	if retainCount > 0 && objectLock == true {
		// Update ObjectLockConfiguration to bucket
		enabled := "Enabled"
		_, err = S3Client.PutObjectLockConfiguration(&s3.PutObjectLockConfigurationInput{
			Bucket: aws.String(bucketName),
			ObjectLockConfiguration: &s3.ObjectLockConfiguration{
				ObjectLockEnabled: aws.String(enabled),
				Rule: &s3.ObjectLockRule{
					DefaultRetention: &s3.DefaultRetention{
						Days: aws.Int64(retainCount),
						Mode: aws.String(objectLockMode)}}}})
		if err != nil {
			err = fmt.Errorf("failed to update Objectlock config with Retain Count [%v] and Mode [%v]. Error: [%v]", retainCount, objectLockMode, err)
		}
	}
	return err
}

// UpdateS3BucketPolicy applies the given policy to the given bucket.
func UpdateS3BucketPolicy(bucketName string, policy string) error {

	id, secret, endpoint, s3Region, disableSslBool := s3utils.GetAWSDetailsFromEnv()
	sess, err := session.NewSession(&aws.Config{
		Endpoint:         aws.String(endpoint),
		Credentials:      credentials.NewStaticCredentials(id, secret, ""),
		Region:           aws.String(s3Region),
		DisableSSL:       aws.Bool(disableSslBool),
		S3ForcePathStyle: aws.Bool(true),
	},
	)
	if err != nil {
		return fmt.Errorf("failed to get S3 session to update bucket policy : [%v]", err)
	}
	s3Client := s3.New(sess)
	_, err = s3Client.PutBucketPolicy(&s3.PutBucketPolicyInput{
		Bucket: aws.String(bucketName),
		Policy: aws.String(policy),
	})
	if err != nil {
		return fmt.Errorf("failed to update bucket policy with Policy [%v]. Error: [%v]", policy, err)
	}
	return nil
}

// RemoveS3BucketPolicy removes the given policy from the given bucket.
func RemoveS3BucketPolicy(bucketName string) error {
	// Create a new S3 client.
	id, secret, endpoint, s3Region, disableSslBool := s3utils.GetAWSDetailsFromEnv()
	sess, err := session.NewSession(&aws.Config{
		Endpoint:         aws.String(endpoint),
		Credentials:      credentials.NewStaticCredentials(id, secret, ""),
		Region:           aws.String(s3Region),
		DisableSSL:       aws.Bool(disableSslBool),
		S3ForcePathStyle: aws.Bool(true),
	},
	)
	if err != nil {
		return fmt.Errorf("Failed to get S3 session to remove S3 bucket policy : [%v]", err)
	}

	s3Client := s3.New(sess)

	// Create a new DeleteBucketPolicyInput object.
	input := &s3.DeleteBucketPolicyInput{
		Bucket: aws.String(bucketName),
	}

	// Delete the bucket policy.
	_, err = s3Client.DeleteBucketPolicy(input)
	if err != nil {
		return err
	}
	return nil
}

// CreateAzureBucket creates bucket in Azure
func CreateAzureBucket(bucketName string) {
	// From the Azure portal, get your Storage account blob service URL endpoint.
	_, _, _, _, accountName, accountKey := GetAzureCredsFromEnv()

	urlStr := fmt.Sprintf("https://%s.blob.core.windows.net/%s", accountName, bucketName)
	log.Infof("Create container url %s", urlStr)
	// Create a ContainerURL object that wraps a soon-to-be-created container's URL and a default pipeline.
	u, _ := url.Parse(urlStr)
	credential, err := azblob.NewSharedKeyCredential(accountName, accountKey)
	expect(err).NotTo(haveOccurred(),
		fmt.Sprintf("Failed to create shared key credential [%v]", err))

	containerURL := azblob.NewContainerURL(*u, azblob.NewPipeline(credential, azblob.PipelineOptions{}))
	ctx := context1.Background() // This example uses a never-expiring context

	_, err = containerURL.Create(ctx, azblob.Metadata{}, azblob.PublicAccessNone)

	expect(err).NotTo(haveOccurred(),
		fmt.Sprintf("Failed to create container. Error: [%v]", err))
}

func dumpKubeConfigs(configObject string, kubeconfigList []string) error {
	log.Infof("dump kubeconfigs to file system")
	cm, err := core.Instance().GetConfigMap(configObject, "default")
	if err != nil {
		log.Errorf("Error reading config map: %v", err)
		return err
	}
	log.Infof("Get over kubeconfig list %v", kubeconfigList)
	for _, kubeconfig := range kubeconfigList {
		config := cm.Data[kubeconfig]
		if len(config) == 0 {
			configErr := fmt.Sprintf("Error reading kubeconfig: found empty %s in config map %s",
				kubeconfig, configObject)
			return fmt.Errorf(configErr)
		}
		filePath := fmt.Sprintf("%s/%s", KubeconfigDirectory, kubeconfig)
		log.Infof("Save kubeconfig to %s", filePath)
		err := ioutil.WriteFile(filePath, []byte(config), 0644)
		if err != nil {
			return err
		}
	}
	return nil
}

// DumpKubeconfigs gets kubeconfigs from configmap
func DumpKubeconfigs(kubeconfigList []string) {
	err := dumpKubeConfigs(configMapName, kubeconfigList)
	dash.VerifyFatal(err, nil, fmt.Sprintf("verfiy getting kubeconfigs [%v] from configmap [%s]", kubeconfigList, configMapName))
}

// Inst returns the Torpedo instances
func Inst() *Torpedo {
	return instance
}

var instance *Torpedo
var once sync.Once

// Torpedo is the torpedo testsuite
type Torpedo struct {
	InstanceID                          string
	S                                   scheduler.Driver
	V                                   volume.Driver
	N                                   node.Driver
	M                                   monitor.Driver
	Pds                                 pds.Driver
	SpecDir                             string
	AppList                             []string
	SecureAppList                       []string
	CsiAppList                          []string
	LogLoc                              string
	LogLevel                            string
	Logger                              *logrus.Logger
	GlobalScaleFactor                   int
	StorageDriverUpgradeEndpointURL     string
	StorageDriverUpgradeEndpointVersion string
	UpgradeStorageDriverEndpointList    string
	EnableStorkUpgrade                  bool
	MinRunTimeMins                      int
	ChaosLevel                          int
	Provisioner                         string
	MaxStorageNodesPerAZ                int
	DestroyAppTimeout                   time.Duration
	DriverStartTimeout                  time.Duration
	AutoStorageNodeRecoveryTimeout      time.Duration
	LicenseExpiryTimeoutHours           time.Duration
	MeteringIntervalMins                time.Duration
	ConfigMap                           string
	BundleLocation                      string
	CustomAppConfig                     map[string]scheduler.AppConfig
	TopologyLabels                      []map[string]string
	Backup                              backup.Driver
	SecretType                          string
	PureVolumes                         bool
	PureSANType                         string
	RunCSISnapshotAndRestoreManyTest    bool
	VaultAddress                        string
	VaultToken                          string
	SchedUpgradeHops                    string
	MigrationHops                       string
	AutopilotUpgradeImage               string
	CsiGenericDriverConfigMap           string
	HelmValuesConfigMap                 string
	IsHyperConverged                    bool
	Dash                                *aetosutil.Dashboard
	JobName                             string
	JobType                             string
	PortworxPodRestartCheck             bool
	IsPDSApps                           bool
	AnthosAdminWorkStationNodeIP        string
	AnthosInstPath                      string
	SkipSystemChecks                    bool
}

// ParseFlags parses command line flags
func ParseFlags() {
	var err error

	var s, m, n, v, backupDriverName, pdsDriverName, specDir, logLoc, logLevel, appListCSV, secureAppsCSV, repl1AppsCSV, csiAppsCSV, provisionerName, configMapName string

	var schedulerDriver scheduler.Driver
	var volumeDriver volume.Driver
	var nodeDriver node.Driver
	var monitorDriver monitor.Driver
	var backupDriver backup.Driver
	var pdsDriver pds.Driver
	var appScaleFactor int
	var volUpgradeEndpointURL string
	var volUpgradeEndpointVersion string
	var upgradeStorageDriverEndpointList string
	var minRunTimeMins int
	var chaosLevel int
	var storageNodesPerAZ int
	var destroyAppTimeout time.Duration
	var driverStartTimeout time.Duration
	var autoStorageNodeRecoveryTimeout time.Duration
	var licenseExpiryTimeoutHours time.Duration
	var meteringIntervalMins time.Duration
	var bundleLocation string
	var customConfigPath string
	var hyperConverged bool
	var enableDash bool

	var pxPodRestartCheck bool
	var deployPDSApps bool

	// TODO: We rely on the customAppConfig map to be passed into k8s.go and stored there.
	// We modify this map from the tests and expect that the next RescanSpecs will pick up the new custom configs.
	// We should make this more robust.
	var customAppConfig map[string]scheduler.AppConfig = make(map[string]scheduler.AppConfig)

	var skipSystemChecks bool
	var enableStorkUpgrade bool
	var secretType string
	var pureVolumes bool
	var pureSANType string
	var runCSISnapshotAndRestoreManyTest bool
	var vaultAddress string
	var vaultToken string
	var schedUpgradeHops string
	var migrationHops string
	var autopilotUpgradeImage string
	var csiGenericDriverConfigMapName string
	//dashboard fields
	var user, testBranch, testProduct, testType, testDescription, testTags string
	var testsetID int
	var torpedoJobName string
	var torpedoJobType string
	var anthosWsNodeIp string
	var anthosInstPath string
	log.Infof("The default scheduler is %v", defaultScheduler)
	flag.StringVar(&s, schedulerCliFlag, defaultScheduler, "Name of the scheduler to use")
	flag.StringVar(&n, nodeDriverCliFlag, defaultNodeDriver, "Name of the node driver to use")
	flag.StringVar(&m, monitorDriverCliFlag, defaultMonitorDriver, "Name of the prometheus driver to use")
	flag.StringVar(&v, storageDriverCliFlag, defaultStorageDriver, "Name of the storage driver to use")
	flag.StringVar(&torpedoJobName, torpedoJobNameFlag, defaultTorpedoJob, "Name of the torpedo job")
	flag.StringVar(&torpedoJobType, torpedoJobTypeFlag, defaultTorpedoJobType, "Type of torpedo job")
	flag.StringVar(&backupDriverName, backupCliFlag, "", "Name of the backup driver to use")
	flag.StringVar(&specDir, specDirCliFlag, defaultSpecsRoot, "Root directory containing the application spec files")
	flag.StringVar(&logLoc, logLocationCliFlag, defaultLogLocation,
		"Path to save logs/artifacts upon failure. Default: /mnt/torpedo_support_dir")
	flag.StringVar(&logLevel, logLevelCliFlag, defaultLogLevel, "Log level")
	flag.IntVar(&appScaleFactor, scaleFactorCliFlag, defaultAppScaleFactor, "Factor by which to scale applications")
	flag.IntVar(&minRunTimeMins, minRunTimeMinsFlag, defaultMinRunTimeMins, "Minimum Run Time in minutes for appliation deletion tests")
	flag.IntVar(&chaosLevel, chaosLevelFlag, defaultChaosLevel, "Application deletion frequency in minutes")
	flag.StringVar(&volUpgradeEndpointURL, storageUpgradeEndpointURLCliFlag, defaultStorageUpgradeEndpointURL,
		"Endpoint URL link which will be used for upgrade storage driver")
	flag.StringVar(&volUpgradeEndpointVersion, storageUpgradeEndpointVersionCliFlag, defaultStorageUpgradeEndpointVersion,
		"Endpoint version which will be used for checking version after upgrade storage driver")
	flag.StringVar(&upgradeStorageDriverEndpointList, upgradeStorageDriverEndpointListFlag, "", "Comma separated list of Spec Generator URLs for performing upgrade hops for StorageCluster")
	flag.BoolVar(&enableStorkUpgrade, enableStorkUpgradeFlag, false, "Enable stork upgrade during storage driver upgrade")
	flag.StringVar(&appListCSV, appListCliFlag, "", "Comma-separated list of apps to run as part of test. The names should match directories in the spec dir.")
	flag.StringVar(&secureAppsCSV, secureAppsCliFlag, "", "Comma-separated list of apps to deploy with secure volumes using storage class. The names should match directories in the spec dir.")
	flag.StringVar(&repl1AppsCSV, repl1AppsCliFlag, "", "Comma-separated list of apps to deploy with repl 1 volumes. The names should match directories in the spec dir.")
	flag.StringVar(&csiAppsCSV, csiAppCliFlag, "", "Comma-separated list of apps to deploy with CSI provisioner")
	flag.StringVar(&provisionerName, provisionerFlag, defaultStorageProvisioner, "Name of the storage provisioner Portworx or CSI.")
	flag.IntVar(&storageNodesPerAZ, storageNodesPerAZFlag, defaultStorageNodesPerAZ, "Maximum number of storage nodes per availability zone")
	flag.DurationVar(&destroyAppTimeout, "destroy-app-timeout", defaultTimeout, "Maximum ")
	flag.DurationVar(&driverStartTimeout, "driver-start-timeout", defaultDriverStartTimeout, "Maximum wait volume driver startup")
	flag.DurationVar(&autoStorageNodeRecoveryTimeout, "storagenode-recovery-timeout", defaultAutoStorageNodeRecoveryTimeout, "Maximum wait time in minutes for storageless nodes to transition to storagenodes in case of ASG")
	flag.DurationVar(&licenseExpiryTimeoutHours, licenseExpiryTimeoutHoursFlag, defaultLicenseExpiryTimeoutHours, "Maximum wait time in hours after which force expire license")
	flag.DurationVar(&meteringIntervalMins, meteringIntervalMinsFlag, defaultMeteringIntervalMins, "Metering interval in minutes for metering agent")
	flag.StringVar(&configMapName, configMapFlag, "", "Name of the config map to be used.")
	flag.StringVar(&bundleLocation, "bundle-location", defaultBundleLocation, "Path to support bundle output files")
	flag.StringVar(&customConfigPath, "custom-config", "", "Path to custom configuration files")
	flag.StringVar(&secretType, "secret-type", scheduler.SecretK8S, "Path to custom configuration files")
	flag.BoolVar(&pureVolumes, "pure-volumes", false, "To enable using Pure backend for shared volumes")
	flag.StringVar(&pureSANType, "pure-san-type", "ISCSI", "If using Pure volumes, which SAN type is being used. ISCSI, FC, and NVMEOF-RDMA are all valid values.")
	flag.BoolVar(&runCSISnapshotAndRestoreManyTest, "pure-fa-snapshot-restore-to-many-test", false, "If using Pure volumes, to enable Pure clone many tests")
	flag.StringVar(&vaultAddress, "vault-addr", "", "Path to custom configuration files")
	flag.StringVar(&vaultToken, "vault-token", "", "Path to custom configuration files")
	flag.StringVar(&schedUpgradeHops, "sched-upgrade-hops", "", "Comma separated list of versions scheduler upgrade to take hops")
	flag.StringVar(&migrationHops, "migration-hops", "", "Comma separated list of versions for migration pool")
	flag.StringVar(&autopilotUpgradeImage, autopilotUpgradeImageCliFlag, "", "Autopilot version which will be used for checking version after upgrade autopilot")
	flag.StringVar(&csiGenericDriverConfigMapName, csiGenericDriverConfigMapFlag, "", "Name of config map that stores provisioner details when CSI generic driver is being used")
	flag.StringVar(&testrailuttils.MilestoneName, milestoneFlag, "", "Testrail milestone name")
	flag.StringVar(&testrailuttils.RunName, testrailRunNameFlag, "", "Testrail run name, this run will be updated in testrail")
	flag.StringVar(&testrailuttils.JobRunID, testrailRunIDFlag, "", "Run ID for the testrail run")
	flag.StringVar(&testrailuttils.JenkinsBuildURL, testrailJenkinsBuildURLFlag, "", "Jenins job url for testrail update")
	flag.StringVar(&testRailHostname, testRailHostFlag, "", "Testrail server hostname")
	flag.StringVar(&testRailUsername, testRailUserNameFlag, "", "Username to be used for adding entries to testrail")
	flag.StringVar(&testRailPassword, testRailPasswordFlag, "", "Password to be used for testrail update")
	flag.StringVar(&jiraUserName, jiraUserNameFlag, "", "Username to be used for JIRA client")
	flag.StringVar(&jiraToken, jiraTokenFlag, "", "API token for accessing the JIRA")
	flag.StringVar(&jirautils.AccountID, jiraAccountIDFlag, "", "AccountID for issue assignment")
	flag.BoolVar(&hyperConverged, hyperConvergedFlag, true, "To enable/disable hyper-converged type of deployment")
	flag.BoolVar(&enableDash, enableDashBoardFlag, true, "To enable/disable aetos dashboard reporting")
	flag.StringVar(&dataIntegrityValidationTests, dataIntegrityValidationTestsFlag, "", "list data integrity validation tests to run data integrity validation")
	flag.StringVar(&user, userFlag, "nouser", "user name running the tests")
	flag.StringVar(&testDescription, testDescriptionFlag, "Torpedo Workflows", "test suite description")
	flag.StringVar(&testType, testTypeFlag, "system-test", "test types like system-test,functional,integration")
	flag.StringVar(&testTags, testTagsFlag, "", "tags running the tests. Eg: key1:val1,key2:val2")
	flag.IntVar(&testsetID, testSetIDFlag, 0, "testset id to post the results")
	flag.StringVar(&testBranch, testBranchFlag, "master", "branch of the product")
	flag.StringVar(&testProduct, testProductFlag, "PxEnp", "Portworx product under test")
	flag.StringVar(&pxRuntimeOpts, "px-runtime-opts", "", "comma separated list of run time options for cluster update")
	flag.BoolVar(&pxPodRestartCheck, failOnPxPodRestartCount, false, "Set it true for px pods restart check during test")
	flag.BoolVar(&deployPDSApps, deployPDSAppsFlag, false, "To deploy pds apps and return scheduler context for pds apps")
	flag.StringVar(&pdsDriverName, pdsDriveCliFlag, defaultPdsDriver, "Name of the pdsdriver to use")
	flag.StringVar(&anthosWsNodeIp, anthosWsNodeIpCliFlag, "", "Anthos admin work station node IP")
	flag.StringVar(&anthosInstPath, anthosInstPathCliFlag, "", "Anthos config path where all conf files present")
	// System checks https://github.com/portworx/torpedo/blob/86232cb195400d05a9f83d57856f8f29bdc9789d/tests/common.go#L2173
	// should be skipped from AfterSuite() if this flag is set to true. This is to avoid distracting test failures due to
	// unstable testing environments.
	flag.BoolVar(&skipSystemChecks, skipSystemCheckCliFlag, false, "Skip system checks during after suite")
	flag.Parse()

	log.SetLoglevel(logLevel)
	tpLogPath = fmt.Sprintf("%s/%s", logLoc, "torpedo.log")
	suiteLogger = CreateLogger(tpLogPath)
	log.SetTorpedoFileOutput(suiteLogger)

	appList, err := splitCsv(appListCSV)
	if err != nil {
		log.Fatalf("failed to parse app list: %v. err: %v", appListCSV, err)
	}

	csiAppsList := make([]string, 0)
	if len(csiAppsCSV) > 0 {
		apl, err := splitCsv(csiAppsCSV)
		log.FailOnError(err, fmt.Sprintf("failed to parse csiAppsCSV app list: %v", csiAppsCSV))
		csiAppsList = append(csiAppsList, apl...)
		log.Infof("provisioner CSI apps : %+v", csiAppsList)
		appList = append(appList, csiAppsList...)
	}

	secureAppList := make([]string, 0)

	if secureAppsCSV == "all" {
		secureAppList = append(secureAppList, appList...)
	} else if len(secureAppsCSV) > 0 {
		apl, err := splitCsv(secureAppsCSV)
		log.FailOnError(err, fmt.Sprintf("failed to parse secure app list: %v", secureAppsCSV))
		secureAppList = append(secureAppList, apl...)
		log.Infof("Secure apps : %+v", secureAppList)
		//Adding secure apps as part of app list for deployment
		appList = append(appList, secureAppList...)
	}

	repl1AppList := make([]string, 0)

	if repl1AppsCSV == "all" {
		repl1AppList = append(repl1AppList, appList...)
	} else if len(repl1AppsCSV) > 0 {
		apl, err := splitCsv(repl1AppsCSV)
		log.FailOnError(err, fmt.Sprintf("failed to parse repl-1 app list: %v", repl1AppsCSV))
		repl1AppList = append(repl1AppList, apl...)
		log.Infof("volume repl 1 apps : %+v", repl1AppList)
		//Adding repl-1 apps as part of app list for deployment
		appList = append(appList, repl1AppList...)
	}

	sched.Init(time.Second)
	if schedulerDriver, err = scheduler.Get(s); err != nil {
		log.Fatalf("Cannot find scheduler driver for %v. Err: %v\n", s, err)
	} else if volumeDriver, err = volume.Get(v); err != nil {
		log.Fatalf("Cannot find volume driver for %v. Err: %v\n", v, err)
	} else if nodeDriver, err = node.Get(n); err != nil {
		log.Fatalf("Cannot find node driver for %v. Err: %v\n", n, err)
	} else if monitorDriver, err = monitor.Get(m); err != nil {
		log.Fatalf("Cannot find monitor driver for %v. Err: %v\n", m, err)
	} else if err = os.MkdirAll(logLoc, os.ModeDir); err != nil {
		log.Fatalf("Cannot create path %s for saving support bundle. Error: %v", logLoc, err)
	} else {
		if _, err = os.Stat(customConfigPath); err == nil {
			var data []byte

			log.Infof("Using custom app config file %s", customConfigPath)
			data, err = ioutil.ReadFile(customConfigPath)
			if err != nil {
				log.Fatalf("Cannot read file %s. Error: %v", customConfigPath, err)
			}
			err = yaml.Unmarshal(data, &customAppConfig)
			if err != nil {
				log.Fatalf("Cannot unmarshal yml %s. Error: %v", customConfigPath, err)
			}
			log.Infof("Parsed custom app config file: %+v", customAppConfig)
		}
		if len(repl1AppList) > 0 {
			for _, app := range repl1AppList {
				if appConfig, ok := customAppConfig[app]; ok {
					appConfig.Repl = "1"
				} else {
					var config = scheduler.AppConfig{Repl: "1"}
					customAppConfig[app] = config
				}
			}
		}
		log.Infof("Backup driver name %s", backupDriverName)
		if backupDriverName != "" {
			if backupDriver, err = backup.Get(backupDriverName); err != nil {
				log.Fatalf("cannot find backup driver for %s. Err: %v\n", backupDriverName, err)
			} else {
				log.Infof("Backup driver found %v", backupDriver)
			}
		}

		log.Infof("Pds driver name %s", pdsDriverName)
		if pdsDriverName != "" {
			if pdsDriver, err = pds.Get(pdsDriverName); err != nil {
				log.Fatalf("cannot find pds driver for %s. Err: %v\n", pdsDriverName, err)
			} else {
				log.Infof("Pds driver found %v", pdsDriver)
			}
		}

		dash = aetosutil.Get()
		if enableDash && !isDashboardReachable() {
			enableDash = false
			log.Infof("Aetos Dashboard is not reachable. Disabling dashboard reporting.")
		}

		dash.IsEnabled = enableDash
		testSet := aetosutil.TestSet{
			User:        user,
			Product:     testProduct,
			Description: testDescription,
			Branch:      testBranch,
			TestType:    testType,
			Tags:        make(map[string]string),
			Status:      aetosutil.NOTSTARTED,
		}
		if testTags != "" {
			tags, err := splitCsv(testTags)
			if err != nil {
				log.Fatalf("failed to parse tags: %v. err: %v", testTags, err)
			} else {
				for _, tag := range tags {
					var key, value string
					if !strings.Contains(tag, ":") {
						log.Info("Invalid tag %s. Please provide tag in key:value format skipping provided tag", tag)
					} else {
						key = strings.SplitN(tag, ":", 2)[0]
						value = strings.SplitN(tag, ":", 2)[1]
						testSet.Tags[key] = value
					}
				}
			}
		}

		/*
			Get TestSetID based on below precedence
			1. Check if user has passed in command line and use
			2. Check if user has set it has an env variable and use
			3. Check if build.properties available with TestSetID
			4. If not present create a new one
		*/
		val, ok := os.LookupEnv("DASH_UID")
		if testsetID != 0 {
			dash.TestSetID = testsetID
		} else if ok && (val != "" && val != "0") {
			testsetID, err = strconv.Atoi(val)
			log.Infof(fmt.Sprintf("Using TestSetID: %s set as enviornment variable", val))
			if err != nil {
				log.Warnf("Failed to convert environment testset id  %v to int, err: %v", val, err)
			}
		} else {
			fileName := "/build.properties"
			readFile, err := os.Open(fileName)
			if err == nil {
				fileScanner := bufio.NewScanner(readFile)
				fileScanner.Split(bufio.ScanLines)
				for fileScanner.Scan() {
					line := fileScanner.Text()
					if strings.Contains(line, "DASH_UID") {
						testsetToUse := strings.Split(line, "=")[1]
						log.Infof("Using TestSetID: %s found in build.properties", testsetToUse)
						dash.TestSetID, err = strconv.Atoi(testsetToUse)
						if err != nil {
							log.Errorf("Error in getting DASH_UID variable, %v", err)
						}
						break
					}
				}
			}
		}
		if testsetID != 0 {
			dash.TestSetID = testsetID
			os.Setenv("DASH_UID", fmt.Sprint(testsetID))
		}

		dash.TestSet = &testSet

		once.Do(func() {
			instance = &Torpedo{
				InstanceID:                          time.Now().Format("01-02-15h04m05s"),
				S:                                   schedulerDriver,
				V:                                   volumeDriver,
				N:                                   nodeDriver,
				M:                                   monitorDriver,
				Pds:                                 pdsDriver,
				SpecDir:                             specDir,
				LogLoc:                              logLoc,
				LogLevel:                            logLevel,
				Logger:                              log.GetLogInstance(),
				GlobalScaleFactor:                   appScaleFactor,
				MinRunTimeMins:                      minRunTimeMins,
				ChaosLevel:                          chaosLevel,
				StorageDriverUpgradeEndpointURL:     volUpgradeEndpointURL,
				StorageDriverUpgradeEndpointVersion: volUpgradeEndpointVersion,
				UpgradeStorageDriverEndpointList:    upgradeStorageDriverEndpointList,
				EnableStorkUpgrade:                  enableStorkUpgrade,
				AppList:                             appList,
				SecureAppList:                       secureAppList,
				CsiAppList:                          csiAppsList,
				Provisioner:                         provisionerName,
				MaxStorageNodesPerAZ:                storageNodesPerAZ,
				DestroyAppTimeout:                   destroyAppTimeout,
				DriverStartTimeout:                  driverStartTimeout,
				AutoStorageNodeRecoveryTimeout:      autoStorageNodeRecoveryTimeout,
				ConfigMap:                           configMapName,
				BundleLocation:                      bundleLocation,
				CustomAppConfig:                     customAppConfig,
				Backup:                              backupDriver,
				SecretType:                          secretType,
				PureVolumes:                         pureVolumes,
				PureSANType:                         pureSANType,
				RunCSISnapshotAndRestoreManyTest:    runCSISnapshotAndRestoreManyTest,
				VaultAddress:                        vaultAddress,
				VaultToken:                          vaultToken,
				SchedUpgradeHops:                    schedUpgradeHops,
				MigrationHops:                       migrationHops,
				AutopilotUpgradeImage:               autopilotUpgradeImage,
				CsiGenericDriverConfigMap:           csiGenericDriverConfigMapName,
				LicenseExpiryTimeoutHours:           licenseExpiryTimeoutHours,
				MeteringIntervalMins:                meteringIntervalMins,
				IsHyperConverged:                    hyperConverged,
				Dash:                                dash,
				JobName:                             torpedoJobName,
				JobType:                             torpedoJobType,
				PortworxPodRestartCheck:             pxPodRestartCheck,
				AnthosAdminWorkStationNodeIP:        anthosWsNodeIp,
				AnthosInstPath:                      anthosInstPath,
				IsPDSApps:                           deployPDSApps,
				SkipSystemChecks:                    skipSystemChecks,
			}
		})
	}
	printFlags()
}

func printFlags() {

	log.Info("********Torpedo Command********")
	log.Info(strings.Join(os.Args, " "))
	log.Info("******************************")

	log.Info("*********Parsed Args**********")
	flag.VisitAll(func(f *flag.Flag) {
		log.Infof("   %s: %s", f.Name, f.Value)
	})
	log.Info("******************************")
}

func isDashboardReachable() bool {
	timeout := 15 * time.Second
	client := &http.Client{
		Timeout: timeout,
		Transport: &http.Transport{
			TLSClientConfig: &tls.Config{
				InsecureSkipVerify: true,
			},
		},
	}
	aboutURL := strings.Replace(aetosutil.DashBoardBaseURL, "dashboard", "datamodel/about", -1)
	log.Infof("Checking URL: %s", aboutURL)
	response, err := client.Get(aboutURL)

	if err != nil {
		log.Warn(err.Error())
		return false
	}
	if response.StatusCode == 200 {
		return true
	}
	return false
}

// CreateLogFile creates file and return the file object
func CreateLogFile(filename string) *os.File {
	var filePath string
	if strings.Contains(filename, "/") {
		filePath = "filename"
	} else {
		filePath = fmt.Sprintf("%s/%s", Inst().LogLoc, filename)
	}

	f, err := os.OpenFile(filePath, os.O_WRONLY|os.O_CREATE|os.O_APPEND, 0644)
	if err != nil {
		fmt.Println("Failed to create logfile torpedo.log")
		fmt.Println("Error: ", err)
	}
	return f

}

// CreateLogger creates file and return the file object
func CreateLogger(filename string) *lumberjack.Logger {
	var filePath string
	if strings.Contains(filename, "/") {
		filePath = filename
	} else {
		filePath = fmt.Sprintf("%s/%s", Inst().LogLoc, filename)
	}
	_, err := os.Create(filePath)
	if err != nil {
		log.Infof("Error creating log file. Err: %v", err)
		return nil
	}

	logger := &lumberjack.Logger{
		Filename:   filePath,
		MaxSize:    10, // megabytes
		MaxBackups: 10,
		MaxAge:     30,   //days
		Compress:   true, // disabled by default
		LocalTime:  true,
	}

	return logger

}

// CloseLogger ends testcase file object
func CloseLogger(testLogger *lumberjack.Logger) {
	if testLogger != nil {
		testLogger.Close()
		//Below steps are performed to remove current file from log output
		log.SetDefaultOutput(suiteLogger)
	}

}

func splitCsv(in string) ([]string, error) {
	r := csv.NewReader(strings.NewReader(in))
	r.TrimLeadingSpace = true
	records, err := r.ReadAll()
	if err != nil || len(records) < 1 {
		return []string{}, err
	} else if len(records) > 1 {
		return []string{}, fmt.Errorf("multiline CSV not supported")
	}
	return records[0], err
}

func mapToVolumeOptions(options map[string]bool) *scheduler.VolumeOptions {
	if val, ok := options[SkipClusterScopedObjects]; ok {
		return &scheduler.VolumeOptions{
			SkipClusterScopedObjects: val,
		}
	}

	return &scheduler.VolumeOptions{
		SkipClusterScopedObjects: false,
	}
}

func init() {
	logrus.SetLevel(logrus.InfoLevel)
	logrus.StandardLogger().Hooks.Add(log.NewHook())
	logrus.SetOutput(os.Stdout)
}

// CreateJiraIssueWithLogs creates a jira issue and copy logs to nfs mount
func CreateJiraIssueWithLogs(issueDescription, issueSummary string) {
	issueKey, err := jirautils.CreateIssue(issueDescription, issueSummary)
	if err == nil && issueKey != "" {
		collectAndCopyDiagsOnWorkerNodes(issueKey)
		collectAndCopyStorkLogs(issueKey)
		collectAndCopyOperatorLogs(issueKey)
		collectAndCopyAutopilotLogs(issueKey)

	}

}

func collectAndCopyDiagsOnWorkerNodes(issueKey string) {
	isIssueDirCreated := false
	for _, currNode := range node.GetWorkerNodes() {
		err := runCmd("pwd", currNode)
		if err == nil {
			log.Infof("Creating directors logs in the node %v", currNode.Name)
			runCmd(fmt.Sprintf("mkdir -p %v", rootLogDir), currNode)
			log.Info("Mounting nfs diags directory")
			runCmd(fmt.Sprintf("mount -t nfs %v %v", diagsDirPath, rootLogDir), currNode)
			if !isIssueDirCreated {
				log.Infof("Creating PTX %v directory in the node %v", issueKey, currNode.Name)
				runCmd(fmt.Sprintf("mkdir -p %v/%v", rootLogDir, issueKey), currNode)
				isIssueDirCreated = true
			}

			log.Infof("collect diags on node: %s", currNode.Name)

			filePath := fmt.Sprintf("/var/cores/%s-diags-*.tar.gz", currNode.Name)

			config := &torpedovolume.DiagRequestConfig{
				DockerHost:    "unix:///var/run/docker.sock",
				OutputFile:    filePath,
				ContainerName: "",
				Profile:       false,
				Live:          false,
				Upload:        false,
				All:           true,
				Force:         true,
				OnHost:        true,
				Extra:         false,
			}
			err = Inst().V.CollectDiags(currNode, config, torpedovolume.DiagOps{Validate: false, Async: true})

			if err == nil {
				log.Infof("copying logs %v  on node: %s", filePath, currNode.Name)
				runCmd(fmt.Sprintf("cp %v %v/%v/", filePath, rootLogDir, issueKey), currNode)
			} else {
				log.Warnf("Error collecting diags on node: %v, Error: %v", currNode.Name, err)
			}

		}
	}
}

// CollectLogsFromPods collects logs from specified pods and stores them in a directory named after the test case
func CollectLogsFromPods(testCaseName string, podLabel map[string]string, namespace string, logLabel string) {

	// Check to handle cloud based deployment with 0 master nodes
	if len(node.GetMasterNodes()) == 0 {
		log.Warnf("Skipping pod log collection for pods with [%s] label in test case [%s]", logLabel, testCaseName)
		return
	}

	testCaseName = strings.ReplaceAll(testCaseName, " ", "")
	podList, err := core.Instance().GetPods(namespace, podLabel)
	if err != nil {
		log.Errorf("Error in getting pods for the [%s] logs of test case [%s], Err: %v", logLabel, testCaseName, err.Error())
		return
	}
	masterNode := node.GetMasterNodes()[0]
	err = runCmd("pwd", masterNode)
	if err != nil {
		log.Errorf("Error in running [pwd] command in node [%s] for the [%s] logs of test case [%s]", masterNode.Name, logLabel, testCaseName)
		return
	}
	testCaseLogDirPath := fmt.Sprintf("%s/%s-logs", pxbLogDirPath, testCaseName)
	log.Infof("Creating a directory [%s] in node [%s] to store [%s] logs for the test case [%s]", testCaseLogDirPath, masterNode.Name, logLabel, testCaseName)
	err = runCmd(fmt.Sprintf("mkdir -p %v", testCaseLogDirPath), masterNode)
	if err != nil {
		log.Errorf("Error in creating a directory [%s] in node [%s] to store [%s] logs for the test case [%s]. Err: %v", testCaseLogDirPath, masterNode.Name, logLabel, testCaseName, err.Error())
		return
	}
	for _, pod := range podList.Items {
		log.Infof("Writing [%s] pod into a %v/%v.log file", pod.Name, testCaseLogDirPath, pod.Name)
		err = runCmd(fmt.Sprintf("kubectl logs %s -n %s > %s/%s.log", pod.Name, namespace, testCaseLogDirPath, pod.Name), masterNode)
		if err != nil {
			log.Errorf("Error in writing [%s] pod into a %v/%v.log file. Err: %v", pod.Name, testCaseLogDirPath, pod.Name, err.Error())
		}
	}
}

// collectStorkLogs collects Stork logs and stores them using the CollectLogsFromPods function
func collectStorkLogs(testCaseName string) {
	storkLabel := make(map[string]string)
	storkLabel["name"] = "stork"
	pxNamespace, err := Inst().V.GetVolumeDriverNamespace()
	if err != nil {
		log.Errorf("Error in getting portworx namespace. Err: %v", err.Error())
		return
	}
	CollectLogsFromPods(testCaseName, storkLabel, pxNamespace, "stork")
}

// CollectMongoDBLogs collects MongoDB logs and stores them using the CollectLogsFromPods function
func CollectMongoDBLogs(testCaseName string) {
	pxbLabel := make(map[string]string)
	pxbLabel["app.kubernetes.io/component"] = mongodbStatefulset
	pxbNamespace, err := backup.GetPxBackupNamespace()
	if err != nil {
		log.Errorf("Error in getting px-backup namespace. Err: %v", err.Error())
		return
	}
	CollectLogsFromPods(testCaseName, pxbLabel, pxbNamespace, "mongodb")
}

// collectPxBackupLogs collects Px-Backup logs and stores them using the CollectLogsFromPods function
func collectPxBackupLogs(testCaseName string) {
	pxbLabel := make(map[string]string)
	pxbLabel["app"] = "px-backup"
	pxbNamespace, err := backup.GetPxBackupNamespace()
	if err != nil {
		log.Errorf("Error in getting px-backup namespace. Err: %v", err.Error())
		return
	}
	CollectLogsFromPods(testCaseName, pxbLabel, pxbNamespace, "px-backup")
}

// compressSubDirectories compresses all subdirectories within the specified directory on the master node
func compressSubDirectories(dirPath string) {
	masterNode := node.GetMasterNodes()[0]
	log.Infof("Compressing sub-directories in the directory [%s] in node [%s]", dirPath, masterNode.Name)
	err := runCmdWithNoSudo(fmt.Sprintf("find %s -mindepth 1 -depth -type d -exec sh -c 'tar czf \"${1%%/}.tar.gz\" -C \"$(dirname \"$1\")\" \"$(basename \"$1\")\" && rm -rf \"$1\"' sh {} \\;", dirPath), masterNode)
	if err != nil {
		log.Errorf("Error in compressing sub-directories in the directory [%s] in node [%s]", dirPath, masterNode.Name)
	}
}

func collectAndCopyStorkLogs(issueKey string) {

	storkLabel := make(map[string]string)
	storkLabel["name"] = "stork"
	podList, err := core.Instance().GetPods(pxNamespace, storkLabel)
	if err == nil {
		logsByPodName := map[string]string{}
		for _, p := range podList.Items {
			logOptions := corev1.PodLogOptions{
				// Getting 250 lines from the pod logs to get the io_bytes
				TailLines: getInt64Address(250),
			}
			log.Info("Collecting stork logs")
			output, err := core.Instance().GetPodLog(p.Name, p.Namespace, &logOptions)
			if err != nil {
				log.Error(fmt.Errorf("failed to get logs for the pod %s/%s: %w", p.Namespace, p.Name, err))
			}
			logsByPodName[p.Name] = output
		}
		masterNode := node.GetMasterNodes()[0]
		err = runCmd("pwd", masterNode)
		if err == nil {
			log.Infof("Creating directors logs in the node %v", masterNode.Name)
			runCmd(fmt.Sprintf("mkdir -p %v", rootLogDir), masterNode)
			log.Info("Mounting nfs diags directory")
			runCmd(fmt.Sprintf("mount -t nfs %v %v", diagsDirPath, rootLogDir), masterNode)

			for k, v := range logsByPodName {
				cmnd := fmt.Sprintf("echo '%v' > /root/%v.log", v, k)
				runCmdWithNoSudo(cmnd, masterNode)
				runCmd(fmt.Sprintf("cp /root/%v.log %v/%v/", k, rootLogDir, issueKey), masterNode)
			}
		}

	} else {
		log.Errorf("Error in getting stork pods, Err: %v", err.Error())
	}

}

func collectAndCopyOperatorLogs(issueKey string) {
	podLabel := make(map[string]string)
	podLabel["name"] = "portworx-operator"
	podList, err := core.Instance().GetPods(pxNamespace, podLabel)
	if err == nil {
		logsByPodName := map[string]string{}
		for _, p := range podList.Items {
			logOptions := corev1.PodLogOptions{
				// Getting 250 lines from the pod logs to get the io_bytes
				TailLines: getInt64Address(250),
			}
			log.Info("Collecting portworx operator logs")
			output, err := core.Instance().GetPodLog(p.Name, p.Namespace, &logOptions)
			if err != nil {
				log.Error(fmt.Errorf("failed to get logs for the pod %s/%s: %w", p.Namespace, p.Name, err))
			}
			logsByPodName[p.Name] = output
		}
		masterNode := node.GetMasterNodes()[0]
		err = runCmd("pwd", masterNode)
		if err == nil {
			for k, v := range logsByPodName {
				cmnd := fmt.Sprintf("echo '%v' > /root/%v.log", v, k)
				runCmdWithNoSudo(cmnd, masterNode)
				runCmd(fmt.Sprintf("cp /root/%v.log %v/%v/", k, rootLogDir, issueKey), masterNode)
			}
		}

	} else {
		log.Errorf("Error in getting portworx-operator pods, Err: %v", err.Error())
	}

}

func collectAndCopyAutopilotLogs(issueKey string) {
	podLabel := make(map[string]string)
	podLabel["name"] = "autopilot"
	podList, err := core.Instance().GetPods(pxNamespace, podLabel)
	if err == nil {
		logsByPodName := map[string]string{}
		for _, p := range podList.Items {
			logOptions := corev1.PodLogOptions{
				// Getting 250 lines from the pod logs to get the io_bytes
				TailLines: getInt64Address(250),
			}
			log.Info("Collecting autopilot logs")
			output, err := core.Instance().GetPodLog(p.Name, p.Namespace, &logOptions)
			if err != nil {
				log.Error(fmt.Errorf("failed to get logs for the pod %s/%s: %w", p.Namespace, p.Name, err))
			}
			logsByPodName[p.Name] = output
		}
		masterNode := node.GetMasterNodes()[0]

		err = runCmd("pwd", masterNode)
		if err == nil {
			for k, v := range logsByPodName {
				cmnd := fmt.Sprintf("echo '%v' > /root/%v.log", v, k)
				runCmdWithNoSudo(cmnd, masterNode)
				runCmd(fmt.Sprintf("cp /root/%v.log %v/%v/", k, rootLogDir, issueKey), masterNode)
			}
		}
	} else {
		log.Errorf("Error in getting autopilot pods, Err: %v", err.Error())
	}

}

func getInt64Address(x int64) *int64 {
	return &x
}

// IsCloudDriveInitialised checks if cloud drive is initialised in the PX cluster
func IsCloudDriveInitialised(n node.Node) (bool, error) {

	_, err := Inst().N.RunCommandWithNoRetry(n, pxctlCDListCmd, node.ConnectionOpts{
		Timeout:         2 * time.Minute,
		TimeBeforeRetry: 10 * time.Second,
	})

	if err != nil && strings.Contains(err.Error(), "Cloud Drive is not initialized") {
		log.Warnf("cd list error : %v", err)
		return false, nil
	}
	if err == nil {
		return true, nil
	}
	return false, err
}

// WaitForExpansionToStart waits for pool expansion to trigger
func WaitForExpansionToStart(poolID string) error {
	f := func() (interface{}, bool, error) {
		expandedPool, err := GetStoragePoolByUUID(poolID)

		if err != nil {
			return nil, false, err
		}
		if expandedPool.LastOperation != nil {
			if expandedPool.LastOperation.Status == opsapi.SdkStoragePool_OPERATION_FAILED {
				return nil, false, fmt.Errorf("PoolResize has failed. Error: %s", expandedPool.LastOperation)
			}

			if expandedPool.LastOperation.Status == opsapi.SdkStoragePool_OPERATION_IN_PROGRESS ||
				expandedPool.LastOperation.Status == opsapi.SdkStoragePool_OPERATION_PENDING {
				// storage pool resize has been triggered
				log.InfoD("Pool %s expansion started", poolID)
				return nil, false, nil
			}

		}
		return nil, true, fmt.Errorf("pool %s resize not triggered ", poolID)
	}

	_, err := task.DoRetryWithTimeout(f, 2*time.Minute, 5*time.Second)
	return err
}

// RebootNodeAndWait reboots node and waits for to be up
func RebootNodeAndWait(n node.Node) error {

	if &n == nil {
		return fmt.Errorf("no Node is provided to reboot")
	}

	err := Inst().N.RebootNode(n, node.RebootNodeOpts{
		Force: true,
		ConnectionOpts: node.ConnectionOpts{
			Timeout:         1 * time.Minute,
			TimeBeforeRetry: 5 * time.Second,
		},
	})

	if err != nil {
		return err
	}
	err = Inst().N.TestConnection(n, node.ConnectionOpts{
		Timeout:         15 * time.Minute,
		TimeBeforeRetry: 10 * time.Second,
	})
	if err != nil {
		return err
	}
	err = Inst().V.WaitDriverDownOnNode(n)
	if err != nil {
		return err
	}
	err = Inst().S.IsNodeReady(n)
	if err != nil {
		return err
	}
	err = Inst().V.WaitDriverUpOnNode(n, Inst().DriverStartTimeout)
	if err != nil {
		return err
	}

	return nil

}

// GetNodeWithGivenPoolID returns node having pool id
func GetNodeWithGivenPoolID(poolID string) (*node.Node, error) {
	if err := Inst().V.RefreshDriverEndpoints(); err != nil {
		return nil, err
	}

	pxNodes, err := GetStorageNodes()
	if err != nil {
		return nil, err
	}

	for _, n := range pxNodes {
		pools := n.Pools
		for _, p := range pools {
			if poolID == p.Uuid {
				return &n, nil
			}
		}
	}

	return nil, fmt.Errorf("no storage node found with given Pool UUID : %s", poolID)
}

// GetStoragePoolByUUID reruns storage pool based on ID
func GetStoragePoolByUUID(poolUUID string) (*opsapi.StoragePool, error) {
	pools, err := Inst().V.ListStoragePools(metav1.LabelSelector{})
	if err != nil {
		return nil, err
	}

	if len(pools) == 0 {
		return nil, fmt.Errorf("Got 0 pools listed")
	}

	pool := pools[poolUUID]
	if pool == nil {
		return nil, fmt.Errorf("unable to find pool with given ID: %s", poolUUID)
	}

	return pool, nil
}

// ValidateUserRole will validate if a given user has the provided PxBackupRole mapped to it
func ValidateUserRole(userName string, role backup.PxBackupRole) (bool, error) {
	roleMapping, err := backup.GetRolesForUser(userName)
	log.FailOnError(err, "Failed to get roles for user")
	roleID, err := backup.GetRoleID(role)
	log.FailOnError(err, "Failed to get role ID")
	for _, r := range roleMapping {
		if r.ID == roleID {
			break
		}
	}
	return true, nil
}

func Contains(app_list []string, app string) bool {
	for _, v := range app_list {
		if v == app {
			return true
		}
	}
	return false
}

// ValidateDriveRebalance checks rebalance state of new drives added
func ValidateDriveRebalance(stNode node.Node) error {

	disks := stNode.Disks
	initPoolCount := len(stNode.Pools)
	var err error
	var drivePath string
	drivePathsToValidate := make([]string, 0)
	//2 min wait for new disk to associate with the node
	time.Sleep(2 * time.Minute)

	t := func() (interface{}, bool, error) {
		err = Inst().V.RefreshDriverEndpoints()
		if err != nil {
			return nil, true, err
		}

		stNode, err = node.GetNodeByName(stNode.Name)
		if err != nil {
			return nil, true, err
		}

		for k := range stNode.Disks {
			if _, ok := disks[k]; !ok {
				drivePath = k
				return nil, false, nil
			}
		}

		return nil, true, fmt.Errorf("drive path not found")
	}
	_, err = task.DoRetryWithTimeout(t, 5*time.Minute, 1*time.Minute)
	if err != nil {
		//this is a special case occurs where drive is added with same path as deleted pool
		if initPoolCount >= len(stNode.Pools) {
			for p := range stNode.Disks {
				drivePathsToValidate = append(drivePathsToValidate, p)
			}
		} else {
			return err
		}

	} else {
		drivePathsToValidate = append(drivePathsToValidate, drivePath)
	}

	for _, p := range drivePathsToValidate {
		drivePath = p
		log.Infof("Validating rebalance for path %s", drivePath)
		cmd := fmt.Sprintf("sv drive add -d %s -o status", drivePath)
		var prevStatus string

		t = func() (interface{}, bool, error) {

			// Execute the command and check get rebalance status
			currStatus, err := Inst().V.GetPxctlCmdOutputConnectionOpts(stNode, cmd, node.ConnectionOpts{
				IgnoreError:     false,
				TimeBeforeRetry: defaultRetryInterval,
				Timeout:         defaultTimeout,
			}, false)

			if err != nil {
				if strings.Contains(err.Error(), "Device already exists") || strings.Contains(err.Error(), "Drive already in use") {
					return "", false, nil
				}
				return "", true, err
			}
			log.Infof(fmt.Sprintf("Rebalance Status for drive [%s] in node [%s] : %s", drivePath, stNode.Name, strings.TrimSpace(currStatus)))
			if strings.Contains(currStatus, "Rebalance done") {
				return "", false, nil
			}
			if prevStatus == currStatus {
				return "", false, fmt.Errorf("rebalance Status for drive [%s] in node [%s] is not progressing", drivePath, stNode.Name)
			}
			prevStatus = currStatus
			return "", true, fmt.Errorf("wait for pool rebalance to complete for drive [%s]", drivePath)
		}

		_, err = task.DoRetryWithTimeout(t, 180*time.Minute, 3*time.Minute)
		if err != nil {
			return err
		}
	}

	// checking all pools are online after drive rebalance
	expectedStatus := "Online"
	err = WaitForPoolStatusToUpdate(stNode, expectedStatus)
	return err
}

// ValidateRebalanceJobs checks rebalance state of pools if running
func ValidateRebalanceJobs(stNode node.Node) error {

	rebalanceFunc := func() (interface{}, bool, error) {

		rebalanceJobs, err := Inst().V.GetRebalanceJobs()
		if err != nil {
			return nil, true, err
		}

		for _, job := range rebalanceJobs {
			jobResponse, err := Inst().V.GetRebalanceJobStatus(job.GetId())

			if err != nil {
				return nil, true, err
			}

			previousDone := uint64(0)
			jobState := jobResponse.GetJob().GetState()
			if jobState == opsapi.StorageRebalanceJobState_CANCELLED {
				return nil, false, fmt.Errorf("job %v has cancelled, Summary: %+v", job.GetId(), jobResponse.GetSummary().GetWorkSummary())
			}

			if jobState == opsapi.StorageRebalanceJobState_PAUSED || jobState == opsapi.StorageRebalanceJobState_PENDING {
				return nil, true, fmt.Errorf("Job %v is in paused/pending state", job.GetId())
			}

			if jobState == opsapi.StorageRebalanceJobState_DONE {
				log.InfoD("Job %v is in DONE state", job.GetId())
				return nil, false, nil
			}

			if jobState == opsapi.StorageRebalanceJobState_RUNNING {
				log.InfoD("Job %v is in Running state", job.GetId())

				currentDone, total := getReblanceWorkSummary(jobResponse)
				//checking for rebalance progress
				for currentDone < total && previousDone < currentDone {
					time.Sleep(2 * time.Minute)
					log.InfoD("Waiting for job %v to complete current state: %v, checking again in 2 minutes", job.GetId(), jobState)
					jobResponse, err = Inst().V.GetRebalanceJobStatus(job.GetId())
					if err != nil {
						return nil, true, err
					}
					previousDone = currentDone
					currentDone, total = getReblanceWorkSummary(jobResponse)
				}

				if previousDone == currentDone {
					return nil, false, fmt.Errorf("job %v is in running state but not progressing further", job.GetId())
				}
				if currentDone == total {
					log.InfoD("Rebalance for job %v completed", job.GetId())
					return nil, false, nil
				}
			}
		}
		return nil, false, nil
	}

	_, err := task.DoRetryWithTimeout(rebalanceFunc, time.Minute*60, time.Minute*2)
	return err
}

func getReblanceWorkSummary(jobResponse *opsapi.SdkGetRebalanceJobStatusResponse) (uint64, uint64) {
	status := jobResponse.GetJob().GetStatus()
	if status != "" {
		log.Infof(" Job Status: %s", status)
	}

	currentDone := uint64(0)
	currentPending := uint64(0)
	total := uint64(0)
	rebalWorkSummary := jobResponse.GetSummary().GetWorkSummary()

	for _, summary := range rebalWorkSummary {
		currentDone += summary.GetDone()
		currentPending += summary.GetPending()
		log.Infof("WorkSummary --> Type: %v,Done : %v, Pending: %v", summary.GetType(), currentDone, currentPending)

	}
	total = currentDone + currentPending

	return currentDone, total
}

func updatePxRuntimeOpts() error {
	if pxRuntimeOpts != "" {
		log.InfoD("Setting run time options: %s", pxRuntimeOpts)
		optionsMap := make(map[string]string)
		runtimeOpts, err := splitCsv(pxRuntimeOpts)
		log.FailOnError(err, "Error parsing run time options")

		for _, opt := range runtimeOpts {
			if !strings.Contains(opt, "=") {
				log.Fatalf("Given run time option is not in expected format key=val, Actual : %v", opt)
			}
			optArr := strings.Split(opt, "=")
			optionsMap[optArr[0]] = optArr[1]
		}
		currNode := node.GetWorkerNodes()[0]
		return Inst().V.SetClusterRunTimeOpts(currNode, optionsMap)
	} else {
		log.Info("No run time options provided to update")
	}
	return nil

}

// GetCloudDriveDeviceSpecs returns Cloud drive specs on the storage cluster
func GetCloudDriveDeviceSpecs() ([]string, error) {
	log.InfoD("Getting cloud drive specs")
	deviceSpecs := make([]string, 0)
	IsOperatorBasedInstall, err := Inst().V.IsOperatorBasedInstall()
	if err != nil && !k8serrors.IsNotFound(err) {
		return deviceSpecs, err
	}

	if !IsOperatorBasedInstall {
		ns, err := Inst().V.GetVolumeDriverNamespace()
		if err != nil {
			return deviceSpecs, err
		}
		daemonSets, err := apps.Instance().ListDaemonSets(ns, metav1.ListOptions{
			LabelSelector: "name=portworx",
		})
		if err != nil {
			return deviceSpecs, err
		}

		if len(daemonSets) == 0 {
			return deviceSpecs, fmt.Errorf("no portworx daemonset found")
		}
		for _, container := range daemonSets[0].Spec.Template.Spec.Containers {
			if container.Name == "portworx" {
				for _, arg := range container.Args {
					if strings.Contains(arg, "size") {
						deviceSpecs = append(deviceSpecs, arg)
					}
				}
			}
		}
		return deviceSpecs, nil
	}
	stc, err := Inst().V.GetDriver()
	if err != nil {
		return deviceSpecs, err
	}
	deviceSpecs = *stc.Spec.CloudStorage.DeviceSpecs
	return deviceSpecs, nil
}

// StartTorpedoTest starts the logging for torpedo test
func StartTorpedoTest(testName, testDescription string, tags map[string]string, testRepoID int) {
	TestLogger = CreateLogger(fmt.Sprintf("%s.log", testName))
	log.SetTorpedoFileOutput(TestLogger)
	if tags == nil {
		tags = make(map[string]string, 0)
	}
	tags["apps"] = strings.Join(Inst().AppList, ",")
	tags["storageProvisioner"] = Inst().Provisioner
	tags["pureVolume"] = fmt.Sprintf("%t", Inst().PureVolumes)
	tags["pureSANType"] = Inst().PureSANType
	dash.TestCaseBegin(testName, testDescription, strconv.Itoa(testRepoID), tags)
	if TestRailSetupSuccessful && testRepoID != 0 {
		RunIdForSuite = testrailuttils.AddRunsToMilestone(testRepoID)
		CurrentTestRailTestCaseId = testRepoID
	}
}

// enableAutoFSTrim on supported PX version.
func EnableAutoFSTrim() {
	nodes := node.GetWorkerNodes()
	var isPXNodeAvailable bool
	for _, pxNode := range nodes {
		isPxInstalled, err := Inst().V.IsDriverInstalled(pxNode)
		if err != nil {
			log.Debugf("Could not get PX status on %s", pxNode.Name)
		}
		if isPxInstalled {
			isPXNodeAvailable = true
			pxVersion, err := Inst().V.GetDriverVersionOnNode(pxNode)

			log.FailOnError(err, "Unable to get driver version on node [%s]", pxNode.Name)
			log.Infof("PX version %s", pxVersion)
			pxVersionList := []string{}
			pxVersionList = strings.Split(pxVersion, ".")
			majorVer, err := strconv.Atoi(pxVersionList[0])
			minorVer, err := strconv.Atoi(pxVersionList[1])
			if majorVer < 2 || (majorVer == 2 && minorVer < 10) {
				log.Warnf("Auto FSTrim cannot be enabled on PX version %s", pxVersion)
			} else {
				err = Inst().V.SetClusterOpts(pxNode, map[string]string{
					"--auto-fstrim": "on"})
				log.FailOnError(err, "Autofstrim is enabled on the cluster ?")
				log.Infof("Auto FSTrim enabled on the cluster")
			}
			break
		}
	}
	dash.VerifyFatal(isPXNodeAvailable, true, "No PX node available in the cluster")
}

// EndTorpedoTest ends the logging for torpedo test
func EndTorpedoTest() {
	CloseLogger(TestLogger)
	dash.TestCaseEnd()
}

// EndPxBackupTorpedoTest ends the logging for Px Backup torpedo test and updates results in testrail
func EndPxBackupTorpedoTest(contexts []*scheduler.Context) {
	CloseLogger(TestLogger)
	dash.TestCaseEnd()
	if TestRailSetupSuccessful && CurrentTestRailTestCaseId != 0 && RunIdForSuite != 0 {
		AfterEachTest(contexts, CurrentTestRailTestCaseId, RunIdForSuite)
	}
	ginkgoTestDescr := ginkgo.CurrentGinkgoTestDescription()
	if ginkgoTestDescr.Failed {
		log.Infof(">>>> FAILED TEST: %s", ginkgoTestDescr.FullTestText)
		testCaseName := ginkgoTestDescr.FullTestText
		matches := regexp.MustCompile(`\{([^}]+)\}`).FindStringSubmatch(ginkgoTestDescr.FullTestText)
		if len(matches) > 1 {
			testCaseName = matches[1]
		}
		masterNode := node.GetMasterNodes()[0]
		log.Infof("Creating a directory [%s] to store logs", pxbLogDirPath)
		err := runCmd(fmt.Sprintf("mkdir -p %v", pxbLogDirPath), masterNode)
		if err != nil {
			log.Errorf("Error in creating a directory [%s] to store logs. Err: %v", pxbLogDirPath, err.Error())
			return
		}
		collectStorkLogs(testCaseName)
		collectPxBackupLogs(testCaseName)
		compressSubDirectories(pxbLogDirPath)
	}
}

func CreateMultiVolumesAndAttach(wg *sync.WaitGroup, count int, nodeName string) (map[string]string, error) {
	createdVolIDs := make(map[string]string)
	defer wg.Done()
	timeString := time.Now().Format(time.RFC1123)
	timeString = regexp.MustCompile(`[^a-zA-Z0-9]+`).ReplaceAllString(timeString, "_")
	for count > 0 {
		volName := fmt.Sprintf("%s-%d-%s", VolumeCreatePxRestart, count, timeString)
		log.Infof("Creating volume : %s", volName)
		volCreateRequest := &opsapi.SdkVolumeCreateRequest{
			Name: volName,
			Spec: &opsapi.VolumeSpec{
				Size:    1000,
				HaLevel: 1,
				Format:  opsapi.FSType_FS_TYPE_EXT4,
				ReplicaSet: &opsapi.ReplicaSet{
					Nodes: []string{nodeName},
				},
			}}
		t := func() (interface{}, bool, error) {
			out, err := Inst().V.CreateVolumeUsingRequest(volCreateRequest)
			return out, true, err
		}

		out, err := task.DoRetryWithTimeout(t, 5*time.Minute, 30*time.Second)

		var volPath string
		var volId string
		if err == nil {
			volId = fmt.Sprintf("%v", out)
			log.Infof("Volume %s created", volId)
			t := func() (interface{}, bool, error) {
				out, err := Inst().V.AttachVolume(volId)
				return out, true, err
			}
			out, err = task.DoRetryWithTimeout(t, 5*time.Minute, 30*time.Second)
		}
		if err != nil {
			return createdVolIDs, fmt.Errorf("failed to creared volume %s, due to error : %v ", volName, err)
		}
		volPath = fmt.Sprintf("%v", out)
		createdVolIDs[volId] = volPath
		log.Infof("Volume %s attached to path %s", volId, volPath)
		count--
	}
	return createdVolIDs, nil
}

// GetPoolsInUse lists all persistent volumes and returns the pool IDs
func GetPoolsInUse() ([]string, error) {
	pvlist, err := k8sCore.GetPersistentVolumes()
	if err != nil || pvlist == nil || len(pvlist.Items) == 0 {
		return nil, fmt.Errorf("no persistent volume found. Error: %v", err)
	}
	volumeInUse := pvlist.Items[0]
	volumeID := volumeInUse.GetName()

	return GetPoolIDsFromVolName(volumeID)
}

// GetPoolIDWithIOs returns the pools with IOs happening
func GetPoolIDWithIOs(contexts []*scheduler.Context) (string, error) {
	// pick a  pool doing some IOs from a pools list
	var err error
	var isIOsInProgress bool
	err = Inst().V.RefreshDriverEndpoints()
	if err != nil {
		return "", err
	}

	for _, ctx := range contexts {
		vols, err := Inst().S.GetVolumes(ctx)
		if err != nil {
			return "", err
		}

		node := node.GetStorageDriverNodes()[0]
		for _, vol := range vols {
			appVol, err := Inst().V.InspectVolume(vol.ID)
			if err != nil {
				return "", err
			}

			t := func() (interface{}, bool, error) {
				isIOsInProgress, err = Inst().V.IsIOsInProgressForTheVolume(&node, appVol.Id)
				if err != nil || !isIOsInProgress {
					return false, true, err
				}
				return true, false, nil
			}

			_, err = task.DoRetryWithTimeout(t, 2*time.Minute, 10*time.Second)
			if err != nil {
				return "", err
			}

			if isIOsInProgress {
				log.Infof("IOs are in progress for [%v]", vol.Name)
				poolUuids := appVol.ReplicaSets[0].PoolUuids
				for _, p := range poolUuids {
					n, err := GetNodeWithGivenPoolID(p)
					if err != nil {
						return "", err
					}
					eligibilityMap, err := GetPoolExpansionEligibility(n)
					if err != nil {
						return "", err
					}
					if eligibilityMap[n.Id] && eligibilityMap[p] {
						return p, nil
					}

				}
			}
		}

	}

	return "", fmt.Errorf("no pools have IOs running,Err: %v", err)
}

// GetPoolWithIOsInGivenNode returns the poolID in the given node with IOs happening
func GetPoolWithIOsInGivenNode(stNode node.Node, contexts []*scheduler.Context) (*opsapi.StoragePool, error) {

	eligibilityMap, err := GetPoolExpansionEligibility(&stNode)
	if err != nil {
		return nil, err
	}

	if !eligibilityMap[stNode.Id] {
		return nil, fmt.Errorf("node [%s] is not eligible for expansion", stNode.Name)
	}
	nodePools := make([]string, 0)
	for _, np := range stNode.StoragePools {
		nodePools = append(nodePools, np.Uuid)
	}

	var selectedNodePoolID string
	var selectedPool *opsapi.StoragePool

outer:
	for _, ctx := range contexts {
		vols, err := Inst().S.GetVolumes(ctx)
		if err != nil {
			return nil, err
		}

		for _, vol := range vols {
			appVol, err := Inst().V.InspectVolume(vol.ID)
			if err != nil {
				return nil, err
			}
			isIOsInProgress, err := Inst().V.IsIOsInProgressForTheVolume(&stNode, appVol.Id)
			if err != nil {
				return nil, err
			}
			if isIOsInProgress {
				log.Infof("IOs are in progress for [%v]", vol.Name)
				poolUuids := appVol.ReplicaSets[0].PoolUuids
				for _, p := range poolUuids {
					if Contains(nodePools, p) && eligibilityMap[p] {
						selectedNodePoolID = p
						break outer
					}
				}
			}
		}
	}

	if selectedNodePoolID == "" {
		log.Warnf("No pool with IO found, picking a random pool in node %s to resize", stNode.Name)
		for _, p := range nodePools {
			if eligibilityMap[p] {
				selectedNodePoolID = p
			}
		}
	}

	selectedPool, err = GetStoragePoolByUUID(selectedNodePoolID)

	if err != nil {
		return nil, err
	}
	return selectedPool, nil
}

func GetRandomStorageLessNode(slNodes []node.Node) node.Node {
	// pick a random storageless node
	randomIndex := rand.Intn(len(slNodes))
	for _, slNode := range slNodes {
		if randomIndex == 0 {
			return slNode
		}
		randomIndex--
	}
	return node.Node{}
}

// GetPoolIDsFromVolName returns list of pool IDs associated with a given volume name
func GetPoolIDsFromVolName(volName string) ([]string, error) {
	var poolUuids []string
	volDetails, err := Inst().V.InspectVolume(volName)
	if err != nil {
		return nil, err
	}
	for _, each := range volDetails.ReplicaSets {
		for _, uuid := range each.PoolUuids {
			if !Contains(poolUuids, uuid) {
				poolUuids = append(poolUuids, uuid)
			}
		}
	}
	return poolUuids, nil
}

// GetPoolExpansionEligibility identifying the nodes and pools in it if they are eligible for expansion
func GetPoolExpansionEligibility(stNode *node.Node) (map[string]bool, error) {
	var err error

	namespace, err := Inst().V.GetVolumeDriverNamespace()
	if err != nil {
		return nil, err
	}

	var maxCloudDrives int32

	if _, err := core.Instance().GetSecret(PX_VSPHERE_SCERET_NAME, namespace); err == nil {
		maxCloudDrives = VSPHERE_MAX_CLOUD_DRIVES
	} else if _, err := core.Instance().GetSecret(PX_PURE_SECRET_NAME, namespace); err == nil {
		maxCloudDrives = FA_MAX_CLOUD_DRIVES
	} else {
		maxCloudDrives = CLOUD_PROVIDER_MAX_CLOUD_DRIVES
	}

	if err != nil {
		return nil, err
	}

	systemOpts := node.SystemctlOpts{
		ConnectionOpts: node.ConnectionOpts{
			Timeout:         2 * time.Minute,
			TimeBeforeRetry: defaultRetryInterval,
		},
		Action: "start",
	}
	drivesMap, err := Inst().N.GetBlockDrives(*stNode, systemOpts)
	if err != nil {
		return nil, fmt.Errorf("error getting block drives from node %s, Err :%v", stNode.Name, err)
	}
	var currentNodeDrives int32

	driveCountMap := make(map[string]int32, 0)

	for _, b := range drivesMap {
		labels := b.Labels
		for k, v := range labels {
			if k == "pxpool" {
				driveCountMap[v] += 1
			}
		}
	}

	for _, vals := range driveCountMap {
		currentNodeDrives += vals
	}
	eligibilityMap := make(map[string]bool)

	log.Infof("Node %s has total drives %d", stNode.Name, currentNodeDrives)
	eligibilityMap[stNode.Id] = true
	if currentNodeDrives == maxCloudDrives {
		eligibilityMap[stNode.Id] = false
	}

	for _, pool := range stNode.StoragePools {
		eligibilityMap[pool.Uuid] = true

		d := driveCountMap[fmt.Sprintf("%d", pool.ID)]
		log.Infof("pool %s has %d drives", pool.Uuid, d)
		if d == POOL_MAX_CLOUD_DRIVES {
			eligibilityMap[pool.Uuid] = false
		}
	}

	return eligibilityMap, nil
}

// WaitTillEnterMaintenanceMode wait until the node enters maintenance mode
func WaitTillEnterMaintenanceMode(n node.Node) error {
	t := func() (interface{}, bool, error) {
		nodeState, err := Inst().V.IsNodeInMaintenance(n)
		if err != nil {
			return nil, false, err
		}
		if nodeState == true {
			return nil, true, nil
		}
		return nil, false, fmt.Errorf("Not in Maintenance mode")
	}

	_, err := task.DoRetryWithTimeout(t, 20*time.Minute, 2*time.Minute)
	if err != nil {
		return err
	}
	return nil
}

// ExitFromMaintenanceMode wait until the node exits from maintenance mode
func ExitFromMaintenanceMode(n node.Node) error {
	log.InfoD("Exiting maintenance mode on Node %s", n.Name)
	t := func() (interface{}, bool, error) {
		if err := Inst().V.ExitMaintenance(n); err != nil {
			nodeState, err := Inst().V.IsNodeInMaintenance(n)
			if err != nil {
				return nil, false, err
			}
			if nodeState == true {
				return nil, true, nil
			}
			return nil, true, err
		}
		return nil, false, nil
	}
	_, err := task.DoRetryWithTimeout(t, 15*time.Minute, 2*time.Minute)
	if err != nil {
		return err
	}
	return nil
}

// ExitNodesFromMaintenanceMode waits till all nodes to exit from maintenance mode
// Checks for all the storage nodes present in the cluster, in case if any node is in maintenance mode
// Function will attempt bringing back the node out of maintenance
func ExitNodesFromMaintenanceMode() error {
	Nodes := node.GetStorageNodes()
	for _, eachNode := range Nodes {
		nodeState, err := Inst().V.IsNodeInMaintenance(eachNode)
		if err == nil && nodeState == true {
			errExit := ExitFromMaintenanceMode(eachNode)
			if errExit != nil {
				return errExit
			}
		}
	}
	return nil
}

// GetPoolsDetailsOnNode returns all pools present in the Nodes
func GetPoolsDetailsOnNode(n node.Node) ([]*opsapi.StoragePool, error) {
	var poolDetails []*opsapi.StoragePool

	// Refreshing Node Registry to make sure all changes done to the nodes are refreshed
	err := Inst().S.RefreshNodeRegistry()
	if err != nil {
		return nil, err
	}

	if node.IsStorageNode(n) == false {
		return nil, fmt.Errorf("Node [%s] is not Storage Node", n.Id)
	}

	nodes := node.GetStorageNodes()

	for _, eachNode := range nodes {
		if eachNode.Id == n.Id {
			for _, eachPool := range eachNode.Pools {
				poolInfo, err := GetStoragePoolByUUID(eachPool.Uuid)
				if err != nil {
					return nil, err
				}
				poolDetails = append(poolDetails, poolInfo)
			}
		}
	}
	return poolDetails, nil
}

// IsEksCluster returns true if current operator installation is on an EKS cluster
func IsEksCluster() bool {
	if stc, err := Inst().V.GetDriver(); err == nil {
		if oputil.IsEKS(stc) {
			logrus.Infof("EKS installation with PX operator detected.")
			return true
		}
	}
	return false
}

/*
 * GetSubsetOfSlice selects a random subset of unique items from the input slice,
 * with the given length. It returns a new slice with the selected items in random order.
 * If length is zero or negative or greater than the length of the input slice, it also returns an error.
 *
 * Parameters:
 * - items: a slice of any type to select from.
 * - length: the number of items to select from the input slice.
 *
 * Returns:
 * - a new slice of type T with the selected items in random order.
 * - an error if the length parameter is zero or negative, or if it is greater than the length of the input slice.
 */
func GetSubsetOfSlice[T any](items []T, length int) ([]T, error) {
	if length <= 0 {
		return nil, fmt.Errorf("length must be greater than zero")
	}
	if length > len(items) {
		return nil, fmt.Errorf("length cannot be greater than the length of the input items")
	}
	randomItems := make([]T, length)
	selected := make(map[int]bool)
	for i := 0; i < length; i++ {
		j := rand.Intn(len(items))
		for selected[j] {
			j = rand.Intn(len(items))
		}
		selected[j] = true
		randomItems[i] = items[j]
	}
	return randomItems, nil
}

// MakeStoragetoStoragelessNode returns true on converting Storage Node to Storageless Node
func MakeStoragetoStoragelessNode(n node.Node) error {
	storageLessNodeBeforePoolDelete := node.GetStorageLessNodes()
	// Get total list of pools present on the node
	poolList, err := GetPoolsDetailsOnNode(n)
	if err != nil {
		return err
	}

	lenPools := len(poolList)
	log.InfoD("total number of Pools present on the Node [%v] is [%d]", n.Name, lenPools)

	// Enter pool maintenance mode before deleting the pools from the cluster
	err = Inst().V.EnterPoolMaintenance(n)
	if err != nil {
		return fmt.Errorf("failed to set pool maintenance mode on node %s. Err: [%v]", n.Name, err)
	}

	time.Sleep(1 * time.Minute)
	expectedStatus := "In Maintenance"
	err = WaitForPoolStatusToUpdate(n, expectedStatus)
	if err != nil {
		return fmt.Errorf("node [%s] pools are not in status [%s]. Err: [%v]", n.Name, expectedStatus, err)
	}

	// Delete all the pools present on the Node
	for i := 0; i < lenPools; i++ {
		err := Inst().V.DeletePool(n, strconv.Itoa(i), true)
		if err != nil {
			return err
		}
	}

	err = Inst().V.ExitPoolMaintenance(n)
	if err != nil {
		return fmt.Errorf("failed to exit pool maintenance mode on node [%s] Error: [%v]", n.Name, err)
	}

	err = Inst().V.WaitDriverUpOnNode(n, 5*time.Minute)
	if err != nil {
		return fmt.Errorf("volume driver down on node %s with Error: [%v]", n.Name, err)
	}
	expectedStatus = "Online"
	err = WaitForPoolStatusToUpdate(n, expectedStatus)
	if err != nil {
		return fmt.Errorf("node %s pools are not in status %s. Err:[%v]", n.Name, expectedStatus, err)
	}

	storageLessNodeAfterPoolDelete := node.GetStorageLessNodes()
	if len(storageLessNodeBeforePoolDelete) <= len(storageLessNodeAfterPoolDelete) {
		return fmt.Errorf("making storage node to storagelessnode failed")
	}
	return nil
}

// IsPksCluster returns true if current operator installation is on an EKS cluster
func IsPksCluster() bool {
	if stc, err := Inst().V.GetDriver(); err == nil {
		if oputil.IsPKS(stc) {
			log.InfoD("PKS installation with PX operator detected.")
			return true
		}
	}
	return false
}

// IsOkeCluster returns true if current operator installation is on an EKS cluster
func IsOkeCluster() bool {
	if stc, err := Inst().V.GetDriver(); err == nil {
		if oputil.IsOKE(stc) {
			log.InfoD("OKE installation with PX operator detected.")
			return true
		}
	}
	return false
}

// IsAksCluster returns true if current operator installation is on an EKS cluster
func IsAksCluster() bool {
	if stc, err := Inst().V.GetDriver(); err == nil {
		if oputil.IsAKS(stc) {
			log.InfoD("AKS installation with PX operator detected.")
			return true
		}
	}
	return false
}

// IsIksCluster returns true if current operator installation is on an EKS cluster
func IsIksCluster() bool {
	if stc, err := Inst().V.GetDriver(); err == nil {
		if oputil.IsIKS(stc) {
			log.InfoD("IKS installation with PX operator detected.")
			return true
		}
	}
	return false
}

// IsOpenShift returns true if current operator installation is on an EKS cluster
func IsOpenShift() bool {
	if stc, err := Inst().V.GetDriver(); err == nil {
		if oputil.IsOpenshift(stc) {
			log.InfoD("OpenShift installation with PX operator detected.")
			return true
		}
	}
	return false
}

// IsLocalCluster returns true if the cluster used is local cluster from vsphere
func IsLocalCluster(n node.Node) bool {
	response, err := IsCloudDriveInitialised(n)
	if err != nil || response == false {
		return false
	}
	return true
}

// IsPoolInMaintenance returns true if pool in maintenance
func IsPoolInMaintenance(n node.Node) bool {
	expectedStatus := "In Maintenance"
	poolsStatus, err := Inst().V.GetNodePoolsStatus(n)
	if err != nil || poolsStatus == nil {
		return false
	}

	for _, v := range poolsStatus {
		if v == expectedStatus {
			return true
		}
	}
	return false
}

// WaitForPoolOffline waits  till pool went to offline status
func WaitForPoolOffline(n node.Node) error {

	t := func() (interface{}, bool, error) {
		poolsStatus, err := Inst().V.GetNodePoolsStatus(n)
		if err != nil {
			return nil, true, err
		}

		for _, v := range poolsStatus {
			if v == "Offline" {
				return nil, false, nil
			}
		}
		return nil, true, fmt.Errorf("no pool is offline is node %s", n.Name)
	}
	_, err := task.DoRetryWithTimeout(t, time.Minute*360, time.Minute*2)
	return err
}

func GetPoolIDFromPoolUUID(poolUuid string) (int32, error) {
	nodesPresent := node.GetStorageNodes()
	for _, each := range nodesPresent {
		poolsPresent, err := GetPoolsDetailsOnNode(each)
		if err != nil {
			return -1, err
		}
		for _, eachPool := range poolsPresent {
			if eachPool.Uuid == poolUuid {
				return eachPool.ID, nil
			}
		}
	}
	return -1, nil
}

func GetAutoFsTrimStatusForCtx(ctx *scheduler.Context) (map[string]opsapi.FilesystemTrim_FilesystemTrimStatus, error) {

	appVolumes, err := Inst().S.GetVolumes(ctx)
	if err != nil {
		return nil, err
	}

	ctxAutoFsTrimStatus := make(map[string]opsapi.FilesystemTrim_FilesystemTrimStatus)

	for _, v := range appVolumes {
		// Skip autofs trim status on Pure DA volumes
		isPureVol, err := Inst().V.IsPureVolume(v)
		if err != nil {
			return nil, err
		}
		if isPureVol {
			return nil, fmt.Errorf("autofstrim is not supported for Pure DA volume")
		}
		//skipping fstrim check for log PVCs
		if strings.Contains(v.Name, "log") {
			continue
		}
		log.Infof("inspecting volume [%s]", v.Name)
		appVol, err := Inst().V.InspectVolume(v.ID)
		if err != nil {
			return nil, fmt.Errorf("error inspecting volume: %v", err)
		}
		attachedNode := appVol.AttachedOn
		fsTrimStatuses, err := Inst().V.GetAutoFsTrimStatus(attachedNode)
		if err != nil {
			return nil, err
		}

		val, ok := fsTrimStatuses[appVol.Id]
		var fsTrimStatus opsapi.FilesystemTrim_FilesystemTrimStatus

		if !ok {
			fsTrimStatus, err = waitForFsTrimStatus(nil, attachedNode, appVol.Id)
			if err != nil {
				return nil, err
			}
		} else {
			fsTrimStatus = val
		}

		if fsTrimStatus != -1 {
			ctxAutoFsTrimStatus[appVol.Id] = fsTrimStatus
		} else {
			return nil, fmt.Errorf("autofstrim for volume [%v] not started on node [%s]", v.ID, attachedNode)
		}

	}
	return ctxAutoFsTrimStatus, nil
}

func GetAutoFstrimUsageForCtx(ctx *scheduler.Context) (map[string]*opsapi.FstrimVolumeUsageInfo, error) {
	appVolumes, err := Inst().S.GetVolumes(ctx)
	if err != nil {
		return nil, err
	}

	ctxAutoFsTrimStatus := make(map[string]*opsapi.FstrimVolumeUsageInfo)

	for _, v := range appVolumes {
		// Skip autofs trim status on Pure DA volumes
		isPureVol, err := Inst().V.IsPureVolume(v)
		if err != nil {
			return nil, err
		}
		if isPureVol {
			return nil, fmt.Errorf("autofstrim is not supported for Pure DA volume")
		}
		//skipping fstrim check for log PVCs
		if strings.Contains(v.Name, "log") {
			continue
		}
		log.Infof("Getting info: %s", v.ID)
		appVol, err := Inst().V.InspectVolume(v.ID)
		if err != nil {
			return nil, fmt.Errorf("error inspecting volume: %v", err)
		}
		attachedNode := appVol.AttachedOn
		fsTrimUsages, err := Inst().V.GetAutoFsTrimUsage(attachedNode)
		if err != nil {
			return nil, err
		}

		val, ok := fsTrimUsages[appVol.Id]
		var fsTrimStatus *opsapi.FstrimVolumeUsageInfo

		if !ok {
			log.Errorf("usage not found for %s", appVol.Id)
		} else {
			fsTrimStatus = val
		}

		if fsTrimStatus != nil {
			ctxAutoFsTrimStatus[appVol.Id] = fsTrimStatus
		} else {
			return nil, fmt.Errorf("autofstrim for volume [%v] has no usage on node [%s]", v.ID, attachedNode)
		}

	}
	return ctxAutoFsTrimStatus, nil
}

// WaitForPoolStatusToUpdate returns true when pool status updated to expected status
func WaitForPoolStatusToUpdate(nodeSelected node.Node, expectedStatus string) error {
	t := func() (interface{}, bool, error) {
		poolsStatus, err := Inst().V.GetNodePoolsStatus(nodeSelected)
		if err != nil {
			return nil, true,
				fmt.Errorf("error getting pool status on node %s,err: %v", nodeSelected.Name, err)
		}
		if poolsStatus == nil {
			return nil,
				false, fmt.Errorf("pools status is nil")
		}
		for k, v := range poolsStatus {
			if v != expectedStatus {
				return nil, true,
					fmt.Errorf("pool %s is not %s, current status: %s", k, expectedStatus, v)
			}
		}
		return nil, false, nil
	}
	_, err := task.DoRetryWithTimeout(t, 30*time.Minute, 2*time.Minute)
	return err
}

// RandomString generates a random lowercase string of length characters.
func RandomString(length int) string {
	rand.Seed(time.Now().UnixNano())
	const letters = "abcdefghijklmnopqrstuvwxyz"
	randomBytes := make([]byte, length)
	for i := range randomBytes {
		randomBytes[i] = letters[rand.Intn(len(letters))]
	}
	randomString := string(randomBytes)
	return randomString
}

// DeleteGivenPoolInNode deletes pool with given ID in the given node
func DeleteGivenPoolInNode(stNode node.Node, poolIDToDelete string, retry bool) (err error) {

	log.InfoD("Setting pools in maintenance on node %s", stNode.Name)
	if err = Inst().V.EnterPoolMaintenance(stNode); err != nil {
		return err
	}
	//Waiting for cli to work
	time.Sleep(2 * time.Minute)

	status, err := Inst().V.GetNodeStatus(stNode)
	if err != nil {
		return err
	}
	log.InfoD("Node [%s] has status: [%v] after entering pool maintenance", stNode.Name, status)

	expectedStatus := "In Maintenance"
	if err = WaitForPoolStatusToUpdate(stNode, expectedStatus); err != nil {
		return fmt.Errorf("node %s pools are not in status %s. Err:%v", stNode.Name, expectedStatus, err)
	}
	defer func() {
		var exitErr error
		if exitErr = Inst().V.ExitPoolMaintenance(stNode); exitErr != nil {
			log.Errorf("error exiting pool maintenance in the node [%v]. Err: %v", stNode.Name, exitErr)
			return
		}

		if exitErr = Inst().V.WaitDriverUpOnNode(stNode, 5*time.Minute); exitErr != nil {
			log.Errorf("error waiting for driver up after exiting pool maintenance in the node [%v]. Err: %v", stNode.Name, exitErr)
			return
		}
		//Adding wait as even PX is up it is taking some time for pool status to update
		//when all pools are deleted
		time.Sleep(1 * time.Minute)
		cmd := "pxctl sv pool show"
		var out string

		// Execute the command and check if any pools exist
		out, exitErr = Inst().N.RunCommandWithNoRetry(stNode, cmd, node.ConnectionOpts{
			Timeout:         2 * time.Minute,
			TimeBeforeRetry: 10 * time.Second,
		})
		if exitErr != nil {
			log.Errorf("error checking pools in the node [%v]. Err: %v", stNode.Name, exitErr)
			return
		}
		log.Infof("pool show: [%s]", out)

		//skipping waitForPoolStatusToUpdate if there are no pools in the node
		if strings.Contains(out, "No drives configured for this node") {
			return
		}

		expectedStatus := "Online"
		if exitErr = WaitForPoolStatusToUpdate(stNode, expectedStatus); exitErr != nil {
			log.Errorf("pools are not online after exiting pool maintenance in the node [%v],Err: %v", stNode.Name, exitErr)
		}

	}()
	err = Inst().V.DeletePool(stNode, poolIDToDelete, retry)
	return err
}
func GetPoolUUIDWithMetadataDisk(stNode node.Node) (string, error) {

	systemOpts := node.SystemctlOpts{
		ConnectionOpts: node.ConnectionOpts{
			Timeout:         2 * time.Minute,
			TimeBeforeRetry: defaultRetryInterval,
		},
		Action: "start",
	}
	drivesMap, err := Inst().N.GetBlockDrives(stNode, systemOpts)
	if err != nil {
		return "", fmt.Errorf("error getting block drives from node %s, Err :%v", stNode.Name, err)
	}

	var metadataPoolID string
outer:
	for _, drv := range drivesMap {
		for k, v := range drv.Labels {
			if k == "mdpoolid" {
				metadataPoolID = v
				break outer
			}
		}
	}

	if metadataPoolID != "" {
		mpID, err := strconv.Atoi(metadataPoolID)
		if err != nil {
			return "", fmt.Errorf("error converting metadataPoolID [%v] to int. Error: %v", metadataPoolID, err)
		}

		for _, p := range stNode.Pools {
			if p.ID == int32(mpID) {
				log.Infof("Identified metadata pool UUID: %s", p.Uuid)
				return p.Uuid, nil
			}
		}
	}

	return "", fmt.Errorf("no pool with metadata in node [%s]", stNode.Name)
}

// SetupTestRail checks if the required parameters for testrail are passed, verifies connectivity and creates milestone if it does not exist
func SetupTestRail() {
	if testRailHostname != "" && testRailUsername != "" && testRailPassword != "" {
		err := testrailuttils.Init(testRailHostname, testRailUsername, testRailPassword)
		if err == nil {
			if testrailuttils.MilestoneName == "" || testrailuttils.RunName == "" || testrailuttils.JobRunID == "" {
				err = fmt.Errorf("not all details provided to update testrail")
				log.FailOnError(err, "Error occurred while testrail initialization")
			}
			testrailuttils.CreateMilestone()
			TestRailSetupSuccessful = true
		}
	} else {
		log.Debugf("Not all information to connect to testrail is provided, skipping updates to testrail")
	}
}

// AsgKillNode terminates the given node
func AsgKillNode(nodeToKill node.Node) error {
	initNodes := node.GetStorageDriverNodes()
	initNodeNames := make([]string, len(initNodes))
	var err error
	for _, iNode := range initNodes {
		initNodeNames = append(initNodeNames, iNode.Name)
	}
	stepLog := fmt.Sprintf("Deleting node [%v]", nodeToKill.Name)

	Step(stepLog, func() {
		log.InfoD(stepLog)
		// workaround for eks until EKS sdk is implemented
		if IsEksCluster() {
			_, err = Inst().N.RunCommandWithNoRetry(nodeToKill, "ifconfig eth0 down  < /dev/null &", node.ConnectionOpts{
				Timeout:         2 * time.Minute,
				TimeBeforeRetry: 10 * time.Second,
			})

		} else {
			err = Inst().N.DeleteNode(nodeToKill, 5*time.Minute)
		}

	})
	if err != nil {
		return err
	}

	stepLog = "Wait for  node get replaced by autoscaling group"
	Step(stepLog, func() {
		log.InfoD(stepLog)
		t := func() (interface{}, bool, error) {

			err = Inst().S.RefreshNodeRegistry()
			if err != nil {
				return "", true, err
			}

			err = Inst().V.RefreshDriverEndpoints()
			if err != nil {
				return "", true, err
			}

			newNodesList := node.GetStorageDriverNodes()

			for _, nNode := range newNodesList {
				if !Contains(initNodeNames, nNode.Name) {
					return "", false, nil
				}
			}

			return "", true, fmt.Errorf("no new node scaled up")
		}

		_, err = task.DoRetryWithTimeout(t, defaultAutoStorageNodeRecoveryTimeout, waitResourceCleanup)

	})
	return err

}

// RefreshDriverEndPoints returns nil if refreshing driver endpoint is successful
func RefreshDriverEndPoints() error {
	var err error
	err = Inst().V.RefreshDriverEndpoints()
	if err != nil {
		return err
	}
	return nil
}

// GetVolumesFromPoolID returns list of volumes from pool uuid
func GetVolumesFromPoolID(contexts []*scheduler.Context, poolUuid string) ([]*volume.Volume, error) {
	var volumes []*volume.Volume

	// Refresh driver end points before processing
	err := RefreshDriverEndPoints()
	if err != nil {
		return nil, err
	}
	for _, ctx := range contexts {
		vols, err := Inst().S.GetVolumes(ctx)
		if err != nil {
			return nil, err
		}
		for _, vol := range vols {
			appVol, err := Inst().V.InspectVolume(vol.ID)
			if err != nil {
				return nil, err
			}
			poolUuids := appVol.ReplicaSets[0].PoolUuids
			for _, p := range poolUuids {
				if p == poolUuid {
					volumes = append(volumes, vol)
				}
			}
		}
	}
	return volumes, nil
}

// DoRetryWithTimeoutWithGinkgoRecover calls `task.DoRetryWithTimeout` along with `ginkgo.GinkgoRecover()`, to be used in callbacks with panics or ginkgo assertions
func DoRetryWithTimeoutWithGinkgoRecover(taskFunc func() (interface{}, bool, error), timeout, timeBeforeRetry time.Duration) (interface{}, error) {
	taskFuncWithGinkgoRecover := func() (interface{}, bool, error) {
		defer ginkgo.GinkgoRecover()
		return taskFunc()
	}
	return task.DoRetryWithTimeout(taskFuncWithGinkgoRecover, timeout, timeBeforeRetry)
}

// GetVolumesInDegradedState Get the list of volumes in degraded state
func GetVolumesInDegradedState(contexts []*scheduler.Context) ([]*volume.Volume, error) {
	var volumes []*volume.Volume
	err := RefreshDriverEndPoints()
	if err != nil {
		return nil, err
	}
	for _, ctx := range contexts {
		vols, err := Inst().S.GetVolumes(ctx)
		if err != nil {
			return nil, err
		}
		for _, vol := range vols {
			appVol, err := Inst().V.InspectVolume(vol.ID)
			if err != nil {
				return nil, err
			}
			log.InfoD(fmt.Sprintf("Current Status of the volume [%v] is [%v]", vol.Name, appVol.Status))
			if fmt.Sprintf("[%v]", appVol.Status.String()) != "VOLUME_STATUS_DEGRADED" {
				volumes = append(volumes, vol)
			}
		}
	}
	return volumes, nil
}

// IsVolumeStatusUP returns true is volume status is up
func IsVolumeStatusUP(vol *volume.Volume) (bool, error) {
	appVol, err := Inst().V.InspectVolume(vol.ID)
	if err != nil {
		return false, err
	}
	if fmt.Sprintf("%v", appVol.Status.String()) != "VOLUME_STATUS_UP" {
		return false, nil
	}
	log.InfoD("volume [%v] status is [%v]", vol.Name, appVol.Status.String())
	return true, nil
}

// GetVolumeReplicationStatus returns PX volume replication status
func GetVolumeReplicationStatus(vol *volume.Volume) (string, error) {
	apiVol, err := Inst().V.InspectVolume(vol.ID)
	if err != nil {
		return "", err
	}
	cmd := fmt.Sprintf("pxctl volume inspect %s | grep \"Replication Status\"", apiVol.Id)

	output, err := Inst().N.RunCommand(node.GetStorageDriverNodes()[0], cmd, node.ConnectionOpts{
		Timeout:         1 * time.Minute,
		TimeBeforeRetry: 5 * time.Second,
		Sudo:            true,
	})
	if err != nil {
		return "", err
	}
	//sample output : "Replication Status       :  Up"
	output = strings.Split(strings.TrimSpace(output), ":")[1]
	return strings.TrimSpace(output), nil
}

type KvdbNode struct {
	PeerUrls   []string `json:"PeerUrls"`
	ClientUrls []string `json:"ClientUrls"`
	Leader     bool     `json:"Leader"`
	DbSize     int      `json:"DbSize"`
	IsHealthy  bool     `json:"IsHealthy"`
	ID         string   `json:"ID"`
}

// GetAllKvdbNodes returns list of all kvdb nodes present in the cluster
func GetAllKvdbNodes() ([]KvdbNode, error) {
	type kvdbNodes []map[string]KvdbNode
	storageNodes := node.GetStorageNodes()
	randomIndex := rand.Intn(len(storageNodes))
	randomNode := storageNodes[randomIndex]

	jsonConvert := func(jsonString string) ([]KvdbNode, error) {
		var nodes kvdbNodes
		var kvdb KvdbNode
		var kvdbNodes []KvdbNode

		err := json.Unmarshal([]byte(fmt.Sprintf("[%s]", jsonString)), &nodes)
		if err != nil {
			return nil, err
		}
		for _, nodeMap := range nodes {
			for id, value := range nodeMap {
				kvdb.ID = id
				kvdb.Leader = value.Leader
				kvdb.IsHealthy = value.IsHealthy
				kvdb.ClientUrls = value.ClientUrls
				kvdb.DbSize = value.DbSize
				kvdb.PeerUrls = value.PeerUrls
				kvdbNodes = append(kvdbNodes, kvdb)
			}
		}
		return kvdbNodes, nil
	}

	var allKvdbNodes []KvdbNode
	// Execute the command and check the alerts of type POOL
	command := "pxctl service kvdb members list -j"
	out, err := Inst().N.RunCommandWithNoRetry(randomNode, command, node.ConnectionOpts{
		Timeout:         2 * time.Minute,
		TimeBeforeRetry: 10 * time.Second,
	})
	//log.FailOnError(err, "Unable to get KVDB members from the command [%s]", command)
	log.InfoD("List of KVDBMembers in the cluster [%v]", out)

	// Convert KVDB members to map
	allKvdbNodes, err = jsonConvert(out)
	if err != nil {
		return nil, err
	}
	return allKvdbNodes, nil
}

func GetKvdbMasterNode() (*node.Node, error) {
	var getKvdbLeaderNode node.Node
	allkvdbNodes, err := GetAllKvdbNodes()
	if err != nil {
		return nil, err
	}

	for _, each := range allkvdbNodes {
		if each.Leader {
			getKvdbLeaderNode, err = node.GetNodeDetailsByNodeID(each.ID)
			if err != nil {
				return nil, err
			}
			break
		}
	}
	return &getKvdbLeaderNode, nil
}

// KillKvdbMasterNodeAndFailover kills kvdb master node and returns after failover is complete
func KillKvdbMasterNodeAndFailover() error {
	kvdbMaster, err := GetKvdbMasterNode()
	if err != nil {
		return err
	}
	err = KillKvdbMemberUsingPid(*kvdbMaster)
	if err != nil {
		return err
	}
	err = WaitForKVDBMembers()
	if err != nil {
		return err
	}
	return nil
}

// GetKvdbMasterPID returns the PID of KVDB master node
func GetKvdbMasterPID(kvdbNode node.Node) (string, error) {
	var processPid string
	command := "ps -ef | grep -i px-etcd"
	out, err := Inst().N.RunCommand(kvdbNode, command, node.ConnectionOpts{
		Timeout:         20 * time.Second,
		TimeBeforeRetry: 5 * time.Second,
		Sudo:            true,
	})
	if err != nil {
		return "", err
	}

	lines := strings.Split(string(out), "\n")
	for _, line := range lines {
		if strings.Contains(line, "px-etcd start") && !strings.Contains(line, "grep") {
			fields := strings.Fields(line)
			processPid = fields[1]
			break
		}
	}
	return processPid, err
}

// WaitForKVDBMembers waits till all kvdb members comes up online and healthy
func WaitForKVDBMembers() error {
	t := func() (interface{}, bool, error) {
		allKvdbNodes, err := GetAllKvdbNodes()
		if err != nil {
			return "", true, err
		}
		if len(allKvdbNodes) != 3 {
			return "", true, fmt.Errorf("not all kvdb nodes are online")
		}

		for _, each := range allKvdbNodes {
			if each.IsHealthy == false {
				return "", true, fmt.Errorf("all kvdb nodes are not healthy")
			}
		}
		log.Info("all kvdb nodes are healthy")
		return "", false, nil
	}
	_, err := task.DoRetryWithTimeout(t, defaultKvdbRetryInterval, 20*time.Second)
	if err != nil {
		return err
	}
	return nil
}

// KillKvdbMemberUsingPid return error in case of command failure
func KillKvdbMemberUsingPid(kvdbNode node.Node) error {
	pid, err := GetKvdbMasterPID(kvdbNode)
	if err != nil {
		return err
	}
	command := fmt.Sprintf("kill -9 %s", pid)
	log.InfoD("killing PID using command [%s]", command)
	err = runCmd(command, kvdbNode)
	if err != nil {
		return err
	}
	return nil
}

// getReplicaNodes returns the list of nodes which has replicas
func getReplicaNodes(vol *volume.Volume) ([]string, error) {
	getReplicaSets, err := Inst().V.GetReplicaSets(vol)
	if err != nil {
		return nil, err
	}
	return getReplicaSets[0].Nodes, nil
}

// IsDMthin returns true if setup is dmthin enabled
func IsDMthin() (bool, error) {
	dmthinEnabled := false
	cluster, err := Inst().V.GetDriver()
	if err != nil {
		return dmthinEnabled, err
	}
	argsList, err := util.MiscArgs(cluster)
	for _, args := range argsList {
		if strings.Contains(strings.ToLower(args), "px-storev2") {
			dmthinEnabled = true
		}
	}
	return dmthinEnabled, nil
}

// AddMetadataDisk add metadisk to the node if not already exists
func AddMetadataDisk(n node.Node) error {
	drivesMap, err := Inst().N.GetBlockDrives(n, node.SystemctlOpts{
		ConnectionOpts: node.ConnectionOpts{
			Timeout:         2 * time.Minute,
			TimeBeforeRetry: defaultRetryInterval,
		},
		Action: "start",
	})
	if err != nil {
		return err
	}

	isDedicatedMetadataDiskExist := false

	for _, v := range drivesMap {
		for lk := range v.Labels {
			if lk == "mdvol" {
				isDedicatedMetadataDiskExist = true
			}
		}
	}

	if !isDedicatedMetadataDiskExist {
		cluster, err := Inst().V.GetDriver()
		log.FailOnError(err, "error getting storage cluster")
		metadataSpec := cluster.Spec.CloudStorage.SystemMdDeviceSpec
		deviceSpec := fmt.Sprintf("%s --metadata", *metadataSpec)

		log.InfoD("Initiate add cloud drive and validate")
		err = Inst().V.AddCloudDrive(&n, deviceSpec, -1)

		if err != nil {
			return fmt.Errorf("error adding metadata device [%s] to node [%s]. Err: %v", *metadataSpec, n.Name, err)
		}

	}

	return nil

}

// createNamespaces Create N number of namespaces and return namespace list
func createNamespaces(numberOfNamespaces int) ([]string, error) {

	// Create multiple namespaces in string
	var (
		namespaces []string
	)

	// Create a good number of namespaces
	for i := 0; i < numberOfNamespaces; i++ {
		namespace := fmt.Sprintf("large-resource-%d-%v", i, time.Now().Unix())
		nsName := &corev1.Namespace{
			ObjectMeta: metav1.ObjectMeta{
				Name: namespace,
			},
		}
		log.InfoD("Creating namespace %v", namespace)
		_, err := k8sCore.CreateNamespace(nsName)
		if err != nil {
			return nil, err
		} else {
			namespaces = append(namespaces, namespace)
		}
	}
	return namespaces, nil
}

// createConfigMaps with the given number of entries on specified namespaces
func createConfigMaps(namespaces []string, numberOfConfigmap int, numberOfEntries int) error {

	// Create random data to add in ConfigMap
	var randomData = make(map[string]string)
	for i := 0; i < numberOfEntries; i++ {
		randomString := RandomString(80)
		randomStringWithTimeStamp := fmt.Sprintf("%v.%v", randomString, time.Now().Unix())
		randomData[randomStringWithTimeStamp] = randomString
	}

	// create the number of configmaps needed
	k8sCore = core.Instance()
	for _, namespace := range namespaces {
		for i := 0; i < numberOfConfigmap; i++ {
			name := fmt.Sprintf("configmap-%s-%d-%v", namespace, i, time.Now().Unix())
			log.InfoD("Creating Configmap: %v", name)
			metaObj := metaV1.ObjectMeta{
				Name:      name,
				Namespace: namespace,
			}
			obj := &corev1.ConfigMap{
				ObjectMeta: metaObj,
				Data:       randomData,
			}

			_, err := k8sCore.CreateConfigMap(obj)
			if err != nil {
				return err
			}
		}
	}
	return nil
}

// createSecrets with the given number of entries on specified namespaces
func createSecrets(namespaces []string, numberOfSecrets int, numberOfEntries int) error {

	// Create random data to add in ConfigMap
	var randomData = make(map[string]string)
	for i := 0; i < numberOfEntries; i++ {
		randomString := RandomString(80)
		randomStringWithTimeStamp := fmt.Sprintf("%v.%v", randomString, time.Now().Unix())
		randomData[randomStringWithTimeStamp] = randomString
	}

	// create the number of configmaps needed
	k8sCore = core.Instance()
	for _, namespace := range namespaces {
		for i := 0; i < numberOfSecrets; i++ {
			name := fmt.Sprintf("secret-%s-%d-%v", namespace, i, time.Now().Unix())
			log.InfoD("Creating secret: %v", name)
			metaObj := metaV1.ObjectMeta{
				Name:      name,
				Namespace: namespace,
			}
			obj := &corev1.Secret{
				ObjectMeta: metaObj,
				StringData: randomData,
			}

			_, err := k8sCore.CreateSecret(obj)
			if err != nil {
				return err
			}
		}
	}
	return nil
}

// DeleteNamespaces Deletes all the namespaces given in a list of namespaces and return error if any
func DeleteNamespaces(namespaces []string) error {
	// Delete a list of namespaces given
	k8sCore = core.Instance()
	for _, namespace := range namespaces {
		err := k8sCore.DeleteNamespace(namespace)
		if err != nil {
			return err
		}
	}
	return nil
}

// VerifyNilPointerDereferenceError returns true if nil pointer dereference, output of the log messages
func VerifyNilPointerDereferenceError(n *node.Node) (bool, string, error) {

	cmdGrepOutput := "journalctl | grep -i -A 50 \"nil pointer dereference\""
	output, err := runCmdOnce(cmdGrepOutput, *n)
	if err != nil {
		return false, "", fmt.Errorf("command failed while running [%v] on Node [%v]", cmdGrepOutput, n.Name)
	}
	re, err := regexp.Compile("panic: runtime error.*invalid memory address or nil pointer dereference")
	if err != nil {
		return false, "", fmt.Errorf("command failed running [%v] on Node [%v]", cmdGrepOutput, n.Name)
	}
	if re.MatchString(fmt.Sprintf("%v", output)) {
		return true, output, nil
	}

	return false, "", nil
}

// GetClusterProviders returns the list of cluster providers
func GetClusterProviders() []string {
	providersStr := os.Getenv("CLUSTER_PROVIDER")
	if providersStr != "" {
		return strings.Split(providersStr, ",")
	}
	return clusterProviders
}

// GetPoolUuidsWithStorageFull returns list of pool uuids if storage full
func GetPoolUuidsWithStorageFull() ([]string, error) {
	var poolUuids []string

	isPoolOffline := func(n node.Node) (bool, error) {
		poolsStatus, err := Inst().V.GetNodePoolsStatus(n)
		if err != nil {
			return false, err
		}

		for _, v := range poolsStatus {
			if v == "Offline" {
				return true, nil
			}
		}
		return false, nil
	}

	pools, err := Inst().V.ListStoragePools(metav1.LabelSelector{})
	if err != nil {
		return nil, err
	}
	calculatePercentage := func(usedValue float64, totalValue float64) float64 {
		percentage := (usedValue / totalValue) * 100
		return float64(percentage)
	}

	for _, eachPool := range pools {
		nodeDetail, err := GetNodeWithGivenPoolID(eachPool.Uuid)
		if err != nil {
			return nil, err
		}

		poolOfflineStatus, err := isPoolOffline(*nodeDetail)
		if err != nil {
			return nil, err
		}

		if calculatePercentage(float64(eachPool.Used), float64(eachPool.TotalSize)) > 90.0 || poolOfflineStatus {
			poolUuids = append(poolUuids, eachPool.GetUuid())
		}
	}

	return poolUuids, nil
}

// GetVolumeConsumedSize returns size of the volume
func GetVolumeConsumedSize(vol volume.Volume) (uint64, error) {
	// Get Random Storage Node
	cmd := fmt.Sprintf("pxctl v i %v -j | jq '.[].usage'", vol.ID)
	output, err := runCmdGetOutput(cmd, node.GetStorageNodes()[0])
	if err != nil {
		return 0, err
	}
	output = strings.ReplaceAll(output, "\"", "")
	output = strings.TrimSpace(output)

	num, err := strconv.ParseUint(output, 10, 64)
	if err != nil {
		return 0, err
	}

	return num, nil
}

// GetAllVolumesWithIO Returns list of volumes with IO
func GetAllVolumesWithIO(contexts []*scheduler.Context) ([]*volume.Volume, error) {

	allVolsWithIO := []*volume.Volume{}
	for _, eachContext := range contexts {
		vols, err := Inst().S.GetVolumes(eachContext)
		if err != nil {
			log.Errorf("Failed to get app %s's volumes", eachContext.App.Key)
		}
		log.Infof("list of all volumes present in the cluster [%v]", vols)
		for _, eachVol := range vols {
			isIOsInProgress, err := Inst().V.IsIOsInProgressForTheVolume(&node.GetStorageNodes()[0], eachVol.ID)
			if err != nil {
				return nil, err
			}

			if isIOsInProgress {
				allVolsWithIO = append(allVolsWithIO, eachVol)
			}
		}
	}
	return allVolsWithIO, nil
}

func IsVolumeFull(vol volume.Volume) (bool, error) {
	volPercentage, err := GetVolumeFullPercentage(vol)
	if err != nil {
		return false, err
	}
	if volPercentage > 80.0 {
		return true, nil
	}

	return false, nil
}

// GetVolumeFullPercentage returns percentage of volume size consumed
func GetVolumeFullPercentage(vol volume.Volume) (float64, error) {
	calculatePercentage := func(usedSize float64, totalSize float64) float64 {
		percentage := (usedSize / totalSize) * 100
		return float64(percentage)
	}

	appVol, err := Inst().V.InspectVolume(vol.ID)
	log.FailOnError(err, fmt.Sprintf("err inspecting vol : %s", vol.ID))

	totalSize := appVol.Spec.Size
	usedSize, err := GetVolumeConsumedSize(vol)
	if err != nil {
		return 0, err
	}

	log.Infof("Total size of Volume is [%v] and used size is [%v]", totalSize, usedSize)
	percentageFull := calculatePercentage(float64(usedSize), float64(totalSize))
	log.Infof("Volume [%v] : Percentage of size consumed [%v]", vol.Name, percentageFull)

	return percentageFull, nil
}

// GetPoolCapacityUsed Get Pool capacity percentage used
func GetPoolCapacityUsed(poolUUID string) (float64, error) {

	calculatePercentage := func(usedSize float64, totalSize float64) float64 {
		percentage := (usedSize / totalSize) * 100
		return float64(percentage)
	}

	pool, err := GetStoragePoolByUUID(poolUUID)
	log.FailOnError(err, "Failed to get pool Details from PoolUUID [%v]", poolUUID)

	usedSize, totalSize := pool.Used, pool.TotalSize
	log.Infof("Used vs Total volume stats [%v]/[%v]", usedSize, totalSize)

	poolSizeUsed := calculatePercentage(float64(usedSize), float64(totalSize))

	return poolSizeUsed, nil
}

// GetRandomNode Gets Random node
func GetRandomNode(pxNodes []node.Node) node.Node {
	rand.Seed(time.Now().UnixNano())
	randomIndex := rand.Intn(len(pxNodes))
	randomNode := pxNodes[randomIndex]
	return randomNode
}

func RemoveLabelsAllNodes(label string, forStorage, forStorageLess bool) error {
	if !forStorage && !forStorageLess {
		return errors.New("at least one of forStorage or forStorageLess must be true")
	}

	var pxNodes []node.Node

	if forStorage && forStorageLess {
		pxNodes = node.GetStorageDriverNodes()
	} else if forStorage {
		pxNodes = node.GetStorageNodes()
	} else if forStorageLess {
		pxNodes = node.GetStorageLessNodes()
	}

	for _, node := range pxNodes {
		log.Infof("Node Name: %s\n", node.Name)
		if err := Inst().S.RemoveLabelOnNode(node, label); err != nil {
			return fmt.Errorf("error removing label on node [%s]: %w", node.Name, err)
		}
	}

	return nil
}

func AddCloudDrive(stNode node.Node, poolID int32) error {
	driveSpecs, err := GetCloudDriveDeviceSpecs()
	if err != nil {
		return fmt.Errorf("error getting cloud drive specs, err: %v", err)
	}
	deviceSpec := driveSpecs[0]
	deviceSpecParams := strings.Split(deviceSpec, ",")
	var specSize uint64
	var driveSize string

	if poolID != -1 {
		systemOpts := node.SystemctlOpts{
			ConnectionOpts: node.ConnectionOpts{
				Timeout:         2 * time.Minute,
				TimeBeforeRetry: defaultRetryInterval,
			},
			Action: "start",
		}
		drivesMap, err := Inst().N.GetBlockDrives(stNode, systemOpts)
		if err != nil {
			return fmt.Errorf("error getting block drives from node %s, Err :%v", stNode.Name, err)
		}

	outer:
		for _, v := range drivesMap {
			labels := v.Labels
			for _, pID := range labels {
				if pID == fmt.Sprintf("%d", poolID) {
					driveSize = v.Size
					i := strings.Index(driveSize, "G")
					driveSize = driveSize[:i]
					break outer
				}
			}
		}
	}

	if driveSize != "" {
		paramsArr := make([]string, 0)
		for _, param := range deviceSpecParams {
			if strings.Contains(param, "size") {
				paramsArr = append(paramsArr, fmt.Sprintf("size=%s,", driveSize))
			} else {
				paramsArr = append(paramsArr, param)
			}
		}
		deviceSpec = strings.Join(paramsArr, ",")
		specSize, err = strconv.ParseUint(driveSize, 10, 64)
		if err != nil {
			return fmt.Errorf("error converting size to uint64, err: %v", err)
		}
	}

	pools, err := Inst().V.ListStoragePools(metav1.LabelSelector{})
	if err != nil {
		return fmt.Errorf("error getting pools list, err: %v", err)
	}
	dash.VerifyFatal(len(pools) > 0, true, "Verify pools exist")

	var currentTotalPoolSize uint64

	for _, pool := range pools {
		currentTotalPoolSize += pool.GetTotalSize() / units.GiB
	}

	log.Info(fmt.Sprintf("current pool size: %d GiB", currentTotalPoolSize))

	expectedTotalPoolSize := currentTotalPoolSize + specSize

	log.InfoD("Initiate add cloud drive and validate")
	err = Inst().V.AddCloudDrive(&stNode, deviceSpec, poolID)
	if err != nil {
		return fmt.Errorf("add cloud drive failed on node %s, err: %v", stNode.Name, err)
	}

	log.InfoD("Validate pool rebalance after drive add")
	err = ValidateDriveRebalance(stNode)
	if err != nil {
		return fmt.Errorf("pool re-balance failed, err: %v", err)
	}
	err = Inst().V.WaitDriverUpOnNode(stNode, addDriveUpTimeOut)
	if err != nil {
		return fmt.Errorf("volume driver is down on node %s, err: %v", stNode.Name, err)
	}
	dash.VerifyFatal(err == nil, true, "PX is up after add drive")

	var newTotalPoolSize uint64

	pools, err = Inst().V.ListStoragePools(metav1.LabelSelector{})
	if err != nil {
		return fmt.Errorf("error getting pools list, err: %v", err)
	}
	dash.VerifyFatal(len(pools) > 0, true, "Verify pools exist")
	for _, pool := range pools {
		newTotalPoolSize += pool.GetTotalSize() / units.GiB
	}
	isPoolSizeUpdated := false

	if newTotalPoolSize >= expectedTotalPoolSize {
		isPoolSizeUpdated = true
	}
	log.Info(fmt.Sprintf("updated pool size: %d GiB", newTotalPoolSize))
	dash.VerifyFatal(isPoolSizeUpdated, true, fmt.Sprintf("Validate total pool size after add cloud drive on node %s", stNode.Name))
	return nil
}

func IsJournalEnabled() (bool, error) {
	storageSpec, err := Inst().V.GetStorageSpec()
	if err != nil {
		return false, err
	}
	jDev := storageSpec.GetJournalDev()
	if jDev != "" {
		log.Infof("JournalDev: %s", jDev)
		return true, nil
	}
	return false, nil
}

func runDataIntegrityValidation(testName string) bool {

	if Inst().N.String() == ssh.DriverName || Inst().N.String() == vsphere.DriverName {
		if strings.Contains(testName, "{") {
			i := strings.Index(testName, "{")
			j := strings.Index(testName, "}")

			testName = testName[i+1 : j]
		}
		log.Infof("validating test-name [%s] for running data integrity validation", testName)
		if strings.Contains(dataIntegrityValidationTests, testName) {
			return true
		}

		if strings.Contains(testName, "Longevity") {
			pc, _, _, _ := runtime.Caller(1)
			if strings.Contains(dataIntegrityValidationTests, runtime.FuncForPC(pc).Name()) {
				return true
			}
			return false
		}
	}

	return false
}

func ValidateDataIntegrity(contexts *[]*scheduler.Context) (mError error) {
	testName := ginkgo.CurrentGinkgoTestDescription().FullTestText
	if strings.Contains(testName, "Longevity") || strings.Contains(testName, "Trigger") {
		pc, _, _, _ := runtime.Caller(1)
		testName = runtime.FuncForPC(pc).Name()
		sInd := strings.LastIndex(testName, ".")
		if sInd != -1 {
			fnNames := strings.Split(testName, ".")
			for _, fn := range fnNames {
				if strings.Contains(fn, "Trigger") {
					testName = fn
					break
				}
			}
		}

	}

	if !runDataIntegrityValidation(testName) {
		log.Infof(fmt.Sprintf("skipping data integrity validation for %s is not the list %s", testName, dataIntegrityValidationTests))
		return nil
	}

outer:
	for _, ctx := range *contexts {
		appScaleFactor := time.Duration(Inst().GlobalScaleFactor)
		var timeout time.Duration
		if ctx.ReadinessTimeout == time.Duration(0) {
			timeout = appScaleFactor * defaultTimeout
		} else {
			timeout = appScaleFactor * ctx.ReadinessTimeout
		}
		//Waiting for all the apps in ctx are running
		mError = Inst().S.WaitForRunning(ctx, timeout, defaultRetryInterval)
		if mError != nil {
			return mError
		}
		var appVolumes []*volume.Volume
		appVolumes, mError = Inst().S.GetVolumes(ctx)
		if mError != nil {
			return mError
		}

		//waiting for volumes replication status should be up before calculating md5sum
		for _, v := range appVolumes {
			var replicaSets []*opsapi.ReplicaSet
			replicaSets, mError = Inst().V.GetReplicaSets(v)
			if mError != nil {
				return mError
			}

			//skipping the validation if volume is repl 2
			if len(replicaSets) == 1 && len(replicaSets[0].PoolUuids) == 1 {
				continue outer
			}
			t := func() (interface{}, bool, error) {
				replicationStatus, err := GetVolumeReplicationStatus(v)
				if err != nil {
					return nil, false, err
				}

				if replicationStatus == "Up" {
					return "", false, nil
				}
				if replicationStatus == "Resync" {
					return "", true, fmt.Errorf("volume %s is still in Resync state", v.ID)
				}
				return "", false, fmt.Errorf("volume %s is in %s state cannot proceed further", v.ID, replicationStatus)
			}
			_, mError = task.DoRetryWithTimeout(t, 60*time.Minute, 1*time.Minute)
			if mError != nil {
				return mError
			}
		}

		log.InfoD(fmt.Sprintf("scale down app %s to 0", ctx.App.Key))
		defer func() {
			if tempErr := revertAppScale(ctx); tempErr != nil {
				mError = multierr.Append(mError, tempErr)
			}
		}()
		applicationScaleMap, err := Inst().S.GetScaleFactorMap(ctx)
		if err != nil {
			mError = multierr.Append(mError, err)
		}

		applicationScaleDownMap := make(map[string]int32, len(ctx.App.SpecList))

		for name := range applicationScaleMap {
			applicationScaleDownMap[name] = 0
		}

		err = Inst().S.ScaleApplication(ctx, applicationScaleDownMap)
		if err != nil {
			mError = multierr.Append(mError, err)
			return mError
		}
		//waiting for volumes to be detached after scale down
		for _, v := range appVolumes {
			t := func() (interface{}, bool, error) {
				apiVol, err := Inst().V.InspectVolume(v.ID)
				if err != nil {
					return "", false, err
				}
				if len(apiVol.AttachedOn) == 0 {
					return "", false, nil
				}
				return "", true, fmt.Errorf("volume %s is still attached to %s", v.ID, apiVol.AttachedOn)
			}
			_, err = task.DoRetryWithTimeout(t, 15*time.Minute, 10*time.Second)
			if err != nil {
				mError = multierr.Append(mError, err)
				return mError

			}
		}

		poolChecksumMap := make(map[string]string)
		dmthinPoolChecksumMap := make(map[string]map[string]string)

		isDmthinSetup, err := IsDMthin()
		if err != nil {
			mError = multierr.Append(mError, err)
			return mError

		}

		//function to calulate md5sum of the given volume in the give pool
		calChecksum := func(wg *sync.WaitGroup, v *volume.Volume, nodeDetail *node.Node, poolUuid string, errCh chan<- error) {
			defer ginkgo.GinkgoRecover()
			defer wg.Done()

			pools, err := Inst().V.ListStoragePools(metav1.LabelSelector{})
			if err != nil {
				errCh <- err
				close(errCh)
				return
			}
			var poolID int32
			for _, pool := range pools {
				if pool.Uuid == poolUuid {
					poolID = pool.ID
					break
				}
			}

			inspectVolume, err := Inst().V.InspectVolume(v.ID)
			if err != nil {
				errCh <- err
				close(errCh)
				return
			}
			log.InfoD("Getting md5sum for volume %s on pool %s in node %s", inspectVolume.Id, poolUuid, nodeDetail.Name)
			//To-Do update the command if set up is dmthin
			cmd := fmt.Sprintf("/opt/pwx/bin/runc exec -t portworx md5sum /var/.px/%d/%s/pxdev", poolID, inspectVolume.Id)

			if isDmthinSetup {

				err = validateDmthinVolumeDataIntegrity(inspectVolume, nodeDetail, poolID, &dmthinPoolChecksumMap)
				if err != nil {
					errCh <- err
					close(errCh)
					return
				}
			} else {
				output, err := Inst().N.RunCommand(*nodeDetail, cmd, node.ConnectionOpts{
					Timeout:         defaultTimeout,
					TimeBeforeRetry: defaultRetryInterval,
					Sudo:            true,
				})
				if err != nil {
					errCh <- err
					close(errCh)
					return
				}
				vChecksum := strings.Split(strings.TrimSpace(output), " ")[0]
				poolChecksumMap[poolUuid] = vChecksum
			}

		}

		for _, v := range appVolumes {
			replicaSets, err := Inst().V.GetReplicaSets(v)
			if err != nil {
				mError = multierr.Append(mError, err)
				return mError

			}

			wGroup := new(sync.WaitGroup)
			errCh := make(chan error)

			for _, rs := range replicaSets {
				poolUuids := rs.PoolUuids
				for _, poolUuid := range poolUuids {
					nodeDetail, err := GetNodeWithGivenPoolID(poolUuid)
					if err != nil {
						mError = multierr.Append(mError, err)
						return mError

					}
					wGroup.Add(1)
					go calChecksum(wGroup, v, nodeDetail, poolUuid, errCh)
				}
			}
			wGroup.Wait()

			for mErr := range errCh {
				mError = multierr.Append(mError, mErr)
			}

			if mError != nil {
				// Combine all errors into one and return
				return mError
			}

			if isDmthinSetup {

				var primaryMap map[string]string
				var primaryNode string

				for n, m := range dmthinPoolChecksumMap {
					if primaryMap == nil {
						primaryNode = n
						primaryMap = m
					} else {
						eq := reflect.DeepEqual(primaryMap, m)

						if !eq {
							err = fmt.Errorf("md5sum of volume [%s] having [%v] on node [%s] is not matching with checksum [%v] on node [%s]", v.ID, primaryMap, primaryNode, m, n)
							mError = multierr.Append(mError, err)
							return mError
						}
						log.InfoD("md5sum of volume [%s] having [%v] on node [%s] is matching with checksum [%v] on node [%s]", v.ID, primaryMap, primaryNode, m, n)

					}
				}
				//clearing the pool after the volume validation
				for k := range dmthinPoolChecksumMap {
					delete(dmthinPoolChecksumMap, k)
				}

			} else {
				var checksum string
				var primaryPool string
				for p, c := range poolChecksumMap {
					if checksum == "" {
						primaryPool = p
						checksum = c
					} else {
						if c != checksum {
							err = fmt.Errorf("md5sum of volume [%s] having [%s] on pool [%s] is not matching with checksum [%s] on pool [%s]", v.ID, checksum, primaryPool, c, p)
							mError = multierr.Append(mError, err)
							return mError
						}
						log.InfoD("md5sum of volume [%s] having [%s] on pool [%s] is matching with checksum [%s] on pool [%s]", v.ID, checksum, primaryPool, c, p)
					}

				}
				//clearing the pool after the volume validation
				for k := range poolChecksumMap {
					delete(poolChecksumMap, k)
				}
			}

		}

	}
	return nil
}

func revertAppScale(ctx *scheduler.Context) error {
	//reverting application scale
	applicationScaleUpMap := make(map[string]int32, len(ctx.App.SpecList))

	applicationScaleMap, err := Inst().S.GetScaleFactorMap(ctx)
	if err != nil {
		return err
	}
	for name, scale := range applicationScaleMap {
		log.InfoD(fmt.Sprintf("scale up app %s to %d", ctx.App.Key, scale))
		applicationScaleUpMap[name] = scale
	}
	err = Inst().S.ScaleApplication(ctx, applicationScaleUpMap)
	return err
}

func validateDmthinVolumeDataIntegrity(inspectVolume *opsapi.Volume, nodeDetail *node.Node, poolID int32, dmthinPoolChecksumMap *map[string]map[string]string) error {

	volPath := fmt.Sprintf("/dev/pwx%d/%s", poolID, inspectVolume.Id)
	mountPath := fmt.Sprintf("/tmp/%s", inspectVolume.Id)
	mountCmd := fmt.Sprintf("mount %s %s", volPath, mountPath)
	creatDir := fmt.Sprintf("mkdir %s", mountPath)
	umountCmd := fmt.Sprintf("umount %s", mountPath)

	cmdConnectionOpts := node.ConnectionOpts{
		Timeout:         15 * time.Second,
		TimeBeforeRetry: 5 * time.Second,
		Sudo:            true,
	}

	log.Infof("Running command %s on %s", creatDir, nodeDetail.Name)
	_, err := Inst().N.RunCommandWithNoRetry(*nodeDetail, creatDir, cmdConnectionOpts)

	if err != nil {
		return err
	}
	log.Infof("Running command %s on %s", mountCmd, nodeDetail.Name)
	_, err = Inst().N.RunCommandWithNoRetry(*nodeDetail, mountCmd, cmdConnectionOpts)

	if err != nil {
		return err
	}

	defer func(N node.Driver, node node.Node, command string, options node.ConnectionOpts) {
		log.Infof("Running command %s on %s", command, nodeDetail.Name)
		_, err := N.RunCommandWithNoRetry(node, command, options)
		if err != nil {
			log.Errorf(err.Error())
		}
	}(Inst().N, *nodeDetail, umountCmd, cmdConnectionOpts)

	eg := errgroup.Group{}

	eg.Go(func() error {
		md5Cmd := fmt.Sprintf("md5sum %s/*", mountPath)
		log.Infof("Running command %s  on %s", md5Cmd, nodeDetail.Name)
		output, err := Inst().N.RunCommand(*nodeDetail, md5Cmd, node.ConnectionOpts{
			Timeout:         defaultTimeout,
			TimeBeforeRetry: defaultRetryInterval,
			Sudo:            true,
		})

		if err != nil {
			return err
		}
		log.Infof("md5sum of vol %s on node %s : %s", inspectVolume.Id, nodeDetail.Name, output)
		nodeChecksumMap := make(map[string]string)
		for _, line := range strings.Split(strings.TrimSpace(output), "\n") {
			checksumOut := strings.Split(line, "  ")
			if len(checksumOut) == 2 {
				nodeChecksumMap[checksumOut[1]] = checksumOut[0]
			} else {
				return fmt.Errorf("cannot obtain checksum value from node %s, output: %v", nodeDetail.Name, checksumOut)
			}
		}
		(*dmthinPoolChecksumMap)[nodeDetail.Name] = nodeChecksumMap
		return nil

	})

	if err = eg.Wait(); err != nil {
		return err
	}

	return nil

}

// GetContextsOnNode returns the contexts which have volumes attached on the given node.
func GetContextsOnNode(contexts *[]*scheduler.Context, n *node.Node) ([]*scheduler.Context, error) {
	contextsOnNode := make([]*scheduler.Context, 0)
	testName := ginkgo.CurrentGinkgoTestDescription().FullTestText

	if strings.Contains(testName, "Longevity") || strings.Contains(testName, "Trigger") {
		pc, _, _, _ := runtime.Caller(1)
		testName = runtime.FuncForPC(pc).Name()
		sInd := strings.LastIndex(testName, ".")
		if sInd != -1 {
			fnNames := strings.Split(testName, ".")
			for _, fn := range fnNames {
				if strings.Contains(fn, "Trigger") {
					testName = fn
					break
				}
			}
		}

	}

	if !runDataIntegrityValidation(testName) {
		return contextsOnNode, nil
	}

	log.Infof("Getting contexts on node %s", n.Name)
	for _, ctx := range *contexts {
		appVolumes, err := Inst().S.GetVolumes(ctx)
		if err != nil {
			return nil, err
		}

		for _, v := range appVolumes {
			// case where volume is attached to the given node
			attachedNode, err := Inst().V.GetNodeForVolume(v, 1*time.Minute, 5*time.Second)
			if err != nil {
				return nil, err
			}
			if attachedNode != nil && (n.VolDriverNodeID == attachedNode.VolDriverNodeID) {
				contextsOnNode = append(contextsOnNode, ctx)
				break
			}
			//case where volume is attached to different node but one of the replicas is the give node
			replicaSets, err := Inst().V.GetReplicaSets(v)
			if err != nil {
				return nil, err
			}

			for _, rn := range replicaSets[0].Nodes {
				if rn == n.VolDriverNodeID {
					contextsOnNode = append(contextsOnNode, ctx)
					break
				}
			}
		}
	}

	return contextsOnNode, nil

}

type CloudDrive struct {
	Type              string            `json:"Type"`
	Size              int               `json:"Size"`
	ID                string            `json:"ID"`
	Path              string            `json:"Path"`
	Iops              int               `json:"Iops"`
	Vpus              int               `json:"Vpus"`
	PXType            string            `json:"PXType"`
	State             string            `json:"State"`
	Labels            map[string]string `json:"labels"`
	AttachOptions     interface{}       `json:"AttachOptions"`
	Provisioner       string            `json:"Provisioner"`
	EncryptionKeyInfo string            `json:"EncryptionKeyInfo"`
}

// GetAllCloudDriveDetailsOnNode returns list of cloud drives present on the node
func GetAllCloudDriveDetailsOnNode(n *node.Node) ([]CloudDrive, error) {

	var drives CloudDrive
	var allCloudDrives []CloudDrive

	// Execute the command and check the alerts of type POOL
	command := fmt.Sprintf("pxctl cd inspect --node %v -j", n.Id)
	out, err := Inst().N.RunCommandWithNoRetry(node.GetStorageNodes()[0], command, node.ConnectionOpts{
		Timeout:         2 * time.Minute,
		TimeBeforeRetry: 10 * time.Second,
	})
	if err != nil {
		return nil, err
	}

	var configData struct {
		Configs map[string]CloudDrive `json:"Configs"`
	}

	err = json.Unmarshal([]byte(out), &configData)
	if err != nil {
		return nil, err
	}

	for _, config := range configData.Configs {
		drives.ID = config.ID
		drives.Size = config.Size
		drives.Type = config.Type
		drives.PXType = config.PXType
		drives.Iops = config.Iops
		drives.Vpus = config.Vpus
		drives.Path = config.Path
		drives.State = config.State
		drives.AttachOptions = config.AttachOptions
		drives.Provisioner = config.Provisioner
		drives.EncryptionKeyInfo = config.EncryptionKeyInfo
		drives.Labels = config.Labels
		allCloudDrives = append(allCloudDrives, drives)
	}
	return allCloudDrives, nil
}

type DriveDetails struct {
	PoolUUID string
	Disks    []string
}

// GetDrivePathFromNode returns drive paths from all the pools on Node
func GetDrivePathFromNode(n *node.Node) ([]DriveDetails, error) {

	allPools := n.StoragePools
	var allDrives []DriveDetails

	for i := 0; i < len(allPools); i++ {
		var drive DriveDetails
		drive.Disks = []string{}
		var drives []string
		cmd := fmt.Sprintf("pxctl sv pool show -j | jq '.datapools[%v].uuid'", i)
		out, err := runCmdOnce(cmd, *n)
		if err != nil {
			return nil, err
		}
		// Split the string into lines based on the newline character ("\n")
		PoolUUID := strings.TrimSpace(out)

		cmd = fmt.Sprintf("pxctl sv pool show -j | jq '.datapools[%v].Info | {Resources, ResourceJournal, ResourceSystemMetadata} | .. | .path? // empty'", i)
		out, err = runCmdOnce(cmd, *n)
		if err != nil {
			return nil, err
		}
		// Split the string into lines based on the newline character ("\n")
		lines := strings.Split(out, "\n")

		// Print each line
		for _, line := range lines {
			// Remove leading and trailing spaces or double quotes if present
			line = strings.TrimSpace(strings.Trim(line, `"`))
			drives = append(drives, line)
		}
		drive.PoolUUID = PoolUUID
		drive.Disks = drives
		allDrives = append(allDrives, drive)
	}

	return allDrives, nil
}

// GetDriveProperties Returns type of the Disk from Path Specified
func GetDriveProperties(path string) (CloudDrive, error) {
	for _, each := range node.GetStorageNodes() {
		cloudDrives, err := GetAllCloudDriveDetailsOnNode(&each)
		if err != nil {
			return CloudDrive{}, err
		}
		for _, eachDrive := range cloudDrives {
			if strings.Contains(path, eachDrive.Path) {
				return eachDrive, nil
			}
		}
	}
	return CloudDrive{}, nil
}

// returns ID and Name of the volume present
type VolMap struct {
	ID   string `json:"id"`
	Name string `json:"name"`
}

// ListVolumeNamesUsingPxctl , Returns list of volumes present in the cluster
// option will get the output of pxctl volume list, records ID and VolName and returns the struct
func ListVolumeNamesUsingPxctl(n *node.Node) ([]VolMap, error) {
	volList := []VolMap{}
	var vols VolMap

	cmd := "pxctl volume list -j | jq "
	output, err := runCmdGetOutput(cmd, *n)
	if err != nil {
		return nil, err
	}

	// Define a slice of Volume structs
	var vol []struct {
		ID      string `json:"id"`
		Locator struct {
			Name string `json:"name"`
		} `json:"locator"`
	}
	err = json.Unmarshal([]byte(output), &vol)
	if err != nil {
		return nil, err
	}

	for _, volName := range vol {
		vols.ID = volName.ID
		vols.Name = volName.Locator.Name
		volList = append(volList, vols)
	}

	return volList, nil
}

// IsVolumeExits Returns true if volume with ID or Name exists on the cluster
func IsVolumeExits(volName string) bool {
	isVolExist := false
	n := node.GetStorageNodes()
	allVols, err := ListVolumeNamesUsingPxctl(&n[0])
	if err != nil {
		return false
	}

	for _, eachVol := range allVols {
		if eachVol.ID == volName || eachVol.Name == volName {
			isVolExist = true
		}
	}
	return isVolExist
}

func ValidateCRMigration(pods *v1.PodList, appData *asyncdr.AppData) error {
	pods_created_len := len(pods.Items)
	log.InfoD("Num of Pods on source: %v", pods_created_len)
	sourceClusterConfigPath, err := GetSourceClusterConfigPath()
	if err != nil {
		return err
	}
	err = asyncdr.ValidateCRD(appData.ExpectedCrdList, sourceClusterConfigPath)
	if err != nil {
		return err
	}
	options := scheduler.ScheduleOptions{Namespace: appData.Ns}
	var emptyCtx = &scheduler.Context{
		UID:             "",
		ScheduleOptions: options,
		App: &spec.AppSpec{
			Key:      "",
			SpecList: []interface{}{},
		}}
	log.InfoD("Create cluster pair between source and destination clusters")
	ScheduleValidateClusterPair(emptyCtx, false, true, defaultClusterPairDir, false)
	migName := migrationKey + time.Now().Format("15h03m05s")
	mig, err := asyncdr.CreateMigration(migName, appData.Ns, asyncdr.DefaultClusterPairName, appData.Ns, &includeVolumesFlag, &includeResourcesFlag, &startApplicationsFlag)
	if err != nil {
		return err
	}
	migrationList = append(migrationList, mig)
	err = asyncdr.WaitForMigration(migrationList)
	if err != nil {
		return fmt.Errorf("Migration failed")
	}
	// Sleeping here, as apps deploys one by one, which takes time to collect all pods
	time.Sleep(5 * time.Minute)
	SetDestinationKubeConfig()
	pods_migrated, err := core.Instance().GetPods(appData.Ns, nil)
	if err != nil {
		return err
	}
	pods_migrated_len := len(pods_migrated.Items)
	log.InfoD("Num of Pods on dest: %v", pods_migrated_len)
	if pods_created_len != pods_migrated_len {
		return fmt.Errorf("Pods migration failed as %v pods found on source and %v on destination", pods_created_len, pods_migrated_len)
	}
	destClusterConfigPath, err := GetDestinationClusterConfigPath()
	if err != nil {
		return err
	}
	err = asyncdr.ValidateCRD(appData.ExpectedCrdList, destClusterConfigPath)
	if err != nil {
		return fmt.Errorf("CRDs not migrated properly, err: %v", err)
	}
	SetSourceKubeConfig()
	err = asyncdr.DeleteAndWaitForMigrationDeletion(mig.Name, mig.Namespace)
	if err != nil {
		return err
	}
	return nil
}

func DeleteCrAndRepo(appData *asyncdr.AppData, appPath string) error {
	SetDestinationKubeConfig()
	log.InfoD("Starting crd deletion")
	asyncdr.DeleteCRAndUninstallCRD(appData.OperatorName, appPath, appData.Ns)
	SetSourceKubeConfig()
	asyncdr.DeleteCRAndUninstallCRD(appData.OperatorName, appPath, appData.Ns)
	return nil
}

// IsPXRunningOnNode returns true if px is running on the node
func IsPxRunningOnNode(pxNode *node.Node) (bool, error) {
	isPxInstalled, err := Inst().V.IsDriverInstalled(*pxNode)
	if err != nil {
		log.Debugf("Could not get PX status on %s", pxNode.Name)
		return false, err
	}
	if !isPxInstalled {
		return false, nil
	}
	status := Inst().V.IsPxReadyOnNode(*pxNode)
	return status, nil
}

type ProvisionStatus struct {
	NodeUUID      string
	IpAddress     string
	HostName      string
	NodeStatus    string
	PoolID        string
	PoolUUID      string
	PoolStatus    string
	IoPriority    string
	TotalSize     float64
	AvailableSize float64
	UsedSize      float64
}

func tibToGib(tib float64) float64 {
	return tib * 1024
}

func convertToGiB(size string) float64 {
	output := strings.Split(size, " ")
	number, err := strconv.ParseFloat(output[0], 64)
	if err != nil {
		return -1
	}
	if strings.Contains(size, "GiB") {
		return number
	} else if strings.Contains(size, "TiB") {
		return tibToGib(number)
	}
	return -1
}

<<<<<<< HEAD
=======
// GetClusterProvisionStatusOnSpecificNode Returns provision status from the specific node
>>>>>>> 84e29578
func GetClusterProvisionStatusOnSpecificNode(n node.Node) ([]ProvisionStatus, error) {
	clusterProvision := []ProvisionStatus{}
	cmd := "pxctl cluster provision-status list"
	output, err := runCmdGetOutput(cmd, n)
	if err != nil {
		log.Infof("running command [%v] failed on Node [%v]", cmd, n.Name)
		return nil, err
	}
	log.InfoD("Output of CMD Output [%v]", output)

	lines := strings.Split(output, "\n")
	pattern := `(\S+)\s+(\S+)\s+\S+\s+(\S+)\s+(\S+)\s+\(\s+(\S+)\s+\)\s+(\S+)\s+(\S+)\s+(\S+\s\S+)+\s+(\S+\s\S+)+\s+(\S+\s\S+)+\s+(\S+\s\S+)+\s+`
	if !strings.Contains(lines[0], "HOSTNAME") {
		// This is needed as in 2.x.y output don't print HOSTNAME
		pattern = `(\S+)\s+(\S+)\s+(\S+)\s+(\S+)\s+\(\s(\S+)\s\)\s+(\S+)\s+(\S+)\s+(\S+\s\S+)+\s+(\S+\s\S+)+\s+(\S+\s\S+)+\s+(\S+\s\S+)+\s+`
	}
	// Compile the regex pattern
	r := regexp.MustCompile(pattern)

	for _, eachLine := range lines {
		var provisionStatus ProvisionStatus
		if !strings.Contains(eachLine, "NODE") {
			matches := r.FindStringSubmatch(eachLine)
			if len(matches) > 0 {
				provisionStatus.NodeUUID = matches[1]
				provisionStatus.IpAddress = matches[2]
				provisionStatus.NodeStatus = matches[3]
				provisionStatus.PoolID = matches[4]
				provisionStatus.PoolUUID = matches[5]
				provisionStatus.PoolStatus = matches[6]
				provisionStatus.IoPriority = matches[7]
				provisionStatus.TotalSize = convertToGiB(matches[8])
				provisionStatus.AvailableSize = convertToGiB(matches[9])
				provisionStatus.UsedSize = convertToGiB(matches[10])
				clusterProvision = append(clusterProvision, provisionStatus)
			}
		}
	}
	log.Infof("Cluster provision status [%v]", clusterProvision)
	return clusterProvision, nil
}

<<<<<<< HEAD
func GetClusterProvisionStatus() ([]ProvisionStatus, error) {
	// Using Node which is up and running
	var selectedNode []node.Node
	for _, eachNode := range node.GetNodes() {
		if !node.IsMasterNode(eachNode) {
			status, err := IsPxRunningOnNode(&eachNode)
			if err != nil {
				log.InfoD("Px is not running on the Node.. searching for other node")
				continue
			}
			if status {
				selectedNode = append(selectedNode, eachNode)
			}
=======
// GetClusterProvisionStatus  returns details of cluster provision status
func GetClusterProvisionStatus() ([]ProvisionStatus, error) {
	// Using Node which is up and running
	var selectedNode []node.Node
	for _, eachNode := range node.GetStorageDriverNodes() {
		status, err := IsPxRunningOnNode(&eachNode)
		if err != nil {
			log.InfoD("Px is not running on the Node.. searching for other node")
			continue
		}
		if status {
			selectedNode = append(selectedNode, eachNode)
			break
>>>>>>> 84e29578
		}
	}
	if len(selectedNode) == 0 {
		return nil, fmt.Errorf("No Valid node exists")
	}

	// Select Random Volumes for pool Expand
	randomIndex := rand.Intn(len(selectedNode))
	randomNode := selectedNode[randomIndex]

	clusterProvision, err := GetClusterProvisionStatusOnSpecificNode(randomNode)
	if err != nil {
		return nil, err
	}

	log.Infof("Cluster provision status [%v]", clusterProvision)
	return clusterProvision, nil
}

// GetPoolTotalSize Return total Pool size
func GetPoolTotalSize(poolUUID string) (float64, error) {
	provision, err := GetClusterProvisionStatus()
	if err != nil {
		return -1, err
	}
	for _, eachProvision := range provision {
		if eachProvision.PoolUUID == poolUUID {
			return eachProvision.TotalSize, nil
		}
	}
	return -1, err
}

// GetPoolAvailableSize Returns available pool Size
func GetPoolAvailableSize(poolUUID string) (float64, error) {
	provision, err := GetClusterProvisionStatus()
	if err != nil {
		return -1, err
	}
	for _, eachProvision := range provision {
		if eachProvision.PoolUUID == poolUUID {
			return eachProvision.AvailableSize, nil
		}
	}
	return -1, err
}

// GetAllPoolsOnNode Returns list of all pool uuids present on specific Node
func GetAllPoolsOnNode(nodeUuid string) ([]string, error) {
	var poolDetails []string
	provision, err := GetClusterProvisionStatus()
	if err != nil {
		return nil, err
	}
	for _, eachProvision := range provision {
		if eachProvision.NodeUUID == nodeUuid {
			poolDetails = append(poolDetails, eachProvision.PoolUUID)
		}
	}
	return poolDetails, nil
}

func GetAllPoolsPresent() ([]string, error) {
	var poolDetails []string
	provision, err := GetClusterProvisionStatus()
	if err != nil {
		return nil, err
	}
	for _, eachProvision := range provision {
		poolDetails = append(poolDetails, eachProvision.PoolUUID)
	}
	return poolDetails, nil
}

// Set default provider as aws
func getClusterProvider() string {
	clusterProvider = os.Getenv("CLUSTER_PROVIDER")
	return clusterProvider
}

// Get Gke Secret
func GetGkeSecret() (string, error) {
	cm, err := core.Instance().GetConfigMap("cloud-config", "default")
	if err != nil {
		return "", err
	}
	return cm.Data["cloud-json"], nil
}

// WaitForSnapShotToReady returns snapshot status after waiting till snapshot gets to Ready state
func WaitForSnapShotToReady(snapshotScheduleName, snapshotName, appNamespace string) (*storkapi.ScheduledVolumeSnapshotStatus, error) {

	var schedVolumeSnapstatus *storkapi.ScheduledVolumeSnapshotStatus
	delVol := func() (interface{}, bool, error) {
		resp, err := storkops.Instance().GetSnapshotSchedule(snapshotScheduleName, appNamespace)
		if err != nil {
			return "", false, err
		}
	outer:
		for _, snapshotStatuses := range resp.Status.Items {
			for _, snapStatus := range snapshotStatuses {
				if snapStatus.Name == snapshotName {
					schedVolumeSnapstatus = snapStatus
					break outer
				}
			}
		}
		if schedVolumeSnapstatus == nil {
			return nil, false, fmt.Errorf("no scheduled volume snapshot status found with name [%s] with snapshot schedule [%s] in namespace [%s]", snapshotName, snapshotScheduleName, appNamespace)
		}

		if schedVolumeSnapstatus.Status == snapv1.VolumeSnapshotConditionError {
			return nil, false, fmt.Errorf("snapshot: %s failed. status: %v", snapshotName, schedVolumeSnapstatus.Status)
		}

		if schedVolumeSnapstatus.Status == snapv1.VolumeSnapshotConditionPending {
			return nil, true, fmt.Errorf("scheduled volume snapshot status found with name [%s] has status [%v]", snapshotName, schedVolumeSnapstatus.Status)
		}

		return nil, false, nil
	}
	_, err := task.DoRetryWithTimeout(delVol, time.Duration(3)*appReadinessTimeout, 30*time.Second)

	return schedVolumeSnapstatus, err

}

// GetAllPoolsPresent returns list of all pools present in the cluster
func GetAllPoolsPresent() ([]string, error) {
	var poolDetails []string
	provision, err := GetClusterProvisionStatus()
	if err != nil {
		return nil, err
	}
	for _, eachProvision := range provision {
		poolDetails = append(poolDetails, eachProvision.PoolUUID)
	}
	return poolDetails, nil
}

// AddCloudCredentialOwnership adds new ownership to the existing CloudCredential object.
func AddCloudCredentialOwnership(cloudCredentialName string, cloudCredentialUid string, userNames []string, groups []string, accessType OwnershipAccessType, publicAccess OwnershipAccessType, ctx context1.Context, orgID string) error {
	backupDriver := Inst().Backup
	userIDs := make([]string, 0)
	groupIDs := make([]string, 0)
	for _, userName := range userNames {
		userID, err := backup.FetchIDOfUser(userName)
		if err != nil {
			return err
		}
		userIDs = append(userIDs, userID)
	}

	for _, group := range groups {
		groupID, err := backup.FetchIDOfGroup(group)
		if err != nil {
			return err
		}
		groupIDs = append(groupIDs, groupID)
	}

	userCloudCredentialOwnershipAccessConfigs := make([]*api.Ownership_AccessConfig, 0)

	for _, userID := range userIDs {
		userCloudCredentialOwnershipAccessConfig := &api.Ownership_AccessConfig{
			Id:     userID,
			Access: api.Ownership_AccessType(accessType),
		}
		userCloudCredentialOwnershipAccessConfigs = append(userCloudCredentialOwnershipAccessConfigs, userCloudCredentialOwnershipAccessConfig)
	}

	groupCloudCredentialOwnershipAccessConfigs := make([]*api.Ownership_AccessConfig, 0)

	for _, groupID := range groupIDs {
		groupCloudCredentialOwnershipAccessConfig := &api.Ownership_AccessConfig{
			Id:     groupID,
			Access: api.Ownership_AccessType(accessType),
		}
		groupCloudCredentialOwnershipAccessConfigs = append(groupCloudCredentialOwnershipAccessConfigs, groupCloudCredentialOwnershipAccessConfig)
	}

	cloudCredentialInspectRequest := &api.CloudCredentialInspectRequest{
		OrgId: orgID,
		Name:  cloudCredentialName,
		Uid:   cloudCredentialUid,
	}
	cloudCredentialInspectResp, err := Inst().Backup.InspectCloudCredential(ctx, cloudCredentialInspectRequest)
	if err != nil {
		return err
	}
	currentGroupsConfigs := cloudCredentialInspectResp.CloudCredential.GetOwnership().GetGroups()
	groupCloudCredentialOwnershipAccessConfigs = append(groupCloudCredentialOwnershipAccessConfigs, currentGroupsConfigs...)
	currentUsersConfigs := cloudCredentialInspectResp.CloudCredential.GetOwnership().GetCollaborators()
	userCloudCredentialOwnershipAccessConfigs = append(userCloudCredentialOwnershipAccessConfigs, currentUsersConfigs...)

	cloudCredentialOwnershipUpdateReq := &api.CloudCredentialOwnershipUpdateRequest{
		OrgId: orgID,
		Name:  cloudCredentialName,
		Ownership: &api.Ownership{
			Groups:        groupCloudCredentialOwnershipAccessConfigs,
			Collaborators: userCloudCredentialOwnershipAccessConfigs,
			Public: &api.Ownership_PublicAccessControl{
				Type: api.Ownership_AccessType(publicAccess),
			},
		},
		Uid: cloudCredentialUid,
	}

	_, err = backupDriver.UpdateOwnershipCloudCredential(ctx, cloudCredentialOwnershipUpdateReq)
	if err != nil {
		return fmt.Errorf("failed to update CloudCredential ownership : %v", err)
	}
	return nil
}

// GenerateS3BucketPolicy Generates an S3 bucket policy based on encryption policy provided
func GenerateS3BucketPolicy(sid string, encryptionPolicy string, bucketName string) (string, error) {

	encryptionPolicyValues := strings.Split(encryptionPolicy, "=")
	if len(encryptionPolicyValues) < 2 {
		return "", fmt.Errorf("failed to generate policy for s3,check for proper length of encryptionPolicy : %v", encryptionPolicy)
	}
	policy := `{
	   "Version": "2012-10-17",
	   "Statement": [
		  {
			 "Sid": "%s",
			 "Effect": "Deny",
			 "Principal": "*",
			 "Action": ["s3:PutObject"],
			 "Resource": "arn:aws:s3:::%s/*",
			 "Condition": {
				"StringNotEquals": {
				   "%s":"%s"
				}
			 }
		  }
	   ]
	}`

	// Replace the placeholders in the policy with the values passed to the function.
	policy = fmt.Sprintf(policy, sid, bucketName, encryptionPolicyValues[0], encryptionPolicyValues[1])

	return policy, nil
}<|MERGE_RESOLUTION|>--- conflicted
+++ resolved
@@ -9211,10 +9211,7 @@
 	return -1
 }
 
-<<<<<<< HEAD
-=======
 // GetClusterProvisionStatusOnSpecificNode Returns provision status from the specific node
->>>>>>> 84e29578
 func GetClusterProvisionStatusOnSpecificNode(n node.Node) ([]ProvisionStatus, error) {
 	clusterProvision := []ProvisionStatus{}
 	cmd := "pxctl cluster provision-status list"
@@ -9257,21 +9254,6 @@
 	return clusterProvision, nil
 }
 
-<<<<<<< HEAD
-func GetClusterProvisionStatus() ([]ProvisionStatus, error) {
-	// Using Node which is up and running
-	var selectedNode []node.Node
-	for _, eachNode := range node.GetNodes() {
-		if !node.IsMasterNode(eachNode) {
-			status, err := IsPxRunningOnNode(&eachNode)
-			if err != nil {
-				log.InfoD("Px is not running on the Node.. searching for other node")
-				continue
-			}
-			if status {
-				selectedNode = append(selectedNode, eachNode)
-			}
-=======
 // GetClusterProvisionStatus  returns details of cluster provision status
 func GetClusterProvisionStatus() ([]ProvisionStatus, error) {
 	// Using Node which is up and running
@@ -9285,7 +9267,6 @@
 		if status {
 			selectedNode = append(selectedNode, eachNode)
 			break
->>>>>>> 84e29578
 		}
 	}
 	if len(selectedNode) == 0 {
@@ -9344,18 +9325,6 @@
 		if eachProvision.NodeUUID == nodeUuid {
 			poolDetails = append(poolDetails, eachProvision.PoolUUID)
 		}
-	}
-	return poolDetails, nil
-}
-
-func GetAllPoolsPresent() ([]string, error) {
-	var poolDetails []string
-	provision, err := GetClusterProvisionStatus()
-	if err != nil {
-		return nil, err
-	}
-	for _, eachProvision := range provision {
-		poolDetails = append(poolDetails, eachProvision.PoolUUID)
 	}
 	return poolDetails, nil
 }

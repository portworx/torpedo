--- conflicted
+++ resolved
@@ -15,10 +15,8 @@
 	"runtime"
 
 	"github.com/portworx/torpedo/drivers/node/vsphere"
-<<<<<<< HEAD
 	"github.com/portworx/torpedo/drivers/scheduler/rke"
-=======
->>>>>>> 179f4c3a
+
 	"golang.org/x/sync/errgroup"
 
 	"github.com/pborman/uuid"
@@ -263,17 +261,9 @@
 	clusterCreationRetryTime = 10 * time.Second
 
 	// Anthos
-<<<<<<< HEAD
-	anthosWsNodeIpCliFlag = "anthos-ws-node-ip"
-	anthosInstPathCliFlag = "anthos-inst-path"
-
-  skipSystemCheckCliFlag = "torpedo-skip-system-checks"
-
-=======
 	anthosWsNodeIpCliFlag            = "anthos-ws-node-ip"
 	anthosInstPathCliFlag            = "anthos-inst-path"
 	skipSystemCheckCliFlag           = "torpedo-skip-system-checks"
->>>>>>> 179f4c3a
 	dataIntegrityValidationTestsFlag = "data-integrity-validation-tests"
 )
 

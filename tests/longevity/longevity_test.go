--- conflicted
+++ resolved
@@ -58,35 +58,9 @@
 	var triggerLock sync.Mutex
 	triggerEventsChan := make(chan *EventRecord, 100)
 	triggerFunctions = map[string]func(*[]*scheduler.Context, *chan *EventRecord){
-<<<<<<< HEAD
-		DeployApps:                      TriggerDeployNewApps,
-		RebootNode:                      TriggerRebootNodes,
-		CrashNode:                       TriggerCrashNodes,
-		RestartVolDriver:                TriggerRestartVolDriver,
-		CrashVolDriver:                  TriggerCrashVolDriver,
-		HAIncrease:                      TriggerHAIncrease,
-		HADecrease:                      TriggerHADecrease,
-		VolumeResize:                    TriggerVolumeResize,
-		EmailReporter:                   TriggerEmailReporter,
-		AppTaskDown:                     TriggerAppTaskDown,
-		CoreChecker:                     TriggerCoreChecker,
-		BackupAllApps:                   TriggerBackupApps,
-		BackupScheduleAll:               TriggerScheduledBackupAll,
-		BackupScheduleScale:             TriggerScheduledBackupScale,
-		BackupSpecificResource:          TriggerBackupSpecificResource,
-		BackupSpecificResourceOnCluster: TriggerBackupSpecificResourceOnCluster,
-		TestInspectBackup:               TriggerInspectBackup,
-		TestInspectRestore:              TriggerInspectRestore,
-		TestDeleteBackup:                TriggerDeleteBackup,
-		RestoreNamespace:                TriggerRestoreNamespace,
-		BackupUsingLabelOnCluster:       TriggerBackupByLabel,
-		BackupRestartPX:                 TriggerBackupRestartPX,
-		BackupRestartNode:               TriggerBackupRestartNode,
-		BackupDeleteBackupPod:           TriggerBackupDeleteBackupPod,
-		BackupScaleMongo:                TriggerBackupScaleMongo,
-=======
 		DeployApps:       TriggerDeployNewApps,
 		RebootNode:       TriggerRebootNodes,
+		CrashNode:        TriggerCrashNodes,
 		RestartVolDriver: TriggerRestartVolDriver,
 		CrashVolDriver:   TriggerCrashVolDriver,
 		HAIncrease:       TriggerHAIncrease,
@@ -95,7 +69,6 @@
 		EmailReporter:    TriggerEmailReporter,
 		AppTaskDown:      TriggerAppTaskDown,
 		CoreChecker:      TriggerCoreChecker,
->>>>>>> 94b506de
 	}
 	It("has to schedule app and introduce test triggers", func() {
 		Step(fmt.Sprintf("Start watch on K8S configMap [%s/%s]",

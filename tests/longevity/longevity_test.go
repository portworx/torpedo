package tests

import (
	"encoding/json"
	"fmt"
	"os"
	"strconv"
	"strings"
	"sync"
	"testing"
	"time"

	. "github.com/onsi/ginkgo"
	"github.com/onsi/ginkgo/reporters"
	. "github.com/onsi/gomega"
	"github.com/portworx/sched-ops/k8s/core"
	"github.com/portworx/torpedo/drivers/node"
	"github.com/portworx/torpedo/drivers/scheduler"
	k8s "github.com/portworx/torpedo/drivers/scheduler/k8s"
	"github.com/portworx/torpedo/drivers/volume/portworx/schedops"
	. "github.com/portworx/torpedo/tests"
	"github.com/sirupsen/logrus"
	v1 "k8s.io/api/core/v1"
	"k8s.io/apimachinery/pkg/runtime"
)

const (
	testTriggersConfigMap = "longevity-triggers"
	configMapNS           = "default"
	controlLoopSleepTime  = time.Second * 15
)

var (
	// Stores mapping between chaos level and its freq. Values are hardcoded
	triggerInterval map[string]map[int]time.Duration
	// Stores which are disruptive triggers. When disruptive triggers are happening in test,
	// other triggers are allowed to happen only after existing triggers are complete.
	disruptiveTriggers map[string]bool

<<<<<<< HEAD
	triggerFunctions map[string]func(*[]*scheduler.Context, *chan *EventRecord)

	// Pure Topology is disabled by default
	pureTopologyEnabled = false

	// Pure Topology Label array
	labels []map[string]string
=======
	triggerFunctions     map[string]func(*[]*scheduler.Context, *chan *EventRecord)
	emailTriggerFunction map[string]func()
>>>>>>> 89eb54ea
)

func TestLongevity(t *testing.T) {
	RegisterFailHandler(Fail)

	var specReporters []Reporter
	junitReporter := reporters.NewJUnitReporter("/testresults/junit_basic.xml")
	specReporters = append(specReporters, junitReporter)
	RunSpecsWithDefaultAndCustomReporters(t, "Torpedo : Longevity", specReporters)
}

var _ = BeforeSuite(func() {
	InitInstance()
	populateIntervals()
	populateDisruptiveTriggers()
})

var _ = Describe("{Longevity}", func() {
	contexts := make([]*scheduler.Context, 0)
	var triggerLock sync.Mutex
	var emailTriggerLock sync.Mutex
	triggerEventsChan := make(chan *EventRecord, 100)
	triggerFunctions = map[string]func(*[]*scheduler.Context, *chan *EventRecord){
		DeployApps:       TriggerDeployNewApps,
		RebootNode:       TriggerRebootNodes,
		CrashNode:        TriggerCrashNodes,
		RestartVolDriver: TriggerRestartVolDriver,
		CrashVolDriver:   TriggerCrashVolDriver,
		HAIncrease:       TriggerHAIncrease,
		HADecrease:       TriggerHADecrease,
		VolumeClone:      TriggerVolumeClone,
		VolumeResize:     TriggerVolumeResize,
		//EmailReporter:        TriggerEmailReporter,
		AppTaskDown:          TriggerAppTaskDown,
		CoreChecker:          TriggerCoreChecker,
		CloudSnapShot:        TriggerCloudSnapShot,
		LocalSnapShot:        TriggerLocalSnapShot,
		DeleteLocalSnapShot:  TriggerDeleteLocalSnapShot,
		PoolResizeDisk:       TriggerPoolResizeDisk,
		PoolAddDisk:          TriggerPoolAddDisk,
		UpgradeStork:         TriggerUpgradeStork,
		VolumesDelete:        TriggerVolumeDelete,
		UpgradeVolumeDriver:  TriggerUpgradeVolumeDriver,
		AppTasksDown:         TriggerAppTasksDown,
		AutoFsTrim:           TriggerAutoFsTrim,
		RestartManyVolDriver: TriggerRestartManyVolDriver,
		RebootManyNodes:      TriggerRebootManyNodes,
		NodeDecommission:     TriggerNodeDecommission,
		NodeRejoin:           TriggerNodeRejoin,
		CsiSnapShot:          TriggerCsiSnapShot,
		CsiSnapRestore:       TriggerCsiSnapRestore,
	}
	//Creating a distinct trigger to make sure email triggers at regular intervals
	emailTriggerFunction = map[string]func(){
		EmailReporter: TriggerEmailReporter,
	}
	It("has to schedule app and introduce test triggers", func() {
		Step(fmt.Sprintf("Start watch on K8S configMap [%s/%s]",
			configMapNS, testTriggersConfigMap), func() {
			err := watchConfigMap()
			Expect(err).NotTo(HaveOccurred())
		})

		if pureTopologyEnabled {
			var err error
			labels, err = SetTopologyLabelsOnNodes()
			Expect(err).NotTo(HaveOccurred())
			Inst().TopologyLabels = labels
		}

		TriggerDeployNewApps(&contexts, &triggerEventsChan)

		var wg sync.WaitGroup
		Step("Register test triggers", func() {
			for triggerType, triggerFunc := range triggerFunctions {
				logrus.Infof("Registering trigger: [%v]", triggerType)
				go testTrigger(&wg, &contexts, triggerType, triggerFunc, &triggerLock, &triggerEventsChan)
				wg.Add(1)
			}
		})
		logrus.Infof("Finished registering test triggers")

		Step("Register email trigger", func() {
			for triggerType, triggerFunc := range emailTriggerFunction {
				logrus.Infof("Registering email trigger: [%v]", triggerType)
				go emailEventTrigger(&wg, triggerType, triggerFunc, &emailTriggerLock)
				wg.Add(1)
			}
		})
		logrus.Infof("Finished registering email trigger")

		CollectEventRecords(&triggerEventsChan)
		wg.Wait()
		close(triggerEventsChan)
		Step("teardown all apps", func() {
			for _, ctx := range contexts {
				TearDownContext(ctx, nil)
			}
		})
	})
	JustAfterEach(func() {
		AfterEachTest(contexts)
	})
})

func testTrigger(wg *sync.WaitGroup,
	contexts *[]*scheduler.Context,
	triggerType string,
	triggerFunc func(*[]*scheduler.Context, *chan *EventRecord),
	triggerLoc *sync.Mutex,
	triggerEventsChan *chan *EventRecord) {
	defer wg.Done()

	minRunTime := Inst().MinRunTimeMins
	timeout := (minRunTime) * 60

	start := time.Now().Local()
	lastInvocationTime := start

	for {
		// if timeout is 0, run indefinitely
		if timeout != 0 && int(time.Since(start).Seconds()) > timeout {
			break
		}

		// Get next interval of when trigger should happen
		// This interval can dynamically change by editing configMap
		waitTime, isTriggerEnabled := isTriggerEnabled(triggerType)

		if isTriggerEnabled && time.Since(lastInvocationTime) > time.Duration(waitTime) {
			// If trigger is not disabled and its right time to trigger,

			logrus.Infof("Waiting for lock for trigger [%s]\n", triggerType)
			triggerLoc.Lock()
			logrus.Infof("Successfully taken lock for trigger [%s]\n", triggerType)
			/* PTX-2667: check no other disruptive trigger is happening at same time
			if isDisruptiveTrigger(triggerType) {
			   // At a give point in time, only single disruptive trigger is allowed to run.
			   // No other disruptive or non-disruptive trigger can run at this time.
			   triggerLoc.Lock()
			} else {
			   // If trigger is non-disruptive then just check if no other disruptive trigger is running or not
			   // and release the lock immidiately so that other non-disruptive triggers can happen.
				triggerLoc.Lock()
				logrus.Infof("===No other disruptive event happening. Able to take lock for [%s]\n", triggerType)
				triggerLoc.Unlock()
				logrus.Infof("===Releasing lock for non-disruptive event [%s]\n", triggerType)
			}*/

			triggerFunc(contexts, triggerEventsChan)
			logrus.Infof("Trigger Function completed for [%s]\n", triggerType)

			//if isDisruptiveTrigger(triggerType) {
			triggerLoc.Unlock()
			logrus.Infof("Successfully released lock for trigger [%s]\n", triggerType)
			//}

			lastInvocationTime = time.Now().Local()

		}
		time.Sleep(controlLoopSleepTime)
	}
}

func emailEventTrigger(wg *sync.WaitGroup,
	triggerType string,
	triggerFunc func(),
	emailTriggerLock *sync.Mutex) {
	defer wg.Done()

	minRunTime := Inst().MinRunTimeMins
	timeout := (minRunTime) * 60

	start := time.Now().Local()
	lastInvocationTime := start

	for {
		// if timeout is 0, run indefinitely
		if timeout != 0 && int(time.Since(start).Seconds()) > timeout {
			break
		}

		// Get next interval of when trigger should happen
		// This interval can dynamically change by editing configMap
		waitTime, isTriggerEnabled := isTriggerEnabled(triggerType)

		if isTriggerEnabled && time.Since(lastInvocationTime) > time.Duration(waitTime) {
			// If trigger is not disabled and its right time to trigger,

			logrus.Infof("Waiting for lock for trigger [%s]\n", triggerType)
			emailTriggerLock.Lock()
			logrus.Infof("Successfully taken lock for trigger [%s]\n", triggerType)

			triggerFunc()
			logrus.Infof("Trigger Function completed for [%s]\n", triggerType)

			emailTriggerLock.Unlock()
			logrus.Infof("Successfully released lock for trigger [%s]\n", triggerType)

			lastInvocationTime = time.Now().Local()

		}
		time.Sleep(controlLoopSleepTime)
	}
}

func watchConfigMap() error {
	ChaosMap = map[string]int{}
	cm, err := core.Instance().GetConfigMap(testTriggersConfigMap, configMapNS)
	if err != nil {
		return fmt.Errorf("Error reading config map: %v", err)
	}
	err = populateDataFromConfigMap(&cm.Data)
	if err != nil {
		return err
	}

	// Apply watch if configMap exists
	fn := func(object runtime.Object) error {
		cm, ok := object.(*v1.ConfigMap)
		if !ok {
			err := fmt.Errorf("invalid object type on configmap watch: %v", object)
			return err
		}
		if len(cm.Data) > 0 {
			err = populateDataFromConfigMap(&cm.Data)
			if err != nil {
				return err
			}
		}
		return nil
	}

	err = core.Instance().WatchConfigMap(cm, fn)
	if err != nil {
		return fmt.Errorf("Failed to watch on config map: %s due to: %v", testTriggersConfigMap, err)
	}
	return nil
}

func populateDisruptiveTriggers() {
	disruptiveTriggers = map[string]bool{
		HAIncrease:                      true,
		HADecrease:                      false,
		RestartVolDriver:                false,
		CrashVolDriver:                  false,
		RebootNode:                      true,
		CrashNode:                       true,
		EmailReporter:                   false,
		AppTaskDown:                     false,
		DeployApps:                      false,
		BackupAllApps:                   false,
		BackupScheduleAll:               false,
		BackupScheduleScale:             true,
		BackupSpecificResource:          false,
		BackupSpecificResourceOnCluster: false,
		TestInspectBackup:               false,
		TestInspectRestore:              false,
		TestDeleteBackup:                false,
		RestoreNamespace:                false,
		BackupUsingLabelOnCluster:       false,
		BackupRestartPX:                 false,
		BackupRestartNode:               false,
		BackupDeleteBackupPod:           false,
		BackupScaleMongo:                false,
		AppTasksDown:                    false,
		RestartManyVolDriver:            true,
		RebootManyNodes:                 true,
		RestartKvdbVolDriver:            true,
		NodeDecommission:                true,
		CsiSnapShot:                     true,
		CsiSnapRestore:                  false,
	}
}

func isDisruptiveTrigger(triggerType string) bool {
	return disruptiveTriggers[triggerType]
}

func populateDataFromConfigMap(configData *map[string]string) error {
	setEmailRecipients(configData)
	setPureTopology(configData)
	err := setSendGridEmailAPIKey(configData)
	if err != nil {
		return err
	}

	err = populateTriggers(configData)
	if err != nil {
		return err
	}
	return nil
}

func setEmailRecipients(configData *map[string]string) {
	// Get email recipients from configMap
	if emailRecipients, ok := (*configData)[EmailRecipientsConfigMapField]; !ok {
		logrus.Warnf("No [%s] field found in [%s] config-map in [%s] namespace."+
			"Defaulting email recipients to [%s].\n",
			EmailRecipientsConfigMapField, testTriggersConfigMap, configMapNS, DefaultEmailRecipient)
		EmailRecipients = []string{DefaultEmailRecipient}
	} else {
		EmailRecipients = strings.Split(emailRecipients, ",")
		delete(*configData, EmailRecipientsConfigMapField)
	}
}

// setPureTopology read the config map and set the pureTopologyEnabled field
func setPureTopology(configData *map[string]string) {
	// Set Pure Topology Enabled value from configMap
	var err error
	if pureTopology, ok := (*configData)[PureTopologyField]; !ok {
		logrus.Warnf("No [%s] field found in [%s] config-map in [%s] namespace.\n",
			PureTopologyField, testTriggersConfigMap, configMapNS)
	} else {
		pureTopologyEnabled, err = strconv.ParseBool(pureTopology)
		if err != nil {
			logrus.Errorf("Failed to parse [%s] field in config-map in [%s] namespace.Error:[%v]\n",
				PureTopologyField, configMapNS, err)
		}
		delete(*configData, PureTopologyField)
	}
}

func setSendGridEmailAPIKey(configData *map[string]string) error {
	if apiKey, ok := (*configData)[SendGridEmailAPIKeyField]; ok {
		SendGridEmailAPIKey = apiKey
		delete(*configData, SendGridEmailAPIKeyField)
		return nil
	}
	return fmt.Errorf("Failed to find [%s] field in config-map [%s] in namespace [%s]",
		SendGridEmailAPIKeyField, testTriggersConfigMap, configMapNS)
}

func populateTriggers(triggers *map[string]string) error {
	for triggerType, chaosLevel := range *triggers {
		chaosLevelInt, err := strconv.Atoi(chaosLevel)
		if err != nil {
			return fmt.Errorf("Failed to get chaos levels from configMap [%s] in [%s] namespace. Error:[%v]",
				testTriggersConfigMap, configMapNS, err)
		}
		ChaosMap[triggerType] = chaosLevelInt
		if triggerType == BackupScheduleAll || triggerType == BackupScheduleScale {
			SetScheduledBackupInterval(triggerInterval[triggerType][chaosLevelInt], triggerType)
		}
	}

	RunningTriggers = map[string]time.Duration{}
	for triggerType := range triggerFunctions {
		chaosLevel, ok := ChaosMap[triggerType]
		if !ok {
			chaosLevel = Inst().ChaosLevel
		}
		if chaosLevel != 0 {
			RunningTriggers[triggerType] = triggerInterval[triggerType][chaosLevel]
		}

	}
	return nil
}

// SetTopologyLabelsOnNodes distribute labels on node
func SetTopologyLabelsOnNodes() ([]map[string]string, error) {
	// Slice of FA labels
	topologyLabels := make([]map[string]string, 0)
	nodeUpTimeout := 5 * time.Minute

	logrus.Info("Add Topology Labels on node")
	var secret PureSecret
	pureSecretString, err := Inst().S.GetSecretData(
		schedops.PXNamespace, PureSecretName, PureSecretDataField,
	)
	if err != nil {
		return nil, fmt.Errorf("Failed to read pure secret [%s]. Error [%v]",
			PureSecretName, err)
	}

	pureSecretJSON := []byte(pureSecretString)

	if err = json.Unmarshal(pureSecretJSON, &secret); err != nil {
		return nil, fmt.Errorf("Failed to unmarshal pure secret data [%s]. Error:[%v]",
			pureSecretJSON, err)
	}

	// Appending the labels to a list
	for _, fa := range secret.FlashArrays {
		topologyLabels = append(topologyLabels, fa.Labels)
	}

	topologyGroups := len(topologyLabels)

	// Adding the labels on node.
	for nodeIdx, n := range node.GetWorkerNodes() {
		labelIdx := int32(nodeIdx % topologyGroups)
		for key, value := range topologyLabels[labelIdx] {
			if err = Inst().S.AddLabelOnNode(n, key, value); err != nil {
				return nil, fmt.Errorf("Failed to add label key [%s] and value [%s] in node [%s]. Error:[%v]",
					key, value, n.Name, err)
			}
			switch key {
			case k8s.TopologyZoneK8sNodeLabel:
				logrus.Infof("Setting node: [%s] Topology Zone to: [%s]", n.Name, value)
				n.TopologyZone = value
			case k8s.TopologyRegionK8sNodeLabel:
				logrus.Infof("Setting node: [%s] Topology Region to: [%s]", n.Name, value)
				n.TopologyRegion = value
			}
		}
		// Updating the node with topology info in node registry
		node.UpdateNode(n)
	}

	//Bouncing Back the PX pods on all nodes to restart Csi Registrar Container
	logrus.Info("Bouncing back the PX pods after setting the Topology Labels on Nodes")
	if err := Inst().S.DeletePXPods(""); err != nil {
		return nil, fmt.Errorf("Failed to delete PX pods. Error:[%v]", err)
	}

	// Wait for PX pods to be up
	logrus.Info("Waiting for Volume Driver to be up and running")
	for _, n := range node.GetWorkerNodes() {
		if err := Inst().V.WaitForPxPodsToBeUp(n); err != nil {
			return nil, fmt.Errorf("PX pod not coming up in a node [%s]. Error:[%v]", n.Name, err)
		}
		if err := Inst().V.WaitDriverUpOnNode(n, nodeUpTimeout); err != nil {
			return nil, fmt.Errorf("Volume Driver not coming up in a node [%s]. Error:[%v]", n.Name, err)
		}
	}

	return topologyLabels, nil
}

func populateIntervals() {
	triggerInterval = map[string]map[int]time.Duration{}
	triggerInterval[RebootNode] = map[int]time.Duration{}
	triggerInterval[CrashNode] = map[int]time.Duration{}
	triggerInterval[CrashVolDriver] = map[int]time.Duration{}
	triggerInterval[RestartVolDriver] = map[int]time.Duration{}
	triggerInterval[RestartKvdbVolDriver] = map[int]time.Duration{}
	triggerInterval[HAIncrease] = map[int]time.Duration{}
	triggerInterval[HADecrease] = map[int]time.Duration{}
	triggerInterval[EmailReporter] = map[int]time.Duration{}
	triggerInterval[AppTaskDown] = map[int]time.Duration{}
	triggerInterval[DeployApps] = map[int]time.Duration{}
	triggerInterval[CoreChecker] = map[int]time.Duration{}
	triggerInterval[VolumeClone] = map[int]time.Duration{}
	triggerInterval[VolumeResize] = make(map[int]time.Duration)
	triggerInterval[PoolResizeDisk] = make(map[int]time.Duration)
	triggerInterval[PoolAddDisk] = make(map[int]time.Duration)
	triggerInterval[BackupAllApps] = map[int]time.Duration{}
	triggerInterval[BackupScheduleAll] = map[int]time.Duration{}
	triggerInterval[BackupScheduleScale] = map[int]time.Duration{}
	triggerInterval[BackupSpecificResource] = map[int]time.Duration{}
	triggerInterval[BackupSpecificResourceOnCluster] = map[int]time.Duration{}
	triggerInterval[TestInspectRestore] = map[int]time.Duration{}
	triggerInterval[TestInspectBackup] = map[int]time.Duration{}
	triggerInterval[TestDeleteBackup] = map[int]time.Duration{}
	triggerInterval[RestoreNamespace] = map[int]time.Duration{}
	triggerInterval[BackupUsingLabelOnCluster] = map[int]time.Duration{}
	triggerInterval[BackupRestartPX] = map[int]time.Duration{}
	triggerInterval[BackupRestartNode] = map[int]time.Duration{}
	triggerInterval[BackupDeleteBackupPod] = map[int]time.Duration{}
	triggerInterval[BackupScaleMongo] = map[int]time.Duration{}
	triggerInterval[CloudSnapShot] = make(map[int]time.Duration)
	triggerInterval[UpgradeStork] = make(map[int]time.Duration)
	triggerInterval[VolumesDelete] = make(map[int]time.Duration)
	triggerInterval[LocalSnapShot] = make(map[int]time.Duration)
	triggerInterval[DeleteLocalSnapShot] = make(map[int]time.Duration)
	triggerInterval[UpgradeVolumeDriver] = make(map[int]time.Duration)
	triggerInterval[AppTasksDown] = make(map[int]time.Duration)
	triggerInterval[AutoFsTrim] = make(map[int]time.Duration)
	triggerInterval[RestartManyVolDriver] = make(map[int]time.Duration)
	triggerInterval[RebootManyNodes] = make(map[int]time.Duration)
	triggerInterval[NodeDecommission] = make(map[int]time.Duration)
	triggerInterval[NodeRejoin] = make(map[int]time.Duration)
	triggerInterval[CsiSnapShot] = make(map[int]time.Duration)
	triggerInterval[CsiSnapRestore] = make(map[int]time.Duration)

	baseInterval := 10 * time.Minute
	triggerInterval[BackupScaleMongo][10] = 1 * baseInterval
	triggerInterval[BackupScaleMongo][9] = 2 * baseInterval
	triggerInterval[BackupScaleMongo][8] = 3 * baseInterval
	triggerInterval[BackupScaleMongo][7] = 4 * baseInterval
	triggerInterval[BackupScaleMongo][6] = 5 * baseInterval
	triggerInterval[BackupScaleMongo][5] = 6 * baseInterval // Default global chaos level, 1 hr

	triggerInterval[BackupAllApps][10] = 1 * baseInterval
	triggerInterval[BackupAllApps][9] = 2 * baseInterval
	triggerInterval[BackupAllApps][8] = 3 * baseInterval
	triggerInterval[BackupAllApps][7] = 4 * baseInterval
	triggerInterval[BackupAllApps][6] = 5 * baseInterval
	triggerInterval[BackupAllApps][5] = 6 * baseInterval // Default global chaos level, 1 hr

	triggerInterval[BackupScheduleAll][10] = 1 * baseInterval
	triggerInterval[BackupScheduleAll][9] = 2 * baseInterval
	triggerInterval[BackupScheduleAll][8] = 3 * baseInterval
	triggerInterval[BackupScheduleAll][7] = 4 * baseInterval
	triggerInterval[BackupScheduleAll][6] = 5 * baseInterval
	triggerInterval[BackupScheduleAll][5] = 6 * baseInterval // Default global chaos level, 1 hr

	triggerInterval[BackupScheduleScale][10] = 1 * baseInterval
	triggerInterval[BackupScheduleScale][9] = 2 * baseInterval
	triggerInterval[BackupScheduleScale][8] = 3 * baseInterval
	triggerInterval[BackupScheduleScale][7] = 4 * baseInterval
	triggerInterval[BackupScheduleScale][6] = 5 * baseInterval
	triggerInterval[BackupScheduleScale][5] = 6 * baseInterval // Default global chaos level, 1 hr

	triggerInterval[TestInspectRestore][10] = 1 * baseInterval
	triggerInterval[TestInspectRestore][9] = 2 * baseInterval
	triggerInterval[TestInspectRestore][8] = 3 * baseInterval
	triggerInterval[TestInspectRestore][7] = 4 * baseInterval
	triggerInterval[TestInspectRestore][6] = 5 * baseInterval
	triggerInterval[TestInspectRestore][5] = 6 * baseInterval // Default global chaos level, 1 hr

	triggerInterval[TestInspectBackup][10] = 1 * baseInterval
	triggerInterval[TestInspectBackup][9] = 2 * baseInterval
	triggerInterval[TestInspectBackup][8] = 3 * baseInterval
	triggerInterval[TestInspectBackup][7] = 4 * baseInterval
	triggerInterval[TestInspectBackup][6] = 5 * baseInterval
	triggerInterval[TestInspectBackup][5] = 6 * baseInterval // Default global chaos level, 1 hr

	triggerInterval[TestDeleteBackup][10] = 1 * baseInterval
	triggerInterval[TestDeleteBackup][9] = 2 * baseInterval
	triggerInterval[TestDeleteBackup][8] = 3 * baseInterval
	triggerInterval[TestDeleteBackup][7] = 4 * baseInterval
	triggerInterval[TestDeleteBackup][6] = 5 * baseInterval
	triggerInterval[TestDeleteBackup][5] = 6 * baseInterval // Default global chaos level, 1 hr

	triggerInterval[RestoreNamespace][10] = 1 * baseInterval
	triggerInterval[RestoreNamespace][9] = 2 * baseInterval
	triggerInterval[RestoreNamespace][8] = 3 * baseInterval
	triggerInterval[RestoreNamespace][7] = 4 * baseInterval
	triggerInterval[RestoreNamespace][6] = 5 * baseInterval
	triggerInterval[RestoreNamespace][5] = 6 * baseInterval // Default global chaos level, 1 hr

	triggerInterval[TestInspectRestore][10] = 1 * baseInterval
	triggerInterval[TestInspectRestore][9] = 2 * baseInterval
	triggerInterval[TestInspectRestore][8] = 3 * baseInterval
	triggerInterval[TestInspectRestore][7] = 4 * baseInterval
	triggerInterval[TestInspectRestore][6] = 5 * baseInterval
	triggerInterval[TestInspectRestore][5] = 6 * baseInterval

	triggerInterval[TestInspectBackup][10] = 1 * baseInterval
	triggerInterval[TestInspectBackup][9] = 2 * baseInterval
	triggerInterval[TestInspectBackup][8] = 3 * baseInterval
	triggerInterval[TestInspectBackup][7] = 4 * baseInterval
	triggerInterval[TestInspectBackup][6] = 5 * baseInterval
	triggerInterval[TestInspectBackup][5] = 6 * baseInterval

	triggerInterval[TestDeleteBackup][10] = 1 * baseInterval
	triggerInterval[TestDeleteBackup][9] = 2 * baseInterval
	triggerInterval[TestDeleteBackup][8] = 3 * baseInterval
	triggerInterval[TestDeleteBackup][7] = 4 * baseInterval
	triggerInterval[TestDeleteBackup][6] = 5 * baseInterval
	triggerInterval[TestDeleteBackup][5] = 6 * baseInterval

	triggerInterval[RestoreNamespace][10] = 1 * baseInterval
	triggerInterval[RestoreNamespace][9] = 2 * baseInterval
	triggerInterval[RestoreNamespace][8] = 3 * baseInterval
	triggerInterval[RestoreNamespace][7] = 4 * baseInterval
	triggerInterval[RestoreNamespace][6] = 5 * baseInterval
	triggerInterval[RestoreNamespace][5] = 6 * baseInterval

	triggerInterval[BackupSpecificResource][10] = 1 * baseInterval
	triggerInterval[BackupSpecificResource][9] = 2 * baseInterval
	triggerInterval[BackupSpecificResource][8] = 3 * baseInterval
	triggerInterval[BackupSpecificResource][7] = 4 * baseInterval
	triggerInterval[BackupSpecificResource][6] = 5 * baseInterval
	triggerInterval[BackupSpecificResource][5] = 6 * baseInterval // Default global chaos level, 1 hr

	triggerInterval[BackupSpecificResourceOnCluster][10] = 1 * baseInterval
	triggerInterval[BackupSpecificResourceOnCluster][9] = 2 * baseInterval
	triggerInterval[BackupSpecificResourceOnCluster][8] = 3 * baseInterval
	triggerInterval[BackupSpecificResourceOnCluster][7] = 4 * baseInterval
	triggerInterval[BackupSpecificResourceOnCluster][6] = 5 * baseInterval
	triggerInterval[BackupSpecificResourceOnCluster][5] = 6 * baseInterval // Default global chaos level, 1 hr

	triggerInterval[BackupUsingLabelOnCluster][10] = 1 * baseInterval
	triggerInterval[BackupUsingLabelOnCluster][9] = 2 * baseInterval
	triggerInterval[BackupUsingLabelOnCluster][8] = 3 * baseInterval
	triggerInterval[BackupUsingLabelOnCluster][7] = 4 * baseInterval
	triggerInterval[BackupUsingLabelOnCluster][6] = 5 * baseInterval
	triggerInterval[BackupUsingLabelOnCluster][5] = 6 * baseInterval

	triggerInterval[BackupRestartPX][10] = 1 * baseInterval
	triggerInterval[BackupRestartPX][9] = 2 * baseInterval
	triggerInterval[BackupRestartPX][8] = 3 * baseInterval
	triggerInterval[BackupRestartPX][7] = 4 * baseInterval
	triggerInterval[BackupRestartPX][6] = 5 * baseInterval
	triggerInterval[BackupRestartPX][5] = 6 * baseInterval

	triggerInterval[BackupRestartNode][10] = 1 * baseInterval
	triggerInterval[BackupRestartNode][9] = 2 * baseInterval
	triggerInterval[BackupRestartNode][8] = 3 * baseInterval
	triggerInterval[BackupRestartNode][7] = 4 * baseInterval
	triggerInterval[BackupRestartNode][6] = 5 * baseInterval
	triggerInterval[BackupRestartNode][5] = 6 * baseInterval

	triggerInterval[AppTasksDown][10] = 1 * baseInterval
	triggerInterval[AppTasksDown][9] = 2 * baseInterval
	triggerInterval[AppTasksDown][8] = 3 * baseInterval
	triggerInterval[AppTasksDown][7] = 4 * baseInterval
	triggerInterval[AppTasksDown][6] = 5 * baseInterval
	triggerInterval[AppTasksDown][5] = 6 * baseInterval
	triggerInterval[AppTasksDown][4] = 7 * baseInterval
	triggerInterval[AppTasksDown][3] = 8 * baseInterval
	triggerInterval[AppTasksDown][2] = 9 * baseInterval
	triggerInterval[AppTasksDown][1] = 10 * baseInterval

	baseInterval = 60 * time.Minute

	triggerInterval[RebootNode][10] = 1 * baseInterval
	triggerInterval[RebootNode][9] = 3 * baseInterval
	triggerInterval[RebootNode][8] = 6 * baseInterval
	triggerInterval[RebootNode][7] = 9 * baseInterval
	triggerInterval[RebootNode][6] = 12 * baseInterval
	triggerInterval[RebootNode][5] = 15 * baseInterval
	triggerInterval[RebootNode][4] = 18 * baseInterval
	triggerInterval[RebootNode][3] = 21 * baseInterval
	triggerInterval[RebootNode][2] = 24 * baseInterval
	triggerInterval[RebootNode][1] = 27 * baseInterval

	triggerInterval[RebootManyNodes][10] = 1 * baseInterval
	triggerInterval[RebootManyNodes][9] = 3 * baseInterval
	triggerInterval[RebootManyNodes][8] = 6 * baseInterval
	triggerInterval[RebootManyNodes][7] = 9 * baseInterval
	triggerInterval[RebootManyNodes][6] = 12 * baseInterval
	triggerInterval[RebootManyNodes][5] = 15 * baseInterval
	triggerInterval[RebootManyNodes][4] = 18 * baseInterval
	triggerInterval[RebootManyNodes][3] = 21 * baseInterval
	triggerInterval[RebootManyNodes][2] = 24 * baseInterval
	triggerInterval[RebootManyNodes][1] = 27 * baseInterval

	triggerInterval[CrashNode][10] = 1 * baseInterval
	triggerInterval[CrashNode][9] = 3 * baseInterval
	triggerInterval[CrashNode][8] = 6 * baseInterval
	triggerInterval[CrashNode][7] = 9 * baseInterval
	triggerInterval[CrashNode][6] = 12 * baseInterval
	triggerInterval[CrashNode][5] = 15 * baseInterval
	triggerInterval[CrashNode][4] = 18 * baseInterval
	triggerInterval[CrashNode][3] = 21 * baseInterval
	triggerInterval[CrashNode][2] = 24 * baseInterval
	triggerInterval[CrashNode][1] = 27 * baseInterval

	triggerInterval[CrashVolDriver][10] = 1 * baseInterval
	triggerInterval[CrashVolDriver][9] = 3 * baseInterval
	triggerInterval[CrashVolDriver][8] = 6 * baseInterval
	triggerInterval[CrashVolDriver][7] = 9 * baseInterval
	triggerInterval[CrashVolDriver][6] = 12 * baseInterval
	triggerInterval[CrashVolDriver][5] = 15 * baseInterval
	triggerInterval[CrashVolDriver][4] = 18 * baseInterval
	triggerInterval[CrashVolDriver][3] = 21 * baseInterval
	triggerInterval[CrashVolDriver][2] = 24 * baseInterval
	triggerInterval[CrashVolDriver][1] = 27 * baseInterval

	triggerInterval[RestartVolDriver][10] = 1 * baseInterval
	triggerInterval[RestartVolDriver][9] = 3 * baseInterval
	triggerInterval[RestartVolDriver][8] = 6 * baseInterval
	triggerInterval[RestartVolDriver][7] = 9 * baseInterval
	triggerInterval[RestartVolDriver][6] = 12 * baseInterval
	triggerInterval[RestartVolDriver][5] = 15 * baseInterval // Default global chaos level, 3 hrs
	triggerInterval[RestartVolDriver][4] = 18 * baseInterval
	triggerInterval[RestartVolDriver][3] = 21 * baseInterval
	triggerInterval[RestartVolDriver][2] = 24 * baseInterval
	triggerInterval[RestartVolDriver][1] = 27 * baseInterval

	triggerInterval[RestartManyVolDriver][10] = 1 * baseInterval
	triggerInterval[RestartManyVolDriver][9] = 3 * baseInterval
	triggerInterval[RestartManyVolDriver][8] = 6 * baseInterval
	triggerInterval[RestartManyVolDriver][7] = 9 * baseInterval
	triggerInterval[RestartManyVolDriver][6] = 12 * baseInterval
	triggerInterval[RestartManyVolDriver][5] = 15 * baseInterval // Default global chaos level, 3 hrs
	triggerInterval[RestartManyVolDriver][4] = 18 * baseInterval
	triggerInterval[RestartManyVolDriver][3] = 21 * baseInterval
	triggerInterval[RestartManyVolDriver][2] = 24 * baseInterval
	triggerInterval[RestartManyVolDriver][1] = 27 * baseInterval

	triggerInterval[RestartKvdbVolDriver][10] = 1 * baseInterval
	triggerInterval[RestartKvdbVolDriver][9] = 3 * baseInterval
	triggerInterval[RestartKvdbVolDriver][8] = 6 * baseInterval
	triggerInterval[RestartKvdbVolDriver][7] = 9 * baseInterval
	triggerInterval[RestartKvdbVolDriver][6] = 12 * baseInterval
	triggerInterval[RestartKvdbVolDriver][5] = 15 * baseInterval // Default global chaos level, 3 hrs
	triggerInterval[RestartKvdbVolDriver][4] = 18 * baseInterval
	triggerInterval[RestartKvdbVolDriver][3] = 21 * baseInterval
	triggerInterval[RestartKvdbVolDriver][2] = 24 * baseInterval
	triggerInterval[RestartKvdbVolDriver][1] = 27 * baseInterval

	triggerInterval[AppTaskDown][10] = 1 * baseInterval
	triggerInterval[AppTaskDown][9] = 3 * baseInterval
	triggerInterval[AppTaskDown][8] = 6 * baseInterval
	triggerInterval[AppTaskDown][7] = 9 * baseInterval
	triggerInterval[AppTaskDown][6] = 12 * baseInterval
	triggerInterval[AppTaskDown][5] = 15 * baseInterval // Default global chaos level, 1 hr
	triggerInterval[AppTaskDown][4] = 18 * baseInterval
	triggerInterval[AppTaskDown][3] = 21 * baseInterval
	triggerInterval[AppTaskDown][2] = 24 * baseInterval
	triggerInterval[AppTaskDown][1] = 27 * baseInterval

	triggerInterval[HAIncrease][10] = 1 * baseInterval
	triggerInterval[HAIncrease][9] = 3 * baseInterval
	triggerInterval[HAIncrease][8] = 6 * baseInterval
	triggerInterval[HAIncrease][7] = 9 * baseInterval
	triggerInterval[HAIncrease][6] = 12 * baseInterval
	triggerInterval[HAIncrease][5] = 15 * baseInterval // Default global chaos level, 1.5 hrs
	triggerInterval[HAIncrease][4] = 18 * baseInterval
	triggerInterval[HAIncrease][3] = 21 * baseInterval
	triggerInterval[HAIncrease][2] = 24 * baseInterval
	triggerInterval[HAIncrease][1] = 27 * baseInterval

	triggerInterval[HADecrease][10] = 1 * baseInterval
	triggerInterval[HADecrease][9] = 3 * baseInterval
	triggerInterval[HADecrease][8] = 6 * baseInterval
	triggerInterval[HADecrease][7] = 9 * baseInterval
	triggerInterval[HADecrease][6] = 12 * baseInterval
	triggerInterval[HADecrease][5] = 15 * baseInterval // Default global chaos level, 3 hrs
	triggerInterval[HADecrease][4] = 18 * baseInterval
	triggerInterval[HADecrease][3] = 21 * baseInterval
	triggerInterval[HADecrease][2] = 24 * baseInterval
	triggerInterval[HADecrease][1] = 27 * baseInterval

	triggerInterval[VolumeClone][10] = 1 * baseInterval
	triggerInterval[VolumeClone][9] = 3 * baseInterval
	triggerInterval[VolumeClone][8] = 6 * baseInterval
	triggerInterval[VolumeClone][7] = 9 * baseInterval
	triggerInterval[VolumeClone][6] = 12 * baseInterval
	triggerInterval[VolumeClone][5] = 15 * baseInterval
	triggerInterval[VolumeClone][4] = 18 * baseInterval
	triggerInterval[VolumeClone][3] = 21 * baseInterval
	triggerInterval[VolumeClone][2] = 24 * baseInterval
	triggerInterval[VolumeClone][1] = 27 * baseInterval

	triggerInterval[VolumeResize][10] = 1 * baseInterval
	triggerInterval[VolumeResize][9] = 3 * baseInterval
	triggerInterval[VolumeResize][8] = 6 * baseInterval
	triggerInterval[VolumeResize][7] = 9 * baseInterval
	triggerInterval[VolumeResize][6] = 12 * baseInterval
	triggerInterval[VolumeResize][5] = 15 * baseInterval
	triggerInterval[VolumeResize][4] = 18 * baseInterval
	triggerInterval[VolumeResize][3] = 21 * baseInterval
	triggerInterval[VolumeResize][2] = 24 * baseInterval
	triggerInterval[VolumeResize][1] = 27 * baseInterval

	triggerInterval[BackupDeleteBackupPod][10] = 1 * baseInterval
	triggerInterval[BackupDeleteBackupPod][9] = 2 * baseInterval
	triggerInterval[BackupDeleteBackupPod][8] = 3 * baseInterval
	triggerInterval[BackupDeleteBackupPod][7] = 4 * baseInterval
	triggerInterval[BackupDeleteBackupPod][6] = 5 * baseInterval
	triggerInterval[BackupDeleteBackupPod][5] = 6 * baseInterval // Default global chaos level, 1 hr

	triggerInterval[CloudSnapShot][10] = 1 * baseInterval
	triggerInterval[CloudSnapShot][9] = 3 * baseInterval
	triggerInterval[CloudSnapShot][8] = 6 * baseInterval
	triggerInterval[CloudSnapShot][7] = 9 * baseInterval
	triggerInterval[CloudSnapShot][6] = 12 * baseInterval
	triggerInterval[CloudSnapShot][5] = 15 * baseInterval // Default global chaos level, 3 hrs
	triggerInterval[CloudSnapShot][4] = 18 * baseInterval
	triggerInterval[CloudSnapShot][3] = 21 * baseInterval
	triggerInterval[CloudSnapShot][2] = 24 * baseInterval
	triggerInterval[CloudSnapShot][1] = 27 * baseInterval

	triggerInterval[LocalSnapShot][10] = 1 * baseInterval
	triggerInterval[LocalSnapShot][9] = 3 * baseInterval
	triggerInterval[LocalSnapShot][8] = 6 * baseInterval
	triggerInterval[LocalSnapShot][7] = 9 * baseInterval
	triggerInterval[LocalSnapShot][6] = 12 * baseInterval
	triggerInterval[LocalSnapShot][5] = 15 * baseInterval
	triggerInterval[LocalSnapShot][4] = 18 * baseInterval
	triggerInterval[LocalSnapShot][3] = 21 * baseInterval
	triggerInterval[LocalSnapShot][2] = 24 * baseInterval
	triggerInterval[LocalSnapShot][1] = 27 * baseInterval

	triggerInterval[DeleteLocalSnapShot][10] = 1 * baseInterval
	triggerInterval[DeleteLocalSnapShot][9] = 3 * baseInterval
	triggerInterval[DeleteLocalSnapShot][8] = 6 * baseInterval
	triggerInterval[DeleteLocalSnapShot][7] = 9 * baseInterval
	triggerInterval[DeleteLocalSnapShot][6] = 12 * baseInterval
	triggerInterval[DeleteLocalSnapShot][5] = 15 * baseInterval
	triggerInterval[DeleteLocalSnapShot][4] = 18 * baseInterval
	triggerInterval[DeleteLocalSnapShot][3] = 21 * baseInterval
	triggerInterval[DeleteLocalSnapShot][2] = 24 * baseInterval
	triggerInterval[DeleteLocalSnapShot][1] = 27 * baseInterval

	triggerInterval[EmailReporter][10] = 1 * baseInterval
	triggerInterval[EmailReporter][9] = 2 * baseInterval
	triggerInterval[EmailReporter][8] = 3 * baseInterval
	triggerInterval[EmailReporter][7] = 4 * baseInterval
	triggerInterval[EmailReporter][6] = 5 * baseInterval
	triggerInterval[EmailReporter][5] = 6 * baseInterval
	triggerInterval[EmailReporter][4] = 7 * baseInterval
	triggerInterval[EmailReporter][3] = 8 * baseInterval
	triggerInterval[EmailReporter][2] = 9 * baseInterval
	triggerInterval[EmailReporter][1] = 10 * baseInterval

	triggerInterval[CoreChecker][10] = 1 * baseInterval
	triggerInterval[CoreChecker][9] = 2 * baseInterval
	triggerInterval[CoreChecker][8] = 3 * baseInterval
	triggerInterval[CoreChecker][7] = 4 * baseInterval
	triggerInterval[CoreChecker][6] = 5 * baseInterval
	triggerInterval[CoreChecker][5] = 6 * baseInterval // Default global chaos level, 3 hrs
	triggerInterval[CoreChecker][4] = 7 * baseInterval
	triggerInterval[CoreChecker][3] = 8 * baseInterval
	triggerInterval[CoreChecker][2] = 9 * baseInterval
	triggerInterval[CoreChecker][1] = 10 * baseInterval

	triggerInterval[DeployApps][10] = 1 * baseInterval
	triggerInterval[DeployApps][9] = 2 * baseInterval
	triggerInterval[DeployApps][8] = 3 * baseInterval
	triggerInterval[DeployApps][7] = 4 * baseInterval
	triggerInterval[DeployApps][6] = 5 * baseInterval
	triggerInterval[DeployApps][5] = 6 * baseInterval // Default global chaos level, 3 hrs
	triggerInterval[DeployApps][4] = 7 * baseInterval
	triggerInterval[DeployApps][3] = 8 * baseInterval
	triggerInterval[DeployApps][2] = 9 * baseInterval
	triggerInterval[DeployApps][1] = 10 * baseInterval

	triggerInterval[PoolAddDisk][10] = 1 * baseInterval
	triggerInterval[PoolAddDisk][9] = 3 * baseInterval
	triggerInterval[PoolAddDisk][8] = 6 * baseInterval
	triggerInterval[PoolAddDisk][7] = 9 * baseInterval
	triggerInterval[PoolAddDisk][6] = 12 * baseInterval
	triggerInterval[PoolAddDisk][5] = 15 * baseInterval
	triggerInterval[PoolAddDisk][4] = 18 * baseInterval
	triggerInterval[PoolAddDisk][3] = 21 * baseInterval
	triggerInterval[PoolAddDisk][2] = 24 * baseInterval
	triggerInterval[PoolAddDisk][1] = 30 * baseInterval

	triggerInterval[PoolResizeDisk][10] = 1 * baseInterval
	triggerInterval[PoolResizeDisk][9] = 3 * baseInterval
	triggerInterval[PoolResizeDisk][8] = 6 * baseInterval
	triggerInterval[PoolResizeDisk][7] = 9 * baseInterval
	triggerInterval[PoolResizeDisk][6] = 12 * baseInterval
	triggerInterval[PoolResizeDisk][5] = 15 * baseInterval
	triggerInterval[PoolResizeDisk][4] = 18 * baseInterval
	triggerInterval[PoolResizeDisk][3] = 21 * baseInterval
	triggerInterval[PoolResizeDisk][2] = 24 * baseInterval
	triggerInterval[PoolResizeDisk][1] = 30 * baseInterval

	triggerInterval[AutoFsTrim][10] = 1 * baseInterval
	triggerInterval[AutoFsTrim][9] = 3 * baseInterval
	triggerInterval[AutoFsTrim][8] = 6 * baseInterval
	triggerInterval[AutoFsTrim][7] = 9 * baseInterval
	triggerInterval[AutoFsTrim][6] = 12 * baseInterval
	triggerInterval[AutoFsTrim][5] = 15 * baseInterval
	triggerInterval[AutoFsTrim][4] = 18 * baseInterval
	triggerInterval[AutoFsTrim][3] = 21 * baseInterval
	triggerInterval[AutoFsTrim][2] = 24 * baseInterval
	triggerInterval[AutoFsTrim][1] = 27 * baseInterval

	triggerInterval[NodeDecommission][10] = 1 * baseInterval
	triggerInterval[NodeDecommission][9] = 3 * baseInterval
	triggerInterval[NodeDecommission][8] = 6 * baseInterval
	triggerInterval[NodeDecommission][7] = 9 * baseInterval
	triggerInterval[NodeDecommission][6] = 12 * baseInterval
	triggerInterval[NodeDecommission][5] = 15 * baseInterval
	triggerInterval[NodeDecommission][4] = 18 * baseInterval
	triggerInterval[NodeDecommission][3] = 21 * baseInterval
	triggerInterval[NodeDecommission][2] = 24 * baseInterval
	triggerInterval[NodeDecommission][1] = 27 * baseInterval

	triggerInterval[NodeRejoin][10] = 1 * baseInterval
	triggerInterval[NodeRejoin][9] = 3 * baseInterval
	triggerInterval[NodeRejoin][8] = 6 * baseInterval
	triggerInterval[NodeRejoin][7] = 9 * baseInterval
	triggerInterval[NodeRejoin][6] = 12 * baseInterval
	triggerInterval[NodeRejoin][5] = 15 * baseInterval
	triggerInterval[NodeRejoin][4] = 18 * baseInterval
	triggerInterval[NodeRejoin][3] = 21 * baseInterval
	triggerInterval[NodeRejoin][2] = 24 * baseInterval
	triggerInterval[NodeRejoin][1] = 27 * baseInterval

	triggerInterval[CsiSnapShot][10] = 1 * baseInterval
	triggerInterval[CsiSnapShot][9] = 3 * baseInterval
	triggerInterval[CsiSnapShot][8] = 6 * baseInterval
	triggerInterval[CsiSnapShot][7] = 9 * baseInterval
	triggerInterval[CsiSnapShot][6] = 12 * baseInterval
	triggerInterval[CsiSnapShot][5] = 15 * baseInterval
	triggerInterval[CsiSnapShot][4] = 18 * baseInterval
	triggerInterval[CsiSnapShot][3] = 21 * baseInterval
	triggerInterval[CsiSnapShot][2] = 24 * baseInterval
	triggerInterval[CsiSnapShot][1] = 27 * baseInterval

	baseInterval = 300 * time.Minute

	triggerInterval[UpgradeStork][10] = 1 * baseInterval
	triggerInterval[UpgradeStork][9] = 2 * baseInterval
	triggerInterval[UpgradeStork][8] = 3 * baseInterval
	triggerInterval[UpgradeStork][7] = 4 * baseInterval
	triggerInterval[UpgradeStork][6] = 5 * baseInterval
	triggerInterval[UpgradeStork][5] = 6 * baseInterval

	triggerInterval[UpgradeVolumeDriver][10] = 1 * baseInterval
	triggerInterval[UpgradeVolumeDriver][9] = 2 * baseInterval
	triggerInterval[UpgradeVolumeDriver][8] = 3 * baseInterval
	triggerInterval[UpgradeVolumeDriver][7] = 4 * baseInterval
	triggerInterval[UpgradeVolumeDriver][6] = 5 * baseInterval
	triggerInterval[UpgradeVolumeDriver][5] = 6 * baseInterval

	triggerInterval[VolumesDelete][10] = 1 * baseInterval
	triggerInterval[VolumesDelete][9] = 3 * baseInterval
	triggerInterval[VolumesDelete][8] = 6 * baseInterval
	triggerInterval[VolumesDelete][7] = 9 * baseInterval
	triggerInterval[VolumesDelete][6] = 12 * baseInterval
	triggerInterval[VolumesDelete][5] = 15 * baseInterval
	triggerInterval[VolumesDelete][4] = 18 * baseInterval
	triggerInterval[VolumesDelete][3] = 21 * baseInterval
	triggerInterval[VolumesDelete][2] = 24 * baseInterval
	triggerInterval[VolumesDelete][1] = 27 * baseInterval

	triggerInterval[CsiSnapRestore][10] = 1 * baseInterval
	triggerInterval[CsiSnapRestore][9] = 3 * baseInterval
	triggerInterval[CsiSnapRestore][8] = 6 * baseInterval
	triggerInterval[CsiSnapRestore][7] = 9 * baseInterval
	triggerInterval[CsiSnapRestore][6] = 12 * baseInterval
	triggerInterval[CsiSnapRestore][5] = 15 * baseInterval
	triggerInterval[CsiSnapRestore][4] = 18 * baseInterval
	triggerInterval[CsiSnapRestore][3] = 21 * baseInterval
	triggerInterval[CsiSnapRestore][2] = 24 * baseInterval
	triggerInterval[CsiSnapRestore][1] = 27 * baseInterval

	// Chaos Level of 0 means disable test trigger
	triggerInterval[DeployApps][0] = 0
	triggerInterval[RebootNode][0] = 0
	triggerInterval[CrashNode][0] = 0
	triggerInterval[CrashVolDriver][0] = 0
	triggerInterval[HAIncrease][0] = 0
	triggerInterval[HADecrease][0] = 0
	triggerInterval[RestartVolDriver][0] = 0
	triggerInterval[RestartKvdbVolDriver][0] = 0
	triggerInterval[AppTaskDown][0] = 0
	triggerInterval[VolumeClone][0] = 0
	triggerInterval[VolumeResize][0] = 0
	triggerInterval[PoolResizeDisk][0] = 0
	triggerInterval[PoolAddDisk][0] = 0
	triggerInterval[BackupAllApps][0] = 0
	triggerInterval[BackupScheduleAll][0] = 0
	triggerInterval[BackupSpecificResource][0] = 0
	triggerInterval[EmailReporter][0] = 0
	triggerInterval[BackupSpecificResourceOnCluster][0] = 0
	triggerInterval[TestInspectRestore][0] = 0
	triggerInterval[TestInspectBackup][0] = 0
	triggerInterval[TestDeleteBackup][0] = 0
	triggerInterval[RestoreNamespace][0] = 0
	triggerInterval[BackupUsingLabelOnCluster][0] = 0
	triggerInterval[BackupRestartPX][0] = 0
	triggerInterval[BackupRestartNode][0] = 0
	triggerInterval[BackupDeleteBackupPod][0] = 0
	triggerInterval[BackupScaleMongo][0] = 0
	triggerInterval[CloudSnapShot][0] = 0
	triggerInterval[UpgradeStork][0] = 0
	triggerInterval[VolumesDelete][0] = 0
	triggerInterval[LocalSnapShot][0] = 0
	triggerInterval[DeleteLocalSnapShot][0] = 0
	triggerInterval[AppTasksDown][0] = 0
	triggerInterval[AutoFsTrim][0] = 0
	triggerInterval[RestartManyVolDriver][0] = 0
	triggerInterval[RebootManyNodes][0] = 0
	triggerInterval[CsiSnapShot][0] = 0
	triggerInterval[CsiSnapRestore][0] = 0
}

func isTriggerEnabled(triggerType string) (time.Duration, bool) {
	var chaosLevel int
	var ok bool
	chaosLevel, ok = ChaosMap[triggerType]
	if !ok {
		chaosLevel = Inst().ChaosLevel
		logrus.Warnf("Chaos level for trigger [%s] not found in chaos map. Using global chaos level [%d]",
			triggerType, Inst().ChaosLevel)
	}
	if triggerInterval[triggerType][chaosLevel] != 0 {
		return triggerInterval[triggerType][chaosLevel], true
	}
	return triggerInterval[triggerType][chaosLevel], false
}

var _ = AfterSuite(func() {
	PerformSystemCheck()
	ValidateCleanup()
})

func TestMain(m *testing.M) {
	ParseFlags()
	os.Exit(m.Run())
}<|MERGE_RESOLUTION|>--- conflicted
+++ resolved
@@ -37,18 +37,19 @@
 	// other triggers are allowed to happen only after existing triggers are complete.
 	disruptiveTriggers map[string]bool
 
-<<<<<<< HEAD
+
 	triggerFunctions map[string]func(*[]*scheduler.Context, *chan *EventRecord)
-
+  emailTriggerFunction map[string]func()
+  
 	// Pure Topology is disabled by default
 	pureTopologyEnabled = false
 
 	// Pure Topology Label array
 	labels []map[string]string
-=======
+
 	triggerFunctions     map[string]func(*[]*scheduler.Context, *chan *EventRecord)
-	emailTriggerFunction map[string]func()
->>>>>>> 89eb54ea
+	
+
 )
 
 func TestLongevity(t *testing.T) {

--- conflicted
+++ resolved
@@ -5116,7 +5116,149 @@
 	})
 })
 
-<<<<<<< HEAD
+// Change replica while restoring backup through StorageClass Mapping.
+var _ = Describe("{ReplicaChangeWhileRestore}", func() {
+	namespaceMapping := make(map[string]string)
+	storageClassMapping := make(map[string]string)
+	var contexts []*scheduler.Context
+	CloudCredUIDMap := make(map[string]string)
+	var appContexts []*scheduler.Context
+	var backupLocation string
+	var backupLocationUID string
+	var cloudCredUID string
+	backupLocationMap := make(map[string]string)
+	var bkpNamespaces []string
+	var clusterUid string
+	var cloudCredName string
+	var clusterStatus api.ClusterInfo_StatusInfo_Status
+	bkpNamespaces = make([]string, 0)
+	timestamp := strconv.Itoa(int(time.Now().Unix()))
+	labelSelectors := make(map[string]string)
+
+	JustBeforeEach(func() {
+		StartTorpedoTest("ReplicaChangeWhileRestore", "Change replica while restoring backup", nil, 58043)
+		log.InfoD("Deploy applications")
+		contexts = make([]*scheduler.Context, 0)
+		for i := 0; i < Inst().GlobalScaleFactor; i++ {
+			taskName := fmt.Sprintf("%s-%d", taskNamePrefix, i)
+			appContexts = ScheduleApplications(taskName)
+			contexts = append(contexts, appContexts...)
+			for _, ctx := range appContexts {
+				ctx.ReadinessTimeout = appReadinessTimeout
+				namespace := GetAppNamespace(ctx, taskName)
+				bkpNamespaces = append(bkpNamespaces, namespace)
+			}
+		}
+	})
+	It("Change replica while restoring backup", func() {
+		Step("Validate applications", func() {
+			ValidateApplications(contexts)
+		})
+
+		Step("Creating cloud credentials", func() {
+			log.InfoD("Creating cloud credentials")
+			providers := getProviders()
+			for _, provider := range providers {
+				cloudCredName := fmt.Sprintf("%s-%s-%s", "cred", provider, timestamp)
+				cloudCredUID = uuid.New()
+				CloudCredUIDMap[cloudCredUID] = CredName
+				CreateCloudCredential(provider, cloudCredName, cloudCredUID, orgID)
+			}
+		})
+
+		Step("Register cluster for backup", func() {
+			ctx, _ := backup.GetAdminCtxFromSecret()
+			CreateSourceAndDestClusters(orgID, "", "", ctx)
+			clusterStatus, clusterUid = Inst().Backup.RegisterBackupCluster(orgID, SourceClusterName, "")
+			dash.VerifyFatal(clusterStatus, api.ClusterInfo_StatusInfo_Online, "Verifying backup cluster")
+		})
+
+		Step("Creating backup location", func() {
+			log.InfoD("Creating backup location")
+			bucketNames := getBucketName()
+			providers := getProviders()
+			for _, provider := range providers {
+				cloudCredName := fmt.Sprintf("%s-%s-%v", "cred", provider, timestamp)
+				bucketName := fmt.Sprintf("%s-%s", provider, bucketNames[0])
+				backupLocation = fmt.Sprintf("%s-%s", provider, bucketNames[0])
+				backupLocationUID = uuid.New()
+				backupLocationMap[backupLocationUID] = backupLocation
+				CreateBackupLocation(provider, backupLocation, backupLocationUID, cloudCredName, cloudCredUID,
+					bucketName, orgID, "")
+			}
+		})
+		Step("Taking backup of applications", func() {
+			log.InfoD("Taking backup of applications")
+			ctx, err := backup.GetAdminCtxFromSecret()
+			log.FailOnError(err, "Fetching px-central-admin ctx")
+			for _, namespace := range bkpNamespaces {
+				backupName := fmt.Sprintf("%s-%s", BackupNamePrefix, namespace)
+				err = CreateBackup(backupName, SourceClusterName, backupLocation, backupLocationUID, []string{namespace}, labelSelectors, orgID, clusterUid, "", "", "", "", ctx)
+				dash.VerifyFatal(err, nil, "Verifying backup creation with custom resources")
+			}
+		})
+		Step("Create new storage class for restore", func() {
+			log.InfoD("Create new storage class for restore")
+			scName := fmt.Sprintf("replica-sc-%s", timestamp)
+			params := make(map[string]string)
+			params["repl"] = "2"
+			k8sStorage := storage.Instance()
+			v1obj := meta_v1.ObjectMeta{
+				Name: scName,
+			}
+			reclaimPolicyDelete := v1.PersistentVolumeReclaimDelete
+			bindMode := storageapi.VolumeBindingImmediate
+			scObj := storageapi.StorageClass{
+				ObjectMeta:        v1obj,
+				Provisioner:       k8s.CsiProvisioner,
+				Parameters:        params,
+				ReclaimPolicy:     &reclaimPolicyDelete,
+				VolumeBindingMode: &bindMode,
+			}
+			_, err := k8sStorage.CreateStorageClass(&scObj)
+			dash.VerifyFatal(err, nil, "Verifying creation of new storage class")
+		})
+
+		Step("Restoring the backed up application", func() {
+			log.InfoD("Restoring the backed up application")
+			ctx, err := backup.GetAdminCtxFromSecret()
+			log.FailOnError(err, "Fetching px-central-admin ctx")
+			for _, namespace := range bkpNamespaces {
+				backupName := fmt.Sprintf("%s-%s", BackupNamePrefix, namespace)
+				restoreName := fmt.Sprintf("%s-%s", restoreNamePrefix, backupName)
+				scName := fmt.Sprintf("replica-sc-%s", timestamp)
+				pvcs, err := core.Instance().GetPersistentVolumeClaims(namespace, labelSelectors)
+				singlePvc := pvcs.Items[0]
+				dash.VerifyFatal(err, nil, "Getting PVC from namespace")
+				sourceScName, err := core.Instance().GetStorageClassForPVC(&singlePvc)
+				dash.VerifyFatal(err, nil, "Getting SC from PVC")
+				storageClassMapping[sourceScName.Name] = scName
+				restoredNameSpace := fmt.Sprintf("%s-%s", namespace, "restored")
+				namespaceMapping[namespace] = restoredNameSpace
+				err = CreateRestoreWithCustomStorageClass(restoreName, backupName, namespaceMapping, storageClassMapping, SourceClusterName, orgID, ctx)
+				dash.VerifyFatal(err, nil, "Restoring with custom Storage Class Mapping")
+			}
+		})
+		Step("Validate applications", func() {
+			ValidateApplications(contexts)
+		})
+	})
+	JustAfterEach(func() {
+		defer EndTorpedoTest()
+		ctx, _ := backup.GetAdminCtxFromSecret()
+		log.InfoD("Deleting the deployed apps after the testcase")
+		for i := 0; i < len(contexts); i++ {
+			opts := make(map[string]bool)
+			opts[SkipClusterScopedObjects] = true
+			taskName := fmt.Sprintf("%s-%d", taskNamePrefix, i)
+			err := Inst().S.Destroy(contexts[i], opts)
+			dash.VerifySafely(err, nil, fmt.Sprintf("Verify destroying app %s", taskName))
+		}
+		log.InfoD("Deleting backup location, cloud creds and clusters")
+		DeleteCloudAccounts(backupLocationMap, cloudCredName, cloudCredUID, ctx)
+	})
+})
+
 var _ = Describe("{ShareAndRemoveBackupLocation}", func() {
 	var (
 		contexts             []*scheduler.Context
@@ -5146,30 +5288,6 @@
 		StartTorpedoTest("ShareAndRemoveBackupLocation",
 			"Share and remove backup location and add it back and check from other users if they show up", nil, 82949)
 		log.InfoD("Deploy applications needed for backup")
-=======
-// Change replica while restoring backup through StorageClass Mapping.
-var _ = Describe("{ReplicaChangeWhileRestore}", func() {
-	namespaceMapping := make(map[string]string)
-	storageClassMapping := make(map[string]string)
-	var contexts []*scheduler.Context
-	CloudCredUIDMap := make(map[string]string)
-	var appContexts []*scheduler.Context
-	var backupLocation string
-	var backupLocationUID string
-	var cloudCredUID string
-	backupLocationMap := make(map[string]string)
-	var bkpNamespaces []string
-	var clusterUid string
-	var cloudCredName string
-	var clusterStatus api.ClusterInfo_StatusInfo_Status
-	bkpNamespaces = make([]string, 0)
-	timestamp := strconv.Itoa(int(time.Now().Unix()))
-	labelSelectors := make(map[string]string)
-
-	JustBeforeEach(func() {
-		StartTorpedoTest("ReplicaChangeWhileRestore", "Change replica while restoring backup", nil, 58043)
-		log.InfoD("Deploy applications")
->>>>>>> 497534ec
 		contexts = make([]*scheduler.Context, 0)
 		for i := 0; i < Inst().GlobalScaleFactor; i++ {
 			taskName := fmt.Sprintf("%s-%d", taskNamePrefix, i)
@@ -5182,7 +5300,6 @@
 			}
 		}
 	})
-<<<<<<< HEAD
 	It("Share and remove backup location and add it back and check from other users if they show up", func() {
 		ctx, err := backup.GetAdminCtxFromSecret()
 		dash.VerifyFatal(err, nil, "Getting px-central-admin  context")
@@ -5228,37 +5345,16 @@
 				time.Sleep(time.Minute * 5)
 				err := CreateBackupLocation(provider, bkpLocationName, backupLocationUID, cloudCredName, cloudCredUID, bucketName, orgID, "")
 				dash.VerifyFatal(err, nil, "Creating backup location")
-=======
-	It("Change replica while restoring backup", func() {
-		Step("Validate applications", func() {
-			ValidateApplications(contexts)
-		})
-
-		Step("Creating cloud credentials", func() {
-			log.InfoD("Creating cloud credentials")
-			providers := getProviders()
-			for _, provider := range providers {
-				cloudCredName := fmt.Sprintf("%s-%s-%s", "cred", provider, timestamp)
-				cloudCredUID = uuid.New()
-				CloudCredUIDMap[cloudCredUID] = CredName
-				CreateCloudCredential(provider, cloudCredName, cloudCredUID, orgID)
->>>>>>> 497534ec
 			}
 		})
 
 		Step("Register cluster for backup", func() {
-<<<<<<< HEAD
 			err = CreateSourceAndDestClusters(orgID, "", "", ctx)
 			dash.VerifyFatal(err, nil, "Creating source and destination cluster")
-=======
-			ctx, _ := backup.GetAdminCtxFromSecret()
-			CreateSourceAndDestClusters(orgID, "", "", ctx)
->>>>>>> 497534ec
 			clusterStatus, clusterUid = Inst().Backup.RegisterBackupCluster(orgID, SourceClusterName, "")
 			dash.VerifyFatal(clusterStatus, api.ClusterInfo_StatusInfo_Online, "Verifying backup cluster")
 		})
 
-<<<<<<< HEAD
 		Step("Taking backups of application for each user", func() {
 			log.InfoD("Taking backup of application for each user")
 			var sem = make(chan struct{}, 10)
@@ -5385,91 +5481,6 @@
 		wg.Wait()
 		DeleteCloudAccounts(newBackupLocationMap, cloudCredName, cloudCredUID, ctx)
 
-=======
-		Step("Creating backup location", func() {
-			log.InfoD("Creating backup location")
-			bucketNames := getBucketName()
-			providers := getProviders()
-			for _, provider := range providers {
-				cloudCredName := fmt.Sprintf("%s-%s-%v", "cred", provider, timestamp)
-				bucketName := fmt.Sprintf("%s-%s", provider, bucketNames[0])
-				backupLocation = fmt.Sprintf("%s-%s", provider, bucketNames[0])
-				backupLocationUID = uuid.New()
-				backupLocationMap[backupLocationUID] = backupLocation
-				CreateBackupLocation(provider, backupLocation, backupLocationUID, cloudCredName, cloudCredUID,
-					bucketName, orgID, "")
-			}
-		})
-		Step("Taking backup of applications", func() {
-			log.InfoD("Taking backup of applications")
-			ctx, err := backup.GetAdminCtxFromSecret()
-			log.FailOnError(err, "Fetching px-central-admin ctx")
-			for _, namespace := range bkpNamespaces {
-				backupName := fmt.Sprintf("%s-%s", BackupNamePrefix, namespace)
-				err = CreateBackup(backupName, SourceClusterName, backupLocation, backupLocationUID, []string{namespace}, labelSelectors, orgID, clusterUid, "", "", "", "", ctx)
-				dash.VerifyFatal(err, nil, "Verifying backup creation with custom resources")
-			}
-		})
-		Step("Create new storage class for restore", func() {
-			log.InfoD("Create new storage class for restore")
-			scName := fmt.Sprintf("replica-sc-%s", timestamp)
-			params := make(map[string]string)
-			params["repl"] = "2"
-			k8sStorage := storage.Instance()
-			v1obj := meta_v1.ObjectMeta{
-				Name: scName,
-			}
-			reclaimPolicyDelete := v1.PersistentVolumeReclaimDelete
-			bindMode := storageapi.VolumeBindingImmediate
-			scObj := storageapi.StorageClass{
-				ObjectMeta:        v1obj,
-				Provisioner:       k8s.CsiProvisioner,
-				Parameters:        params,
-				ReclaimPolicy:     &reclaimPolicyDelete,
-				VolumeBindingMode: &bindMode,
-			}
-			_, err := k8sStorage.CreateStorageClass(&scObj)
-			dash.VerifyFatal(err, nil, "Verifying creation of new storage class")
-		})
-
-		Step("Restoring the backed up application", func() {
-			log.InfoD("Restoring the backed up application")
-			ctx, err := backup.GetAdminCtxFromSecret()
-			log.FailOnError(err, "Fetching px-central-admin ctx")
-			for _, namespace := range bkpNamespaces {
-				backupName := fmt.Sprintf("%s-%s", BackupNamePrefix, namespace)
-				restoreName := fmt.Sprintf("%s-%s", restoreNamePrefix, backupName)
-				scName := fmt.Sprintf("replica-sc-%s", timestamp)
-				pvcs, err := core.Instance().GetPersistentVolumeClaims(namespace, labelSelectors)
-				singlePvc := pvcs.Items[0]
-				dash.VerifyFatal(err, nil, "Getting PVC from namespace")
-				sourceScName, err := core.Instance().GetStorageClassForPVC(&singlePvc)
-				dash.VerifyFatal(err, nil, "Getting SC from PVC")
-				storageClassMapping[sourceScName.Name] = scName
-				restoredNameSpace := fmt.Sprintf("%s-%s", namespace, "restored")
-				namespaceMapping[namespace] = restoredNameSpace
-				err = CreateRestoreWithCustomStorageClass(restoreName, backupName, namespaceMapping, storageClassMapping, SourceClusterName, orgID, ctx)
-				dash.VerifyFatal(err, nil, "Restoring with custom Storage Class Mapping")
-			}
-		})
-		Step("Validate applications", func() {
-			ValidateApplications(contexts)
-		})
-	})
-	JustAfterEach(func() {
-		defer EndTorpedoTest()
-		ctx, _ := backup.GetAdminCtxFromSecret()
-		log.InfoD("Deleting the deployed apps after the testcase")
-		for i := 0; i < len(contexts); i++ {
-			opts := make(map[string]bool)
-			opts[SkipClusterScopedObjects] = true
-			taskName := fmt.Sprintf("%s-%d", taskNamePrefix, i)
-			err := Inst().S.Destroy(contexts[i], opts)
-			dash.VerifySafely(err, nil, fmt.Sprintf("Verify destroying app %s", taskName))
-		}
-		log.InfoD("Deleting backup location, cloud creds and clusters")
-		DeleteCloudAccounts(backupLocationMap, cloudCredName, cloudCredUID, ctx)
->>>>>>> 497534ec
 	})
 })
 
@@ -6373,10 +6384,7 @@
 		b[i], b[j] = b[j], b[i]
 	})
 
-<<<<<<< HEAD
 return string(b)
-=======
-	return string(b)
 }
 
 // CreateRestoreWithCustomStorageClass creates restore with StorageClass mapping
@@ -6436,5 +6444,4 @@
 	}
 	_, err = task.DoRetryWithTimeout(restoreSuccessCheck, 10*time.Minute, 30*time.Second)
 	return err
->>>>>>> 497534ec
 }
--- conflicted
+++ resolved
@@ -213,15 +213,9 @@
 			log.InfoD("Creating bucket,backup location and cloud setting")
 			bucket_name := getBucketName()
 			for _, provider := range providers {
-<<<<<<< HEAD
-				bucketName := fmt.Sprintf("%s-%s-%s", "bucket", provider, timestamp)
-				CredName := fmt.Sprintf("%s-%s-%s", "cred", provider, timestamp)
-				backupLocation = fmt.Sprintf("%s-%s-%s", "location", provider, timestamp)
-=======
 				bucketName := fmt.Sprintf("%s-%s", provider, bucket_name[0])
 				CredName := fmt.Sprintf("%s-%s", "cred", provider)
-				backup_location_name = fmt.Sprintf("%s-%s-bl", provider, bucket_name[0])
->>>>>>> a0c3cee1
+				backupLocation = fmt.Sprintf("%s-%s-bl", provider, bucket_name[0])
 				CloudCredUID = uuid.New()
 				CloudCredUIDList = append(CloudCredUIDList, CloudCredUID)
 				BackupLocationUID = uuid.New()

package tests

import (
	"context"
	"fmt"
	"math/rand"
	"strconv"
	"strings"
	"sync"
	"sync/atomic"
	"time"

	. "github.com/onsi/ginkgo"
	. "github.com/onsi/gomega"
	"github.com/pborman/uuid"
	api "github.com/portworx/px-backup-api/pkg/apis/v1"
	"github.com/portworx/sched-ops/k8s/core"
	storage "github.com/portworx/sched-ops/k8s/storage"
	"github.com/portworx/sched-ops/task"
	"github.com/portworx/torpedo/drivers/backup"
	"github.com/portworx/torpedo/drivers/backup/portworx"
	"github.com/portworx/torpedo/drivers/node"
	"github.com/portworx/torpedo/drivers/scheduler"
	"github.com/portworx/torpedo/drivers/scheduler/k8s"
	"github.com/portworx/torpedo/drivers/volume"
	"github.com/portworx/torpedo/pkg/log"

	v1 "k8s.io/api/core/v1"
	storageapi "k8s.io/api/storage/v1"
	meta_v1 "k8s.io/apimachinery/pkg/apis/meta/v1"

	. "github.com/portworx/torpedo/tests"
)

// This testcase verifies if the backup pods are in Ready state or not
var _ = Describe("{BackupClusterVerification}", func() {
	JustBeforeEach(func() {
		log.Infof("No pre-setup required for this testcase")
		StartTorpedoTest("Backup: BackupClusterVerification", "Validating backup cluster pods", nil, 0)
	})
	It("Backup Cluster Verification", func() {
		Step("Check the status of backup pods", func() {
			log.InfoD("Check the status of backup pods")
			err := Inst().Backup.ValidateBackupCluster()
			dash.VerifyFatal(err, nil, "Backup Cluster Verification successful")
		})
	})
	JustAfterEach(func() {
		defer EndTorpedoTest()
		log.Infof("No cleanup required for this testcase")
	})
})

// This is a sample test case to verify User/Group Management and role mapping
var _ = Describe("{UserGroupManagement}", func() {
	JustBeforeEach(func() {
		log.Infof("No pre-setup required for this testcase")
		StartTorpedoTest("Backup: UserGroupManagement", "Creating users and adding them to groups", nil, 0)
	})
	It("User and group role mappings", func() {
		Step("Create Users", func() {
			err := backup.AddUser("testuser1", "test", "user1", "testuser1@localhost.com", "Password1")
			log.FailOnError(err, "Failed to create user")
		})
		Step("Create Groups", func() {
			err := backup.AddGroup("testgroup1")
			log.FailOnError(err, "Failed to create group")
		})
		Step("Add users to group", func() {
			err := backup.AddGroupToUser("testuser1", "testgroup1")
			log.FailOnError(err, "Failed to assign group to user")
		})
		Step("Assign role to groups", func() {
			err := backup.AddRoleToGroup("testgroup1", backup.ApplicationOwner, "testing from torpedo")
			log.FailOnError(err, "Failed to assign group to user")
		})
		Step("Verify Application Owner role permissions for user", func() {
			isUserRoleMapped, err := ValidateUserRole("testuser1", backup.ApplicationOwner)
			log.FailOnError(err, "User does not contain the expected role")
			dash.VerifyFatal(isUserRoleMapped, true, "Verifying the user role mapping")
		})
		Step("Update role to groups", func() {
			err := backup.DeleteRoleFromGroup("testgroup1", backup.ApplicationOwner, "removing role from testgroup1")
			log.FailOnError(err, "Failed to delete role from group")
			err = backup.AddRoleToGroup("testgroup1", backup.ApplicationUser, "testing from torpedo")
			log.FailOnError(err, "Failed to add role to group")
		})
		Step("Verify Application User role permissions for user", func() {
			isUserRoleMapped, err := ValidateUserRole("testuser1", backup.ApplicationUser)
			log.FailOnError(err, "User does not contain the expected role")
			dash.VerifyFatal(isUserRoleMapped, true, "Verifying the user role mapping")
		})
	})
	JustAfterEach(func() {
		defer EndTorpedoTest()
		log.Infof("Cleanup started")
		err := backup.DeleteUser("testuser1")
		dash.VerifySafely(err, nil, "Delete user testuser1")
		err = backup.DeleteGroup("testgroup1")
		dash.VerifySafely(err, nil, "Delete group testgroup1")
		log.Infof("Cleanup done")
	})
})

// This is to create multiple users and groups
var _ = Describe("{CreateMultipleUsersAndGroups}", func() {
	numberOfUsers := 20
	numberOfGroups := 10
	users := make([]string, 0)
	groups := make([]string, 0)
	userValidation := make([]string, 0)
	groupValidation := make([]string, 0)
	var groupNotCreated string
	var userNotCreated string

	JustBeforeEach(func() {
		wantAllAfterSuiteActions = false
		StartTorpedoTest("CreateMultipleUsersAndGroups", "Creation of multiple users and groups", nil, 58032)
	})
	It("Create multiple users and Group", func() {

		Step("Create Groups", func() {
			log.InfoD("Creating %d groups", numberOfGroups)
			var wg sync.WaitGroup
			for i := 1; i <= numberOfGroups; i++ {
				groupName := fmt.Sprintf("testGroup%v", time.Now().Unix())
				time.Sleep(2 * time.Second)
				wg.Add(1)
				go func(groupName string) {
					defer wg.Done()
					err := backup.AddGroup(groupName)
					log.FailOnError(err, "Failed to create group - %v", groupName)
					groups = append(groups, groupName)
				}(groupName)
			}
			wg.Wait()
		})

		Step("Create Users", func() {
			log.InfoD("Creating %d users", numberOfUsers)
			var wg sync.WaitGroup
			for i := 1; i <= numberOfUsers; i++ {
				userName := fmt.Sprintf("testuser%v", time.Now().Unix())
				firstName := fmt.Sprintf("FirstName%v", i)
				lastName := fmt.Sprintf("LastName%v", i)
				email := fmt.Sprintf("testuser%v@cnbu.com", time.Now().Unix())
				time.Sleep(2 * time.Second)
				wg.Add(1)
				go func(userName, firstName, lastName, email string) {
					defer wg.Done()
					err := backup.AddUser(userName, firstName, lastName, email, "Password1")
					log.FailOnError(err, "Failed to create user - %s", userName)
					users = append(users, userName)
				}(userName, firstName, lastName, email)
			}
			wg.Wait()
		})

		//iterates through the group names slice and checks if the group name is present in the response map using map[key]
		//to get the value and key to check whether the it is present or not.
		//If it's not found, it prints the group name not found in struct slice and exit.

		Step("Validate Group", func() {
			createdGroups, err := backup.GetAllGroups()
			log.FailOnError(err, "Failed to get group")
			responseMap := make(map[string]bool)
			for _, createdGroup := range createdGroups {
				groupValidation = append(groupValidation, createdGroup.Name)
				responseMap[createdGroup.Name] = true
			}
			for _, group := range groups {
				if _, ok := responseMap[group]; !ok {
					groupNotCreated = group
					err = fmt.Errorf("group Name not created - [%s]", group)
					log.FailOnError(err, "Failed to create the group")
					break
				}

			}
			log.Infof("Validating created groups %v", groupValidation)
			dash.VerifyFatal(groupNotCreated, "", "Group Creation Verification successful")
		})

		Step("Validate User", func() {
			createdUsers, err := backup.GetAllUsers()
			log.FailOnError(err, "Failed to get user")
			responseMap := make(map[string]bool)
			for _, createdUser := range createdUsers {
				userValidation = append(userValidation, createdUser.Name)
				responseMap[createdUser.Name] = true
			}
			for _, user := range users {
				if _, ok := responseMap[user]; !ok {
					userNotCreated = user
					err = fmt.Errorf("user name not created - [%s]", user)
					log.FailOnError(err, "Failed to create the user")
					break
				}

			}
			log.Infof("Validating created users %v", userValidation)
			dash.VerifyFatal(userNotCreated, "", "User Creation Verification successful")
		})

	})

	JustAfterEach(func() {
		defer EndTorpedoTest()
		log.Infof("Cleanup started")
		err := backup.DeleteMultipleGroups(groups)
		dash.VerifySafely(err, nil, fmt.Sprintf("Delete Groups %v", groups))
		err = backup.DeleteMultipleUsers(users)
		dash.VerifySafely(err, nil, fmt.Sprintf("Delete users %v", users))
		log.Infof("Cleanup done")
	})
})

// Validate that user can't duplicate a shared backup without registering the cluster
var _ = Describe("{DuplicateSharedBackup}", func() {
	userName := "testuser1"
	firstName := "firstName"
	lastName := "lastName"
	email := "testuser10@cnbu.com"
	password := "Password1"
	numberOfBackups := 1
	var backupName string
	userContexts := make([]context.Context, 0)
	var contexts []*scheduler.Context
	var BackupLocationName string
	var backupLocationUID string
	var cloudCredUID string
	var CloudCredUidList []string
	var appContexts []*scheduler.Context
	var bkpNamespaces []string
	var clusterUid string
	var clusterStatus api.ClusterInfo_StatusInfo_Status
	var credName string
	bkpNamespaces = make([]string, 0)

	JustBeforeEach(func() {
		StartTorpedoTest("DuplicateSharedBackup",
			"Share backup with user and duplicate it", nil, 82937)
		log.InfoD("Deploy applications")
		contexts = make([]*scheduler.Context, 0)
		for i := 0; i < Inst().GlobalScaleFactor; i++ {
			taskName := fmt.Sprintf("%s-%d", taskNamePrefix, i)
			appContexts = ScheduleApplications(taskName)
			contexts = append(contexts, appContexts...)
			for _, ctx := range appContexts {
				ctx.ReadinessTimeout = appReadinessTimeout
				namespace := GetAppNamespace(ctx, taskName)
				bkpNamespaces = append(bkpNamespaces, namespace)
			}
		}
	})
	It("Validate shared backup is not duplicated without cluster", func() {
		ctx, err := backup.GetAdminCtxFromSecret()
		log.FailOnError(err, "Fetching px-central-admin ctx")
		providers := getProviders()
		backupName = fmt.Sprintf("%s-%v", BackupNamePrefix, time.Now().Unix())
		Step("Validate applications", func() {
			log.InfoD("Validate applications")
			ValidateApplications(contexts)
		})
		Step("Create User", func() {
			err = backup.AddUser(userName, firstName, lastName, email, password)
			log.FailOnError(err, "Failed to create user - %s", userName)

		})
		Step("Adding Credentials and Registering Backup Location", func() {
			log.InfoD("Creating cloud credentials and backup location")
			for _, provider := range providers {
				cloudCredUID = uuid.New()
				CloudCredUidList = append(CloudCredUidList, cloudCredUID)
				backupLocationUID = uuid.New()
				credName = fmt.Sprintf("autogenerated-cred-%v", time.Now().Unix())
				CreateCloudCredential(provider, credName, cloudCredUID, orgID)
				log.InfoD("Created Cloud Credentials with name - %s", credName)
				time.Sleep(time.Minute * 1)
				BackupLocationName = fmt.Sprintf("autogenerated-backup-location-%v", time.Now().Unix())
				err = CreateBackupLocation(provider, BackupLocationName, backupLocationUID, credName, cloudCredUID, getGlobalBucketName(provider), orgID, "")
				dash.VerifyFatal(err, nil, fmt.Sprintf("Creating backup location %v", BackupLocationName))
				log.InfoD("Created Backup Location with name - %s", BackupLocationName)
			}
		})
		Step("Register source and destination cluster for backup", func() {
			log.InfoD("Registering Source and Destination clusters and verifying the status")
			err = CreateSourceAndDestClusters(orgID, "", "", ctx)
			dash.VerifyFatal(err, nil, "Creating source and destination cluster")
			clusterStatus, clusterUid = Inst().Backup.RegisterBackupCluster(orgID, SourceClusterName, "")
			dash.VerifyFatal(clusterStatus, api.ClusterInfo_StatusInfo_Online, "Verifying backup cluster status")
		})

		Step("Taking backup of applications", func() {
			log.InfoD("Taking Backup of application")
			err = CreateBackup(backupName, SourceClusterName, BackupLocationName, backupLocationUID, []string{bkpNamespaces[0]},
				nil, orgID, clusterUid, "", "", "", "", ctx)
			dash.VerifyFatal(err, nil, "Verifying backup creation")
		})

		Step("Share backup with user", func() {
			log.InfoD("Share backup with  user having full access")
			err := ShareBackup(backupName, nil, []string{userName}, FullAccess, ctx)
			log.FailOnError(err, "Failed to share backup %s", backupName)
		})

		Step("Duplicate shared backup", func() {
			log.InfoD("Validating to duplicate share backup without adding cluster")
			// Get user context
			ctxNonAdmin, err := backup.GetNonAdminCtx(userName, password)
			log.FailOnError(err, "Fetching non px-central-admin user ctx")
			userContexts = append(userContexts, ctxNonAdmin)

			// Validate that backups are shared with user
			log.Infof("Validating that backups are shared with %s user", userName)
			userBackups1, err := GetAllBackupsForUser(userName, password)
			log.FailOnError(err, "Not able to fetch backup for user %s", userName)
			dash.VerifyFatal(len(userBackups1), numberOfBackups, fmt.Sprintf("Validating that user [%s] has access to all shared backups [%v]", userName, userBackups1))

			//to duplicate shared backup internally it calls create backup api
			log.Infof("Duplicate shared backup")
			err = CreateBackup(backupName, SourceClusterName, BackupLocationName, backupLocationUID, []string{bkpNamespaces[0]},
				nil, orgID, clusterUid, "", "", "", "", ctxNonAdmin)
			log.Infof("user not able to duplicate shared backup without adding cluster with err - %v", err)
			errMessage := fmt.Sprintf("NotFound desc = failed to retrieve cluster [%s]: object not found", SourceClusterName)
			dash.VerifyFatal(strings.Contains(err.Error(), errMessage), true, "Verifying that shared backup can't be duplicated without adding cluster")
		})

	})
	JustAfterEach(func() {
		defer EndTorpedoTest()
		log.InfoD("Deleting the deployed apps after the testcase")
		for i := 0; i < len(contexts); i++ {
			opts := make(map[string]bool)
			opts[SkipClusterScopedObjects] = true
			taskName := fmt.Sprintf("%s-%d", taskNamePrefix, i)
			err := Inst().S.Destroy(contexts[i], opts)
			dash.VerifySafely(err, nil, fmt.Sprintf("Verify destroying app %s, Err: %v", taskName, err))
		}

		//Deleting user
		err := backup.DeleteUser(userName)
		log.FailOnError(err, "Error deleting user %v", userName)

		ctx, err := backup.GetAdminCtxFromSecret()
		log.FailOnError(err, "Fetching px-central-admin ctx")

		//Delete Backups
		backupDriver := Inst().Backup
		backupUID, err := backupDriver.GetBackupUID(ctx, backupName, orgID)
		backupDeleteResponse, err := DeleteBackup(backupName, backupUID, orgID, ctx)
		log.FailOnError(err, "Backup [%s] could not be deleted with delete response %s", backupName, backupDeleteResponse)

		log.Infof("Deleting registered clusters for admin context")
		err = DeleteCluster(SourceClusterName, orgID, ctx)
		dash.VerifySafely(err, nil, fmt.Sprintf("Deleting cluster %s", SourceClusterName))
		err = DeleteCluster(destinationClusterName, orgID, ctx)
		dash.VerifySafely(err, nil, fmt.Sprintf("Deleting cluster %s", destinationClusterName))

		log.Infof("Cleaning up backup location - %s", BackupLocationName)
		DeleteBackupLocation(BackupLocationName, backupLocationUID, orgID)

		log.Infof("Cleaning cloud credential")
		time.Sleep(time.Minute * 3)
		err = DeleteCloudCredential(credName, orgID, cloudCredUID)
		dash.VerifySafely(err, nil, fmt.Sprintf("Deleting cloud cred %s", credName))

	})

})

// This testcase verifies basic backup rule,backup location, cloud setting
var _ = Describe("{BasicBackupCreation}", func() {
	var (
		appList           = Inst().AppList
		backupName        string
		contexts          []*scheduler.Context
		preRuleNameList   []string
		postRuleNameList  []string
		appContexts       []*scheduler.Context
		bkpNamespaces     []string
		clusterUid        string
		clusterStatus     api.ClusterInfo_StatusInfo_Status
		restoreName       string
		cloudCredName     string
		cloudCredUID      string
		backupLocationUID string
		bkpLocationName   string
	)
	backupLocationMap := make(map[string]string)
	labelSelectors := make(map[string]string)
	bkpNamespaces = make([]string, 0)
	var namespaceMapping map[string]string
	namespaceMapping = make(map[string]string)
	providers := getProviders()
	intervalName := fmt.Sprintf("%s-%v", "interval", time.Now().Unix())
	dailyName := fmt.Sprintf("%s-%v", "daily", time.Now().Unix())
	weeklyName := fmt.Sprintf("%s-%v", "weekly", time.Now().Unix())
	monthlyName := fmt.Sprintf("%s-%v", "monthly", time.Now().Unix())
	JustBeforeEach(func() {
		StartTorpedoTest("Backup: BasicBackupCreation", "Deploying backup", nil, 0)
		log.InfoD("Verifying if the pre/post rules for the required apps are present in the AppParameters or not ")
		for i := 0; i < len(appList); i++ {
			if Contains(postRuleApp, appList[i]) {
				if _, ok := portworx.AppParameters[appList[i]]["post"]; ok {
					dash.VerifyFatal(ok, true, "Post Rule details mentioned for the apps")
				}
			}
			if Contains(preRuleApp, appList[i]) {
				if _, ok := portworx.AppParameters[appList[i]]["pre"]; ok {
					dash.VerifyFatal(ok, true, "Pre Rule details mentioned for the apps")
				}
			}
		}
		log.InfoD("Deploy applications")
		contexts = make([]*scheduler.Context, 0)
		for i := 0; i < Inst().GlobalScaleFactor; i++ {
			taskName := fmt.Sprintf("%s-%d", taskNamePrefix, i)
			appContexts = ScheduleApplications(taskName)
			contexts = append(contexts, appContexts...)
			for _, ctx := range appContexts {
				ctx.ReadinessTimeout = appReadinessTimeout
				namespace := GetAppNamespace(ctx, taskName)
				bkpNamespaces = append(bkpNamespaces, namespace)
			}
		}
	})
	It("Basic Backup Creation", func() {

		Step("Validate applications", func() {
			ValidateApplications(contexts)
		})
		Step("Creating rules for backup", func() {
			log.InfoD("Creating pre rule for deployed apps")
			for i := 0; i < len(appList); i++ {
				preRuleStatus, ruleName, err := Inst().Backup.CreateRuleForBackup(appList[i], orgID, "pre")
				log.FailOnError(err, "Creating pre rule for deployed apps failed")
				dash.VerifyFatal(preRuleStatus, true, "Verifying pre rule for backup")

				if ruleName != "" {
					preRuleNameList = append(preRuleNameList, ruleName)
				}
			}
			log.InfoD("Creating post rule for deployed apps")
			for i := 0; i < len(appList); i++ {
				postRuleStatus, ruleName, err := Inst().Backup.CreateRuleForBackup(appList[i], orgID, "post")
				log.FailOnError(err, "Creating post rule for deployed apps failed")
				dash.VerifyFatal(postRuleStatus, true, "Verifying Post rule for backup")
				if ruleName != "" {
					postRuleNameList = append(postRuleNameList, ruleName)
				}
			}
		})
		Step("Creating bucket,backup location and cloud setting", func() {
			log.InfoD("Creating bucket,backup location and cloud setting")
			for _, provider := range providers {
				cloudCredName = fmt.Sprintf("%s-%s-%v", "cred", provider, time.Now().Unix())
				bkpLocationName = fmt.Sprintf("%s-%s-bl", provider, getGlobalBucketName(provider))
				cloudCredUID = uuid.New()
				backupLocationUID = uuid.New()
				backupLocationMap[backupLocationUID] = bkpLocationName
				CreateCloudCredential(provider, cloudCredName, cloudCredUID, orgID)
				err := CreateBackupLocation(provider, bkpLocationName, backupLocationUID, cloudCredName, cloudCredUID, getGlobalBucketName(provider), orgID, "")
				dash.VerifyFatal(err, nil, "Creating backup location")
			}
		})
		Step("Creating backup schedule policies", func() {
			log.InfoD("Creating backup interval schedule policy")
			intervalSchedulePolicyInfo := Inst().Backup.CreateIntervalSchedulePolicy(5, 15, 2)
			intervalPolicyStatus := Inst().Backup.BackupSchedulePolicy(intervalName, uuid.New(), orgID, intervalSchedulePolicyInfo)
			dash.VerifyFatal(intervalPolicyStatus, nil, "Creating interval schedule policy")

			log.InfoD("Creating backup daily schedule policy")
			dailySchedulePolicyInfo := Inst().Backup.CreateDailySchedulePolicy(1, "9:00AM", 2)
			dailyPolicyStatus := Inst().Backup.BackupSchedulePolicy(dailyName, uuid.New(), orgID, dailySchedulePolicyInfo)
			dash.VerifyFatal(dailyPolicyStatus, nil, "Creating daily schedule policy")

			log.InfoD("Creating backup weekly schedule policy")
			weeklySchedulePolicyInfo := Inst().Backup.CreateWeeklySchedulePolicy(1, backup.Friday, "9:10AM", 2)
			weeklyPolicyStatus := Inst().Backup.BackupSchedulePolicy(weeklyName, uuid.New(), orgID, weeklySchedulePolicyInfo)
			dash.VerifyFatal(weeklyPolicyStatus, nil, "Creating weekly schedule policy")

			log.InfoD("Creating backup monthly schedule policy")
			monthlySchedulePolicyInfo := Inst().Backup.CreateMonthlySchedulePolicy(1, 29, "9:20AM", 2)
			monthlyPolicyStatus := Inst().Backup.BackupSchedulePolicy(monthlyName, uuid.New(), orgID, monthlySchedulePolicyInfo)
			dash.VerifyFatal(monthlyPolicyStatus, nil, "Creating monthly schedule policy")
		})
		Step("Register cluster for backup", func() {
			ctx, err := backup.GetAdminCtxFromSecret()
			log.FailOnError(err, "Fetching px-central-admin ctx")
			err = CreateSourceAndDestClusters(orgID, "", "", ctx)
			dash.VerifyFatal(err, nil, "Creating source and destination cluster")
			clusterStatus, clusterUid = Inst().Backup.RegisterBackupCluster(orgID, SourceClusterName, "")
			dash.VerifyFatal(clusterStatus, api.ClusterInfo_StatusInfo_Online, "Verifying backup cluster")
		})
		Step("Taking backup of applications", func() {
			ctx, err := backup.GetAdminCtxFromSecret()
			dash.VerifyFatal(err, nil, "Getting context")
			for _, namespace := range bkpNamespaces {
				backupName = fmt.Sprintf("%s-%s-%v", BackupNamePrefix, namespace, time.Now().Unix())
				err = CreateBackup(backupName, SourceClusterName, bkpLocationName, backupLocationUID, []string{namespace},
					labelSelectors, orgID, clusterUid, "", "", "", "", ctx)
				dash.VerifyFatal(err, nil, "Verifying backup creation")
			}
		})
		Step("Restoring the backed up application", func() {
			ctx, err := backup.GetAdminCtxFromSecret()
			log.FailOnError(err, "Fetching px-central-admin ctx")
			for _, namespace := range bkpNamespaces {
				restoreName = fmt.Sprintf("%s-%s", "test-restore", namespace)
				err = CreateRestore(restoreName, backupName, namespaceMapping, destinationClusterName, orgID, ctx, make(map[string]string))
				dash.VerifyFatal(err, nil, fmt.Sprintf("Creating restore %s", restoreName))
			}
		})
	})
	JustAfterEach(func() {
		defer EndTorpedoTest()
		policyList := []string{intervalName, dailyName, weeklyName, monthlyName}
		ctx, err := backup.GetAdminCtxFromSecret()
		log.FailOnError(err, "Fetching px-central-admin ctx")
		if len(preRuleNameList) > 0 {
			for _, ruleName := range preRuleNameList {
				err := Inst().Backup.DeleteRuleForBackup(orgID, ruleName)
				dash.VerifySafely(err, nil, fmt.Sprintf("Deleting backup pre rules %s", ruleName))
			}
		}
		if len(postRuleNameList) > 0 {
			for _, ruleName := range postRuleNameList {
				err := Inst().Backup.DeleteRuleForBackup(orgID, ruleName)
				dash.VerifySafely(err, nil, fmt.Sprintf("Deleting backup post rules %s", ruleName))
			}
		}
		err = Inst().Backup.DeleteBackupSchedulePolicy(orgID, policyList)
		dash.VerifySafely(err, nil, "Deleting backup schedule policies")
		opts := make(map[string]bool)
		opts[SkipClusterScopedObjects] = true
		log.Info(" Deleting deployed applications")
		ValidateAndDestroy(contexts, opts)

		DeleteCloudAccounts(backupLocationMap, cloudCredName, cloudCredUID, ctx)

		backupDriver := Inst().Backup
		backupUID, err := backupDriver.GetBackupUID(ctx, backupName, orgID)
		log.FailOnError(err, "Failed while trying to get backup UID for - %s", backupName)
		DeleteBackup(backupName, backupUID, orgID, ctx)

		err = DeleteRestore(restoreName, orgID, ctx)
		dash.VerifyFatal(err, nil, fmt.Sprintf("Deleting Restore %s", restoreName))
	})
})

var _ = Describe("{DifferentAccessSameUser}", func() {
	var (
		contexts          []*scheduler.Context
		appContexts       []*scheduler.Context
		bkpNamespaces     []string
		clusterUid        string
		clusterStatus     api.ClusterInfo_StatusInfo_Status
		groupName         string
		userName          []string
		backupName        string
		backupLocationUID string
		cloudCredName     string
		cloudCredUID      string
		bkpLocationName   string
	)
	userContexts := make([]context.Context, 0)
	backupLocationMap := make(map[string]string)
	labelSelectors := make(map[string]string)
	bkpNamespaces = make([]string, 0)
	numberOfUsers := 1
	JustBeforeEach(func() {
		StartTorpedoTest("DifferentAccessSameUser",
			"Take a backup and add user with readonly access and the group  with full access", nil, 82938)
		log.InfoD("Deploy applications")
		contexts = make([]*scheduler.Context, 0)
		for i := 0; i < Inst().GlobalScaleFactor; i++ {
			taskName := fmt.Sprintf("%s-%d", taskNamePrefix, i)
			appContexts = ScheduleApplications(taskName)
			contexts = append(contexts, appContexts...)
			for _, ctx := range appContexts {
				ctx.ReadinessTimeout = appReadinessTimeout
				namespace := GetAppNamespace(ctx, taskName)
				bkpNamespaces = append(bkpNamespaces, namespace)
			}
		}
	})
	It("Different Access Same User", func() {
		ctx, err := backup.GetAdminCtxFromSecret()
		dash.VerifyFatal(err, nil, "Getting context")
		Step("Validate applications", func() {
			log.InfoD("Validate applications ")
			ValidateApplications(contexts)
		})
		Step("Create Users", func() {
			log.InfoD("Creating users testuser")
			userName = createUsers(numberOfUsers)
			log.Infof("Created %v users and users list is %v", numberOfUsers, userName)
		})
		Step("Create Groups", func() {
			log.InfoD("Creating group testGroup")
			groupName = fmt.Sprintf("testGroup")
			err := backup.AddGroup(groupName)
			log.FailOnError(err, "Failed to create group - %v", groupName)

		})
		Step("Add users to group", func() {
			log.InfoD("Adding user to groups")
			err := backup.AddGroupToUser(userName[0], groupName)
			dash.VerifyFatal(err, nil, "Adding user to group")
			usersOfGroup, err := backup.GetMembersOfGroup(groupName)
			log.FailOnError(err, "Error fetching members of the group - %v", groupName)
			log.Infof("Group [%v] contains the following users: \n%v", groupName, usersOfGroup)

		})
		Step("Creating bucket,backup location and cloud setting", func() {
			log.InfoD("Creating bucket,backup location and cloud setting")
			providers := getProviders()
			for _, provider := range providers {
				cloudCredName = fmt.Sprintf("%s-%s-%v", "cloudcred", provider, time.Now().Unix())
				bkpLocationName = fmt.Sprintf("%s-%s-%v-bl", provider, getGlobalBucketName(provider), time.Now().Unix())
				cloudCredUID = uuid.New()
				backupLocationUID = uuid.New()
				backupLocationMap[backupLocationUID] = bkpLocationName
				CreateCloudCredential(provider, cloudCredName, cloudCredUID, orgID)
				err := CreateBackupLocation(provider, bkpLocationName, backupLocationUID, cloudCredName, cloudCredUID, getGlobalBucketName(provider), orgID, "")
				dash.VerifyFatal(err, nil, "Creating backup location")
			}
		})
		Step("Register cluster for backup", func() {
			ctx, err := backup.GetAdminCtxFromSecret()
			log.FailOnError(err, "Fetching px-central-admin ctx")
			err = CreateSourceAndDestClusters(orgID, "", "", ctx)
			dash.VerifyFatal(err, nil, "Creating source and destination cluster")
			clusterStatus, clusterUid = Inst().Backup.RegisterBackupCluster(orgID, SourceClusterName, "")
			dash.VerifyFatal(clusterStatus, api.ClusterInfo_StatusInfo_Online, "Verifying backup cluster")
		})
		Step("Taking backup of applications", func() {
			backupName = fmt.Sprintf("%s-%s-%v", BackupNamePrefix, bkpNamespaces[0], time.Now().Unix())
			err = CreateBackup(backupName, SourceClusterName, bkpLocationName, backupLocationUID, []string{bkpNamespaces[0]},
				labelSelectors, orgID, clusterUid, "", "", "", "", ctx)
			dash.VerifyFatal(err, nil, "Verifying backup creation")
		})
		Step("Share backup with user having readonly access", func() {
			log.InfoD("Adding user with readonly access")
			ShareBackup(backupName, nil, userName, ViewOnlyAccess, ctx)
		})
		Step("Share backup with group having full access", func() {
			log.InfoD("Adding user with full access")
			ShareBackup(backupName, []string{groupName}, nil, FullAccess, ctx)
		})
		Step("Share Backup with View Only access to a user of Full access group and Validate", func() {
			log.InfoD("Backup is shared with Group having FullAccess after it is shared with user having ViewOnlyAccess, therefore user should have FullAccess")
			ctxNonAdmin, err := backup.GetNonAdminCtx(userName[0], "Password1")
			log.FailOnError(err, "Fetching user ctx")
			userContexts = append(userContexts, ctxNonAdmin)
			log.InfoD("Registering Source and Destination clusters from user context")
			err = CreateSourceAndDestClusters(orgID, "", "", ctxNonAdmin)
			dash.VerifyFatal(err, nil, "Creating source and destination cluster")
			restoreName := fmt.Sprintf("%s-%v", RestoreNamePrefix, time.Now().Unix())
			// Try restore with user having RestoreAccess and it should pass
			err = CreateRestore(restoreName, backupName, make(map[string]string), destinationClusterName, orgID, ctxNonAdmin, make(map[string]string))
			log.FailOnError(err, "Restoring of backup [%s] has failed with name - [%s]", backupName, restoreName)
			log.InfoD("Restoring of backup [%s] was successful with name - [%s]", backupName, restoreName)
			log.Infof("About to delete restore - %s to validate user can delete restore  ", restoreName)
			err = DeleteRestore(restoreName, orgID, ctxNonAdmin)
			dash.VerifyFatal(err, nil, fmt.Sprintf("Deleting Restore %s", restoreName))
			backupDriver := Inst().Backup
			backupUID, err := backupDriver.GetBackupUID(ctx, backupName, orgID)
			log.FailOnError(err, "Failed while trying to get backup UID for - %s", backupName)
			backupDeleteResponse, err := DeleteBackup(backupName, backupUID, orgID, ctxNonAdmin)
			log.FailOnError(err, "Backup [%s] could not be deleted by user [%s] with delete response %s", backupName, userName, backupDeleteResponse)
			dash.VerifyFatal(backupDeleteResponse.String(), "", "Verifying backup deletion is successful")
		})
	})

	JustAfterEach(func() {
		// For all the delete methods we need to add return and handle the error here
		defer EndTorpedoTest()
		ctx, err := backup.GetAdminCtxFromSecret()
		log.FailOnError(err, "Fetching px-central-admin ctx")
		opts := make(map[string]bool)
		opts[SkipClusterScopedObjects] = true
		ValidateAndDestroy(contexts, opts)
		err = backup.DeleteUser(userName[0])
		dash.VerifySafely(err, nil, "Deleting user")
		err = backup.DeleteGroup(groupName)
		dash.VerifySafely(err, nil, "Deleting group")
		DeleteCloudAccounts(backupLocationMap, cloudCredName, cloudCredUID, ctx)
	})
})

var _ = Describe("{ShareBackupWithUsersAndGroups}", func() {
	numberOfUsers := 30
	numberOfGroups := 3
	groupSize := 10
	numberOfBackups := 9
	users := make([]string, 0)
	groups := make([]string, 0)
	backupNames := make([]string, 0)
	userContexts := make([]context.Context, 0)
	var contexts []*scheduler.Context
	labelSelectors := make(map[string]string)
	var backupLocationUID string
	var cloudCredUID string
	var CloudCredUidList []string
	var appContexts []*scheduler.Context
	var bkpNamespaces []string
	var clusterUid string
	var clusterStatus api.ClusterInfo_StatusInfo_Status
	var customBackupLocationName string
	var credName string
	bkpNamespaces = make([]string, 0)
	providers := getProviders()

	JustBeforeEach(func() {
		StartTorpedoTest("ShareBackupWithUsersAndGroups",
			"Share large number of backups with multiple users and groups with View only, Restore and Full Access", nil, 82934)
		log.InfoD("Deploy applications")
		contexts = make([]*scheduler.Context, 0)
		for i := 0; i < Inst().GlobalScaleFactor; i++ {
			taskName := fmt.Sprintf("%s-%d", taskNamePrefix, i)
			appContexts = ScheduleApplications(taskName)
			contexts = append(contexts, appContexts...)
			for _, ctx := range appContexts {
				ctx.ReadinessTimeout = appReadinessTimeout
				namespace := GetAppNamespace(ctx, taskName)
				bkpNamespaces = append(bkpNamespaces, namespace)
			}
		}
	})
	It("Share large number of backups", func() {
		Step("Validate applications", func() {
			log.InfoD("Validate applications")
			ValidateApplications(contexts)
		})

		Step("Create Users", func() {
			log.InfoD("Creating %d users", numberOfUsers)
			var wg sync.WaitGroup
			for i := 1; i <= numberOfUsers; i++ {
				userName := fmt.Sprintf("testuser%v", i)
				firstName := fmt.Sprintf("FirstName%v", i)
				lastName := fmt.Sprintf("LastName%v", i)
				email := fmt.Sprintf("testuser%v_%v@cnbu.com", i, time.Now().Unix())
				wg.Add(1)
				go func(userName, firstName, lastName, email string) {
					err := backup.AddUser(userName, firstName, lastName, email, "Password1")
					log.FailOnError(err, "Failed to create user - %s", userName)
					users = append(users, userName)
					wg.Done()
				}(userName, firstName, lastName, email)
			}
			wg.Wait()
		})

		Step("Create Groups", func() {
			log.InfoD("Creating %d groups", numberOfGroups)
			var wg sync.WaitGroup
			for i := 1; i <= numberOfGroups; i++ {
				groupName := fmt.Sprintf("testGroup%v", i)
				wg.Add(1)
				go func(groupName string) {
					err := backup.AddGroup(groupName)
					log.FailOnError(err, "Failed to create group - %v", groupName)
					groups = append(groups, groupName)
					wg.Done()
				}(groupName)
			}
			wg.Wait()
		})

		Step("Add users to group", func() {
			log.InfoD("Adding users to groups")
			var wg sync.WaitGroup
			for i := 0; i < len(users); i++ {
				groupIndex := i / groupSize
				wg.Add(1)
				go func(i, groupIndex int) {
					err := backup.AddGroupToUser(users[i], groups[groupIndex])
					log.FailOnError(err, "Failed to assign group to user")
					wg.Done()
				}(i, groupIndex)
			}
			wg.Wait()

			// Print the groups
			for _, group := range groups {
				usersOfGroup, err := backup.GetMembersOfGroup(group)
				log.FailOnError(err, "Error fetching members of the group - %v", group)
				log.Infof("Group [%v] contains the following users: \n%v", group, usersOfGroup)
			}
		})

		Step("Adding Credentials and Registering Backup Location", func() {
			log.InfoD("Creating bucket, cloud credentials and backup location")
			for _, provider := range providers {
				cloudCredUID = uuid.New()
				CloudCredUidList = append(CloudCredUidList, cloudCredUID)
				backupLocationUID = uuid.New()
				credName = fmt.Sprintf("autogenerated-cred-%v", time.Now().Unix())
				CreateCloudCredential(provider, credName, cloudCredUID, orgID)
				log.InfoD("Created Cloud Credentials with name - %s", credName)
				//TODO: Eliminate time.Sleep
				time.Sleep(time.Minute * 1)
				customBackupLocationName = fmt.Sprintf("autogenerated-backup-location-%v", time.Now().Unix())
				err := CreateBackupLocation(provider, customBackupLocationName, backupLocationUID, credName, cloudCredUID, getGlobalBucketName(provider), orgID, "")
				dash.VerifyFatal(err, nil, "Creating backup location")
				log.InfoD("Created Backup Location with name - %s", customBackupLocationName)
			}
		})

		Step("Register source and destination cluster for backup", func() {
			log.InfoD("Registering Source and Destination clusters and verifying the status")
			ctx, err := backup.GetAdminCtxFromSecret()
			log.FailOnError(err, "Fetching px-central-admin ctx")
			err = CreateSourceAndDestClusters(orgID, "", "", ctx)
			dash.VerifyFatal(err, nil, "Creating source and destination cluster")
			clusterStatus, clusterUid = Inst().Backup.RegisterBackupCluster(orgID, SourceClusterName, "")
			dash.VerifyFatal(clusterStatus, api.ClusterInfo_StatusInfo_Online, "Verifying backup cluster status")
		})

		Step("Taking backup of applications", func() {
			log.InfoD("Taking backup of applications")
			var sem = make(chan struct{}, 10)
			var wg sync.WaitGroup
			ctx, err := backup.GetAdminCtxFromSecret()
			log.FailOnError(err, "Fetching px-central-admin ctx")
			for _, namespace := range bkpNamespaces {
				for i := 0; i < numberOfBackups; i++ {
					sem <- struct{}{}
					time.Sleep(3 * time.Second)
					backupName := fmt.Sprintf("%s-%v", BackupNamePrefix, time.Now().Unix())
					backupNames = append(backupNames, backupName)
					wg.Add(1)
					go func(backupName string) {
						defer GinkgoRecover()
						defer wg.Done()
						defer func() { <-sem }()
						err = CreateBackup(backupName, SourceClusterName, customBackupLocationName, backupLocationUID, []string{namespace},
							labelSelectors, orgID, clusterUid, "", "", "", "", ctx)
						dash.VerifyFatal(err, nil, "Verifying backup creation")
					}(backupName)
				}
				wg.Wait()
			}
			log.Infof("List of backups - %v", backupNames)
		})

		Step("Sharing backup with groups", func() {
			log.InfoD("Sharing backups with groups")
			backupsToBeSharedWithEachGroup := 3
			ctx, err := backup.GetAdminCtxFromSecret()
			log.FailOnError(err, "Fetching px-central-admin ctx")
			for i, backupName := range backupNames {
				groupIndex := i / backupsToBeSharedWithEachGroup
				switch groupIndex {
				case 0:
					err = ShareBackup(backupName, []string{groups[groupIndex]}, nil, ViewOnlyAccess, ctx)
					log.FailOnError(err, "Failed to share backup %s", backupName)
				case 1:
					err = ShareBackup(backupName, []string{groups[groupIndex]}, nil, RestoreAccess, ctx)
					log.FailOnError(err, "Failed to share backup %s", backupName)
				case 2:
					err = ShareBackup(backupName, []string{groups[groupIndex]}, nil, FullAccess, ctx)
					log.FailOnError(err, "Failed to share backup %s", backupName)
				default:
					err = ShareBackup(backupName, []string{groups[0]}, nil, ViewOnlyAccess, ctx)
					log.FailOnError(err, "Failed to share backup %s", backupName)
				}
			}
		})

		Step("Share Backup with Full access to a user of View Only access group and Validate", func() {
			log.InfoD("Share Backup with Full access to a user of View Only access group and Validate")
			// Get user from the view access group
			username, err := backup.GetRandomUserFromGroup(groups[0])
			log.FailOnError(err, "Failed to get a random user from group [%s]", groups[0])
			log.Infof("Sharing backup with user - %s", username)

			// Get Admin Context - needed to share backup and get backup UID
			ctx, err := backup.GetAdminCtxFromSecret()
			log.FailOnError(err, "Fetching px-central-admin ctx")

			// Share backup with the user
			backupName := backupNames[0]
			err = ShareBackup(backupName, nil, []string{username}, FullAccess, ctx)
			log.FailOnError(err, "Failed to share backup %s", backupName)

			// Get user context
			ctxNonAdmin, err := backup.GetNonAdminCtx(username, "Password1")
			log.FailOnError(err, "Fetching %s ctx", username)
			userContexts = append(userContexts, ctxNonAdmin)

			// Register Source and Destination cluster
			log.InfoD("Registering Source and Destination clusters from user context")
			err = CreateSourceAndDestClusters(orgID, "", "", ctxNonAdmin)
			dash.VerifyFatal(err, nil, "Creating source and destination cluster")

			// Start Restore
			restoreName := fmt.Sprintf("%s-%v", RestoreNamePrefix, time.Now().Unix())
			err = CreateRestore(restoreName, backupName, make(map[string]string), destinationClusterName, orgID, ctxNonAdmin, make(map[string]string))
			log.FailOnError(err, "Restoring of backup [%s] has failed with name - [%s]", backupName, restoreName)

			// Restore validation to make sure that the user with Full Access can restore
			log.InfoD("Restoring of backup [%s] was successful with name - [%s]", backupName, restoreName)
			log.Infof("About to delete restore - %s", restoreName)
			err = DeleteRestore(restoreName, orgID, ctxNonAdmin)
			dash.VerifyFatal(err, nil, fmt.Sprintf("Deleting Restore %s", restoreName))

			// Get Backup UID
			backupDriver := Inst().Backup
			backupUID, err := backupDriver.GetBackupUID(ctx, backupName, orgID)
			log.FailOnError(err, "Failed while trying to get backup UID for - %s", backupName)

			// Delete backup to confirm that the user has Full Access
			backupDeleteResponse, err := DeleteBackup(backupName, backupUID, orgID, ctxNonAdmin)
			log.FailOnError(err, "Backup [%s] could not be deleted by user [%s]", backupName, username)
			dash.VerifyFatal(backupDeleteResponse.String(), "", "Verifying backup deletion is successful")
		})

		Step("Share Backup with View Only access to a user of Full access group and Validate", func() {
			log.InfoD("Share Backup with View Only access to a user of Full access group and Validate")
			// Get user from the view access group
			username, err := backup.GetRandomUserFromGroup(groups[2])
			log.FailOnError(err, "Failed to get a random user from group [%s]", groups[2])
			log.Infof("Sharing backup with user - %s", username)

			// Get Admin Context - needed to share backup and get backup UID
			ctx, err := backup.GetAdminCtxFromSecret()
			log.FailOnError(err, "Fetching px-central-admin ctx")

			// Share backup with the user
			backupName := backupNames[6]
			err = ShareBackup(backupName, nil, []string{username}, ViewOnlyAccess, ctx)
			log.FailOnError(err, "Failed to share backup %s", backupName)

			// Get user context
			ctxNonAdmin, err := backup.GetNonAdminCtx(username, "Password1")
			log.FailOnError(err, "Fetching %s ctx", username)
			userContexts = append(userContexts, ctxNonAdmin)

			// Register Source and Destination cluster
			log.InfoD("Registering Source and Destination clusters from user context")
			err = CreateSourceAndDestClusters(orgID, "", "", ctxNonAdmin)
			dash.VerifyFatal(err, nil, "Creating source and destination cluster")

			// Get Backup UID
			backupDriver := Inst().Backup
			backupUID, err := backupDriver.GetBackupUID(ctx, backupName, orgID)
			log.FailOnError(err, "Failed while trying to get backup UID for - %s", backupName)

			// Delete backup to confirm that the user cannot delete the backup
			_, err = DeleteBackup(backupName, backupUID, orgID, ctxNonAdmin)
			log.Infof("Error message - %s", err.Error())
			dash.VerifyFatal(strings.Contains(err.Error(), "doesn't have permission to delete backup"), true, "Verifying backup deletion is not possible")
		})

		Step("Share Backup with Restore access to a user of View Only access group and Validate", func() {
			log.InfoD("Share Backup with Restore access to a user of View Only access group and Validate")
			// Get user from the view only access group
			username, err := backup.GetRandomUserFromGroup(groups[0])
			log.FailOnError(err, "Failed to get a random user from group [%s]", groups[0])
			log.Infof("Sharing backup with user - %s", username)

			// Get Admin Context - needed to share backup and get backup UID
			ctx, err := backup.GetAdminCtxFromSecret()
			log.FailOnError(err, "Fetching px-central-admin ctx")

			// Share backup with the user
			backupName := backupNames[1]
			err = ShareBackup(backupName, nil, []string{username}, RestoreAccess, ctx)
			log.FailOnError(err, "Failed to share backup %s", backupName)

			// Get user context
			ctxNonAdmin, err := backup.GetNonAdminCtx(username, "Password1")
			log.FailOnError(err, "Fetching %s ctx", username)
			userContexts = append(userContexts, ctxNonAdmin)

			// Register Source and Destination cluster
			log.InfoD("Registering Source and Destination clusters from user context")
			err = CreateSourceAndDestClusters(orgID, "", "", ctxNonAdmin)
			dash.VerifyFatal(err, nil, "Creating source and destination cluster")

			// Start Restore
			restoreName := fmt.Sprintf("%s-%v", RestoreNamePrefix, time.Now().Unix())
			err = CreateRestore(restoreName, backupName, make(map[string]string), destinationClusterName, orgID, ctxNonAdmin, make(map[string]string))
			log.FailOnError(err, "Restoring of backup [%s] has failed with name - [%s]", backupName, restoreName)

			// Restore validation to make sure that the user with can restore
			log.InfoD("Restoring of backup [%s] was successful with name - [%s]", backupName, restoreName)
			log.Infof("About to delete restore - %s", restoreName)
			err = DeleteRestore(restoreName, orgID, ctxNonAdmin)
			dash.VerifyFatal(err, nil, fmt.Sprintf("Deleting Restore %s", restoreName))

			// Get Backup UID
			backupDriver := Inst().Backup
			backupUID, err := backupDriver.GetBackupUID(ctx, backupName, orgID)
			log.FailOnError(err, "Failed while trying to get backup UID for - %s", backupName)

			// Delete backup to confirm that the user cannot delete the backup
			_, err = DeleteBackup(backupName, backupUID, orgID, ctxNonAdmin)
			dash.VerifyFatal(strings.Contains(err.Error(), "doesn't have permission to delete backup"), true, "Verifying backup deletion is not possible")
		})

		Step("Validate Restore access for a user of Restore group", func() {
			log.InfoD("Validate Restore access for a user of Restore group")
			// Get user from the restore access group
			username, err := backup.GetRandomUserFromGroup(groups[1])
			log.FailOnError(err, "Failed to get a random user from group [%s]", groups[1])

			// Get user context
			ctxNonAdmin, err := backup.GetNonAdminCtx(username, "Password1")
			log.FailOnError(err, "Fetching %s ctx", username)
			userContexts = append(userContexts, ctxNonAdmin)

			// Get Admin Context - needed to share backup and get backup UID
			ctx, err := backup.GetAdminCtxFromSecret()
			log.FailOnError(err, "Fetching px-central-admin ctx")

			// Register Source and Destination cluster
			log.InfoD("Registering Source and Destination clusters from user context")
			err = CreateSourceAndDestClusters(orgID, "", "", ctxNonAdmin)
			dash.VerifyFatal(err, nil, "Creating source and destination cluster")

			// Start Restore
			backupName := backupNames[3]
			restoreName := fmt.Sprintf("%s-%v", RestoreNamePrefix, time.Now().Unix())
			err = CreateRestore(restoreName, backupName, make(map[string]string), destinationClusterName, orgID, ctxNonAdmin, make(map[string]string))
			log.FailOnError(err, "Restoring of backup [%s] has failed with name - [%s]", backupName, restoreName)

			// Restore validation to make sure that the user with can restore
			log.InfoD("Restoring of backup [%s] was successful with name - [%s]", backupName, restoreName)
			log.Infof("About to delete restore - %s", restoreName)
			err = DeleteRestore(restoreName, orgID, ctxNonAdmin)
			dash.VerifyFatal(err, nil, fmt.Sprintf("Deleting Restore %s", restoreName))
			log.InfoD("Deleting Restore [%s] was successful", restoreName)

			// Get Backup UID
			backupDriver := Inst().Backup
			backupUID, err := backupDriver.GetBackupUID(ctx, backupName, orgID)
			log.FailOnError(err, "Failed while trying to get backup UID for - %s", backupName)

			// Delete backup to confirm that the user cannot delete the backup
			_, err = DeleteBackup(backupName, backupUID, orgID, ctxNonAdmin)
			dash.VerifyFatal(strings.Contains(err.Error(), "doesn't have permission to delete backup"), true, "Verifying backup deletion is not possible")
		})

		Step("Validate that user with View Only access cannot restore or delete the backup", func() {
			log.InfoD("Validate that user with View Only access cannot restore or delete the backup")
			// Get user from the view only access group
			username, err := backup.GetRandomUserFromGroup(groups[0])
			log.FailOnError(err, "Failed to get a random user from group [%s]", groups[0])

			// Get user context
			ctxNonAdmin, err := backup.GetNonAdminCtx(username, "Password1")
			log.FailOnError(err, "Fetching %s ctx", username)
			userContexts = append(userContexts, ctxNonAdmin)

			// Register Source and Destination cluster
			log.InfoD("Registering Source and Destination clusters from user context")
			err = CreateSourceAndDestClusters(orgID, "", "", ctxNonAdmin)
			dash.VerifyFatal(err, nil, "Creating source and destination cluster")

			// Start Restore
			backupName := backupNames[2]
			restoreName := fmt.Sprintf("%s-%v", RestoreNamePrefix, time.Now().Unix())
			err = CreateRestore(restoreName, backupName, make(map[string]string), destinationClusterName, orgID, ctxNonAdmin, make(map[string]string))
			// Restore validation to make sure that the user with View Access cannot restore
			dash.VerifyFatal(strings.Contains(err.Error(), "failed to retrieve backup location"), true, "Verifying backup restore is not possible")

			// Get Admin Context - needed to get backup UID
			ctx, err := backup.GetAdminCtxFromSecret()
			log.FailOnError(err, "Fetching px-central-admin ctx")

			// Get Backup UID
			backupDriver := Inst().Backup
			backupUID, err := backupDriver.GetBackupUID(ctx, backupName, orgID)
			log.FailOnError(err, "Failed while trying to get backup UID for - %s", backupName)

			// Delete backup to confirm that the user cannot delete the backup
			_, err = DeleteBackup(backupName, backupUID, orgID, ctxNonAdmin)
			dash.VerifyFatal(strings.Contains(err.Error(), "doesn't have permission to delete backup"), true, "Verifying backup deletion is not possible")
		})
	})
	JustAfterEach(func() {
		defer EndTorpedoTest()
		log.InfoD("Deleting the deployed apps after the testcase")
		for i := 0; i < len(contexts); i++ {
			opts := make(map[string]bool)
			opts[SkipClusterScopedObjects] = true
			taskName := fmt.Sprintf("%s-%d", taskNamePrefix, i)
			err := Inst().S.Destroy(contexts[i], opts)
			dash.VerifySafely(err, nil, fmt.Sprintf("Verify destroying app %s, Err: %v", taskName, err))
		}
		var wg sync.WaitGroup
		log.Infof("Cleaning up users")
		for _, userName := range users {
			wg.Add(1)
			go func(userName string) {
				defer wg.Done()
				err := backup.DeleteUser(userName)
				log.FailOnError(err, "Error deleting user %v", userName)
			}(userName)
		}
		wg.Wait()

		log.Infof("Cleaning up groups")
		for _, groupName := range groups {
			wg.Add(1)
			go func(groupName string) {
				defer wg.Done()
				err := backup.DeleteGroup(groupName)
				log.FailOnError(err, "Error deleting user %v", groupName)
			}(groupName)
		}
		wg.Wait()

		ctx, err := backup.GetAdminCtxFromSecret()
		log.FailOnError(err, "Fetching px-central-admin ctx")

		log.Infof("Deleting registered clusters for admin context")
		err = DeleteCluster(SourceClusterName, orgID, ctx)
		dash.VerifySafely(err, nil, fmt.Sprintf("Deleting cluster %s", SourceClusterName))
		err = DeleteCluster(destinationClusterName, orgID, ctx)
		dash.VerifySafely(err, nil, fmt.Sprintf("Deleting cluster %s", destinationClusterName))

		log.Infof("Deleting registered clusters for non-admin context")
		for _, ctxNonAdmin := range userContexts {
			err = DeleteCluster(SourceClusterName, orgID, ctxNonAdmin)
			dash.VerifySafely(err, nil, fmt.Sprintf("Deleting cluster %s", SourceClusterName))
			err = DeleteCluster(destinationClusterName, orgID, ctxNonAdmin)
			dash.VerifySafely(err, nil, fmt.Sprintf("Deleting cluster %s", destinationClusterName))
		}

		backupDriver := Inst().Backup
		for _, backupName := range backupNames {
			backupUID, err := backupDriver.GetBackupUID(ctx, backupName, orgID)
			log.FailOnError(err, "Failed while trying to get backup UID for - %s", backupName)
			log.Infof("About to delete backup - %s", backupName)
			_, err = DeleteBackup(backupName, backupUID, orgID, ctx)
			dash.VerifyFatal(err, nil, fmt.Sprintf("Deleting backup - [%s]", backupName))
		}

		log.Infof("Cleaning up backup location - %s", customBackupLocationName)
		err = DeleteBackupLocation(customBackupLocationName, backupLocationUID, orgID)
		dash.VerifySafely(err, nil, fmt.Sprintf("Deleting backup location %s", customBackupLocationName))

		log.Infof("Cleaning cloud credential")
		//TODO: Eliminate time.Sleep
		time.Sleep(time.Minute * 3)
		err = DeleteCloudCredential(credName, orgID, cloudCredUID)
		dash.VerifySafely(err, nil, fmt.Sprintf("Deleting cloud cred %s", credName))
	})
})

var _ = Describe("{ShareLargeNumberOfBackupsWithLargeNumberOfUsers}", func() {
	numberOfUsers, _ := strconv.Atoi(getEnv(usersToBeCreated, "200"))
	numberOfGroups, _ := strconv.Atoi(getEnv(groupsToBeCreated, "100"))
	groupSize, _ := strconv.Atoi(getEnv(maxUsersInGroup, "2"))
	numberOfBackups, _ := strconv.Atoi(getEnv(maxBackupsToBeCreated, "100"))
	timeBetweenConsecutiveBackups := 4 * time.Second
	users := make([]string, 0)
	groups := make([]string, 0)
	backupNames := make([]string, 0)
	numberOfSimultaneousBackups := 20
	var contexts []*scheduler.Context
	labelSelectors := make(map[string]string)
	var backupLocationUID string
	var cloudCredUID string
	var CloudCredUidList []string
	var appContexts []*scheduler.Context
	userContexts := make([]context.Context, 0)
	var bkpNamespaces []string
	var clusterUid string
	var clusterStatus api.ClusterInfo_StatusInfo_Status
	var customBackupLocationName string
	var credName string
	var chosenUser string
	bkpNamespaces = make([]string, 0)
	providers := getProviders()

	JustBeforeEach(func() {
		StartTorpedoTest("ShareLargeNumberOfBackupsWithLargeNumberOfUsers",
			"Share large number of backups to large number of users", nil, 82941)
		log.InfoD("Deploy applications")
		contexts = make([]*scheduler.Context, 0)
		for i := 0; i < Inst().GlobalScaleFactor; i++ {
			taskName := fmt.Sprintf("%s-%d", taskNamePrefix, i)
			appContexts = ScheduleApplications(taskName)
			contexts = append(contexts, appContexts...)
			for _, ctx := range appContexts {
				ctx.ReadinessTimeout = appReadinessTimeout
				namespace := GetAppNamespace(ctx, taskName)
				bkpNamespaces = append(bkpNamespaces, namespace)
			}
		}
	})
	It("Share all backups at cluster level with a user group and revoke it and validate", func() {
		Step("Validate applications and get their labels", func() {
			log.InfoD("Validate applications")
			ValidateApplications(contexts)
		})

		Step("Create Users", func() {
			log.InfoD("Creating %d users to be added to the group", numberOfUsers)
			var wg sync.WaitGroup
			for i := 1; i <= numberOfUsers; i++ {
				userName := fmt.Sprintf("testuser%v", i)
				firstName := fmt.Sprintf("FirstName%v", i)
				lastName := fmt.Sprintf("LastName%v", i)
				email := fmt.Sprintf("testuser%v@cnbu.com", i)
				wg.Add(1)
				go func(userName, firstName, lastName, email string) {
					defer wg.Done()
					err := backup.AddUser(userName, firstName, lastName, email, "Password1")
					log.FailOnError(err, "Failed to create user - %s", userName)
					users = append(users, userName)
				}(userName, firstName, lastName, email)
			}
			wg.Wait()
		})

		Step("Create Groups", func() {
			log.InfoD("Creating %d groups", numberOfGroups)
			var wg sync.WaitGroup
			for i := 1; i <= numberOfGroups; i++ {
				groupName := fmt.Sprintf("testGroup%v", i)
				wg.Add(1)
				go func(groupName string) {
					defer wg.Done()
					err := backup.AddGroup(groupName)
					log.FailOnError(err, "Failed to create group - %v", groupName)
					groups = append(groups, groupName)
				}(groupName)
			}
			wg.Wait()
		})

		Step("Add users to group", func() {
			log.InfoD("Adding users to groups")
			var wg sync.WaitGroup
			for i := 0; i < len(users); i++ {
				groupIndex := i / groupSize
				wg.Add(1)
				go func(i, groupIndex int) {
					defer wg.Done()
					err := backup.AddGroupToUser(users[i], groups[groupIndex])
					log.FailOnError(err, "Failed to assign group to user")
				}(i, groupIndex)
			}
			wg.Wait()

			// Print the groups
			for _, group := range groups {
				usersOfGroup, err := backup.GetMembersOfGroup(group)
				log.FailOnError(err, "Error fetching members of the group - %v", group)
				log.Infof("Group [%v] contains the following users: \n%v", group, usersOfGroup)
			}
		})

		Step("Adding Credentials and Registering Backup Location", func() {
			log.InfoD("Using pre-provisioned bucket. Creating cloud credentials and backup location.")
			for _, provider := range providers {
				cloudCredUID = uuid.New()
				CloudCredUidList = append(CloudCredUidList, cloudCredUID)
				backupLocationUID = uuid.New()
				credName = fmt.Sprintf("autogenerated-cred-%v", time.Now().Unix())
				CreateCloudCredential(provider, credName, cloudCredUID, orgID)
				log.InfoD("Created Cloud Credentials with name - %s", credName)
				customBackupLocationName = fmt.Sprintf("autogenerated-backup-location-%v", time.Now().Unix())
				err := CreateBackupLocation(provider, customBackupLocationName, backupLocationUID, credName, cloudCredUID, getGlobalBucketName(provider), orgID, "")
				dash.VerifyFatal(err, nil, "Creating backup location")
				log.InfoD("Created Backup Location with name - %s", customBackupLocationName)
			}
		})

		Step("Register source and destination cluster for backup", func() {
			log.InfoD("Registering Source and Destination clusters and verifying the status")
			ctx, err := backup.GetAdminCtxFromSecret()
			log.FailOnError(err, "Fetching px-central-admin ctx")
			err = CreateSourceAndDestClusters(orgID, "", "", ctx)
			dash.VerifyFatal(err, nil, "Creating source and destination cluster")
			clusterStatus, clusterUid = Inst().Backup.RegisterBackupCluster(orgID, SourceClusterName, "")
			dash.VerifyFatal(clusterStatus, api.ClusterInfo_StatusInfo_Online, "Verifying backup cluster status")
		})

		Step("Taking backup of applications", func() {
			log.InfoD("Taking backup of applications")
			var sem = make(chan struct{}, numberOfSimultaneousBackups)
			var wg sync.WaitGroup
			ctx, err := backup.GetAdminCtxFromSecret()
			log.FailOnError(err, "Fetching px-central-admin ctx")
			log.InfoD("Taking %d backups", numberOfBackups)
			for _, namespace := range bkpNamespaces {
				for i := 0; i < numberOfBackups; i++ {
					sem <- struct{}{}
					time.Sleep(timeBetweenConsecutiveBackups)
					backupName := fmt.Sprintf("%s-%v", BackupNamePrefix, time.Now().Unix())
					backupNames = append(backupNames, backupName)
					wg.Add(1)
					go func(backupName string) {
						defer GinkgoRecover()
						defer wg.Done()
						defer func() { <-sem }()
						CreateBackup(backupName, SourceClusterName, customBackupLocationName, backupLocationUID, []string{namespace},
							labelSelectors, orgID, clusterUid, "", "", "", "", ctx)
					}(backupName)
				}
				wg.Wait()
			}
			log.Infof("List of backups - %v", backupNames)
		})

		Step("Share all backups with Full Access in source cluster with a group", func() {
			log.InfoD("Share all backups with Full Access in source cluster with a group")
			ctx, err := backup.GetAdminCtxFromSecret()
			log.FailOnError(err, "Fetching px-central-admin ctx")
			err = ClusterUpdateBackupShare(SourceClusterName, groups, nil, FullAccess, true, ctx)
			log.FailOnError(err, "Failed sharing all backups for cluster [%s]", SourceClusterName)
		})

		Step("Validate Full Access of backups shared at cluster level", func() {
			log.InfoD("Validate Full Access of backups shared at cluster level for a user of a group")
			// Get user from group
			var err error
			chosenUser, err = backup.GetRandomUserFromGroup(groups[rand.Intn(numberOfGroups-1)])
			log.FailOnError(err, "Failed to get a random user from group [%s]", groups[0])
			log.Infof("User chosen to validate full access - %s", chosenUser)

			// Get Admin Context - needed to share backup and get backup UID
			ctx, err := backup.GetAdminCtxFromSecret()
			log.FailOnError(err, "Fetching px-central-admin ctx")

			// Get user context
			ctxNonAdmin, err := backup.GetNonAdminCtx(chosenUser, "Password1")
			log.FailOnError(err, "Fetching %s ctx", chosenUser)
			userContexts = append(userContexts, ctxNonAdmin)

			// Register Source and Destination cluster
			log.InfoD("Registering Source and Destination clusters from user context")
			err = CreateSourceAndDestClusters(orgID, "", "", ctxNonAdmin)
			dash.VerifyFatal(err, nil, "Creating source and destination cluster")

			// Start Restore
			backupName := backupNames[rand.Intn(numberOfBackups-1)]
			restoreName := fmt.Sprintf("%s-%v", RestoreNamePrefix, time.Now().Unix())
			err = CreateRestore(restoreName, backupName, make(map[string]string), destinationClusterName, orgID, ctxNonAdmin, make(map[string]string))
			log.FailOnError(err, "Restoring of backup [%s] has failed with name - [%s]", backupName, restoreName)

			// Restore validation to make sure that the user with Full Access can restore
			log.InfoD("Restoring of backup [%s] was successful with name - [%s]", backupName, restoreName)
			log.Infof("About to delete restore - %s", restoreName)
			err = DeleteRestore(restoreName, orgID, ctxNonAdmin)
			dash.VerifyFatal(err, nil, fmt.Sprintf("Deleting Restore %s", restoreName))

			// Get Backup UID
			backupDriver := Inst().Backup
			backupUID, err := backupDriver.GetBackupUID(ctx, backupName, orgID)
			log.FailOnError(err, "Failed while trying to get backup UID for - %s", backupName)

			// Delete backup to confirm that the user has Full Access
			backupDeleteResponse, err := DeleteBackup(backupName, backupUID, orgID, ctxNonAdmin)
			log.FailOnError(err, "Backup [%s] could not be deleted by user [%s]", backupName, chosenUser)
			dash.VerifyFatal(backupDeleteResponse.String(), "",
				fmt.Sprintf("Verifying backup [%s] deletion is successful by user [%s]", backupName, chosenUser))
		})

		Step("Share all backups with Restore Access in source cluster with a group", func() {
			log.InfoD("Share all backups with Full Access in source cluster with a group")
			ctx, err := backup.GetAdminCtxFromSecret()
			log.FailOnError(err, "Fetching px-central-admin ctx")
			err = ClusterUpdateBackupShare(SourceClusterName, groups, nil, RestoreAccess, true, ctx)
			log.FailOnError(err, "Failed sharing all backups for cluster [%s]", SourceClusterName)
		})

		Step("Validate Restore Access of backups shared at cluster level", func() {
			log.InfoD("Validate Restore Access of backups shared at cluster level")
			log.Infof("User chosen to validate restore access - %s", chosenUser)

			// Get Admin Context - needed to share backup and get backup UID
			ctx, err := backup.GetAdminCtxFromSecret()
			log.FailOnError(err, "Fetching px-central-admin ctx")

			// Get user context
			ctxNonAdmin, err := backup.GetNonAdminCtx(chosenUser, "Password1")
			log.FailOnError(err, "Fetching %s ctx", chosenUser)

			// Start Restore
			backupName := backupNames[rand.Intn(numberOfBackups-1)]
			restoreName := fmt.Sprintf("%s-%v", RestoreNamePrefix, time.Now().Unix())
			err = CreateRestore(restoreName, backupName, make(map[string]string), destinationClusterName, orgID, ctxNonAdmin, make(map[string]string))
			log.FailOnError(err, "Restoring of backup [%s] has failed with name - [%s]", backupName, restoreName)

			// Restore validation to make sure that the user with Restore Access can restore
			log.InfoD("Restoring of backup [%s] was successful with name - [%s]", backupName, restoreName)
			log.Infof("About to delete restore - %s", restoreName)
			err = DeleteRestore(restoreName, orgID, ctxNonAdmin)
			dash.VerifyFatal(err, nil, fmt.Sprintf("Deleting Restore %s", restoreName))

			// Get Backup UID
			backupDriver := Inst().Backup
			backupUID, err := backupDriver.GetBackupUID(ctx, backupName, orgID)
			log.FailOnError(err, "Failed while trying to get backup UID for - %s", backupName)

			// Delete backup to confirm that the user cannot delete the backup
			_, err = DeleteBackup(backupName, backupUID, orgID, ctxNonAdmin)
			dash.VerifyFatal(strings.Contains(err.Error(), "doesn't have permission to delete backup"), true, "Verifying backup deletion is not possible")
		})

		Step("Share all backups with View Only Access in source cluster with a group", func() {
			log.InfoD("Share all backups with Full Access in source cluster with a group")
			ctx, err := backup.GetAdminCtxFromSecret()
			log.FailOnError(err, "Fetching px-central-admin ctx")
			err = ClusterUpdateBackupShare(SourceClusterName, groups, nil, ViewOnlyAccess, true, ctx)
			log.FailOnError(err, "Failed sharing all backups for cluster [%s]", SourceClusterName)
		})

		Step("Validate Restore Access of backups shared at cluster level", func() {
			log.InfoD("Validate Restore Access of backups shared at cluster level")
			log.Infof("User chosen to validate restore access - %s", chosenUser)

			// Get Admin Context - needed to share backup and get backup UID
			ctx, err := backup.GetAdminCtxFromSecret()
			log.FailOnError(err, "Fetching px-central-admin ctx")

			// Get user context
			ctxNonAdmin, err := backup.GetNonAdminCtx(chosenUser, "Password1")
			log.FailOnError(err, "Fetching %s ctx", chosenUser)

			// Start Restore
			backupName := backupNames[rand.Intn(numberOfBackups-1)]
			restoreName := fmt.Sprintf("%s-%v", RestoreNamePrefix, time.Now().Unix())
			err = CreateRestore(restoreName, backupName, make(map[string]string), destinationClusterName, orgID, ctxNonAdmin, make(map[string]string))

			// Restore validation to make sure that the user with View Access cannot restore
			dash.VerifyFatal(strings.Contains(err.Error(), "doesn't have permission to restore backup"), true, "Verifying backup restore is not possible")

			// Get Backup UID
			backupDriver := Inst().Backup
			backupUID, err := backupDriver.GetBackupUID(ctx, backupName, orgID)
			log.FailOnError(err, "Failed while trying to get backup UID for - %s", backupName)

			// Delete backup to confirm that the user cannot delete the backup
			_, err = DeleteBackup(backupName, backupUID, orgID, ctxNonAdmin)
			dash.VerifyFatal(strings.Contains(err.Error(), "doesn't have permission to delete backup"), true, "Verifying backup deletion is not possible")
		})
	})
	JustAfterEach(func() {
		defer EndTorpedoTest()
		log.InfoD("Deleting the deployed apps after the testcase")
		for i := 0; i < len(contexts); i++ {
			opts := make(map[string]bool)
			opts[SkipClusterScopedObjects] = true
			taskName := fmt.Sprintf("%s-%d", taskNamePrefix, i)
			err := Inst().S.Destroy(contexts[i], opts)
			dash.VerifySafely(err, nil, fmt.Sprintf("Verify destroying app %s, Err: %v", taskName, err))
		}
		var wg sync.WaitGroup
		log.Infof("Cleaning up users")
		for _, userName := range users {
			wg.Add(1)
			go func(userName string) {
				defer wg.Done()
				err := backup.DeleteUser(userName)
				log.FailOnError(err, "Error deleting user %v", userName)
			}(userName)
		}
		wg.Wait()

		log.Infof("Cleaning up groups")
		for _, groupName := range groups {
			wg.Add(1)
			go func(groupName string) {
				defer wg.Done()
				err := backup.DeleteGroup(groupName)
				log.FailOnError(err, "Error deleting user %v", groupName)
			}(groupName)
		}
		wg.Wait()

		ctx, err := backup.GetAdminCtxFromSecret()
		log.FailOnError(err, "Fetching px-central-admin ctx")

		log.Infof("Deleting registered clusters for admin context")
		err = DeleteCluster(SourceClusterName, orgID, ctx)
		dash.VerifySafely(err, nil, fmt.Sprintf("Deleting cluster %s", SourceClusterName))
		err = DeleteCluster(destinationClusterName, orgID, ctx)
		dash.VerifySafely(err, nil, fmt.Sprintf("Deleting cluster %s", destinationClusterName))

		log.Infof("Deleting registered clusters for non-admin context")
		for _, ctxNonAdmin := range userContexts {
			err = DeleteCluster(SourceClusterName, orgID, ctxNonAdmin)
			dash.VerifySafely(err, nil, fmt.Sprintf("Deleting cluster %s", SourceClusterName))
			err = DeleteCluster(destinationClusterName, orgID, ctxNonAdmin)
			dash.VerifySafely(err, nil, fmt.Sprintf("Deleting cluster %s", destinationClusterName))
		}

		backupDriver := Inst().Backup
		for _, backupName := range backupNames {
			backupUID, err := backupDriver.GetBackupUID(ctx, backupName, orgID)
			log.FailOnError(err, "Failed while trying to get backup UID for - %s", backupName)
			log.Infof("About to delete backup - %s", backupName)
			_, err = DeleteBackup(backupName, backupUID, orgID, ctx)
			dash.VerifyFatal(err, nil, fmt.Sprintf("Deleting backup - [%s]", backupName))
		}

		log.Infof("Cleaning up backup location - %s", customBackupLocationName)
		err = DeleteBackupLocation(customBackupLocationName, backupLocationUID, orgID)
		dash.VerifySafely(err, nil, fmt.Sprintf("Deleting backup location %s", customBackupLocationName))
		log.Infof("Cleaning cloud credential")
		//TODO: Eliminate time.Sleep
		time.Sleep(time.Minute * 3)
		err = DeleteCloudCredential(credName, orgID, cloudCredUID)
		dash.VerifySafely(err, nil, fmt.Sprintf("Deleting cloud cred %s", credName))
	})
})

var _ = Describe("{CancelClusterBackupShare}", func() {
	numberOfUsers := 10
	numberOfGroups := 1
	groupSize := 10
	numberOfBackups := 6
	users := make([]string, 0)
	groups := make([]string, 0)
	backupNames := make([]string, 0)
	userContexts := make([]context.Context, 0)
	var contexts []*scheduler.Context
	labelSelectors := make(map[string]string)
	var backupLocationUID string
	var cloudCredUID string
	var CloudCredUidList []string
	var appContexts []*scheduler.Context
	var bkpNamespaces []string
	var clusterUid string
	var clusterStatus api.ClusterInfo_StatusInfo_Status
	var customBackupLocationName string
	var credName string
	var chosenUser string
	individualUser := "autogenerated-user"
	bkpNamespaces = make([]string, 0)
	providers := getProviders()
	backupLocationMap := make(map[string]string)

	JustBeforeEach(func() {
		StartTorpedoTest("CancelClusterBackupShare",
			"Share all backups at cluster level with a user group and revoke it and validate", nil, 82935)
		log.InfoD("Deploy applications")
		contexts = make([]*scheduler.Context, 0)
		for i := 0; i < Inst().GlobalScaleFactor; i++ {
			taskName := fmt.Sprintf("%s-%d", taskNamePrefix, i)
			appContexts = ScheduleApplications(taskName)
			contexts = append(contexts, appContexts...)
			for _, ctx := range appContexts {
				ctx.ReadinessTimeout = appReadinessTimeout
				namespace := GetAppNamespace(ctx, taskName)
				bkpNamespaces = append(bkpNamespaces, namespace)
			}
		}
	})
	It("Share all backups at cluster level with a user group and revoke it and validate", func() {
		Step("Validate applications and get their labels", func() {
			log.InfoD("Validate applications")
			ValidateApplications(contexts)
		})

		Step("Create Users", func() {
			log.InfoD("Creating %d users to be added to the group", numberOfUsers)
			var wg sync.WaitGroup
			for i := 1; i <= numberOfUsers; i++ {
				userName := fmt.Sprintf("testuser%v", i)
				firstName := fmt.Sprintf("FirstName%v", i)
				lastName := fmt.Sprintf("LastName%v", i)
				email := fmt.Sprintf("testuser%v_%v@cnbu.com", i, time.Now().Unix())
				time.Sleep(2 * time.Second)
				wg.Add(1)
				go func(userName, firstName, lastName, email string) {
					err := backup.AddUser(userName, firstName, lastName, email, "Password1")
					log.FailOnError(err, "Failed to create user - %s", userName)
					users = append(users, userName)
					wg.Done()
				}(userName, firstName, lastName, email)
			}
			wg.Wait()

			log.InfoD("Creating a user with username - [%s] who is not part of any group", individualUser)
			firstName := "autogenerated-firstname"
			lastName := "autogenerated-last name"
			email := "autogenerated-email@cnbu.com"
			err := backup.AddUser(individualUser, firstName, lastName, email, "Password1")
			log.FailOnError(err, "Failed to create user - %s", individualUser)
		})

		Step("Create Groups", func() {
			log.InfoD("Creating %d groups", numberOfGroups)
			var wg sync.WaitGroup
			for i := 1; i <= numberOfGroups; i++ {
				groupName := fmt.Sprintf("testGroup%v", i)
				wg.Add(1)
				go func(groupName string) {
					err := backup.AddGroup(groupName)
					log.FailOnError(err, "Failed to create group - %v", groupName)
					groups = append(groups, groupName)
					wg.Done()
				}(groupName)
			}
			wg.Wait()
		})

		Step("Add users to group", func() {
			log.InfoD("Adding users to groups")
			var wg sync.WaitGroup
			for i := 0; i < len(users); i++ {
				time.Sleep(2 * time.Second)
				groupIndex := i / groupSize
				wg.Add(1)
				go func(i, groupIndex int) {
					err := backup.AddGroupToUser(users[i], groups[groupIndex])
					log.FailOnError(err, "Failed to assign group to user")
					wg.Done()
				}(i, groupIndex)
			}
			wg.Wait()

			// Print the groups
			for _, group := range groups {
				usersOfGroup, err := backup.GetMembersOfGroup(group)
				log.FailOnError(err, "Error fetching members of the group - %v", group)
				log.Infof("Group [%v] contains the following users: \n%v", group, usersOfGroup)
			}
		})

		Step("Adding Credentials and Registering Backup Location", func() {
			log.InfoD("Creating bucket, cloud credentials and backup location")
			for _, provider := range providers {
				cloudCredUID = uuid.New()
				CloudCredUidList = append(CloudCredUidList, cloudCredUID)
				backupLocationUID = uuid.New()
				credName = fmt.Sprintf("autogenerated-cred-%v", time.Now().Unix())
				CreateCloudCredential(provider, credName, cloudCredUID, orgID)
				log.InfoD("Created Cloud Credentials with name - %s", credName)
				//TODO: Eliminate time.Sleep
				time.Sleep(time.Minute * 1)
				customBackupLocationName = fmt.Sprintf("autogenerated-backup-location-%v", time.Now().Unix())
				backupLocationMap[backupLocationUID] = customBackupLocationName
				err := CreateBackupLocation(provider, customBackupLocationName, backupLocationUID, credName, cloudCredUID, getGlobalBucketName(provider), orgID, "")
				dash.VerifyFatal(err, nil, "Creating backup location")
				log.InfoD("Created Backup Location with name - %s", customBackupLocationName)
			}
		})

		Step("Register source and destination cluster for backup", func() {
			log.InfoD("Registering Source and Destination clusters and verifying the status")
			ctx, err := backup.GetAdminCtxFromSecret()
			log.FailOnError(err, "Fetching px-central-admin ctx")
			err = CreateSourceAndDestClusters(orgID, "", "", ctx)
			dash.VerifyFatal(err, nil, "Creating source and destination cluster")
			clusterStatus, clusterUid = Inst().Backup.RegisterBackupCluster(orgID, SourceClusterName, "")
			dash.VerifyFatal(clusterStatus, api.ClusterInfo_StatusInfo_Online, "Verifying backup cluster status")
		})

		Step("Taking backup of applications", func() {
			log.InfoD("Taking backup of applications")
			var sem = make(chan struct{}, 10)
			var wg sync.WaitGroup
			ctx, err := backup.GetAdminCtxFromSecret()
			log.FailOnError(err, "Fetching px-central-admin ctx")

			for i := 0; i < numberOfBackups; i++ {
				sem <- struct{}{}
				time.Sleep(3 * time.Second)
				backupName := fmt.Sprintf("%s-%v", BackupNamePrefix, time.Now().Unix())
				backupNames = append(backupNames, backupName)
				wg.Add(1)
				go func(backupName string) {
					defer GinkgoRecover()
					defer wg.Done()
					defer func() { <-sem }()
					err = CreateBackup(backupName, SourceClusterName, customBackupLocationName, backupLocationUID, []string{bkpNamespaces[0]},
						labelSelectors, orgID, clusterUid, "", "", "", "", ctx)
					dash.VerifyFatal(err, nil, fmt.Sprintf("Verifying backup creation: %s", backupName))
				}(backupName)
			}
			wg.Wait()
			log.Infof("List of backups - %v", backupNames)
		})

		Step("Share all backups with Full Access in source cluster with a group and a user who is not part of the group", func() {
			log.InfoD("Share all backups with Full Access in source cluster with a group and a user who is not part of the group")
			ctx, err := backup.GetAdminCtxFromSecret()
			log.FailOnError(err, "Fetching px-central-admin ctx")
			err = ClusterUpdateBackupShare(SourceClusterName, []string{groups[0]}, []string{individualUser}, FullAccess, true, ctx)
			log.FailOnError(err, "Failed sharing all backups for cluster [%s]", SourceClusterName)
		})

		Step("Validate Full Access of backups shared at cluster level", func() {
			log.InfoD("Validate Full Access of backups shared at cluster level for a user of a group")
			// Get user from group
			var err error
			chosenUser, err = backup.GetRandomUserFromGroup(groups[0])
			log.FailOnError(err, "Failed to get a random user from group [%s]", groups[0])
			log.Infof("User chosen to validate full access - %s", chosenUser)

			// Get Admin Context - needed to share backup and get backup UID
			ctx, err := backup.GetAdminCtxFromSecret()
			log.FailOnError(err, "Fetching px-central-admin ctx")

			// Get user context
			ctxNonAdmin, err := backup.GetNonAdminCtx(chosenUser, "Password1")
			log.FailOnError(err, "Fetching %s ctx", chosenUser)
			userContexts = append(userContexts, ctxNonAdmin)

			// Register Source and Destination cluster
			log.InfoD("Registering Source and Destination clusters from user context")
			err = CreateSourceAndDestClusters(orgID, "", "", ctxNonAdmin)
			dash.VerifyFatal(err, nil, "Creating source and destination cluster")

			// Start Restore
			backupName := backupNames[5]
			restoreName := fmt.Sprintf("%s-%v", RestoreNamePrefix, time.Now().Unix())
			err = CreateRestore(restoreName, backupName, make(map[string]string), destinationClusterName, orgID, ctxNonAdmin, make(map[string]string))
			log.FailOnError(err, "Restoring of backup [%s] has failed with name - [%s]", backupName, restoreName)

			// Restore validation to make sure that the user with Full Access can restore
			log.InfoD("Restoring of backup [%s] was successful with name - [%s]", backupName, restoreName)
			log.Infof("About to delete restore - %s", restoreName)
			err = DeleteRestore(restoreName, orgID, ctxNonAdmin)
			dash.VerifyFatal(err, nil, fmt.Sprintf("Deleting Restore %s", restoreName))

			// Get Backup UID
			backupDriver := Inst().Backup
			backupUID, err := backupDriver.GetBackupUID(ctx, backupName, orgID)
			log.FailOnError(err, "Failed while trying to get backup UID for - %s", backupName)

			// Delete backup to confirm that the user has Full Access
			backupDeleteResponse, err := DeleteBackup(backupName, backupUID, orgID, ctxNonAdmin)
			log.FailOnError(err, "Backup [%s] could not be deleted by user [%s]", backupName, chosenUser)
			dash.VerifyFatal(backupDeleteResponse.String(), "",
				fmt.Sprintf("Verifying backup [%s] deletion is successful by user [%s]", backupName, chosenUser))

			// Now validating with individual user who is not part of any group
			// Get user context
			log.InfoD("Validate Full Access of backups shared at cluster level for an individual user - %s", individualUser)
			ctxNonAdmin, err = backup.GetNonAdminCtx(individualUser, "Password1")
			log.FailOnError(err, "Fetching %s ctx", individualUser)
			userContexts = append(userContexts, ctxNonAdmin)

			// Register Source and Destination cluster
			log.InfoD("Registering Source and Destination clusters from user context")
			err = CreateSourceAndDestClusters(orgID, "", "", ctxNonAdmin)
			dash.VerifyFatal(err, nil, "Creating source and destination cluster")

			// Start Restore
			backupName = backupNames[4]
			restoreName = fmt.Sprintf("%s-%v", RestoreNamePrefix, time.Now().Unix())
			err = CreateRestore(restoreName, backupName, make(map[string]string), destinationClusterName, orgID, ctxNonAdmin, make(map[string]string))
			log.FailOnError(err, "Restoring of backup [%s] has failed with name - [%s]", backupName, restoreName)

			// Restore validation to make sure that the user with Full Access can restore
			log.InfoD("Restoring of backup [%s] was successful with name - [%s]", backupName, restoreName)
			log.Infof("About to delete restore - %s", restoreName)
			err = DeleteRestore(restoreName, orgID, ctxNonAdmin)
			dash.VerifyFatal(err, nil, fmt.Sprintf("Deleting Restore %s", restoreName))

			// Get Backup UID
			backupUID, err = backupDriver.GetBackupUID(ctx, backupName, orgID)
			log.FailOnError(err, "Failed while trying to get backup UID for - %s", backupName)

			// Delete backup to confirm that the user has Full Access
			backupDeleteResponse, err = DeleteBackup(backupName, backupUID, orgID, ctxNonAdmin)
			log.FailOnError(err, "Backup [%s] could not be deleted by user [%s]", backupName, individualUser)
			dash.VerifyFatal(backupDeleteResponse.String(), "",
				fmt.Sprintf("Verifying backup [%s] deletion is successful by user [%s]", backupName, individualUser))
		})

		Step("Share all backups with Restore Access in source cluster with a group and a user who is not part of the group", func() {
			log.InfoD("Share all backups with Restore Access in source cluster with a group and a user who is not part of the group")
			ctx, err := backup.GetAdminCtxFromSecret()
			log.FailOnError(err, "Fetching px-central-admin ctx")
			err = ClusterUpdateBackupShare(SourceClusterName, []string{groups[0]}, []string{"autogenerated-user"}, RestoreAccess, true, ctx)
			log.FailOnError(err, "Failed sharing all backups for cluster [%s]", SourceClusterName)
		})

		Step("Validate Restore Access of backups shared at cluster level", func() {
			log.InfoD("Validate Restore Access of backups shared at cluster level")
			log.Infof("User chosen to validate restore access - %s", chosenUser)

			// Get Admin Context - needed to share backup and get backup UID
			ctx, err := backup.GetAdminCtxFromSecret()
			log.FailOnError(err, "Fetching px-central-admin ctx")

			// Get user context
			ctxNonAdmin, err := backup.GetNonAdminCtx(chosenUser, "Password1")
			log.FailOnError(err, "Fetching %s ctx", chosenUser)

			// Start Restore
			backupName := backupNames[3]
			restoreName := fmt.Sprintf("%s-%v", RestoreNamePrefix, time.Now().Unix())
			err = CreateRestore(restoreName, backupName, make(map[string]string), destinationClusterName, orgID, ctxNonAdmin, make(map[string]string))
			log.FailOnError(err, "Restoring of backup [%s] has failed with name - [%s]", backupName, restoreName)

			// Restore validation to make sure that the user with Restore Access can restore
			log.InfoD("Restoring of backup [%s] was successful with name - [%s]", backupName, restoreName)
			log.Infof("About to delete restore - %s", restoreName)
			err = DeleteRestore(restoreName, orgID, ctxNonAdmin)
			dash.VerifyFatal(err, nil, fmt.Sprintf("Deleting Restore %s", restoreName))

			// Get Backup UID
			backupDriver := Inst().Backup
			backupUID, err := backupDriver.GetBackupUID(ctx, backupName, orgID)
			log.FailOnError(err, "Failed while trying to get backup UID for - %s", backupName)

			// Delete backup to confirm that the user cannot delete the backup
			_, err = DeleteBackup(backupName, backupUID, orgID, ctxNonAdmin)
			dash.VerifyFatal(strings.Contains(err.Error(), "doesn't have permission to delete backup"), true, "Verifying backup deletion is not possible")

			// Now validating with individual user who is not part of any group
			// Get user context
			log.InfoD("Validate Restore Access of backups shared at cluster level for an individual user - %s", individualUser)
			ctxNonAdmin, err = backup.GetNonAdminCtx(individualUser, "Password1")
			log.FailOnError(err, "Fetching %s ctx", individualUser)

			// Start Restore
			backupName = backupNames[2]
			restoreName = fmt.Sprintf("%s-%v", RestoreNamePrefix, time.Now().Unix())
			err = CreateRestore(restoreName, backupName, make(map[string]string), destinationClusterName, orgID, ctxNonAdmin, make(map[string]string))
			log.FailOnError(err, "Restoring of backup [%s] has failed with name - [%s]", backupName, restoreName)

			// Restore validation to make sure that the user with Restore Access can restore
			log.InfoD("Restoring of backup [%s] was successful with name - [%s]", backupName, restoreName)
			log.Infof("About to delete restore - %s", restoreName)
			err = DeleteRestore(restoreName, orgID, ctxNonAdmin)
			dash.VerifyFatal(err, nil, fmt.Sprintf("Deleting Restore %s", restoreName))

			// Get Backup UID
			backupUID, err = backupDriver.GetBackupUID(ctx, backupName, orgID)
			log.FailOnError(err, "Failed while trying to get backup UID for - %s", backupName)

			// Delete backup to confirm that the user cannot delete the backup
			_, err = DeleteBackup(backupName, backupUID, orgID, ctxNonAdmin)
			dash.VerifyFatal(strings.Contains(err.Error(), "doesn't have permission to delete backup"), true, "Verifying backup deletion is not possible")
		})

		Step("Share all backups with View Only Access in source cluster with a group and a user who is not part of the group", func() {
			log.InfoD("Share all backups with View Only Access in source cluster with a group and a user who is not part of the group")
			ctx, err := backup.GetAdminCtxFromSecret()
			log.FailOnError(err, "Fetching px-central-admin ctx")
			err = ClusterUpdateBackupShare(SourceClusterName, []string{groups[0]}, []string{individualUser}, ViewOnlyAccess, true, ctx)
			log.FailOnError(err, "Failed sharing all backups for cluster [%s]", SourceClusterName)
		})

		Step("Validate View Only Access of backups shared at cluster level", func() {
			log.InfoD("Validate View Only Access of backups shared at cluster level")
			log.Infof("User chosen to validate view only access - %s", chosenUser)

			// Get Admin Context - needed to share backup and get backup UID
			ctx, err := backup.GetAdminCtxFromSecret()
			log.FailOnError(err, "Fetching px-central-admin ctx")

			// Get user context
			ctxNonAdmin, err := backup.GetNonAdminCtx(chosenUser, "Password1")
			log.FailOnError(err, "Fetching %s ctx", chosenUser)

			// Start Restore
			backupName := backupNames[1]
			restoreName := fmt.Sprintf("%s-%v", RestoreNamePrefix, time.Now().Unix())
			err = CreateRestore(restoreName, backupName, make(map[string]string), destinationClusterName, orgID, ctxNonAdmin, make(map[string]string))

			// Restore validation to make sure that the user with View Access cannot restore
			dash.VerifyFatal(strings.Contains(err.Error(), "doesn't have permission to restore backup"), true, "Verifying backup restore is not possible")

			// Get Backup UID
			backupDriver := Inst().Backup
			backupUID, err := backupDriver.GetBackupUID(ctx, backupName, orgID)
			log.FailOnError(err, "Failed while trying to get backup UID for - %s", backupName)

			// Delete backup to confirm that the user cannot delete the backup
			_, err = DeleteBackup(backupName, backupUID, orgID, ctxNonAdmin)
			dash.VerifyFatal(strings.Contains(err.Error(), "doesn't have permission to delete backup"), true, "Verifying backup deletion is not possible")

			// Now validating with individual user who is not part of any group
			// Get user context
			log.InfoD("Validate View Only Access of backups shared at cluster level for an individual user - %s", individualUser)
			ctxNonAdmin, err = backup.GetNonAdminCtx(individualUser, "Password1")
			log.FailOnError(err, "Fetching %s ctx", individualUser)

			// Start Restore
			restoreName = fmt.Sprintf("%s-%v", RestoreNamePrefix, time.Now().Unix())
			err = CreateRestore(restoreName, backupName, make(map[string]string), destinationClusterName, orgID, ctxNonAdmin, make(map[string]string))

			// Restore validation to make sure that the user with View Access cannot restore
			dash.VerifyFatal(strings.Contains(err.Error(), "doesn't have permission to restore backup"), true, "Verifying backup restore is not possible")

			// Get Backup UID
			backupUID, err = backupDriver.GetBackupUID(ctx, backupName, orgID)
			log.FailOnError(err, "Failed while trying to get backup UID for - %s", backupName)

			// Delete backup to confirm that the user cannot delete the backup
			_, err = DeleteBackup(backupName, backupUID, orgID, ctxNonAdmin)
			dash.VerifyFatal(strings.Contains(err.Error(), "doesn't have permission to delete backup"), true, "Verifying backup deletion is not possible")

		})

		Step("Revoke all the shared backups in source cluster", func() {
			log.InfoD("Revoke all the shared backups in source cluster")
			ctx, err := backup.GetAdminCtxFromSecret()
			log.FailOnError(err, "Fetching px-central-admin ctx")
			err = ClusterUpdateBackupShare(SourceClusterName, []string{groups[0]}, []string{individualUser}, ViewOnlyAccess, false, ctx)
			log.FailOnError(err, "Failed sharing all backups for cluster [%s]", SourceClusterName)
		})

		Step("Validate that no groups or users have access to backups shared at cluster level", func() {
			log.InfoD("Validate no groups or users have access to backups shared at cluster level")
			log.Infof("User chosen to validate no access - %s", chosenUser)
			log.InfoD("Checking backups user [%s] has after revoking", chosenUser)
			var userBackups []string
			var err error
			noAccessCheck := func() (interface{}, bool, error) {
				// Enumerate all the backups available to the user
				userBackups, err = GetAllBackupsForUser(chosenUser, "Password1")
				log.FailOnError(err, "Failed to get all backups for user - [%s]", chosenUser)
				log.Infof("Backups user [%s] has access to - %v", chosenUser, userBackups)
				if len(userBackups) > 0 {
					return "", true, fmt.Errorf("waiting for all backup access - [%v] to be revoked for user = [%s]",
						userBackups, chosenUser)
				}
				return "", false, nil
			}
			_, err = task.DoRetryWithTimeout(noAccessCheck, 5*time.Minute, 30*time.Second)
			log.FailOnError(err, "Validate no groups or users have access to backups shared at cluster level")
			dash.VerifyFatal(len(userBackups), 0, fmt.Sprintf("Validating that user [%s] has access to no backups", chosenUser))

			// Now validating with individual user who is not part of any group
			// Get user context
			log.InfoD("Validate no access of backups shared at cluster level for an individual user - %s", individualUser)
			userBackups1, err := GetAllBackupsForUser(individualUser, "Password1")
			log.FailOnError(err, "Failed to get all backups for user - [%s]", individualUser)
			log.Infof("Backups user [%s] has access to - %v", individualUser, userBackups1)
			log.InfoD("Checking backups user [%s] has after revoking", individualUser)
			noAccessCheck = func() (interface{}, bool, error) {
				if len(userBackups1) > 0 {
					return "", true, fmt.Errorf("waiting for all backup access - [%v] to be revoked for user = [%s]",
						userBackups1, individualUser)
				}
				return "", false, nil
			}
			_, err = task.DoRetryWithTimeout(noAccessCheck, 5*time.Minute, 30*time.Second)
			log.FailOnError(err, "Validate no groups or users have access to backups shared at cluster level")
			dash.VerifyFatal(len(userBackups1), 0, fmt.Sprintf("Validating that user [%s] has access to no backups", individualUser))
		})

	})

	JustAfterEach(func() {
		defer EndTorpedoTest()
		log.InfoD("Deleting the deployed apps after the testcase")
		for i := 0; i < len(contexts); i++ {
			opts := make(map[string]bool)
			opts[SkipClusterScopedObjects] = true
			taskName := fmt.Sprintf("%s-%d", taskNamePrefix, i)
			err := Inst().S.Destroy(contexts[i], opts)
			dash.VerifySafely(err, nil, fmt.Sprintf("Verify destroying app %s, Err: %v", taskName, err))
		}
		var wg sync.WaitGroup
		log.Infof("Cleaning up users")
		for _, userName := range users {
			wg.Add(1)
			go func(userName string) {
				defer wg.Done()
				err := backup.DeleteUser(userName)
				dash.VerifySafely(err, nil, fmt.Sprintf("Deleting user %v", userName))
			}(userName)
		}
		wg.Wait()
		err := backup.DeleteUser(individualUser)
		dash.VerifySafely(err, nil, fmt.Sprintf("Deleting user %v", individualUser))

		log.Infof("Cleaning up groups")
		for _, groupName := range groups {
			wg.Add(1)
			go func(groupName string) {
				defer wg.Done()
				err := backup.DeleteGroup(groupName)
				dash.VerifySafely(err, nil, fmt.Sprintf("Deleting group %v", groupName))
			}(groupName)
		}
		wg.Wait()
		log.Infof("Deleting registered clusters for non-admin context")
		for _, ctxNonAdmin := range userContexts {
			DeleteCloudAccounts(make(map[string]string), "", "", ctxNonAdmin)
		}
		ctx, err := backup.GetAdminCtxFromSecret()
		log.FailOnError(err, "Fetching px-central-admin ctx")

		log.Infof("Removing the backups from the backupNames list which have already been deleted as part of FullAccess Validation")
		backupNames = removeStringItemFromSlice(backupNames, []string{backupNames[5], backupNames[4]})
		log.Infof(" Deleting the backups created")
		backupDriver := Inst().Backup
		for _, backupName := range backupNames {
			backupUID, err := backupDriver.GetBackupUID(ctx, backupName, orgID)
			log.FailOnError(err, "Failed while trying to get backup UID for - %s", backupName)
			log.Infof("About to delete backup - %s", backupName)
			_, err = DeleteBackup(backupName, backupUID, orgID, ctx)
			dash.VerifySafely(err, nil, fmt.Sprintf("Deleting backup - [%s]", backupName))
		}
		DeleteCloudAccounts(backupLocationMap, credName, cloudCredUID, ctx)
	})
})

var _ = Describe("{ShareBackupAndEdit}", func() {
	numberOfUsers := 2
	users := make([]string, 0)
	backupNames := make([]string, 0)
	userContexts := make([]context.Context, 0)
	var contexts []*scheduler.Context
	var BackupLocationName string
	var backupLocationUID string
	var cloudCredUID string
	var newCloudCredUID string
	var CloudCredUidList []string
	var appContexts []*scheduler.Context
	var bkpNamespaces []string
	var clusterUid string
	var clusterStatus api.ClusterInfo_StatusInfo_Status
	var credName string
	var newCredName string
	bkpNamespaces = make([]string, 0)
	providers := getProviders()
	JustBeforeEach(func() {
		StartTorpedoTest("ShareBackupAndEdit",
			"Share backup with restore and full access mode and edit the shared backup", nil, 82950)
		log.InfoD("Deploy applications")
		contexts = make([]*scheduler.Context, 0)
		for i := 0; i < Inst().GlobalScaleFactor; i++ {
			taskName := fmt.Sprintf("%s-%d", taskNamePrefix, i)
			appContexts = ScheduleApplications(taskName)
			contexts = append(contexts, appContexts...)
			for _, ctx := range appContexts {
				ctx.ReadinessTimeout = appReadinessTimeout
				namespace := GetAppNamespace(ctx, taskName)
				bkpNamespaces = append(bkpNamespaces, namespace)
			}
		}
	})
	It("Share the backup and edit", func() {
		Step("Validate applications and get their labels", func() {
			log.InfoD("Validate applications and get their labels")
			ValidateApplications(contexts)
			log.Infof("Create list of pod selector for the apps deployed")
		})
		Step("Create Users", func() {
			log.InfoD("Creating %d users", numberOfUsers)
			var wg sync.WaitGroup
			for i := 1; i <= numberOfUsers; i++ {
				userName := fmt.Sprintf("testuser%v", i)
				firstName := fmt.Sprintf("FirstName%v", i)
				lastName := fmt.Sprintf("LastName%v", i)
				email := fmt.Sprintf("testuser%v@cnbu.com", i)
				wg.Add(1)
				go func(userName, firstName, lastName, email string) {
					err := backup.AddUser(userName, firstName, lastName, email, "Password1")
					log.FailOnError(err, "Failed to create user - %s", userName)
					users = append(users, userName)
					wg.Done()
				}(userName, firstName, lastName, email)
			}
			wg.Wait()
		})
		Step("Adding Credentials and Registering Backup Location", func() {
			log.InfoD("Creating bucket, cloud credentials and backup location")
			for _, provider := range providers {
				cloudCredUID = uuid.New()
				CloudCredUidList = append(CloudCredUidList, cloudCredUID)
				backupLocationUID = uuid.New()
				credName = fmt.Sprintf("autogenerated-cred-%v", time.Now().Unix())
				CreateCloudCredential(provider, credName, cloudCredUID, orgID)
				log.InfoD("Created Cloud Credentials with name - %s", credName)
				BackupLocationName = fmt.Sprintf("autogenerated-backup-location-%v", time.Now().Unix())
				err := CreateBackupLocation(provider, BackupLocationName, backupLocationUID, credName, cloudCredUID, getGlobalBucketName(provider), orgID, "")
				dash.VerifyFatal(err, nil, "Creating backup location")
				log.InfoD("Created Backup Location with name - %s", BackupLocationName)
				newCloudCredUID = uuid.New()
				CloudCredUidList = append(CloudCredUidList, newCloudCredUID)
				newCredName = fmt.Sprintf("autogenerated-cred-%v", time.Now().Unix())
				CreateCloudCredential(provider, newCredName, newCloudCredUID, orgID)
				log.InfoD("Created Cloud Credentials with name - %s", newCredName)
			}
		})
		Step("Register source and destination cluster for backup", func() {
			log.InfoD("Registering Source and Destination clusters and verifying the status")
			ctx, err := backup.GetAdminCtxFromSecret()
			log.FailOnError(err, "Fetching px-central-admin ctx")
			err = CreateSourceAndDestClusters(orgID, "", "", ctx)
			dash.VerifyFatal(err, nil, "Creating source and destination cluster")
			clusterStatus, clusterUid = Inst().Backup.RegisterBackupCluster(orgID, SourceClusterName, "")
			dash.VerifyFatal(clusterStatus, api.ClusterInfo_StatusInfo_Online, "Verifying backup cluster status")
		})
		Step("Taking backup of applications", func() {
			log.InfoD("Taking backup of applications")
			backupName := fmt.Sprintf("%s-%v", BackupNamePrefix, time.Now().Unix())
			backupNames = append(backupNames, backupName)
			ctx, err := backup.GetAdminCtxFromSecret()
			log.FailOnError(err, "Fetching px-central-admin ctx")
			err = CreateBackup(backupName, SourceClusterName, BackupLocationName, backupLocationUID, []string{bkpNamespaces[0]},
				nil, orgID, clusterUid, "", "", "", "", ctx)
			dash.VerifyFatal(err, nil, "Verifying backup creation")
		})
		Step("Share backup with user restore mode and validate", func() {
			log.InfoD("Share backup with user restore mode and validate")
			log.Infof("Sharing backup with user - %s", users[0])

			// Get Admin Context - needed to share backup and get backup UID
			ctx, err := backup.GetAdminCtxFromSecret()
			log.FailOnError(err, "Fetching px-central-admin ctx")

			// Share backup with the user
			err = ShareBackup(backupNames[0], nil, []string{users[0]}, RestoreAccess, ctx)
			log.FailOnError(err, "Failed to share backup %s", backupNames[0])

			// Update the backup with another cred
			log.InfoD("Update the backup with another cred")
			backupDriver := Inst().Backup
			backupUID, err := backupDriver.GetBackupUID(ctx, backupNames[0], orgID)
			log.FailOnError(err, "Failed while trying to get backup UID for - %s", backupNames[0])
			status, err := UpdateBackup(backupNames[0], backupUID, orgID, newCredName, newCloudCredUID, ctx)
			dash.VerifyFatal(err, nil, fmt.Sprintf("Updating backup %s with new cred %v", backupNames[0], newCredName))
			log.Infof("The status after updating backup %s with new cred %v is %v", backupNames[0], newCredName, status)

			// Get user context
			ctxNonAdmin, err := backup.GetNonAdminCtx(users[0], "Password1")
			log.FailOnError(err, "Fetching px-central-admin ctx")
			userContexts = append(userContexts, ctxNonAdmin)

			// Register Source and Destination cluster
			log.InfoD("Registering Source and Destination clusters from user context")
			err = CreateSourceAndDestClusters(orgID, "", "", ctxNonAdmin)
			dash.VerifyFatal(err, nil, "Creating source and destination cluster")

			// Start Restore
			restoreName := fmt.Sprintf("%s-%v", RestoreNamePrefix, time.Now().Unix())
			err = CreateRestore(restoreName, backupNames[0], make(map[string]string), destinationClusterName, orgID, ctxNonAdmin, make(map[string]string))
			log.FailOnError(err, "Restoring of backup [%s] has failed with name - [%s]", backupNames[0], restoreName)

			// Restore validation to make sure that the user with Full Access can restore
			log.InfoD("Restoring of backup [%s] was successful with name - [%s]", backupNames[0], restoreName)
			log.Infof("About to delete restore - %s", restoreName)
			err = DeleteRestore(restoreName, orgID, ctxNonAdmin)
			dash.VerifyFatal(err, nil, fmt.Sprintf("Deleting Restore %s", restoreName))

		})
		Step("Share backup with user restore mode and validate", func() {
			log.InfoD("Share backup with user restore mode and validate")
			log.Infof("Sharing backup with user - %s", users[1])

			// Get Admin Context - needed to share backup and get backup UID
			ctx, err := backup.GetAdminCtxFromSecret()
			log.FailOnError(err, "Fetching px-central-admin ctx")

			// Share backup with the user
			err = ShareBackup(backupNames[0], nil, []string{users[1]}, FullAccess, ctx)
			log.FailOnError(err, "Failed to share backup %s", backupNames[0])

			// Get user context
			ctxNonAdmin, err := backup.GetNonAdminCtx(users[1], "Password1")
			log.FailOnError(err, "Fetching px-central-admin ctx")
			userContexts = append(userContexts, ctxNonAdmin)

			// Register Source and Destination cluster
			log.InfoD("Registering Source and Destination clusters from user context")
			err = CreateSourceAndDestClusters(orgID, "", "", ctxNonAdmin)
			dash.VerifyFatal(err, nil, "Creating source and destination cluster")

			// Get Backup UID
			backupDriver := Inst().Backup
			backupUID, err := backupDriver.GetBackupUID(ctx, backupNames[0], orgID)
			log.FailOnError(err, "Failed while trying to get backup UID for - %s", backupNames[0])

			//update the backup with another cred
			log.InfoD("Update the backup with another cred")
			status, err := UpdateBackup(backupNames[0], backupUID, orgID, credName, cloudCredUID, ctxNonAdmin)
			dash.VerifyFatal(err, nil, fmt.Sprintf("Updating backup %s with new cred %v", backupNames[0], credName))
			log.Infof("The status after updating backup %s with new cred %v is %v", backupNames[0], credName, status)

			// Start Restore
			restoreName := fmt.Sprintf("%s-%v", RestoreNamePrefix, time.Now().Unix())
			err = CreateRestore(restoreName, backupNames[0], make(map[string]string), destinationClusterName, orgID, ctxNonAdmin, make(map[string]string))
			log.FailOnError(err, "Restoring of backup [%s] has failed with name - [%s]", backupNames[0], restoreName)

			// Restore validation to make sure that the user with Full Access can restore
			log.InfoD("Restoring of backup [%s] was successful with name - [%s]", backupNames[0], restoreName)
			log.Infof("About to delete restore - %s", restoreName)
			err = DeleteRestore(restoreName, orgID, ctxNonAdmin)
			dash.VerifyFatal(err, nil, fmt.Sprintf("Deleting Restore %s", restoreName))

			// Delete backup to confirm that the user has Full Access
			backupDeleteResponse, err := DeleteBackup(backupNames[0], backupUID, orgID, ctxNonAdmin)
			log.FailOnError(err, "Backup [%s] could not be deleted by user [%s]", backupNames[0], users[1])
			dash.VerifyFatal(backupDeleteResponse.String(), "", "Verifying backup deletion is successful")
		})
	})
	JustAfterEach(func() {
		log.InfoD("Deleting the deployed apps after the testcase")
		for i := 0; i < len(contexts); i++ {
			opts := make(map[string]bool)
			opts[SkipClusterScopedObjects] = true
			taskName := fmt.Sprintf("%s-%d", taskNamePrefix, i)
			err := Inst().S.Destroy(contexts[i], opts)
			dash.VerifySafely(err, nil, fmt.Sprintf("Verify destroying app %s, Err: %v", taskName, err))
		}
		var wg sync.WaitGroup
		defer EndTorpedoTest()
		log.Infof("Cleaning up users")
		for _, userName := range users {
			wg.Add(1)
			go func(userName string) {
				defer wg.Done()
				err := backup.DeleteUser(userName)
				log.FailOnError(err, "Error deleting user %v", userName)
			}(userName)
		}
		wg.Wait()

		ctx, err := backup.GetAdminCtxFromSecret()
		log.FailOnError(err, "Fetching px-central-admin ctx")

		log.Infof("Deleting registered clusters for admin context")
		err = DeleteCluster(SourceClusterName, orgID, ctx)
		dash.VerifySafely(err, nil, fmt.Sprintf("Deleting cloud cred %s", SourceClusterName))
		err = DeleteCluster(destinationClusterName, orgID, ctx)
		dash.VerifySafely(err, nil, fmt.Sprintf("Deleting cloud cred %s", destinationClusterName))

		log.Infof("Deleting registered clusters for non-admin context")
		for _, ctxNonAdmin := range userContexts {
			err = DeleteCluster(SourceClusterName, orgID, ctxNonAdmin)
			dash.VerifySafely(err, nil, fmt.Sprintf("Deleting cloud cred %s", SourceClusterName))
			err = DeleteCluster(destinationClusterName, orgID, ctxNonAdmin)
			dash.VerifySafely(err, nil, fmt.Sprintf("Deleting cloud cred %s", destinationClusterName))
		}

		log.Infof("Cleaning up backup location - %s", BackupLocationName)
		err = DeleteBackupLocation(BackupLocationName, backupLocationUID, orgID)
		dash.VerifySafely(err, nil, fmt.Sprintf("Deleting backup location %s", BackupLocationName))
		log.Infof("Cleaning cloud credential")
		//TODO: Eliminate time.Sleep
		time.Sleep(time.Minute * 3)
		err = DeleteCloudCredential(credName, orgID, cloudCredUID)
		dash.VerifySafely(err, nil, fmt.Sprintf("Deleting cloud cred %s", credName))
		err = DeleteCloudCredential(newCredName, orgID, newCloudCredUID)
		dash.VerifySafely(err, nil, fmt.Sprintf("Deleting cloud cred %s", newCredName))

	})
})

var _ = Describe("{SharedBackupDelete}", func() {
	numberOfUsers := 10
	numberOfBackups := 10
	users := make([]string, 0)
	backupNames := make([]string, 0)
	userContexts := make([]context.Context, 0)
	var contexts []*scheduler.Context
	var BackupLocationName string
	var backupLocationUID string
	var cloudCredUID string
	var CloudCredUidList []string
	var appContexts []*scheduler.Context
	var bkpNamespaces []string
	var clusterUid string
	var clusterStatus api.ClusterInfo_StatusInfo_Status
	var credName string
	bkpNamespaces = make([]string, 0)
	providers := getProviders()
	JustBeforeEach(func() {
		StartTorpedoTest("SharedBackupDelete",
			"Share backup with multiple users and delete the backup", nil, 82946)
		log.InfoD("Deploy applications")
		contexts = make([]*scheduler.Context, 0)
		for i := 0; i < Inst().GlobalScaleFactor; i++ {
			taskName := fmt.Sprintf("%s-%d", taskNamePrefix, i)
			appContexts = ScheduleApplications(taskName)
			contexts = append(contexts, appContexts...)
			for _, ctx := range appContexts {
				ctx.ReadinessTimeout = appReadinessTimeout
				namespace := GetAppNamespace(ctx, taskName)
				bkpNamespaces = append(bkpNamespaces, namespace)
			}
		}
	})
	It("Share the backups and delete", func() {
		Step("Validate applications", func() {
			log.InfoD("Validate applications")
			ValidateApplications(contexts)
		})
		Step("Create Users", func() {
			users = createUsers(numberOfUsers)
		})
		Step("Adding Credentials and Registering Backup Location", func() {
			log.InfoD("Creating bucket, cloud credentials and backup location")
			for _, provider := range providers {
				cloudCredUID = uuid.New()
				CloudCredUidList = append(CloudCredUidList, cloudCredUID)
				backupLocationUID = uuid.New()
				credName = fmt.Sprintf("autogenerated-cred-%v", time.Now().Unix())
				CreateCloudCredential(provider, credName, cloudCredUID, orgID)
				log.InfoD("Created Cloud Credentials with name - %s", credName)
				//TODO: Eliminate time.Sleep
				time.Sleep(time.Minute * 1)
				BackupLocationName = fmt.Sprintf("autogenerated-backup-location-%v", time.Now().Unix())
				err := CreateBackupLocation(provider, BackupLocationName, backupLocationUID, credName, cloudCredUID, getGlobalBucketName(provider), orgID, "")
				dash.VerifyFatal(err, nil, "Creating backup location")
				log.InfoD("Created Backup Location with name - %s", BackupLocationName)
			}
		})
		Step("Register source and destination cluster for backup", func() {
			log.InfoD("Registering Source and Destination clusters and verifying the status")
			ctx, err := backup.GetAdminCtxFromSecret()
			log.FailOnError(err, "Fetching px-central-admin ctx")
			err = CreateSourceAndDestClusters(orgID, "", "", ctx)
			dash.VerifyFatal(err, nil, "Creating source and destination cluster")
			clusterStatus, clusterUid = Inst().Backup.RegisterBackupCluster(orgID, SourceClusterName, "")
			dash.VerifyFatal(clusterStatus, api.ClusterInfo_StatusInfo_Online, "Verifying backup cluster status")
		})
		Step("Taking backup of applications", func() {
			log.InfoD("Taking backup of applications")
			var sem = make(chan struct{}, 10)
			var wg sync.WaitGroup
			ctx, err := backup.GetAdminCtxFromSecret()
			log.FailOnError(err, "Fetching px-central-admin ctx")
			for _, namespace := range bkpNamespaces {
				for i := 0; i < numberOfBackups; i++ {
					sem <- struct{}{}
					time.Sleep(3 * time.Second)
					backupName := fmt.Sprintf("%s-%v", BackupNamePrefix, time.Now().Unix())
					backupNames = append(backupNames, backupName)
					wg.Add(1)
					go func(backupName string) {
						defer GinkgoRecover()
						defer wg.Done()
						defer func() { <-sem }()
						CreateBackup(backupName, SourceClusterName, BackupLocationName, backupLocationUID, []string{namespace},
							nil, orgID, clusterUid, "", "", "", "", ctx)
					}(backupName)
				}
				wg.Wait()
			}
			log.Infof("List of backups - %v", backupNames)
		})
		backupMap := make(map[string]string, 0)
		Step("Share backup with multiple users", func() {
			log.InfoD("Share backup with multiple users")
			// Get Admin Context - needed to share backup and get backup UID
			ctx, err := backup.GetAdminCtxFromSecret()
			log.FailOnError(err, "Fetching px-central-admin ctx")

			// Share backups with all the users
			for _, backup := range backupNames {
				err = ShareBackup(backup, nil, users, ViewOnlyAccess, ctx)
				log.FailOnError(err, "Failed to share backup %s", backup)
			}

			for _, user := range users {
				// Get user context
				ctxNonAdmin, err := backup.GetNonAdminCtx(user, "Password1")
				log.FailOnError(err, "Fetching px-central-admin ctx")
				userContexts = append(userContexts, ctxNonAdmin)

				// Register Source and Destination cluster
				log.InfoD("Registering Source and Destination clusters from user context for user -%s", user)
				err = CreateSourceAndDestClusters(orgID, "", "", ctxNonAdmin)
				dash.VerifyFatal(err, nil, "Creating source and destination cluster")

				for _, backup := range backupNames {
					// Get Backup UID
					backupDriver := Inst().Backup
					backupUID, err := backupDriver.GetBackupUID(ctx, backup, orgID)
					log.FailOnError(err, "Failed while trying to get backup UID for - %s", backup)
					backupMap[backup] = backupUID

					// Start Restore
					restoreName := fmt.Sprintf("%s-%v", RestoreNamePrefix, time.Now().Unix())
					err = CreateRestore(restoreName, backup, nil, destinationClusterName, orgID, ctxNonAdmin, make(map[string]string))

					// Restore validation to make sure that the user with cannot restore
					dash.VerifyFatal(strings.Contains(err.Error(), "failed to retrieve backup location"), true,
						fmt.Sprintf("Verifying backup restore [%s] is not possible for backup [%s] with user [%s]", restoreName, backup, user))

					// Delete backup to confirm that the user cannot delete the backup
					_, err = DeleteBackup(backup, backupUID, orgID, ctxNonAdmin)
					log.Infof("Error message - %s", err.Error())
					dash.VerifyFatal(strings.Contains(err.Error(), "doesn't have permission to delete backup"), true,
						fmt.Sprintf("Verifying backup deletion is not possible for backup [%s] with user [%s]", backup, user))
				}
			}
		})

		Step("Delete the backups and validate", func() {
			log.InfoD("Delete the backups and validate")
			// Delete the backups
			ctx, err := backup.GetAdminCtxFromSecret()
			log.FailOnError(err, "Fetching px-central-admin ctx")
			var wg sync.WaitGroup
			backupDriver := Inst().Backup
			for _, backup := range backupNames {
				wg.Add(1)
				go func(backup string) {
					defer wg.Done()
					_, err = DeleteBackup(backup, backupMap[backup], orgID, ctx)
					log.FailOnError(err, "Failed to delete backup - %s", backup)
					err = backupDriver.WaitForBackupDeletion(ctx, backup, orgID, time.Minute*10, time.Minute*1)
					log.FailOnError(err, "Error waiting for backup deletion %v", backup)
				}(backup)
			}
			wg.Wait()

			//Validate that backups are not listing with shared users
			// Get user context
			for _, user := range users {
				log.Infof("Validating user %s has access to no backups", user)
				userBackups1, _ := GetAllBackupsForUser(user, "Password1")
				dash.VerifyFatal(len(userBackups1), 0, fmt.Sprintf("Validating that user [%s] has access to no backups", user))
			}
		})
	})
	JustAfterEach(func() {
		log.InfoD("Deleting the deployed apps after the testcase")
		for i := 0; i < len(contexts); i++ {
			opts := make(map[string]bool)
			opts[SkipClusterScopedObjects] = true
			taskName := fmt.Sprintf("%s-%d", taskNamePrefix, i)
			err := Inst().S.Destroy(contexts[i], opts)
			dash.VerifySafely(err, nil, fmt.Sprintf("Verify destroying app %s, Err: %v", taskName, err))
		}
		var wg sync.WaitGroup
		defer EndTorpedoTest()

		log.Infof("Cleaning up users")
		for _, userName := range users {
			wg.Add(1)
			go func(userName string) {
				defer wg.Done()
				err := backup.DeleteUser(userName)
				log.FailOnError(err, "Error deleting user %v", userName)
			}(userName)
		}
		wg.Wait()
		ctx, err := backup.GetAdminCtxFromSecret()
		log.FailOnError(err, "Fetching px-central-admin ctx")

		log.Infof("Deleting registered clusters for admin context")
		err = DeleteCluster(SourceClusterName, orgID, ctx)
		dash.VerifySafely(err, nil, fmt.Sprintf("Deleting cloud cred %s", SourceClusterName))
		err = DeleteCluster(destinationClusterName, orgID, ctx)
		dash.VerifySafely(err, nil, fmt.Sprintf("Deleting cloud cred %s", destinationClusterName))

		log.Infof("Deleting registered clusters for non-admin context")
		for _, ctxNonAdmin := range userContexts {
			err = DeleteCluster(SourceClusterName, orgID, ctxNonAdmin)
			dash.VerifySafely(err, nil, fmt.Sprintf("Deleting cloud cred %s", SourceClusterName))
			err = DeleteCluster(destinationClusterName, orgID, ctxNonAdmin)
			dash.VerifySafely(err, nil, fmt.Sprintf("Deleting cloud cred %s", destinationClusterName))
		}

		log.Infof("Cleaning up backup location - %s", BackupLocationName)
		err = DeleteBackupLocation(BackupLocationName, backupLocationUID, orgID)
		dash.VerifySafely(err, nil, fmt.Sprintf("Deleting backup location %s", BackupLocationName))
		log.Infof("Cleaning cloud credential")
		//TODO: Eliminate time.Sleep
		time.Sleep(time.Minute * 3)
		err = DeleteCloudCredential(credName, orgID, cloudCredUID)
		dash.VerifySafely(err, nil, fmt.Sprintf("Deleting cloud cred %s", credName))
	})
})

// This testcase verifies alternating backups between locked and unlocked bucket
var _ = Describe("{BackupAlternatingBetweenLockedAndUnlockedBuckets}", func() {
	var (
		appList = Inst().AppList
	)
	var preRuleNameList []string
	var postRuleNameList []string
	var contexts []*scheduler.Context
	labelSelectors := make(map[string]string)
	CloudCredUIDMap := make(map[string]string)
	BackupLocationMap := make(map[string]string)
	var backupList []string
	var appContexts []*scheduler.Context
	var backupLocation string
	var bkpNamespaces []string
	var clusterUid string
	var clusterStatus api.ClusterInfo_StatusInfo_Status
	bkpNamespaces = make([]string, 0)
	providers := getProviders()
	JustBeforeEach(func() {
		StartTorpedoTest("BackupAlternatingBetweenLockedAndUnlockedBucket", "Deploying backup", nil, 0)
		log.InfoD("Verifying if the pre/post rules for the required apps are present in the list or not")
		for i := 0; i < len(appList); i++ {
			if Contains(postRuleApp, appList[i]) {
				if _, ok := portworx.AppParameters[appList[i]]["post_action_list"]; ok {
					dash.VerifyFatal(ok, true, "Post Rule details mentioned for the apps")
				}
			}
			if Contains(preRuleApp, appList[i]) {
				if _, ok := portworx.AppParameters[appList[i]]["pre_action_list"]; ok {
					dash.VerifyFatal(ok, true, "Pre Rule details mentioned for the apps")
				}
			}
		}
		log.InfoD("Deploy applications")
		contexts = make([]*scheduler.Context, 0)
		for i := 0; i < Inst().GlobalScaleFactor; i++ {
			taskName := fmt.Sprintf("%s-%d", taskNamePrefix, i)
			appContexts = ScheduleApplications(taskName)
			contexts = append(contexts, appContexts...)
			for _, ctx := range appContexts {
				ctx.ReadinessTimeout = appReadinessTimeout
				namespace := GetAppNamespace(ctx, taskName)
				bkpNamespaces = append(bkpNamespaces, namespace)
			}
		}
	})
	It("Backup alternating between locked and unlocked buckets", func() {
		Step("Validate applications", func() {
			ValidateApplications(contexts)
		})

		Step("Creating rules for backup", func() {
			log.InfoD("Creating pre rule for deployed apps")
			for i := 0; i < len(appList); i++ {
				preRuleStatus, ruleName, err := Inst().Backup.CreateRuleForBackup(appList[i], orgID, "pre")
				log.FailOnError(err, "Creating pre rule for deployed apps failed")
				dash.VerifyFatal(preRuleStatus, true, "Verifying pre rule for backup")
				preRuleNameList = append(preRuleNameList, ruleName)
			}
			log.InfoD("Creating post rule for deployed apps")
			for i := 0; i < len(appList); i++ {
				postRuleStatus, ruleName, err := Inst().Backup.CreateRuleForBackup(appList[i], orgID, "post")
				log.FailOnError(err, "Creating post rule for deployed apps failed")
				dash.VerifyFatal(postRuleStatus, true, "Verifying Post rule for backup")
				postRuleNameList = append(postRuleNameList, ruleName)
			}
		})

		Step("Creating cloud credentials", func() {
			log.InfoD("Creating cloud credentials")
			for _, provider := range providers {
				CredName := fmt.Sprintf("%s-%s-%v", "cred", provider, time.Now().Unix())
				CloudCredUID = uuid.New()
				CloudCredUIDMap[CloudCredUID] = CredName
				CreateCloudCredential(provider, CredName, CloudCredUID, orgID)
			}
		})

		Step("Creating a locked bucket and backup location", func() {
			log.InfoD("Creating locked buckets and backup location")
			modes := [2]string{"GOVERNANCE", "COMPLIANCE"}
			for _, provider := range providers {
				for _, mode := range modes {
					CredName := fmt.Sprintf("%s-%s-%v", "cred", provider, time.Now().Unix())
					bucketName := fmt.Sprintf("%s-%s-%s-locked", provider, getGlobalLockedBucketName(provider), strings.ToLower(mode))
					backupLocation = fmt.Sprintf("%s-%s-%s-lock", provider, getGlobalLockedBucketName(provider), strings.ToLower(mode))
					err := CreateS3Bucket(bucketName, true, 3, mode)
					log.FailOnError(err, "Unable to create locked s3 bucket %s", bucketName)
					BackupLocationUID = uuid.New()
					BackupLocationMap[BackupLocationUID] = backupLocation
					err = CreateBackupLocation(provider, backupLocation, BackupLocationUID, CredName, CloudCredUID,
						bucketName, orgID, "")
					dash.VerifyFatal(err, nil, "Creating backup location")
				}
			}
			log.InfoD("Successfully created locked buckets and backup location")
		})

		Step("Creating backup location for unlocked bucket", func() {
			log.InfoD("Creating backup location for unlocked bucket")
			for _, provider := range providers {
				CredName := fmt.Sprintf("%s-%s-%v", "cred", provider, time.Now().Unix())
				bucketName := fmt.Sprintf("%s-%s", provider, getGlobalBucketName(provider))
				backupLocation = fmt.Sprintf("%s-%s-unlockedbucket", provider, getGlobalBucketName(provider))
				BackupLocationUID = uuid.New()
				BackupLocationMap[BackupLocationUID] = backupLocation
				err := CreateBackupLocation(provider, backupLocation, BackupLocationUID, CredName, CloudCredUID,
					bucketName, orgID, "")
				dash.VerifyFatal(err, nil, "Creating backup location")
			}
		})

		Step("Register cluster for backup", func() {
			ctx, err := backup.GetAdminCtxFromSecret()
			log.FailOnError(err, "Fetching px-central-admin ctx")
			err = CreateSourceAndDestClusters(orgID, "", "", ctx)
			dash.VerifyFatal(err, nil, "Creating source and destination cluster")
			clusterStatus, clusterUid = Inst().Backup.RegisterBackupCluster(orgID, SourceClusterName, "")
			dash.VerifyFatal(clusterStatus, api.ClusterInfo_StatusInfo_Online, "Verifying backup cluster")
		})

		Step("Taking backup of application to locked and unlocked bucket", func() {
			for _, namespace := range bkpNamespaces {
				for backupLocationUID, backupLocationName := range BackupLocationMap {
					ctx, err := backup.GetAdminCtxFromSecret()
					dash.VerifyFatal(err, nil, "Getting context")
					preRuleUid, _ := Inst().Backup.GetRuleUid(orgID, ctx, preRuleNameList[0])
					postRuleUid, _ := Inst().Backup.GetRuleUid(orgID, ctx, postRuleNameList[0])
					backupName := fmt.Sprintf("%s-%s-%s", BackupNamePrefix, namespace, backupLocationName)
					backupList = append(backupList, backupName)
					err = CreateBackup(backupName, SourceClusterName, backupLocationName, backupLocationUID, []string{namespace},
						labelSelectors, orgID, clusterUid, preRuleNameList[0], preRuleUid, postRuleNameList[0], postRuleUid, ctx)
					dash.VerifyFatal(err, nil, "Verifying backup creation")
				}
			}
		})
		Step("Restoring the backups application", func() {
			ctx, err := backup.GetAdminCtxFromSecret()
			log.FailOnError(err, "Fetching px-central-admin ctx")
			for range bkpNamespaces {
				for _, backupName := range backupList {
					err = CreateRestore(fmt.Sprintf("%s-restore", backupName), backupName, nil, SourceClusterName, orgID, ctx, make(map[string]string))
					dash.VerifyFatal(err, nil, "Restore failed")
				}
			}
		})
	})
	JustAfterEach(func() {
		defer EndTorpedoTest()
		log.InfoD("Deleting the deployed apps after the testcase")
		for i := 0; i < len(contexts); i++ {
			opts := make(map[string]bool)
			opts[SkipClusterScopedObjects] = true
			taskName := fmt.Sprintf("%s-%d", taskNamePrefix, i)
			err := Inst().S.Destroy(contexts[i], opts)
			dash.VerifySafely(err, nil, fmt.Sprintf("Verify destroying app %s, Err: %v", taskName, err))
		}

		log.InfoD("Deleting backup location and cloud setting")
		for backupLocationUID, backupLocationName := range BackupLocationMap {
			err := DeleteBackupLocation(backupLocationName, backupLocationUID, orgID)
			dash.VerifySafely(err, nil, fmt.Sprintf("Deleting backup location %s", backupLocationName))
		}
		// Need sleep as it takes some time for
		time.Sleep(time.Minute * 1)
		for CloudCredUID, CredName := range CloudCredUIDMap {
			err := DeleteCloudCredential(CredName, orgID, CloudCredUID)
			dash.VerifySafely(err, nil, fmt.Sprintf("Deleting cloud cred %s", CredName))
		}
		ctx, err := backup.GetAdminCtxFromSecret()
		log.FailOnError(err, "Fetching px-central-admin ctx")

		log.Infof("Deleting registered clusters for admin context")
		err = DeleteCluster(SourceClusterName, orgID, ctx)
		dash.VerifySafely(err, nil, fmt.Sprintf("Deleting cluster %s", SourceClusterName))
		err = DeleteCluster(destinationClusterName, orgID, ctx)
		dash.VerifySafely(err, nil, fmt.Sprintf("Deleting cluster %s", destinationClusterName))
	})
})

// Cluster backup share toggle
var _ = Describe("{ClusterBackupShareToggle}", func() {
	var username string
	var backupName string
	var contexts []*scheduler.Context
	var backupLocationName string
	var backupLocationUID string
	var cloudCredUID string
	var CloudCredUidList []string
	var appContexts []*scheduler.Context
	var bkpNamespaces []string
	var clusterStatus api.ClusterInfo_StatusInfo_Status
	var credName string
	var periodicPolicyName string
	var schPolicyUid string
	var userBackups []string
	var accesses []BackupAccess
	var restoreNames []string
	bkpNamespaces = make([]string, 0)
	newBackupLocationMap := make(map[string]string)

	JustBeforeEach(func() {
		StartTorpedoTest("ClusterBackupShareToggle",
			"Verification of backup operation after toggling the access", nil, 82936)
		log.Infof("Deploy applications")
		contexts = make([]*scheduler.Context, 0)
		for i := 0; i < Inst().GlobalScaleFactor; i++ {
			taskName := fmt.Sprintf("%s-%d", taskNamePrefix, i)
			appContexts = ScheduleApplications(taskName)
			contexts = append(contexts, appContexts...)
			for _, ctx := range appContexts {
				ctx.ReadinessTimeout = appReadinessTimeout
				namespace := GetAppNamespace(ctx, taskName)
				bkpNamespaces = append(bkpNamespaces, namespace)
			}
		}
	})
	It("Validate after toggling the access, user can perform operation on new backup", func() {
		providers := getProviders()
		Step("Validate applications", func() {
			log.Infof("Validate applications")
			ValidateApplications(contexts)
		})
		Step("Create User", func() {
			username = fmt.Sprintf("%s-%v", userName, time.Now().Unix())
			email := userName + "@cnbu.com"
			err := backup.AddUser(username, firstName, lastName, email, password)
			log.FailOnError(err, "Failed to create user - %s", username)

		})
		Step("Adding Credentials and Registering Backup Location", func() {
			log.Infof("Creating cloud credentials and backup location")
			for _, provider := range providers {
				cloudCredUID = uuid.New()
				CloudCredUidList = append(CloudCredUidList, cloudCredUID)
				backupLocationUID = uuid.New()
				credName = fmt.Sprintf("autogenerated-cred-%v", time.Now().Unix())
				CreateCloudCredential(provider, credName, cloudCredUID, orgID)
				log.InfoD("Created Cloud Credentials with name - %s", credName)
				time.Sleep(time.Minute * 3)
				backupLocationName = fmt.Sprintf("autogenerated-backup-location-%v", time.Now().Unix())
				newBackupLocationMap[backupLocationUID] = backupLocationName
				err := CreateBackupLocation(provider, backupLocationName, backupLocationUID, credName, cloudCredUID, getGlobalBucketName(provider), orgID, "")
				log.FailOnError(err, "Creating Backup location %v", backupLocationName)
				log.InfoD("Created Backup Location with name - %s", backupLocationName)
			}
		})
		Step("Register source and destination cluster for backup", func() {
			log.Infof("Registering Source and Destination clusters and verifying the status")
			ctx, err := backup.GetAdminCtxFromSecret()
			log.FailOnError(err, "Fetching px-central-admin ctx")
			err = CreateSourceAndDestClusters(orgID, "", "", ctx)
			log.FailOnError(err, "Creating Source and destination cluster")
			clusterStatus, _ = Inst().Backup.RegisterBackupCluster(orgID, SourceClusterName, "")
			dash.VerifyFatal(clusterStatus, api.ClusterInfo_StatusInfo_Online, "Verifying backup cluster status")
		})

		//Create Schedule Backup
		Step("Create Schedule Backup", func() {
			ctx, err := backup.GetAdminCtxFromSecret()
			log.FailOnError(err, "Fetching px-central-admin ctx")
			backupName = fmt.Sprintf("%s-%v", BackupNamePrefix, time.Now().Unix())
			timestamp := time.Now().Unix()
			periodicPolicyName = fmt.Sprintf("%v-%v", "interval", timestamp)
			log.Infof("Creating backup interval schedule policy - %s", periodicPolicyName)
			intervalSchedulePolicyInfo := Inst().Backup.CreateIntervalSchedulePolicy(5, 15, 2)

			intervalPolicyStatus := Inst().Backup.BackupSchedulePolicy(periodicPolicyName, uuid.New(), orgID, intervalSchedulePolicyInfo)
			dash.VerifyFatal(intervalPolicyStatus, nil, fmt.Sprintf("Creating interval schedule policy %v", periodicPolicyName))

			log.Infof("Fetching Schedule uid %v", periodicPolicyName)
			schPolicyUid, err = Inst().Backup.GetSchedulePolicyUid(orgID, ctx, periodicPolicyName)
			log.FailOnError(err, "Generating pre rule UID for deployed apps failed for %v", periodicPolicyName)

			//CreateSchedule backup
			log.Infof("Backup schedule name - %v", backupName)
			_, err = CreateScheduleBackup(backupName, SourceClusterName, backupLocationName, backupLocationUID, []string{bkpNamespaces[0]}, nil, orgID, "", "", "", "", periodicPolicyName, schPolicyUid, ctx)
			log.FailOnError(err, "Creating Schedule Backup")
		})

		Step("Validate the Access toggle", func() {
			ctx, err := backup.GetAdminCtxFromSecret()
			log.FailOnError(err, "Fetching px-central-admin ctx")
			accesses = append(accesses, ViewOnlyAccess, RestoreAccess, FullAccess)

			// Get user context
			ctxNonAdmin, err := backup.GetNonAdminCtx(username, password)
			log.FailOnError(err, "Fetching %s ctx", username)

			// Register Source and Destination cluster
			log.Infof("Registering Source and Destination clusters from user context")
			err = CreateSourceAndDestClusters(orgID, "", "", ctxNonAdmin)
			dash.VerifyFatal(err, nil, "Creating source and destination cluster")

			for _, accessLevel := range accesses {
				log.InfoD("Sharing cluster with %v access to user %s", accessLevel, username)
				err := ClusterUpdateBackupShare(SourceClusterName, nil, []string{username}, accessLevel, true, ctx)
				log.FailOnError(err, "Failed sharing all backups for cluster [%s]", SourceClusterName)
				clusterShareCheck := func() (interface{}, bool, error) {
					userBackups, err = GetAllBackupsForUser(username, password)
					if err != nil {
						return "", true, fmt.Errorf("Fail on Fetching backups for %s with error %v", username, err)
					}
					if len(userBackups) == 0 {
						return "", true, fmt.Errorf("Unable to fetch backup from shared cluster for user %s", username)
					}
					return "", false, nil
				}
				_, err = task.DoRetryWithTimeout(clusterShareCheck, 2*time.Minute, 10*time.Second)
				log.FailOnError(err, "Unable to fetch backup from shared cluster for user %s", username)
				log.Infof("fetched user backups %v", userBackups)

				restoreName := fmt.Sprintf("%s-%v", RestoreNamePrefix, time.Now().Unix())
				ValidateSharedBackupWithUsers(username, accessLevel, userBackups[len(userBackups)-1], restoreName)
				if accessLevel != ViewOnlyAccess {
					restoreNames = append(restoreNames, restoreName)
				}
				log.Infof("RestoreNames - %v", restoreNames)
				if accessLevel == FullAccess {
					log.Infof("The full access exit begins")
					break
				}
				//waiting 15 mins for backup schedule to trigger
				log.InfoD("waiting 15 mins for backup schedule to trigger")
				time.Sleep(15 * time.Minute)
				fetchedUserBackups, err := GetAllBackupsForUser(username, password)
				log.FailOnError(err, "Fail on Fetching backups for %s", username)
				log.Infof("All the backups for user %s - %v", username, fetchedUserBackups)

				recentBackupName := fetchedUserBackups[len(fetchedUserBackups)-1]
				log.Infof("recent backup - %v ", recentBackupName)

				//Check if Schedule Backup came up or not
				dash.VerifyFatal(len(fetchedUserBackups), len(userBackups)+1, "Verifying the new schedule backup is up or not")

				//Now get the status of new backup -
				backupSuccessCheck := func() (interface{}, bool, error) {
					backupDriver := Inst().Backup
					bkpUid, err := backupDriver.GetBackupUID(ctx, recentBackupName, orgID)
					if err != nil {
						return "", true, err
					}
					backupInspectRequest := &api.BackupInspectRequest{
						Name:  recentBackupName,
						Uid:   bkpUid,
						OrgId: orgID,
					}
					resp, err := backupDriver.InspectBackup(ctx, backupInspectRequest)
					if err != nil {
						return "", true, fmt.Errorf("unable to fetch inspect backup response for %v", recentBackupName)
					}
					actual := resp.GetBackup().GetStatus().Status
					expected := api.BackupInfo_StatusInfo_Success
					if actual != expected {
						return "", true, fmt.Errorf("backup status for [%s] expected was [%s] but got [%s]", recentBackupName, expected, actual)
					}
					return "", false, nil
				}
				_, err = task.DoRetryWithTimeout(backupSuccessCheck, 10*time.Minute, 30*time.Second)
				log.FailOnError(err, "Backup with name %s was not successful", recentBackupName)
				log.InfoD("New backup - %s is successful from schedule backup ", recentBackupName)
			}
			log.InfoD("All Accesses are toggled and operations are performed")

		})

	})
	JustAfterEach(func() {
		defer EndTorpedoTest()
		ctx, err := backup.GetAdminCtxFromSecret()
		log.FailOnError(err, "Fetching px-central-admin ctx")

		//Get scheduleUid
		log.Infof("Get scheduleUid")
		scheduleUid, err := GetScheduleUID(backupName, orgID, ctx)
		log.FailOnError(err, "Error in fetching schedule UID for %v", backupName)
		log.InfoD("scheduleUid - %v", scheduleUid)

		//Delete Schedule Backup-
		log.Infof("Delete Schedule Backup-")
		err = DeleteSchedule(backupName, scheduleUid, periodicPolicyName, schPolicyUid, orgID)
		log.FailOnError(err, "Error deleting Schedule backup %v", backupName)

		//GetAll backups -
		backupNames, err := GetAllBackupsAdmin()
		log.FailOnError(err, "Fetching admin backups")

		//Delete Backup
		backupDriver := Inst().Backup
		for _, backupName := range backupNames {
			log.InfoD("Deleting backup - %v", backupName)
			backupUID, err := backupDriver.GetBackupUID(ctx, backupName, orgID)
			log.FailOnError(err, "Failed while trying to get backup UID for - %s", backupName)
			log.Infof("About to delete backup - %s", backupName)
			backupDeleteResponse, err := DeleteBackup(backupName, backupUID, orgID, ctx)
			log.FailOnError(err, "Backup [%s] could not be deleted with delete response %s", backupName, backupDeleteResponse)
		}

		log.Infof("Deleting restore for user")
		ctxNonAdmin, err := backup.GetNonAdminCtx(username, password)
		log.FailOnError(err, "Fetching %s ctx", username)

		for _, restore := range restoreNames {
			err := DeleteRestore(restore, orgID, ctxNonAdmin)
			log.FailOnError(err, "Deleting User Restore")
			log.InfoD("Deleting restore %v of user %s", restore, username)
		}

		//Deleting user
		err = backup.DeleteUser(username)
		log.FailOnError(err, "Error deleting user %v", username)

		log.Infof("Deleting the deployed apps after the testcase")
		for i := 0; i < len(contexts); i++ {
			opts := make(map[string]bool)
			opts[SkipClusterScopedObjects] = true
			taskName := fmt.Sprintf("%s-%d", taskNamePrefix, i)
			err := Inst().S.Destroy(contexts[i], opts)
			dash.VerifySafely(err, nil, fmt.Sprintf("Verify destroying app %s, Err: %v", taskName, err))
		}

		log.Infof("Deleting registered clusters for admin context")
		DeleteCloudAccounts(newBackupLocationMap, credName, cloudCredUID, ctx)
	})

})

// https://portworx.atlassian.net/browse/PB-3486
// UI testing is need to validate that user with FullAccess cannot duplicate the backup shared
var _ = Describe("{ShareBackupsAndClusterWithUser}", func() {
	var (
		contexts          []*scheduler.Context
		appContexts       []*scheduler.Context
		bkpNamespaces     []string
		clusterUid        string
		clusterStatus     api.ClusterInfo_StatusInfo_Status
		userName          []string
		backupName        string
		backupLocationUID string
		cloudCredName     string
		cloudCredUID      string
		bkpLocationName   string
		userBackupName    string
		ctxNonAdmin       context.Context
	)
	backupLocationMap := make(map[string]string)
	labelSelectors := make(map[string]string)
	bkpNamespaces = make([]string, 0)
	numberOfUsers := 1
	JustBeforeEach(func() {
		StartTorpedoTest("ShareBackupsAndClusterWithUser",
			"Share backup to user with full access and try to duplicate the backup from the shared user", nil, 82943)
		log.InfoD("Deploy applications need fot taking backup")
		contexts = make([]*scheduler.Context, 0)
		for i := 0; i < Inst().GlobalScaleFactor; i++ {
			taskName := fmt.Sprintf("%s-%d", taskNamePrefix, i)
			appContexts = ScheduleApplications(taskName)
			contexts = append(contexts, appContexts...)
			for _, ctx := range appContexts {
				ctx.ReadinessTimeout = appReadinessTimeout
				namespace := GetAppNamespace(ctx, taskName)
				bkpNamespaces = append(bkpNamespaces, namespace)
			}
		}
	})
	It("Share Backup With Full Access Users and try to duplicate the backup", func() {
		ctx, err := backup.GetAdminCtxFromSecret()
		dash.VerifyFatal(err, nil, "Getting context")
		Step("Validate applications", func() {
			log.InfoD("Validate applications ")
			ValidateApplications(contexts)
		})
		Step("Create Users", func() {
			userName = createUsers(numberOfUsers)
			log.Infof("Created %v users and users list is %v", numberOfUsers, userName)
		})
		Step("Creating backup location and cloud setting", func() {
			log.InfoD("Creating bucket,backup location and cloud setting")
			providers := getProviders()
			for _, provider := range providers {
				cloudCredName = fmt.Sprintf("%s-%s-%v", "cloudcred", provider, time.Now().Unix())
				bkpLocationName = fmt.Sprintf("%s-%s-%v-bl", provider, getGlobalBucketName(provider), time.Now().Unix())
				cloudCredUID = uuid.New()
				backupLocationUID = uuid.New()
				backupLocationMap[backupLocationUID] = bkpLocationName
				CreateCloudCredential(provider, cloudCredName, cloudCredUID, orgID)
				// TODO: Remove time.Sleep: PA-509
				time.Sleep(time.Minute * 1)
				err := CreateBackupLocation(provider, bkpLocationName, backupLocationUID, cloudCredName, cloudCredUID, getGlobalBucketName(provider), orgID, "")
				dash.VerifyFatal(err, nil, "Creating backup location")
			}
		})
		Step("Register cluster for backup", func() {
			err = CreateSourceAndDestClusters(orgID, "", "", ctx)
			dash.VerifyFatal(err, nil, "Creating source and destination cluster")
			clusterStatus, clusterUid = Inst().Backup.RegisterBackupCluster(orgID, SourceClusterName, "")
			dash.VerifyFatal(clusterStatus, api.ClusterInfo_StatusInfo_Online, "Verifying backup cluster")
		})
		Step("Taking backup of applications", func() {
			backupName = fmt.Sprintf("%s-%s", BackupNamePrefix, bkpNamespaces[0])
			err = CreateBackup(backupName, SourceClusterName, bkpLocationName, backupLocationUID, []string{bkpNamespaces[0]},
				labelSelectors, orgID, clusterUid, "", "", "", "", ctx)
			dash.VerifyFatal(err, nil, "Verifying backup creation")
		})
		Step("Share backup with user having full access", func() {
			log.InfoD("Share backup with user having full access")
			ShareBackup(backupName, nil, userName, FullAccess, ctx)
		})
		Step("Create backup from the shared user with FullAccess", func() {
			log.InfoD("Validating if user with FullAccess cannot duplicate backup shared but can create new backup")
			// User with FullAccess cannot duplicate will be validated through UI only
			for _, user := range userName {
				ctxNonAdmin, err = backup.GetNonAdminCtx(user, "Password1")
				log.FailOnError(err, "Fetching user ctx")
				log.InfoD("Registering Source and Destination clusters from user context")
				err = CreateSourceAndDestClusters(orgID, "", "", ctxNonAdmin)
				dash.VerifyFatal(err, nil, "Creating source and destination cluster")
				userBackupName = fmt.Sprintf("%s-%s-%s", "user", BackupNamePrefix, bkpNamespaces[0])
				err = CreateBackup(userBackupName, SourceClusterName, bkpLocationName, backupLocationUID, []string{bkpNamespaces[0]},
					labelSelectors, orgID, clusterUid, "", "", "", "", ctxNonAdmin)
				dash.VerifyFatal(err, nil, "Verifying that create backup should pass ")
			}
		})
	})
	JustAfterEach(func() {
		defer EndTorpedoTest()
		ctx, err := backup.GetAdminCtxFromSecret()
		log.FailOnError(err, "Fetching px-central-admin ctx")
		opts := make(map[string]bool)
		opts[SkipClusterScopedObjects] = true
		ValidateAndDestroy(contexts, opts)
		log.Infof("Deleting backup created by px-central-admin")
		backupDriver := Inst().Backup
		backupUID, err := backupDriver.GetBackupUID(ctx, backupName, orgID)
		dash.VerifySafely(err, nil, "Getting backup UID")
		_, err = DeleteBackup(backupName, backupUID, orgID, ctx)
		dash.VerifyFatal(err, nil, fmt.Sprintf("Deleting backup - [%s]", backupName))
		log.Infof("Deleting backup created by user")
		userBackupUID, err := backupDriver.GetBackupUID(ctxNonAdmin, userBackupName, orgID)
		dash.VerifySafely(err, nil, "Getting backup UID of user")
		_, err = DeleteBackup(userBackupName, userBackupUID, orgID, ctxNonAdmin)
		dash.VerifyFatal(err, nil, fmt.Sprintf("Deleting backup %s created by user", userBackupName))
		time.Sleep(time.Minute * 2)
		log.Infof("Cleaning up users")
		for _, user := range userName {
			err = backup.DeleteUser(user)
		}
		log.FailOnError(err, "Error in deleting user")
		log.Infof("Deleting registered clusters for non-admin context")
		err = DeleteCluster(SourceClusterName, orgID, ctxNonAdmin)
		dash.VerifySafely(err, nil, fmt.Sprintf("Deleting cluster %s", SourceClusterName))
		err = DeleteCluster(destinationClusterName, orgID, ctxNonAdmin)
		dash.VerifySafely(err, nil, fmt.Sprintf("Deleting cluster %s", destinationClusterName))
		DeleteCloudAccounts(backupLocationMap, cloudCredName, cloudCredUID, ctx)
	})
})

var _ = Describe("{ShareBackupWithDifferentRoleUsers}", func() {
	var (
		contexts                 []*scheduler.Context
		appContexts              []*scheduler.Context
		bkpNamespaces            []string
		clusterUid               string
		clusterStatus            api.ClusterInfo_StatusInfo_Status
		backupLocationUID        string
		cloudCredName            string
		cloudCredUID             string
		bkpLocationName          string
		backupNames              []string
		userRoleAccessBackupList map[userRoleAccess]string
	)
	userRestoreContext := make(map[context.Context]string)
	numberOfUsers := 9
	backupLocationMap := make(map[string]string)
	users := make([]string, 0)
	userContextsList := make([]context.Context, 0)
	labelSelectors := make(map[string]string)
	bkpNamespaces = make([]string, 0)
	JustBeforeEach(func() {
		StartTorpedoTest("ShareBackupWithDifferentRoleUsers",
			"Take backups and share it with multiple user with different access permissions and different roles", nil, 82947)
		log.InfoD("Deploy applications needed for backup")
		contexts = make([]*scheduler.Context, 0)
		for i := 0; i < Inst().GlobalScaleFactor; i++ {
			taskName := fmt.Sprintf("%s-%d", taskNamePrefix, i)
			appContexts = ScheduleApplications(taskName)
			contexts = append(contexts, appContexts...)
			for _, ctx := range appContexts {
				ctx.ReadinessTimeout = appReadinessTimeout
				namespace := GetAppNamespace(ctx, taskName)
				bkpNamespaces = append(bkpNamespaces, namespace)
			}
		}
	})
	It("Share Backup With Different Users having different access level and different role", func() {
		ctx, err := backup.GetAdminCtxFromSecret()
		dash.VerifyFatal(err, nil, "Getting px-central-admin context")

		Step("Validate applications", func() {
			log.InfoD("Validate applications")
			ValidateApplications(contexts)
		})

		Step("Create multiple Users", func() {
			log.InfoD("Creating %d users", numberOfUsers)
			users = createUsers(numberOfUsers)
			log.Infof("Created %v users and users list is %v", numberOfUsers, users)
		})

		Step("Creating backup location and cloud setting", func() {
			log.InfoD("Creating backup location and cloud setting")
			providers := getProviders()
			for _, provider := range providers {
				cloudCredName = fmt.Sprintf("%s-%s-%v", "cred", provider, time.Now().Unix())
				bkpLocationName = fmt.Sprintf("%s-%s-%v", provider, getGlobalBucketName(provider), time.Now().Unix())
				cloudCredUID = uuid.New()
				backupLocationUID = uuid.New()
				backupLocationMap[backupLocationUID] = bkpLocationName
				CreateCloudCredential(provider, cloudCredName, cloudCredUID, orgID)
				// TODO remove time.sleep: PA-509
				time.Sleep(time.Minute * 1)
				err := CreateBackupLocation(provider, bkpLocationName, backupLocationUID, cloudCredName, cloudCredUID, getGlobalBucketName(provider), orgID, "")
				dash.VerifyFatal(err, nil, "Creating backup location")
			}
		})

		Step("Register cluster for backup", func() {
			err = CreateSourceAndDestClusters(orgID, "", "", ctx)
			dash.VerifyFatal(err, nil, "Creating source and destination cluster")
			clusterStatus, clusterUid = Inst().Backup.RegisterBackupCluster(orgID, SourceClusterName, "")
			dash.VerifyFatal(clusterStatus, api.ClusterInfo_StatusInfo_Online, "Verifying backup cluster")
		})

		Step("Taking backups of application for each user", func() {
			log.InfoD("Taking backups of application for each user")
			var sem = make(chan struct{}, 10)
			var wg sync.WaitGroup
			for i := 0; i < numberOfUsers; i++ {
				sem <- struct{}{}
				time.Sleep(3 * time.Second)
				backupName := fmt.Sprintf("%s-%v", BackupNamePrefix, time.Now().Unix())
				backupNames = append(backupNames, backupName)
				wg.Add(1)
				go func(backupName string) {
					defer GinkgoRecover()
					defer wg.Done()
					defer func() { <-sem }()
					err = CreateBackup(backupName, SourceClusterName, bkpLocationName, backupLocationUID, []string{bkpNamespaces[0]},
						labelSelectors, orgID, clusterUid, "", "", "", "", ctx)
					log.FailOnError(err, "Failed while trying to take backup of application- %s", bkpNamespaces[0])
				}(backupName)
			}
			wg.Wait()
			log.Infof("List of backups - %v", backupNames)
		})

		Step("Adding different roles to users and sharing backup with different access level", func() {
			userRoleAccessBackupList, err = AddRoleAndAccessToUsers(users, backupNames)
			dash.VerifyFatal(err, nil, "Adding roles and access level to users")
			log.Infof("The user/access/backup list is %v", userRoleAccessBackupList)
		})

		Step("Validating the shared backup with user having different access level and roles", func() {
			for key, val := range userRoleAccessBackupList {
				restoreName := fmt.Sprintf("%s-%s-%v", key.user, RestoreNamePrefix, time.Now().Unix())
				access := key.accesses
				if access != ViewOnlyAccess {
					userRestoreContext[key.context] = restoreName
				}
				if access == FullAccess {
					backupNames = removeStringItemFromSlice(backupNames, []string{val})
				}
				ValidateSharedBackupWithUsers(key.user, key.accesses, val, restoreName)
			}
		})
	})
	JustAfterEach(func() {
		var wg sync.WaitGroup
		defer EndTorpedoTest()
		ctx, err := backup.GetAdminCtxFromSecret()
		dash.VerifyFatal(err, nil, "Getting px-central-admin context")
		opts := make(map[string]bool)
		opts[SkipClusterScopedObjects] = true
		ValidateAndDestroy(contexts, opts)
		backupDriver := Inst().Backup
		for _, backupName := range backupNames {
			wg.Add(1)
			go func(backupName string) {
				defer GinkgoRecover()
				defer wg.Done()
				backupUID, err := backupDriver.GetBackupUID(ctx, backupName, orgID)
				dash.VerifySafely(err, nil, fmt.Sprintf("Getting backup UID for backup %v", backupName))
				_, err = DeleteBackup(backupName, backupUID, orgID, ctx)
				dash.VerifySafely(err, nil, fmt.Sprintf("Deleting backup %s", backupName))
			}(backupName)
		}
		wg.Wait()
		log.Infof("Generating user context")
		for _, userName := range users {
			ctxNonAdmin, err := backup.GetNonAdminCtx(userName, "Password1")
			dash.VerifySafely(err, nil, fmt.Sprintf("Fetching  %s user ctx", userName))
			userContextsList = append(userContextsList, ctxNonAdmin)
		}
		log.Infof("Deleting restore created by users")
		for userContext, restoreName := range userRestoreContext {
			err = DeleteRestore(restoreName, orgID, userContext)
			dash.VerifySafely(err, nil, fmt.Sprintf("Deleting Restore %s", restoreName))
		}
		log.Infof("Deleting registered clusters for non-admin context")
		for _, ctxNonAdmin := range userContextsList {
			DeleteCloudAccounts(make(map[string]string), "", "", ctxNonAdmin)
		}
		log.Infof("Cleaning up users")
		for _, userName := range users {
			wg.Add(1)
			go func(userName string) {
				defer wg.Done()
				err := backup.DeleteUser(userName)
				dash.VerifySafely(err, nil, fmt.Sprintf("Deleting user %s", userName))
			}(userName)
		}
		wg.Wait()
		DeleteCloudAccounts(backupLocationMap, cloudCredName, cloudCredUID, ctx)
	})
})

// delete shared backups , validate that shared backups are deleted from owner
var _ = Describe("{DeleteSharedBackup}", func() {
	userName := "testuser-82937"
	firstName := "firstName"
	lastName := "lastName"
	email := "testuser1@cnbu.com"
	password := "Password1"
	numberOfBackups := 20
	backupNames := make([]string, 0)
	userContexts := make([]context.Context, 0)
	var contexts []*scheduler.Context
	var BackupLocationName string
	var backupLocationUID string
	var cloudCredUID string
	var CloudCredUidList []string
	var appContexts []*scheduler.Context
	var bkpNamespaces []string
	var clusterUid string
	var backupNotDeleted string
	var clusterStatus api.ClusterInfo_StatusInfo_Status
	var credName string
	bkpNamespaces = make([]string, 0)

	JustBeforeEach(func() {
		StartTorpedoTest("DeleteSharedBackup",
			"Share backup with multiple users and delete the backup", nil, 82937)
		log.InfoD("Deploy applications")
		contexts = make([]*scheduler.Context, 0)
		for i := 0; i < Inst().GlobalScaleFactor; i++ {
			taskName := fmt.Sprintf("%s-%d", taskNamePrefix, i)
			appContexts = ScheduleApplications(taskName)
			contexts = append(contexts, appContexts...)
			for _, ctx := range appContexts {
				ctx.ReadinessTimeout = appReadinessTimeout
				namespace := GetAppNamespace(ctx, taskName)
				bkpNamespaces = append(bkpNamespaces, namespace)
			}
		}
	})
	It("Validate shared backups are deleted from owner of backup ", func() {
		providers := getProviders()
		ctx, err := backup.GetAdminCtxFromSecret()
		log.FailOnError(err, "Fetching px-central-admin ctx")
		Step("Validate applications", func() {
			log.InfoD("Validate applications")
			ValidateApplications(contexts)
		})
		Step("Create Users", func() {
			err = backup.AddUser(userName, firstName, lastName, email, password)
			dash.VerifyFatal(err, nil, "Verifying user creation")

		})
		Step("Adding Credentials and Registering Backup Location", func() {
			log.InfoD("Creating cloud credentials and backup location")
			for _, provider := range providers {
				cloudCredUID = uuid.New()
				CloudCredUidList = append(CloudCredUidList, cloudCredUID)
				backupLocationUID = uuid.New()
				credName = fmt.Sprintf("autogenerated-cred-%v", time.Now().Unix())
				CreateCloudCredential(provider, credName, cloudCredUID, orgID)
				log.InfoD("Created Cloud Credentials with name - %s", credName)
				time.Sleep(time.Minute * 1)
				BackupLocationName = fmt.Sprintf("autogenerated-backup-location-%v", time.Now().Unix())
				err = CreateBackupLocation(provider, BackupLocationName, backupLocationUID, credName, cloudCredUID, getGlobalBucketName(provider), orgID, "")
				dash.VerifyFatal(err, nil, "Creating backup location")
				log.InfoD("Created Backup Location with name - %s", BackupLocationName)
			}
		})
		Step("Register source and destination cluster for backup", func() {
			log.InfoD("Registering Source and Destination clusters and verifying the status")
			err = CreateSourceAndDestClusters(orgID, "", "", ctx)
			dash.VerifyFatal(err, nil, "Creating source and destination cluster")
			clusterStatus, clusterUid = Inst().Backup.RegisterBackupCluster(orgID, SourceClusterName, "")
			dash.VerifyFatal(clusterStatus, api.ClusterInfo_StatusInfo_Online, "Verifying backup cluster status")
		})
		Step("Taking backup of applications", func() {
			log.InfoD("Taking backup of applications")
			var sem = make(chan struct{}, 10)
			var wg sync.WaitGroup
			ctx, err := backup.GetAdminCtxFromSecret()
			log.FailOnError(err, "Fetching px-central-admin ctx")
			for _, namespace := range bkpNamespaces {
				for i := 0; i < numberOfBackups; i++ {
					sem <- struct{}{}
					time.Sleep(3 * time.Second)
					backupName := fmt.Sprintf("%s-%v", BackupNamePrefix, time.Now().Unix())
					backupNames = append(backupNames, backupName)
					wg.Add(1)
					go func(backupName string) {
						defer GinkgoRecover()
						defer wg.Done()
						defer func() { <-sem }()
						CreateBackup(backupName, SourceClusterName, BackupLocationName, backupLocationUID, []string{namespace},
							nil, orgID, clusterUid, "", "", "", "", ctx)
					}(backupName)
				}
				wg.Wait()
			}
			log.Infof("List of backups - %v", backupNames)
		})

		Step("Share backup with user", func() {
			log.InfoD("Share backups with user")
			// Share backups with the user
			for _, backup := range backupNames {
				err = ShareBackup(backup, nil, []string{userName}, FullAccess, ctx)
				log.FailOnError(err, "Failed to share backup %s", backup)
				dash.VerifyFatal(err, nil, "Verifying backupshare")
			}
		})

		Step("Delete Shared Backups from user", func() {
			log.InfoD("register the Source and destination cluster of non-pxadmin")

			// Get user context
			ctxNonAdmin, err := backup.GetNonAdminCtx(userName, password)
			log.FailOnError(err, "Fetching non px-central-admin user ctx")
			userContexts = append(userContexts, ctxNonAdmin)

			// Register Source and Destination cluster
			log.InfoD("Registering Source and Destination clusters from user context for user -%s", userName)
			err = CreateSourceAndDestClusters(orgID, "", "", ctxNonAdmin)
			dash.VerifyFatal(err, nil, "Creating source and destination cluster")
			// Validate that backups are shared with user
			log.Infof("Validating that backups are shared with %s user", userName)
			userBackups1, _ := GetAllBackupsForUser(userName, password)
			dash.VerifyFatal(len(userBackups1), numberOfBackups, fmt.Sprintf("Validating that user [%s] has access to all shared backups", userName))

			//Start deleting from user with whom the backups are shared
			var wg sync.WaitGroup
			backupDriver := Inst().Backup

			for _, backup := range backupNames {
				wg.Add(1)
				go func(backup string) {
					defer wg.Done()
					log.InfoD("Backup deletion started")
					backupUID, err := backupDriver.GetBackupUID(ctxNonAdmin, backup, orgID)
					backupDeleteResponse, err := DeleteBackup(backup, backupUID, orgID, ctxNonAdmin)
					log.FailOnError(err, "Backup [%s] could not be deleted by user [%s] with delete response %s", backup, userName, backupDeleteResponse)
					err = backupDriver.WaitForBackupDeletion(ctxNonAdmin, backup, orgID, time.Minute*30, time.Minute*1)
					log.FailOnError(err, "Error waiting for backup deletion %v", backup)
					dash.VerifyFatal(backupDeleteResponse.String(), "", "Verifying backup deletion is successful")

				}(backup)
			}
			wg.Wait()

		})
		Step("Validating that backups are deleted from owner of backups", func() {
			adminBackups, _ := GetAllBackupsAdmin()
			log.Infof("%v", adminBackups)
			adminBackupsMap := make(map[string]bool)
			for _, backup := range adminBackups {
				adminBackupsMap[backup] = true
			}
			for _, name := range backupNames {
				if adminBackupsMap[name] {
					backupNotDeleted = name
					break
				}
			}
			dash.VerifyFatal(backupNotDeleted, "", fmt.Sprintf("Validating that shared backups are deleted from owner of backup"))
		})

	})
	JustAfterEach(func() {
		log.InfoD("Deleting the deployed apps after the testcase")
		for i := 0; i < len(contexts); i++ {
			opts := make(map[string]bool)
			opts[SkipClusterScopedObjects] = true
			taskName := fmt.Sprintf("%s-%d", taskNamePrefix, i)
			err := Inst().S.Destroy(contexts[i], opts)
			dash.VerifySafely(err, nil, fmt.Sprintf("Verify destroying app %s, Err: %v", taskName, err))
		}
		err := backup.DeleteUser(userName)
		log.FailOnError(err, "Error deleting user %v", userName)

		ctx, err := backup.GetAdminCtxFromSecret()
		log.FailOnError(err, "Fetching px-central-admin ctx")

		log.Infof("Deleting registered clusters for admin context")
		err = DeleteCluster(SourceClusterName, orgID, ctx)
		dash.VerifySafely(err, nil, fmt.Sprintf("Deleting cluster %s", SourceClusterName))
		err = DeleteCluster(destinationClusterName, orgID, ctx)
		dash.VerifySafely(err, nil, fmt.Sprintf("Deleting cluster %s", destinationClusterName))

		log.Infof("Deleting registered clusters for non-admin context")
		for _, ctxNonAdmin := range userContexts {
			err = DeleteCluster(SourceClusterName, orgID, ctxNonAdmin)
			dash.VerifySafely(err, nil, fmt.Sprintf("Deleting cluster %s", SourceClusterName))
			err = DeleteCluster(destinationClusterName, orgID, ctxNonAdmin)
			dash.VerifySafely(err, nil, fmt.Sprintf("Deleting cluster %s", destinationClusterName))
		}

		log.Infof("Cleaning up backup location - %s", BackupLocationName)
		DeleteBackupLocation(BackupLocationName, backupLocationUID, orgID)

		log.Infof("Cleaning cloud credential")
		//TODO: Eliminate time.Sleep
		time.Sleep(time.Minute * 3)
		err = DeleteCloudCredential(credName, orgID, cloudCredUID)
		dash.VerifySafely(err, nil, fmt.Sprintf("Deleting cloud cred %s", credName))

	})

})

// This test restarts volume driver (PX) while backup is in progress
var _ = Describe("{BackupRestartPX}", func() {
	var (
		appList = Inst().AppList
	)
	var preRuleNameList []string
	var postRuleNameList []string
	var contexts []*scheduler.Context
	labelSelectors := make(map[string]string)
	CloudCredUIDMap := make(map[string]string)
	var appContexts []*scheduler.Context
	var backupLocation string
	var backupLocationUID string
	var cloudCredUID string
	backupLocationMap := make(map[string]string)
	var bkpNamespaces []string
	var clusterUid string
	var cloudCredName string
	var clusterStatus api.ClusterInfo_StatusInfo_Status
	bkpNamespaces = make([]string, 0)
	backupNamespaceMap := make(map[string]string)

	JustBeforeEach(func() {
		StartTorpedoTest("BackupRestartPX", "Restart PX when backup in progress", nil, 55818)
		log.InfoD("Verifying if the pre/post rules for the required apps are present in the list or not")
		for i := 0; i < len(appList); i++ {
			if Contains(postRuleApp, appList[i]) {
				if _, ok := portworx.AppParameters[appList[i]]["post_action_list"]; ok {
					dash.VerifyFatal(ok, true, "Post Rule details mentioned for the apps")
				}
			}
			if Contains(preRuleApp, appList[i]) {
				if _, ok := portworx.AppParameters[appList[i]]["pre_action_list"]; ok {
					dash.VerifyFatal(ok, true, "Pre Rule details mentioned for the apps")
				}
			}
		}
		log.InfoD("Deploy applications")
		contexts = make([]*scheduler.Context, 0)
		for i := 0; i < Inst().GlobalScaleFactor; i++ {
			taskName := fmt.Sprintf("%s-%d", taskNamePrefix, i)
			appContexts = ScheduleApplications(taskName)
			contexts = append(contexts, appContexts...)
			for _, ctx := range appContexts {
				ctx.ReadinessTimeout = appReadinessTimeout
				namespace := GetAppNamespace(ctx, taskName)
				bkpNamespaces = append(bkpNamespaces, namespace)
			}
		}
	})
	It("Restart PX when backup in progress", func() {
		Step("Validate applications", func() {
			ValidateApplications(contexts)
		})

		Step("Creating rules for backup", func() {
			log.InfoD("Creating pre rule for deployed apps")
			for i := 0; i < len(appList); i++ {
				preRuleStatus, ruleName, err := Inst().Backup.CreateRuleForBackup(appList[i], orgID, "pre")
				log.FailOnError(err, "Creating pre rule for deployed apps failed")
				dash.VerifyFatal(preRuleStatus, true, "Verifying pre rule for backup")
				preRuleNameList = append(preRuleNameList, ruleName)
			}
			log.InfoD("Creating post rule for deployed apps")
			for i := 0; i < len(appList); i++ {
				postRuleStatus, ruleName, err := Inst().Backup.CreateRuleForBackup(appList[i], orgID, "post")
				log.FailOnError(err, "Creating post rule for deployed apps failed")
				dash.VerifyFatal(postRuleStatus, true, "Verifying Post rule for backup")
				postRuleNameList = append(postRuleNameList, ruleName)
			}
		})

		Step("Creating cloud credentials", func() {
			log.InfoD("Creating cloud credentials")
			providers := getProviders()
			for _, provider := range providers {
				cloudCredName = fmt.Sprintf("%s-%s-%v", "cred", provider, time.Now().Unix())
				cloudCredUID = uuid.New()
				CloudCredUIDMap[cloudCredUID] = cloudCredName
				CreateCloudCredential(provider, cloudCredName, cloudCredUID, orgID)
			}
		})

		Step("Register cluster for backup", func() {
			ctx, _ := backup.GetAdminCtxFromSecret()
			err := CreateSourceAndDestClusters(orgID, "", "", ctx)
			dash.VerifyFatal(err, nil, "Creating source and destination cluster")
			clusterStatus, clusterUid = Inst().Backup.RegisterBackupCluster(orgID, SourceClusterName, "")
			dash.VerifyFatal(clusterStatus, api.ClusterInfo_StatusInfo_Online, "Verifying backup cluster")
		})

		Step("Creating backup location", func() {
			log.InfoD("Creating backup location")
			providers := getProviders()
			for _, provider := range providers {
				backupLocation = fmt.Sprintf("autogenerated-backup-location-%v", time.Now().Unix())
				backupLocationUID = uuid.New()
				backupLocationMap[backupLocationUID] = backupLocation
				err := CreateBackupLocation(provider, backupLocation, backupLocationUID, cloudCredName, cloudCredUID,
					getGlobalBucketName(provider), orgID, "")
				dash.VerifyFatal(err, nil, "Creating backup location")
			}
		})

		Step("Start backup of application to bucket", func() {
			for _, namespace := range bkpNamespaces {
				ctx, err := backup.GetAdminCtxFromSecret()
				dash.VerifyFatal(err, nil, "Getting context")
				preRuleUid, _ := Inst().Backup.GetRuleUid(orgID, ctx, preRuleNameList[0])
				postRuleUid, _ := Inst().Backup.GetRuleUid(orgID, ctx, postRuleNameList[0])
<<<<<<< HEAD
				backupName := fmt.Sprintf("%s-%s-%s", BackupNamePrefix, namespace, backupLocationName)
				err = CreateBackupWithoutCheck(backupName, SourceClusterName, backupLocation, backupLocationUID, []string{namespace},
=======
				backupName := fmt.Sprintf("%s-%s-%v", BackupNamePrefix, namespace, time.Now().Unix())
				backupNamespaceMap[namespace] = backupName
				CreateBackupWithoutCheck(backupName, SourceClusterName, backupLocation, backupLocationUID, []string{namespace},
>>>>>>> b7eb3451
					labelSelectors, orgID, clusterUid, preRuleNameList[0], preRuleUid, postRuleNameList[0], postRuleUid, ctx)
				dash.VerifyFatal(err, nil, fmt.Sprintf("Creating backup %s", backupName))
			}
		})

		Step(fmt.Sprintf("Restart volume driver nodes starts"), func() {
			log.InfoD("Restart PX on nodes")
			storageNodes := node.GetWorkerNodes()
			for index := range storageNodes {
				// Just restart storage driver on one of the node where volume backup is in progress
				Inst().V.RestartDriver(storageNodes[index], nil)
			}
		})

		Step("Check if backup is successful when the PX restart happened", func() {
			log.InfoD("Check if backup is successful post px restarts")
			var bkpUid string
			backupDriver := Inst().Backup
			ctx, err := backup.GetAdminCtxFromSecret()
			for _, namespace := range bkpNamespaces {
				backupName := backupNamespaceMap[namespace]
				backupSuccessCheck := func() (interface{}, bool, error) {
					bkpUid, err = backupDriver.GetBackupUID(ctx, backupName, orgID)
					log.FailOnError(err, "Failed while trying to get backup UID for - %s", backupName)
					backupInspectRequest := &api.BackupInspectRequest{
						Name:  backupName,
						Uid:   bkpUid,
						OrgId: orgID,
					}
					resp, err := backupDriver.InspectBackup(ctx, backupInspectRequest)
					log.FailOnError(err, "Inspecting the backup taken with request:\n%v", backupInspectRequest)
					actual := resp.GetBackup().GetStatus().Status
					expected := api.BackupInfo_StatusInfo_Success
					if actual != expected {
						return "", true, fmt.Errorf("backup status expected was [%s] but got [%s]", expected, actual)
					}
					return "", false, nil
				}
				_, err = task.DoRetryWithTimeout(backupSuccessCheck, 10*time.Minute, 30*time.Second)
				log.FailOnError(err, "Check if backup %s is successful post px restarts", backupName)
				bkpUid, err = backupDriver.GetBackupUID(ctx, backupName, orgID)
				log.FailOnError(err, "Failed while trying to get backup UID for - %s", backupName)
				backupInspectRequest := &api.BackupInspectRequest{
					Name:  backupName,
					Uid:   bkpUid,
					OrgId: orgID,
				}
				resp, err := backupDriver.InspectBackup(ctx, backupInspectRequest)
				log.FailOnError(err, "Inspecting the backup taken with request:\n%v", backupInspectRequest)
				dash.VerifyFatal(resp.GetBackup().GetStatus().Status, api.BackupInfo_StatusInfo_Success, "Inspecting the backup success for - "+resp.GetBackup().GetName())
			}
		})
	})
	JustAfterEach(func() {
		defer EndTorpedoTest()
		log.InfoD("Deleting the deployed apps after the testcase")
		for i := 0; i < len(contexts); i++ {
			opts := make(map[string]bool)
			opts[SkipClusterScopedObjects] = true
			taskName := fmt.Sprintf("%s-%d", taskNamePrefix, i)
			err := Inst().S.Destroy(contexts[i], opts)
			dash.VerifySafely(err, nil, fmt.Sprintf("Verify destroying app %s, Err: %v", taskName, err))
		}

		log.InfoD("Deleting backup location, cloud creds and clusters")
		ctx, err := backup.GetAdminCtxFromSecret()
		log.FailOnError(err, "Fetching px-central-admin ctx")
		DeleteCloudAccounts(backupLocationMap, cloudCredName, cloudCredUID, ctx)
	})

})

var _ = Describe("{BackupRestoreSimultaneous}", func() {
	var (
		contexts           []*scheduler.Context
		bkpNamespaces      []string
		namespaceMapping   map[string]string
		taskNamePrefix     = "backuprestoresimultaneous"
		successfulBackups  int
		successfulRestores int
	)

	labelSelectors := make(map[string]string)
	namespaceMapping = make(map[string]string)
	bkpNamespaceErrors := make(map[string]error)
	volumeParams := make(map[string]map[string]string)
	restoreNamespaces := make([]string, 0)

	BeforeEach(func() {
		wantAllAfterSuiteActions = false
		StartTorpedoTest("BackupRestoreSimultaneous", "Backup Restore Simultaneously", nil, 0)
	})

	It("has to perform simultaneous backups and restores", func() {
		//ctx, err := backup.GetPxCentralAdminCtx()
		ctx, err := backup.GetAdminCtxFromSecret()
		Expect(err).NotTo(HaveOccurred(),
			fmt.Sprintf("Failed to fetch px-central-admin ctx: [%v]",
				err))

		Step("Setup backup", func() {
			// Set cluster context to cluster where torpedo is running
			SetClusterContext("")
			SetupBackup(taskNamePrefix)
		})

		sourceClusterConfigPath, err := GetSourceClusterConfigPath()
		Expect(err).NotTo(HaveOccurred(),
			fmt.Sprintf("Failed to get kubeconfig path for source cluster. Error: [%v]", err))

		SetClusterContext(sourceClusterConfigPath)

		Step("Deploy applications", func() {
			contexts = make([]*scheduler.Context, 0)
			bkpNamespaces = make([]string, 0)
			for i := 0; i < Inst().GlobalScaleFactor; i++ {
				taskName := fmt.Sprintf("%s-%d", taskNamePrefix, i)
				log.Infof("Task name %s\n", taskName)
				appContexts := ScheduleApplications(taskName)
				contexts = append(contexts, appContexts...)
				for _, ctx := range appContexts {
					// Override default App readiness time out of 5 mins with 10 mins
					ctx.ReadinessTimeout = appReadinessTimeout
					namespace := GetAppNamespace(ctx, taskName)
					bkpNamespaces = append(bkpNamespaces, namespace)
				}
			}

			// Skip volume validation until other volume providers are implemented.
			for _, ctx := range contexts {
				ctx.SkipVolumeValidation = true
			}

			ValidateApplications(contexts)
			for _, ctx := range contexts {
				for vol, params := range GetVolumeParameters(ctx) {
					volumeParams[vol] = params
				}
			}
		})

		for _, namespace := range bkpNamespaces {
			backupName := fmt.Sprintf("%s-%s", BackupNamePrefix, namespace)
			Step(fmt.Sprintf("Create backup full name %s:%s:%s",
				SourceClusterName, namespace, backupName), func() {
				err = CreateBackupGetErr(backupName,
					SourceClusterName, backupLocationName, BackupLocationUID,
					[]string{namespace}, labelSelectors, OrgID)
				if err != nil {
					bkpNamespaceErrors[namespace] = err
				}
			})
		}

		var wg sync.WaitGroup
		for _, namespace := range bkpNamespaces {
			backupName := fmt.Sprintf("%s-%s", BackupNamePrefix, namespace)
			error, ok := bkpNamespaceErrors[namespace]
			if ok {
				log.Warnf("Skipping waiting for backup %s because %s", backupName, error)
			} else {
				wg.Add(1)
				go func(wg *sync.WaitGroup, namespace, backupName string) {
					defer wg.Done()
					Step(fmt.Sprintf("Wait for backup %s to complete", backupName), func() {
						err = Inst().Backup.WaitForBackupCompletion(
							ctx,
							backupName, OrgID,
							BackupRestoreCompletionTimeoutMin*time.Minute,
							RetrySeconds*time.Second)
						if err != nil {
							bkpNamespaceErrors[namespace] = err
							log.Errorf("Failed to wait for backup [%s] to complete. Error: [%v]",
								backupName, err)
						}
					})
				}(&wg, namespace, backupName)
			}
		}
		wg.Wait()

		successfulBackups = len(bkpNamespaces) - len(bkpNamespaceErrors)

		if successfulBackups == len(bkpNamespaces) {
			Step("teardown all applications on source cluster before switching context to destination cluster", func() {
				for _, ctx := range contexts {
					TearDownContext(ctx, map[string]bool{
						SkipClusterScopedObjects:                    true,
						scheduler.OptionsWaitForResourceLeakCleanup: true,
						scheduler.OptionsWaitForDestroy:             true,
					})
				}
			})
		}

		destClusterConfigPath, err := GetDestinationClusterConfigPath()
		Expect(err).NotTo(HaveOccurred(),
			fmt.Sprintf("Failed to get kubeconfig path for destination cluster. Error: [%v]", err))

		SetClusterContext(destClusterConfigPath)
		for _, namespace := range bkpNamespaces {
			restoreName := fmt.Sprintf("%s-%s", restoreNamePrefix, namespace)
			error, ok := bkpNamespaceErrors[namespace]
			if ok {
				log.Infof("Skipping create restore %s because %s", restoreName, error)
			} else {
				restoreNamespaces = append(restoreNamespaces, namespace)
				backupName := fmt.Sprintf("%s-%s", BackupNamePrefix, namespace)
				Step(fmt.Sprintf("Create restore %s:%s:%s from backup %s:%s:%s",
					destinationClusterName, namespace, restoreName,
					SourceClusterName, namespace, backupName), func() {
					err = CreateRestoreGetErr(restoreName, backupName, namespaceMapping,
						destinationClusterName, OrgID)
					if err != nil {
						bkpNamespaceErrors[namespace] = err
					}
				})
			}
		}

		for _, namespace := range bkpNamespaces {
			restoreName := fmt.Sprintf("%s-%s", restoreNamePrefix, namespace)
			error, ok := bkpNamespaceErrors[namespace]
			if ok {
				log.Infof("Skipping waiting for restore %s because %s", restoreName, error)
			} else {
				wg.Add(1)
				go func(wg *sync.WaitGroup, namespace, restoreName string) {
					defer wg.Done()
					Step(fmt.Sprintf("Wait for restore %s:%s to complete",
						namespace, restoreName), func() {
						err = Inst().Backup.WaitForRestoreCompletion(ctx, restoreName, OrgID,
							BackupRestoreCompletionTimeoutMin*time.Minute,
							RetrySeconds*time.Second)
						if err != nil {
							bkpNamespaceErrors[namespace] = err
							log.Errorf("Failed to wait for restore [%s] to complete. Error: [%v]",
								restoreName, err)
						}
					})
				}(&wg, namespace, restoreName)
			}
		}
		wg.Wait()

		// Change namespaces to restored apps only after backed up apps are cleaned up
		// to avoid switching back namespaces to backup namespaces
		Step("Validate Restored applications", func() {
			destClusterConfigPath, err := GetDestinationClusterConfigPath()
			Expect(err).NotTo(HaveOccurred(),
				fmt.Sprintf("Failed to get kubeconfig path for destination cluster. Error: [%v]", err))

			SetClusterContext(destClusterConfigPath)

			// Populate contexts
			for _, ctx := range contexts {
				ctx.SkipClusterScopedObject = true
				ctx.SkipVolumeValidation = true
			}

			ValidateRestoredApplicationsGetErr(contexts, volumeParams, bkpNamespaceErrors)
		})

		successfulRestores = len(bkpNamespaces) - len(bkpNamespaceErrors)

		if len(bkpNamespaceErrors) == 0 {
			Step("teardown all restored apps", func() {
				for _, ctx := range contexts {
					TearDownContext(ctx, nil)
				}
			})

			Step("teardown backup objects", func() {
				TearDownBackupRestore(bkpNamespaces, restoreNamespaces)
			})
		}

		Step("report statistics", func() {
			log.Infof("%d/%d backups succeeded.", successfulBackups, len(bkpNamespaces))
			log.Infof("%d/%d restores succeeded.", successfulRestores, successfulBackups)
		})

		Step("view errors", func() {
			log.Infof("There were %d errors during this test", len(bkpNamespaceErrors))

			var combinedErrors []string
			for namespace, err := range bkpNamespaceErrors {
				errString := fmt.Sprintf("%s: %s", namespace, err.Error())
				combinedErrors = append(combinedErrors, errString)
			}

			if len(combinedErrors) > 0 {
				err = fmt.Errorf(strings.Join(combinedErrors, "\n"))
				Expect(err).NotTo(HaveOccurred())
			}
		})
	})
	AfterEach(func() {
		EndTorpedoTest()
	})
})

var _ = Describe("{BackupRestoreOverPeriod}", func() {
	var (
		numBackups             = 0
		successfulBackups      = 0
		successfulBackupNames  []string
		numRestores            = 0
		successfulRestores     = 0
		successfulRestoreNames []string
	)
	var (
		contexts         []*scheduler.Context //for restored apps
		bkpNamespaces    []string
		namespaceMapping map[string]string
		taskNamePrefix   = "backuprestoreperiod"
	)
	labelSelectores := make(map[string]string)
	namespaceMapping = make(map[string]string)
	volumeParams := make(map[string]map[string]string)
	namespaceContextMap := make(map[string][]*scheduler.Context)

	BeforeEach(func() {
		wantAllAfterSuiteActions = false
		StartTorpedoTest("BackupRestoreOverPeriod", "Backup and Restore Over a period of time", nil, 0)
	})

	It("has to connect and check the backup setup", func() {
		//ctx, err := backup.GetPxCentralAdminCtx()
		ctx, err := backup.GetAdminCtxFromSecret()
		log.Errorf("Failed to fetch px-central-admin ctx: [%v]", err)

		Step("Setup backup", func() {
			// Set cluster context to cluster where torpedo is running
			SetClusterContext("")
			SetupBackup(taskNamePrefix)
		})
		sourceClusterConfigPath, err := GetSourceClusterConfigPath()
		Expect(err).NotTo(HaveOccurred(),
			fmt.Sprintf("Failed to get kubeconfig path for source cluster. Error: [%v]", err))

		SetClusterContext(sourceClusterConfigPath)
		Step("Deploy applications", func() {
			successfulBackupNames = make([]string, 0)
			successfulRestoreNames = make([]string, 0)
			contexts = make([]*scheduler.Context, 0)
			bkpNamespaces = make([]string, 0)
			for i := 0; i < Inst().GlobalScaleFactor; i++ {
				taskName := fmt.Sprintf("%s-%d", taskNamePrefix, i)
				log.Infof("Task name %s\n", taskName)
				appContexts := ScheduleApplications(taskName)
				contexts = append(contexts, appContexts...)
				for _, ctx := range appContexts {
					// Override default App readiness time out of 5 mins with 10 mins
					ctx.ReadinessTimeout = appReadinessTimeout
					namespace := GetAppNamespace(ctx, taskName)
					namespaceContextMap[namespace] = append(namespaceContextMap[namespace], ctx)
					bkpNamespaces = append(bkpNamespaces, namespace)
				}
			}

			// Skip volume validation until other volume providers are implemented.
			for _, ctx := range contexts {
				ctx.SkipVolumeValidation = true
			}

			ValidateApplications(contexts)
			for _, ctx := range contexts {
				for vol, params := range GetVolumeParameters(ctx) {
					volumeParams[vol] = params
				}
			}
		})
		log.Info("Wait for IO to proceed\n")
		time.Sleep(time.Minute * 2)

		// Moment in time when tests should finish
		end := time.Now().Add(time.Duration(5) * time.Minute)
		counter := 0
		for time.Now().Before(end) {
			counter++
			aliveBackup := make(map[string]bool)
			aliveRestore := make(map[string]bool)
			sourceClusterConfigPath, err := GetSourceClusterConfigPath()
			if err != nil {
				log.Errorf("Failed to get kubeconfig path for source cluster. Error: [%v]", err)
				continue
			}

			SetClusterContext(sourceClusterConfigPath)
			for _, namespace := range bkpNamespaces {
				numBackups++
				backupName := fmt.Sprintf("%s-%s-%d", BackupNamePrefix, namespace, counter)
				aliveBackup[namespace] = true
				Step(fmt.Sprintf("Create backup full name %s:%s:%s",
					SourceClusterName, namespace, backupName), func() {
					err = CreateBackupGetErr(backupName,
						SourceClusterName, backupLocationName, BackupLocationUID,
						[]string{namespace}, labelSelectores, OrgID)
					if err != nil {
						aliveBackup[namespace] = false
						log.Errorf("Failed to create backup [%s] in org [%s]. Error: [%v]", backupName, OrgID, err)
					}
				})
			}
			for _, namespace := range bkpNamespaces {
				if !aliveBackup[namespace] {
					continue
				}
				backupName := fmt.Sprintf("%s-%s-%d", BackupNamePrefix, namespace, counter)
				Step(fmt.Sprintf("Wait for backup %s to complete", backupName), func() {
					err = Inst().Backup.WaitForBackupCompletion(
						ctx,
						backupName, OrgID,
						BackupRestoreCompletionTimeoutMin*time.Minute,
						RetrySeconds*time.Second)
					if err == nil {
						log.Infof("Backup [%s] completed successfully", backupName)
						successfulBackups++
					} else {
						log.Errorf("Failed to wait for backup [%s] to complete. Error: [%v]",
							backupName, err)
						aliveBackup[namespace] = false
					}
				})
			}

			// Set kubeconfig to destination for restore
			destClusterConfigPath, err := GetDestinationClusterConfigPath()
			Expect(err).NotTo(HaveOccurred(),
				fmt.Sprintf("Failed to get kubeconfig path for destination cluster. Error: [%v]", err))

			SetClusterContext(destClusterConfigPath)
			for _, namespace := range bkpNamespaces {
				if !aliveBackup[namespace] {
					continue
				}
				backupName := fmt.Sprintf("%s-%s-%d", BackupNamePrefix, namespace, counter)
				numRestores++
				aliveRestore[namespace] = true
				restoreName := fmt.Sprintf("%s-%s-%d", restoreNamePrefix, namespace, counter)
				Step(fmt.Sprintf("Create restore full name %s:%s:%s",
					destinationClusterName, namespace, restoreName), func() {
					err = CreateRestoreGetErr(restoreName, backupName, namespaceMapping,
						destinationClusterName, OrgID)
					if err != nil {
						log.Errorf("Failed to create restore [%s] in org [%s] on cluster [%s]. Error: [%v]",
							restoreName, OrgID, clusterName, err)
						aliveRestore[namespace] = false
					}
				})
			}
			for _, namespace := range bkpNamespaces {
				if !aliveRestore[namespace] {
					continue
				}
				restoreName := fmt.Sprintf("%s-%s-%d", restoreNamePrefix, namespace, counter)
				Step(fmt.Sprintf("Wait for restore %s:%s to complete",
					namespace, restoreName), func() {
					err = Inst().Backup.WaitForRestoreCompletion(ctx, restoreName, OrgID,
						BackupRestoreCompletionTimeoutMin*time.Minute,
						RetrySeconds*time.Second)
					if err == nil {
						log.Infof("Restore [%s] completed successfully", restoreName)
						successfulRestores++
					} else {
						log.Errorf("Failed to wait for restore [%s] to complete. Error: [%v]",
							restoreName, err)
						aliveRestore[namespace] = false
					}
				})
			}
			for namespace, alive := range aliveBackup {
				if alive {
					backupName := fmt.Sprintf("%s-%s-%d", BackupNamePrefix, namespace, counter)
					successfulBackupNames = append(successfulBackupNames, backupName)
				}
			}
			remainingContexts := make([]*scheduler.Context, 0)
			for namespace, alive := range aliveRestore {
				if alive {
					restoreName := fmt.Sprintf("%s-%s-%d", restoreNamePrefix, namespace, counter)
					successfulRestoreNames = append(successfulRestoreNames, restoreName)
					for _, ctx := range namespaceContextMap[namespace] {
						remainingContexts = append(remainingContexts, ctx)
					}
				}
			}
			// Change namespaces to restored apps only after backed up apps are cleaned up
			// to avoid switching back namespaces to backup namespaces
			Step("Validate Restored applications", func() {
				destClusterConfigPath, err := GetDestinationClusterConfigPath()
				Expect(err).NotTo(HaveOccurred(),
					fmt.Sprintf("Failed to get kubeconfig path for destination cluster. Error: [%v]", err))

				SetClusterContext(destClusterConfigPath)

				// Populate contexts
				for _, ctx := range remainingContexts {
					ctx.SkipClusterScopedObject = true
					ctx.SkipVolumeValidation = true
				}
				// TODO check why PX-Backup does not copy group params correctly after restore
				for _, param := range volumeParams {
					if _, ok := param["backupGroupCheckSkip"]; !ok {
						param["backupGroupCheckSkip"] = "true"
					}
				}
				ValidateRestoredApplications(remainingContexts, volumeParams)
			})
			if successfulRestores == numRestores {
				Step("teardown all restored apps", func() {
					for _, ctx := range remainingContexts {
						TearDownContext(ctx, nil)
					}
				})
			}
		}

		if successfulBackups == numBackups && successfulRestores == numRestores {
			Step("teardown applications on source cluster", func() {
				sourceClusterConfigPath, err := GetSourceClusterConfigPath()
				if err != nil {
					log.Errorf("Failed to get kubeconfig path for source cluster. Error: [%v]", err)
				} else {
					SetClusterContext(sourceClusterConfigPath)
					for _, ctx := range contexts {
						TearDownContext(ctx, map[string]bool{
							SkipClusterScopedObjects:                    true,
							scheduler.OptionsWaitForResourceLeakCleanup: true,
							scheduler.OptionsWaitForDestroy:             true,
						})
					}
				}
			})
			Step("teardown backup/restore objects", func() {
				err := TearDownBackupRestoreSpecific(successfulBackupNames, successfulRestoreNames)
				dash.VerifyFatal(err, nil, fmt.Sprintf("Deleting backup %v and restore %v", successfulBackupNames, successfulRestoreNames))
			})
		}
		Step("report statistics", func() {
			log.Infof("%d/%d backups succeeded.", successfulBackups, numBackups)
			log.Infof("%d/%d restores succeeded.", successfulRestores, numRestores)
		})
	})
	AfterEach(func() {
		EndTorpedoTest()
	})
})

var _ = Describe("{BackupRestoreOverPeriodSimultaneous}", func() {
	var (
		numBackups             int32 = 0
		successfulBackups      int32 = 0
		successfulBackupNames  []string
		numRestores            int32 = 0
		successfulRestores     int32 = 0
		successfulRestoreNames []string
	)
	var (
		contexts         []*scheduler.Context //for restored apps
		bkpNamespaces    []string
		namespaceMapping map[string]string
		taskNamePrefix   = "backuprestoreperiodsimultaneous"
	)
	labelSelectores := make(map[string]string)
	namespaceMapping = make(map[string]string)
	volumeParams := make(map[string]map[string]string)
	namespaceContextMap := make(map[string][]*scheduler.Context)
	combinedErrors := make([]string, 0)

	BeforeEach(func() {
		wantAllAfterSuiteActions = false
		StartTorpedoTest("BackupRestoreOverPeriodSimultaneous", "BackupRestoreOverPeriodSimultaneous", nil, 0)
	})

	It("has to connect and check the backup setup", func() {
		Step("Setup backup", func() {
			// Set cluster context to cluster where torpedo is running
			SetClusterContext("")
			SetupBackup(taskNamePrefix)
		})
		sourceClusterConfigPath, err := GetSourceClusterConfigPath()
		Expect(err).NotTo(HaveOccurred(),
			fmt.Sprintf("Failed to get kubeconfig path for source cluster. Error: [%v]", err))

		SetClusterContext(sourceClusterConfigPath)
		Step("Deploy applications", func() {
			successfulBackupNames = make([]string, 0)
			successfulRestoreNames = make([]string, 0)
			contexts = make([]*scheduler.Context, 0)
			bkpNamespaces = make([]string, 0)
			for i := 0; i < Inst().GlobalScaleFactor; i++ {
				taskName := fmt.Sprintf("%s-%d", taskNamePrefix, i)
				log.Infof("Task name %s\n", taskName)
				appContexts := ScheduleApplications(taskName)
				contexts = append(contexts, appContexts...)
				for _, ctx := range appContexts {
					// Override default App readiness time out of 5 mins with 10 mins
					ctx.ReadinessTimeout = appReadinessTimeout
					namespace := GetAppNamespace(ctx, taskName)
					namespaceContextMap[namespace] = append(namespaceContextMap[namespace], ctx)
					bkpNamespaces = append(bkpNamespaces, namespace)
				}
			}

			// Skip volume validation until other volume providers are implemented.
			for _, ctx := range contexts {
				ctx.SkipVolumeValidation = true
			}

			ValidateApplications(contexts)
			for _, ctx := range contexts {
				for vol, params := range GetVolumeParameters(ctx) {
					volumeParams[vol] = params
				}
			}
		})
		log.Info("Wait for IO to proceed\n")
		time.Sleep(time.Minute * 2)

		// Moment in time when tests should finish
		end := time.Now().Add(time.Duration(5) * time.Minute)
		counter := 0
		for time.Now().Before(end) {
			counter++
			bkpNamespaceErrors := make(map[string]error)
			sourceClusterConfigPath, err := GetSourceClusterConfigPath()
			if err != nil {
				log.Errorf("Failed to get kubeconfig path for source cluster. Error: [%v]", err)
				continue
			}
			/*Expect(err).NotTo(HaveOccurred(),
			  fmt.Sprintf("Failed to get kubeconfig path for source cluster. Error: [%v]", err))*/
			SetClusterContext(sourceClusterConfigPath)
			for _, namespace := range bkpNamespaces {
				go func(namespace string) {
					atomic.AddInt32(&numBackups, 1)
					backupName := fmt.Sprintf("%s-%s-%d", BackupNamePrefix, namespace, counter)
					Step(fmt.Sprintf("Create backup full name %s:%s:%s",
						SourceClusterName, namespace, backupName), func() {
						err = CreateBackupGetErr(backupName,
							SourceClusterName, backupLocationName, BackupLocationUID,
							[]string{namespace}, labelSelectores, OrgID)
						if err != nil {
							//aliveBackup[namespace] = false
							bkpNamespaceErrors[namespace] = err
							log.Errorf("Failed to create backup [%s] in org [%s]. Error: [%v]", backupName, OrgID, err)
						}
					})
				}(namespace)
			}
			var wg sync.WaitGroup
			for _, namespace := range bkpNamespaces {
				backupName := fmt.Sprintf("%s-%s-%d", BackupNamePrefix, namespace, counter)
				error, ok := bkpNamespaceErrors[namespace]
				if ok {
					log.Warnf("Skipping waiting for backup %s because %s", backupName, error)
					continue
				}
				wg.Add(1)
				go func(wg *sync.WaitGroup, namespace, backupName string) {
					defer wg.Done()
					Step(fmt.Sprintf("Wait for backup %s to complete", backupName), func() {
						//ctx, err := backup.GetPxCentralAdminCtx()
						ctx, err := backup.GetAdminCtxFromSecret()
						if err != nil {
							log.Errorf("Failed to fetch px-central-admin ctx: [%v]", err)
							bkpNamespaceErrors[namespace] = err
						} else {
							err = Inst().Backup.WaitForBackupCompletion(
								ctx,
								backupName, OrgID,
								BackupRestoreCompletionTimeoutMin*time.Minute,
								RetrySeconds*time.Second)
							if err == nil {
								log.Infof("Backup [%s] completed successfully", backupName)
								atomic.AddInt32(&successfulBackups, 1)
							} else {
								log.Errorf("Failed to wait for backup [%s] to complete. Error: [%v]",
									backupName, err)
								bkpNamespaceErrors[namespace] = err
							}
						}
					})
				}(&wg, namespace, backupName)
			}
			wg.Wait()
			for _, namespace := range bkpNamespaces {
				_, ok := bkpNamespaceErrors[namespace]
				if !ok {
					backupName := fmt.Sprintf("%s-%s-%d", BackupNamePrefix, namespace, counter)
					successfulBackupNames = append(successfulBackupNames, backupName)
				}
			}
			for _, namespace := range bkpNamespaces {
				backupName := fmt.Sprintf("%s-%s-%d", BackupNamePrefix, namespace, counter)
				restoreName := fmt.Sprintf("%s-%s-%d", restoreNamePrefix, namespace, counter)
				error, ok := bkpNamespaceErrors[namespace]
				if ok {
					log.Infof("Skipping create restore %s because %s", restoreName, error)
					continue
				}
				go func(namespace string) {
					atomic.AddInt32(&numRestores, 1)
					Step(fmt.Sprintf("Create restore full name %s:%s:%s",
						destinationClusterName, namespace, restoreName), func() {
						err = CreateRestoreGetErr(restoreName, backupName, namespaceMapping,
							destinationClusterName, OrgID)
						if err != nil {
							log.Errorf("Failed to create restore [%s] in org [%s] on cluster [%s]. Error: [%v]",
								restoreName, OrgID, clusterName, err)
							bkpNamespaceErrors[namespace] = err
						}
					})
				}(namespace)
			}
			for _, namespace := range bkpNamespaces {
				restoreName := fmt.Sprintf("%s-%s-%d", restoreNamePrefix, namespace, counter)
				error, ok := bkpNamespaceErrors[namespace]
				if ok {
					log.Infof("Skipping waiting for restore %s because %s", restoreName, error)
					continue
				}
				wg.Add(1)
				go func(wg *sync.WaitGroup, namespace, restoreName string) {
					defer wg.Done()
					Step(fmt.Sprintf("Wait for restore %s:%s to complete",
						namespace, restoreName), func() {
						//ctx, err := backup.GetPxCentralAdminCtx()
						ctx, err := backup.GetAdminCtxFromSecret()
						if err != nil {
							log.Errorf("Failed to fetch px-central-admin ctx: [%v]", err)
							bkpNamespaceErrors[namespace] = err
						} else {
							err = Inst().Backup.WaitForRestoreCompletion(ctx, restoreName, OrgID,
								BackupRestoreCompletionTimeoutMin*time.Minute,
								RetrySeconds*time.Second)
							if err == nil {
								log.Infof("Restore [%s] completed successfully", restoreName)
								atomic.AddInt32(&successfulRestores, 1)
							} else {
								log.Errorf("Failed to wait for restore [%s] to complete. Error: [%v]",
									restoreName, err)
								bkpNamespaceErrors[namespace] = err
							}
						}
					})
				}(&wg, namespace, restoreName)
			}
			wg.Wait()
			remainingContexts := make([]*scheduler.Context, 0)
			for _, namespace := range bkpNamespaces {
				_, ok := bkpNamespaceErrors[namespace]
				if !ok {
					restoreName := fmt.Sprintf("%s-%s-%d", restoreNamePrefix, namespace, counter)
					successfulRestoreNames = append(successfulRestoreNames, restoreName)
					for _, ctx := range namespaceContextMap[namespace] {
						remainingContexts = append(remainingContexts, ctx)
					}
				}
			}
			// Change namespaces to restored apps only after backed up apps are cleaned up
			// to avoid switching back namespaces to backup namespaces
			Step("Validate Restored applications", func() {
				destClusterConfigPath, err := GetDestinationClusterConfigPath()
				Expect(err).NotTo(HaveOccurred(),
					fmt.Sprintf("Failed to get kubeconfig path for destination cluster. Error: [%v]", err))

				SetClusterContext(destClusterConfigPath)

				// Populate contexts
				for _, ctx := range remainingContexts {
					ctx.SkipClusterScopedObject = true
					ctx.SkipVolumeValidation = true
				}
				ValidateRestoredApplicationsGetErr(remainingContexts, volumeParams, bkpNamespaceErrors)
			})
			Step("teardown all restored apps", func() {
				for _, ctx := range remainingContexts {
					TearDownContext(ctx, nil)
				}
			})
			for namespace, err := range bkpNamespaceErrors {
				errString := fmt.Sprintf("%s:%d - %s", namespace, counter, err.Error())
				combinedErrors = append(combinedErrors, errString)
			}
		}
		Step("teardown applications on source cluster", func() {
			sourceClusterConfigPath, err := GetSourceClusterConfigPath()
			if err != nil {
				log.Errorf("Failed to get kubeconfig path for source cluster. Error: [%v]", err)
			} else {
				SetClusterContext(sourceClusterConfigPath)
				for _, ctx := range contexts {
					TearDownContext(ctx, map[string]bool{
						SkipClusterScopedObjects:                    true,
						scheduler.OptionsWaitForResourceLeakCleanup: true,
						scheduler.OptionsWaitForDestroy:             true,
					})
				}
			}
		})
		Step("teardown backup/restore objects", func() {
			err := TearDownBackupRestoreSpecific(successfulBackupNames, successfulRestoreNames)
			dash.VerifyFatal(err, nil, fmt.Sprintf("Deleting backup %v and restore %v", successfulBackupNames, successfulRestoreNames))
		})
		Step("report statistics", func() {
			log.Infof("%d/%d backups succeeded.", successfulBackups, numBackups)
			log.Infof("%d/%d restores succeeded.", successfulRestores, numRestores)
		})
		Step("view errors", func() {
			log.Infof("There were %d errors during this test", len(combinedErrors))
			if len(combinedErrors) > 0 {
				err = fmt.Errorf(strings.Join(combinedErrors, "\n"))
				Expect(err).NotTo(HaveOccurred())
			}
		})
	})
	AfterEach(func() {
		EndTorpedoTest()
	})
})

// This test performs basic test of starting an application, backing it up and killing stork while
// performing backup and restores.
var _ = Describe("{KillStorkWithBackupsAndRestoresInProgress}", func() {
	var (
		appList = Inst().AppList
	)
	var preRuleNameList []string
	var postRuleNameList []string
	var contexts []*scheduler.Context
	labelSelectors := make(map[string]string)
	CloudCredUIDMap := make(map[string]string)
	var appContexts []*scheduler.Context
	var backupLocation string
	var backupLocationUID string
	var cloudCredUID string
	backupLocationMap := make(map[string]string)
	var clusterUid string
	var cloudCredName string
	var clusterStatus api.ClusterInfo_StatusInfo_Status
	bkpNamespaces := make([]string, 0)
	var backupNames []string

	JustBeforeEach(func() {
		StartTorpedoTest("KillStorkWithBackupsAndRestoresInProgress", "Kill Stork when backups and restores in progress", nil, 55819)
		log.InfoD("Verifying if the pre/post rules for the required apps are present in the list or not")
		for i := 0; i < len(appList); i++ {
			if Contains(postRuleApp, appList[i]) {
				if _, ok := portworx.AppParameters[appList[i]]["post_action_list"]; ok {
					dash.VerifyFatal(ok, true, "Post Rule details mentioned for the apps")
				}
			}
			if Contains(preRuleApp, appList[i]) {
				if _, ok := portworx.AppParameters[appList[i]]["pre_action_list"]; ok {
					dash.VerifyFatal(ok, true, "Pre Rule details mentioned for the apps")
				}
			}
		}
		log.InfoD("Deploy applications")
		contexts = make([]*scheduler.Context, 0)
		for i := 0; i < Inst().GlobalScaleFactor; i++ {
			taskName := fmt.Sprintf("%s-%d", taskNamePrefix, i)
			appContexts = ScheduleApplications(taskName)
			contexts = append(contexts, appContexts...)
			for _, ctx := range appContexts {
				ctx.ReadinessTimeout = appReadinessTimeout
				namespace := GetAppNamespace(ctx, taskName)
				bkpNamespaces = append(bkpNamespaces, namespace)
			}
		}
	})
	It("Kill Stork when backup and restore in-progress", func() {
		Step("Validate applications", func() {
			ValidateApplications(contexts)
		})

		Step("Creating rules for backup", func() {
			log.InfoD("Creating pre rule for deployed apps")
			for i := 0; i < len(appList); i++ {
				preRuleStatus, ruleName, err := Inst().Backup.CreateRuleForBackup(appList[i], orgID, "pre")
				log.FailOnError(err, "Creating pre rule for deployed apps failed")
				dash.VerifyFatal(preRuleStatus, true, "Verifying pre rule for backup")
				preRuleNameList = append(preRuleNameList, ruleName)
			}
			log.InfoD("Creating post rule for deployed apps")
			for i := 0; i < len(appList); i++ {
				postRuleStatus, ruleName, err := Inst().Backup.CreateRuleForBackup(appList[i], orgID, "post")
				log.FailOnError(err, "Creating post rule for deployed apps failed")
				dash.VerifyFatal(postRuleStatus, true, "Verifying Post rule for backup")
				postRuleNameList = append(postRuleNameList, ruleName)
			}
		})

		Step("Creating cloud credentials", func() {
			log.InfoD("Creating cloud credentials")
			providers := getProviders()
			for _, provider := range providers {
				cloudCredName = fmt.Sprintf("%s-%s-%v", "cred", provider, time.Now().Unix())
				cloudCredUID = uuid.New()
				CloudCredUIDMap[cloudCredUID] = cloudCredName
				CreateCloudCredential(provider, cloudCredName, cloudCredUID, orgID)
			}
		})

		Step("Register cluster for backup", func() {
			ctx, _ := backup.GetAdminCtxFromSecret()
			err := CreateSourceAndDestClusters(orgID, "", "", ctx)
			dash.VerifyFatal(err, nil, "Creating source and destination cluster")
			clusterStatus, clusterUid = Inst().Backup.RegisterBackupCluster(orgID, SourceClusterName, "")
			dash.VerifyFatal(clusterStatus, api.ClusterInfo_StatusInfo_Online, "Verifying backup cluster")
		})

		Step("Creating backup location", func() {
			log.InfoD("Creating backup location")
			providers := getProviders()
			for _, provider := range providers {
				backupLocation = fmt.Sprintf("autogenerated-backup-location-%v", time.Now().Unix())
				backupLocationUID = uuid.New()
				backupLocationMap[backupLocationUID] = backupLocation
				err := CreateBackupLocation(provider, backupLocation, backupLocationUID, cloudCredName, cloudCredUID,
					getGlobalBucketName(provider), orgID, "")
				dash.VerifyFatal(err, nil, "Creating backup location")
			}
		})

		Step("Start backup of application to bucket", func() {
			for _, namespace := range bkpNamespaces {
				ctx, err := backup.GetAdminCtxFromSecret()
				dash.VerifyFatal(err, nil, "Getting context")
				preRuleUid, _ := Inst().Backup.GetRuleUid(orgID, ctx, preRuleNameList[0])
				postRuleUid, _ := Inst().Backup.GetRuleUid(orgID, ctx, postRuleNameList[0])
				backupName := fmt.Sprintf("%s-%s-%v", BackupNamePrefix, namespace, time.Now().Unix())
				err = CreateBackupWithoutCheck(backupName, SourceClusterName, backupLocation, backupLocationUID, []string{namespace},
					labelSelectors, orgID, clusterUid, preRuleNameList[0], preRuleUid, postRuleNameList[0], postRuleUid, ctx)
				dash.VerifyFatal(err, nil, fmt.Sprintf("Creating backup %s", backupName))
				backupNames = append(backupNames, backupName)
			}
		})

		Step("Kill stork when backup in progress", func() {
			log.InfoD("Kill stork when backup in progress")
			storkLabel := make(map[string]string)
			storkLabel["name"] = "stork"
			storkNamespace := getPXNamespace()
			pods, err := core.Instance().GetPods(storkNamespace, storkLabel)
			dash.VerifyFatal(err, nil, "Killing Stork pods")
			for _, pod := range pods.Items {
				err := core.Instance().DeletePod(pod.GetName(), storkNamespace, false)
				log.FailOnError(err, fmt.Sprintf("Failed to kill stork pod [%s]", pod.GetName()))
			}
		})

		Step("Check if backup is successful when the stork restart happened", func() {
			log.InfoD("Check if backup is successful post stork restarts")
			var bkpUid string
			backupDriver := Inst().Backup
			ctx, err := backup.GetAdminCtxFromSecret()
			for _, backupName := range backupNames {
				backupSuccessCheck := func() (interface{}, bool, error) {
					bkpUid, err = backupDriver.GetBackupUID(ctx, backupName, orgID)
					log.FailOnError(err, "Failed while trying to get backup UID for - %s", backupName)
					backupInspectRequest := &api.BackupInspectRequest{
						Name:  backupName,
						Uid:   bkpUid,
						OrgId: orgID,
					}
					resp, err := backupDriver.InspectBackup(ctx, backupInspectRequest)
					log.FailOnError(err, "Inspecting the backup taken with request:\n%v", backupInspectRequest)
					actual := resp.GetBackup().GetStatus().Status
					expected := api.BackupInfo_StatusInfo_Success
					if actual != expected {
						return "", true, fmt.Errorf("backup status expected was [%s] but got [%s]", expected, actual)
					}
					return "", false, nil
				}
				_, err = task.DoRetryWithTimeout(backupSuccessCheck, 10*time.Minute, 30*time.Second)
				log.FailOnError(err, "Check if backup %s is successful post stork restarts", backupName)
				bkpUid, err = backupDriver.GetBackupUID(ctx, backupName, orgID)
				log.FailOnError(err, "Failed while trying to get backup UID for - %s", backupName)
				backupInspectRequest := &api.BackupInspectRequest{
					Name:  backupName,
					Uid:   bkpUid,
					OrgId: orgID,
				}
				resp, err := backupDriver.InspectBackup(ctx, backupInspectRequest)
				log.FailOnError(err, "Inspecting the backup taken with request:\n%v", backupInspectRequest)
				dash.VerifyFatal(resp.GetBackup().GetStatus().Status, api.BackupInfo_StatusInfo_Success, "Inspecting the backup success for - "+resp.GetBackup().GetName())
			}
		})
		Step("Validate applications", func() {
			ValidateApplications(contexts)
		})
		Step("Restoring the backups application", func() {
			for _, backupName := range backupNames {
				ctx, err := backup.GetAdminCtxFromSecret()
				log.FailOnError(err, "Fetching px-central-admin ctx")
				err = CreateRestoreWithoutCheck(fmt.Sprintf("%s-restore", backupName), backupName, nil, SourceClusterName, orgID, ctx)
				log.FailOnError(err, "Failed while trying to restore [%s] the backup [%s]", fmt.Sprintf("%s-restore", backupName), backupName)
			}
		})
		Step("Kill stork when restore in-progress", func() {
			log.InfoD("Kill stork when restore in-progress")
			storkLabel := make(map[string]string)
			storkLabel["name"] = "stork"
			storkNamespace := getPXNamespace()
			pods, err := core.Instance().GetPods(storkNamespace, storkLabel)
			dash.VerifyFatal(err, nil, "Killing Stork pods")
			for _, pod := range pods.Items {
				err := core.Instance().DeletePod(pod.GetName(), storkNamespace, false)
				log.FailOnError(err, fmt.Sprintf("Failed to kill stork pod [%s]", pod.GetName()))
			}
		})
		Step("Check if restore is successful when the stork restart happened", func() {
			log.InfoD("Check if restore is successful post stork restarts")
			backupDriver := Inst().Backup
			ctx, err := backup.GetAdminCtxFromSecret()
			log.FailOnError(err, "Fetching px-central-admin ctx")
			for _, backupName := range backupNames {
				restoreName := fmt.Sprintf("%s-restore", backupName)
				restoreSuccessCheck := func() (interface{}, bool, error) {
					restoreInspectRequest := &api.RestoreInspectRequest{
						Name:  restoreName,
						OrgId: orgID,
					}
					resp, err := Inst().Backup.InspectRestore(ctx, restoreInspectRequest)
					restoreResponseStatus := resp.GetRestore().GetStatus()
					log.FailOnError(err, "Failed verifying restore for - %s", restoreName)
					actual := restoreResponseStatus.GetStatus()
					expected := api.RestoreInfo_StatusInfo_PartialSuccess
					if actual != expected {
						log.Infof("Restore status - %s", restoreResponseStatus)
						log.InfoD("Status of %s - [%s]", restoreName, restoreResponseStatus.GetStatus())
						return "", true, fmt.Errorf("restore status expected was [%s] but got [%s]", expected, actual)
					}
					return "", false, nil
				}

				_, err = task.DoRetryWithTimeout(restoreSuccessCheck, 10*time.Minute, 30*time.Second)
				log.FailOnError(err, "Check if restore is successful when the stork restart happened")
				restoreInspectRequest := &api.RestoreInspectRequest{
					Name:  restoreName,
					OrgId: orgID,
				}
				resp, _ := backupDriver.InspectRestore(ctx, restoreInspectRequest)
				dash.VerifyFatal(resp.GetRestore().GetStatus().Status, api.RestoreInfo_StatusInfo_PartialSuccess, "Inspecting the Restore success for - "+resp.GetRestore().GetName())
			}
		})
		Step("Validate applications", func() {
			ValidateApplications(contexts)
		})
	})
	JustAfterEach(func() {
		defer EndTorpedoTest()
		ctx, _ := backup.GetAdminCtxFromSecret()
		log.InfoD("Deleting the deployed apps after the testcase")
		for i := 0; i < len(contexts); i++ {
			opts := make(map[string]bool)
			opts[SkipClusterScopedObjects] = true
			taskName := fmt.Sprintf("%s-%d", taskNamePrefix, i)
			err := Inst().S.Destroy(contexts[i], opts)
			dash.VerifySafely(err, nil, fmt.Sprintf("Verify destroying app %s, Err: %v", taskName, err))
		}

		backupDriver := Inst().Backup
		for _, backupName := range backupNames {
			backupUID, err := backupDriver.GetBackupUID(ctx, backupName, orgID)
			log.FailOnError(err, "Failed while trying to get backup UID for - %s", backupName)
			log.Infof("About to delete backup - %s", backupName)
			_, err = DeleteBackup(backupName, backupUID, orgID, ctx)
			dash.VerifyFatal(err, nil, fmt.Sprintf("Deleting backup - [%s]", backupName))
		}

		log.InfoD("Deleting backup location, cloud creds and clusters")
		DeleteCloudAccounts(backupLocationMap, cloudCredName, cloudCredUID, ctx)
	})
})

// This test case creates a backup location with encryption
var _ = Describe("{BackupLocationWithEncryptionKey}", func() {
	var contexts []*scheduler.Context
	var appContexts []*scheduler.Context
	backupLocationMap := make(map[string]string)
	var bkpNamespaces []string
	var backupLocationName string
	var CloudCredUID string
	var clusterUid string
	var cloudCredName string
	var restoreName string
	var backupName string
	var clusterStatus api.ClusterInfo_StatusInfo_Status
	JustBeforeEach(func() {
		StartTorpedoTest("BackupLocationWithEncryptionKey", "Creating BackupLoaction with Encryption Keys", nil, 79918)
	})
	It("Creating cloud account and backup location", func() {
		log.InfoD("Creating cloud account and backup location")
		providers := getProviders()
		cloudCredName = fmt.Sprintf("%s-%s-%v", "cred", providers[0], time.Now().Unix())
		backupLocationName = fmt.Sprintf("autogenerated-backup-location-%v", time.Now().Unix())
		CloudCredUID = uuid.New()
		BackupLocationUID = uuid.New()
		encryptionKey := generateEncryptionKey()
		backupLocationMap[BackupLocationUID] = backupLocationName
		CreateCloudCredential(providers[0], cloudCredName, CloudCredUID, orgID)
		err := CreateBackupLocation(providers[0], backupLocationName, BackupLocationUID, cloudCredName, CloudCredUID, getGlobalBucketName(providers[0]), orgID, encryptionKey)
		dash.VerifyFatal(err, nil, fmt.Sprintf("Creating backup location %s", backupLocationName))
		log.InfoD("Deploy applications")
		contexts = make([]*scheduler.Context, 0)
		for i := 0; i < Inst().GlobalScaleFactor; i++ {
			taskName := fmt.Sprintf("%s-%d", taskNamePrefix, i)
			appContexts = ScheduleApplications(taskName)
			contexts = append(contexts, appContexts...)
			for _, ctx := range appContexts {
				ctx.ReadinessTimeout = appReadinessTimeout
				namespace := GetAppNamespace(ctx, taskName)
				bkpNamespaces = append(bkpNamespaces, namespace)
			}
		}

		Step("Register clusters for backup", func() {
			log.InfoD("Register clusters for backup")
			ctx, err := backup.GetAdminCtxFromSecret()
			log.FailOnError(err, "Fetching px-central-admin ctx")
			err = CreateSourceAndDestClusters(orgID, "", "", ctx)
			dash.VerifyFatal(err, nil, "Creating source and destination cluster")
			clusterStatus, clusterUid = Inst().Backup.RegisterBackupCluster(orgID, SourceClusterName, "")
			dash.VerifyFatal(clusterStatus, api.ClusterInfo_StatusInfo_Online, "Verifying backup cluster")
		})

		Step("Taking backup of applications", func() {
			log.InfoD("Taking backup of applications")
			ctx, err := backup.GetAdminCtxFromSecret()
			log.FailOnError(err, "Fetching px-central-admin ctx")
			for _, namespace := range bkpNamespaces {
				backupName = fmt.Sprintf("%s-%s-%v", BackupNamePrefix, namespace, time.Now().Unix())
				err = CreateBackup(backupName, SourceClusterName, backupLocationName, BackupLocationUID, []string{namespace},
					nil, orgID, clusterUid, "", "", "", "", ctx)
				dash.VerifyFatal(err, nil, "Verifying backup creation")
			}
		})

		Step("Restoring the backed up application", func() {
			log.InfoD("Restoring the backed up application")
			ctx, err := backup.GetAdminCtxFromSecret()
			log.FailOnError(err, "Fetching px-central-admin ctx")
			restoreName = fmt.Sprintf("%s-%s-%v", restoreNamePrefix, backupName, time.Now().Unix())
			err = CreateRestore(restoreName, backupName, nil, destinationClusterName, orgID, ctx, make(map[string]string))
			log.FailOnError(err, "%s restore failed", restoreName)
		})
	})
	JustAfterEach(func() {
		defer EndTorpedoTest()
		log.Infof("Deleting backup, restore and backup location, cloud account")
		ctx, err := backup.GetAdminCtxFromSecret()
		log.FailOnError(err, "Fetching px-central-admin ctx")
		err = DeleteRestore(restoreName, orgID, ctx)
		dash.VerifyFatal(err, nil, fmt.Sprintf("Deleting Restore %s", restoreName))
		backupUID, err := getBackupUID(backupName, orgID)
		dash.VerifyFatal(err, nil, fmt.Sprintf("Getting backup UID for backup %s", backupName))
		_, err = DeleteBackup(backupName, backupUID, orgID, ctx)
		dash.VerifyFatal(err, nil, fmt.Sprintf("Deleting backup %s", backupName))
		DeleteCloudAccounts(backupLocationMap, cloudCredName, CloudCredUID, ctx)
	})

})

// This testcase verifies resize after the volume is restored from a backup
var _ = Describe("{ResizeOnRestoredVolume}", func() {
	var (
		appList          = Inst().AppList
		contexts         []*scheduler.Context
		preRuleNameList  []string
		postRuleNameList []string
		appContexts      []*scheduler.Context
		bkpNamespaces    []string
		clusterUid       string
		clusterStatus    api.ClusterInfo_StatusInfo_Status
		restoreName      string
		namespaceMapping map[string]string
		credName         string
	)
	labelSelectors := make(map[string]string)
	CloudCredUIDMap := make(map[string]string)
	BackupLocationMap := make(map[string]string)
	var backupLocation string
	contexts = make([]*scheduler.Context, 0)
	bkpNamespaces = make([]string, 0)
	providers := getProviders()
	backupNamespaceMap := make(map[string]string)

	JustBeforeEach(func() {
		StartTorpedoTest("ResizeOnRestoredVolume", "Resize after the volume is restored from a backup", nil, 58064)
		log.InfoD("Verifying if the pre/post rules for the required apps are present in the list or not")
		for i := 0; i < len(appList); i++ {
			if Contains(postRuleApp, appList[i]) {
				if _, ok := portworx.AppParameters[appList[i]]["post_action_list"]; ok {
					dash.VerifyFatal(ok, true, "Post Rule details mentioned for the apps")
				}
			}
			if Contains(preRuleApp, appList[i]) {
				if _, ok := portworx.AppParameters[appList[i]]["pre_action_list"]; ok {
					dash.VerifyFatal(ok, true, "Pre Rule details mentioned for the apps")
				}
			}
		}
		log.InfoD("Deploy applications")
		contexts = make([]*scheduler.Context, 0)
		for i := 0; i < Inst().GlobalScaleFactor; i++ {
			taskName := fmt.Sprintf("%s-%d", taskNamePrefix, i)
			appContexts = ScheduleApplications(taskName)
			contexts = append(contexts, appContexts...)
			for _, ctx := range appContexts {
				ctx.ReadinessTimeout = appReadinessTimeout
				namespace := GetAppNamespace(ctx, taskName)
				bkpNamespaces = append(bkpNamespaces, namespace)
			}
		}
	})
	It("Resize after the volume is restored from a backup", func() {
		Step("Validate applications", func() {
			ValidateApplications(contexts)
		})

		Step("Creating rules for backup", func() {
			log.InfoD("Creating pre rule for deployed apps")
			for i := 0; i < len(appList); i++ {
				preRuleStatus, ruleName, err := Inst().Backup.CreateRuleForBackup(appList[i], orgID, "pre")
				log.FailOnError(err, "Creating pre rule for deployed apps failed")
				dash.VerifyFatal(preRuleStatus, true, "Verifying pre rule for backup")
				preRuleNameList = append(preRuleNameList, ruleName)
			}
			log.InfoD("Creating post rule for deployed apps")
			for i := 0; i < len(appList); i++ {
				postRuleStatus, ruleName, err := Inst().Backup.CreateRuleForBackup(appList[i], orgID, "post")
				log.FailOnError(err, "Creating post rule for deployed apps failed")
				dash.VerifyFatal(postRuleStatus, true, "Verifying Post rule for backup")
				postRuleNameList = append(postRuleNameList, ruleName)
			}
		})

		Step("Creating cloud credentials", func() {
			log.InfoD("Creating cloud credentials")
			for _, provider := range providers {
				credName = fmt.Sprintf("%s-%s-%v", "cred", provider, time.Now().Unix())
				CloudCredUID = uuid.New()
				CloudCredUIDMap[CloudCredUID] = credName
				CreateCloudCredential(provider, credName, CloudCredUID, orgID)
			}
		})

		Step("Creating backup location", func() {
			log.InfoD("Creating backup location")
			for _, provider := range providers {
				backupLocation = fmt.Sprintf("autogenerated-backup-location-%v", time.Now().Unix())
				BackupLocationUID = uuid.New()
				BackupLocationMap[BackupLocationUID] = backupLocation
				err := CreateBackupLocation(provider, backupLocation, BackupLocationUID, credName, CloudCredUID,
					getGlobalBucketName(provider), orgID, "")
				dash.VerifyFatal(err, nil, "Creating backup location")
				log.InfoD("Created Backup Location with name - %s", backupLocation)
			}
		})

		Step("Register cluster for backup", func() {
			ctx, err := backup.GetAdminCtxFromSecret()
			log.FailOnError(err, "Fetching px-central-admin ctx")
			err = CreateSourceAndDestClusters(orgID, "", "", ctx)
			dash.VerifyFatal(err, nil, "Creating source and destination cluster")
			clusterStatus, clusterUid = Inst().Backup.RegisterBackupCluster(orgID, SourceClusterName, "")
			dash.VerifyFatal(clusterStatus, api.ClusterInfo_StatusInfo_Online, "Verifying backup cluster")
		})

		Step("Start backup of application to bucket", func() {
			for _, namespace := range bkpNamespaces {
				ctx, err := backup.GetAdminCtxFromSecret()
				dash.VerifyFatal(err, nil, "Getting context")
				preRuleUid, _ := Inst().Backup.GetRuleUid(orgID, ctx, preRuleNameList[0])
				postRuleUid, _ := Inst().Backup.GetRuleUid(orgID, ctx, postRuleNameList[0])
				backupName := fmt.Sprintf("%s-%s-%v", BackupNamePrefix, namespace, time.Now().Unix())
				backupNamespaceMap[namespace] = backupName
				CreateBackup(backupName, SourceClusterName, backupLocation, BackupLocationUID, []string{namespace},
					labelSelectors, orgID, clusterUid, preRuleNameList[0], preRuleUid, postRuleNameList[0], postRuleUid, ctx)
			}
		})

		Step("Restoring the backed up application", func() {
			ctx, err := backup.GetAdminCtxFromSecret()
			log.FailOnError(err, "Fetching px-central-admin ctx")
			for _, namespace := range bkpNamespaces {
				backupName := backupNamespaceMap[namespace]
				restoreName = fmt.Sprintf("%s-%s", "test-restore", namespace)
				err = CreateRestore(restoreName, backupName, namespaceMapping, destinationClusterName, orgID, ctx, make(map[string]string))
				dash.VerifyFatal(err, nil, "Restore failed")
			}
		})

		Step("Resize volume after the restore is completed", func() {
			log.InfoD("Resize volume after the restore is completed")
			var err error
			for _, ctx := range contexts {
				var appVolumes []*volume.Volume
				log.InfoD(fmt.Sprintf("get volumes for %s app", ctx.App.Key))
				appVolumes, err = Inst().S.GetVolumes(ctx)
				log.FailOnError(err, "Failed to get volumes for app %s", ctx.App.Key)
				dash.VerifyFatal(len(appVolumes) > 0, true, "App volumes exist?")
				var requestedVols []*volume.Volume
				log.InfoD(fmt.Sprintf("Increase volume size %s on app %s's volumes: %v",
					Inst().V.String(), ctx.App.Key, appVolumes))
				requestedVols, err = Inst().S.ResizeVolume(ctx, Inst().ConfigMap)
				log.FailOnError(err, "Volume resize successful ?")
				log.InfoD(fmt.Sprintf("validate successful volume size increase on app %s's volumes: %v",
					ctx.App.Key, appVolumes))
				for _, v := range requestedVols {
					// Need to pass token before validating volume
					params := make(map[string]string)
					if Inst().ConfigMap != "" {
						params["auth-token"], err = Inst().S.GetTokenFromConfigMap(Inst().ConfigMap)
						log.FailOnError(err, "Failed to get token from configMap")
					}
					err := Inst().V.ValidateUpdateVolume(v, params)
					dash.VerifyFatal(err, nil, "Validate volume update successful?")
				}
			}
		})

		Step("Validate applications post restore", func() {
			ValidateApplications(contexts)
		})

	})

	JustAfterEach(func() {
		defer EndTorpedoTest()
		log.InfoD("Deleting the deployed apps after the testcase")
		for i := 0; i < len(contexts); i++ {
			opts := make(map[string]bool)
			opts[SkipClusterScopedObjects] = true
			taskName := fmt.Sprintf("%s-%d", taskNamePrefix, i)
			err := Inst().S.Destroy(contexts[i], opts)
			dash.VerifySafely(err, nil, fmt.Sprintf("Verify destroying app %s, Err: %v", taskName, err))
		}
		log.InfoD("Deleting backup location, cloud creds and clusters")
		ctx, err := backup.GetAdminCtxFromSecret()
		log.FailOnError(err, "Fetching px-central-admin ctx")
		DeleteCloudAccounts(BackupLocationMap, credName, CloudCredUID, ctx)
	})
})

// This testcase verifies resize after same original volume is restored from a backup stored in a locked bucket
var _ = Describe("{LockedBucketResizeOnRestoredVolume}", func() {
	var (
		appList          = Inst().AppList
		backupName       string
		contexts         []*scheduler.Context
		preRuleNameList  []string
		postRuleNameList []string
		appContexts      []*scheduler.Context
		bkpNamespaces    []string
		clusterUid       string
		clusterStatus    api.ClusterInfo_StatusInfo_Status
		backupList       []string
		beforeSize       int
		podsListBefore   []int
		podListAfter     []int
		credName         string
	)
	labelSelectors := make(map[string]string)
	CloudCredUIDMap := make(map[string]string)
	BackupLocationMap := make(map[string]string)

	var backupLocation string
	contexts = make([]*scheduler.Context, 0)
	bkpNamespaces = make([]string, 0)
	providers := getProviders()

	JustBeforeEach(func() {
		StartTorpedoTest("ResizeOnRestoredVolumeFromLockedBucket", "Resize after the volume is restored from a backup from locked bucket", nil, 0)
		log.InfoD("Verifying if the pre/post rules for the required apps are present in the list or not")
		for i := 0; i < len(appList); i++ {
			if Contains(postRuleApp, appList[i]) {
				if _, ok := portworx.AppParameters[appList[i]]["post_action_list"]; ok {
					dash.VerifyFatal(ok, true, "Post Rule details mentioned for the apps")
				}
			}
			if Contains(preRuleApp, appList[i]) {
				if _, ok := portworx.AppParameters[appList[i]]["pre_action_list"]; ok {
					dash.VerifyFatal(ok, true, "Pre Rule details mentioned for the apps")
				}
			}
		}
		log.InfoD("Deploy applications")
		contexts = make([]*scheduler.Context, 0)
		for i := 0; i < Inst().GlobalScaleFactor; i++ {
			taskName := fmt.Sprintf("%s-%d", taskNamePrefix, i)
			appContexts = ScheduleApplications(taskName)
			contexts = append(contexts, appContexts...)
			for _, ctx := range appContexts {
				ctx.ReadinessTimeout = appReadinessTimeout
				namespace := GetAppNamespace(ctx, taskName)
				bkpNamespaces = append(bkpNamespaces, namespace)
			}
		}
	})
	It("Resize after the volume is restored from a backup", func() {
		Step("Validate applications", func() {
			ValidateApplications(contexts)
		})

		Step("Creating rules for backup", func() {
			log.InfoD("Creating pre rule for deployed apps")
			for i := 0; i < len(appList); i++ {
				preRuleStatus, ruleName, err := Inst().Backup.CreateRuleForBackup(appList[i], orgID, "pre")
				log.FailOnError(err, "Creating pre rule for deployed apps failed")
				dash.VerifyFatal(preRuleStatus, true, "Verifying pre rule for backup")
				preRuleNameList = append(preRuleNameList, ruleName)
			}
			log.InfoD("Creating post rule for deployed apps")
			for i := 0; i < len(appList); i++ {
				postRuleStatus, ruleName, err := Inst().Backup.CreateRuleForBackup(appList[i], orgID, "post")
				log.FailOnError(err, "Creating post rule for deployed apps failed")
				dash.VerifyFatal(postRuleStatus, true, "Verifying Post rule for backup")
				postRuleNameList = append(postRuleNameList, ruleName)
			}
		})

		Step("Creating cloud credentials", func() {
			log.InfoD("Creating cloud credentials")
			for _, provider := range providers {
				credName = fmt.Sprintf("%s-%s-%v", "cred", provider, time.Now().Unix())
				CloudCredUID = uuid.New()
				CloudCredUIDMap[CloudCredUID] = credName
				CreateCloudCredential(provider, credName, CloudCredUID, orgID)
			}
		})

		Step("Creating a locked bucket and backup location", func() {
			log.InfoD("Creating locked buckets and backup location")
			modes := [2]string{"GOVERNANCE", "COMPLIANCE"}
			for _, provider := range providers {
				for _, mode := range modes {
					bucketName := fmt.Sprintf("%s-%s-%s", provider, getGlobalLockedBucketName(provider), strings.ToLower(mode))
					backupLocation = fmt.Sprintf("%s-%s-%s-lock", provider, getGlobalLockedBucketName(provider), strings.ToLower(mode))
					err := CreateS3Bucket(bucketName, true, 3, mode)
					log.FailOnError(err, "Unable to create locked s3 bucket %s", bucketName)
					BackupLocationUID = uuid.New()
					BackupLocationMap[BackupLocationUID] = backupLocation
					err = CreateBackupLocation(provider, backupLocation, BackupLocationUID, credName, CloudCredUID,
						bucketName, orgID, "")
					dash.VerifyFatal(err, nil, "Creating backup location")
				}
			}
			log.InfoD("Successfully created locked buckets and backup location")
		})

		Step("Register cluster for backup", func() {
			ctx, err := backup.GetAdminCtxFromSecret()
			log.FailOnError(err, "Fetching px-central-admin ctx")
			err = CreateSourceAndDestClusters(orgID, "", "", ctx)
			dash.VerifyFatal(err, nil, "Creating source and destination cluster")
			clusterStatus, clusterUid = Inst().Backup.RegisterBackupCluster(orgID, SourceClusterName, "")
			dash.VerifyFatal(clusterStatus, api.ClusterInfo_StatusInfo_Online, "Verifying backup cluster")
		})

		for _, namespace := range bkpNamespaces {
			for backupLocationUID, backupLocationName := range BackupLocationMap {
				Step("Taking backup of application to locked bucket", func() {
					ctx, err := backup.GetAdminCtxFromSecret()
					dash.VerifyFatal(err, nil, "Getting context")
					preRuleUid, _ := Inst().Backup.GetRuleUid(orgID, ctx, preRuleNameList[0])
					postRuleUid, _ := Inst().Backup.GetRuleUid(orgID, ctx, postRuleNameList[0])
					backupName := fmt.Sprintf("%s-%s-%s", BackupNamePrefix, namespace, backupLocationName)
					backupList = append(backupList, backupName)
					CreateBackup(backupName, SourceClusterName, backupLocationName, backupLocationUID, []string{namespace},
						labelSelectors, orgID, clusterUid, preRuleNameList[0], preRuleUid, postRuleNameList[0], postRuleUid, ctx)
				})
				Step("Restoring the backups application", func() {
					ctx, err := backup.GetAdminCtxFromSecret()
					log.FailOnError(err, "Fetching px-central-admin ctx")
					CreateRestore(fmt.Sprintf("%s-restore", backupName), backupName, nil, SourceClusterName, orgID, ctx, make(map[string]string))
				})
				Step("Getting size before resize", func() {
					pods, err := core.Instance().GetPods(namespace, labelSelectors)
					log.FailOnError(err, "Unable to fetch the pod list")
					srcClusterConfigPath, err := GetSourceClusterConfigPath()
					log.FailOnError(err, "Getting kubeconfig path for source cluster")
					for _, pod := range pods.Items {
						beforeSize, err = getSizeOfMountPoint(pod.GetName(), namespace, srcClusterConfigPath)
						log.FailOnError(err, "Unable to fetch the size")
						podsListBefore = append(podsListBefore, beforeSize)
					}
				})
				Step("Resize volume after the restore is completed", func() {
					log.InfoD("Resize volume after the restore is completed")
					var err error
					for _, ctx := range contexts {
						var appVolumes []*volume.Volume
						log.InfoD(fmt.Sprintf("get volumes for %s app", ctx.App.Key))
						appVolumes, err = Inst().S.GetVolumes(ctx)
						log.FailOnError(err, "Failed to get volumes for app %s", ctx.App.Key)
						dash.VerifyFatal(len(appVolumes) > 0, true, "App volumes exist?")
						var requestedVols []*volume.Volume
						log.InfoD(fmt.Sprintf("Increase volume size %s on app %s's volumes: %v",
							Inst().V.String(), ctx.App.Key, appVolumes))
						requestedVols, err = Inst().S.ResizeVolume(ctx, Inst().ConfigMap)
						log.FailOnError(err, "Volume resize successful ?")
						log.InfoD(fmt.Sprintf("validate successful volume size increase on app %s's volumes: %v",
							ctx.App.Key, appVolumes))
						for _, v := range requestedVols {
							// Need to pass token before validating volume
							params := make(map[string]string)
							if Inst().ConfigMap != "" {
								params["auth-token"], err = Inst().S.GetTokenFromConfigMap(Inst().ConfigMap)
								log.FailOnError(err, "Failed to get token from configMap")
							}
							err := Inst().V.ValidateUpdateVolume(v, params)
							dash.VerifyFatal(err, nil, "Validate volume update successful?")
						}
					}
				})
				Step("Getting size after resize", func() {
					log.InfoD("Checking volume size after resize")
					pods, err := core.Instance().GetPods(namespace, labelSelectors)
					log.FailOnError(err, "Unable to fetch the pod list")
					srcClusterConfigPath, err := GetSourceClusterConfigPath()
					log.FailOnError(err, "Getting kubeconfig path for source cluster")
					for _, pod := range pods.Items {
						afterSize, err := getSizeOfMountPoint(pod.GetName(), namespace, srcClusterConfigPath)
						log.FailOnError(err, "Unable to mount size")
						podListAfter = append(podListAfter, afterSize)
					}
					for i := 0; i < len(podListAfter); i++ {
						dash.VerifyFatal(podListAfter[i] > podsListBefore[i], true, "Volume size different")
					}
				})
			}
		}
	})

	JustAfterEach(func() {
		defer EndTorpedoTest()
		log.InfoD("Deleting the deployed apps after the testcase")
		for i := 0; i < len(contexts); i++ {
			opts := make(map[string]bool)
			opts[SkipClusterScopedObjects] = true
			taskName := fmt.Sprintf("%s-%d", taskNamePrefix, i)
			err := Inst().S.Destroy(contexts[i], opts)
			dash.VerifySafely(err, nil, fmt.Sprintf("Verify destroying app %s, Err: %v", taskName, err))
		}
		log.InfoD("Deleting backup location, cloud creds and clusters")
		ctx, err := backup.GetAdminCtxFromSecret()
		log.FailOnError(err, "Fetching px-central-admin ctx")
		DeleteCloudAccounts(BackupLocationMap, credName, CloudCredUID, ctx)
	})
})

// Restore backup from encrypted and non-encrypted backups
var _ = Describe("{RestoreEncryptedAndNonEncryptedBackups}", func() {
	var contexts []*scheduler.Context
	var appContexts []*scheduler.Context
	backupLocationMap := make(map[string]string)
	var bkpNamespaces []string
	var backupNames []string
	var restoreNames []string
	var backupLocationNames []string
	var CloudCredUID string
	var BackupLocationUID string
	var BackupLocation1UID string
	var clusterUid string
	var clusterStatus api.ClusterInfo_StatusInfo_Status
	var CredName string
	var backupName string
	var encryptionBucketName string
	providers := getProviders()
	JustBeforeEach(func() {
		StartTorpedoTest("RestoreEncryptedAndNonEncryptedBackups", "Restore encrypted and non encrypted backups", nil, 79915)
	})
	It("Creating bucket, encrypted and non-encrypted backup location", func() {
		log.InfoD("Creating bucket, encrypted and non-encrypted backup location")
		encryptionBucketName = fmt.Sprintf("%s-%s-%v", providers[0], "encryptionbucket", time.Now().Unix())
		backupLocationName := fmt.Sprintf("%s-%s", "location", providers[0])
		backupLocationNames = append(backupLocationNames, backupLocationName)
		backupLocationName = fmt.Sprintf("%s-%s", "encryption-location", providers[0])
		backupLocationNames = append(backupLocationNames, backupLocationName)
		CredName = fmt.Sprintf("%s-%s-%v", "cred", providers[0], time.Now().Unix())
		CloudCredUID = uuid.New()
		BackupLocationUID = uuid.New()
		BackupLocation1UID = uuid.New()
		encryptionkey := "px-b@ckup-@utomat!on"
		CreateBucket(providers[0], encryptionBucketName)
		CreateCloudCredential(providers[0], CredName, CloudCredUID, orgID)
		err := CreateBackupLocation(providers[0], backupLocationNames[0], BackupLocationUID, CredName, CloudCredUID, getGlobalBucketName(providers[0]), orgID, "")
		dash.VerifyFatal(err, nil, fmt.Sprintf("Creating backup location %s", backupLocationNames[0]))
		backupLocationMap[BackupLocationUID] = backupLocationNames[0]
		err = CreateBackupLocation(providers[0], backupLocationNames[1], BackupLocation1UID, CredName, CloudCredUID, encryptionBucketName, orgID, encryptionkey)
		dash.VerifyFatal(err, nil, fmt.Sprintf("Creating backup location %s", backupLocationNames[1]))
		backupLocationMap[BackupLocation1UID] = backupLocationNames[1]
		log.InfoD("Deploy applications")
		contexts = make([]*scheduler.Context, 0)
		for i := 0; i < Inst().GlobalScaleFactor; i++ {
			taskName := fmt.Sprintf("%s-%d", taskNamePrefix, i)
			appContexts = ScheduleApplications(taskName)
			contexts = append(contexts, appContexts...)
			for _, ctx := range appContexts {
				ctx.ReadinessTimeout = appReadinessTimeout
				namespace := GetAppNamespace(ctx, taskName)
				bkpNamespaces = append(bkpNamespaces, namespace)
			}
		}
		Step("Register cluster for backup", func() {
			log.InfoD("Register clusters for backup")
			ctx, err := backup.GetAdminCtxFromSecret()
			log.FailOnError(err, "Fetching px-central-admin ctx")
			err = CreateSourceAndDestClusters(orgID, "", "", ctx)
			dash.VerifyFatal(err, nil, "Creating source and destination cluster")
			clusterStatus, clusterUid = Inst().Backup.RegisterBackupCluster(orgID, SourceClusterName, "")
			dash.VerifyFatal(clusterStatus, api.ClusterInfo_StatusInfo_Online, "Verifying backup cluster")
		})

		Step("Taking encrypted and non-encrypted backups", func() {
			log.InfoD("Taking encrypted and no-encrypted backups")
			for _, namespace := range bkpNamespaces {
				backupName = fmt.Sprintf("%s-%s-%v", BackupNamePrefix, namespace, time.Now().Unix())
				backupNames = append(backupNames, backupName)
				ctx, err := backup.GetAdminCtxFromSecret()
				log.FailOnError(err, "Fetching px-central-admin ctx")
				err = CreateBackup(backupName, SourceClusterName, backupLocationNames[0], BackupLocationUID, []string{namespace},
					nil, orgID, clusterUid, "", "", "", "", ctx)
				dash.VerifyFatal(err, nil, fmt.Sprintf("Verifying backup creation %s", backupName))
				encryptionbackupName := fmt.Sprintf("%s-%s-%s", "encryption", BackupNamePrefix, namespace)
				backupNames = append(backupNames, encryptionbackupName)
				err = CreateBackup(encryptionbackupName, SourceClusterName, backupLocationNames[1], BackupLocation1UID, []string{namespace},
					nil, orgID, clusterUid, "", "", "", "", ctx)
				dash.VerifyFatal(err, nil, fmt.Sprintf("Verifying backup creation %s", encryptionbackupName))
			}
		})

		Step("Restoring encrypted and no-encrypted backups", func() {
			log.InfoD("Restoring encrypted and no-encrypted backups")
			restorename := fmt.Sprintf("%s-%s-%v", restoreNamePrefix, backupNames[0], time.Now().Unix())
			restoreNames = append(restoreNames, restorename)
			ctx, err := backup.GetAdminCtxFromSecret()
			log.FailOnError(err, "Fetching px-central-admin ctx")
			CreateRestore(restorename, backupNames[0], nil, destinationClusterName, orgID, ctx, make(map[string]string))
			time.Sleep(time.Minute * 5)
			restorename = fmt.Sprintf("%s-%s", restoreNamePrefix, backupNames[1])
			restoreNames = append(restoreNames, restorename)
			CreateRestore(restorename, backupNames[1], nil, destinationClusterName, orgID, ctx, make(map[string]string))
		})
	})
	JustAfterEach(func() {
		defer EndTorpedoTest()
		log.InfoD("Deleting Restores, Backups and Backuplocations, cloud account")
		ctx, err := backup.GetAdminCtxFromSecret()
		log.FailOnError(err, "Fetching px-central-admin ctx")
		for _, restore := range restoreNames {
			err = DeleteRestore(restore, orgID, ctx)
			dash.VerifyFatal(err, nil, fmt.Sprintf("Deleting Restore %s", restore))
		}
		ctx, err = backup.GetAdminCtxFromSecret()
		log.FailOnError(err, "Fetching px-central-admin ctx")
		for _, backupName := range backupNames {
			backupUID, err := getBackupUID(backupName, orgID)
			dash.VerifyFatal(err, nil, fmt.Sprintf("Getting backup UID for backup %s", backupName))
			_, err = DeleteBackup(backupName, backupUID, orgID, ctx)
			dash.VerifyFatal(err, nil, fmt.Sprintf("Deleting backup %s", backupName))
		}
		DeleteCloudAccounts(backupLocationMap, CredName, CloudCredUID, ctx)
		DeleteBucket(providers[0], encryptionBucketName)
	})

})

// This test does custom resource backup and restore.
var _ = Describe("{CustomResourceBackupAndRestore}", func() {
	namespaceMapping := make(map[string]string)
	var contexts []*scheduler.Context
	labelSelectors := make(map[string]string)
	CloudCredUIDMap := make(map[string]string)
	var appContexts []*scheduler.Context
	var backupLocation string
	var backupLocationUID string
	var cloudCredUID string
	backupLocationMap := make(map[string]string)
	var bkpNamespaces []string
	var clusterUid string
	var cloudCredName string
	var clusterStatus api.ClusterInfo_StatusInfo_Status
	var backupName string
	var restoreName string
	var backupNames []string
	var restoreNames []string
	bkpNamespaces = make([]string, 0)

	JustBeforeEach(func() {
		StartTorpedoTest("CustomResourceBackupAndRestore", "Create custom resource backup and restore", nil, 58043)
		log.InfoD("Deploy applications")

		contexts = make([]*scheduler.Context, 0)
		for i := 0; i < Inst().GlobalScaleFactor; i++ {
			taskName := fmt.Sprintf("%s-%d", taskNamePrefix, i)
			appContexts = ScheduleApplications(taskName)
			contexts = append(contexts, appContexts...)
			for _, ctx := range appContexts {
				ctx.ReadinessTimeout = appReadinessTimeout
				namespace := GetAppNamespace(ctx, taskName)
				bkpNamespaces = append(bkpNamespaces, namespace)
			}
		}
	})
	It("Create custom resource backup and restore", func() {
		Step("Validate applications", func() {
			ValidateApplications(contexts)
		})

		Step("Creating cloud credentials", func() {
			log.InfoD("Creating cloud credentials")
			providers := getProviders()
			for _, provider := range providers {
				cloudCredName = fmt.Sprintf("%s-%s-%v", "cred", provider, time.Now().Unix())
				cloudCredUID = uuid.New()
				CloudCredUIDMap[cloudCredUID] = cloudCredName
				CreateCloudCredential(provider, cloudCredName, cloudCredUID, orgID)
			}
		})

		Step("Register cluster for backup", func() {
			ctx, _ := backup.GetAdminCtxFromSecret()
			err := CreateSourceAndDestClusters(orgID, "", "", ctx)
			dash.VerifyFatal(err, nil, "Creating source and destination cluster")
			clusterStatus, clusterUid = Inst().Backup.RegisterBackupCluster(orgID, SourceClusterName, "")
			dash.VerifyFatal(clusterStatus, api.ClusterInfo_StatusInfo_Online, "Verifying backup cluster")
		})

		Step("Creating backup location", func() {
			log.InfoD("Creating backup location")
			providers := getProviders()
			for _, provider := range providers {
				backupLocation = fmt.Sprintf("autogenerated-backup-location-%v", time.Now().Unix())
				backupLocationUID = uuid.New()
				backupLocationMap[backupLocationUID] = backupLocation
				err := CreateBackupLocation(provider, backupLocation, backupLocationUID, cloudCredName, cloudCredUID,
					getGlobalBucketName(provider), orgID, "")
				dash.VerifyFatal(err, nil, "Creating backup location")
			}
		})

		Step("Taking backup of applications", func() {
			log.InfoD("Taking backup of applications")
			ctx, err := backup.GetAdminCtxFromSecret()
			log.FailOnError(err, "Fetching px-central-admin ctx")
			for _, namespace := range bkpNamespaces {
				backupName = fmt.Sprintf("%s-%s-%v", BackupNamePrefix, namespace, time.Now().Unix())
				backupNames = append(backupNames, backupName)
				err = CreateBackupWithCustomResourceType(backupName, SourceClusterName, backupLocation, backupLocationUID, []string{namespace}, nil, orgID, clusterUid, "", "", "", "", []string{"PersistentVolumeClaim"}, ctx)
				dash.VerifyFatal(err, nil, "Verifying backup creation with custom resources")
			}
		})

		Step("Restoring the backed up application", func() {
			log.InfoD("Restoring the backed up application")
			ctx, err := backup.GetAdminCtxFromSecret()
			log.FailOnError(err, "Fetching px-central-admin ctx")
			for _, namespace := range bkpNamespaces {
				restoreName = fmt.Sprintf("%s-%s-%v", restoreNamePrefix, backupName, time.Now().Unix())
				restoreNames = append(restoreNames, restoreName)
				restoredNameSpace := fmt.Sprintf("%s-%s", namespace, "restored")
				namespaceMapping[namespace] = restoredNameSpace
				err = CreateRestore(restoreName, backupName, namespaceMapping, SourceClusterName, orgID, ctx, make(map[string]string))
				log.FailOnError(err, "Restoring of backup [%s] has failed with name - [%s]", backupName, restoreName)
			}
		})

		Step("Compare PVCs on both namespaces", func() {
			log.InfoD("Compare PVCs on both namespaces")
			for _, namespace := range bkpNamespaces {
				pvcs, _ := core.Instance().GetPersistentVolumeClaims(namespace, labelSelectors)
				restoreNamespace := fmt.Sprintf("%s-%s", namespace, "restored")
				restoredpvcs, _ := core.Instance().GetPersistentVolumeClaims(restoreNamespace, labelSelectors)
				dash.VerifyFatal(len(pvcs.Items), len(restoredpvcs.Items), "Compare number of PVCs")
			}
		})
	})
	JustAfterEach(func() {
		defer EndTorpedoTest()
		ctx, _ := backup.GetAdminCtxFromSecret()
		log.InfoD("Deleting the deployed apps after the testcase")
		for i := 0; i < len(contexts); i++ {
			opts := make(map[string]bool)
			opts[SkipClusterScopedObjects] = true
			taskName := fmt.Sprintf("%s-%d", taskNamePrefix, i)
			err := Inst().S.Destroy(contexts[i], opts)
			dash.VerifySafely(err, nil, fmt.Sprintf("Verify destroying app %s", taskName))
		}
		for _, restore := range restoreNames {
			err := DeleteRestore(restore, orgID, ctx)
			dash.VerifyFatal(err, nil, fmt.Sprintf("Deleting Restore %s", restore))
		}
		for _, backupName := range backupNames {
			backupUID, err := getBackupUID(backupName, orgID)
			dash.VerifyFatal(err, nil, fmt.Sprintf("Getting backup UID for backup %s", backupName))
			_, err = DeleteBackup(backupName, backupUID, orgID, ctx)
			dash.VerifyFatal(err, nil, fmt.Sprintf("Deleting backup - %s", backupName))
		}
		log.InfoD("Deleting backup location, cloud creds and clusters")
		DeleteCloudAccounts(backupLocationMap, cloudCredName, cloudCredUID, ctx)
	})
})

// Change replica while restoring backup through StorageClass Mapping.
var _ = Describe("{ReplicaChangeWhileRestore}", func() {
	namespaceMapping := make(map[string]string)
	storageClassMapping := make(map[string]string)
	var contexts []*scheduler.Context
	CloudCredUIDMap := make(map[string]string)
	var appContexts []*scheduler.Context
	var backupLocation string
	var backupLocationUID string
	var cloudCredUID string
	backupLocationMap := make(map[string]string)
	var bkpNamespaces []string
	var clusterUid string
	var cloudCredName string
	var clusterStatus api.ClusterInfo_StatusInfo_Status
	var backupName string
	var restoreName string
	bkpNamespaces = make([]string, 0)
	labelSelectors := make(map[string]string)
	params := make(map[string]string)
	var backupNames []string

	JustBeforeEach(func() {
		StartTorpedoTest("ReplicaChangeWhileRestore", "Change replica while restoring backup", nil, 58043)
		log.InfoD("Deploy applications")
		contexts = make([]*scheduler.Context, 0)
		for i := 0; i < Inst().GlobalScaleFactor; i++ {
			taskName := fmt.Sprintf("%s-%d", taskNamePrefix, i)
			appContexts = ScheduleApplications(taskName)
			contexts = append(contexts, appContexts...)
			for _, ctx := range appContexts {
				ctx.ReadinessTimeout = appReadinessTimeout
				namespace := GetAppNamespace(ctx, taskName)
				bkpNamespaces = append(bkpNamespaces, namespace)
			}
		}
	})
	It("Change replica while restoring backup", func() {
		Step("Validate applications", func() {
			ValidateApplications(contexts)
		})

		Step("Creating cloud credentials", func() {
			log.InfoD("Creating cloud credentials")
			providers := getProviders()
			for _, provider := range providers {
				cloudCredName = fmt.Sprintf("%s-%s-%v", "cred", provider, time.Now().Unix())
				cloudCredUID = uuid.New()
				CloudCredUIDMap[cloudCredUID] = cloudCredName
				CreateCloudCredential(provider, cloudCredName, cloudCredUID, orgID)
			}
		})

		Step("Register cluster for backup", func() {
			ctx, _ := backup.GetAdminCtxFromSecret()
			err := CreateSourceAndDestClusters(orgID, "", "", ctx)
			dash.VerifyFatal(err, nil, "Creating source and destination cluster")
			clusterStatus, clusterUid = Inst().Backup.RegisterBackupCluster(orgID, SourceClusterName, "")
			dash.VerifyFatal(clusterStatus, api.ClusterInfo_StatusInfo_Online, "Verifying backup cluster")
		})

		Step("Creating backup location", func() {
			log.InfoD("Creating backup location")
			providers := getProviders()
			for _, provider := range providers {
				backupLocation = fmt.Sprintf("autogenerated-backup-location-%v", time.Now().Unix())
				backupLocationUID = uuid.New()
				backupLocationMap[backupLocationUID] = backupLocation
				CreateBackupLocation(provider, backupLocation, backupLocationUID, cloudCredName, cloudCredUID,
					getGlobalBucketName(provider), orgID, "")
			}
		})
		Step("Taking backup of applications", func() {
			log.InfoD("Taking backup of applications")
			ctx, err := backup.GetAdminCtxFromSecret()
			log.FailOnError(err, "Fetching px-central-admin ctx")
			for _, namespace := range bkpNamespaces {
				backupName = fmt.Sprintf("%s-%s-%v", BackupNamePrefix, namespace, time.Now().Unix())
				err = CreateBackup(backupName, SourceClusterName, backupLocation, backupLocationUID, []string{namespace}, labelSelectors, orgID, clusterUid, "", "", "", "", ctx)
				dash.VerifyFatal(err, nil, "Verifying backup creation with custom resources")
				backupNames = append(backupNames, backupName)
			}
		})
		Step("Create new storage class for restore", func() {
			log.InfoD("Create new storage class for restore")
			scName := fmt.Sprintf("replica-sc-%v", time.Now().Unix())
			params["repl"] = "2"
			k8sStorage := storage.Instance()
			v1obj := meta_v1.ObjectMeta{
				Name: scName,
			}
			reclaimPolicyDelete := v1.PersistentVolumeReclaimDelete
			bindMode := storageapi.VolumeBindingImmediate
			scObj := storageapi.StorageClass{
				ObjectMeta:        v1obj,
				Provisioner:       k8s.CsiProvisioner,
				Parameters:        params,
				ReclaimPolicy:     &reclaimPolicyDelete,
				VolumeBindingMode: &bindMode,
			}
			_, err := k8sStorage.CreateStorageClass(&scObj)
			dash.VerifyFatal(err, nil, "Verifying creation of new storage class")
		})

		Step("Restoring the backed up application", func() {
			log.InfoD("Restoring the backed up application")
			ctx, err := backup.GetAdminCtxFromSecret()
			log.FailOnError(err, "Fetching px-central-admin ctx")
			for _, namespace := range bkpNamespaces {
				for _, backupName := range backupNames {
					restoreName = fmt.Sprintf("%s-%s-%v", restoreNamePrefix, backupName, time.Now().Unix())
					scName := fmt.Sprintf("replica-sc-%v", time.Now().Unix())
					pvcs, err := core.Instance().GetPersistentVolumeClaims(namespace, labelSelectors)
					dash.VerifyFatal(err, nil, fmt.Sprintf("Getting all PVCs from namespace [%s]. Total PVCs - %d", namespace, len(pvcs.Items)))
					singlePvc := pvcs.Items[0]
					sourceScName, err := core.Instance().GetStorageClassForPVC(&singlePvc)
					dash.VerifyFatal(err, nil, fmt.Sprintf("Getting SC from PVC - %s", singlePvc.GetName()))
					storageClassMapping[sourceScName.Name] = scName
					restoredNameSpace := fmt.Sprintf("%s-%s", namespace, "restored")
					namespaceMapping[namespace] = restoredNameSpace
					err = CreateRestore(restoreName, backupName, namespaceMapping, SourceClusterName, orgID, ctx, storageClassMapping)
					dash.VerifyFatal(err, nil, fmt.Sprintf("Restoring with custom Storage Class Mapping - %v", namespaceMapping))
				}
			}
		})
		Step("Validate applications", func() {
			ValidateApplications(contexts)
		})
	})
	JustAfterEach(func() {
		defer EndTorpedoTest()
		ctx, _ := backup.GetAdminCtxFromSecret()
		log.InfoD("Deleting the deployed apps after the testcase")
		for i := 0; i < len(contexts); i++ {
			opts := make(map[string]bool)
			opts[SkipClusterScopedObjects] = true
			taskName := fmt.Sprintf("%s-%d", taskNamePrefix, i)
			err := Inst().S.Destroy(contexts[i], opts)
			dash.VerifySafely(err, nil, fmt.Sprintf("Verify destroying app %s", taskName))
		}
		backupUID, err := getBackupUID(backupName, orgID)
		dash.VerifyFatal(err, nil, fmt.Sprintf("Getting backup UID for backup %s", backupName))
		_, err = DeleteBackup(backupName, backupUID, orgID, ctx)
		dash.VerifySafely(err, nil, fmt.Sprintf("Deleting backup [%s]", backupName))
		err = DeleteRestore(restoreName, orgID, ctx)
		dash.VerifyFatal(err, nil, fmt.Sprintf("Deleting Restore [%s]", restoreName))
		log.InfoD("Deleting backup location, cloud creds and clusters")
		DeleteCloudAccounts(backupLocationMap, cloudCredName, cloudCredUID, ctx)
	})
})

var _ = Describe("{ShareAndRemoveBackupLocation}", func() {
	var (
		contexts             []*scheduler.Context
		appContexts          []*scheduler.Context
		bkpNamespaces        []string
		srcClusterUid        string
		srcClusterStatus     api.ClusterInfo_StatusInfo_Status
		destClusterStatus    api.ClusterInfo_StatusInfo_Status
		backupLocationUID    string
		cloudCredName        string
		cloudCredUID         string
		bkpLocationName      string
		newBkpLocationName   string
		backupNames          []string
		newBackupNames       []string
		newBackupLocationUID string
	)
	userContextsList := make([]context.Context, 0)
	accessUserBackupContext := make(map[userAccessContext]string)
	userRestoreContext := make(map[context.Context]string)
	numberOfUsers := 3
	backupLocationMap := make(map[string]string)
	newBackupLocationMap := make(map[string]string)
	users := make([]string, 0)
	labelSelectors := make(map[string]string)
	bkpNamespaces = make([]string, 0)
	JustBeforeEach(func() {
		StartTorpedoTest("ShareAndRemoveBackupLocation",
			"Share and remove backup location and add it back and check from other users if they show up", nil, 82949)
		log.Infof("Deploy applications needed for backup")
		contexts = make([]*scheduler.Context, 0)
		for i := 0; i < Inst().GlobalScaleFactor; i++ {
			taskName := fmt.Sprintf("%s-%d", taskNamePrefix, i)
			appContexts = ScheduleApplications(taskName)
			contexts = append(contexts, appContexts...)
			for _, ctx := range appContexts {
				ctx.ReadinessTimeout = appReadinessTimeout
				namespace := GetAppNamespace(ctx, taskName)
				bkpNamespaces = append(bkpNamespaces, namespace)
			}
		}
	})
	It("Share and remove backup location and add it back and check from other users if they show up", func() {
		ctx, err := backup.GetAdminCtxFromSecret()
		dash.VerifyFatal(err, nil, "Getting px-central-admin context")
		providers := getProviders()
		Step("Validate applications", func() {
			log.Infof("Validate applications")
			ValidateApplications(contexts)
		})

		Step("Create multiple Users", func() {
			log.InfoD("Creating %d users", numberOfUsers)
			users = createUsers(numberOfUsers)
			log.Infof("Created %v users and users list is %v", numberOfUsers, users)
		})

		Step("Creating backup location and cloud setting", func() {
			log.InfoD("Creating backup location and cloud setting")
			for _, provider := range providers {
				cloudCredName = fmt.Sprintf("%s-%s-%v", "cred", provider, time.Now().Unix())
				bkpLocationName = fmt.Sprintf("autogenerated-backup-location-%v", time.Now().Unix())
				cloudCredUID = uuid.New()
				backupLocationUID = uuid.New()
				backupLocationMap[backupLocationUID] = bkpLocationName
				CreateCloudCredential(provider, cloudCredName, cloudCredUID, orgID)
				// TODO remove time.sleep: PA-509
				time.Sleep(time.Minute * 1)
				err := CreateBackupLocation(provider, bkpLocationName, backupLocationUID, cloudCredName, cloudCredUID, getGlobalBucketName(provider), orgID, "")
				dash.VerifyFatal(err, nil, fmt.Sprintf("Creating backup location %s", bkpLocationName))
			}
		})

		Step("Register source and destination cluster for backup", func() {
			log.InfoD("Register source and destination cluster for backup")
			err = CreateSourceAndDestClusters(orgID, "", "", ctx)
			dash.VerifyFatal(err, nil, "Creating source and destination cluster")
			srcClusterStatus, srcClusterUid = Inst().Backup.RegisterBackupCluster(orgID, SourceClusterName, "")
			dash.VerifyFatal(srcClusterStatus, api.ClusterInfo_StatusInfo_Online, fmt.Sprintf("Verifying source cluster %s creation", SourceClusterName))
			destClusterStatus, _ = Inst().Backup.RegisterBackupCluster(orgID, destinationClusterName, "")
			dash.VerifyFatal(destClusterStatus, api.ClusterInfo_StatusInfo_Online, fmt.Sprintf("Verifying destination cluster %s creation", destinationClusterName))
		})

		Step("Taking backups of application for each user", func() {
			log.InfoD("Taking backup of application for each user")
			var sem = make(chan struct{}, 10)
			var wg sync.WaitGroup
			for i := 0; i < numberOfUsers; i++ {
				sem <- struct{}{}
				time.Sleep(3 * time.Second)
				backupName := fmt.Sprintf("%s-%v", BackupNamePrefix, time.Now().Unix())
				backupNames = append(backupNames, backupName)
				wg.Add(1)
				go func(backupName string) {
					defer GinkgoRecover()
					defer wg.Done()
					defer func() { <-sem }()
					err = CreateBackup(backupName, SourceClusterName, bkpLocationName, backupLocationUID, []string{bkpNamespaces[0]},
						labelSelectors, orgID, srcClusterUid, "", "", "", "", ctx)
					log.FailOnError(err, "Failed while trying to take backup of application- %s", bkpNamespaces[0])
				}(backupName)
			}
			wg.Wait()
			log.Infof("List of backups - %v", backupNames)
		})

		Step("Share backup with users with different access level", func() {
			log.InfoD("Share backup with users with different access level")
			_, err = ShareBackupWithUsersAndAccessAssignment(backupNames, users, ctx)
			dash.VerifyFatal(err, nil, "Sharing backup with users")
		})

		Step("Removing backup location after sharing backup with all the users", func() {
			log.InfoD("Removing backup location after sharing backup with all the users")
			err = DeleteBackupLocation(bkpLocationName, backupLocationUID, orgID)
			dash.VerifySafely(err, nil, fmt.Sprintf("Deleting backup location %s", bkpLocationName))
		})

		Step("Adding new backup location to the cluster", func() {
			log.InfoD("Adding new backup location to the cluster")
			for _, provider := range providers {
				newBkpLocationName = fmt.Sprintf("new-%s-%v-bl", provider, time.Now().Unix())
				newBackupLocationUID = uuid.New()
				newBackupLocationMap[newBackupLocationUID] = newBkpLocationName
				err := CreateBackupLocation(provider, newBkpLocationName, newBackupLocationUID, cloudCredName, cloudCredUID, getGlobalBucketName(provider), orgID, "")
				dash.VerifyFatal(err, nil, fmt.Sprintf("Creating new backup location %s", newBkpLocationName))
			}
		})

		Step("Taking backups of application for each user again with new backup location", func() {
			log.InfoD("Taking backup of application for each user again with new backup location")
			var sem = make(chan struct{}, 10)
			var wg sync.WaitGroup
			for i := 0; i < numberOfUsers; i++ {
				sem <- struct{}{}
				time.Sleep(3 * time.Second)
				backupName := fmt.Sprintf("%s-%s-%v", "new", BackupNamePrefix, time.Now().Unix())
				newBackupNames = append(newBackupNames, backupName)
				wg.Add(1)
				go func(backupName string) {
					defer GinkgoRecover()
					defer wg.Done()
					defer func() { <-sem }()
					err = CreateBackup(backupName, SourceClusterName, newBkpLocationName, newBackupLocationUID, []string{bkpNamespaces[0]},
						labelSelectors, orgID, srcClusterUid, "", "", "", "", ctx)
					log.FailOnError(err, "Failed while trying to take backup of application- %s", bkpNamespaces[0])
				}(backupName)
			}
			wg.Wait()
			log.Infof("List of new backups - %v", newBackupNames)
		})

		Step("Share backup with users again with different access level", func() {
			log.InfoD("Share backup with users again with different access level")
			accessUserBackupContext, err = ShareBackupWithUsersAndAccessAssignment(newBackupNames, users, ctx)
			dash.VerifyFatal(err, nil, "Sharing backup with users")
			log.Infof("The user/access/backup/context mapping is %v", accessUserBackupContext)
		})

		Step("Validate if the users with different access level can restore/delete backup", func() {
			log.InfoD("Validate if the users with different access level can restore/delete backup")
			for key, val := range accessUserBackupContext {
				restoreName := fmt.Sprintf("%s-%s-%v", key.user, RestoreNamePrefix, time.Now().Unix())
				access := key.accesses
				if access != ViewOnlyAccess {
					userRestoreContext[key.context] = restoreName
				}
				log.Infof("Removing the restores which will be deleted while validating FullAccess")
				if access == FullAccess {
					newBackupNames = removeStringItemFromSlice(newBackupNames, []string{val})
				}
				ValidateSharedBackupWithUsers(key.user, key.accesses, val, restoreName)
			}
		})
	})
	JustAfterEach(func() {
		var wg sync.WaitGroup
		defer EndTorpedoTest()
		ctx, err := backup.GetAdminCtxFromSecret()
		log.FailOnError(err, "Fetching px-central-admin ctx")
		opts := make(map[string]bool)
		opts[SkipClusterScopedObjects] = true
		ValidateAndDestroy(contexts, opts)
		backupDriver := Inst().Backup
		for _, backupName := range newBackupNames {
			wg.Add(1)
			go func(backupName string) {
				defer GinkgoRecover()
				defer wg.Done()
				backupUID, err := backupDriver.GetBackupUID(ctx, backupName, orgID)
				dash.VerifySafely(err, nil, fmt.Sprintf("Getting backup UID for backup %v", backupName))
				_, err = DeleteBackup(backupName, backupUID, orgID, ctx)
				dash.VerifySafely(err, nil, fmt.Sprintf("Deleting backup %s", backupName))
			}(backupName)
		}
		wg.Wait()
		log.Infof("Generating user context")
		for _, userName := range users {
			ctxNonAdmin, err := backup.GetNonAdminCtx(userName, "Password1")
			log.FailOnError(err, fmt.Sprintf("Fetching  %s user ctx", userName))
			userContextsList = append(userContextsList, ctxNonAdmin)
		}
		log.Infof("Deleting restore created by users")
		for userContext, restoreName := range userRestoreContext {
			err = DeleteRestore(restoreName, orgID, userContext)
			dash.VerifySafely(err, nil, fmt.Sprintf("Deleting Restore %s", restoreName))
		}
		log.Infof("Deleting registered clusters for non-admin context")
		for _, ctxNonAdmin := range userContextsList {
			DeleteCloudAccounts(make(map[string]string), "", "", ctxNonAdmin)
		}
		log.Infof("Cleaning up users")
		for _, userName := range users {
			wg.Add(1)
			go func(userName string) {
				defer wg.Done()
				err := backup.DeleteUser(userName)
				dash.VerifySafely(err, nil, fmt.Sprintf("Deleting user %v", userName))
			}(userName)
		}
		wg.Wait()
		DeleteCloudAccounts(newBackupLocationMap, cloudCredName, cloudCredUID, ctx)

	})
})

var _ = Describe("{ViewOnlyFullBackupRestoreIncrementalBackup}", func() {
	backupNames := make([]string, 0)
	userContexts := make([]context.Context, 0)
	var contexts []*scheduler.Context
	labelSelectors := make(map[string]string)
	var backupLocationUID string
	var cloudCredUID string
	var CloudCredUidList []string
	var appContexts []*scheduler.Context
	var clusterUid string
	var clusterStatus api.ClusterInfo_StatusInfo_Status
	var customBackupLocationName string
	var credName string
	var fullBackupName string
	var incrementalBackupName string
	var bkpNamespaces = make([]string, 0)
	providers := getProviders()
	individualUser := "autogenerated-user-82939"
	backupLocationMap := make(map[string]string)

	JustBeforeEach(func() {
		StartTorpedoTest("ViewOnlyFullBackupRestoreIncrementalBackup",
			"Full backup view only and incremental backup restore access", nil, 82939)
		log.InfoD("Deploy applications")

		contexts = make([]*scheduler.Context, 0)
		for i := 0; i < Inst().GlobalScaleFactor; i++ {
			taskName := fmt.Sprintf("%s-%d", taskNamePrefix, i)
			appContexts = ScheduleApplications(taskName)
			contexts = append(contexts, appContexts...)
			for _, ctx := range appContexts {
				ctx.ReadinessTimeout = appReadinessTimeout
				namespace := GetAppNamespace(ctx, taskName)
				bkpNamespaces = append(bkpNamespaces, namespace)
			}
		}
	})

	It("Full backup view only and incremental backup restore access", func() {
		Step("Validate applications", func() {
			log.InfoD("Validate applications")
			ValidateApplications(contexts)
		})

		Step("Create Users", func() {
			log.InfoD("Creating a user with username - [%s] who is not part of any group", individualUser)
			firstName := "autogenerated-firstname"
			lastName := "autogenerated-last name"
			email := "autogenerated-email@cnbu.com"
			err := backup.AddUser(individualUser, firstName, lastName, email, "Password1")
			log.FailOnError(err, "Failed to create user - %s", individualUser)

		})

		Step("Adding Credentials and Registering Backup Location", func() {
			log.InfoD("Creating bucket, cloud credentials and backup location")
			for _, provider := range providers {
				cloudCredUID = uuid.New()
				CloudCredUidList = append(CloudCredUidList, cloudCredUID)
				backupLocationUID = uuid.New()
				credName = fmt.Sprintf("autogenerated-cred-%v", time.Now().Unix())
				CreateCloudCredential(provider, credName, cloudCredUID, orgID)
				log.InfoD("Created Cloud Credentials with name - %s", credName)
				customBackupLocationName = fmt.Sprintf("autogenerated-backup-location-%v", time.Now().Unix())
				backupLocationMap[backupLocationUID] = customBackupLocationName
				err := CreateBackupLocation(provider, customBackupLocationName, backupLocationUID, credName, cloudCredUID, getGlobalBucketName(provider), orgID, "")
				dash.VerifyFatal(err, nil, "Creating backup location")
				log.InfoD("Created Backup Location with name - %s", customBackupLocationName)
			}
		})

		Step("Register source and destination cluster for backup", func() {
			log.InfoD("Registering Source and Destination clusters and verifying the status")
			// Registering for admin user
			ctx, err := backup.GetAdminCtxFromSecret()
			log.FailOnError(err, "Fetching px-central-admin ctx")
			err = CreateSourceAndDestClusters(orgID, "", "", ctx)
			dash.VerifyFatal(err, nil, "Creating source and destination cluster")
			clusterStatus, clusterUid = Inst().Backup.RegisterBackupCluster(orgID, SourceClusterName, "")
			dash.VerifyFatal(clusterStatus, api.ClusterInfo_StatusInfo_Online, "Verifying backup cluster status")
		})

		Step("Taking backup of applications", func() {
			log.InfoD("Taking backup of applications")
			ctx, err := backup.GetAdminCtxFromSecret()
			log.FailOnError(err, "Fetching px-central-admin ctx")
			// Full backup
			for _, namespace := range bkpNamespaces {
				fullBackupName = fmt.Sprintf("%s-%v", "full-backup", time.Now().Unix())
				backupNames = append(backupNames, fullBackupName)
				err = CreateBackup(fullBackupName, SourceClusterName, customBackupLocationName, backupLocationUID, []string{namespace},
					labelSelectors, orgID, clusterUid, "", "", "", "", ctx)
				dash.VerifyFatal(err, nil, fmt.Sprintf("Verifying backup [%s] creation", fullBackupName))
			}

			//Incremental backup
			for _, namespace := range bkpNamespaces {
				incrementalBackupName = fmt.Sprintf("%s-%v", "incremental-backup", time.Now().Unix())
				backupNames = append(backupNames, incrementalBackupName)
				err = CreateBackup(incrementalBackupName, SourceClusterName, customBackupLocationName, backupLocationUID, []string{namespace},
					labelSelectors, orgID, clusterUid, "", "", "", "", ctx)
				dash.VerifyFatal(err, nil, fmt.Sprintf("Verifying backup [%s] creation", incrementalBackupName))
			}
			log.Infof("List of backups - %v", backupNames)
		})

		Step(fmt.Sprintf("Sharing full backup with view only access and incremental backup with full access with user [%s]", individualUser), func() {
			log.InfoD("Sharing full backup [%s] with view only access and incremental backup [%s] with full access with user [%s]", fullBackupName, incrementalBackupName, individualUser)
			ctx, err := backup.GetAdminCtxFromSecret()
			log.FailOnError(err, "Fetching px-central-admin ctx")
			err = ShareBackup(fullBackupName, nil, []string{individualUser}, ViewOnlyAccess, ctx)
			err = ShareBackup(incrementalBackupName, nil, []string{individualUser}, FullAccess, ctx)
		})

		Step("Validate that user with View Only access cannot restore or delete the backup", func() {
			log.InfoD("Validate that user with View Only access cannot restore or delete the backup")

			// Get user context
			ctxNonAdmin, err := backup.GetNonAdminCtx(individualUser, "Password1")
			log.FailOnError(err, "Fetching %s ctx", individualUser)
			userContexts = append(userContexts, ctxNonAdmin)

			// Register Source and Destination cluster
			log.InfoD("Registering Source and Destination clusters from user context")
			err = CreateSourceAndDestClusters(orgID, "", "", ctxNonAdmin)
			dash.VerifyFatal(err, nil, "Creating source and destination cluster")

			// Start Restore and confirm that user cannot restore
			restoreName := fmt.Sprintf("%s-%v", RestoreNamePrefix, time.Now().Unix())
			err = CreateRestore(restoreName, fullBackupName, make(map[string]string), destinationClusterName, orgID, ctxNonAdmin, make(map[string]string))
			log.Infof("Error returned - %s", err.Error())
			// Restore validation to make sure that the user with View Access cannot restore
			dash.VerifyFatal(strings.Contains(err.Error(), "doesn't have permission to restore backup"), true, "Verifying backup restore is not possible")

			// Get Admin Context - needed to get backup UID
			ctx, err := backup.GetAdminCtxFromSecret()
			log.FailOnError(err, "Fetching px-central-admin ctx")

			// Get Backup UID
			backupDriver := Inst().Backup
			backupUID, err := backupDriver.GetBackupUID(ctx, fullBackupName, orgID)
			log.FailOnError(err, "Failed while trying to get backup UID for - %s", fullBackupName)

			// Delete backup to confirm that the user cannot delete the backup
			_, err = DeleteBackup(fullBackupName, backupUID, orgID, ctxNonAdmin)
			dash.VerifyFatal(strings.Contains(err.Error(), "doesn't have permission to delete backup"), true, "Verifying backup deletion is not possible")
		})

		Step("Validate that user with View Only access on full backup and full access to incremental backup can restore", func() {
			log.InfoD("Validate that user with View Only access on full backup and full access to incremental backup can restore")

			// Get user context
			ctxNonAdmin, err := backup.GetNonAdminCtx(individualUser, "Password1")
			log.FailOnError(err, "Fetching %s ctx", individualUser)

			// Start Restore
			restoreName := fmt.Sprintf("%s-%v", RestoreNamePrefix, time.Now().Unix())
			err = CreateRestore(restoreName, incrementalBackupName, make(map[string]string), destinationClusterName, orgID, ctxNonAdmin, make(map[string]string))
			log.FailOnError(err, "Restoring of backup [%s] has failed with name - [%s]", incrementalBackupName, restoreName)

			// Restore validation to make sure that the user with Full Access can restore
			log.InfoD("Restoring of backup [%s] was successful with name - [%s]", incrementalBackupName, restoreName)
			log.Infof("About to delete restore - %s", restoreName)
			err = DeleteRestore(restoreName, orgID, ctxNonAdmin)
			dash.VerifyFatal(err, nil, fmt.Sprintf("Deleting Restore %s", restoreName))

			// Get Admin Context - needed to get backup UID
			ctx, err := backup.GetAdminCtxFromSecret()
			log.FailOnError(err, "Fetching px-central-admin ctx")

			// Get Backup UID
			backupDriver := Inst().Backup
			backupUID, err := backupDriver.GetBackupUID(ctx, incrementalBackupName, orgID)
			log.FailOnError(err, "Failed while trying to get backup UID for - %s", incrementalBackupName)

			// Delete backup to confirm that the user has Full Access
			backupDeleteResponse, err := DeleteBackup(incrementalBackupName, backupUID, orgID, ctxNonAdmin)
			log.FailOnError(err, "Backup [%s] could not be deleted by user [%s]", incrementalBackupName, individualUser)
			dash.VerifyFatal(backupDeleteResponse.String(), "", "Verifying backup deletion is successful")
		})
	})

	JustAfterEach(func() {
		defer EndTorpedoTest()
		log.InfoD("Deleting the deployed apps after the testcase")
		for i := 0; i < len(contexts); i++ {
			opts := make(map[string]bool)
			opts[SkipClusterScopedObjects] = true
			taskName := fmt.Sprintf("%s-%d", taskNamePrefix, i)
			err := Inst().S.Destroy(contexts[i], opts)
			dash.VerifySafely(err, nil, fmt.Sprintf("Verify destroying app %s, Err: %v", taskName, err))
		}

		ctx, err := backup.GetAdminCtxFromSecret()
		log.FailOnError(err, "Fetching px-central-admin ctx")

		log.Infof("Deleting registered clusters for non-admin context")
		for _, ctxNonAdmin := range userContexts {
			err = DeleteCluster(SourceClusterName, orgID, ctxNonAdmin)
			dash.VerifySafely(err, nil, fmt.Sprintf("Deleting cluster %s", SourceClusterName))
			err = DeleteCluster(destinationClusterName, orgID, ctxNonAdmin)
			dash.VerifySafely(err, nil, fmt.Sprintf("Deleting cluster %s", destinationClusterName))
		}

		log.Infof("Cleaning up user")
		err = backup.DeleteUser(individualUser)
		log.FailOnError(err, "Error deleting user %v", individualUser)

		backupDriver := Inst().Backup
		for _, backupName := range backupNames {
			backupUID, err := backupDriver.GetBackupUID(ctx, backupName, orgID)
			log.FailOnError(err, "Failed while trying to get backup UID for - %s", backupName)
			log.Infof("About to delete backup - %s", backupName)
			_, err = DeleteBackup(backupName, backupUID, orgID, ctx)
			dash.VerifyFatal(err, nil, fmt.Sprintf("Deleting backup - [%s]", backupName))
		}

		log.Infof("Cleaning cloud accounts")
		DeleteCloudAccounts(backupLocationMap, credName, cloudCredUID, ctx)
	})
})

var _ = Describe("{IssueMultipleRestoresWithNamespaceAndStorageClassMapping}", func() {
	var (
		contexts          []*scheduler.Context
		appContexts       []*scheduler.Context
		bkpNamespaces     []string
		clusterUid        string
		clusterStatus     api.ClusterInfo_StatusInfo_Status
		backupLocationUID string
		cloudCredName     string
		cloudCredUID      string
		bkpLocationName   string
		backupName        string
		userName          []string
		userCtx           context.Context
		scName            string
		restoreList       []string
		sourceScName      *storageapi.StorageClass
	)
	numberOfUsers := 1
	namespaceMap := make(map[string]string)
	backupLocationMap := make(map[string]string)
	labelSelectors := make(map[string]string)
	bkpNamespaces = make([]string, 0)
	storageClassMapping := make(map[string]string)
	k8sStorage := storage.Instance()
	params := make(map[string]string)

	JustBeforeEach(func() {
		StartTorpedoTest("IssueMultipleRestoresWithNamespaceAndStorageClassMapping",
			"Issue multiple restores with namespace and storage class mapping", nil, 82945)
		log.InfoD("Deploy applications needed for backup")
		contexts = make([]*scheduler.Context, 0)
		for i := 0; i < Inst().GlobalScaleFactor; i++ {
			taskName := fmt.Sprintf("%s-%d", taskNamePrefix, i)
			appContexts = ScheduleApplications(taskName)
			contexts = append(contexts, appContexts...)
			for _, ctx := range appContexts {
				ctx.ReadinessTimeout = appReadinessTimeout
				namespace := GetAppNamespace(ctx, taskName)
				bkpNamespaces = append(bkpNamespaces, namespace)
			}
		}
	})
	It("Issue multiple restores with namespace and storage class mapping", func() {
		namespaceMap[bkpNamespaces[0]] = fmt.Sprintf("new-namespace-%v", time.Now().Unix())
		ctx, err := backup.GetAdminCtxFromSecret()
		dash.VerifyFatal(err, nil, "Getting px-central-admin context")
		providers := getProviders()
		Step("Validate applications", func() {
			log.InfoD("Validate applications")
			ValidateApplications(contexts)
		})

		Step("Register cluster for backup", func() {
			err = CreateSourceAndDestClusters(orgID, "", "", ctx)
			dash.VerifyFatal(err, nil, "Creating source and destination cluster")
			clusterStatus, clusterUid = Inst().Backup.RegisterBackupCluster(orgID, SourceClusterName, "")
			dash.VerifyFatal(clusterStatus, api.ClusterInfo_StatusInfo_Online, fmt.Sprintf("Registering backup cluster  having uid %v returned with status %v", clusterUid, clusterStatus))
		})

		Step("Create new storage class on source and destination cluster for storage class mapping for restore", func() {
			log.InfoD("Create new storage class on source cluster for storage class mapping for restore")
			scName = fmt.Sprintf("replica-sc-%v", time.Now().Unix())
			params["repl"] = "2"
			v1obj := meta_v1.ObjectMeta{
				Name: scName,
			}
			reclaimPolicyDelete := v1.PersistentVolumeReclaimDelete
			bindMode := storageapi.VolumeBindingImmediate
			scObj := storageapi.StorageClass{
				ObjectMeta:        v1obj,
				Provisioner:       k8s.CsiProvisioner,
				Parameters:        params,
				ReclaimPolicy:     &reclaimPolicyDelete,
				VolumeBindingMode: &bindMode,
			}
			_, err := k8sStorage.CreateStorageClass(&scObj)
			dash.VerifyFatal(err, nil, fmt.Sprintf("Creating new storage class %v on source cluster %s", scName, SourceClusterName))

			log.InfoD("Switching cluster context to destination cluster")
			SetDestinationKubeConfig()
			log.InfoD("Create new storage class on destination cluster for storage class mapping for restore")
			_, err = k8sStorage.CreateStorageClass(&scObj)
			dash.VerifyFatal(err, nil, fmt.Sprintf("Creating new storage class %v on destination cluster %s", scName, destinationClusterName))
			log.InfoD("Switching cluster context back to source cluster")
			SetSourceKubeConfig()
		})

		Step("Creating backup location and cloud setting", func() {
			log.InfoD("Creating backup location and cloud setting")
			for _, provider := range providers {
				cloudCredName = fmt.Sprintf("%s-%s-%v", "cred", provider, time.Now().Unix())
				bkpLocationName = fmt.Sprintf("autogenerated-backup-location-%v", time.Now().Unix())
				cloudCredUID = uuid.New()
				backupLocationUID = uuid.New()
				backupLocationMap[backupLocationUID] = bkpLocationName
				CreateCloudCredential(provider, cloudCredName, cloudCredUID, orgID)
				// TODO remove time.sleep: PA-509
				time.Sleep(time.Minute * 3)
				err := CreateBackupLocation(provider, bkpLocationName, backupLocationUID, cloudCredName, cloudCredUID, getGlobalBucketName(provider), orgID, "")
				dash.VerifyFatal(err, nil, "Creating backup location")
			}
		})

		Step("Taking backup of application for different combination of restores", func() {
			log.InfoD("Taking  backup of application for different combination of restores")
			backupName = fmt.Sprintf("%s-%s-%s", BackupNamePrefix, bkpNamespaces[0], backupLocationName)
			err = CreateBackup(backupName, SourceClusterName, bkpLocationName, backupLocationUID, []string{bkpNamespaces[0]},
				labelSelectors, orgID, clusterUid, "", "", "", "", ctx)
			dash.VerifyFatal(err, nil, fmt.Sprintf("Taking backup: %s", backupName))
		})

		Step("Getting storage class of the source cluster", func() {
			pvcs, err := core.Instance().GetPersistentVolumeClaims(bkpNamespaces[0], labelSelectors)
			singlePvc := pvcs.Items[0]
			sourceScName, err = core.Instance().GetStorageClassForPVC(&singlePvc)
			dash.VerifyFatal(err, nil, fmt.Sprintf("Getting SC %v from PVC", sourceScName.Name))
		})

		Step("Create user", func() {
			log.InfoD("Create user")
			userName = createUsers(numberOfUsers)
			log.Infof("Created %v users and users list is %v", numberOfUsers, userName)
			userCtx, err = backup.GetNonAdminCtx(userName[0], "Password1")
			dash.VerifyFatal(err, nil, "Getting user context")
		})

		Step("Share backup with user with FullAccess", func() {
			log.InfoD("Share backup with user with FullAccess")
			err = ShareBackup(backupName, nil, userName, FullAccess, ctx)
			dash.VerifyFatal(err, nil, fmt.Sprintf("Share backup %s with  user %s having FullAccess", backupName, userName))
			userBackups1, _ := GetAllBackupsForUser(userName[0], "Password1")
			log.Info(" the backup are", userBackups1)
			err = CreateSourceAndDestClusters(orgID, "", "", userCtx)
			dash.VerifyFatal(err, nil, "Creating source and destination cluster for user")
		})

		Step("Restoring backup in the same namespace with user having FullAccess in different cluster", func() {
			log.InfoD("Restoring backup in the same namespace with user having FullAccess in different cluster")
			restoreName := fmt.Sprintf("same-namespace-full-access-diff-cluster-%s-%v", RestoreNamePrefix, time.Now().Unix())
			restoreList = append(restoreList, restoreName)
			err := CreateRestore(restoreName, backupName, make(map[string]string), destinationClusterName, orgID, userCtx, make(map[string]string))
			dash.VerifyFatal(err, nil, "Restoring backup in the same namespace with user having FullAccess Access in different cluster")
		})

		Step("Restoring backup in new namespace with user having FullAccess in same cluster", func() {
			log.InfoD("Restoring backup in new namespace with user having FullAccess in same cluster")
			restoreName := fmt.Sprintf("new-namespace-full-access-same-cluster-%s-%v", RestoreNamePrefix, time.Now().Unix())
			restoreList = append(restoreList, restoreName)
			err := CreateRestore(restoreName, backupName, namespaceMap, SourceClusterName, orgID, userCtx, make(map[string]string))
			dash.VerifyFatal(err, nil, "Restoring backup in new namespace with user having FullAccess Access in same cluster")
		})

		Step("Restoring backup in new namespace with user having FullAccess in different cluster", func() {
			log.InfoD("Restoring backup in new namespace with user having FullAccess in different cluster")
			restoreName := fmt.Sprintf("new-namespace-full-access-diff-cluster-%s-%v", RestoreNamePrefix, time.Now().Unix())
			restoreList = append(restoreList, restoreName)
			err := CreateRestore(restoreName, backupName, namespaceMap, destinationClusterName, orgID, userCtx, make(map[string]string))
			dash.VerifyFatal(err, nil, "Restoring backup in new namespace with user having FullAccess Access in different cluster")
		})

		Step("Restoring backup in different storage class with user having FullAccess in same cluster", func() {
			log.InfoD("Restoring backup in different storage class with user having FullAccess Access in same cluster")
			storageClassMapping[sourceScName.Name] = scName
			restoreName := fmt.Sprintf("new-storage-class-full-access-same-cluster-%s-%v", RestoreNamePrefix, time.Now().Unix())
			restoreList = append(restoreList, restoreName)
			err = CreateRestore(restoreName, backupName, make(map[string]string), SourceClusterName, orgID, userCtx, storageClassMapping)
			dash.VerifyFatal(err, nil, "Restoring backup in different storage class with user having FullAccess in same cluster")
		})

		Step("Restoring backup in different storage class with user having FullAccess in different cluster", func() {
			log.InfoD("Restoring backup in different storage class with user having FullAccess Access in different cluster")
			storageClassMapping[sourceScName.Name] = scName
			restoreName := fmt.Sprintf("new-storage-class-full-access-diff-cluster-%s-%v", RestoreNamePrefix, time.Now().Unix())
			restoreList = append(restoreList, restoreName)
			err = CreateRestore(restoreName, backupName, make(map[string]string), destinationClusterName, orgID, userCtx, storageClassMapping)
			dash.VerifyFatal(err, nil, "Restoring backup in different storage class with user having FullAccess in different cluster")
		})

		Step("Share backup with user with RestoreAccess", func() {
			err = ShareBackup(backupName, nil, userName, RestoreAccess, ctx)
			dash.VerifyFatal(err, nil, "Share backup with user with RestoreAccess")
		})

		Step("Restoring backup in the same namespace with user having RestoreAccess in different cluster", func() {
			restoreName := fmt.Sprintf("same-ns-diff-cluster-%s-%v", RestoreNamePrefix, time.Now().Unix())
			restoreList = append(restoreList, restoreName)
			err := CreateRestore(restoreName, backupName, make(map[string]string), destinationClusterName, orgID, userCtx, make(map[string]string))
			dash.VerifyFatal(err, nil, "Restoring backup in the same namespace with user having RestoreAccess Access in different cluster")
		})

		Step("Restoring backup in new namespace with user having RestoreAccess in same cluster", func() {
			restoreName := fmt.Sprintf("new-namespace-same-cluster-%s-%v", RestoreNamePrefix, time.Now().Unix())
			restoreList = append(restoreList, restoreName)
			err := CreateRestore(restoreName, backupName, namespaceMap, SourceClusterName, orgID, userCtx, make(map[string]string))
			dash.VerifyFatal(err, nil, "Restoring backup in new namespace with user having RestoreAccess Access in same cluster")
		})

		Step("Restoring backup in new namespace with user having RestoreAccess in different cluster", func() {
			restoreName := fmt.Sprintf("new-namespace-diff-cluster-%s-%v", RestoreNamePrefix, time.Now().Unix())
			restoreList = append(restoreList, restoreName)
			err := CreateRestore(restoreName, backupName, namespaceMap, destinationClusterName, orgID, userCtx, make(map[string]string))
			dash.VerifyFatal(err, nil, "Restoring backup in new namespace with user having RestoreAccess Access in different cluster")
		})

		Step("Restoring backup in different storage class with user having RestoreAccess in same cluster", func() {
			log.InfoD("Restoring backup in different storage class with user having RestoreAccess in same cluster")
			storageClassMapping[sourceScName.Name] = scName
			restoreName := fmt.Sprintf("new-storage-class-restore-access-same-cluster-%s-%v", RestoreNamePrefix, time.Now().Unix())
			restoreList = append(restoreList, restoreName)
			err = CreateRestore(restoreName, backupName, make(map[string]string), SourceClusterName, orgID, userCtx, storageClassMapping)
			dash.VerifyFatal(err, nil, "Restoring backup in different storage class with user having RestoreAccess in same cluster")
		})

		Step("Restoring backup in different storage class with user having RestoreAccess in different cluster", func() {
			log.InfoD("Restoring backup in different storage class with user having RestoreAccess Access in different cluster")
			storageClassMapping[sourceScName.Name] = scName
			restoreName := fmt.Sprintf("new-storage-class-full-access-diff-cluster-%s-%v", RestoreNamePrefix, time.Now().Unix())
			restoreList = append(restoreList, restoreName)
			err = CreateRestore(restoreName, backupName, make(map[string]string), destinationClusterName, orgID, userCtx, storageClassMapping)
			dash.VerifyFatal(err, nil, "Restoring backup in different storage class with user having RestoreAccess in different cluster")
		})
	})
	JustAfterEach(func() {
		var wg sync.WaitGroup
		defer EndTorpedoTest()
		ctx, err := backup.GetAdminCtxFromSecret()
		log.FailOnError(err, "Fetching px-central-admin ctx")
		opts := make(map[string]bool)
		opts[SkipClusterScopedObjects] = true
		ValidateAndDestroy(contexts, opts)
		log.InfoD("Deleting the backup created")
		backupDriver := Inst().Backup
		backupUID, err := backupDriver.GetBackupUID(ctx, backupName, orgID)
		dash.VerifySafely(err, nil, fmt.Sprintf("Getting the backup UID for %s", backupName))
		_, err = DeleteBackup(backupName, backupUID, orgID, ctx)
		dash.VerifyFatal(err, nil, fmt.Sprintf("Deleting the %s", backupName))
		log.InfoD("Deleting restore created by users")
		for _, restoreName := range restoreList {
			wg.Add(1)
			go func(restoreName string) {
				defer wg.Done()
				err = DeleteRestore(restoreName, orgID, userCtx)
				dash.VerifyFatal(err, nil, fmt.Sprintf("Deleting Restore %s", restoreName))
			}(restoreName)
		}
		wg.Wait()
		log.InfoD("Deleting the newly created storage class")
		err = k8sStorage.DeleteStorageClass(scName)
		dash.VerifyFatal(err, nil, fmt.Sprintf("Deleting storage class %s from source cluster", scName))
		log.InfoD("Switching cluster context to destination cluster")
		SetDestinationKubeConfig()
		err = k8sStorage.DeleteStorageClass(scName)
		dash.VerifySafely(err, nil, fmt.Sprintf("Deleting storage class %s from destination cluster", scName))
		log.InfoD("Switching cluster context back to source cluster")
		SetSourceKubeConfig()
		log.InfoD("Deleting user clusters")
		DeleteCloudAccounts(make(map[string]string), "", "", userCtx)
		log.InfoD("Cleaning up users")
		err = backup.DeleteUser(userName[0])
		log.FailOnError(err, "Error deleting user %v", userName[0])
		DeleteCloudAccounts(backupLocationMap, cloudCredName, cloudCredUID, ctx)
	})
})

var _ = Describe("{DeleteAllBackupObjects}", func() {
	var (
		appList           = Inst().AppList
		backupName        string
		contexts          []*scheduler.Context
		preRuleNameList   []string
		postRuleNameList  []string
		appContexts       []*scheduler.Context
		bkpNamespaces     []string
		clusterUid        string
		clusterStatus     api.ClusterInfo_StatusInfo_Status
		restoreName       string
		cloudCredName     string
		cloudCredUID      string
		backupLocationUID string
		bkpLocationName   string
		preRuleName       string
		postRuleName      string
		preRuleUid        string
		postRuleUid       string
	)
	backupLocationMap := make(map[string]string)
	labelSelectors := make(map[string]string)
	bkpNamespaces = make([]string, 0)
	var namespaceMapping map[string]string
	namespaceMapping = make(map[string]string)
	intervalName := fmt.Sprintf("%s-%v", "interval", time.Now().Unix())
	JustBeforeEach(func() {
		StartTorpedoTest("DeleteAllBackupObjects", "Create the backup Objects and Delete", nil, 58088)
		log.InfoD("Verifying if the pre/post rules for the required apps are present in the AppParameters or not ")
		for i := 0; i < len(appList); i++ {
			if Contains(postRuleApp, appList[i]) {
				if _, ok := portworx.AppParameters[appList[i]]["post"]; ok {
					dash.VerifyFatal(ok, true, "Post Rule details mentioned for the apps")
				}
			}
			if Contains(preRuleApp, appList[i]) {
				if _, ok := portworx.AppParameters[appList[i]]["pre"]; ok {
					dash.VerifyFatal(ok, true, "Pre Rule details mentioned for the apps")
				}
			}
		}
		log.InfoD("Deploy applications")
		contexts = make([]*scheduler.Context, 0)
		for i := 0; i < Inst().GlobalScaleFactor; i++ {
			taskName := fmt.Sprintf("%s-%d", taskNamePrefix, i)
			appContexts = ScheduleApplications(taskName)
			contexts = append(contexts, appContexts...)
			for _, ctx := range appContexts {
				ctx.ReadinessTimeout = appReadinessTimeout
				namespace := GetAppNamespace(ctx, taskName)
				bkpNamespaces = append(bkpNamespaces, namespace)
			}
		}
	})
	It("Create backup objects and delete", func() {
		providers := getProviders()

		Step("Validate applications", func() {
			ValidateApplications(contexts)
		})
		Step("Creating rules for backup", func() {
			log.InfoD("Creating pre rule for deployed apps")
			for i := 0; i < len(appList); i++ {
				preRuleStatus, ruleName, err := Inst().Backup.CreateRuleForBackup(appList[i], orgID, "pre")
				log.FailOnError(err, "Creating pre rule %s for deployed apps failed", ruleName)
				dash.VerifyFatal(preRuleStatus, true, "Verifying pre rule for backup")

				if ruleName != "" {
					preRuleNameList = append(preRuleNameList, ruleName)
				}
			}
			log.InfoD("Creating post rule for deployed apps")
			for i := 0; i < len(appList); i++ {
				postRuleStatus, ruleName, err := Inst().Backup.CreateRuleForBackup(appList[i], orgID, "post")
				log.FailOnError(err, "Creating post %s rule for deployed apps failed", ruleName)
				dash.VerifyFatal(postRuleStatus, true, "Verifying Post rule for backup")
				if ruleName != "" {
					postRuleNameList = append(postRuleNameList, ruleName)
				}
			}
		})
		Step("Creating cloud account and backup location", func() {
			log.InfoD("Creating cloud account and backup location")
			for _, provider := range providers {
				cloudCredName = fmt.Sprintf("%s-%s-%v", "cred", provider, time.Now().Unix())
				bkpLocationName = fmt.Sprintf("%s-%s-%v", provider, getGlobalBucketName(provider), time.Now().Unix())
				cloudCredUID = uuid.New()
				backupLocationUID = uuid.New()
				backupLocationMap[backupLocationUID] = bkpLocationName
				CreateCloudCredential(provider, cloudCredName, cloudCredUID, orgID)
				time.Sleep(time.Minute * 3)
				err := CreateBackupLocation(provider, bkpLocationName, backupLocationUID, cloudCredName, cloudCredUID, getGlobalBucketName(provider), orgID, "")
				log.FailOnError(err, "Creating backup location %s failed", bkpLocationName)
			}
		})
		Step("Creating backup schedule policy", func() {
			log.InfoD("Creating a backup schedule policy")
			intervalSchedulePolicyInfo := Inst().Backup.CreateIntervalSchedulePolicy(5, 15, 2)
			intervalPolicyStatus := Inst().Backup.BackupSchedulePolicy(intervalName, uuid.New(), orgID, intervalSchedulePolicyInfo)
			dash.VerifyFatal(intervalPolicyStatus, nil, fmt.Sprintf("Creating interval schedule policy %s", intervalName))
		})
		Step("Register cluster for backup", func() {
			log.InfoD("Register cluster for backup")
			ctx, err := backup.GetAdminCtxFromSecret()
			log.FailOnError(err, "Fetching px-central-admin ctx")
			err = CreateSourceAndDestClusters(orgID, "", "", ctx)
			log.FailOnError(err, "Creation of source and destination cluster")
			clusterStatus, clusterUid = Inst().Backup.RegisterBackupCluster(orgID, SourceClusterName, "")
			dash.VerifyFatal(clusterStatus, api.ClusterInfo_StatusInfo_Online, fmt.Sprintf("Verifying backup cluster %s", SourceClusterName))
		})
		Step("Taking backup of applications", func() {
			log.InfoD("Taking backup of applications")
			ctx, err := backup.GetAdminCtxFromSecret()
			dash.VerifyFatal(err, nil, "Getting context")
			if len(preRuleNameList) > 0 {
				preRuleUid, err = Inst().Backup.GetRuleUid(orgID, ctx, preRuleNameList[0])
				log.FailOnError(err, "Failed to get UID for rule %s", preRuleNameList[0])
				preRuleName = preRuleNameList[0]
			} else {
				preRuleUid = ""
				preRuleName = ""
			}
			if len(postRuleNameList) > 0 {
				postRuleUid, err = Inst().Backup.GetRuleUid(orgID, ctx, postRuleNameList[0])
				log.FailOnError(err, "Failed to get UID for rule %s", postRuleNameList[0])
				postRuleName = postRuleNameList[0]
			} else {
				postRuleUid = ""
				postRuleName = ""
			}
			for _, namespace := range bkpNamespaces {
				backupName = fmt.Sprintf("%s-%s-%v", BackupNamePrefix, namespace, time.Now().Unix())
				err = CreateBackup(backupName, SourceClusterName, bkpLocationName, backupLocationUID, []string{namespace},
					labelSelectors, orgID, clusterUid, preRuleName, preRuleUid, postRuleName, postRuleUid, ctx)
				dash.VerifyFatal(err, nil, fmt.Sprintf("Verifying %s backup creation", backupName))
			}
		})
		Step("Restoring the backed up applications", func() {
			log.InfoD("Restoring the backed up applications")
			ctx, err := backup.GetAdminCtxFromSecret()
			log.FailOnError(err, "Fetching px-central-admin ctx")
			restoreName = fmt.Sprintf("%s-%v", "test-restore", time.Now().Unix())
			err = CreateRestore(restoreName, backupName, namespaceMapping, destinationClusterName, orgID, ctx, make(map[string]string))
			dash.VerifyFatal(err, nil, fmt.Sprintf("Verifying %s backup's restore %s creation", backupName, restoreName))
		})

		Step("Delete the restores", func() {
			log.InfoD("Delete the restores")
			ctx, err := backup.GetAdminCtxFromSecret()
			log.FailOnError(err, "Fetching px-central-admin ctx")
			err = DeleteRestore(restoreName, orgID, ctx)
			dash.VerifyFatal(err, nil, fmt.Sprintf("Verifying restore %s deletion", restoreName))
		})
		Step("Delete the backups", func() {
			log.Infof("Delete the backups")
			ctx, err := backup.GetAdminCtxFromSecret()
			log.FailOnError(err, "Fetching px-central-admin ctx")
			backupDriver := Inst().Backup
			backupUID, err := backupDriver.GetBackupUID(ctx, backupName, orgID)
			log.FailOnError(err, "Failed while trying to get backup UID for - %s", backupName)
			_, err = DeleteBackup(backupName, backupUID, orgID, ctx)
			dash.VerifyFatal(err, nil, fmt.Sprintf("Verifying backup %s deletion", backupName))

		})
		Step("Delete backup schedule policy", func() {
			log.InfoD("Delete backup schedule policy")
			policyList := []string{intervalName}
			err := Inst().Backup.DeleteBackupSchedulePolicy(orgID, policyList)
			dash.VerifySafely(err, nil, fmt.Sprintf("Deleting backup schedule policies %s ", policyList))
		})
		Step("Delete the pre and post rules", func() {
			log.InfoD("Delete the pre rule")
			if len(preRuleNameList) > 0 {
				for _, ruleName := range preRuleNameList {
					err := Inst().Backup.DeleteRuleForBackup(orgID, ruleName)
					dash.VerifySafely(err, nil, fmt.Sprintf("Deleting  backup pre rules %s", ruleName))
				}
			}
			log.InfoD("Delete the post rules")
			if len(postRuleNameList) > 0 {
				for _, ruleName := range postRuleNameList {
					err := Inst().Backup.DeleteRuleForBackup(orgID, ruleName)
					dash.VerifySafely(err, nil, fmt.Sprintf("Deleting  backup post rules %s", ruleName))
				}
			}
		})
		Step("Delete the backup location and cloud account", func() {
			log.InfoD("Delete the backup location %s and cloud account %s", bkpLocationName, cloudCredName)
			ctx, err := backup.GetAdminCtxFromSecret()
			log.FailOnError(err, "Fetching px-central-admin ctx")
			DeleteCloudAccounts(backupLocationMap, cloudCredName, cloudCredUID, ctx)
		})
	})
	JustAfterEach(func() {
		defer EndTorpedoTest()
		opts := make(map[string]bool)
		opts[SkipClusterScopedObjects] = true
		log.Info(" Deleting deployed applications")
		ValidateAndDestroy(contexts, opts)
	})
})

var _ = Describe("{DeleteUsersRole}", func() {

	// testrailID corresponds to: https://portworx.testrail.net/index.php?/cases/view/58089
	numberOfUsers := 80
	roles := [3]backup.PxBackupRole{backup.ApplicationOwner, backup.InfrastructureOwner, backup.DefaultRoles}
	userRoleMapping := map[string]backup.PxBackupRole{}

	JustBeforeEach(func() {
		StartTorpedoTest("DeleteUsersRole", "Delete role and users", nil, 58089)
	})
	It("Delete user and roles", func() {
		Step("Create Users add roles", func() {
			log.InfoD("Creating %d users", numberOfUsers)
			var wg sync.WaitGroup
			for i := 1; i <= numberOfUsers; i++ {
				userName := fmt.Sprintf("testautouser%v", time.Now().Unix())
				firstName := fmt.Sprintf("FirstName%v", i)
				lastName := fmt.Sprintf("LastName%v", i)
				email := fmt.Sprintf("testuser%v@cnbu.com", time.Now().Unix())
				time.Sleep(2 * time.Second)
				role := roles[rand.Intn(len(roles))]
				wg.Add(1)
				go func(userName, firstName, lastName, email string, role backup.PxBackupRole) {
					defer GinkgoRecover()
					defer wg.Done()
					err := backup.AddUser(userName, firstName, lastName, email, "Password1")
					log.FailOnError(err, "Failed to create user - %s", userName)
					log.InfoD("Adding role %v to user %v ", role, userName)
					err = backup.AddRoleToUser(userName, role, "")
					log.FailOnError(err, "Failed to add role to user - %s", userName)
				}(userName, firstName, lastName, email, role)
				userRoleMapping[userName] = role
			}
			wg.Wait()
		})
		Step("Delete roles from the users", func() {
			for userName, role := range userRoleMapping {
				log.Info(fmt.Sprintf("Deleting [%s] from the user : [%s]", role, userName))
				err := backup.DeleteRoleFromUser(userName, role, "")
				dash.VerifyFatal(err, nil, fmt.Sprintf("Removing role [%s] from the user [%s]", role, userName))
			}
		})
		Step("Validate if the roles are deleted from the users ", func() {
			result := false
			for user, role := range userRoleMapping {
				roles, err := backup.GetRolesForUser(user)
				log.FailOnError(err, "Failed to get roles for user - %s", user)
				for _, roleObj := range roles {
					if roleObj.Name == string(role) {
						result = true
						break
					}
				}
				dash.VerifyFatal(result, false, fmt.Sprintf("validation of deleted role [%s] from user [%s]", role, user))
			}
		})
		Step("Delete users", func() {
			for userName := range userRoleMapping {
				log.Info("This is the user : ", userName)
				err := backup.DeleteUser(userName)
				dash.VerifyFatal(err, nil, fmt.Sprintf("Deleting the user [%s]", userName))
			}
		})
		Step("Validate if all the created users are deleted", func() {
			result := false
			remainingUsers, err := backup.GetAllUsers()
			log.FailOnError(err, "Failed to get users")
			for user := range userRoleMapping {
				for _, userObj := range remainingUsers {
					if userObj.Name == user {
						result = true
						break
					}
				}
				dash.VerifyFatal(result, false, fmt.Sprintf("validation of deleted user [%s]", user))
			}
		})
	})
	JustAfterEach(func() {
		defer EndTorpedoTest()
	})
})

// This test does delete the shared backup by multiple users while restoring is in-progress
var _ = Describe("{IssueMultipleDeletesForSharedBackup}", func() {
	numberOfUsers := 6
	users := make([]string, 0)
	restoreNames := make([]string, 0)
	userContexts := make([]context.Context, 0)
	namespaceMapping := make(map[string]string)
	backupLocationMap := make(map[string]string)
	var contexts []*scheduler.Context
	var backupName string
	var BackupLocationName string
	var backupLocationUID string
	var cloudCredUID string
	var CloudCredUidList []string
	var appContexts []*scheduler.Context
	var bkpNamespaces []string
	var clusterUid string
	var clusterStatus api.ClusterInfo_StatusInfo_Status
	var credName string
	bkpNamespaces = make([]string, 0)
	JustBeforeEach(func() {
		StartTorpedoTest("IssueMultipleDeletesForSharedBackup",
			"Share backup with multiple users and delete the backup", nil, 82944)
		log.InfoD("Deploy applications")
		contexts = make([]*scheduler.Context, 0)
		for i := 0; i < Inst().GlobalScaleFactor; i++ {
			taskName := fmt.Sprintf("%s-%d", taskNamePrefix, i)
			appContexts = ScheduleApplications(taskName)
			contexts = append(contexts, appContexts...)
			for _, ctx := range appContexts {
				ctx.ReadinessTimeout = appReadinessTimeout
				namespace := GetAppNamespace(ctx, taskName)
				bkpNamespaces = append(bkpNamespaces, namespace)
			}
		}
	})
	It("Share the backups and delete", func() {
		providers := getProviders()

		Step("Validate applications", func() {
			log.InfoD("Validate applications")
			ValidateApplications(contexts)
		})
		Step("Create Users", func() {
			users = createUsers(numberOfUsers)
		})
		Step("Adding Credentials and Registering Backup Location", func() {
			log.InfoD("Creating cloud credentials and backup location")
			for _, provider := range providers {
				cloudCredUID = uuid.New()
				CloudCredUidList = append(CloudCredUidList, cloudCredUID)
				backupLocationUID = uuid.New()
				credName = fmt.Sprintf("autogenerated-cred-%v", time.Now().Unix())
				CreateCloudCredential(provider, credName, cloudCredUID, orgID)
				log.InfoD("Created Cloud Credentials with name - %s", credName)
				//TODO: Eliminate time.Sleep
				time.Sleep(time.Minute * 1)
				BackupLocationName = fmt.Sprintf("autogenerated-backup-location-%v", time.Now().Unix())
				backupLocationMap[backupLocationUID] = BackupLocationName
				err := CreateBackupLocation(provider, BackupLocationName, backupLocationUID, credName, cloudCredUID, getGlobalBucketName(provider), orgID, "")
				log.FailOnError(err, "Backup location %s creation failed", BackupLocationName)
			}
		})
		Step("Register source and destination cluster for backup", func() {
			log.InfoD("Registering Source and Destination clusters and verifying the status")
			ctx, err := backup.GetAdminCtxFromSecret()
			log.FailOnError(err, "Fetching px-central-admin ctx")
			err = CreateSourceAndDestClusters(orgID, "", "", ctx)
			log.FailOnError(err, "Source and Destination cluster creation failed")
			clusterStatus, clusterUid = Inst().Backup.RegisterBackupCluster(orgID, SourceClusterName, "")
			dash.VerifyFatal(clusterStatus, api.ClusterInfo_StatusInfo_Online, fmt.Sprintf("Verifying backup cluster %s status", SourceClusterName))
		})
		Step("Taking backup of applications", func() {
			log.InfoD("Taking backup of applications")
			backupName = fmt.Sprintf("%s-%v", BackupNamePrefix, time.Now().Unix())
			ctx, err := backup.GetAdminCtxFromSecret()
			log.FailOnError(err, "Fetching px-central-admin ctx")
			err = CreateBackup(backupName, SourceClusterName, BackupLocationName, backupLocationUID, []string{bkpNamespaces[0]},
				nil, orgID, clusterUid, "", "", "", "", ctx)
			log.FailOnError(err, "Failed to create Backup %s", backupName)
			log.Infof("List of backups - %s", backupName)
		})
		backupMap := make(map[string]string, 0)
		Step("Share backup with multiple users", func() {
			log.InfoD("Share backup with multiple users")
			// Get Admin Context - needed to share backup and get backup UID
			ctx, err := backup.GetAdminCtxFromSecret()
			log.FailOnError(err, "Fetching px-central-admin ctx")

			// Share backups with all the users
			err = ShareBackup(backupName, nil, users, FullAccess, ctx)
			log.FailOnError(err, "Failed to share backup %s", backupName)

			for _, user := range users {
				// Get user context
				ctxNonAdmin, err := backup.GetNonAdminCtx(user, "Password1")
				log.FailOnError(err, "Fetching px-central-admin ctx")
				userContexts = append(userContexts, ctxNonAdmin)

				// Register Source and Destination cluster
				log.InfoD("Registering Source and Destination clusters from user context for user -%s", user)
				err = CreateSourceAndDestClusters(orgID, "", "", ctxNonAdmin)
				log.FailOnError(err, "Failed to create source and destination cluster for user %s", user)

				// Get Backup UID
				backupDriver := Inst().Backup
				backupUID, err := backupDriver.GetBackupUID(ctx, backupName, orgID)
				log.FailOnError(err, "Failed while trying to get backup UID for - %s", backupName)
				backupMap[backupName] = backupUID

				// Start Restore
				namespaceMapping[bkpNamespaces[0]] = bkpNamespaces[0] + user
				restoreName := fmt.Sprintf("%s-%s", RestoreNamePrefix, user)
				restoreNames = append(restoreNames, restoreName)
				log.Infof("Creating restore %s for user %s", restoreName, user)
				err = CreateRestoreWithoutCheck(restoreName, backupName, namespaceMapping, destinationClusterName, orgID, ctxNonAdmin)
				log.FailOnError(err, "Failed to create restore %s for user %s", restoreName, user)
			}
		})
		Step("Delete the backups and validate", func() {
			log.InfoD("Delete the backups and validate")
			// Delete the backups
			ctx, err := backup.GetAdminCtxFromSecret()
			log.FailOnError(err, "Fetching px-central-admin ctx")
			var wg sync.WaitGroup
			backupDriver := Inst().Backup
			for _, user := range users {
				// Get user context
				ctxNonAdmin, err := backup.GetNonAdminCtx(user, "Password1")
				log.FailOnError(err, "Fetching px-central-admin ctx")
				wg.Add(1)
				go func(user string) {
					defer wg.Done()
					_, err = DeleteBackup(backupName, backupMap[backupName], orgID, ctxNonAdmin)
					log.FailOnError(err, "Failed to delete backup - %s", backupName)
					err = backupDriver.WaitForBackupDeletion(ctx, backupName, orgID, time.Minute*10, time.Minute*1)
					log.FailOnError(err, "Error waiting for backup deletion %v", backupName)
				}(user)
			}
			wg.Wait()
		})

		Step("Validate Restores are successful", func() {
			log.InfoD("Validate Restores are successful")
			backupDriver := Inst().Backup
			for _, user := range users {
				log.Infof("Validating Restore success for user %s", user)
				ctxNonAdmin, err := backup.GetNonAdminCtx(user, "Password1")
				log.FailOnError(err, "Fetching px-central-admin ctx")
				for _, restore := range restoreNames {
					log.Infof("Validating Restore %s for user %s", restore, user)
					if strings.Contains(restore, user) {
						restoreSuccessCheck := func() (interface{}, bool, error) {
							restoreInspectRequest := &api.RestoreInspectRequest{
								Name:  restore,
								OrgId: orgID,
							}
							resp, err := Inst().Backup.InspectRestore(ctxNonAdmin, restoreInspectRequest)
							if err != nil {
								return "", true, fmt.Errorf("Restore Inspect failed with error %s", err)
							}
							restoreResponseStatus := resp.GetRestore().GetStatus()
							actual := restoreResponseStatus.GetStatus()
							expected := api.RestoreInfo_StatusInfo_Success
							if actual != expected {
								log.Infof("Status of %s - [%s]", restore, restoreResponseStatus.GetStatus())
								return "", true, fmt.Errorf("restore status expected was [%s] but got [%s]", expected, actual)
							}
							return "", false, nil
						}
						_, err = task.DoRetryWithTimeout(restoreSuccessCheck, 10*time.Minute, 30*time.Second)
						log.FailOnError(err, "Validate restores %s are successful", restoreNames)
						restoreInspectRequest := &api.RestoreInspectRequest{
							Name:  restore,
							OrgId: orgID,
						}
						resp, _ := backupDriver.InspectRestore(ctxNonAdmin, restoreInspectRequest)
						dash.VerifyFatal(resp.GetRestore().GetStatus().Status, api.RestoreInfo_StatusInfo_Success, "Inspecting the Restore success for - "+resp.GetRestore().GetName())
					}
				}
			}
		})
	})
	JustAfterEach(func() {
		defer EndTorpedoTest()
		log.InfoD("Deleting the deployed apps after the testcase")
		for i := 0; i < len(contexts); i++ {
			opts := make(map[string]bool)
			opts[SkipClusterScopedObjects] = true
			taskName := fmt.Sprintf("%s-%d", taskNamePrefix, i)
			err := Inst().S.Destroy(contexts[i], opts)
			dash.VerifySafely(err, nil, fmt.Sprintf("Verify destroying app %s, Err: %v", taskName, err))
		}
		log.InfoD("Deleting restores")
		for _, user := range users {
			ctxNonAdmin, err := backup.GetNonAdminCtx(user, "Password1")
			log.FailOnError(err, "Fetching px-central-admin ctx")
			for _, restore := range restoreNames {
				if strings.Contains(restore, user) {
					log.Infof("deleting Restore %s for user %s", restore, user)
					err = DeleteRestore(restore, orgID, ctxNonAdmin)
					log.FailOnError(err, "Failed to delete restore %s", restore)
				}
			}
		}
		ctx, err := backup.GetAdminCtxFromSecret()
		log.FailOnError(err, "Fetching px-central-admin ctx")

		log.Infof("Deleting registered clusters for admin context")
		DeleteCloudAccounts(backupLocationMap, credName, cloudCredUID, ctx)

		log.Infof("Deleting registered clusters for non-admin context")
		for _, ctxNonAdmin := range userContexts {
			DeleteCloudAccounts(nil, credName, cloudCredUID, ctxNonAdmin)
		}

		var wg sync.WaitGroup
		log.Infof("Cleaning up users")
		for _, userName := range users {
			wg.Add(1)
			go func(userName string) {
				defer wg.Done()
				err := backup.DeleteUser(userName)
				log.FailOnError(err, "Error deleting user %v", userName)
			}(userName)
		}
		wg.Wait()
	})
})

// Share backup with created with same name between two users
var _ = Describe("{SwapShareBackup}", func() {

	// testrailID corresponds to: https://portworx.testrail.net/index.php?/cases/view/82940
	numberOfUsers := 2
	users := make([]string, 0)
	userBackupLocationMapping := map[string]string{}
	var backupUIDList []string
	var backupName string
	var contexts []*scheduler.Context
	var backupLocationUID string
	var appContexts []*scheduler.Context
	var bkpNamespaces []string
	var clusterUid string
	var clusterStatus api.ClusterInfo_StatusInfo_Status
	var credNames []string
	var cloudCredUID string
	bkpNamespaces = make([]string, 0)

	JustBeforeEach(func() {
		StartTorpedoTest("SwapShareBackup",
			"Share backup with same name between two users", nil, 82940)
		log.InfoD("Deploy applications")
		contexts = make([]*scheduler.Context, 0)
		for i := 0; i < Inst().GlobalScaleFactor; i++ {
			taskName := fmt.Sprintf("%s-%d", taskNamePrefix, i)
			appContexts = ScheduleApplications(taskName)
			contexts = append(contexts, appContexts...)
			for _, ctx := range appContexts {
				ctx.ReadinessTimeout = appReadinessTimeout
				namespace := GetAppNamespace(ctx, taskName)
				bkpNamespaces = append(bkpNamespaces, namespace)
			}
		}
	})
	It("Share the backup with same name", func() {
		providers := getProviders()
		Step("Create Users", func() {
			log.InfoD("Creating %d users", numberOfUsers)
			var wg sync.WaitGroup
			for i := 1; i <= numberOfUsers; i++ {
				time.Sleep(3000 * time.Millisecond)
				userName := fmt.Sprintf("testautouser%v", time.Now().Unix())
				firstName := fmt.Sprintf("FirstName%v", i)
				lastName := fmt.Sprintf("LastName%v", i)
				email := fmt.Sprintf("testuser%v@cnbu.com", time.Now().Unix())
				wg.Add(1)
				go func(userName, firstName, lastName, email string) {
					defer GinkgoRecover()
					defer wg.Done()
					err := backup.AddUser(userName, firstName, lastName, email, "Password1")
					log.FailOnError(err, "Failed to create user - %s", userName)
					users = append(users, userName)
				}(userName, firstName, lastName, email)
			}
			wg.Wait()
		})
		Step(fmt.Sprintf("Adding Credentials and Registering Backup Location for %s and %s", users[0], users[1]), func() {
			log.InfoD(fmt.Sprintf("Creating bucket, cloud credentials and backup location for %s and %s", users[0], users[1]))
			for _, provider := range providers {
				cloudCredUID = uuid.New()
				backupLocationUID = uuid.New()

				for _, user := range users {
					credName := fmt.Sprintf("autogenerated-cred-%v", time.Now().Unix())
					err := backup.AddRoleToUser(user, backup.InfrastructureOwner, fmt.Sprintf("Adding Infra Owner role to %s", user))
					log.FailOnError(err, "Failed to add role to user - %s", user)
					ctxNonAdmin, err := backup.GetNonAdminCtx(user, "Password1")
					log.FailOnError(err, fmt.Sprintf("Failed to fetch ctx for custom user: [%v]", err))
					err = CreateCloudCredentialNonAdminUser(provider, credName, cloudCredUID, orgID, ctxNonAdmin)
					log.FailOnError(err, "Failed to create cloud credential - %s", err)
					credNames = append(credNames, credName)
					time.Sleep(time.Minute * 1)
					backupLocationName := fmt.Sprintf("autogenerated-backup-location-%v", time.Now().Unix())
					err = CreateS3BackupLocationNonAdminUser(backupLocationName, backupLocationUID, credName, cloudCredUID, getGlobalBucketName(provider), orgID, "", ctxNonAdmin)
					log.FailOnError(err, "Failed to add backup loction to user - %s", user)
					userBackupLocationMapping[user] = backupLocationName
				}

			}
		})
		for _, user := range users {
			Step(fmt.Sprintf("Register source and destination cluster for backup on %s ", user), func() {
				log.InfoD("Registering Source and Destination clusters as user : %s and verifying the status", user)
				ctx, err := backup.GetNonAdminCtx(user, "Password1")
				log.FailOnError(err, "Fetching %s ctx", user)
				err = CreateSourceAndDestClusters(orgID, "", "", ctx)
				log.FailOnError(err, "Failed creating source and destination cluster for user : %s", user)
				clusterStatus, clusterUid = Inst().Backup.RegisterBackupClusterNonAdminUser(orgID, SourceClusterName, "", ctx)
				dash.VerifyFatal(clusterStatus, api.ClusterInfo_StatusInfo_Online, "Verifying backup cluster status")
			})
			Step(fmt.Sprintf("Taking backup of applications as %s", user), func() {
				log.InfoD("Taking backup of applications as user : %s ", user)
				backupName = "backup1-82940"
				ctx, err := backup.GetNonAdminCtx(user, "Password1")
				log.FailOnError(err, "Fetching testuser ctx")
				err = CreateBackup(backupName, SourceClusterName, userBackupLocationMapping[user], backupLocationUID, []string{bkpNamespaces[0]},
					nil, orgID, clusterUid, "", "", "", "", ctx)

				dash.VerifyFatal(err, nil, fmt.Sprintf("verifying backup creation for %s", backupName))
				backupDriver := Inst().Backup
				backupUID, err := backupDriver.GetBackupUID(ctx, backupName, orgID)
				backupUIDList = append(backupUIDList, backupUID)
				log.FailOnError(err, "Failed getting backup uid for backup name %s", backupName)
			})
		}
		Step(fmt.Sprintf("Share backup with %s", users[1]), func() {
			log.InfoD(fmt.Sprintf("Share backup from %s to %s and validate", users[0], users[1]))
			ctx, err := backup.GetNonAdminCtx(users[0], "Password1")
			log.FailOnError(err, "Fetching testuser ctx")
			// Share backup with the user
			err = ShareBackup(backupName, nil, []string{users[1]}, RestoreAccess, ctx)
			log.FailOnError(err, "Failed to share backup %s", backupName)
		})
		Step(fmt.Sprintf("validate the backup shared %s is present in user context %s", backupName, users[1]), func() {
			userBackups, _ := GetAllBackupsForUser(users[1], "Password1")
			backupCount := 0
			for _, backup := range userBackups {
				if backup == backupName {
					backupCount = backupCount + 1
				}
			}
			dash.VerifyFatal(backupCount, numberOfUsers, fmt.Sprintf("Validating the shared backup [%s] is present in user context [%s]", backupName, users[1]))
		})
		Step(fmt.Sprintf("Restore the shared backup  %s with user context %s", backupName, users[1]), func() {
			log.InfoD(fmt.Sprintf("Restore the shared backup  %s with user context %s", users[1], users[0]))
			ctxNonAdmin, err := backup.GetNonAdminCtx(users[1], "Password1")
			log.FailOnError(err, "Fetching testuser ctx")
			restoreName := fmt.Sprintf("%s-%v", RestoreNamePrefix, time.Now().Unix())
			err = CreateRestoreWithUID(restoreName, backupName, nil, destinationClusterName, orgID, ctxNonAdmin, nil, backupUIDList[0])
			log.FailOnError(err, "Failed to restore %s", restoreName)
		})
		Step(fmt.Sprintf("Share backup with %s", users[0]), func() {
			log.InfoD(fmt.Sprintf("Share backup from %s to %s and validate", users[1], users[0]))
			ctx, err := backup.GetNonAdminCtx(users[1], "Password1")
			log.FailOnError(err, "Fetching testuser ctx")
			// Share backup with the user
			err = ShareBackup(backupName, nil, []string{users[0]}, RestoreAccess, ctx)
			log.FailOnError(err, "Failed to share backup %s", backupName)
		})
		Step(fmt.Sprintf("validate the backup shared %s is present in user context %s", backupName, users[0]), func() {
			userBackups, _ := GetAllBackupsForUser(users[0], "Password1")
			backupCount := 0
			for _, backup := range userBackups {
				if backup == backupName {
					backupCount = backupCount + 1
				}
			}
			dash.VerifyFatal(backupCount, numberOfUsers, fmt.Sprintf("Validating the shared backup [%s] is present in user context [%s]", backupName, users[0]))
		})
		Step(fmt.Sprintf("Restore the shared backup  %s with user context %s", backupName, users[0]), func() {
			log.InfoD(fmt.Sprintf("Restore the shared backup  %s with user context %s", users[0], users[0]))
			ctxNonAdmin, err := backup.GetNonAdminCtx(users[0], "Password1")
			log.FailOnError(err, "Fetching testuser ctx")
			restoreName := fmt.Sprintf("%s-%v", RestoreNamePrefix, time.Now().Unix())
			err = CreateRestoreWithUID(restoreName, backupName, nil, destinationClusterName, orgID, ctxNonAdmin, nil, backupUIDList[1])
			log.FailOnError(err, "Failed to restore %s", restoreName)
		})
	})
	JustAfterEach(func() {
		defer EndTorpedoTest()
		log.InfoD("Deleting the deployed apps after the testcase")
		for i := 0; i < len(contexts); i++ {
			opts := make(map[string]bool)
			opts[SkipClusterScopedObjects] = true
			taskName := fmt.Sprintf("%s-%d", taskNamePrefix, i)
			err := Inst().S.Destroy(contexts[i], opts)
			dash.VerifySafely(err, nil, fmt.Sprintf("Verify destroying app %s, Err: %v", taskName, err))
		}

		log.InfoD("Deleting all restores")
		for _, userName := range users {
			ctx, err := backup.GetNonAdminCtx(userName, "Password1")
			log.FailOnError(err, "Fetching nonAdminctx")
			allRestores, err := GetAllRestoresNonAdminCtx(ctx)
			log.FailOnError(err, "Fetching all restores for nonAdminctx")
			for _, restoreName := range allRestores {
				err = DeleteRestore(restoreName, orgID, ctx)
				dash.VerifySafely(err, nil, fmt.Sprintf("Verifying restore deletion - %s", restoreName))
			}
		}

		log.InfoD("Delete all backups")
		for i := 0; i <= numberOfUsers-1; i++ {
			ctx, err := backup.GetNonAdminCtx(users[i], "Password1")
			log.FailOnError(err, "Fetching nonAdminctx ")
			_, err = DeleteBackup(backupName, backupUIDList[i], orgID, ctx)
			dash.VerifySafely(err, nil, fmt.Sprintf("Verifying backup deletion - %s", backupName))
		}

		// Cleanup all backup locations
		for _, userName := range users {
			ctx, err := backup.GetNonAdminCtx(userName, "Password1")
			log.FailOnError(err, "Fetching nonAdminctx ")
			allBackupLocations, err := getAllBackupLocations(ctx)
			dash.VerifySafely(err, nil, "Verifying fetching of all backup locations")
			for backupLocationUid, backupLocationName := range allBackupLocations {
				if userBackupLocationMapping[userName] == backupLocationName {
					err = DeleteBackupLocation(backupLocationName, backupLocationUid, orgID)
					dash.VerifySafely(err, nil, fmt.Sprintf("Verifying backup location deletion - %s", backupLocationName))
				}
			}

			backupLocationDeletionSuccess := func() (interface{}, bool, error) {
				allBackupLocations, err := getAllBackupLocations(ctx)
				dash.VerifySafely(err, nil, "Verifying fetching of all backup locations")
				for _, backupLocationName := range allBackupLocations {
					if userBackupLocationMapping[userName] == backupLocationName {
						return "", true, fmt.Errorf("found %s backup locations", backupLocationName)
					}
				}
				return "", false, nil
			}
			_, err = task.DoRetryWithTimeout(backupLocationDeletionSuccess, 10*time.Minute, 30*time.Second)
			dash.VerifySafely(err, nil, "Verifying backup location deletion success")
		}
		var wg sync.WaitGroup
		log.Infof("Cleaning up users")
		for _, userName := range users {
			wg.Add(1)
			go func(userName string) {
				defer GinkgoRecover()
				defer wg.Done()
				err := backup.DeleteUser(userName)
				log.FailOnError(err, "Error deleting user %v", userName)
			}(userName)
		}
		wg.Wait()
	})
})

// This test does restart the px-backup pod, Mongo pods during backup sharing
var _ = Describe("{RestartBackupPodDuringBackupSharing}", func() {
	numberOfUsers := 10
	var contexts []*scheduler.Context
	userContexts := make([]context.Context, 0)
	CloudCredUIDMap := make(map[string]string)
	backupMap := make(map[string]string, 0)
	var appContexts []*scheduler.Context
	var backupLocation string
	var backupLocationUID string
	var cloudCredUID string
	backupLocationMap := make(map[string]string)
	var bkpNamespaces []string
	var backupNames []string
	var users []string
	var backupName string
	var clusterUid string
	var cloudCredName string
	var clusterStatus api.ClusterInfo_StatusInfo_Status
	timeStamp := time.Now().Unix()
	bkpNamespaces = make([]string, 0)

	JustBeforeEach(func() {
		StartTorpedoTest("RestartBackupPodDuringBackupSharing", "Restart backup pod during backup sharing", nil, 82948)
		log.InfoD("Deploy applications")
		contexts = make([]*scheduler.Context, 0)
		for i := 0; i < Inst().GlobalScaleFactor; i++ {
			taskName := fmt.Sprintf("%s-%d", taskNamePrefix, i)
			appContexts = ScheduleApplications(taskName)
			contexts = append(contexts, appContexts...)
			for _, ctx := range appContexts {
				ctx.ReadinessTimeout = appReadinessTimeout
				namespace := GetAppNamespace(ctx, taskName)
				bkpNamespaces = append(bkpNamespaces, namespace)
			}
		}
	})
	It("Restart backup pod during backup sharing", func() {
		Step("Validate applications", func() {
			ValidateApplications(contexts)
		})

		Step("Creating cloud credentials", func() {
			log.InfoD("Creating cloud credentials")
			providers := getProviders()
			for _, provider := range providers {
				cloudCredName = fmt.Sprintf("%s-%s-%v", "cred", provider, timeStamp)
				cloudCredUID = uuid.New()
				CloudCredUIDMap[cloudCredUID] = cloudCredName
				CreateCloudCredential(provider, cloudCredName, cloudCredUID, orgID)
			}
		})

		Step("Register cluster for backup", func() {
			ctx, _ := backup.GetAdminCtxFromSecret()
			err := CreateSourceAndDestClusters(orgID, "", "", ctx)
			dash.VerifyFatal(err, nil, fmt.Sprintf("Creating source %s and destination %s cluster", SourceClusterName, destinationClusterName))
			clusterStatus, clusterUid = Inst().Backup.RegisterBackupCluster(orgID, SourceClusterName, "")
			dash.VerifyFatal(clusterStatus, api.ClusterInfo_StatusInfo_Online, fmt.Sprintf("Verifying backup cluster %s", SourceClusterName))
		})

		Step("Creating backup location", func() {
			log.InfoD("Creating backup location")
			providers := getProviders()
			for _, provider := range providers {
				cloudCredName = fmt.Sprintf("%s-%s-%v", "cred", provider, timeStamp)
				backupLocation = fmt.Sprintf("autogenerated-backup-location-%v", time.Now().Unix())
				backupLocationUID = uuid.New()
				backupLocationMap[backupLocationUID] = backupLocation
				err := CreateBackupLocation(provider, backupLocation, backupLocationUID, cloudCredName, cloudCredUID,
					getGlobalBucketName(provider), orgID, "")
				dash.VerifyFatal(err, nil, fmt.Sprintf("Creating backup location %s", backupLocation))
			}
		})

		Step("Start backup of application to bucket", func() {
			ctx, err := backup.GetAdminCtxFromSecret()
			dash.VerifyFatal(err, nil, "Verifying Getting context")
			backupName = fmt.Sprintf("%s-%v", BackupNamePrefix, time.Now().Unix())
			err = CreateBackup(backupName, SourceClusterName, backupLocation, backupLocationUID, []string{bkpNamespaces[0]},
				nil, orgID, clusterUid, "", "", "", "", ctx)
			log.FailOnError(err, "Backup creation failed for backup %s", backupName)
			backupNames = append(backupNames, backupName)
		})

		Step("Create users", func() {
			log.InfoD("Creating users")
			users = createUsers(numberOfUsers)
			log.Infof("Created %v users and users list is %v", numberOfUsers, users)
		})

		Step("Share Backup with multiple users", func() {
			log.InfoD("Sharing Backup with multiple users")
			ctx, err := backup.GetAdminCtxFromSecret()
			dash.VerifyFatal(err, nil, "Getting context")
			err = ShareBackup(backupName, nil, users, ViewOnlyAccess, ctx)
			log.FailOnError(err, "Failed to share backup %s with users", backupName)
		})

		Step("Restart backup pod when backup sharing is in-progress", func() {
			log.InfoD("Restart backup pod when backup sharing is in-progress")
			backupPodLabel := make(map[string]string)
			backupPodLabel["app"] = "px-backup"
			backupPodNamespace := backup.GetPxBackupNamespace()
			pods, err := core.Instance().GetPods(backupPodNamespace, backupPodLabel)
			dash.VerifyFatal(err, nil, "Getting px-backup pod")
			for _, pod := range pods.Items {
				err := core.Instance().DeletePod(pod.GetName(), backupPodNamespace, false)
				log.FailOnError(err, fmt.Sprintf("Failed to kill pod [%s]", pod.GetName()))
				err = core.Instance().WaitForPodDeletion(pod.GetUID(), backupPodNamespace, 5*time.Minute)
				log.FailOnError(err, fmt.Sprintf("%s pod termination failed", pod.GetName()))
			}
			pods, err = core.Instance().GetPods("px-backup", backupPodLabel)
			dash.VerifyFatal(err, nil, "Getting px-backup pod")
			for _, pod := range pods.Items {
				err = core.Instance().ValidatePod(&pod, 5*time.Minute, 30*time.Second)
				log.FailOnError(err, fmt.Sprintf("Failed to validate pod [%s]", pod.GetName()))
			}
		})

		Step("Validate the shared backup with users", func() {
			// Get Admin Context - needed to share backup and get backup UID
			ctx, err := backup.GetAdminCtxFromSecret()
			log.FailOnError(err, "Fetching px-central-admin ctx")
			for _, user := range users {
				// Get user context
				ctxNonAdmin, err := backup.GetNonAdminCtx(user, "Password1")
				log.FailOnError(err, "Fetching px-central-admin ctx")
				userContexts = append(userContexts, ctxNonAdmin)

				// Register Source and Destination cluster
				log.InfoD("Registering Source and Destination clusters from user context for user -%s", user)
				err = CreateSourceAndDestClusters(orgID, "", "", ctxNonAdmin)
				dash.VerifyFatal(err, nil, fmt.Sprintf("Creating source and destination cluster for user %s", user))

				for _, backup := range backupNames {
					// Get Backup UID
					backupDriver := Inst().Backup
					backupUID, err := backupDriver.GetBackupUID(ctx, backup, orgID)
					log.FailOnError(err, "Failed while trying to get backup UID for - %s", backup)
					backupMap[backup] = backupUID

					// Start Restore
					restoreName := fmt.Sprintf("%s-%v", RestoreNamePrefix, time.Now().Unix())
					err = CreateRestore(restoreName, backup, nil, destinationClusterName, orgID, ctxNonAdmin, nil)

					// Restore validation to make sure that the user with cannot restore
					dash.VerifyFatal(strings.Contains(err.Error(), "failed to retrieve backup location"), true,
						fmt.Sprintf("Verifying backup restore [%s] is not possible for backup [%s] with user [%s]", restoreName, backup, user))

				}
			}
		})

		Step("Share Backup with multiple users", func() {
			log.InfoD("Sharing Backup with multiple users")
			ctx, err := backup.GetAdminCtxFromSecret()
			dash.VerifyFatal(err, nil, "Getting context")
			err = ShareBackup(backupName, nil, users, RestoreAccess, ctx)
			log.FailOnError(err, "Failed to share backup %s with users", backupName)
		})

		Step("Restart mongo pods when backup sharing is in-progress", func() {
			log.InfoD("Restart backup pod when backup sharing is in-progress")
			backupPodLabel := make(map[string]string)
			backupPodLabel["app.kubernetes.io/component"] = "pxc-backup-mongodb"
			backupPodNamespace := backup.GetPxBackupNamespace()
			pods, err := core.Instance().GetPods(backupPodNamespace, backupPodLabel)
			dash.VerifyFatal(err, nil, "Getting mongo pod")
			for _, pod := range pods.Items {
				err := core.Instance().DeletePod(pod.GetName(), backupPodNamespace, false)
				log.FailOnError(err, fmt.Sprintf("Failed to kill pod [%s]", pod.GetName()))
				err = core.Instance().WaitForPodDeletion(pod.GetUID(), backupPodNamespace, 5*time.Minute)
				log.FailOnError(err, fmt.Sprintf("%s pod termination failed", pod.GetName()))
			}
			pods, err = core.Instance().GetPods("px-backup", backupPodLabel)
			dash.VerifyFatal(err, nil, "Getting mongo pods")
			for _, pod := range pods.Items {
				err = core.Instance().ValidatePod(&pod, 10*time.Minute, 30*time.Second)
				log.FailOnError(err, fmt.Sprintf("Failed to validate pod [%s]", pod.GetName()))
			}
		})
		Step("Validate the shared backup with users", func() {
			for _, user := range users {
				// Get user context
				ctxNonAdmin, err := backup.GetNonAdminCtx(user, "Password1")
				log.FailOnError(err, "Fetching px-central-admin ctx")

				for _, backup := range backupNames {
					// Start Restore
					restoreName := fmt.Sprintf("%s-%v", RestoreNamePrefix, time.Now().Unix())
					err = CreateRestore(restoreName, backup, nil, destinationClusterName, orgID, ctxNonAdmin, nil)
					dash.VerifyFatal(err, nil, fmt.Sprintf("Restore the backup %s for user %s", backup, user))

					// Delete restore
					err = DeleteRestore(restoreName, orgID, ctxNonAdmin)
					dash.VerifyFatal(err, nil, fmt.Sprintf("Deleting restore %s", restoreName))

				}
			}
		})
	})
	JustAfterEach(func() {
		defer EndTorpedoTest()
		ctx, _ := backup.GetAdminCtxFromSecret()
		log.InfoD("Deleting the deployed apps after the testcase")
		for i := 0; i < len(contexts); i++ {
			opts := make(map[string]bool)
			opts[SkipClusterScopedObjects] = true
			taskName := fmt.Sprintf("%s-%d", taskNamePrefix, i)
			err := Inst().S.Destroy(contexts[i], opts)
			dash.VerifySafely(err, nil, fmt.Sprintf("Verify destroying app %s, Err: %v", taskName, err))
		}
		log.InfoD("Deleting the backups")
		for _, backup := range backupNames {
			_, err := DeleteBackup(backup, backupMap[backup], orgID, ctx)
			dash.VerifyFatal(err, nil, fmt.Sprintf("Deleting the backup %s", backup))
		}
		log.InfoD("Deleting backup location, cloud creds and clusters")
		DeleteCloudAccounts(backupLocationMap, cloudCredName, cloudCredUID, ctx)
		var wg sync.WaitGroup
		log.Infof("Cleaning up users")
		for _, userName := range users {
			wg.Add(1)
			go func(userName string) {
				defer GinkgoRecover()
				defer wg.Done()
				err := backup.DeleteUser(userName)
				log.FailOnError(err, "Error deleting user %v", userName)
			}(userName)
		}
		wg.Wait()
	})
})

// This testcase verifies schedule backup creation with a single namespace.
var _ = Describe("{ScheduleBackupCreationSingleNS}", func() {
	var (
		contexts           []*scheduler.Context
		appContexts        []*scheduler.Context
		backupLocationName string
		backupLocationUID  string
		cloudCredUID       string
		bkpNamespaces      []string
		cloudAccountName   string
		backupName         string
		schBackupName      string
		schPolicyUid       string
		restoreName        string
		clusterStatus      api.ClusterInfo_StatusInfo_Status
	)
	var testrailID = 58014 // testrailID corresponds to: https://portworx.testrail.net/index.php?/cases/view/58014
	namespaceMapping := make(map[string]string)
	labelSelectors := make(map[string]string)
	cloudCredUIDMap := make(map[string]string)
	backupLocationMap := make(map[string]string)
	bkpNamespaces = make([]string, 0)
	timeStamp := strconv.Itoa(int(time.Now().Unix()))
	periodicPolicyName := fmt.Sprintf("%s-%s", "periodic", timeStamp)

	JustBeforeEach(func() {
		StartTorpedoTest("ScheduleBackupCreation", "Create schedule backup creation with a single namespace", nil, testrailID)
		log.Info("Application installation")
		contexts = make([]*scheduler.Context, 0)
		for i := 0; i < Inst().GlobalScaleFactor; i++ {
			taskName := fmt.Sprintf("%s-%d", taskNamePrefix, i)
			appContexts = ScheduleApplications(taskName)
			contexts = append(contexts, appContexts...)
			for _, ctx := range appContexts {
				ctx.ReadinessTimeout = appReadinessTimeout
				namespace := GetAppNamespace(ctx, taskName)
				bkpNamespaces = append(bkpNamespaces, namespace)
			}
		}
	})

	It("Schedule Backup Creation with single namespace", func() {
		Step("Validate deployed applications", func() {
			ValidateApplications(contexts)
		})
		providers := getProviders()
		Step("Adding Cloud Account", func() {
			log.InfoD("Adding cloud account")
			for _, provider := range providers {
				cloudAccountName = fmt.Sprintf("%s-%v", provider, timeStamp)
				cloudCredUID = uuid.New()
				cloudCredUIDMap[cloudCredUID] = cloudAccountName
				CreateCloudCredential(provider, cloudAccountName, cloudCredUID, orgID)
			}
		})

		Step("Adding Backup Location", func() {
			log.InfoD("Adding Backup Location")
			for _, provider := range providers {
				cloudAccountName = fmt.Sprintf("%s-%v", provider, timeStamp)
				backupLocationName = fmt.Sprintf("auto-bl-%v", time.Now().Unix())
				backupLocationUID = uuid.New()
				backupLocationMap[backupLocationUID] = backupLocationName
				err := CreateBackupLocation(provider, backupLocationName, backupLocationUID, cloudAccountName, cloudCredUID,
					getGlobalBucketName(provider), orgID, "")
				dash.VerifyFatal(err, nil, fmt.Sprintf("Verification of adding backup location - %s", backupLocationName))
			}
		})

		Step("Creating Schedule Policies", func() {
			log.InfoD("Creating Schedule Policies")
			periodicSchedulePolicyInfo := Inst().Backup.CreateIntervalSchedulePolicy(5, 15, 5)
			periodicPolicyStatus := Inst().Backup.BackupSchedulePolicy(periodicPolicyName, uuid.New(), orgID, periodicSchedulePolicyInfo)
			dash.VerifyFatal(periodicPolicyStatus, nil, fmt.Sprintf("Verification of creating periodic schedule policy - %s", periodicPolicyName))
		})

		Step("Adding Clusters for backup", func() {
			log.InfoD("Adding application clusters")
			ctx, _ := backup.GetAdminCtxFromSecret()
			err := CreateSourceAndDestClusters(orgID, "", "", ctx)
			dash.VerifyFatal(err, nil, fmt.Sprintf("Verification of creating source - %s and destination - %s clusters", SourceClusterName, destinationClusterName))
			clusterStatus, _ = Inst().Backup.RegisterBackupCluster(orgID, SourceClusterName, "")
			dash.VerifyFatal(clusterStatus, api.ClusterInfo_StatusInfo_Online, fmt.Sprintf("Verification of adding application clusters - %s", SourceClusterName))
		})

		Step("Creating schedule backups", func() {
			log.InfoD("Creating schedule backups")
			ctx, err := backup.GetAdminCtxFromSecret()
			log.FailOnError(err, "Fetching px-central-admin ctx")
			schPolicyUid, _ = Inst().Backup.GetSchedulePolicyUid(orgID, ctx, periodicPolicyName)
			for _, namespace := range bkpNamespaces {
				backupName = fmt.Sprintf("%s-%s", BackupNamePrefix, namespace)
				schBackupName, err = CreateScheduleBackup(backupName, SourceClusterName, backupLocationName, backupLocationUID, []string{namespace},
					labelSelectors, orgID, "", "", "", "", periodicPolicyName, schPolicyUid, ctx)
				dash.VerifyFatal(err, nil, fmt.Sprintf("Verification of creating schedule backup - %s", schBackupName))
			}
		})

		Step("Restoring scheduled backups", func() {
			log.InfoD("Restoring scheduled backups")
			ctx, err := backup.GetAdminCtxFromSecret()
			log.FailOnError(err, "Fetching px-central-admin ctx")
			restoreName = fmt.Sprintf("%s-%s", restoreNamePrefix, schBackupName)
			err = CreateRestore(restoreName, schBackupName, namespaceMapping, destinationClusterName, orgID, ctx, nil)
			dash.VerifyFatal(err, nil, fmt.Sprintf("Verification of restoring scheduled backups - %s", restoreName))
		})
	})

	JustAfterEach(func() {
		defer EndTorpedoTest()
		ctx, _ := backup.GetAdminCtxFromSecret()
		log.InfoD("Clean up objects after test execution")
		log.Info("Deleting backup schedules")
		scheduleUid, err := GetScheduleUID(backupName, orgID, ctx)
		log.FailOnError(err, "Error while getting schedule uid %v", backupName)
		err = DeleteSchedule(backupName, scheduleUid, periodicPolicyName, schPolicyUid, orgID)
		dash.VerifyFatal(err, nil, fmt.Sprintf("Verification of deleting backup schedules - %s", backupName))
		log.Info("Deleting restores")
		err = DeleteRestore(restoreName, orgID, ctx)
		dash.VerifyFatal(err, nil, fmt.Sprintf("Verification of deleting restores - %s", restoreName))
		log.Info("Deleting the deployed apps after test execution")
		opts := make(map[string]bool)
		opts[SkipClusterScopedObjects] = true
		for i := 0; i < len(contexts); i++ {
			taskName := fmt.Sprintf("%s-%d", taskNamePrefix, i)
			err := Inst().S.Destroy(contexts[i], opts)
			dash.VerifySafely(err, nil, fmt.Sprintf("Verify destroying application %s", taskName))
		}
		log.Info("Deleting backup location, cloud credentials and clusters")
		DeleteCloudAccounts(backupLocationMap, cloudAccountName, cloudCredUID, ctx)
	})
})

// This testcase verifies schedule backup creation with all namespaces.
var _ = Describe("{ScheduleBackupCreationAllNS}", func() {
	var (
		contexts           []*scheduler.Context
		appContexts        []*scheduler.Context
		backupLocationName string
		backupLocationUID  string
		cloudCredUID       string
		bkpNamespaces      []string
		cloudAccountName   string
		backupName         string
		schBackupName      string
		schPolicyUid       string
		restoreName        string
		clusterStatus      api.ClusterInfo_StatusInfo_Status
	)
	var testrailID = 58015 // testrailID corresponds to: https://portworx.testrail.net/index.php?/cases/view/58015
	namespaceMapping := make(map[string]string)
	labelSelectors := make(map[string]string)
	cloudCredUIDMap := make(map[string]string)
	backupLocationMap := make(map[string]string)
	bkpNamespaces = make([]string, 0)
	timeStamp := strconv.Itoa(int(time.Now().Unix()))
	periodicPolicyName := fmt.Sprintf("%s-%s", "periodic", timeStamp)

	JustBeforeEach(func() {
		StartTorpedoTest("ScheduleBackupCreation", "Create schedule backup creation with all namespaces", nil, testrailID)
		log.Info("Application installation")
		contexts = make([]*scheduler.Context, 0)
		for i := 0; i < Inst().GlobalScaleFactor; i++ {
			taskName := fmt.Sprintf("%s-%d", taskNamePrefix, i)
			appContexts = ScheduleApplications(taskName)
			contexts = append(contexts, appContexts...)
			for _, ctx := range appContexts {
				ctx.ReadinessTimeout = appReadinessTimeout
				namespace := GetAppNamespace(ctx, taskName)
				bkpNamespaces = append(bkpNamespaces, namespace)
			}
		}
	})

	It("Schedule Backup Creation with all namespaces", func() {
		Step("Validate deployed applications", func() {
			ValidateApplications(contexts)
		})
		providers := getProviders()
		Step("Adding Cloud Account", func() {
			log.InfoD("Adding cloud account")
			for _, provider := range providers {
				cloudAccountName = fmt.Sprintf("%s-%v", provider, timeStamp)
				cloudCredUID = uuid.New()
				cloudCredUIDMap[cloudCredUID] = cloudAccountName
				CreateCloudCredential(provider, cloudAccountName, cloudCredUID, orgID)
			}
		})

		Step("Adding Backup Location", func() {
			for _, provider := range providers {
				cloudAccountName = fmt.Sprintf("%s-%v", provider, timeStamp)
				backupLocationName = fmt.Sprintf("auto-bl-%v", time.Now().Unix())
				backupLocationUID = uuid.New()
				backupLocationMap[backupLocationUID] = backupLocationName
				err := CreateBackupLocation(provider, backupLocationName, backupLocationUID, cloudAccountName, cloudCredUID,
					getGlobalBucketName(provider), orgID, "")
				dash.VerifyFatal(err, nil, fmt.Sprintf("Adding Backup Location - %s", backupLocationName))
			}
		})

		Step("Creating Schedule Policies", func() {
			log.InfoD("Adding application clusters")
			periodicSchedulePolicyInfo := Inst().Backup.CreateIntervalSchedulePolicy(5, 15, 5)
			periodicPolicyStatus := Inst().Backup.BackupSchedulePolicy(periodicPolicyName, uuid.New(), orgID, periodicSchedulePolicyInfo)
			dash.VerifyFatal(periodicPolicyStatus, nil, fmt.Sprintf("Verification of creating periodic schedule policy - %s", periodicPolicyName))
		})

		Step("Adding Clusters for backup", func() {
			log.InfoD("Adding application clusters")
			ctx, _ := backup.GetAdminCtxFromSecret()
			err := CreateSourceAndDestClusters(orgID, "", "", ctx)
			dash.VerifyFatal(err, nil, fmt.Sprintf("Verification of creating source - %s and destination - %s clusters", SourceClusterName, destinationClusterName))
			clusterStatus, _ = Inst().Backup.RegisterBackupCluster(orgID, SourceClusterName, "")
			dash.VerifyFatal(clusterStatus, api.ClusterInfo_StatusInfo_Online, fmt.Sprintf("Verification of adding application clusters - %s", SourceClusterName))
		})

		Step("Creating schedule backups", func() {
			log.InfoD("Creating schedule backups")
			ctx, err := backup.GetAdminCtxFromSecret()
			log.FailOnError(err, "Fetching px-central-admin ctx")
			schPolicyUid, _ = Inst().Backup.GetSchedulePolicyUid(orgID, ctx, periodicPolicyName)
			backupName = fmt.Sprintf("%s-schedule-%v", BackupNamePrefix, timeStamp)
			schBackupName, err = CreateScheduleBackup(backupName, SourceClusterName, backupLocationName, backupLocationUID, bkpNamespaces,
				labelSelectors, orgID, "", "", "", "", periodicPolicyName, schPolicyUid, ctx)
			dash.VerifyFatal(err, nil, fmt.Sprintf("Verification of creating schedule backup - %s", schBackupName))
		})

		Step("Restoring scheduled backups", func() {
			log.InfoD("Restoring scheduled backups")
			ctx, err := backup.GetAdminCtxFromSecret()
			log.FailOnError(err, "Fetching px-central-admin ctx")
			restoreName = fmt.Sprintf("%s-%s", restoreNamePrefix, schBackupName)
			err = CreateRestore(restoreName, schBackupName, namespaceMapping, destinationClusterName, orgID, ctx, nil)
			dash.VerifyFatal(err, nil, fmt.Sprintf("Verification of restoring scheduled backups - %s", restoreName))
		})
	})

	JustAfterEach(func() {
		defer EndTorpedoTest()
		ctx, _ := backup.GetAdminCtxFromSecret()
		log.InfoD("Clean up objects after test execution")
		log.Info("Deleting backup schedules")
		scheduleUid, err := GetScheduleUID(backupName, orgID, ctx)
		log.FailOnError(err, "Error while getting schedule uid %v", backupName)
		err = DeleteSchedule(backupName, scheduleUid, periodicPolicyName, schPolicyUid, orgID)
		dash.VerifyFatal(err, nil, fmt.Sprintf("Verification of deleting backup schedules - %s", backupName))
		log.Info("Deleting restores")
		err = DeleteRestore(restoreName, orgID, ctx)
		dash.VerifyFatal(err, nil, fmt.Sprintf("Verification of deleting restores - %s", restoreName))
		log.Info("Deleting the deployed applications after test execution")
		opts := make(map[string]bool)
		opts[SkipClusterScopedObjects] = true
		for i := 0; i < len(contexts); i++ {
			taskName := fmt.Sprintf("%s-%d", taskNamePrefix, i)
			err := Inst().S.Destroy(contexts[i], opts)
			dash.VerifySafely(err, nil, fmt.Sprintf("Verify destroying application %s", taskName))
		}
		log.Info("Deleting backup location, cloud credentials and clusters")
		DeleteCloudAccounts(backupLocationMap, cloudAccountName, cloudCredUID, ctx)
	})
})<|MERGE_RESOLUTION|>--- conflicted
+++ resolved
@@ -3515,14 +3515,9 @@
 				dash.VerifyFatal(err, nil, "Getting context")
 				preRuleUid, _ := Inst().Backup.GetRuleUid(orgID, ctx, preRuleNameList[0])
 				postRuleUid, _ := Inst().Backup.GetRuleUid(orgID, ctx, postRuleNameList[0])
-<<<<<<< HEAD
-				backupName := fmt.Sprintf("%s-%s-%s", BackupNamePrefix, namespace, backupLocationName)
-				err = CreateBackupWithoutCheck(backupName, SourceClusterName, backupLocation, backupLocationUID, []string{namespace},
-=======
 				backupName := fmt.Sprintf("%s-%s-%v", BackupNamePrefix, namespace, time.Now().Unix())
 				backupNamespaceMap[namespace] = backupName
-				CreateBackupWithoutCheck(backupName, SourceClusterName, backupLocation, backupLocationUID, []string{namespace},
->>>>>>> b7eb3451
+				err = CreateBackupWithoutCheck(backupName, SourceClusterName, backupLocation, backupLocationUID, []string{namespace},
 					labelSelectors, orgID, clusterUid, preRuleNameList[0], preRuleUid, postRuleNameList[0], postRuleUid, ctx)
 				dash.VerifyFatal(err, nil, fmt.Sprintf("Creating backup %s", backupName))
 			}

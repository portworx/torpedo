--- conflicted
+++ resolved
@@ -5187,7 +5187,6 @@
 	return users
 }
 
-<<<<<<< HEAD
 func DeleteCloudAccounts(backupLocationMap map[string]string, credName string, cloudCredUID string, ctx context.Context) {
 	if len(backupLocationMap) != 0 {
 		for backupLocationUID, bkpLocationName := range backupLocationMap {
@@ -5325,12 +5324,11 @@
 	// Need to add backup location UID for Delete Backup Location call
 	DeleteBackupLocation(backupLocationName, "", OrgID)
 	DeleteCloudCredential(CredName, OrgID, CloudCredUID)
-=======
+}
 func getEnv(environmentVariable string, defaultValue string) interface{} {
 	value, present := os.LookupEnv(environmentVariable)
 	if !present {
 		value = defaultValue
 	}
 	return value
->>>>>>> 88b2c977
 }
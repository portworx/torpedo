package tests

import (
	"fmt"
	"strings"
	"time"

	. "github.com/onsi/ginkgo"
	"github.com/pborman/uuid"
	api "github.com/portworx/px-backup-api/pkg/apis/v1"
	"github.com/portworx/torpedo/drivers/backup"
	"github.com/portworx/torpedo/drivers/backup/portworx"
	"github.com/portworx/torpedo/drivers/scheduler"
	"github.com/portworx/torpedo/pkg/log"

	. "github.com/portworx/torpedo/tests"
)

// This testcase verifies if the backup pods are in Ready state or not
var _ = Describe("{BackupClusterVerification}", func() {
	JustBeforeEach(func() {
		log.Infof("No pre-setup required for this testcase")
		StartTorpedoTest("Backup: BackupClusterVerification", "Validating backup cluster pods", nil, 0)
	})
	It("Backup Cluster Verification", func() {
		Step("Check the status of backup pods", func() {
			log.InfoD("Check the status of backup pods")
			err := Inst().Backup.ValidateBackupCluster()
			dash.VerifyFatal(err, nil, "Backup Cluster Verification successful")
		})
	})
	JustAfterEach(func() {
		defer EndTorpedoTest()
		log.Infof("No cleanup required for this testcase")
	})
})

// This is a sample test case to verify User/Group Management and role mapping
var _ = Describe("{UserGroupManagement}", func() {
	JustBeforeEach(func() {
		log.Infof("No pre-setup required for this testcase")
		StartTorpedoTest("Backup: UserGroupManagement", "Creating users and adding them to groups", nil, 0)
	})
	It("User and group role mappings", func() {
		Step("Create Users", func() {
			err := backup.AddUser("testuser1", "test", "user1", "testuser1@localhost.com", "Password1")
			log.FailOnError(err, "Failed to create user")
		})
		Step("Create Groups", func() {
			err := backup.AddGroup("testgroup1")
			log.FailOnError(err, "Failed to create group")
		})
		Step("Add users to group", func() {
			err := backup.AddGroupToUser("testuser1", "testgroup1")
			log.FailOnError(err, "Failed to assign group to user")
		})
		Step("Assign role to groups", func() {
			err := backup.AddRoleToGroup("testgroup1", backup.ApplicationOwner, "testing from torpedo")
			log.FailOnError(err, "Failed to assign group to user")
		})
		Step("Verify Application Owner role permissions for user", func() {
			isUserRoleMapped, err := ValidateUserRole("testuser1", backup.ApplicationOwner)
			log.FailOnError(err, "User does not contain the expected role")
			dash.VerifyFatal(isUserRoleMapped, true, "Verifying the user role mapping")
		})
		Step("Update role to groups", func() {
			err := backup.DeleteRoleFromGroup("testgroup1", backup.ApplicationOwner, "removing role from testgroup1")
			log.FailOnError(err, "Failed to delete role from group")
			err = backup.AddRoleToGroup("testgroup1", backup.ApplicationUser, "testing from torpedo")
			log.FailOnError(err, "Failed to add role to group")
		})
		Step("Verify Application User role permissions for user", func() {
			isUserRoleMapped, err := ValidateUserRole("testuser1", backup.ApplicationUser)
			log.FailOnError(err, "User does not contain the expected role")
			dash.VerifyFatal(isUserRoleMapped, true, "Verifying the user role mapping")
		})
	})
	JustAfterEach(func() {
		defer EndTorpedoTest()
		log.Infof("Cleanup started")
		err := backup.DeleteUser("testuser1")
		dash.VerifySafely(err, nil, "Delete user testuser1")
		err = backup.DeleteGroup("testgroup1")
		dash.VerifySafely(err, nil, "Delete group testgroup1")
		log.Infof("Cleanup done")
	})
})

<<<<<<< HEAD
// This is to create multiple users and groups
var _ = Describe("{CreateMultipleUsersAndGroups}", func() {
	numberOfUsers := 20
	numberOfGroups := 10
	users := make([]string, 0)
	groups := make([]string, 0)
	userValidation := make([]string, 0)
	groupValidation := make([]string, 0)
	var groupNotCreated string
	var userNotCreated string

	JustBeforeEach(func() {
		StartTorpedoTest("CreateMultipleUsersAndGroups", "Creation of multiple users and groups", nil, 58032)
	})
	It("Create multiple users and Group", func() {

		Step("Create Groups", func() {
			log.InfoD("Creating %d groups", numberOfGroups)
			var wg sync.WaitGroup
			for i := 1; i <= numberOfGroups; i++ {
				groupName := fmt.Sprintf("testGroup%v", time.Now().Unix())
				time.Sleep(2 * time.Second)
				wg.Add(1)
				go func(groupName string) {
					defer wg.Done()
					err := backup.AddGroup(groupName)
					log.FailOnError(err, "Failed to create group - %v", groupName)
					groups = append(groups, groupName)
				}(groupName)
			}
			wg.Wait()
		})

		Step("Create Users", func() {
			log.InfoD("Creating %d users", numberOfUsers)
			var wg sync.WaitGroup
			for i := 1; i <= numberOfUsers; i++ {
				userName := fmt.Sprintf("testuser%v", time.Now().Unix())
				firstName := fmt.Sprintf("FirstName%v", i)
				lastName := fmt.Sprintf("LastName%v", i)
				email := fmt.Sprintf("testuser%v@cnbu.com", time.Now().Unix())
				time.Sleep(2 * time.Second)
				wg.Add(1)
				go func(userName, firstName, lastName, email string) {
					defer wg.Done()
					err := backup.AddUser(userName, firstName, lastName, email, "Password1")
					log.FailOnError(err, "Failed to create user - %s", userName)
					users = append(users, userName)
				}(userName, firstName, lastName, email)
			}
			wg.Wait()
		})

		//iterates through the group names slice and checks if the group name is present in the response map using map[key]
		//to get the value and key to check whether it is present or not.
		//If it's not found, it prints the group name not found in struct slice and exit.

		Step("Validate Group", func() {
			createdGroups, err := backup.GetAllGroups()
			log.FailOnError(err, "Failed to get group")
			responseMap := make(map[string]bool)
			for _, createdGroup := range createdGroups {
				groupValidation = append(groupValidation, createdGroup.Name)
				responseMap[createdGroup.Name] = true
			}
			for _, group := range groups {
				if _, ok := responseMap[group]; !ok {
					groupNotCreated = group
					err = fmt.Errorf("group Name not created - [%s]", group)
					log.FailOnError(err, "Failed to create the group")
					break
				}

			}
			log.Infof("Validating created groups %v", groupValidation)
			dash.VerifyFatal(groupNotCreated, "", "Group Creation Verification successful")
		})

		Step("Validate User", func() {
			createdUsers, err := backup.GetAllUsers()
			log.FailOnError(err, "Failed to get user")
			responseMap := make(map[string]bool)
			for _, createdUser := range createdUsers {
				userValidation = append(userValidation, createdUser.Name)
				responseMap[createdUser.Name] = true
			}
			for _, user := range users {
				if _, ok := responseMap[user]; !ok {
					userNotCreated = user
					err = fmt.Errorf("user name not created - [%s]", user)
					log.FailOnError(err, "Failed to create the user")
					break
				}

			}
			log.Infof("Validating created users %v", userValidation)
			dash.VerifyFatal(userNotCreated, "", "User Creation Verification successful")
		})

	})

	JustAfterEach(func() {
		defer EndTorpedoTest()
		log.Infof("Cleanup started")
		err := backup.DeleteMultipleGroups(groups)
		dash.VerifySafely(err, nil, fmt.Sprintf("Delete Groups %v", groups))
		err = backup.DeleteMultipleUsers(users)
		dash.VerifySafely(err, nil, fmt.Sprintf("Delete users %v", users))
		log.Infof("Cleanup done")
	})
})

// Validate that user can't duplicate a shared backup without registering the cluster
var _ = Describe("{DuplicateSharedBackup}", func() {
	userName := "testuser1"
	firstName := "firstName"
	lastName := "lastName"
	email := "testuser10@cnbu.com"
	password := "Password1"
	numberOfBackups := 1
	var backupName string
	userContexts := make([]context.Context, 0)
	var contexts []*scheduler.Context
	var backupLocationName string
	var backupLocationUID string
	var cloudCredUID string
	var cloudCredUidList []string
	var appContexts []*scheduler.Context
	var bkpNamespaces []string
	var clusterUid string
	var clusterStatus api.ClusterInfo_StatusInfo_Status
	var credName string
	bkpNamespaces = make([]string, 0)

	JustBeforeEach(func() {
		StartTorpedoTest("DuplicateSharedBackup",
			"Share backup with user and duplicate it", nil, 82937)
		log.InfoD("Deploy applications")
		contexts = make([]*scheduler.Context, 0)
		for i := 0; i < Inst().GlobalScaleFactor; i++ {
			taskName := fmt.Sprintf("%s-%d", taskNamePrefix, i)
			appContexts = ScheduleApplications(taskName)
			contexts = append(contexts, appContexts...)
			for _, ctx := range appContexts {
				ctx.ReadinessTimeout = appReadinessTimeout
				namespace := GetAppNamespace(ctx, taskName)
				bkpNamespaces = append(bkpNamespaces, namespace)
			}
		}
	})
	It("Validate shared backup is not duplicated without cluster", func() {
		ctx, err := backup.GetAdminCtxFromSecret()
		log.FailOnError(err, "Fetching px-central-admin ctx")
		providers := getProviders()
		backupName = fmt.Sprintf("%s-%v", BackupNamePrefix, time.Now().Unix())
		Step("Validate applications", func() {
			log.InfoD("Validate applications")
			ValidateApplications(contexts)
		})
		Step("Create User", func() {
			err = backup.AddUser(userName, firstName, lastName, email, password)
			log.FailOnError(err, "Failed to create user - %s", userName)

		})
		Step("Adding Credentials and Registering Backup Location", func() {
			log.InfoD("Creating cloud credentials and backup location")
			for _, provider := range providers {
				cloudCredUID = uuid.New()
				cloudCredUidList = append(cloudCredUidList, cloudCredUID)
				backupLocationUID = uuid.New()
				credName = fmt.Sprintf("autogenerated-cred-%v", time.Now().Unix())
				CreateCloudCredential(provider, credName, cloudCredUID, orgID)
				log.InfoD("Created Cloud Credentials with name - %s", credName)
				backupLocationName = fmt.Sprintf("autogenerated-backup-location-%v", time.Now().Unix())
				err = CreateBackupLocation(provider, backupLocationName, backupLocationUID, credName, cloudCredUID, getGlobalBucketName(provider), orgID, "")
				dash.VerifyFatal(err, nil, fmt.Sprintf("Creating backup location %v", backupLocationName))
				log.InfoD("Created Backup Location with name - %s", backupLocationName)
			}
		})
		Step("Register source and destination cluster for backup", func() {
			log.InfoD("Registering Source and Destination clusters and verifying the status")
			err = CreateSourceAndDestClusters(orgID, "", "", ctx)
			dash.VerifyFatal(err, nil, "Creating source and destination cluster")
			clusterStatus, clusterUid = Inst().Backup.RegisterBackupCluster(orgID, SourceClusterName, "")
			dash.VerifyFatal(clusterStatus, api.ClusterInfo_StatusInfo_Online, "Verifying backup cluster status")
		})

		Step("Taking backup of applications", func() {
			log.InfoD("Taking Backup of application")
			err = CreateBackup(backupName, SourceClusterName, backupLocationName, backupLocationUID, []string{bkpNamespaces[0]},
				nil, orgID, clusterUid, "", "", "", "", ctx)
			dash.VerifyFatal(err, nil, "Verifying backup creation")
		})

		Step("Share backup with user", func() {
			log.InfoD("Share backup with  user having full access")
			err := ShareBackup(backupName, nil, []string{userName}, FullAccess, ctx)
			log.FailOnError(err, "Failed to share backup %s", backupName)
		})

		Step("Duplicate shared backup", func() {
			log.InfoD("Validating to duplicate share backup without adding cluster")
			// Get user context
			ctxNonAdmin, err := backup.GetNonAdminCtx(userName, password)
			log.FailOnError(err, "Fetching non px-central-admin user ctx")
			userContexts = append(userContexts, ctxNonAdmin)

			// Validate that backups are shared with user
			log.Infof("Validating that backups are shared with %s user", userName)
			userBackups1, err := GetAllBackupsForUser(userName, password)
			log.FailOnError(err, "Not able to fetch backup for user %s", userName)
			dash.VerifyFatal(len(userBackups1), numberOfBackups, fmt.Sprintf("Validating that user [%s] has access to all shared backups [%v]", userName, userBackups1))

			//to duplicate shared backup internally it calls create backup api
			log.Infof("Duplicate shared backup")
			err = CreateBackup(backupName, SourceClusterName, backupLocationName, backupLocationUID, []string{bkpNamespaces[0]},
				nil, orgID, clusterUid, "", "", "", "", ctxNonAdmin)
			log.Infof("user not able to duplicate shared backup without adding cluster with err - %v", err)
			errMessage := fmt.Sprintf("NotFound desc = failed to retrieve cluster [%s]: object not found", SourceClusterName)
			dash.VerifyFatal(strings.Contains(err.Error(), errMessage), true, "Verifying that shared backup can't be duplicated without adding cluster")
		})

	})
	JustAfterEach(func() {
		defer EndTorpedoTest()
		log.InfoD("Deleting the deployed apps after the testcase")
		for i := 0; i < len(contexts); i++ {
			opts := make(map[string]bool)
			opts[SkipClusterScopedObjects] = true
			taskName := fmt.Sprintf("%s-%d", taskNamePrefix, i)
			err := Inst().S.Destroy(contexts[i], opts)
			dash.VerifySafely(err, nil, fmt.Sprintf("Verify destroying app %s, Err: %v", taskName, err))
		}

		//Deleting user
		err := backup.DeleteUser(userName)
		log.FailOnError(err, "Error deleting user %v", userName)

		ctx, err := backup.GetAdminCtxFromSecret()
		log.FailOnError(err, "Fetching px-central-admin ctx")

		//Delete Backups
		backupDriver := Inst().Backup
		backupUID, err := backupDriver.GetBackupUID(ctx, backupName, orgID)
		backupDeleteResponse, err := DeleteBackup(backupName, backupUID, orgID, ctx)
		log.FailOnError(err, "Backup [%s] could not be deleted with delete response %s", backupName, backupDeleteResponse)

		log.Infof("Deleting registered clusters for admin context")
		err = DeleteCluster(SourceClusterName, orgID, ctx)
		dash.VerifySafely(err, nil, fmt.Sprintf("Deleting cluster %s", SourceClusterName))
		err = DeleteCluster(destinationClusterName, orgID, ctx)
		dash.VerifySafely(err, nil, fmt.Sprintf("Deleting cluster %s", destinationClusterName))

		log.Infof("Cleaning up backup location - %s", backupLocationName)
		err = DeleteBackupLocation(backupLocationName, backupLocationUID, orgID)
		dash.VerifySafely(err, nil, fmt.Sprintf("Deleting backup location %s", backupLocationName))

		log.Infof("Cleaning cloud credential")
		time.Sleep(time.Minute * 3)
		err = DeleteCloudCredential(credName, orgID, cloudCredUID)
		dash.VerifySafely(err, nil, fmt.Sprintf("Deleting cloud cred %s", credName))

	})

})

var _ = Describe("{BkpRstrDiffK8sVerSimultaneousDiffNS}", func() {

	var (
		appList                          = Inst().AppList
		backupNames                      []string
		sourceClusterAppsContexts        []*scheduler.Context    // Each Context is for one Namespace which corresponds to one App
		destinationClusterAppsContexts   []*scheduler.Context    // Each Context is for one Namespace which corresponds to one App
		backupContexts                   []*BackupRestoreContext // Each Context is for one backup
		restoreContexts                  []*BackupRestoreContext // Each Context is for one restore
		restoreLaterContexts             []*BackupRestoreContext // Each Context is for one restore-later
		preRuleNameList                  []string
		postRuleNameList                 []string
		appContexts                      []*scheduler.Context // All app contexts (namespaces) in this loop of the scaling
		sourceNamespaces                 []string
		destinationNamespaces            []string
		namespaceMapping                 map[string]string
		clusterUid                       string
		clusterStatus                    api.ClusterInfo_StatusInfo_Status
		cloudCredName                    string
		cloudCredUID                     string
		backupLocationUID                string
		bkpLocationName                  string
		srcMaj, srcMin, destMaj, destMin int64
	)

	backupLocationMap := make(map[string]string)
	labelSelectors := make(map[string]string)
	sourceNamespaces = make([]string, 0)
	destinationNamespaces = make([]string, 0)
	namespaceMapping = make(map[string]string)
	providers := getProviders()

	JustBeforeEach(func() {

		StartTorpedoTest("BkpRstrDiffK8sVerSimultaneousDiffNS", "Backup on NS(=yy), K8-version(=x) ;; Restore on NS=yy, K8s-version=x+?(=z) [success]; Simultaneously, Restore on K8s-version=z, NS=abc [partial success]", nil, 0)

		log.InfoD("Verifying if the pre/post rules for the required apps are present in the AppParameters or not ")
		for i := 0; i < len(appList); i++ {
			if Contains(postRuleApp, appList[i]) {
				if _, ok := portworx.AppParameters[appList[i]]["post"]; ok {
					dash.VerifyFatal(ok, true, "Post Rule details mentioned for the apps")
				}
			}
			if Contains(preRuleApp, appList[i]) {
				if _, ok := portworx.AppParameters[appList[i]]["pre"]; ok {
					dash.VerifyFatal(ok, true, "Pre Rule details mentioned for the apps")
				}
			}
		}

	})

	It("Backup on NS(=yy), K8-version(=x) ;; Restore on NS=yy, K8s-version=x+?(=z) [success]; Simultaneously, Restore on K8s-version=z, NS=abc [partial success]", func() {

		Step("Verify if 'test app spec'", func() {

			log.InfoD("Allowed apps are %v", appsWithCRDsAndWebhooks)
			for i := 0; i < len(appList); i++ {
				contains := Contains(appsWithCRDsAndWebhooks, appList[i])
				dash.VerifyFatal(contains, true,
					fmt.Sprintf("check if app [%s] can be used as a dummy spec for *this* test", appList[i]))
			}
		})

		Step("Verify K8s version of Src and Dest Cluster", func() {
			log.InfoD("Verify K8s version of Src and Dest Cluster")

			Step("Register cluster for backup", func() {
				log.InfoD("Register cluster for backup")
				ctx, err := backup.GetAdminCtxFromSecret()
				log.FailOnError(err, "Fetching px-central-admin ctx")
				err = CreateSourceAndDestClusters(orgID, "", "", ctx)
				dash.VerifyFatal(err, nil, "Creating source and destination cluster")
				clusterStatus, clusterUid = Inst().Backup.RegisterBackupCluster(orgID, SourceClusterName, "")
				dash.VerifyFatal(clusterStatus, api.ClusterInfo_StatusInfo_Online, "Verifying backup cluster")
			})

			Step("Switch Context (\"Source\")", func() {
				sourceClusterConfigPath, err := GetSourceClusterConfigPath()
				log.FailOnError(err, "Failed to get kubeconfig path for source cluster. Error: [%v]", err)

				err = Inst().S.SetConfig(sourceClusterConfigPath)
				log.FailOnError(err, "Failed to switch to context to source cluster [%v]", sourceClusterConfigPath)

				srcMaj, srcMin, err = k8s.ClusterVersion()
				log.FailOnError(err, "Failed to get Source Cluster Version")
			})

			Step("Switch Context (\"destination\")", func() {
				destinationClusterConfigPath, err := GetDestinationClusterConfigPath()
				log.FailOnError(err, "Failed to get kubeconfig path for destination cluster. Error: [%v]", err)

				err = Inst().S.SetConfig(destinationClusterConfigPath)
				log.FailOnError(err, "Failed to switch to context to destination cluster [%v]", destinationClusterConfigPath)

				destMaj, destMin, err = k8s.ClusterVersion()
				log.FailOnError(err, "Failed to get Destination Cluster Version")
			})

			Step("Compare Source and Destination cluster version numbers", func() {

				if srcMaj != 0 && destMaj != 0 {

					log.InfoD("Source Cluster version: %d.%d ; Destination Cluster version: %d.%d",
						srcMaj, srcMin, destMaj, destMin)

					const multiple = 100
					isValid := (destMaj*multiple + destMin) >= (srcMaj*multiple + srcMin)

					dash.VerifyFatal(isValid, true,
						"This test is only meant for cases where the Source Cluster version is LESSER than the Destination Cluster version.")

				} else {
					err := fmt.Errorf("Cannot compare Source and Destination CLuster versions due to invalid data in Source Cluster version (%d.%d), Destination Cluster (%d.%d)", srcMaj, srcMin, destMaj, destMin)
					log.FailOnError(err, "Failed to validate K8s versions")
				}

			})

			// Step("SetClusterContext \"\" (setting it back to default)") is not needed
			// since the next statement (in the next step) is anyway a sontect switch to source
			// err := SetClusterContext("")
			// log.FailOnError(err, "Failed to SetClusterContext to default cluster")

		})

		Step("Deploy the applications on Src cluster", func() {
			log.InfoD("Deploy the applications on Src cluster")

			Step("Deploy applications", func() {
				log.InfoD("Deploy applications")

				log.InfoD("Switching to source context")
				err := SetSourceKubeConfig()
				log.FailOnError(err, "Failed to switch to context to source cluster")

				sourceClusterAppsContexts = make([]*scheduler.Context, 0)
				for i := 0; i < Inst().GlobalScaleFactor; i++ {
					taskName := fmt.Sprintf("%s-%d", taskNamePrefix, i)
					appContexts = ScheduleApplications(taskName)
					for _, appCtx := range appContexts {
						appCtx.ReadinessTimeout = appReadinessTimeout
						namespace := GetAppNamespace(appCtx, taskName)
						// (sourceNamespaces, sourceClusterAppsContexts) will always correspoond
						sourceNamespaces = append(sourceNamespaces, namespace)
						sourceClusterAppsContexts = append(sourceClusterAppsContexts, appCtx)
					}
				}
			})

			Step("Validate applications", func() {
				ValidateApplications(sourceClusterAppsContexts)

				log.InfoD("Switching to default context")
				err := SetClusterContext("")
				log.FailOnError(err, "Failed to SetClusterContext to default cluster")
			})

			log.Warn("Waiting for 2 minutes, hoping for any Custom Resources to finish starting up.\nThis logic will have to be changed to polling in the future, as just randomly waiting, without verification can easily lead to errors. Make sure that any errors you're seeing is not due to this.")
			time.Sleep(time.Minute * 2)

		})

		Step("Creating rules for backup", func() {
			log.InfoD("Creating pre rule for deployed apps")
			for i := 0; i < len(appList); i++ {
				preRuleStatus, ruleName, err := Inst().Backup.CreateRuleForBackup(appList[i], orgID, "pre")
				log.FailOnError(err, "Creating pre rule for deployed apps failed")
				dash.VerifyFatal(preRuleStatus, true, "Verifying pre rule for backup")

				if ruleName != "" {
					preRuleNameList = append(preRuleNameList, ruleName)
				}
			}
			log.InfoD("Creating post rule for deployed apps")
			for i := 0; i < len(appList); i++ {
				postRuleStatus, ruleName, err := Inst().Backup.CreateRuleForBackup(appList[i], orgID, "post")
				log.FailOnError(err, "Creating post rule for deployed apps failed")
				dash.VerifyFatal(postRuleStatus, true, "Verifying Post rule for backup")
				if ruleName != "" {
					postRuleNameList = append(postRuleNameList, ruleName)
				}
			}
		})

		Step("Creating bucket,backup location and cloud setting", func() {
			log.InfoD("Creating bucket,backup location and cloud setting")
			for _, provider := range providers {
				cloudCredName = fmt.Sprintf("%s-%s-%v", "cred", provider, time.Now().Unix())
				bkpLocationName = fmt.Sprintf("%s-%s-bl", provider, getGlobalBucketName(provider))
				cloudCredUID = uuid.New()
				backupLocationUID = uuid.New()
				backupLocationMap[backupLocationUID] = bkpLocationName
				CreateCloudCredential(provider, cloudCredName, cloudCredUID, orgID)
				err := CreateBackupLocation(provider, bkpLocationName, backupLocationUID, cloudCredName, cloudCredUID, getGlobalBucketName(provider), orgID, "")
				dash.VerifyFatal(err, nil, "Creating backup location")
			}
		})

		// Step("Register cluster for backup" is not needed as it has been executed as psrt of K8s version validation

		Step("Taking backup of application fron source cluster", func() {
			log.InfoD("Taking backup of applications")
			ctx, err := backup.GetAdminCtxFromSecret()
			dash.VerifyFatal(err, nil, "Getting context")
			backupNames = make([]string, len(sourceNamespaces))
			backupContexts = make([]*BackupRestoreContext, len(sourceNamespaces))
			for i, namespace := range sourceNamespaces {
				backupName := fmt.Sprintf("%s-%s-%v", BackupNamePrefix, namespace, time.Now().Unix())
				backupNames[i] = backupName
				backupCtx, err := CreateBackupAndGetBackupCtx(backupName, SourceClusterName, bkpLocationName, backupLocationUID, []string{namespace}, labelSelectors, orgID, clusterUid, "", "", "", "", ctx, []*scheduler.Context{sourceClusterAppsContexts[i]})
				dash.VerifyFatal(err, nil, "Verifying backup creation")
				backupContexts[i] = backupCtx
			}
		})

		Step("Restoring the backed up applications on destination cluster", func() {

			log.InfoD("Restoring the backed up applications on destination cluster")
			ctx, err := backup.GetAdminCtxFromSecret()
			log.FailOnError(err, "Fetching px-central-admin ctx")

			for i, sourceNamespace := range sourceNamespaces {
				var initialRestoreName string

				Step("Restoring the backed up application to namespace of same name on destination cluster", func() {
					log.InfoD("Restoring the backed up application to namespace of same name on destination cluster")

					initialRestoreName = fmt.Sprintf("%s-%s-initial-%v", restoreNamePrefix, sourceNamespace, time.Now().Unix())
					destinationNameSpace := sourceNamespace
					destinationNamespaces = append(destinationNamespaces, destinationNameSpace)
					namespaceMapping[sourceNamespace] = destinationNameSpace
					err = CreateRestoreWithoutCheck(initialRestoreName, backupNames[i], namespaceMapping, destinationClusterName, orgID, ctx)
					dash.VerifyFatal(err, nil, fmt.Sprintf("Initiation of restore %s", initialRestoreName))

					restoreInspectRequest := &api.RestoreInspectRequest{
						Name:  initialRestoreName,
						OrgId: orgID,
					}
					restoreInProgressCheck := func() (interface{}, bool, error) {
						resp, err := Inst().Backup.InspectRestore(ctx, restoreInspectRequest)
						restoreResponseStatus := resp.GetRestore().GetStatus()
						log.FailOnError(err, "Failed getting restore status for - %s", initialRestoreName)
						// Status should be LATER than InProgress in order for next STEP to execute
						if restoreResponseStatus.GetStatus() == api.RestoreInfo_StatusInfo_InProgress {
							log.Infof("Restore status - %s", restoreResponseStatus)
							log.InfoD("Status of %s - [%s]",
								initialRestoreName, restoreResponseStatus.GetStatus())
							log.InfoD("Condition fulfilled. Proceeding towrds Restore 2")
							return "", false, nil
						} else if restoreResponseStatus.GetStatus() == api.RestoreInfo_StatusInfo_PartialSuccess {
							log.Infof("Restore status - %s", restoreResponseStatus)
							log.InfoD("Status of %s - [%s]",
								initialRestoreName, restoreResponseStatus.GetStatus())

							err := fmt.Errorf("Status of Restore 1 (%s) is PartialSuccess. This should not happen. This MAY have happened if the destination cluster hadn't been cleaned completely (remanant cluster-level resources). Also, you may need to check more frequently for InProgress State as we cannot continue with the test EVEN if PartialSuccess was a valid state.", initialRestoreName)
							log.FailOnError(err, "Unexpected Status")
							return "", false, err
						} else if restoreResponseStatus.GetStatus() == api.RestoreInfo_StatusInfo_Success {
							log.Infof("Restore status - %s", restoreResponseStatus)
							log.InfoD("Status of %s - [%s]",
								initialRestoreName, restoreResponseStatus.GetStatus())

							err := fmt.Errorf("Oops! The restore seems to have progressed to Success. We cannot proceed with this test. Maybe check more frequently for Inprogress so that you don't miss the state")
							log.FailOnError(err, "Unexpected Status")
							return "", false, err
						} else if restoreResponseStatus.GetStatus() == api.RestoreInfo_StatusInfo_Aborted ||
							restoreResponseStatus.GetStatus() == api.RestoreInfo_StatusInfo_Failed ||
							restoreResponseStatus.GetStatus() == api.RestoreInfo_StatusInfo_Deleting {
							log.Infof("Restore status - %s", restoreResponseStatus)
							log.InfoD("Status of %s - [%s]",
								initialRestoreName, restoreResponseStatus.GetStatus())

							err := fmt.Errorf("Something must have gone wrong. You can try restarting the test")
							log.FailOnError(err, "Unexpected Status")
							return "", false, err
						}

						return "", true, fmt.Errorf("waiting for restore status to be InProgress; got [%s]",
							restoreResponseStatus.GetStatus())
					}
					_, err = task.DoRetryWithTimeout(restoreInProgressCheck, 10*time.Minute, 2*time.Second)
					dash.VerifyFatal(err, nil, fmt.Sprintf("Restore %s is InProgress", initialRestoreName))
				})

				Step("Restoring the backed up application to namespace with different name on destination cluster", func() {
					log.InfoD("Restoring the backed up application to namespace with different name on destination cluster")

					laterRestoreName := fmt.Sprintf("%s-%s-later-%v", restoreNamePrefix, sourceNamespace, time.Now().Unix())
					destinationNameSpace := fmt.Sprintf("%s-%s", sourceNamespace, "later")
					destinationNamespaces = append(destinationNamespaces, destinationNameSpace)
					namespaceMapping := make(map[string]string) //using local version in order to not change mapping as the key is the same
					namespaceMapping[sourceNamespace] = destinationNameSpace
					err = CreateRestoreWithoutCheck(laterRestoreName, backupNames[i], namespaceMapping, destinationClusterName, orgID, ctx)
					dash.VerifyFatal(err, nil, fmt.Sprintf("Initiation of restore %s", laterRestoreName))

					restoreInspectRequest := &api.RestoreInspectRequest{
						Name:  laterRestoreName,
						OrgId: orgID,
					}
					restorePartialSuccessCheck := func() (interface{}, bool, error) {
						resp, err := Inst().Backup.InspectRestore(ctx, restoreInspectRequest)
						restoreResponseStatus := resp.GetRestore().GetStatus()
						log.FailOnError(err, "Failed getting restore status for - %s", laterRestoreName)

						if restoreResponseStatus.GetStatus() == api.RestoreInfo_StatusInfo_PartialSuccess {
							log.Infof("Restore status - %s", restoreResponseStatus)
							log.InfoD("Status of %s - [%s]",
								laterRestoreName, restoreResponseStatus.GetStatus())
							log.InfoD("Condition fulfilled. Proceeding to confirm Restore 1")
							return "", false, nil
						} else if restoreResponseStatus.GetStatus() == api.RestoreInfo_StatusInfo_Success {
							log.Infof("Restore status - %s", restoreResponseStatus)
							log.InfoD("Status of %s - [%s]",
								laterRestoreName, restoreResponseStatus.GetStatus())

							err := fmt.Errorf("This is not supposed to happen. This indicates that Restore 2 didn't face conflicts with 'Cluster-level resources' from Restore 1")
							log.FailOnError(err, "Unexpected Status")
							return "", false, err
						} else if restoreResponseStatus.GetStatus() == api.RestoreInfo_StatusInfo_Aborted ||
							restoreResponseStatus.GetStatus() == api.RestoreInfo_StatusInfo_Failed ||
							restoreResponseStatus.GetStatus() == api.RestoreInfo_StatusInfo_Deleting {
							log.Infof("Restore status - %s", restoreResponseStatus)
							log.InfoD("Status of %s - [%s]",
								laterRestoreName, restoreResponseStatus.GetStatus())

							err := fmt.Errorf("Something must have gone wrong. You can try restarting the test")
							log.FailOnError(err, "Unexpected Status")
							return "", false, err
						}

						return "", true, fmt.Errorf("waiting for restore status to be PartialSuccess; got [%s]",
							restoreResponseStatus.GetStatus())
					}
					_, err = task.DoRetryWithTimeout(restorePartialSuccessCheck, 10*time.Minute, 30*time.Second)
					dash.VerifyFatal(err, nil, fmt.Sprintf("Restore 2 (%s) is PartialSuccess", laterRestoreName))

					// Validation of Restore
					restoreInspectRequest = &api.RestoreInspectRequest{
						Name:  laterRestoreName,
						OrgId: orgID,
					}

					backupDriver := Inst().Backup
					resp, err := backupDriver.InspectRestore(ctx, restoreInspectRequest)
					log.FailOnError(err, "Failed to inspect restore: %s", laterRestoreName)

					log.InfoD("Switching to destination context")
					err = SetDestinationKubeConfig()
					log.FailOnError(err, "Failed to switch to context to destination cluster")

					rstCtx, err := ValidateRestore(resp, backupContexts[i], namespaceMapping)

					log.InfoD("Switching to default context")
					err1 := SetClusterContext("")
					log.FailOnError(err1, "Failed to SetClusterContext to default cluster")

					dash.VerifyFatal(err, nil, fmt.Sprintf("Restore 2 (%s) Validation", laterRestoreName))

					restoreLaterContexts = append(restoreLaterContexts, rstCtx)
				})

				Step("Verifying status of Initial Restore", func() {
					log.InfoD("Step: Verifying status of Initial Restore")

					restoreInspectRequest := &api.RestoreInspectRequest{
						Name:  initialRestoreName,
						OrgId: orgID,
					}
					restoreSuccessCheck := func() (interface{}, bool, error) {
						resp, err := Inst().Backup.InspectRestore(ctx, restoreInspectRequest)
						restoreResponseStatus := resp.GetRestore().GetStatus()
						log.FailOnError(err, "Failed getting restore status for - %s", initialRestoreName)

						if restoreResponseStatus.GetStatus() == api.RestoreInfo_StatusInfo_Success {
							log.Infof("Restore status - %s", restoreResponseStatus)
							log.InfoD("Status of %s - [%s]",
								initialRestoreName, restoreResponseStatus.GetStatus())
							log.InfoD("Condition fulfilled. Proceeding to end test")
							return "", false, nil
						} else if restoreResponseStatus.GetStatus() == api.RestoreInfo_StatusInfo_PartialSuccess {
							log.Infof("Restore status - %s", restoreResponseStatus)
							log.InfoD("Status of %s - [%s]",
								initialRestoreName, restoreResponseStatus.GetStatus())

							err := fmt.Errorf("Status of Restore 1 (%s) is PartialSuccess. This should not happen. This MAY have happened if the destination cluster hadn't been cleaned completely (remanant cluster-level resources). The OTHER situation which may have caused this is explained in the comment of JIRA ticket PA-614", initialRestoreName)
							log.FailOnError(err, "Unexpected Status")
							return "", false, err
						} else if restoreResponseStatus.GetStatus() == api.RestoreInfo_StatusInfo_Aborted ||
							restoreResponseStatus.GetStatus() == api.RestoreInfo_StatusInfo_Failed ||
							restoreResponseStatus.GetStatus() == api.RestoreInfo_StatusInfo_Deleting {
							log.Infof("Restore status - %s", restoreResponseStatus)
							log.InfoD("Status of %s - [%s]",
								initialRestoreName, restoreResponseStatus.GetStatus())

							err := fmt.Errorf("Something must have gone wrong. You can try restarting the test")
							log.FailOnError(err, "Unexpected Status")
							return "", false, err
						}

						return "", true, fmt.Errorf("waiting for restore status to be Success; got [%s]",
							restoreResponseStatus.GetStatus())
					}
					_, err = task.DoRetryWithTimeout(restoreSuccessCheck, 10*time.Minute, 30*time.Second)
					dash.VerifyFatal(err, nil, fmt.Sprintf("Status of Initial Restore (%s) is Success", initialRestoreName))

					// Validation of Restore

					backupDriver := Inst().Backup
					resp, err := backupDriver.InspectRestore(ctx, restoreInspectRequest)
					log.FailOnError(err, "Failed to inspect restore: %s", initialRestoreName)

					log.InfoD("Switching to destination context")
					err = SetDestinationKubeConfig()
					log.FailOnError(err, "Failed to switch to context to destination cluster")

					rstCtx, err := ValidateRestore(resp, backupContexts[i], namespaceMapping)

					log.InfoD("Switching to default context")
					err1 := SetClusterContext("")
					log.FailOnError(err1, "Failed to SetClusterContext to default cluster")

					dash.VerifyFatal(err, nil, fmt.Sprintf("Restore 1 (%s) Validation", initialRestoreName))

					restoreContexts = append(restoreContexts, rstCtx)
				})

			}
		})

	})

	JustAfterEach(func() {

		defer EndTorpedoTest()

		ctx, err := backup.GetAdminCtxFromSecret()
		log.FailOnError(err, "Fetching px-central-admin ctx")

		// TODO: move this to AfterSuite
		if len(preRuleNameList) > 0 {
			for _, ruleName := range preRuleNameList {
				err := Inst().Backup.DeleteRuleForBackup(orgID, ruleName)
				dash.VerifySafely(err, nil, fmt.Sprintf("Deleting backup pre rules %s", ruleName))
			}
		}

		// TODO: move this to AfterSuite
		if len(postRuleNameList) > 0 {
			for _, ruleName := range postRuleNameList {
				err := Inst().Backup.DeleteRuleForBackup(orgID, ruleName)
				dash.VerifySafely(err, nil, fmt.Sprintf("Deleting backup post rules %s", ruleName))
			}
		}

		opts := make(map[string]bool)
		opts[SkipClusterScopedObjects] = false
		log.InfoD("Deleting deployed applications for source and destintion clusters")

		log.InfoD("Switching to source context")
		err = SetSourceKubeConfig()
		log.FailOnError(err, "Failed to switch to context to source cluster")

		log.Info("Deleting deployed applications on source clusters")
		ValidateAndDestroy(sourceClusterAppsContexts, opts)

		log.Warn("Waiting for 1 minute, hoping for any Resources created by Operator of Custom Resources to finish being destroyed.\nThis logic will have to be changed to polling in the future, as just randomly waiting, without verification can easily lead to errors. Make sure that any errors you're seeing is not due to this.")
		time.Sleep(time.Minute * 1)

		log.InfoD("Switching to destination context")
		err = SetDestinationKubeConfig()
		log.FailOnError(err, "Failed to switch to context to destination cluster")

		destinationClusterAppsContexts = make([]*scheduler.Context, 0)
		// only adding restoreContexts, not restoreLaterContexts
		for _, rstCtx := range restoreContexts {
			destinationClusterAppsContexts = append(destinationClusterAppsContexts, rstCtx.schedCtxs...)
		}
		log.Info("Deleting deployed applications (Restore 1) on destintion clusters")
		ValidateAndDestroy(destinationClusterAppsContexts, opts)

		//TODO: this can be added in the future
		//log.Warn("Not waiting here since we're destroying two namespaces, so we can wait 'at once'")
		//log.Info("Deleting deployed applications (Restore 2) on destintion clusters")
		//here!

		log.Warn("Waiting for 1 minute, hoping for any Resources created by Operator of Custom Resources to finish being destroyed.\nThis logic will have to be changed to polling in the future, as just randomly waiting, without verification can easily lead to errors. Make sure that any errors you're seeing is not due to this.")
		time.Sleep(time.Minute * 1)

		log.InfoD("Switching to default context")
		err = SetClusterContext("")
		log.FailOnError(err, "Failed to SetClusterContext to default cluster")

		// TODO: move this to AfterSuite
		DeleteCluster(SourceClusterName, orgID, ctx)
		DeleteCluster(destinationClusterName, orgID, ctx)

		// Backups and Restores are deleted by AfterSuite

	})
})

=======
>>>>>>> 2b65017d
// This testcase verifies basic backup rule,backup location, cloud setting
var _ = Describe("{BasicBackupCreation}", func() {
	var (
		appList           = Inst().AppList
		backupName        string
		contexts          []*scheduler.Context
		preRuleNameList   []string
		postRuleNameList  []string
		appContexts       []*scheduler.Context
		bkpNamespaces     []string
		clusterUid        string
		clusterStatus     api.ClusterInfo_StatusInfo_Status
		restoreName       string
		cloudCredName     string
		cloudCredUID      string
		backupLocationUID string
		bkpLocationName   string
		backupLocationMap map[string]string
		labelSelectors    map[string]string
		namespaceMapping  map[string]string
		providers         []string
		intervalName      string
		dailyName         string
		weeklyName        string
		monthlyName       string
		backupNames       []string
		restoreNames      []string
	)

	JustBeforeEach(func() {
		backupLocationMap = make(map[string]string)
		labelSelectors = make(map[string]string)
		bkpNamespaces = make([]string, 0)
		namespaceMapping = make(map[string]string)
		providers = getProviders()
		intervalName = fmt.Sprintf("%s-%v", "interval", time.Now().Unix())
		dailyName = fmt.Sprintf("%s-%v", "daily", time.Now().Unix())
		weeklyName = fmt.Sprintf("%s-%v", "weekly", time.Now().Unix())
		monthlyName = fmt.Sprintf("%s-%v", "monthly", time.Now().Unix())
		StartTorpedoTest("Backup: BasicBackupCreation", "Deploying backup", nil, 0)
		log.InfoD("Verifying if the pre/post rules for the required apps are present in the AppParameters or not")
		for i := 0; i < len(appList); i++ {
			if Contains(preRuleApp, appList[i]) {
				if _, ok := portworx.AppParameters[appList[i]]["pre"]; ok {
					dash.VerifyFatal(ok, true, fmt.Sprintf("Pre Rule details mentioned for the app [%s]", appList[i]))
				}
			}
			if Contains(postRuleApp, appList[i]) {
				if _, ok := portworx.AppParameters[appList[i]]["post"]; ok {
					dash.VerifyFatal(ok, true, fmt.Sprintf("Post Rule details mentioned for the app [%s]", appList[i]))
				}
			}
		}
		log.InfoD("Deploy applications")
		contexts = make([]*scheduler.Context, 0)
		for i := 0; i < Inst().GlobalScaleFactor; i++ {
			taskName := fmt.Sprintf("%s-%d", taskNamePrefix, i)
			appContexts = ScheduleApplications(taskName)
			contexts = append(contexts, appContexts...)
			for _, ctx := range appContexts {
				ctx.ReadinessTimeout = appReadinessTimeout
				namespace := GetAppNamespace(ctx, taskName)
				bkpNamespaces = append(bkpNamespaces, namespace)
			}
		}
	})
	It("Basic Backup Creation", func() {
		Step("Validating applications", func() {
			log.InfoD("Validating applications")
			ValidateApplications(contexts)
		})
		Step("Creating rules for backup", func() {
			log.InfoD("Creating rules for backup")
			log.InfoD("Creating pre rule for deployed apps")
			for i := 0; i < len(appList); i++ {
				preRuleStatus, ruleName, err := Inst().Backup.CreateRuleForBackup(appList[i], orgID, "pre")
				log.FailOnError(err, "Creating pre rule for deployed app [%s] failed", appList[i])
				dash.VerifyFatal(preRuleStatus, true, "Verifying pre rule for backup")
				if ruleName != "" {
					preRuleNameList = append(preRuleNameList, ruleName)
				}
			}
			log.InfoD("Creating post rule for deployed apps")
			for i := 0; i < len(appList); i++ {
				postRuleStatus, ruleName, err := Inst().Backup.CreateRuleForBackup(appList[i], orgID, "post")
				log.FailOnError(err, "Creating post rule for deployed app [%s] failed", appList[i])
				dash.VerifyFatal(postRuleStatus, true, "Verifying Post rule for backup")
				if ruleName != "" {
					postRuleNameList = append(postRuleNameList, ruleName)
				}
			}
		})
		Step("Creating backup location and cloud setting", func() {
			log.InfoD("Creating backup location and cloud setting")
			for _, provider := range providers {
				cloudCredName = fmt.Sprintf("%s-%s-%v", "cred", provider, time.Now().Unix())
				bkpLocationName = fmt.Sprintf("%s-%s-bl", provider, getGlobalBucketName(provider))
				cloudCredUID = uuid.New()
				backupLocationUID = uuid.New()
				backupLocationMap[backupLocationUID] = bkpLocationName
				CreateCloudCredential(provider, cloudCredName, cloudCredUID, orgID)
				err := CreateBackupLocation(provider, bkpLocationName, backupLocationUID, cloudCredName, cloudCredUID, getGlobalBucketName(provider), orgID, "")
				dash.VerifyFatal(err, nil, "Creating backup location")
			}
		})
		Step("Creating backup schedule policies", func() {
			log.InfoD("Creating backup schedule policies")
			log.InfoD("Creating backup interval schedule policy")
			intervalSchedulePolicyInfo := Inst().Backup.CreateIntervalSchedulePolicy(5, 15, 2)
			intervalPolicyStatus := Inst().Backup.BackupSchedulePolicy(intervalName, uuid.New(), orgID, intervalSchedulePolicyInfo)
			dash.VerifyFatal(intervalPolicyStatus, nil, "Creating interval schedule policy")

			log.InfoD("Creating backup daily schedule policy")
			dailySchedulePolicyInfo := Inst().Backup.CreateDailySchedulePolicy(1, "9:00AM", 2)
			dailyPolicyStatus := Inst().Backup.BackupSchedulePolicy(dailyName, uuid.New(), orgID, dailySchedulePolicyInfo)
			dash.VerifyFatal(dailyPolicyStatus, nil, "Creating daily schedule policy")

			log.InfoD("Creating backup weekly schedule policy")
			weeklySchedulePolicyInfo := Inst().Backup.CreateWeeklySchedulePolicy(1, backup.Friday, "9:10AM", 2)
			weeklyPolicyStatus := Inst().Backup.BackupSchedulePolicy(weeklyName, uuid.New(), orgID, weeklySchedulePolicyInfo)
			dash.VerifyFatal(weeklyPolicyStatus, nil, "Creating weekly schedule policy")

			log.InfoD("Creating backup monthly schedule policy")
			monthlySchedulePolicyInfo := Inst().Backup.CreateMonthlySchedulePolicy(1, 29, "9:20AM", 2)
			monthlyPolicyStatus := Inst().Backup.BackupSchedulePolicy(monthlyName, uuid.New(), orgID, monthlySchedulePolicyInfo)
			dash.VerifyFatal(monthlyPolicyStatus, nil, "Creating monthly schedule policy")
		})
		Step("Registering cluster for backup", func() {
			log.InfoD("Registering cluster for backup")
			ctx, err := backup.GetAdminCtxFromSecret()
			log.FailOnError(err, "Fetching px-central-admin ctx")
			err = CreateSourceAndDestClusters(orgID, "", "", ctx)
			dash.VerifyFatal(err, nil, "Creating source and destination cluster")
			clusterStatus, clusterUid = Inst().Backup.RegisterBackupCluster(orgID, SourceClusterName, "")
			dash.VerifyFatal(clusterStatus, api.ClusterInfo_StatusInfo_Online, fmt.Sprintf("Verifying backup cluster with uid [%s]", clusterUid))
		})
		Step("Taking backup of all namespaces", func() {
			log.InfoD("Taking backup of all namespaces")
			ctx, err := backup.GetAdminCtxFromSecret()
			dash.VerifyFatal(err, nil, "Getting context")
			for _, namespace := range bkpNamespaces {
				backupName = fmt.Sprintf("%s-%s-%s", BackupNamePrefix, namespace, RandomString(4))
				for strings.Contains(strings.Join(backupNames, ","), backupName) {
					backupName = fmt.Sprintf("%s-%s-%s", BackupNamePrefix, namespace, RandomString(4))
				}
				backupNames = append(backupNames, backupName)
				err = CreateBackup(backupName, SourceClusterName, bkpLocationName, backupLocationUID, []string{namespace},
					labelSelectors, orgID, clusterUid, "", "", "", "", ctx)
				dash.VerifyFatal(err, nil, fmt.Sprintf("Verifying [%s] backup creation", backupName))
			}
		})
		Step("Restoring the backed up namespaces", func() {
			log.InfoD("Restoring the backed up namespaces")
			ctx, err := backup.GetAdminCtxFromSecret()
			log.FailOnError(err, "Fetching px-central-admin ctx")
			for index, namespace := range bkpNamespaces {
				restoreName = fmt.Sprintf("%s-%s-%s", "test-restore", namespace, RandomString(4))
				for strings.Contains(strings.Join(restoreNames, ","), restoreName) {
					restoreName = fmt.Sprintf("%s-%s-%s", "test-restore", namespace, RandomString(4))
				}
				restoreNames = append(restoreNames, restoreName)
				log.InfoD("Restoring [%s] namespace from the [%s] backup", namespace, backupNames[index])
				err = CreateRestore(restoreName, backupNames[index], namespaceMapping, destinationClusterName, orgID, ctx, make(map[string]string))
				dash.VerifyFatal(err, nil, fmt.Sprintf("Creating restore [%s]", restoreName))
			}
		})
	})
	JustAfterEach(func() {
		defer EndTorpedoTest()
		policyList := []string{intervalName, dailyName, weeklyName, monthlyName}
		ctx, err := backup.GetAdminCtxFromSecret()
		log.FailOnError(err, "Fetching px-central-admin ctx")
		if len(preRuleNameList) > 0 {
			for _, ruleName := range preRuleNameList {
				err := Inst().Backup.DeleteRuleForBackup(orgID, ruleName)
				dash.VerifySafely(err, nil, fmt.Sprintf("Deleting backup pre rules [%s]", ruleName))
			}
		}
		if len(postRuleNameList) > 0 {
			for _, ruleName := range postRuleNameList {
				err := Inst().Backup.DeleteRuleForBackup(orgID, ruleName)
				dash.VerifySafely(err, nil, fmt.Sprintf("Deleting backup post rules [%s]", ruleName))
			}
		}
		err = Inst().Backup.DeleteBackupSchedulePolicy(orgID, policyList)
		dash.VerifySafely(err, nil, "Deleting backup schedule policies")
		opts := make(map[string]bool)
		opts[SkipClusterScopedObjects] = true
		log.Info("Deleting deployed namespaces")
		ValidateAndDestroy(contexts, opts)
		backupDriver := Inst().Backup
		log.Info("Deleting backed up namespaces")
		for _, backupName := range backupNames {
			backupUID, err := backupDriver.GetBackupUID(ctx, backupName, orgID)
			log.FailOnError(err, "Failed while trying to get backup UID for - %s", backupName)
			backupDeleteResponse, err := DeleteBackup(backupName, backupUID, orgID, ctx)
			log.FailOnError(err, "Backup [%s] could not be deleted", backupName)
			dash.VerifyFatal(backupDeleteResponse.String(), "", fmt.Sprintf("Verifying [%s] backup deletion is successful", backupName))
		}
		log.Info("Deleting restored namespaces")
		for _, restoreName := range restoreNames {
			err = DeleteRestore(restoreName, orgID, ctx)
			dash.VerifyFatal(err, nil, fmt.Sprintf("Deleting Restore [%s]", restoreName))
		}
<<<<<<< HEAD
		log.Info("Deleting cloud accounts")
		DeleteCloudAccounts(backupLocationMap, cloudCredName, cloudCredUID, ctx)
	})
})

var _ = Describe("{BasicSelectiveRestore}", func() {
	var (
		backupName        string
		contexts          []*scheduler.Context
		appContexts       []*scheduler.Context
		bkpNamespaces     []string
		clusterUid        string
		clusterStatus     api.ClusterInfo_StatusInfo_Status
		restoreName       string
		cloudCredName     string
		cloudCredUID      string
		backupLocationUID string
		bkpLocationName   string
		numDeployments    int
		providers         []string
		backupLocationMap map[string]string
		labelSelectors    map[string]string
	)
	JustBeforeEach(func() {
		backupName = fmt.Sprintf("%s-%v", BackupNamePrefix, time.Now().Unix())
		bkpNamespaces = make([]string, 0)
		restoreName = fmt.Sprintf("%s-%v", RestoreNamePrefix, time.Now().Unix())
		backupLocationMap = make(map[string]string)
		labelSelectors = make(map[string]string)

		numDeployments = 6 // For this test case to have relevance, it is necessary to raise the number of deployments.
		providers = getProviders()

		StartTorpedoTest("BasicSelectiveRestore", "All namespace backup and restore selective namespaces", nil, 83717)
		log.InfoD(fmt.Sprintf("App list %v", Inst().AppList))
		contexts = make([]*scheduler.Context, 0)
		log.InfoD("Starting to deploy applications")
		for i := 0; i < numDeployments; i++ {
			log.InfoD(fmt.Sprintf("Iteration %v of deploying applications", i))
			taskName := fmt.Sprintf("%s-%d", taskNamePrefix, i)
			appContexts = ScheduleApplications(taskName)
			contexts = append(contexts, appContexts...)
			for _, ctx := range appContexts {
				ctx.ReadinessTimeout = appReadinessTimeout
				namespace := GetAppNamespace(ctx, taskName)
				bkpNamespaces = append(bkpNamespaces, namespace)
			}
		}
	})
	It("Selective Restore From A Basic Backup", func() {

		Step("Validating deployed applications", func() {
			log.InfoD("Validating deployed applications")
			ValidateApplications(contexts)
		})
		Step("Creating backup location and cloud setting", func() {
			log.InfoD("Creating backup location and cloud setting")
			for _, provider := range providers {
				cloudCredName = fmt.Sprintf("%s-%s-%v", "cred", provider, time.Now().Unix())
				bkpLocationName = fmt.Sprintf("%s-%s-bl", provider, getGlobalBucketName(provider))
				cloudCredUID = uuid.New()
				backupLocationUID = uuid.New()
				backupLocationMap[backupLocationUID] = bkpLocationName
				CreateCloudCredential(provider, cloudCredName, cloudCredUID, orgID)
				err := CreateBackupLocation(provider, bkpLocationName, backupLocationUID, cloudCredName, cloudCredUID, getGlobalBucketName(provider), orgID, "")
				dash.VerifyFatal(err, nil, "Creating backup location")
			}
		})
		Step("Registering cluster for backup", func() {
			log.InfoD("Registering cluster for backup")
			ctx, err := backup.GetAdminCtxFromSecret()
			log.FailOnError(err, "Fetching px-central-admin ctx")
			err = CreateSourceAndDestClusters(orgID, "", "", ctx)
			dash.VerifyFatal(err, nil, "Creating source and destination cluster")
			clusterStatus, clusterUid = Inst().Backup.RegisterBackupCluster(orgID, SourceClusterName, "")
			dash.VerifyFatal(clusterStatus, api.ClusterInfo_StatusInfo_Online, fmt.Sprintf("Verifying backup cluster with uid: [%s]", clusterUid))
		})
		Step("Taking backup of multiple namespaces", func() {
			log.InfoD(fmt.Sprintf("Taking backup of multiple namespaces [%v]", bkpNamespaces))
			ctx, err := backup.GetAdminCtxFromSecret()
			dash.VerifyFatal(err, nil, "Getting context")
			err = CreateBackup(backupName, SourceClusterName, bkpLocationName, backupLocationUID, bkpNamespaces,
				labelSelectors, orgID, clusterUid, "", "", "", "", ctx)
			dash.VerifyFatal(err, nil, fmt.Sprintf("Verifying [%s] backup creation", backupName))
		})
		Step("Selecting random backed-up apps and restoring them", func() {
			log.InfoD("Selecting random backed-up apps and restoring them")
			selectedBkpNamespaces, err := GetSubsetOfSlice(bkpNamespaces, len(bkpNamespaces)/2)
			log.FailOnError(err, "Getting a subset of backed-up namespaces")
			selectedBkpNamespaceMapping := make(map[string]string)
			for _, namespace := range selectedBkpNamespaces {
				selectedBkpNamespaceMapping[namespace] = namespace
			}
			log.InfoD("Selected application namespaces to restore: [%v]", selectedBkpNamespaces)
			ctx, err := backup.GetAdminCtxFromSecret()
			log.FailOnError(err, "Fetching px-central-admin ctx")
			err = CreateRestore(restoreName, backupName, selectedBkpNamespaceMapping, destinationClusterName, orgID, ctx, make(map[string]string))
			dash.VerifyFatal(err, nil, fmt.Sprintf("Creating restore [%s]", restoreName))
		})
	})
	JustAfterEach(func() {
		defer EndTorpedoTest()
		ctx, err := backup.GetAdminCtxFromSecret()
		log.FailOnError(err, "Fetching px-central-admin ctx")
		opts := make(map[string]bool)
		opts[SkipClusterScopedObjects] = true
		log.InfoD("Deleting deployed applications")
		ValidateAndDestroy(contexts, opts)

		backupDriver := Inst().Backup
		backupUID, err := backupDriver.GetBackupUID(ctx, backupName, orgID)
		log.FailOnError(err, "Failed while trying to get backup UID for - [%s]", backupName)

		log.InfoD("Deleting backup")
		_, err = DeleteBackup(backupName, backupUID, orgID, ctx)
		dash.VerifyFatal(err, nil, fmt.Sprintf("Deleting backup [%s]", backupName))

		log.InfoD("Deleting restore")
		log.InfoD(fmt.Sprintf("Backup name [%s]", restoreName))
		err = DeleteRestore(restoreName, orgID, ctx)
		dash.VerifyFatal(err, nil, fmt.Sprintf("Deleting restore [%s]", restoreName))

		log.InfoD("Deleting cloud accounts")
		DeleteCloudAccounts(backupLocationMap, cloudCredName, cloudCredUID, ctx)
	})
})

var _ = Describe("{DifferentAccessSameUser}", func() {
	var (
		contexts          []*scheduler.Context
		appContexts       []*scheduler.Context
		bkpNamespaces     []string
		clusterUid        string
		clusterStatus     api.ClusterInfo_StatusInfo_Status
		groupName         string
		userName          []string
		backupName        string
		backupLocationUID string
		cloudCredName     string
		cloudCredUID      string
		bkpLocationName   string
	)
	userContexts := make([]context.Context, 0)
	backupLocationMap := make(map[string]string)
	labelSelectors := make(map[string]string)
	bkpNamespaces = make([]string, 0)
	numberOfUsers := 1
	JustBeforeEach(func() {
		StartTorpedoTest("DifferentAccessSameUser",
			"Take a backup and add user with readonly access and the group  with full access", nil, 82938)
		log.InfoD("Deploy applications")
		contexts = make([]*scheduler.Context, 0)
		for i := 0; i < Inst().GlobalScaleFactor; i++ {
			taskName := fmt.Sprintf("%s-%d", taskNamePrefix, i)
			appContexts = ScheduleApplications(taskName)
			contexts = append(contexts, appContexts...)
			for _, ctx := range appContexts {
				ctx.ReadinessTimeout = appReadinessTimeout
				namespace := GetAppNamespace(ctx, taskName)
				bkpNamespaces = append(bkpNamespaces, namespace)
			}
		}
	})
	It("Different Access Same User", func() {
		ctx, err := backup.GetAdminCtxFromSecret()
		dash.VerifyFatal(err, nil, "Getting context")
		Step("Validate applications", func() {
			log.InfoD("Validate applications ")
			ValidateApplications(contexts)
		})
		Step("Create Users", func() {
			log.InfoD("Creating users testuser")
			userName = createUsers(numberOfUsers)
			log.Infof("Created %v users and users list is %v", numberOfUsers, userName)
		})
		Step("Create Groups", func() {
			log.InfoD("Creating group testGroup")
			groupName = fmt.Sprintf("testGroup")
			err := backup.AddGroup(groupName)
			log.FailOnError(err, "Failed to create group - %v", groupName)

		})
		Step("Add users to group", func() {
			log.InfoD("Adding user to groups")
			err := backup.AddGroupToUser(userName[0], groupName)
			dash.VerifyFatal(err, nil, "Adding user to group")
			usersOfGroup, err := backup.GetMembersOfGroup(groupName)
			log.FailOnError(err, "Error fetching members of the group - %v", groupName)
			log.Infof("Group [%v] contains the following users: \n%v", groupName, usersOfGroup)

		})
		Step("Creating backup location and cloud setting", func() {
			log.InfoD("Creating backup location and cloud setting")
			providers := getProviders()
			for _, provider := range providers {
				cloudCredName = fmt.Sprintf("%s-%s-%v", "cloudcred", provider, time.Now().Unix())
				bkpLocationName = fmt.Sprintf("%s-%s-%v-bl", provider, getGlobalBucketName(provider), time.Now().Unix())
				cloudCredUID = uuid.New()
				backupLocationUID = uuid.New()
				backupLocationMap[backupLocationUID] = bkpLocationName
				CreateCloudCredential(provider, cloudCredName, cloudCredUID, orgID)
				err := CreateBackupLocation(provider, bkpLocationName, backupLocationUID, cloudCredName, cloudCredUID, getGlobalBucketName(provider), orgID, "")
				dash.VerifyFatal(err, nil, "Creating backup location")
			}
		})
		Step("Register cluster for backup", func() {
			ctx, err := backup.GetAdminCtxFromSecret()
			log.FailOnError(err, "Fetching px-central-admin ctx")
			err = CreateSourceAndDestClusters(orgID, "", "", ctx)
			dash.VerifyFatal(err, nil, "Creating source and destination cluster")
			clusterStatus, clusterUid = Inst().Backup.RegisterBackupCluster(orgID, SourceClusterName, "")
			dash.VerifyFatal(clusterStatus, api.ClusterInfo_StatusInfo_Online, "Verifying backup cluster")
		})
		Step("Taking backup of applications", func() {
			backupName = fmt.Sprintf("%s-%s-%v", BackupNamePrefix, bkpNamespaces[0], time.Now().Unix())
			err = CreateBackup(backupName, SourceClusterName, bkpLocationName, backupLocationUID, []string{bkpNamespaces[0]},
				labelSelectors, orgID, clusterUid, "", "", "", "", ctx)
			dash.VerifyFatal(err, nil, "Verifying backup creation")
		})
		Step("Share backup with user having readonly access", func() {
			log.InfoD("Adding user with readonly access")
			err = ShareBackup(backupName, nil, userName, ViewOnlyAccess, ctx)
			log.FailOnError(err, "Failed to share backup %s", backupName)
		})
		Step("Share backup with group having full access", func() {
			log.InfoD("Adding user with full access")
			err = ShareBackup(backupName, []string{groupName}, nil, FullAccess, ctx)
			log.FailOnError(err, "Failed to share backup %s", backupName)
		})
		Step("Share Backup with View Only access to a user of Full access group and Validate", func() {
			log.InfoD("Backup is shared with Group having FullAccess after it is shared with user having ViewOnlyAccess, therefore user should have FullAccess")
			ctxNonAdmin, err := backup.GetNonAdminCtx(userName[0], "Password1")
			log.FailOnError(err, "Fetching user ctx")
			userContexts = append(userContexts, ctxNonAdmin)
			log.InfoD("Registering Source and Destination clusters from user context")
			err = CreateSourceAndDestClusters(orgID, "", "", ctxNonAdmin)
			dash.VerifyFatal(err, nil, "Creating source and destination cluster")
			restoreName := fmt.Sprintf("%s-%v", RestoreNamePrefix, time.Now().Unix())
			// Try restore with user having RestoreAccess and it should pass
			err = CreateRestore(restoreName, backupName, make(map[string]string), destinationClusterName, orgID, ctxNonAdmin, make(map[string]string))
			log.FailOnError(err, "Restoring of backup [%s] has failed with name - [%s]", backupName, restoreName)
			log.InfoD("Restoring of backup [%s] was successful with name - [%s]", backupName, restoreName)
			log.Infof("About to delete restore - %s to validate user can delete restore  ", restoreName)
			err = DeleteRestore(restoreName, orgID, ctxNonAdmin)
			dash.VerifyFatal(err, nil, fmt.Sprintf("Deleting Restore %s", restoreName))
			backupDriver := Inst().Backup
			backupUID, err := backupDriver.GetBackupUID(ctx, backupName, orgID)
			log.FailOnError(err, "Failed while trying to get backup UID for - %s", backupName)
			backupDeleteResponse, err := DeleteBackup(backupName, backupUID, orgID, ctxNonAdmin)
			log.FailOnError(err, "Backup [%s] could not be deleted by user [%s] with delete response %s", backupName, userName, backupDeleteResponse)
			dash.VerifyFatal(backupDeleteResponse.String(), "", "Verifying backup deletion is successful")
		})
	})

	JustAfterEach(func() {
		// For all the delete methods we need to add return and handle the error here
		defer EndTorpedoTest()
		ctx, err := backup.GetAdminCtxFromSecret()
		log.FailOnError(err, "Fetching px-central-admin ctx")
		opts := make(map[string]bool)
		opts[SkipClusterScopedObjects] = true
		ValidateAndDestroy(contexts, opts)
		err = backup.DeleteUser(userName[0])
		dash.VerifySafely(err, nil, "Deleting user")
		err = backup.DeleteGroup(groupName)
		dash.VerifySafely(err, nil, "Deleting group")
		DeleteCloudAccounts(backupLocationMap, cloudCredName, cloudCredUID, ctx)
	})
})

var _ = Describe("{ShareBackupWithUsersAndGroups}", func() {
	numberOfUsers := 30
	numberOfGroups := 3
	groupSize := 10
	numberOfBackups := 9
	users := make([]string, 0)
	groups := make([]string, 0)
	backupNames := make([]string, 0)
	userContexts := make([]context.Context, 0)
	var contexts []*scheduler.Context
	labelSelectors := make(map[string]string)
	var backupLocationUID string
	var cloudCredUID string
	var cloudCredUidList []string
	var appContexts []*scheduler.Context
	var bkpNamespaces []string
	var clusterUid string
	var clusterStatus api.ClusterInfo_StatusInfo_Status
	var customBackupLocationName string
	var credName string
	bkpNamespaces = make([]string, 0)
	providers := getProviders()

	JustBeforeEach(func() {
		StartTorpedoTest("ShareBackupWithUsersAndGroups",
			"Share large number of backups with multiple users and groups with View only, Restore and Full Access", nil, 82934)
		log.InfoD("Deploy applications")
		contexts = make([]*scheduler.Context, 0)
		for i := 0; i < Inst().GlobalScaleFactor; i++ {
			taskName := fmt.Sprintf("%s-%d", taskNamePrefix, i)
			appContexts = ScheduleApplications(taskName)
			contexts = append(contexts, appContexts...)
			for _, ctx := range appContexts {
				ctx.ReadinessTimeout = appReadinessTimeout
				namespace := GetAppNamespace(ctx, taskName)
				bkpNamespaces = append(bkpNamespaces, namespace)
			}
		}
	})
	It("Share large number of backups", func() {
		Step("Validate applications", func() {
			log.InfoD("Validate applications")
			ValidateApplications(contexts)
		})

		Step("Create Users", func() {
			log.InfoD("Creating %d users", numberOfUsers)
			var wg sync.WaitGroup
			for i := 1; i <= numberOfUsers; i++ {
				userName := fmt.Sprintf("testuser%v", i)
				firstName := fmt.Sprintf("FirstName%v", i)
				lastName := fmt.Sprintf("LastName%v", i)
				email := fmt.Sprintf("testuser%v_%v@cnbu.com", i, time.Now().Unix())
				wg.Add(1)
				go func(userName, firstName, lastName, email string) {
					err := backup.AddUser(userName, firstName, lastName, email, "Password1")
					log.FailOnError(err, "Failed to create user - %s", userName)
					users = append(users, userName)
					wg.Done()
				}(userName, firstName, lastName, email)
			}
			wg.Wait()
		})

		Step("Create Groups", func() {
			log.InfoD("Creating %d groups", numberOfGroups)
			var wg sync.WaitGroup
			for i := 1; i <= numberOfGroups; i++ {
				groupName := fmt.Sprintf("testGroup%v", i)
				wg.Add(1)
				go func(groupName string) {
					err := backup.AddGroup(groupName)
					log.FailOnError(err, "Failed to create group - %v", groupName)
					groups = append(groups, groupName)
					wg.Done()
				}(groupName)
			}
			wg.Wait()
		})

		Step("Add users to group", func() {
			log.InfoD("Adding users to groups")
			var wg sync.WaitGroup
			for i := 0; i < len(users); i++ {
				groupIndex := i / groupSize
				wg.Add(1)
				go func(i, groupIndex int) {
					err := backup.AddGroupToUser(users[i], groups[groupIndex])
					log.FailOnError(err, "Failed to assign group to user")
					wg.Done()
				}(i, groupIndex)
			}
			wg.Wait()

			// Print the groups
			for _, group := range groups {
				usersOfGroup, err := backup.GetMembersOfGroup(group)
				log.FailOnError(err, "Error fetching members of the group - %v", group)
				log.Infof("Group [%v] contains the following users: \n%v", group, usersOfGroup)
			}
		})

		Step("Adding Credentials and Registering Backup Location", func() {
			log.InfoD("Creating cloud credentials and backup location")
			for _, provider := range providers {
				cloudCredUID = uuid.New()
				cloudCredUidList = append(cloudCredUidList, cloudCredUID)
				backupLocationUID = uuid.New()
				credName = fmt.Sprintf("autogenerated-cred-%v", time.Now().Unix())
				CreateCloudCredential(provider, credName, cloudCredUID, orgID)
				log.InfoD("Created Cloud Credentials with name - %s", credName)
				customBackupLocationName = fmt.Sprintf("autogenerated-backup-location-%v", time.Now().Unix())
				err := CreateBackupLocation(provider, customBackupLocationName, backupLocationUID, credName, cloudCredUID, getGlobalBucketName(provider), orgID, "")
				dash.VerifyFatal(err, nil, "Creating backup location")
				log.InfoD("Created Backup Location with name - %s", customBackupLocationName)
			}
		})

		Step("Register source and destination cluster for backup", func() {
			log.InfoD("Registering Source and Destination clusters and verifying the status")
			ctx, err := backup.GetAdminCtxFromSecret()
			log.FailOnError(err, "Fetching px-central-admin ctx")
			err = CreateSourceAndDestClusters(orgID, "", "", ctx)
			dash.VerifyFatal(err, nil, "Creating source and destination cluster")
			clusterStatus, clusterUid = Inst().Backup.RegisterBackupCluster(orgID, SourceClusterName, "")
			dash.VerifyFatal(clusterStatus, api.ClusterInfo_StatusInfo_Online, "Verifying backup cluster status")
		})

		Step("Taking backup of applications", func() {
			log.InfoD("Taking backup of applications")
			var sem = make(chan struct{}, 10)
			var wg sync.WaitGroup
			ctx, err := backup.GetAdminCtxFromSecret()
			log.FailOnError(err, "Fetching px-central-admin ctx")
			for _, namespace := range bkpNamespaces {
				for i := 0; i < numberOfBackups; i++ {
					sem <- struct{}{}
					time.Sleep(3 * time.Second)
					backupName := fmt.Sprintf("%s-%v", BackupNamePrefix, time.Now().Unix())
					backupNames = append(backupNames, backupName)
					wg.Add(1)
					go func(backupName string) {
						defer GinkgoRecover()
						defer wg.Done()
						defer func() { <-sem }()
						err = CreateBackup(backupName, SourceClusterName, customBackupLocationName, backupLocationUID, []string{namespace},
							labelSelectors, orgID, clusterUid, "", "", "", "", ctx)
						dash.VerifyFatal(err, nil, "Verifying backup creation")
					}(backupName)
				}
				wg.Wait()
			}
			log.Infof("List of backups - %v", backupNames)
		})

		Step("Sharing backup with groups", func() {
			log.InfoD("Sharing backups with groups")
			backupsToBeSharedWithEachGroup := 3
			ctx, err := backup.GetAdminCtxFromSecret()
			log.FailOnError(err, "Fetching px-central-admin ctx")
			for i, backupName := range backupNames {
				groupIndex := i / backupsToBeSharedWithEachGroup
				switch groupIndex {
				case 0:
					err = ShareBackup(backupName, []string{groups[groupIndex]}, nil, ViewOnlyAccess, ctx)
					log.FailOnError(err, "Failed to share backup %s", backupName)
				case 1:
					err = ShareBackup(backupName, []string{groups[groupIndex]}, nil, RestoreAccess, ctx)
					log.FailOnError(err, "Failed to share backup %s", backupName)
				case 2:
					err = ShareBackup(backupName, []string{groups[groupIndex]}, nil, FullAccess, ctx)
					log.FailOnError(err, "Failed to share backup %s", backupName)
				default:
					err = ShareBackup(backupName, []string{groups[0]}, nil, ViewOnlyAccess, ctx)
					log.FailOnError(err, "Failed to share backup %s", backupName)
				}
			}
		})

		Step("Share Backup with Full access to a user of View Only access group and Validate", func() {
			log.InfoD("Share Backup with Full access to a user of View Only access group and Validate")
			// Get user from the view access group
			username, err := backup.GetRandomUserFromGroup(groups[0])
			log.FailOnError(err, "Failed to get a random user from group [%s]", groups[0])
			log.Infof("Sharing backup with user - %s", username)

			// Get Admin Context - needed to share backup and get backup UID
			ctx, err := backup.GetAdminCtxFromSecret()
			log.FailOnError(err, "Fetching px-central-admin ctx")

			// Share backup with the user
			backupName := backupNames[0]
			err = ShareBackup(backupName, nil, []string{username}, FullAccess, ctx)
			log.FailOnError(err, "Failed to share backup %s", backupName)

			// Get user context
			ctxNonAdmin, err := backup.GetNonAdminCtx(username, "Password1")
			log.FailOnError(err, "Fetching %s ctx", username)
			userContexts = append(userContexts, ctxNonAdmin)

			// Register Source and Destination cluster
			log.InfoD("Registering Source and Destination clusters from user context")
			err = CreateSourceAndDestClusters(orgID, "", "", ctxNonAdmin)
			dash.VerifyFatal(err, nil, "Creating source and destination cluster")

			// Start Restore
			restoreName := fmt.Sprintf("%s-%v", RestoreNamePrefix, time.Now().Unix())
			err = CreateRestore(restoreName, backupName, make(map[string]string), destinationClusterName, orgID, ctxNonAdmin, make(map[string]string))
			log.FailOnError(err, "Restoring of backup [%s] has failed with name - [%s]", backupName, restoreName)

			// Restore validation to make sure that the user with Full Access can restore
			log.InfoD("Restoring of backup [%s] was successful with name - [%s]", backupName, restoreName)
			log.Infof("About to delete restore - %s", restoreName)
			err = DeleteRestore(restoreName, orgID, ctxNonAdmin)
			dash.VerifyFatal(err, nil, fmt.Sprintf("Deleting Restore %s", restoreName))

			// Get Backup UID
			backupDriver := Inst().Backup
			backupUID, err := backupDriver.GetBackupUID(ctx, backupName, orgID)
			log.FailOnError(err, "Failed while trying to get backup UID for - %s", backupName)

			// Delete backup to confirm that the user has Full Access
			backupDeleteResponse, err := DeleteBackup(backupName, backupUID, orgID, ctxNonAdmin)
			log.FailOnError(err, "Backup [%s] could not be deleted by user [%s]", backupName, username)
			dash.VerifyFatal(backupDeleteResponse.String(), "", "Verifying backup deletion is successful")
		})

		Step("Share Backup with View Only access to a user of Full access group and Validate", func() {
			log.InfoD("Share Backup with View Only access to a user of Full access group and Validate")
			// Get user from the view access group
			username, err := backup.GetRandomUserFromGroup(groups[2])
			log.FailOnError(err, "Failed to get a random user from group [%s]", groups[2])
			log.Infof("Sharing backup with user - %s", username)

			// Get Admin Context - needed to share backup and get backup UID
			ctx, err := backup.GetAdminCtxFromSecret()
			log.FailOnError(err, "Fetching px-central-admin ctx")

			// Share backup with the user
			backupName := backupNames[6]
			err = ShareBackup(backupName, nil, []string{username}, ViewOnlyAccess, ctx)
			log.FailOnError(err, "Failed to share backup %s", backupName)

			// Get user context
			ctxNonAdmin, err := backup.GetNonAdminCtx(username, "Password1")
			log.FailOnError(err, "Fetching %s ctx", username)
			userContexts = append(userContexts, ctxNonAdmin)

			// Register Source and Destination cluster
			log.InfoD("Registering Source and Destination clusters from user context")
			err = CreateSourceAndDestClusters(orgID, "", "", ctxNonAdmin)
			dash.VerifyFatal(err, nil, "Creating source and destination cluster")

			// Get Backup UID
			backupDriver := Inst().Backup
			backupUID, err := backupDriver.GetBackupUID(ctx, backupName, orgID)
			log.FailOnError(err, "Failed while trying to get backup UID for - %s", backupName)

			// Delete backup to confirm that the user cannot delete the backup
			_, err = DeleteBackup(backupName, backupUID, orgID, ctxNonAdmin)
			log.Infof("Error message - %s", err.Error())
			dash.VerifyFatal(strings.Contains(err.Error(), "doesn't have permission to delete backup"), true, "Verifying backup deletion is not possible")
		})

		Step("Share Backup with Restore access to a user of View Only access group and Validate", func() {
			log.InfoD("Share Backup with Restore access to a user of View Only access group and Validate")
			// Get user from the view only access group
			username, err := backup.GetRandomUserFromGroup(groups[0])
			log.FailOnError(err, "Failed to get a random user from group [%s]", groups[0])
			log.Infof("Sharing backup with user - %s", username)

			// Get Admin Context - needed to share backup and get backup UID
			ctx, err := backup.GetAdminCtxFromSecret()
			log.FailOnError(err, "Fetching px-central-admin ctx")

			// Share backup with the user
			backupName := backupNames[1]
			err = ShareBackup(backupName, nil, []string{username}, RestoreAccess, ctx)
			log.FailOnError(err, "Failed to share backup %s", backupName)

			// Get user context
			ctxNonAdmin, err := backup.GetNonAdminCtx(username, "Password1")
			log.FailOnError(err, "Fetching %s ctx", username)
			userContexts = append(userContexts, ctxNonAdmin)

			// Register Source and Destination cluster
			log.InfoD("Registering Source and Destination clusters from user context")
			err = CreateSourceAndDestClusters(orgID, "", "", ctxNonAdmin)
			dash.VerifyFatal(err, nil, "Creating source and destination cluster")

			// Start Restore
			restoreName := fmt.Sprintf("%s-%v", RestoreNamePrefix, time.Now().Unix())
			err = CreateRestore(restoreName, backupName, make(map[string]string), destinationClusterName, orgID, ctxNonAdmin, make(map[string]string))
			log.FailOnError(err, "Restoring of backup [%s] has failed with name - [%s]", backupName, restoreName)

			// Restore validation to make sure that the user with can restore
			log.InfoD("Restoring of backup [%s] was successful with name - [%s]", backupName, restoreName)
			log.Infof("About to delete restore - %s", restoreName)
			err = DeleteRestore(restoreName, orgID, ctxNonAdmin)
			dash.VerifyFatal(err, nil, fmt.Sprintf("Deleting Restore %s", restoreName))

			// Get Backup UID
			backupDriver := Inst().Backup
			backupUID, err := backupDriver.GetBackupUID(ctx, backupName, orgID)
			log.FailOnError(err, "Failed while trying to get backup UID for - %s", backupName)

			// Delete backup to confirm that the user cannot delete the backup
			_, err = DeleteBackup(backupName, backupUID, orgID, ctxNonAdmin)
			dash.VerifyFatal(strings.Contains(err.Error(), "doesn't have permission to delete backup"), true, "Verifying backup deletion is not possible")
		})

		Step("Validate Restore access for a user of Restore group", func() {
			log.InfoD("Validate Restore access for a user of Restore group")
			// Get user from the restore access group
			username, err := backup.GetRandomUserFromGroup(groups[1])
			log.FailOnError(err, "Failed to get a random user from group [%s]", groups[1])

			// Get user context
			ctxNonAdmin, err := backup.GetNonAdminCtx(username, "Password1")
			log.FailOnError(err, "Fetching %s ctx", username)
			userContexts = append(userContexts, ctxNonAdmin)

			// Get Admin Context - needed to share backup and get backup UID
			ctx, err := backup.GetAdminCtxFromSecret()
			log.FailOnError(err, "Fetching px-central-admin ctx")

			// Register Source and Destination cluster
			log.InfoD("Registering Source and Destination clusters from user context")
			err = CreateSourceAndDestClusters(orgID, "", "", ctxNonAdmin)
			dash.VerifyFatal(err, nil, "Creating source and destination cluster")

			// Start Restore
			backupName := backupNames[3]
			restoreName := fmt.Sprintf("%s-%v", RestoreNamePrefix, time.Now().Unix())
			err = CreateRestore(restoreName, backupName, make(map[string]string), destinationClusterName, orgID, ctxNonAdmin, make(map[string]string))
			log.FailOnError(err, "Restoring of backup [%s] has failed with name - [%s]", backupName, restoreName)

			// Restore validation to make sure that the user with can restore
			log.InfoD("Restoring of backup [%s] was successful with name - [%s]", backupName, restoreName)
			log.Infof("About to delete restore - %s", restoreName)
			err = DeleteRestore(restoreName, orgID, ctxNonAdmin)
			dash.VerifyFatal(err, nil, fmt.Sprintf("Deleting Restore %s", restoreName))
			log.InfoD("Deleting Restore [%s] was successful", restoreName)

			// Get Backup UID
			backupDriver := Inst().Backup
			backupUID, err := backupDriver.GetBackupUID(ctx, backupName, orgID)
			log.FailOnError(err, "Failed while trying to get backup UID for - %s", backupName)

			// Delete backup to confirm that the user cannot delete the backup
			_, err = DeleteBackup(backupName, backupUID, orgID, ctxNonAdmin)
			dash.VerifyFatal(strings.Contains(err.Error(), "doesn't have permission to delete backup"), true, "Verifying backup deletion is not possible")
		})

		Step("Validate that user with View Only access cannot restore or delete the backup", func() {
			log.InfoD("Validate that user with View Only access cannot restore or delete the backup")
			// Get user from the view only access group
			username, err := backup.GetRandomUserFromGroup(groups[0])
			log.FailOnError(err, "Failed to get a random user from group [%s]", groups[0])

			// Get user context
			ctxNonAdmin, err := backup.GetNonAdminCtx(username, "Password1")
			log.FailOnError(err, "Fetching %s ctx", username)
			userContexts = append(userContexts, ctxNonAdmin)

			// Register Source and Destination cluster
			log.InfoD("Registering Source and Destination clusters from user context")
			err = CreateSourceAndDestClusters(orgID, "", "", ctxNonAdmin)
			dash.VerifyFatal(err, nil, "Creating source and destination cluster")

			// Start Restore
			backupName := backupNames[2]
			restoreName := fmt.Sprintf("%s-%v", RestoreNamePrefix, time.Now().Unix())
			err = CreateRestore(restoreName, backupName, make(map[string]string), destinationClusterName, orgID, ctxNonAdmin, make(map[string]string))
			// Restore validation to make sure that the user with View Access cannot restore
			dash.VerifyFatal(strings.Contains(err.Error(), "failed to retrieve backup location"), true, "Verifying backup restore is not possible")

			// Get Admin Context - needed to get backup UID
			ctx, err := backup.GetAdminCtxFromSecret()
			log.FailOnError(err, "Fetching px-central-admin ctx")

			// Get Backup UID
			backupDriver := Inst().Backup
			backupUID, err := backupDriver.GetBackupUID(ctx, backupName, orgID)
			log.FailOnError(err, "Failed while trying to get backup UID for - %s", backupName)

			// Delete backup to confirm that the user cannot delete the backup
			_, err = DeleteBackup(backupName, backupUID, orgID, ctxNonAdmin)
			dash.VerifyFatal(strings.Contains(err.Error(), "doesn't have permission to delete backup"), true, "Verifying backup deletion is not possible")
		})
	})
	JustAfterEach(func() {
		defer EndTorpedoTest()
		log.InfoD("Deleting the deployed apps after the testcase")
		for i := 0; i < len(contexts); i++ {
			opts := make(map[string]bool)
			opts[SkipClusterScopedObjects] = true
			taskName := fmt.Sprintf("%s-%d", taskNamePrefix, i)
			err := Inst().S.Destroy(contexts[i], opts)
			dash.VerifySafely(err, nil, fmt.Sprintf("Verify destroying app %s, Err: %v", taskName, err))
		}
		var wg sync.WaitGroup
		log.Infof("Cleaning up users")
		for _, userName := range users {
			wg.Add(1)
			go func(userName string) {
				defer wg.Done()
				err := backup.DeleteUser(userName)
				log.FailOnError(err, "Error deleting user %v", userName)
			}(userName)
		}
		wg.Wait()

		log.Infof("Cleaning up groups")
		for _, groupName := range groups {
			wg.Add(1)
			go func(groupName string) {
				defer wg.Done()
				err := backup.DeleteGroup(groupName)
				log.FailOnError(err, "Error deleting user %v", groupName)
			}(groupName)
		}
		wg.Wait()

		ctx, err := backup.GetAdminCtxFromSecret()
		log.FailOnError(err, "Fetching px-central-admin ctx")

		log.Infof("Deleting registered clusters for admin context")
		err = DeleteCluster(SourceClusterName, orgID, ctx)
		dash.VerifySafely(err, nil, fmt.Sprintf("Deleting cluster %s", SourceClusterName))
		err = DeleteCluster(destinationClusterName, orgID, ctx)
		dash.VerifySafely(err, nil, fmt.Sprintf("Deleting cluster %s", destinationClusterName))

		log.Infof("Deleting registered clusters for non-admin context")
		for _, ctxNonAdmin := range userContexts {
			err = DeleteCluster(SourceClusterName, orgID, ctxNonAdmin)
			dash.VerifySafely(err, nil, fmt.Sprintf("Deleting cluster %s", SourceClusterName))
			err = DeleteCluster(destinationClusterName, orgID, ctxNonAdmin)
			dash.VerifySafely(err, nil, fmt.Sprintf("Deleting cluster %s", destinationClusterName))
		}

		backupDriver := Inst().Backup
		for _, backupName := range backupNames {
			backupUID, err := backupDriver.GetBackupUID(ctx, backupName, orgID)
			log.FailOnError(err, "Failed while trying to get backup UID for - %s", backupName)
			log.Infof("About to delete backup - %s", backupName)
			_, err = DeleteBackup(backupName, backupUID, orgID, ctx)
			dash.VerifyFatal(err, nil, fmt.Sprintf("Deleting backup - [%s]", backupName))
		}

		log.Infof("Cleaning up backup location - %s", customBackupLocationName)
		err = DeleteBackupLocation(customBackupLocationName, backupLocationUID, orgID)
		dash.VerifySafely(err, nil, fmt.Sprintf("Deleting backup location %s", customBackupLocationName))

		log.Infof("Cleaning cloud credential")
		//TODO: Eliminate time.Sleep
		time.Sleep(time.Minute * 3)
		err = DeleteCloudCredential(credName, orgID, cloudCredUID)
		dash.VerifySafely(err, nil, fmt.Sprintf("Deleting cloud cred %s", credName))
	})
})

var _ = Describe("{ShareLargeNumberOfBackupsWithLargeNumberOfUsers}", func() {
	numberOfUsers, _ := strconv.Atoi(getEnv(usersToBeCreated, "200"))
	numberOfGroups, _ := strconv.Atoi(getEnv(groupsToBeCreated, "100"))
	groupSize, _ := strconv.Atoi(getEnv(maxUsersInGroup, "2"))
	numberOfBackups, _ := strconv.Atoi(getEnv(maxBackupsToBeCreated, "100"))
	timeBetweenConsecutiveBackups := 4 * time.Second
	users := make([]string, 0)
	groups := make([]string, 0)
	backupNames := make([]string, 0)
	numberOfSimultaneousBackups := 20
	var contexts []*scheduler.Context
	labelSelectors := make(map[string]string)
	var backupLocationUID string
	var cloudCredUID string
	var cloudCredUidList []string
	var appContexts []*scheduler.Context
	userContexts := make([]context.Context, 0)
	var bkpNamespaces []string
	var clusterUid string
	var clusterStatus api.ClusterInfo_StatusInfo_Status
	var customBackupLocationName string
	var credName string
	var chosenUser string
	bkpNamespaces = make([]string, 0)
	providers := getProviders()

	JustBeforeEach(func() {
		StartTorpedoTest("ShareLargeNumberOfBackupsWithLargeNumberOfUsers",
			"Share large number of backups to large number of users", nil, 82941)
		log.InfoD("Deploy applications")
		contexts = make([]*scheduler.Context, 0)
		for i := 0; i < Inst().GlobalScaleFactor; i++ {
			taskName := fmt.Sprintf("%s-%d", taskNamePrefix, i)
			appContexts = ScheduleApplications(taskName)
			contexts = append(contexts, appContexts...)
			for _, ctx := range appContexts {
				ctx.ReadinessTimeout = appReadinessTimeout
				namespace := GetAppNamespace(ctx, taskName)
				bkpNamespaces = append(bkpNamespaces, namespace)
			}
		}
	})
	It("Share all backups at cluster level with a user group and revoke it and validate", func() {
		Step("Validate applications and get their labels", func() {
			log.InfoD("Validate applications")
			ValidateApplications(contexts)
		})

		Step("Create Users", func() {
			log.InfoD("Creating %d users to be added to the group", numberOfUsers)
			var wg sync.WaitGroup
			for i := 1; i <= numberOfUsers; i++ {
				userName := fmt.Sprintf("testuser%v", i)
				firstName := fmt.Sprintf("FirstName%v", i)
				lastName := fmt.Sprintf("LastName%v", i)
				email := fmt.Sprintf("testuser%v@cnbu.com", i)
				wg.Add(1)
				go func(userName, firstName, lastName, email string) {
					defer wg.Done()
					err := backup.AddUser(userName, firstName, lastName, email, "Password1")
					log.FailOnError(err, "Failed to create user - %s", userName)
					users = append(users, userName)
				}(userName, firstName, lastName, email)
			}
			wg.Wait()
		})

		Step("Create Groups", func() {
			log.InfoD("Creating %d groups", numberOfGroups)
			var wg sync.WaitGroup
			for i := 1; i <= numberOfGroups; i++ {
				groupName := fmt.Sprintf("testGroup%v", i)
				wg.Add(1)
				go func(groupName string) {
					defer wg.Done()
					err := backup.AddGroup(groupName)
					log.FailOnError(err, "Failed to create group - %v", groupName)
					groups = append(groups, groupName)
				}(groupName)
			}
			wg.Wait()
		})

		Step("Add users to group", func() {
			log.InfoD("Adding users to groups")
			var wg sync.WaitGroup
			for i := 0; i < len(users); i++ {
				groupIndex := i / groupSize
				wg.Add(1)
				go func(i, groupIndex int) {
					defer wg.Done()
					err := backup.AddGroupToUser(users[i], groups[groupIndex])
					log.FailOnError(err, "Failed to assign group to user")
				}(i, groupIndex)
			}
			wg.Wait()

			// Print the groups
			for _, group := range groups {
				usersOfGroup, err := backup.GetMembersOfGroup(group)
				log.FailOnError(err, "Error fetching members of the group - %v", group)
				log.Infof("Group [%v] contains the following users: \n%v", group, usersOfGroup)
			}
		})

		Step("Adding Credentials and Registering Backup Location", func() {
			log.InfoD("Using pre-provisioned bucket. Creating cloud credentials and backup location.")
			for _, provider := range providers {
				cloudCredUID = uuid.New()
				cloudCredUidList = append(cloudCredUidList, cloudCredUID)
				backupLocationUID = uuid.New()
				credName = fmt.Sprintf("autogenerated-cred-%v", time.Now().Unix())
				CreateCloudCredential(provider, credName, cloudCredUID, orgID)
				log.InfoD("Created Cloud Credentials with name - %s", credName)
				customBackupLocationName = fmt.Sprintf("autogenerated-backup-location-%v", time.Now().Unix())
				err := CreateBackupLocation(provider, customBackupLocationName, backupLocationUID, credName, cloudCredUID, getGlobalBucketName(provider), orgID, "")
				dash.VerifyFatal(err, nil, "Creating backup location")
				log.InfoD("Created Backup Location with name - %s", customBackupLocationName)
			}
		})

		Step("Register source and destination cluster for backup", func() {
			log.InfoD("Registering Source and Destination clusters and verifying the status")
			ctx, err := backup.GetAdminCtxFromSecret()
			log.FailOnError(err, "Fetching px-central-admin ctx")
			err = CreateSourceAndDestClusters(orgID, "", "", ctx)
			dash.VerifyFatal(err, nil, "Creating source and destination cluster")
			clusterStatus, clusterUid = Inst().Backup.RegisterBackupCluster(orgID, SourceClusterName, "")
			dash.VerifyFatal(clusterStatus, api.ClusterInfo_StatusInfo_Online, "Verifying backup cluster status")
		})

		Step("Taking backup of applications", func() {
			log.InfoD("Taking backup of applications")
			var sem = make(chan struct{}, numberOfSimultaneousBackups)
			var wg sync.WaitGroup
			ctx, err := backup.GetAdminCtxFromSecret()
			log.FailOnError(err, "Fetching px-central-admin ctx")
			log.InfoD("Taking %d backups", numberOfBackups)
			for _, namespace := range bkpNamespaces {
				for i := 0; i < numberOfBackups; i++ {
					sem <- struct{}{}
					time.Sleep(timeBetweenConsecutiveBackups)
					backupName := fmt.Sprintf("%s-%v", BackupNamePrefix, time.Now().Unix())
					backupNames = append(backupNames, backupName)
					wg.Add(1)
					go func(backupName string) {
						defer GinkgoRecover()
						defer wg.Done()
						defer func() { <-sem }()
						err = CreateBackup(backupName, SourceClusterName, customBackupLocationName, backupLocationUID, []string{namespace},
							labelSelectors, orgID, clusterUid, "", "", "", "", ctx)
						dash.VerifyFatal(err, nil, fmt.Sprintf("Verifying backup creation: %s", backupName))
					}(backupName)
				}
				wg.Wait()
			}
			log.Infof("List of backups - %v", backupNames)
		})

		Step("Share all backups with Full Access in source cluster with a group", func() {
			log.InfoD("Share all backups with Full Access in source cluster with a group")
			ctx, err := backup.GetAdminCtxFromSecret()
			log.FailOnError(err, "Fetching px-central-admin ctx")
			err = ClusterUpdateBackupShare(SourceClusterName, groups, nil, FullAccess, true, ctx)
			log.FailOnError(err, "Failed sharing all backups for cluster [%s]", SourceClusterName)
		})

		Step("Validate Full Access of backups shared at cluster level", func() {
			log.InfoD("Validate Full Access of backups shared at cluster level for a user of a group")
			// Get user from group
			var err error
			chosenUser, err = backup.GetRandomUserFromGroup(groups[rand.Intn(numberOfGroups-1)])
			log.FailOnError(err, "Failed to get a random user from group [%s]", groups[0])
			log.Infof("User chosen to validate full access - %s", chosenUser)

			// Get Admin Context - needed to share backup and get backup UID
			ctx, err := backup.GetAdminCtxFromSecret()
			log.FailOnError(err, "Fetching px-central-admin ctx")

			// Get user context
			ctxNonAdmin, err := backup.GetNonAdminCtx(chosenUser, "Password1")
			log.FailOnError(err, "Fetching %s ctx", chosenUser)
			userContexts = append(userContexts, ctxNonAdmin)

			// Register Source and Destination cluster
			log.InfoD("Registering Source and Destination clusters from user context")
			err = CreateSourceAndDestClusters(orgID, "", "", ctxNonAdmin)
			dash.VerifyFatal(err, nil, "Creating source and destination cluster")

			// Start Restore
			backupName := backupNames[rand.Intn(numberOfBackups-1)]
			restoreName := fmt.Sprintf("%s-%v", RestoreNamePrefix, time.Now().Unix())
			err = CreateRestore(restoreName, backupName, make(map[string]string), destinationClusterName, orgID, ctxNonAdmin, make(map[string]string))
			log.FailOnError(err, "Restoring of backup [%s] has failed with name - [%s]", backupName, restoreName)

			// Restore validation to make sure that the user with Full Access can restore
			log.InfoD("Restoring of backup [%s] was successful with name - [%s]", backupName, restoreName)
			log.Infof("About to delete restore - %s", restoreName)
			err = DeleteRestore(restoreName, orgID, ctxNonAdmin)
			dash.VerifyFatal(err, nil, fmt.Sprintf("Deleting Restore %s", restoreName))

			// Get Backup UID
			backupDriver := Inst().Backup
			backupUID, err := backupDriver.GetBackupUID(ctx, backupName, orgID)
			log.FailOnError(err, "Failed while trying to get backup UID for - %s", backupName)

			// Delete backup to confirm that the user has Full Access
			backupDeleteResponse, err := DeleteBackup(backupName, backupUID, orgID, ctxNonAdmin)
			log.FailOnError(err, "Backup [%s] could not be deleted by user [%s]", backupName, chosenUser)
			dash.VerifyFatal(backupDeleteResponse.String(), "",
				fmt.Sprintf("Verifying backup [%s] deletion is successful by user [%s]", backupName, chosenUser))
		})

		Step("Share all backups with Restore Access in source cluster with a group", func() {
			log.InfoD("Share all backups with Full Access in source cluster with a group")
			ctx, err := backup.GetAdminCtxFromSecret()
			log.FailOnError(err, "Fetching px-central-admin ctx")
			err = ClusterUpdateBackupShare(SourceClusterName, groups, nil, RestoreAccess, true, ctx)
			log.FailOnError(err, "Failed sharing all backups for cluster [%s]", SourceClusterName)
		})

		Step("Validate Restore Access of backups shared at cluster level", func() {
			log.InfoD("Validate Restore Access of backups shared at cluster level")
			log.Infof("User chosen to validate restore access - %s", chosenUser)

			// Get Admin Context - needed to share backup and get backup UID
			ctx, err := backup.GetAdminCtxFromSecret()
			log.FailOnError(err, "Fetching px-central-admin ctx")

			// Get user context
			ctxNonAdmin, err := backup.GetNonAdminCtx(chosenUser, "Password1")
			log.FailOnError(err, "Fetching %s ctx", chosenUser)

			// Start Restore
			backupName := backupNames[rand.Intn(numberOfBackups-1)]
			restoreName := fmt.Sprintf("%s-%v", RestoreNamePrefix, time.Now().Unix())
			err = CreateRestore(restoreName, backupName, make(map[string]string), destinationClusterName, orgID, ctxNonAdmin, make(map[string]string))
			log.FailOnError(err, "Restoring of backup [%s] has failed with name - [%s]", backupName, restoreName)

			// Restore validation to make sure that the user with Restore Access can restore
			log.InfoD("Restoring of backup [%s] was successful with name - [%s]", backupName, restoreName)
			log.Infof("About to delete restore - %s", restoreName)
			err = DeleteRestore(restoreName, orgID, ctxNonAdmin)
			dash.VerifyFatal(err, nil, fmt.Sprintf("Deleting Restore %s", restoreName))

			// Get Backup UID
			backupDriver := Inst().Backup
			backupUID, err := backupDriver.GetBackupUID(ctx, backupName, orgID)
			log.FailOnError(err, "Failed while trying to get backup UID for - %s", backupName)

			// Delete backup to confirm that the user cannot delete the backup
			_, err = DeleteBackup(backupName, backupUID, orgID, ctxNonAdmin)
			dash.VerifyFatal(strings.Contains(err.Error(), "doesn't have permission to delete backup"), true, "Verifying backup deletion is not possible")
		})

		Step("Share all backups with View Only Access in source cluster with a group", func() {
			log.InfoD("Share all backups with Full Access in source cluster with a group")
			ctx, err := backup.GetAdminCtxFromSecret()
			log.FailOnError(err, "Fetching px-central-admin ctx")
			err = ClusterUpdateBackupShare(SourceClusterName, groups, nil, ViewOnlyAccess, true, ctx)
			log.FailOnError(err, "Failed sharing all backups for cluster [%s]", SourceClusterName)
		})

		Step("Validate Restore Access of backups shared at cluster level", func() {
			log.InfoD("Validate Restore Access of backups shared at cluster level")
			log.Infof("User chosen to validate restore access - %s", chosenUser)

			// Get Admin Context - needed to share backup and get backup UID
			ctx, err := backup.GetAdminCtxFromSecret()
			log.FailOnError(err, "Fetching px-central-admin ctx")

			// Get user context
			ctxNonAdmin, err := backup.GetNonAdminCtx(chosenUser, "Password1")
			log.FailOnError(err, "Fetching %s ctx", chosenUser)

			// Start Restore
			backupName := backupNames[rand.Intn(numberOfBackups-1)]
			restoreName := fmt.Sprintf("%s-%v", RestoreNamePrefix, time.Now().Unix())
			err = CreateRestore(restoreName, backupName, make(map[string]string), destinationClusterName, orgID, ctxNonAdmin, make(map[string]string))

			// Restore validation to make sure that the user with View Access cannot restore
			dash.VerifyFatal(strings.Contains(err.Error(), "doesn't have permission to restore backup"), true, "Verifying backup restore is not possible")

			// Get Backup UID
			backupDriver := Inst().Backup
			backupUID, err := backupDriver.GetBackupUID(ctx, backupName, orgID)
			log.FailOnError(err, "Failed while trying to get backup UID for - %s", backupName)

			// Delete backup to confirm that the user cannot delete the backup
			_, err = DeleteBackup(backupName, backupUID, orgID, ctxNonAdmin)
			dash.VerifyFatal(strings.Contains(err.Error(), "doesn't have permission to delete backup"), true, "Verifying backup deletion is not possible")
		})
	})
	JustAfterEach(func() {
		defer EndTorpedoTest()
		log.InfoD("Deleting the deployed apps after the testcase")
		for i := 0; i < len(contexts); i++ {
			opts := make(map[string]bool)
			opts[SkipClusterScopedObjects] = true
			taskName := fmt.Sprintf("%s-%d", taskNamePrefix, i)
			err := Inst().S.Destroy(contexts[i], opts)
			dash.VerifySafely(err, nil, fmt.Sprintf("Verify destroying app %s, Err: %v", taskName, err))
		}
		var wg sync.WaitGroup
		log.Infof("Cleaning up users")
		for _, userName := range users {
			wg.Add(1)
			go func(userName string) {
				defer wg.Done()
				err := backup.DeleteUser(userName)
				log.FailOnError(err, "Error deleting user %v", userName)
			}(userName)
		}
		wg.Wait()

		log.Infof("Cleaning up groups")
		for _, groupName := range groups {
			wg.Add(1)
			go func(groupName string) {
				defer wg.Done()
				err := backup.DeleteGroup(groupName)
				log.FailOnError(err, "Error deleting user %v", groupName)
			}(groupName)
		}
		wg.Wait()

		ctx, err := backup.GetAdminCtxFromSecret()
		log.FailOnError(err, "Fetching px-central-admin ctx")

		log.Infof("Deleting registered clusters for admin context")
		err = DeleteCluster(SourceClusterName, orgID, ctx)
		dash.VerifySafely(err, nil, fmt.Sprintf("Deleting cluster %s", SourceClusterName))
		err = DeleteCluster(destinationClusterName, orgID, ctx)
		dash.VerifySafely(err, nil, fmt.Sprintf("Deleting cluster %s", destinationClusterName))

		log.Infof("Deleting registered clusters for non-admin context")
		for _, ctxNonAdmin := range userContexts {
			err = DeleteCluster(SourceClusterName, orgID, ctxNonAdmin)
			dash.VerifySafely(err, nil, fmt.Sprintf("Deleting cluster %s", SourceClusterName))
			err = DeleteCluster(destinationClusterName, orgID, ctxNonAdmin)
			dash.VerifySafely(err, nil, fmt.Sprintf("Deleting cluster %s", destinationClusterName))
		}

		backupDriver := Inst().Backup
		for _, backupName := range backupNames {
			backupUID, err := backupDriver.GetBackupUID(ctx, backupName, orgID)
			log.FailOnError(err, "Failed while trying to get backup UID for - %s", backupName)
			log.Infof("About to delete backup - %s", backupName)
			_, err = DeleteBackup(backupName, backupUID, orgID, ctx)
			dash.VerifyFatal(err, nil, fmt.Sprintf("Deleting backup - [%s]", backupName))
		}

		log.Infof("Cleaning up backup location - %s", customBackupLocationName)
		err = DeleteBackupLocation(customBackupLocationName, backupLocationUID, orgID)
		dash.VerifySafely(err, nil, fmt.Sprintf("Deleting backup location %s", customBackupLocationName))
		log.Infof("Cleaning cloud credential")
		//TODO: Eliminate time.Sleep
		time.Sleep(time.Minute * 3)
		err = DeleteCloudCredential(credName, orgID, cloudCredUID)
		dash.VerifySafely(err, nil, fmt.Sprintf("Deleting cloud cred %s", credName))
	})
})

var _ = Describe("{CancelClusterBackupShare}", func() {
	numberOfUsers := 10
	numberOfGroups := 1
	groupSize := 10
	numberOfBackups := 6
	users := make([]string, 0)
	groups := make([]string, 0)
	backupNames := make([]string, 0)
	userContexts := make([]context.Context, 0)
	var contexts []*scheduler.Context
	labelSelectors := make(map[string]string)
	var backupLocationUID string
	var cloudCredUID string
	var cloudCredUidList []string
	var appContexts []*scheduler.Context
	var bkpNamespaces []string
	var clusterUid string
	var clusterStatus api.ClusterInfo_StatusInfo_Status
	var customBackupLocationName string
	var credName string
	var chosenUser string
	individualUser := "autogenerated-user"
	bkpNamespaces = make([]string, 0)
	providers := getProviders()
	backupLocationMap := make(map[string]string)

	JustBeforeEach(func() {
		StartTorpedoTest("CancelClusterBackupShare",
			"Share all backups at cluster level with a user group and revoke it and validate", nil, 82935)
		log.InfoD("Deploy applications")
		contexts = make([]*scheduler.Context, 0)
		for i := 0; i < Inst().GlobalScaleFactor; i++ {
			taskName := fmt.Sprintf("%s-%d", taskNamePrefix, i)
			appContexts = ScheduleApplications(taskName)
			contexts = append(contexts, appContexts...)
			for _, ctx := range appContexts {
				ctx.ReadinessTimeout = appReadinessTimeout
				namespace := GetAppNamespace(ctx, taskName)
				bkpNamespaces = append(bkpNamespaces, namespace)
			}
		}
	})
	It("Share all backups at cluster level with a user group and revoke it and validate", func() {
		Step("Validate applications and get their labels", func() {
			log.InfoD("Validate applications")
			ValidateApplications(contexts)
		})

		Step("Create Users", func() {
			log.InfoD("Creating %d users to be added to the group", numberOfUsers)
			var wg sync.WaitGroup
			for i := 1; i <= numberOfUsers; i++ {
				userName := fmt.Sprintf("testuser%v", i)
				firstName := fmt.Sprintf("FirstName%v", i)
				lastName := fmt.Sprintf("LastName%v", i)
				email := fmt.Sprintf("testuser%v_%v@cnbu.com", i, time.Now().Unix())
				time.Sleep(2 * time.Second)
				wg.Add(1)
				go func(userName, firstName, lastName, email string) {
					err := backup.AddUser(userName, firstName, lastName, email, "Password1")
					log.FailOnError(err, "Failed to create user - %s", userName)
					users = append(users, userName)
					wg.Done()
				}(userName, firstName, lastName, email)
			}
			wg.Wait()

			log.InfoD("Creating a user with username - [%s] who is not part of any group", individualUser)
			firstName := "autogenerated-firstname"
			lastName := "autogenerated-last name"
			email := "autogenerated-email@cnbu.com"
			err := backup.AddUser(individualUser, firstName, lastName, email, "Password1")
			log.FailOnError(err, "Failed to create user - %s", individualUser)
		})

		Step("Create Groups", func() {
			log.InfoD("Creating %d groups", numberOfGroups)
			var wg sync.WaitGroup
			for i := 1; i <= numberOfGroups; i++ {
				groupName := fmt.Sprintf("testGroup%v", i)
				wg.Add(1)
				go func(groupName string) {
					err := backup.AddGroup(groupName)
					log.FailOnError(err, "Failed to create group - %v", groupName)
					groups = append(groups, groupName)
					wg.Done()
				}(groupName)
			}
			wg.Wait()
		})

		Step("Add users to group", func() {
			log.InfoD("Adding users to groups")
			var wg sync.WaitGroup
			for i := 0; i < len(users); i++ {
				time.Sleep(2 * time.Second)
				groupIndex := i / groupSize
				wg.Add(1)
				go func(i, groupIndex int) {
					err := backup.AddGroupToUser(users[i], groups[groupIndex])
					log.FailOnError(err, "Failed to assign group to user")
					wg.Done()
				}(i, groupIndex)
			}
			wg.Wait()

			// Print the groups
			for _, group := range groups {
				usersOfGroup, err := backup.GetMembersOfGroup(group)
				log.FailOnError(err, "Error fetching members of the group - %v", group)
				log.Infof("Group [%v] contains the following users: \n%v", group, usersOfGroup)
			}
		})

		Step("Adding Credentials and Registering Backup Location", func() {
			log.InfoD("Creating cloud credentials and backup location")
			for _, provider := range providers {
				cloudCredUID = uuid.New()
				cloudCredUidList = append(cloudCredUidList, cloudCredUID)
				backupLocationUID = uuid.New()
				credName = fmt.Sprintf("autogenerated-cred-%v", time.Now().Unix())
				CreateCloudCredential(provider, credName, cloudCredUID, orgID)
				log.InfoD("Created Cloud Credentials with name - %s", credName)
				customBackupLocationName = fmt.Sprintf("autogenerated-backup-location-%v", time.Now().Unix())
				backupLocationMap[backupLocationUID] = customBackupLocationName
				err := CreateBackupLocation(provider, customBackupLocationName, backupLocationUID, credName, cloudCredUID, getGlobalBucketName(provider), orgID, "")
				dash.VerifyFatal(err, nil, "Creating backup location")
				log.InfoD("Created Backup Location with name - %s", customBackupLocationName)
			}
		})

		Step("Register source and destination cluster for backup", func() {
			log.InfoD("Registering Source and Destination clusters and verifying the status")
			ctx, err := backup.GetAdminCtxFromSecret()
			log.FailOnError(err, "Fetching px-central-admin ctx")
			err = CreateSourceAndDestClusters(orgID, "", "", ctx)
			dash.VerifyFatal(err, nil, "Creating source and destination cluster")
			clusterStatus, clusterUid = Inst().Backup.RegisterBackupCluster(orgID, SourceClusterName, "")
			dash.VerifyFatal(clusterStatus, api.ClusterInfo_StatusInfo_Online, "Verifying backup cluster status")
		})

		Step("Taking backup of applications", func() {
			log.InfoD("Taking backup of applications")
			var sem = make(chan struct{}, 10)
			var wg sync.WaitGroup
			ctx, err := backup.GetAdminCtxFromSecret()
			log.FailOnError(err, "Fetching px-central-admin ctx")

			for i := 0; i < numberOfBackups; i++ {
				sem <- struct{}{}
				time.Sleep(3 * time.Second)
				backupName := fmt.Sprintf("%s-%v", BackupNamePrefix, time.Now().Unix())
				backupNames = append(backupNames, backupName)
				wg.Add(1)
				go func(backupName string) {
					defer GinkgoRecover()
					defer wg.Done()
					defer func() { <-sem }()
					err = CreateBackup(backupName, SourceClusterName, customBackupLocationName, backupLocationUID, []string{bkpNamespaces[0]},
						labelSelectors, orgID, clusterUid, "", "", "", "", ctx)
					dash.VerifyFatal(err, nil, fmt.Sprintf("Verifying backup creation: %s", backupName))
				}(backupName)
			}
			wg.Wait()
			log.Infof("List of backups - %v", backupNames)
		})

		Step("Share all backups with Full Access in source cluster with a group and a user who is not part of the group", func() {
			log.InfoD("Share all backups with Full Access in source cluster with a group and a user who is not part of the group")
			ctx, err := backup.GetAdminCtxFromSecret()
			log.FailOnError(err, "Fetching px-central-admin ctx")
			err = ClusterUpdateBackupShare(SourceClusterName, []string{groups[0]}, []string{individualUser}, FullAccess, true, ctx)
			log.FailOnError(err, "Failed sharing all backups for cluster [%s]", SourceClusterName)
		})

		Step("Validate Full Access of backups shared at cluster level", func() {
			log.InfoD("Validate Full Access of backups shared at cluster level for a user of a group")
			// Get user from group
			var err error
			chosenUser, err = backup.GetRandomUserFromGroup(groups[0])
			log.FailOnError(err, "Failed to get a random user from group [%s]", groups[0])
			log.Infof("User chosen to validate full access - %s", chosenUser)

			// Get Admin Context - needed to share backup and get backup UID
			ctx, err := backup.GetAdminCtxFromSecret()
			log.FailOnError(err, "Fetching px-central-admin ctx")

			// Get user context
			ctxNonAdmin, err := backup.GetNonAdminCtx(chosenUser, "Password1")
			log.FailOnError(err, "Fetching %s ctx", chosenUser)
			userContexts = append(userContexts, ctxNonAdmin)

			// Register Source and Destination cluster
			log.InfoD("Registering Source and Destination clusters from user context")
			err = CreateSourceAndDestClusters(orgID, "", "", ctxNonAdmin)
			dash.VerifyFatal(err, nil, "Creating source and destination cluster")

			// Start Restore
			backupName := backupNames[5]
			restoreName := fmt.Sprintf("%s-%v", RestoreNamePrefix, time.Now().Unix())
			err = CreateRestore(restoreName, backupName, make(map[string]string), destinationClusterName, orgID, ctxNonAdmin, make(map[string]string))
			log.FailOnError(err, "Restoring of backup [%s] has failed with name - [%s]", backupName, restoreName)

			// Restore validation to make sure that the user with Full Access can restore
			log.InfoD("Restoring of backup [%s] was successful with name - [%s]", backupName, restoreName)
			log.Infof("About to delete restore - %s", restoreName)
			err = DeleteRestore(restoreName, orgID, ctxNonAdmin)
			dash.VerifyFatal(err, nil, fmt.Sprintf("Deleting Restore %s", restoreName))

			// Get Backup UID
			backupDriver := Inst().Backup
			backupUID, err := backupDriver.GetBackupUID(ctx, backupName, orgID)
			log.FailOnError(err, "Failed while trying to get backup UID for - %s", backupName)

			// Delete backup to confirm that the user has Full Access
			backupDeleteResponse, err := DeleteBackup(backupName, backupUID, orgID, ctxNonAdmin)
			log.FailOnError(err, "Backup [%s] could not be deleted by user [%s]", backupName, chosenUser)
			dash.VerifyFatal(backupDeleteResponse.String(), "",
				fmt.Sprintf("Verifying backup [%s] deletion is successful by user [%s]", backupName, chosenUser))

			// Now validating with individual user who is not part of any group
			// Get user context
			log.InfoD("Validate Full Access of backups shared at cluster level for an individual user - %s", individualUser)
			ctxNonAdmin, err = backup.GetNonAdminCtx(individualUser, "Password1")
			log.FailOnError(err, "Fetching %s ctx", individualUser)
			userContexts = append(userContexts, ctxNonAdmin)

			// Register Source and Destination cluster
			log.InfoD("Registering Source and Destination clusters from user context")
			err = CreateSourceAndDestClusters(orgID, "", "", ctxNonAdmin)
			dash.VerifyFatal(err, nil, "Creating source and destination cluster")

			// Start Restore
			backupName = backupNames[4]
			restoreName = fmt.Sprintf("%s-%v", RestoreNamePrefix, time.Now().Unix())
			err = CreateRestore(restoreName, backupName, make(map[string]string), destinationClusterName, orgID, ctxNonAdmin, make(map[string]string))
			log.FailOnError(err, "Restoring of backup [%s] has failed with name - [%s]", backupName, restoreName)

			// Restore validation to make sure that the user with Full Access can restore
			log.InfoD("Restoring of backup [%s] was successful with name - [%s]", backupName, restoreName)
			log.Infof("About to delete restore - %s", restoreName)
			err = DeleteRestore(restoreName, orgID, ctxNonAdmin)
			dash.VerifyFatal(err, nil, fmt.Sprintf("Deleting Restore %s", restoreName))

			// Get Backup UID
			backupUID, err = backupDriver.GetBackupUID(ctx, backupName, orgID)
			log.FailOnError(err, "Failed while trying to get backup UID for - %s", backupName)

			// Delete backup to confirm that the user has Full Access
			backupDeleteResponse, err = DeleteBackup(backupName, backupUID, orgID, ctxNonAdmin)
			log.FailOnError(err, "Backup [%s] could not be deleted by user [%s]", backupName, individualUser)
			dash.VerifyFatal(backupDeleteResponse.String(), "",
				fmt.Sprintf("Verifying backup [%s] deletion is successful by user [%s]", backupName, individualUser))
		})

		Step("Share all backups with Restore Access in source cluster with a group and a user who is not part of the group", func() {
			log.InfoD("Share all backups with Restore Access in source cluster with a group and a user who is not part of the group")
			ctx, err := backup.GetAdminCtxFromSecret()
			log.FailOnError(err, "Fetching px-central-admin ctx")
			err = ClusterUpdateBackupShare(SourceClusterName, []string{groups[0]}, []string{"autogenerated-user"}, RestoreAccess, true, ctx)
			log.FailOnError(err, "Failed sharing all backups for cluster [%s]", SourceClusterName)
		})

		Step("Validate Restore Access of backups shared at cluster level", func() {
			log.InfoD("Validate Restore Access of backups shared at cluster level")
			log.Infof("User chosen to validate restore access - %s", chosenUser)

			// Get Admin Context - needed to share backup and get backup UID
			ctx, err := backup.GetAdminCtxFromSecret()
			log.FailOnError(err, "Fetching px-central-admin ctx")

			// Get user context
			ctxNonAdmin, err := backup.GetNonAdminCtx(chosenUser, "Password1")
			log.FailOnError(err, "Fetching %s ctx", chosenUser)

			// Start Restore
			backupName := backupNames[3]
			restoreName := fmt.Sprintf("%s-%v", RestoreNamePrefix, time.Now().Unix())
			err = CreateRestore(restoreName, backupName, make(map[string]string), destinationClusterName, orgID, ctxNonAdmin, make(map[string]string))
			log.FailOnError(err, "Restoring of backup [%s] has failed with name - [%s]", backupName, restoreName)

			// Restore validation to make sure that the user with Restore Access can restore
			log.InfoD("Restoring of backup [%s] was successful with name - [%s]", backupName, restoreName)
			log.Infof("About to delete restore - %s", restoreName)
			err = DeleteRestore(restoreName, orgID, ctxNonAdmin)
			dash.VerifyFatal(err, nil, fmt.Sprintf("Deleting Restore %s", restoreName))

			// Get Backup UID
			backupDriver := Inst().Backup
			backupUID, err := backupDriver.GetBackupUID(ctx, backupName, orgID)
			log.FailOnError(err, "Failed while trying to get backup UID for - %s", backupName)

			// Delete backup to confirm that the user cannot delete the backup
			_, err = DeleteBackup(backupName, backupUID, orgID, ctxNonAdmin)
			dash.VerifyFatal(strings.Contains(err.Error(), "doesn't have permission to delete backup"), true, "Verifying backup deletion is not possible")

			// Now validating with individual user who is not part of any group
			// Get user context
			log.InfoD("Validate Restore Access of backups shared at cluster level for an individual user - %s", individualUser)
			ctxNonAdmin, err = backup.GetNonAdminCtx(individualUser, "Password1")
			log.FailOnError(err, "Fetching %s ctx", individualUser)

			// Start Restore
			backupName = backupNames[2]
			restoreName = fmt.Sprintf("%s-%v", RestoreNamePrefix, time.Now().Unix())
			err = CreateRestore(restoreName, backupName, make(map[string]string), destinationClusterName, orgID, ctxNonAdmin, make(map[string]string))
			log.FailOnError(err, "Restoring of backup [%s] has failed with name - [%s]", backupName, restoreName)

			// Restore validation to make sure that the user with Restore Access can restore
			log.InfoD("Restoring of backup [%s] was successful with name - [%s]", backupName, restoreName)
			log.Infof("About to delete restore - %s", restoreName)
			err = DeleteRestore(restoreName, orgID, ctxNonAdmin)
			dash.VerifyFatal(err, nil, fmt.Sprintf("Deleting Restore %s", restoreName))

			// Get Backup UID
			backupUID, err = backupDriver.GetBackupUID(ctx, backupName, orgID)
			log.FailOnError(err, "Failed while trying to get backup UID for - %s", backupName)

			// Delete backup to confirm that the user cannot delete the backup
			_, err = DeleteBackup(backupName, backupUID, orgID, ctxNonAdmin)
			dash.VerifyFatal(strings.Contains(err.Error(), "doesn't have permission to delete backup"), true, "Verifying backup deletion is not possible")
		})

		Step("Share all backups with View Only Access in source cluster with a group and a user who is not part of the group", func() {
			log.InfoD("Share all backups with View Only Access in source cluster with a group and a user who is not part of the group")
			ctx, err := backup.GetAdminCtxFromSecret()
			log.FailOnError(err, "Fetching px-central-admin ctx")
			err = ClusterUpdateBackupShare(SourceClusterName, []string{groups[0]}, []string{individualUser}, ViewOnlyAccess, true, ctx)
			log.FailOnError(err, "Failed sharing all backups for cluster [%s]", SourceClusterName)
		})

		Step("Validate View Only Access of backups shared at cluster level", func() {
			log.InfoD("Validate View Only Access of backups shared at cluster level")
			log.Infof("User chosen to validate view only access - %s", chosenUser)

			// Get Admin Context - needed to share backup and get backup UID
			ctx, err := backup.GetAdminCtxFromSecret()
			log.FailOnError(err, "Fetching px-central-admin ctx")

			// Get user context
			ctxNonAdmin, err := backup.GetNonAdminCtx(chosenUser, "Password1")
			log.FailOnError(err, "Fetching %s ctx", chosenUser)

			// Start Restore
			backupName := backupNames[1]
			restoreName := fmt.Sprintf("%s-%v", RestoreNamePrefix, time.Now().Unix())
			err = CreateRestore(restoreName, backupName, make(map[string]string), destinationClusterName, orgID, ctxNonAdmin, make(map[string]string))

			// Restore validation to make sure that the user with View Access cannot restore
			dash.VerifyFatal(strings.Contains(err.Error(), "doesn't have permission to restore backup"), true, "Verifying backup restore is not possible")

			// Get Backup UID
			backupDriver := Inst().Backup
			backupUID, err := backupDriver.GetBackupUID(ctx, backupName, orgID)
			log.FailOnError(err, "Failed while trying to get backup UID for - %s", backupName)

			// Delete backup to confirm that the user cannot delete the backup
			_, err = DeleteBackup(backupName, backupUID, orgID, ctxNonAdmin)
			dash.VerifyFatal(strings.Contains(err.Error(), "doesn't have permission to delete backup"), true, "Verifying backup deletion is not possible")

			// Now validating with individual user who is not part of any group
			// Get user context
			log.InfoD("Validate View Only Access of backups shared at cluster level for an individual user - %s", individualUser)
			ctxNonAdmin, err = backup.GetNonAdminCtx(individualUser, "Password1")
			log.FailOnError(err, "Fetching %s ctx", individualUser)

			// Start Restore
			restoreName = fmt.Sprintf("%s-%v", RestoreNamePrefix, time.Now().Unix())
			err = CreateRestore(restoreName, backupName, make(map[string]string), destinationClusterName, orgID, ctxNonAdmin, make(map[string]string))

			// Restore validation to make sure that the user with View Access cannot restore
			dash.VerifyFatal(strings.Contains(err.Error(), "doesn't have permission to restore backup"), true, "Verifying backup restore is not possible")

			// Get Backup UID
			backupUID, err = backupDriver.GetBackupUID(ctx, backupName, orgID)
			log.FailOnError(err, "Failed while trying to get backup UID for - %s", backupName)

			// Delete backup to confirm that the user cannot delete the backup
			_, err = DeleteBackup(backupName, backupUID, orgID, ctxNonAdmin)
			dash.VerifyFatal(strings.Contains(err.Error(), "doesn't have permission to delete backup"), true, "Verifying backup deletion is not possible")

		})

		Step("Revoke all the shared backups in source cluster", func() {
			log.InfoD("Revoke all the shared backups in source cluster")
			ctx, err := backup.GetAdminCtxFromSecret()
			log.FailOnError(err, "Fetching px-central-admin ctx")
			err = ClusterUpdateBackupShare(SourceClusterName, []string{groups[0]}, []string{individualUser}, ViewOnlyAccess, false, ctx)
			log.FailOnError(err, "Failed sharing all backups for cluster [%s]", SourceClusterName)
		})

		Step("Validate that no groups or users have access to backups shared at cluster level", func() {
			log.InfoD("Validate no groups or users have access to backups shared at cluster level")
			log.Infof("User chosen to validate no access - %s", chosenUser)
			log.InfoD("Checking backups user [%s] has after revoking", chosenUser)
			var userBackups []string
			var err error
			noAccessCheck := func() (interface{}, bool, error) {
				// Enumerate all the backups available to the user
				userBackups, err = GetAllBackupsForUser(chosenUser, "Password1")
				log.FailOnError(err, "Failed to get all backups for user - [%s]", chosenUser)
				log.Infof("Backups user [%s] has access to - %v", chosenUser, userBackups)
				if len(userBackups) > 0 {
					return "", true, fmt.Errorf("waiting for all backup access - [%v] to be revoked for user = [%s]",
						userBackups, chosenUser)
				}
				return "", false, nil
			}
			_, err = task.DoRetryWithTimeout(noAccessCheck, 5*time.Minute, 30*time.Second)
			log.FailOnError(err, "Validate no groups or users have access to backups shared at cluster level")
			dash.VerifyFatal(len(userBackups), 0, fmt.Sprintf("Validating that user [%s] has access to no backups", chosenUser))

			// Now validating with individual user who is not part of any group
			// Get user context
			log.InfoD("Validate no access of backups shared at cluster level for an individual user - %s", individualUser)
			userBackups1, err := GetAllBackupsForUser(individualUser, "Password1")
			log.FailOnError(err, "Failed to get all backups for user - [%s]", individualUser)
			log.Infof("Backups user [%s] has access to - %v", individualUser, userBackups1)
			log.InfoD("Checking backups user [%s] has after revoking", individualUser)
			noAccessCheck = func() (interface{}, bool, error) {
				if len(userBackups1) > 0 {
					return "", true, fmt.Errorf("waiting for all backup access - [%v] to be revoked for user = [%s]",
						userBackups1, individualUser)
				}
				return "", false, nil
			}
			_, err = task.DoRetryWithTimeout(noAccessCheck, 5*time.Minute, 30*time.Second)
			log.FailOnError(err, "Validate no groups or users have access to backups shared at cluster level")
			dash.VerifyFatal(len(userBackups1), 0, fmt.Sprintf("Validating that user [%s] has access to no backups", individualUser))
		})

	})

	JustAfterEach(func() {
		defer EndTorpedoTest()
		log.InfoD("Deleting the deployed apps after the testcase")
		for i := 0; i < len(contexts); i++ {
			opts := make(map[string]bool)
			opts[SkipClusterScopedObjects] = true
			taskName := fmt.Sprintf("%s-%d", taskNamePrefix, i)
			err := Inst().S.Destroy(contexts[i], opts)
			dash.VerifySafely(err, nil, fmt.Sprintf("Verify destroying app %s, Err: %v", taskName, err))
		}
		var wg sync.WaitGroup
		log.Infof("Cleaning up users")
		for _, userName := range users {
			wg.Add(1)
			go func(userName string) {
				defer wg.Done()
				err := backup.DeleteUser(userName)
				dash.VerifySafely(err, nil, fmt.Sprintf("Deleting user %v", userName))
			}(userName)
		}
		wg.Wait()
		err := backup.DeleteUser(individualUser)
		dash.VerifySafely(err, nil, fmt.Sprintf("Deleting user %v", individualUser))

		log.Infof("Cleaning up groups")
		for _, groupName := range groups {
			wg.Add(1)
			go func(groupName string) {
				defer wg.Done()
				err := backup.DeleteGroup(groupName)
				dash.VerifySafely(err, nil, fmt.Sprintf("Deleting group %v", groupName))
			}(groupName)
		}
		wg.Wait()
		log.Infof("Deleting registered clusters for non-admin context")
		for _, ctxNonAdmin := range userContexts {
			DeleteCloudAccounts(make(map[string]string), "", "", ctxNonAdmin)
		}
		ctx, err := backup.GetAdminCtxFromSecret()
		log.FailOnError(err, "Fetching px-central-admin ctx")

		log.Infof("Removing the backups from the backupNames list which have already been deleted as part of FullAccess Validation")
		backupNames = removeStringItemFromSlice(backupNames, []string{backupNames[5], backupNames[4]})
		log.Infof(" Deleting the backups created")
		backupDriver := Inst().Backup
		for _, backupName := range backupNames {
			backupUID, err := backupDriver.GetBackupUID(ctx, backupName, orgID)
			log.FailOnError(err, "Failed while trying to get backup UID for - %s", backupName)
			log.Infof("About to delete backup - %s", backupName)
			_, err = DeleteBackup(backupName, backupUID, orgID, ctx)
			dash.VerifySafely(err, nil, fmt.Sprintf("Deleting backup - [%s]", backupName))
		}
		DeleteCloudAccounts(backupLocationMap, credName, cloudCredUID, ctx)
	})
})

var _ = Describe("{ShareBackupAndEdit}", func() {
	numberOfUsers := 2
	users := make([]string, 0)
	backupNames := make([]string, 0)
	userContexts := make([]context.Context, 0)
	var contexts []*scheduler.Context
	var backupLocationName string
	var backupLocationUID string
	var cloudCredUID string
	var newCloudCredUID string
	var cloudCredUidList []string
	var appContexts []*scheduler.Context
	var bkpNamespaces []string
	var clusterUid string
	var clusterStatus api.ClusterInfo_StatusInfo_Status
	var credName string
	var newCredName string
	bkpNamespaces = make([]string, 0)
	providers := getProviders()
	JustBeforeEach(func() {
		StartTorpedoTest("ShareBackupAndEdit",
			"Share backup with restore and full access mode and edit the shared backup", nil, 82950)
		log.InfoD("Deploy applications")
		contexts = make([]*scheduler.Context, 0)
		for i := 0; i < Inst().GlobalScaleFactor; i++ {
			taskName := fmt.Sprintf("%s-%d", taskNamePrefix, i)
			appContexts = ScheduleApplications(taskName)
			contexts = append(contexts, appContexts...)
			for _, ctx := range appContexts {
				ctx.ReadinessTimeout = appReadinessTimeout
				namespace := GetAppNamespace(ctx, taskName)
				bkpNamespaces = append(bkpNamespaces, namespace)
			}
		}
	})
	It("Share the backup and edit", func() {
		Step("Validate applications and get their labels", func() {
			log.InfoD("Validate applications and get their labels")
			ValidateApplications(contexts)
			log.Infof("Create list of pod selector for the apps deployed")
		})
		Step("Create Users", func() {
			log.InfoD("Creating %d users", numberOfUsers)
			var wg sync.WaitGroup
			for i := 1; i <= numberOfUsers; i++ {
				userName := fmt.Sprintf("testuser%v", i)
				firstName := fmt.Sprintf("FirstName%v", i)
				lastName := fmt.Sprintf("LastName%v", i)
				email := fmt.Sprintf("testuser%v@cnbu.com", i)
				wg.Add(1)
				go func(userName, firstName, lastName, email string) {
					err := backup.AddUser(userName, firstName, lastName, email, "Password1")
					log.FailOnError(err, "Failed to create user - %s", userName)
					users = append(users, userName)
					wg.Done()
				}(userName, firstName, lastName, email)
			}
			wg.Wait()
		})
		Step("Adding Credentials and Registering Backup Location", func() {
			log.InfoD("Creating cloud credentials and backup location")
			for _, provider := range providers {
				cloudCredUID = uuid.New()
				cloudCredUidList = append(cloudCredUidList, cloudCredUID)
				backupLocationUID = uuid.New()
				credName = fmt.Sprintf("autogenerated-cred-%v", time.Now().Unix())
				CreateCloudCredential(provider, credName, cloudCredUID, orgID)
				log.InfoD("Created Cloud Credentials with name - %s", credName)
				backupLocationName = fmt.Sprintf("autogenerated-backup-location-%v", time.Now().Unix())
				err := CreateBackupLocation(provider, backupLocationName, backupLocationUID, credName, cloudCredUID, getGlobalBucketName(provider), orgID, "")
				dash.VerifyFatal(err, nil, "Creating backup location")
				log.InfoD("Created Backup Location with name - %s", backupLocationName)
				newCloudCredUID = uuid.New()
				cloudCredUidList = append(cloudCredUidList, newCloudCredUID)
				newCredName = fmt.Sprintf("autogenerated-cred-%v", time.Now().Unix())
				CreateCloudCredential(provider, newCredName, newCloudCredUID, orgID)
				log.InfoD("Created Cloud Credentials with name - %s", newCredName)
			}
		})
		Step("Register source and destination cluster for backup", func() {
			log.InfoD("Registering Source and Destination clusters and verifying the status")
			ctx, err := backup.GetAdminCtxFromSecret()
			log.FailOnError(err, "Fetching px-central-admin ctx")
			err = CreateSourceAndDestClusters(orgID, "", "", ctx)
			dash.VerifyFatal(err, nil, "Creating source and destination cluster")
			clusterStatus, clusterUid = Inst().Backup.RegisterBackupCluster(orgID, SourceClusterName, "")
			dash.VerifyFatal(clusterStatus, api.ClusterInfo_StatusInfo_Online, "Verifying backup cluster status")
		})
		Step("Taking backup of applications", func() {
			log.InfoD("Taking backup of applications")
			backupName := fmt.Sprintf("%s-%v", BackupNamePrefix, time.Now().Unix())
			backupNames = append(backupNames, backupName)
			ctx, err := backup.GetAdminCtxFromSecret()
			log.FailOnError(err, "Fetching px-central-admin ctx")
			err = CreateBackup(backupName, SourceClusterName, backupLocationName, backupLocationUID, []string{bkpNamespaces[0]},
				nil, orgID, clusterUid, "", "", "", "", ctx)
			dash.VerifyFatal(err, nil, "Verifying backup creation")
		})
		Step("Share backup with user restore mode and validate", func() {
			log.InfoD("Share backup with user restore mode and validate")
			log.Infof("Sharing backup with user - %s", users[0])

			// Get Admin Context - needed to share backup and get backup UID
			ctx, err := backup.GetAdminCtxFromSecret()
			log.FailOnError(err, "Fetching px-central-admin ctx")

			// Share backup with the user
			err = ShareBackup(backupNames[0], nil, []string{users[0]}, RestoreAccess, ctx)
			log.FailOnError(err, "Failed to share backup %s", backupNames[0])

			// Update the backup with another cred
			log.InfoD("Update the backup with another cred")
			backupDriver := Inst().Backup
			backupUID, err := backupDriver.GetBackupUID(ctx, backupNames[0], orgID)
			log.FailOnError(err, "Failed while trying to get backup UID for - %s", backupNames[0])
			status, err := UpdateBackup(backupNames[0], backupUID, orgID, newCredName, newCloudCredUID, ctx)
			dash.VerifyFatal(err, nil, fmt.Sprintf("Updating backup %s with new cred %v", backupNames[0], newCredName))
			log.Infof("The status after updating backup %s with new cred %v is %v", backupNames[0], newCredName, status)

			// Get user context
			ctxNonAdmin, err := backup.GetNonAdminCtx(users[0], "Password1")
			log.FailOnError(err, "Fetching px-central-admin ctx")
			userContexts = append(userContexts, ctxNonAdmin)

			// Register Source and Destination cluster
			log.InfoD("Registering Source and Destination clusters from user context")
			err = CreateSourceAndDestClusters(orgID, "", "", ctxNonAdmin)
			dash.VerifyFatal(err, nil, "Creating source and destination cluster")

			// Start Restore
			restoreName := fmt.Sprintf("%s-%v", RestoreNamePrefix, time.Now().Unix())
			err = CreateRestore(restoreName, backupNames[0], make(map[string]string), destinationClusterName, orgID, ctxNonAdmin, make(map[string]string))
			log.FailOnError(err, "Restoring of backup [%s] has failed with name - [%s]", backupNames[0], restoreName)

			// Restore validation to make sure that the user with Full Access can restore
			log.InfoD("Restoring of backup [%s] was successful with name - [%s]", backupNames[0], restoreName)
			log.Infof("About to delete restore - %s", restoreName)
			err = DeleteRestore(restoreName, orgID, ctxNonAdmin)
			dash.VerifyFatal(err, nil, fmt.Sprintf("Deleting Restore %s", restoreName))

		})
		Step("Share backup with user restore mode and validate", func() {
			log.InfoD("Share backup with user restore mode and validate")
			log.Infof("Sharing backup with user - %s", users[1])

			// Get Admin Context - needed to share backup and get backup UID
			ctx, err := backup.GetAdminCtxFromSecret()
			log.FailOnError(err, "Fetching px-central-admin ctx")

			// Share backup with the user
			err = ShareBackup(backupNames[0], nil, []string{users[1]}, FullAccess, ctx)
			log.FailOnError(err, "Failed to share backup %s", backupNames[0])

			// Get user context
			ctxNonAdmin, err := backup.GetNonAdminCtx(users[1], "Password1")
			log.FailOnError(err, "Fetching px-central-admin ctx")
			userContexts = append(userContexts, ctxNonAdmin)

			// Register Source and Destination cluster
			log.InfoD("Registering Source and Destination clusters from user context")
			err = CreateSourceAndDestClusters(orgID, "", "", ctxNonAdmin)
			dash.VerifyFatal(err, nil, "Creating source and destination cluster")

			// Get Backup UID
			backupDriver := Inst().Backup
			backupUID, err := backupDriver.GetBackupUID(ctx, backupNames[0], orgID)
			log.FailOnError(err, "Failed while trying to get backup UID for - %s", backupNames[0])

			//update the backup with another cred
			log.InfoD("Update the backup with another cred")
			status, err := UpdateBackup(backupNames[0], backupUID, orgID, credName, cloudCredUID, ctxNonAdmin)
			dash.VerifyFatal(err, nil, fmt.Sprintf("Updating backup %s with new cred %v", backupNames[0], credName))
			log.Infof("The status after updating backup %s with new cred %v is %v", backupNames[0], credName, status)

			// Start Restore
			restoreName := fmt.Sprintf("%s-%v", RestoreNamePrefix, time.Now().Unix())
			err = CreateRestore(restoreName, backupNames[0], make(map[string]string), destinationClusterName, orgID, ctxNonAdmin, make(map[string]string))
			log.FailOnError(err, "Restoring of backup [%s] has failed with name - [%s]", backupNames[0], restoreName)

			// Restore validation to make sure that the user with Full Access can restore
			log.InfoD("Restoring of backup [%s] was successful with name - [%s]", backupNames[0], restoreName)
			log.Infof("About to delete restore - %s", restoreName)
			err = DeleteRestore(restoreName, orgID, ctxNonAdmin)
			dash.VerifyFatal(err, nil, fmt.Sprintf("Deleting Restore %s", restoreName))

			// Delete backup to confirm that the user has Full Access
			backupDeleteResponse, err := DeleteBackup(backupNames[0], backupUID, orgID, ctxNonAdmin)
			log.FailOnError(err, "Backup [%s] could not be deleted by user [%s]", backupNames[0], users[1])
			dash.VerifyFatal(backupDeleteResponse.String(), "", "Verifying backup deletion is successful")
		})
	})
	JustAfterEach(func() {
		log.InfoD("Deleting the deployed apps after the testcase")
		for i := 0; i < len(contexts); i++ {
			opts := make(map[string]bool)
			opts[SkipClusterScopedObjects] = true
			taskName := fmt.Sprintf("%s-%d", taskNamePrefix, i)
			err := Inst().S.Destroy(contexts[i], opts)
			dash.VerifySafely(err, nil, fmt.Sprintf("Verify destroying app %s, Err: %v", taskName, err))
		}
		var wg sync.WaitGroup
		defer EndTorpedoTest()
		log.Infof("Cleaning up users")
		for _, userName := range users {
			wg.Add(1)
			go func(userName string) {
				defer wg.Done()
				err := backup.DeleteUser(userName)
				log.FailOnError(err, "Error deleting user %v", userName)
			}(userName)
		}
		wg.Wait()

		ctx, err := backup.GetAdminCtxFromSecret()
		log.FailOnError(err, "Fetching px-central-admin ctx")

		log.Infof("Deleting registered clusters for admin context")
		err = DeleteCluster(SourceClusterName, orgID, ctx)
		dash.VerifySafely(err, nil, fmt.Sprintf("Deleting cloud cred %s", SourceClusterName))
		err = DeleteCluster(destinationClusterName, orgID, ctx)
		dash.VerifySafely(err, nil, fmt.Sprintf("Deleting cloud cred %s", destinationClusterName))

		log.Infof("Deleting registered clusters for non-admin context")
		for _, ctxNonAdmin := range userContexts {
			err = DeleteCluster(SourceClusterName, orgID, ctxNonAdmin)
			dash.VerifySafely(err, nil, fmt.Sprintf("Deleting cloud cred %s", SourceClusterName))
			err = DeleteCluster(destinationClusterName, orgID, ctxNonAdmin)
			dash.VerifySafely(err, nil, fmt.Sprintf("Deleting cloud cred %s", destinationClusterName))
		}

		log.Infof("Cleaning up backup location - %s", backupLocationName)
		err = DeleteBackupLocation(backupLocationName, backupLocationUID, orgID)
		dash.VerifySafely(err, nil, fmt.Sprintf("Deleting backup location %s", backupLocationName))
		log.Infof("Cleaning cloud credential")
		//TODO: Eliminate time.Sleep
		time.Sleep(time.Minute * 3)
		err = DeleteCloudCredential(credName, orgID, cloudCredUID)
		dash.VerifySafely(err, nil, fmt.Sprintf("Deleting cloud cred %s", credName))
		err = DeleteCloudCredential(newCredName, orgID, newCloudCredUID)
		dash.VerifySafely(err, nil, fmt.Sprintf("Deleting cloud cred %s", newCredName))

	})
})

var _ = Describe("{SharedBackupDelete}", func() {
	numberOfUsers := 10
	numberOfBackups := 10
	users := make([]string, 0)
	backupNames := make([]string, 0)
	userContexts := make([]context.Context, 0)
	var contexts []*scheduler.Context
	var backupLocationName string
	var backupLocationUID string
	var cloudCredUID string
	var cloudCredUidList []string
	var appContexts []*scheduler.Context
	var bkpNamespaces []string
	var clusterUid string
	var clusterStatus api.ClusterInfo_StatusInfo_Status
	var credName string
	bkpNamespaces = make([]string, 0)
	providers := getProviders()
	JustBeforeEach(func() {
		StartTorpedoTest("SharedBackupDelete",
			"Share backup with multiple users and delete the backup", nil, 82946)
		log.InfoD("Deploy applications")
		contexts = make([]*scheduler.Context, 0)
		for i := 0; i < Inst().GlobalScaleFactor; i++ {
			taskName := fmt.Sprintf("%s-%d", taskNamePrefix, i)
			appContexts = ScheduleApplications(taskName)
			contexts = append(contexts, appContexts...)
			for _, ctx := range appContexts {
				ctx.ReadinessTimeout = appReadinessTimeout
				namespace := GetAppNamespace(ctx, taskName)
				bkpNamespaces = append(bkpNamespaces, namespace)
			}
		}
	})
	It("Share the backups and delete", func() {
		Step("Validate applications", func() {
			log.InfoD("Validate applications")
			ValidateApplications(contexts)
		})
		Step("Create Users", func() {
			users = createUsers(numberOfUsers)
		})
		Step("Adding Credentials and Registering Backup Location", func() {
			log.InfoD("Creating cloud credentials and backup location")
			for _, provider := range providers {
				cloudCredUID = uuid.New()
				cloudCredUidList = append(cloudCredUidList, cloudCredUID)
				backupLocationUID = uuid.New()
				credName = fmt.Sprintf("autogenerated-cred-%v", time.Now().Unix())
				CreateCloudCredential(provider, credName, cloudCredUID, orgID)
				log.InfoD("Created Cloud Credentials with name - %s", credName)
				backupLocationName = fmt.Sprintf("autogenerated-backup-location-%v", time.Now().Unix())
				err := CreateBackupLocation(provider, backupLocationName, backupLocationUID, credName, cloudCredUID, getGlobalBucketName(provider), orgID, "")
				dash.VerifyFatal(err, nil, "Creating backup location")
				log.InfoD("Created Backup Location with name - %s", backupLocationName)
			}
		})
		Step("Register source and destination cluster for backup", func() {
			log.InfoD("Registering Source and Destination clusters and verifying the status")
			ctx, err := backup.GetAdminCtxFromSecret()
			log.FailOnError(err, "Fetching px-central-admin ctx")
			err = CreateSourceAndDestClusters(orgID, "", "", ctx)
			dash.VerifyFatal(err, nil, "Creating source and destination cluster")
			clusterStatus, clusterUid = Inst().Backup.RegisterBackupCluster(orgID, SourceClusterName, "")
			dash.VerifyFatal(clusterStatus, api.ClusterInfo_StatusInfo_Online, "Verifying backup cluster status")
		})
		Step("Taking backup of applications", func() {
			log.InfoD("Taking backup of applications")
			var sem = make(chan struct{}, 10)
			var wg sync.WaitGroup
			ctx, err := backup.GetAdminCtxFromSecret()
			log.FailOnError(err, "Fetching px-central-admin ctx")
			for _, namespace := range bkpNamespaces {
				for i := 0; i < numberOfBackups; i++ {
					sem <- struct{}{}
					time.Sleep(3 * time.Second)
					backupName := fmt.Sprintf("%s-%v", BackupNamePrefix, time.Now().Unix())
					backupNames = append(backupNames, backupName)
					wg.Add(1)
					go func(backupName string) {
						defer GinkgoRecover()
						defer wg.Done()
						defer func() { <-sem }()
						err = CreateBackup(backupName, SourceClusterName, backupLocationName, backupLocationUID, []string{namespace},
							nil, orgID, clusterUid, "", "", "", "", ctx)
						dash.VerifyFatal(err, nil, fmt.Sprintf("Verifying backup creation: %s", backupName))
					}(backupName)
				}
				wg.Wait()
			}
			log.Infof("List of backups - %v", backupNames)
		})
		backupMap := make(map[string]string, 0)
		Step("Share backup with multiple users", func() {
			log.InfoD("Share backup with multiple users")
			// Get Admin Context - needed to share backup and get backup UID
			ctx, err := backup.GetAdminCtxFromSecret()
			log.FailOnError(err, "Fetching px-central-admin ctx")

			// Share backups with all the users
			for _, backup := range backupNames {
				err = ShareBackup(backup, nil, users, ViewOnlyAccess, ctx)
				log.FailOnError(err, "Failed to share backup %s", backup)
			}

			for _, user := range users {
				// Get user context
				ctxNonAdmin, err := backup.GetNonAdminCtx(user, "Password1")
				log.FailOnError(err, "Fetching px-central-admin ctx")
				userContexts = append(userContexts, ctxNonAdmin)

				// Register Source and Destination cluster
				log.InfoD("Registering Source and Destination clusters from user context for user -%s", user)
				err = CreateSourceAndDestClusters(orgID, "", "", ctxNonAdmin)
				dash.VerifyFatal(err, nil, "Creating source and destination cluster")

				for _, backup := range backupNames {
					// Get Backup UID
					backupDriver := Inst().Backup
					backupUID, err := backupDriver.GetBackupUID(ctx, backup, orgID)
					log.FailOnError(err, "Failed while trying to get backup UID for - %s", backup)
					backupMap[backup] = backupUID

					// Start Restore
					restoreName := fmt.Sprintf("%s-%v", RestoreNamePrefix, time.Now().Unix())
					err = CreateRestore(restoreName, backup, nil, destinationClusterName, orgID, ctxNonAdmin, make(map[string]string))

					// Restore validation to make sure that the user with cannot restore
					dash.VerifyFatal(strings.Contains(err.Error(), "failed to retrieve backup location"), true,
						fmt.Sprintf("Verifying backup restore [%s] is not possible for backup [%s] with user [%s]", restoreName, backup, user))

					// Delete backup to confirm that the user cannot delete the backup
					_, err = DeleteBackup(backup, backupUID, orgID, ctxNonAdmin)
					log.Infof("Error message - %s", err.Error())
					dash.VerifyFatal(strings.Contains(err.Error(), "doesn't have permission to delete backup"), true,
						fmt.Sprintf("Verifying backup deletion is not possible for backup [%s] with user [%s]", backup, user))
				}
			}
		})

		Step("Delete the backups and validate", func() {
			log.InfoD("Delete the backups and validate")
			// Delete the backups
			ctx, err := backup.GetAdminCtxFromSecret()
			log.FailOnError(err, "Fetching px-central-admin ctx")
			var wg sync.WaitGroup
			backupDriver := Inst().Backup
			for _, backup := range backupNames {
				wg.Add(1)
				go func(backup string) {
					defer wg.Done()
					_, err = DeleteBackup(backup, backupMap[backup], orgID, ctx)
					log.FailOnError(err, "Failed to delete backup - %s", backup)
					err = backupDriver.WaitForBackupDeletion(ctx, backup, orgID, time.Minute*10, time.Minute*1)
					log.FailOnError(err, "Error waiting for backup deletion %v", backup)
				}(backup)
			}
			wg.Wait()

			//Validate that backups are not listing with shared users
			// Get user context
			for _, user := range users {
				log.Infof("Validating user %s has access to no backups", user)
				userBackups1, _ := GetAllBackupsForUser(user, "Password1")
				dash.VerifyFatal(len(userBackups1), 0, fmt.Sprintf("Validating that user [%s] has access to no backups", user))
			}
		})
	})
	JustAfterEach(func() {
		log.InfoD("Deleting the deployed apps after the testcase")
		for i := 0; i < len(contexts); i++ {
			opts := make(map[string]bool)
			opts[SkipClusterScopedObjects] = true
			taskName := fmt.Sprintf("%s-%d", taskNamePrefix, i)
			err := Inst().S.Destroy(contexts[i], opts)
			dash.VerifySafely(err, nil, fmt.Sprintf("Verify destroying app %s, Err: %v", taskName, err))
		}
		var wg sync.WaitGroup
		defer EndTorpedoTest()

		log.Infof("Cleaning up users")
		for _, userName := range users {
			wg.Add(1)
			go func(userName string) {
				defer wg.Done()
				err := backup.DeleteUser(userName)
				log.FailOnError(err, "Error deleting user %v", userName)
			}(userName)
		}
		wg.Wait()
		ctx, err := backup.GetAdminCtxFromSecret()
		log.FailOnError(err, "Fetching px-central-admin ctx")

		log.Infof("Deleting registered clusters for admin context")
		err = DeleteCluster(SourceClusterName, orgID, ctx)
		dash.VerifySafely(err, nil, fmt.Sprintf("Deleting cloud cred %s", SourceClusterName))
		err = DeleteCluster(destinationClusterName, orgID, ctx)
		dash.VerifySafely(err, nil, fmt.Sprintf("Deleting cloud cred %s", destinationClusterName))

		log.Infof("Deleting registered clusters for non-admin context")
		for _, ctxNonAdmin := range userContexts {
			err = DeleteCluster(SourceClusterName, orgID, ctxNonAdmin)
			dash.VerifySafely(err, nil, fmt.Sprintf("Deleting cloud cred %s", SourceClusterName))
			err = DeleteCluster(destinationClusterName, orgID, ctxNonAdmin)
			dash.VerifySafely(err, nil, fmt.Sprintf("Deleting cloud cred %s", destinationClusterName))
		}

		log.Infof("Cleaning up backup location - %s", backupLocationName)
		err = DeleteBackupLocation(backupLocationName, backupLocationUID, orgID)
		dash.VerifySafely(err, nil, fmt.Sprintf("Deleting backup location %s", backupLocationName))
		log.Infof("Cleaning cloud credential")
		//TODO: Eliminate time.Sleep
		time.Sleep(time.Minute * 3)
		err = DeleteCloudCredential(credName, orgID, cloudCredUID)
		dash.VerifySafely(err, nil, fmt.Sprintf("Deleting cloud cred %s", credName))
	})
})

// This testcase verifies alternating backups between locked and unlocked bucket
var _ = Describe("{BackupAlternatingBetweenLockedAndUnlockedBuckets}", func() {
	var (
		appList = Inst().AppList
	)
	var preRuleNameList []string
	var postRuleNameList []string
	var contexts []*scheduler.Context
	labelSelectors := make(map[string]string)
	CloudCredUIDMap := make(map[string]string)
	BackupLocationMap := make(map[string]string)
	var backupList []string
	var appContexts []*scheduler.Context
	var backupLocation string
	var bkpNamespaces []string
	var clusterUid string
	var clusterStatus api.ClusterInfo_StatusInfo_Status
	bkpNamespaces = make([]string, 0)
	providers := getProviders()
	JustBeforeEach(func() {
		StartTorpedoTest("BackupAlternatingBetweenLockedAndUnlockedBucket", "Deploying backup", nil, 0)
		log.InfoD("Verifying if the pre/post rules for the required apps are present in the list or not")
		for i := 0; i < len(appList); i++ {
			if Contains(postRuleApp, appList[i]) {
				if _, ok := portworx.AppParameters[appList[i]]["post_action_list"]; ok {
					dash.VerifyFatal(ok, true, "Post Rule details mentioned for the apps")
				}
			}
			if Contains(preRuleApp, appList[i]) {
				if _, ok := portworx.AppParameters[appList[i]]["pre_action_list"]; ok {
					dash.VerifyFatal(ok, true, "Pre Rule details mentioned for the apps")
				}
			}
		}
		log.InfoD("Deploy applications")
		contexts = make([]*scheduler.Context, 0)
		for i := 0; i < Inst().GlobalScaleFactor; i++ {
			taskName := fmt.Sprintf("%s-%d", taskNamePrefix, i)
			appContexts = ScheduleApplications(taskName)
			contexts = append(contexts, appContexts...)
			for _, ctx := range appContexts {
				ctx.ReadinessTimeout = appReadinessTimeout
				namespace := GetAppNamespace(ctx, taskName)
				bkpNamespaces = append(bkpNamespaces, namespace)
			}
		}
	})
	It("Backup alternating between locked and unlocked buckets", func() {
		Step("Validate applications", func() {
			ValidateApplications(contexts)
		})

		Step("Creating rules for backup", func() {
			log.InfoD("Creating pre rule for deployed apps")
			for i := 0; i < len(appList); i++ {
				preRuleStatus, ruleName, err := Inst().Backup.CreateRuleForBackup(appList[i], orgID, "pre")
				log.FailOnError(err, "Creating pre rule for deployed apps failed")
				dash.VerifyFatal(preRuleStatus, true, "Verifying pre rule for backup")
				preRuleNameList = append(preRuleNameList, ruleName)
			}
			log.InfoD("Creating post rule for deployed apps")
			for i := 0; i < len(appList); i++ {
				postRuleStatus, ruleName, err := Inst().Backup.CreateRuleForBackup(appList[i], orgID, "post")
				log.FailOnError(err, "Creating post rule for deployed apps failed")
				dash.VerifyFatal(postRuleStatus, true, "Verifying Post rule for backup")
				postRuleNameList = append(postRuleNameList, ruleName)
			}
		})

		Step("Creating cloud credentials", func() {
			log.InfoD("Creating cloud credentials")
			for _, provider := range providers {
				CredName := fmt.Sprintf("%s-%s-%v", "cred", provider, time.Now().Unix())
				CloudCredUID = uuid.New()
				CloudCredUIDMap[CloudCredUID] = CredName
				CreateCloudCredential(provider, CredName, CloudCredUID, orgID)
			}
		})

		Step("Creating a locked bucket and backup location", func() {
			log.InfoD("Creating locked buckets and backup location")
			modes := [2]string{"GOVERNANCE", "COMPLIANCE"}
			for _, provider := range providers {
				for _, mode := range modes {
					CredName := fmt.Sprintf("%s-%s-%v", "cred", provider, time.Now().Unix())
					bucketName := fmt.Sprintf("%s-%s-%s-locked", provider, getGlobalLockedBucketName(provider), strings.ToLower(mode))
					backupLocation = fmt.Sprintf("%s-%s-%s-lock", provider, getGlobalLockedBucketName(provider), strings.ToLower(mode))
					err := CreateS3Bucket(bucketName, true, 3, mode)
					log.FailOnError(err, "Unable to create locked s3 bucket %s", bucketName)
					BackupLocationUID = uuid.New()
					BackupLocationMap[BackupLocationUID] = backupLocation
					err = CreateBackupLocation(provider, backupLocation, BackupLocationUID, CredName, CloudCredUID,
						bucketName, orgID, "")
					dash.VerifyFatal(err, nil, "Creating backup location")
				}
			}
			log.InfoD("Successfully created locked buckets and backup location")
		})

		Step("Creating backup location for unlocked bucket", func() {
			log.InfoD("Creating backup location for unlocked bucket")
			for _, provider := range providers {
				CredName := fmt.Sprintf("%s-%s-%v", "cred", provider, time.Now().Unix())
				bucketName := fmt.Sprintf("%s-%s", provider, getGlobalBucketName(provider))
				backupLocation = fmt.Sprintf("%s-%s-unlockedbucket", provider, getGlobalBucketName(provider))
				BackupLocationUID = uuid.New()
				BackupLocationMap[BackupLocationUID] = backupLocation
				err := CreateBackupLocation(provider, backupLocation, BackupLocationUID, CredName, CloudCredUID,
					bucketName, orgID, "")
				dash.VerifyFatal(err, nil, "Creating backup location")
			}
		})

		Step("Register cluster for backup", func() {
			ctx, err := backup.GetAdminCtxFromSecret()
			log.FailOnError(err, "Fetching px-central-admin ctx")
			err = CreateSourceAndDestClusters(orgID, "", "", ctx)
			dash.VerifyFatal(err, nil, "Creating source and destination cluster")
			clusterStatus, clusterUid = Inst().Backup.RegisterBackupCluster(orgID, SourceClusterName, "")
			dash.VerifyFatal(clusterStatus, api.ClusterInfo_StatusInfo_Online, "Verifying backup cluster")
		})

		Step("Taking backup of application to locked and unlocked bucket", func() {
			for _, namespace := range bkpNamespaces {
				for backupLocationUID, backupLocationName := range BackupLocationMap {
					ctx, err := backup.GetAdminCtxFromSecret()
					dash.VerifyFatal(err, nil, "Getting context")
					preRuleUid, _ := Inst().Backup.GetRuleUid(orgID, ctx, preRuleNameList[0])
					postRuleUid, _ := Inst().Backup.GetRuleUid(orgID, ctx, postRuleNameList[0])
					backupName := fmt.Sprintf("%s-%s-%s", BackupNamePrefix, namespace, backupLocationName)
					backupList = append(backupList, backupName)
					err = CreateBackup(backupName, SourceClusterName, backupLocationName, backupLocationUID, []string{namespace},
						labelSelectors, orgID, clusterUid, preRuleNameList[0], preRuleUid, postRuleNameList[0], postRuleUid, ctx)
					dash.VerifyFatal(err, nil, "Verifying backup creation")
				}
			}
		})
		Step("Restoring the backups application", func() {
			ctx, err := backup.GetAdminCtxFromSecret()
			log.FailOnError(err, "Fetching px-central-admin ctx")
			for range bkpNamespaces {
				for _, backupName := range backupList {
					err = CreateRestore(fmt.Sprintf("%s-restore", backupName), backupName, nil, SourceClusterName, orgID, ctx, make(map[string]string))
					dash.VerifyFatal(err, nil, "Restore failed")
				}
			}
		})
	})
	JustAfterEach(func() {
		defer EndTorpedoTest()
		log.InfoD("Deleting the deployed apps after the testcase")
		for i := 0; i < len(contexts); i++ {
			opts := make(map[string]bool)
			opts[SkipClusterScopedObjects] = true
			taskName := fmt.Sprintf("%s-%d", taskNamePrefix, i)
			err := Inst().S.Destroy(contexts[i], opts)
			dash.VerifySafely(err, nil, fmt.Sprintf("Verify destroying app %s, Err: %v", taskName, err))
		}

		log.InfoD("Deleting backup location and cloud setting")
		for backupLocationUID, backupLocationName := range BackupLocationMap {
			err := DeleteBackupLocation(backupLocationName, backupLocationUID, orgID)
			dash.VerifySafely(err, nil, fmt.Sprintf("Deleting backup location %s", backupLocationName))
		}
		// Need sleep as it takes some time for
		time.Sleep(time.Minute * 1)
		for CloudCredUID, CredName := range CloudCredUIDMap {
			err := DeleteCloudCredential(CredName, orgID, CloudCredUID)
			dash.VerifySafely(err, nil, fmt.Sprintf("Deleting cloud cred %s", CredName))
		}
		ctx, err := backup.GetAdminCtxFromSecret()
		log.FailOnError(err, "Fetching px-central-admin ctx")

		log.Infof("Deleting registered clusters for admin context")
		err = DeleteCluster(SourceClusterName, orgID, ctx)
		dash.VerifySafely(err, nil, fmt.Sprintf("Deleting cluster %s", SourceClusterName))
		err = DeleteCluster(destinationClusterName, orgID, ctx)
		dash.VerifySafely(err, nil, fmt.Sprintf("Deleting cluster %s", destinationClusterName))
	})
})

// Cluster backup share toggle
var _ = Describe("{ClusterBackupShareToggle}", func() {
	var username string
	var backupName string
	var contexts []*scheduler.Context
	var backupLocationName string
	var backupLocationUID string
	var cloudCredUID string
	var cloudCredUidList []string
	var appContexts []*scheduler.Context
	var bkpNamespaces []string
	var clusterStatus api.ClusterInfo_StatusInfo_Status
	var credName string
	var periodicPolicyName string
	var schPolicyUid string
	var userBackups []string
	var accesses []BackupAccess
	var restoreNames []string
	var retryDuration int
	var retryInterval int
	bkpNamespaces = make([]string, 0)
	newBackupLocationMap := make(map[string]string)

	JustBeforeEach(func() {
		StartTorpedoTest("ClusterBackupShareToggle",
			"Verification of backup operation after toggling the access", nil, 82936)
		log.Infof("Deploy applications")
		contexts = make([]*scheduler.Context, 0)
		for i := 0; i < Inst().GlobalScaleFactor; i++ {
			taskName := fmt.Sprintf("%s-%d", taskNamePrefix, i)
			appContexts = ScheduleApplications(taskName)
			contexts = append(contexts, appContexts...)
			for _, ctx := range appContexts {
				ctx.ReadinessTimeout = appReadinessTimeout
				namespace := GetAppNamespace(ctx, taskName)
				bkpNamespaces = append(bkpNamespaces, namespace)
			}
		}
	})
	It("Validate after toggling the access, user can perform operation on new backup", func() {
		providers := getProviders()
		Step("Validate applications", func() {
			log.Infof("Validate applications")
			ValidateApplications(contexts)
		})
		Step("Create User", func() {
			username = fmt.Sprintf("%s-%v", userName, time.Now().Unix())
			email := userName + "@cnbu.com"
			err := backup.AddUser(username, firstName, lastName, email, password)
			log.FailOnError(err, "Failed to create user - %s", username)

		})
		Step("Adding Credentials and Registering Backup Location", func() {
			log.Infof("Creating cloud credentials and backup location")
			for _, provider := range providers {
				cloudCredUID = uuid.New()
				cloudCredUidList = append(cloudCredUidList, cloudCredUID)
				backupLocationUID = uuid.New()
				credName = fmt.Sprintf("autogenerated-cred-%v", time.Now().Unix())
				CreateCloudCredential(provider, credName, cloudCredUID, orgID)
				log.InfoD("Created Cloud Credentials with name - %s", credName)
				backupLocationName = fmt.Sprintf("autogenerated-backup-location-%v", time.Now().Unix())
				newBackupLocationMap[backupLocationUID] = backupLocationName
				err := CreateBackupLocation(provider, backupLocationName, backupLocationUID, credName, cloudCredUID, getGlobalBucketName(provider), orgID, "")
				log.FailOnError(err, "Creating Backup location %v", backupLocationName)
				log.InfoD("Created Backup Location with name - %s", backupLocationName)
			}
		})
		Step("Register source and destination cluster for backup", func() {
			log.Infof("Registering Source and Destination clusters and verifying the status")
			ctx, err := backup.GetAdminCtxFromSecret()
			log.FailOnError(err, "Fetching px-central-admin ctx")
			err = CreateSourceAndDestClusters(orgID, "", "", ctx)
			log.FailOnError(err, "Creating Source and destination cluster")
			clusterStatus, _ = Inst().Backup.RegisterBackupCluster(orgID, SourceClusterName, "")
			dash.VerifyFatal(clusterStatus, api.ClusterInfo_StatusInfo_Online, "Verifying backup cluster status")
		})

		//Create Schedule Backup
		Step("Create Schedule Backup", func() {
			ctx, err := backup.GetAdminCtxFromSecret()
			log.FailOnError(err, "Fetching px-central-admin ctx")
			backupName = fmt.Sprintf("%s-%v", BackupNamePrefix, time.Now().Unix())
			timestamp := time.Now().Unix()
			periodicPolicyName = fmt.Sprintf("%v-%v", "interval", timestamp)
			log.Infof("Creating backup interval schedule policy - %s", periodicPolicyName)
			intervalSchedulePolicyInfo := Inst().Backup.CreateIntervalSchedulePolicy(5, 15, 2)

			intervalPolicyStatus := Inst().Backup.BackupSchedulePolicy(periodicPolicyName, uuid.New(), orgID, intervalSchedulePolicyInfo)
			dash.VerifyFatal(intervalPolicyStatus, nil, fmt.Sprintf("Creating interval schedule policy %v", periodicPolicyName))

			log.Infof("Fetching Schedule uid %v", periodicPolicyName)
			schPolicyUid, err = Inst().Backup.GetSchedulePolicyUid(orgID, ctx, periodicPolicyName)
			log.FailOnError(err, "Generating pre rule UID for deployed apps failed for %v", periodicPolicyName)

			//CreateSchedule backup
			log.Infof("Backup schedule name - %v", backupName)
			_, err = CreateScheduleBackup(backupName, SourceClusterName, backupLocationName, backupLocationUID, []string{bkpNamespaces[0]}, nil, orgID, "", "", "", "", periodicPolicyName, schPolicyUid, ctx)
			log.FailOnError(err, "Creating Schedule Backup")
		})

		Step("Validate the Access toggle", func() {
			ctx, err := backup.GetAdminCtxFromSecret()
			log.FailOnError(err, "Fetching px-central-admin ctx")
			accesses = append(accesses, ViewOnlyAccess, RestoreAccess, FullAccess)

			// Get user context
			ctxNonAdmin, err := backup.GetNonAdminCtx(username, password)
			log.FailOnError(err, "Fetching %s ctx", username)

			// Register Source and Destination cluster
			log.Infof("Registering Source and Destination clusters from user context")
			err = CreateSourceAndDestClusters(orgID, "", "", ctxNonAdmin)
			dash.VerifyFatal(err, nil, "Creating source and destination cluster")

			for _, accessLevel := range accesses {
				log.InfoD("Sharing cluster with %v access to user %s", accessLevel, username)
				err := ClusterUpdateBackupShare(SourceClusterName, nil, []string{username}, accessLevel, true, ctx)
				log.FailOnError(err, "Failed sharing all backups for cluster [%s]", SourceClusterName)
				clusterShareCheck := func() (interface{}, bool, error) {
					userBackups, err = GetAllBackupsForUser(username, password)
					if err != nil {
						return "", true, fmt.Errorf("fail on Fetching backups for %s with error %v", username, err)
					}
					if len(userBackups) == 0 {
						return "", true, fmt.Errorf("unable to fetch backup from shared cluster for user %s", username)
					}
					return "", false, nil
				}
				_, err = task.DoRetryWithTimeout(clusterShareCheck, 2*time.Minute, 10*time.Second)
				log.FailOnError(err, "Unable to fetch backup from shared cluster for user %s", username)
				log.Infof("fetched user backups %v", userBackups)

				restoreName := fmt.Sprintf("%s-%v", RestoreNamePrefix, time.Now().Unix())
				ValidateSharedBackupWithUsers(username, accessLevel, userBackups[len(userBackups)-1], restoreName)
				if accessLevel != ViewOnlyAccess {
					restoreNames = append(restoreNames, restoreName)
				}
				log.Infof("RestoreNames - %v", restoreNames)
				if accessLevel == FullAccess {
					log.Infof("The full access exit begins")
					break
				}
				//waiting 15 minutes for backup schedule to trigger
				log.InfoD("waiting 15 minutes for backup schedule to trigger")
				time.Sleep(15 * time.Minute)
				fetchedUserBackups, err := GetAllBackupsForUser(username, password)
				log.FailOnError(err, "Fail on Fetching backups for %s", username)
				log.Infof("All the backups for user %s - %v", username, fetchedUserBackups)

				recentBackupName := fetchedUserBackups[len(fetchedUserBackups)-1]
				log.Infof("recent backup - %v ", recentBackupName)

				//Check if Schedule Backup came up or not
				dash.VerifyFatal(len(fetchedUserBackups), len(userBackups)+1, "Verifying the new schedule backup is up or not")

				//Now get the status of new backup -
				backupStatus, _, err := backupSuccessCheck(recentBackupName, orgID, retryDuration, retryInterval, ctx)
				log.FailOnError(err, "Backup with name %s was not successful", recentBackupName)
				dash.VerifyFatal(backupStatus, true, "Inspecting the backup success for - "+recentBackupName)
				log.InfoD("New backup - %s is successful from schedule backup ", recentBackupName)
			}
			log.InfoD("All Accesses are toggled and operations are performed")

		})

	})
	JustAfterEach(func() {
		defer EndTorpedoTest()
		ctx, err := backup.GetAdminCtxFromSecret()
		log.FailOnError(err, "Fetching px-central-admin ctx")

		//Get scheduleUid
		log.Infof("Get scheduleUid")
		scheduleUid, err := GetScheduleUID(backupName, orgID, ctx)
		log.FailOnError(err, "Error in fetching schedule UID for %v", backupName)
		log.InfoD("scheduleUid - %v", scheduleUid)

		//Delete Schedule Backup-
		log.Infof("Delete Schedule Backup-")
		err = DeleteSchedule(backupName, scheduleUid, periodicPolicyName, schPolicyUid, orgID)
		log.FailOnError(err, "Error deleting Schedule backup %v", backupName)

		//GetAll backups -
		backupNames, err := GetAllBackupsAdmin()
		log.FailOnError(err, "Fetching admin backups")

		//Delete Backup
		backupDriver := Inst().Backup
		for _, backupName := range backupNames {
			log.InfoD("Deleting backup - %v", backupName)
			backupUID, err := backupDriver.GetBackupUID(ctx, backupName, orgID)
			log.FailOnError(err, "Failed while trying to get backup UID for - %s", backupName)
			log.Infof("About to delete backup - %s", backupName)
			backupDeleteResponse, err := DeleteBackup(backupName, backupUID, orgID, ctx)
			log.FailOnError(err, "Backup [%s] could not be deleted with delete response %s", backupName, backupDeleteResponse)
		}

		log.Infof("Deleting restore for user")
		ctxNonAdmin, err := backup.GetNonAdminCtx(username, password)
		log.FailOnError(err, "Fetching %s ctx", username)

		for _, restore := range restoreNames {
			err := DeleteRestore(restore, orgID, ctxNonAdmin)
			log.FailOnError(err, "Deleting User Restore")
			log.InfoD("Deleting restore %v of user %s", restore, username)
		}

		//Deleting user
		err = backup.DeleteUser(username)
		log.FailOnError(err, "Error deleting user %v", username)

		log.Infof("Deleting the deployed apps after the testcase")
		for i := 0; i < len(contexts); i++ {
			opts := make(map[string]bool)
			opts[SkipClusterScopedObjects] = true
			taskName := fmt.Sprintf("%s-%d", taskNamePrefix, i)
			err := Inst().S.Destroy(contexts[i], opts)
			dash.VerifySafely(err, nil, fmt.Sprintf("Verify destroying app %s, Err: %v", taskName, err))
		}

		log.Infof("Deleting registered clusters for admin context")
		DeleteCloudAccounts(newBackupLocationMap, credName, cloudCredUID, ctx)
	})

})

// https://portworx.atlassian.net/browse/PB-3486
// UI testing is need to validate that user with FullAccess cannot duplicate the backup shared
var _ = Describe("{ShareBackupsAndClusterWithUser}", func() {
	var (
		contexts          []*scheduler.Context
		appContexts       []*scheduler.Context
		bkpNamespaces     []string
		clusterUid        string
		clusterStatus     api.ClusterInfo_StatusInfo_Status
		userName          []string
		backupName        string
		backupLocationUID string
		cloudCredName     string
		cloudCredUID      string
		bkpLocationName   string
		userBackupName    string
		ctxNonAdmin       context.Context
	)
	backupLocationMap := make(map[string]string)
	labelSelectors := make(map[string]string)
	bkpNamespaces = make([]string, 0)
	numberOfUsers := 1
	JustBeforeEach(func() {
		StartTorpedoTest("ShareBackupsAndClusterWithUser",
			"Share backup to user with full access and try to duplicate the backup from the shared user", nil, 82943)
		log.InfoD("Deploy applications need fot taking backup")
		contexts = make([]*scheduler.Context, 0)
		for i := 0; i < Inst().GlobalScaleFactor; i++ {
			taskName := fmt.Sprintf("%s-%d", taskNamePrefix, i)
			appContexts = ScheduleApplications(taskName)
			contexts = append(contexts, appContexts...)
			for _, ctx := range appContexts {
				ctx.ReadinessTimeout = appReadinessTimeout
				namespace := GetAppNamespace(ctx, taskName)
				bkpNamespaces = append(bkpNamespaces, namespace)
			}
		}
	})
	It("Share Backup With Full Access Users and try to duplicate the backup", func() {
		ctx, err := backup.GetAdminCtxFromSecret()
		dash.VerifyFatal(err, nil, "Getting context")
		Step("Validate applications", func() {
			log.InfoD("Validate applications ")
			ValidateApplications(contexts)
		})
		Step("Create Users", func() {
			userName = createUsers(numberOfUsers)
			log.Infof("Created %v users and users list is %v", numberOfUsers, userName)
		})
		Step("Creating backup location and cloud setting", func() {
			log.InfoD("Creating backup location and cloud setting")
			providers := getProviders()
			for _, provider := range providers {
				cloudCredName = fmt.Sprintf("%s-%s-%v", "cloudcred", provider, time.Now().Unix())
				bkpLocationName = fmt.Sprintf("%s-%s-%v-bl", provider, getGlobalBucketName(provider), time.Now().Unix())
				cloudCredUID = uuid.New()
				backupLocationUID = uuid.New()
				backupLocationMap[backupLocationUID] = bkpLocationName
				CreateCloudCredential(provider, cloudCredName, cloudCredUID, orgID)
				err := CreateBackupLocation(provider, bkpLocationName, backupLocationUID, cloudCredName, cloudCredUID, getGlobalBucketName(provider), orgID, "")
				dash.VerifyFatal(err, nil, "Creating backup location")
			}
		})
		Step("Register cluster for backup", func() {
			err = CreateSourceAndDestClusters(orgID, "", "", ctx)
			dash.VerifyFatal(err, nil, "Creating source and destination cluster")
			clusterStatus, clusterUid = Inst().Backup.RegisterBackupCluster(orgID, SourceClusterName, "")
			dash.VerifyFatal(clusterStatus, api.ClusterInfo_StatusInfo_Online, "Verifying backup cluster")
		})
		Step("Taking backup of applications", func() {
			backupName = fmt.Sprintf("%s-%s", BackupNamePrefix, bkpNamespaces[0])
			err = CreateBackup(backupName, SourceClusterName, bkpLocationName, backupLocationUID, []string{bkpNamespaces[0]},
				labelSelectors, orgID, clusterUid, "", "", "", "", ctx)
			dash.VerifyFatal(err, nil, "Verifying backup creation")
		})
		Step("Share backup with user having full access", func() {
			log.InfoD("Share backup with user having full access")
			err = ShareBackup(backupName, nil, userName, FullAccess, ctx)
			log.FailOnError(err, "Failed to share backup %s", backupName)
		})
		Step("Create backup from the shared user with FullAccess", func() {
			log.InfoD("Validating if user with FullAccess cannot duplicate backup shared but can create new backup")
			// User with FullAccess cannot duplicate will be validated through UI only
			for _, user := range userName {
				ctxNonAdmin, err = backup.GetNonAdminCtx(user, "Password1")
				log.FailOnError(err, "Fetching user ctx")
				log.InfoD("Registering Source and Destination clusters from user context")
				err = CreateSourceAndDestClusters(orgID, "", "", ctxNonAdmin)
				dash.VerifyFatal(err, nil, "Creating source and destination cluster")
				userBackupName = fmt.Sprintf("%s-%s-%s", "user", BackupNamePrefix, bkpNamespaces[0])
				err = CreateBackup(userBackupName, SourceClusterName, bkpLocationName, backupLocationUID, []string{bkpNamespaces[0]},
					labelSelectors, orgID, clusterUid, "", "", "", "", ctxNonAdmin)
				dash.VerifyFatal(err, nil, "Verifying that create backup should pass ")
			}
		})
	})
	JustAfterEach(func() {
		defer EndTorpedoTest()
		ctx, err := backup.GetAdminCtxFromSecret()
		log.FailOnError(err, "Fetching px-central-admin ctx")
		opts := make(map[string]bool)
		opts[SkipClusterScopedObjects] = true
		ValidateAndDestroy(contexts, opts)
		log.Infof("Deleting backup created by px-central-admin")
		backupDriver := Inst().Backup
		backupUID, err := backupDriver.GetBackupUID(ctx, backupName, orgID)
		dash.VerifySafely(err, nil, "Getting backup UID")
		_, err = DeleteBackup(backupName, backupUID, orgID, ctx)
		dash.VerifyFatal(err, nil, fmt.Sprintf("Deleting backup - [%s]", backupName))
		log.Infof("Deleting backup created by user")
		userBackupUID, err := backupDriver.GetBackupUID(ctxNonAdmin, userBackupName, orgID)
		dash.VerifySafely(err, nil, "Getting backup UID of user")
		_, err = DeleteBackup(userBackupName, userBackupUID, orgID, ctxNonAdmin)
		dash.VerifyFatal(err, nil, fmt.Sprintf("Deleting backup %s created by user", userBackupName))
		log.Infof("Cleaning up users")
		for _, user := range userName {
			err = backup.DeleteUser(user)
		}
		log.FailOnError(err, "Error in deleting user")
		log.Infof("Deleting registered clusters for non-admin context")
		err = DeleteCluster(SourceClusterName, orgID, ctxNonAdmin)
		dash.VerifySafely(err, nil, fmt.Sprintf("Deleting cluster %s", SourceClusterName))
		err = DeleteCluster(destinationClusterName, orgID, ctxNonAdmin)
		dash.VerifySafely(err, nil, fmt.Sprintf("Deleting cluster %s", destinationClusterName))
		DeleteCloudAccounts(backupLocationMap, cloudCredName, cloudCredUID, ctx)
	})
})

var _ = Describe("{ShareBackupWithDifferentRoleUsers}", func() {
	var (
		contexts                 []*scheduler.Context
		appContexts              []*scheduler.Context
		bkpNamespaces            []string
		clusterUid               string
		clusterStatus            api.ClusterInfo_StatusInfo_Status
		backupLocationUID        string
		cloudCredName            string
		cloudCredUID             string
		bkpLocationName          string
		backupNames              []string
		userRoleAccessBackupList map[userRoleAccess]string
	)
	userRestoreContext := make(map[context.Context]string)
	numberOfUsers := 9
	backupLocationMap := make(map[string]string)
	users := make([]string, 0)
	userContextsList := make([]context.Context, 0)
	labelSelectors := make(map[string]string)
	bkpNamespaces = make([]string, 0)
	JustBeforeEach(func() {
		StartTorpedoTest("ShareBackupWithDifferentRoleUsers",
			"Take backups and share it with multiple user with different access permissions and different roles", nil, 82947)
		log.InfoD("Deploy applications needed for backup")
		contexts = make([]*scheduler.Context, 0)
		for i := 0; i < Inst().GlobalScaleFactor; i++ {
			taskName := fmt.Sprintf("%s-%d", taskNamePrefix, i)
			appContexts = ScheduleApplications(taskName)
			contexts = append(contexts, appContexts...)
			for _, ctx := range appContexts {
				ctx.ReadinessTimeout = appReadinessTimeout
				namespace := GetAppNamespace(ctx, taskName)
				bkpNamespaces = append(bkpNamespaces, namespace)
			}
		}
	})
	It("Share Backup With Different Users having different access level and different role", func() {
		ctx, err := backup.GetAdminCtxFromSecret()
		dash.VerifyFatal(err, nil, "Getting px-central-admin context")

		Step("Validate applications", func() {
			log.InfoD("Validate applications")
			ValidateApplications(contexts)
		})

		Step("Create multiple Users", func() {
			log.InfoD("Creating %d users", numberOfUsers)
			users = createUsers(numberOfUsers)
			log.Infof("Created %v users and users list is %v", numberOfUsers, users)
		})

		Step("Creating backup location and cloud setting", func() {
			log.InfoD("Creating backup location and cloud setting")
			providers := getProviders()
			for _, provider := range providers {
				cloudCredName = fmt.Sprintf("%s-%s-%v", "cred", provider, time.Now().Unix())
				bkpLocationName = fmt.Sprintf("%s-%s-%v", provider, getGlobalBucketName(provider), time.Now().Unix())
				cloudCredUID = uuid.New()
				backupLocationUID = uuid.New()
				backupLocationMap[backupLocationUID] = bkpLocationName
				CreateCloudCredential(provider, cloudCredName, cloudCredUID, orgID)
				err := CreateBackupLocation(provider, bkpLocationName, backupLocationUID, cloudCredName, cloudCredUID, getGlobalBucketName(provider), orgID, "")
				dash.VerifyFatal(err, nil, "Creating backup location")
			}
		})

		Step("Register cluster for backup", func() {
			err = CreateSourceAndDestClusters(orgID, "", "", ctx)
			dash.VerifyFatal(err, nil, "Creating source and destination cluster")
			clusterStatus, clusterUid = Inst().Backup.RegisterBackupCluster(orgID, SourceClusterName, "")
			dash.VerifyFatal(clusterStatus, api.ClusterInfo_StatusInfo_Online, "Verifying backup cluster")
		})

		Step("Taking backups of application for each user", func() {
			log.InfoD("Taking backups of application for each user")
			var sem = make(chan struct{}, 10)
			var wg sync.WaitGroup
			for i := 0; i < numberOfUsers; i++ {
				sem <- struct{}{}
				time.Sleep(3 * time.Second)
				backupName := fmt.Sprintf("%s-%v", BackupNamePrefix, time.Now().Unix())
				backupNames = append(backupNames, backupName)
				wg.Add(1)
				go func(backupName string) {
					defer GinkgoRecover()
					defer wg.Done()
					defer func() { <-sem }()
					err = CreateBackup(backupName, SourceClusterName, bkpLocationName, backupLocationUID, []string{bkpNamespaces[0]},
						labelSelectors, orgID, clusterUid, "", "", "", "", ctx)
					log.FailOnError(err, "Failed while trying to take backup of application- %s", bkpNamespaces[0])
				}(backupName)
			}
			wg.Wait()
			log.Infof("List of backups - %v", backupNames)
		})

		Step("Adding different roles to users and sharing backup with different access level", func() {
			userRoleAccessBackupList, err = AddRoleAndAccessToUsers(users, backupNames)
			dash.VerifyFatal(err, nil, "Adding roles and access level to users")
			log.Infof("The user/access/backup list is %v", userRoleAccessBackupList)
		})

		Step("Validating the shared backup with user having different access level and roles", func() {
			for key, val := range userRoleAccessBackupList {
				restoreName := fmt.Sprintf("%s-%s-%v", key.user, RestoreNamePrefix, time.Now().Unix())
				access := key.accesses
				if access != ViewOnlyAccess {
					userRestoreContext[key.context] = restoreName
				}
				if access == FullAccess {
					backupNames = removeStringItemFromSlice(backupNames, []string{val})
				}
				ValidateSharedBackupWithUsers(key.user, key.accesses, val, restoreName)
			}
		})
	})
	JustAfterEach(func() {
		var wg sync.WaitGroup
		defer EndTorpedoTest()
		ctx, err := backup.GetAdminCtxFromSecret()
		dash.VerifyFatal(err, nil, "Getting px-central-admin context")
		opts := make(map[string]bool)
		opts[SkipClusterScopedObjects] = true
		ValidateAndDestroy(contexts, opts)
		backupDriver := Inst().Backup
		for _, backupName := range backupNames {
			wg.Add(1)
			go func(backupName string) {
				defer GinkgoRecover()
				defer wg.Done()
				backupUID, err := backupDriver.GetBackupUID(ctx, backupName, orgID)
				dash.VerifySafely(err, nil, fmt.Sprintf("Getting backup UID for backup %v", backupName))
				_, err = DeleteBackup(backupName, backupUID, orgID, ctx)
				dash.VerifySafely(err, nil, fmt.Sprintf("Deleting backup %s", backupName))
			}(backupName)
		}
		wg.Wait()
		log.Infof("Generating user context")
		for _, userName := range users {
			ctxNonAdmin, err := backup.GetNonAdminCtx(userName, "Password1")
			dash.VerifySafely(err, nil, fmt.Sprintf("Fetching  %s user ctx", userName))
			userContextsList = append(userContextsList, ctxNonAdmin)
		}
		log.Infof("Deleting restore created by users")
		for userContext, restoreName := range userRestoreContext {
			err = DeleteRestore(restoreName, orgID, userContext)
			dash.VerifySafely(err, nil, fmt.Sprintf("Deleting Restore %s", restoreName))
		}
		log.Infof("Deleting registered clusters for non-admin context")
		for _, ctxNonAdmin := range userContextsList {
			DeleteCloudAccounts(make(map[string]string), "", "", ctxNonAdmin)
		}
		log.Infof("Cleaning up users")
		for _, userName := range users {
			wg.Add(1)
			go func(userName string) {
				defer wg.Done()
				err := backup.DeleteUser(userName)
				dash.VerifySafely(err, nil, fmt.Sprintf("Deleting user %s", userName))
			}(userName)
		}
		wg.Wait()
		DeleteCloudAccounts(backupLocationMap, cloudCredName, cloudCredUID, ctx)
	})
})

// delete shared backups , validate that shared backups are deleted from owner
var _ = Describe("{DeleteSharedBackup}", func() {
	userName := "testuser-82937"
	firstName := "firstName"
	lastName := "lastName"
	email := "testuser1@cnbu.com"
	password := "Password1"
	numberOfBackups := 20
	backupNames := make([]string, 0)
	userContexts := make([]context.Context, 0)
	var contexts []*scheduler.Context
	var backupLocationName string
	var backupLocationUID string
	var cloudCredUID string
	var cloudCredUidList []string
	var appContexts []*scheduler.Context
	var bkpNamespaces []string
	var clusterUid string
	var backupNotDeleted string
	var clusterStatus api.ClusterInfo_StatusInfo_Status
	var credName string
	bkpNamespaces = make([]string, 0)

	JustBeforeEach(func() {
		StartTorpedoTest("DeleteSharedBackup",
			"Share backup with multiple users and delete the backup", nil, 82937)
		log.InfoD("Deploy applications")
		contexts = make([]*scheduler.Context, 0)
		for i := 0; i < Inst().GlobalScaleFactor; i++ {
			taskName := fmt.Sprintf("%s-%d", taskNamePrefix, i)
			appContexts = ScheduleApplications(taskName)
			contexts = append(contexts, appContexts...)
			for _, ctx := range appContexts {
				ctx.ReadinessTimeout = appReadinessTimeout
				namespace := GetAppNamespace(ctx, taskName)
				bkpNamespaces = append(bkpNamespaces, namespace)
			}
		}
	})
	It("Validate shared backups are deleted from owner of backup ", func() {
		providers := getProviders()
		ctx, err := backup.GetAdminCtxFromSecret()
		log.FailOnError(err, "Fetching px-central-admin ctx")
		Step("Validate applications", func() {
			log.InfoD("Validate applications")
			ValidateApplications(contexts)
		})
		Step("Create Users", func() {
			err = backup.AddUser(userName, firstName, lastName, email, password)
			dash.VerifyFatal(err, nil, "Verifying user creation")

		})
		Step("Adding Credentials and Registering Backup Location", func() {
			log.InfoD("Creating cloud credentials and backup location")
			for _, provider := range providers {
				cloudCredUID = uuid.New()
				cloudCredUidList = append(cloudCredUidList, cloudCredUID)
				backupLocationUID = uuid.New()
				credName = fmt.Sprintf("autogenerated-cred-%v", time.Now().Unix())
				CreateCloudCredential(provider, credName, cloudCredUID, orgID)
				log.InfoD("Created Cloud Credentials with name - %s", credName)
				backupLocationName = fmt.Sprintf("autogenerated-backup-location-%v", time.Now().Unix())
				err = CreateBackupLocation(provider, backupLocationName, backupLocationUID, credName, cloudCredUID, getGlobalBucketName(provider), orgID, "")
				dash.VerifyFatal(err, nil, "Creating backup location")
				log.InfoD("Created Backup Location with name - %s", backupLocationName)
			}
		})
		Step("Register source and destination cluster for backup", func() {
			log.InfoD("Registering Source and Destination clusters and verifying the status")
			err = CreateSourceAndDestClusters(orgID, "", "", ctx)
			dash.VerifyFatal(err, nil, "Creating source and destination cluster")
			clusterStatus, clusterUid = Inst().Backup.RegisterBackupCluster(orgID, SourceClusterName, "")
			dash.VerifyFatal(clusterStatus, api.ClusterInfo_StatusInfo_Online, "Verifying backup cluster status")
		})
		Step("Taking backup of applications", func() {
			log.InfoD("Taking backup of applications")
			var sem = make(chan struct{}, 10)
			var wg sync.WaitGroup
			ctx, err := backup.GetAdminCtxFromSecret()
			log.FailOnError(err, "Fetching px-central-admin ctx")
			for _, namespace := range bkpNamespaces {
				for i := 0; i < numberOfBackups; i++ {
					sem <- struct{}{}
					time.Sleep(3 * time.Second)
					backupName := fmt.Sprintf("%s-%v", BackupNamePrefix, time.Now().Unix())
					backupNames = append(backupNames, backupName)
					wg.Add(1)
					go func(backupName string) {
						defer GinkgoRecover()
						defer wg.Done()
						defer func() { <-sem }()
						err = CreateBackup(backupName, SourceClusterName, backupLocationName, backupLocationUID, []string{namespace},
							nil, orgID, clusterUid, "", "", "", "", ctx)
						dash.VerifyFatal(err, nil, fmt.Sprintf("Verifying backup creation: %s", backupName))
					}(backupName)
				}
				wg.Wait()
			}
			log.Infof("List of backups - %v", backupNames)
		})

		Step("Share backup with user", func() {
			log.InfoD("Share backups with user")
			// Share backups with the user
			for _, backup := range backupNames {
				err = ShareBackup(backup, nil, []string{userName}, FullAccess, ctx)
				log.FailOnError(err, "Failed to share backup %s", backup)
				dash.VerifyFatal(err, nil, "Verifying backup share")
			}
		})

		Step("Delete Shared Backups from user", func() {
			log.InfoD("register the Source and destination cluster of non-px Admin")

			// Get user context
			ctxNonAdmin, err := backup.GetNonAdminCtx(userName, password)
			log.FailOnError(err, "Fetching non px-central-admin user ctx")
			userContexts = append(userContexts, ctxNonAdmin)

			// Register Source and Destination cluster
			log.InfoD("Registering Source and Destination clusters from user context for user -%s", userName)
			err = CreateSourceAndDestClusters(orgID, "", "", ctxNonAdmin)
			dash.VerifyFatal(err, nil, "Creating source and destination cluster")
			// Validate that backups are shared with user
			log.Infof("Validating that backups are shared with %s user", userName)
			userBackups1, _ := GetAllBackupsForUser(userName, password)
			dash.VerifyFatal(len(userBackups1), numberOfBackups, fmt.Sprintf("Validating that user [%s] has access to all shared backups", userName))

			//Start deleting from user with whom the backups are shared
			var wg sync.WaitGroup
			backupDriver := Inst().Backup

			for _, backup := range backupNames {
				wg.Add(1)
				go func(backup string) {
					defer wg.Done()
					log.InfoD("Backup deletion started")
					backupUID, err := backupDriver.GetBackupUID(ctxNonAdmin, backup, orgID)
					backupDeleteResponse, err := DeleteBackup(backup, backupUID, orgID, ctxNonAdmin)
					log.FailOnError(err, "Backup [%s] could not be deleted by user [%s] with delete response %s", backup, userName, backupDeleteResponse)
					err = backupDriver.WaitForBackupDeletion(ctxNonAdmin, backup, orgID, time.Minute*30, time.Minute*1)
					log.FailOnError(err, "Error waiting for backup deletion %v", backup)
					dash.VerifyFatal(backupDeleteResponse.String(), "", "Verifying backup deletion is successful")

				}(backup)
			}
			wg.Wait()

		})
		Step("Validating that backups are deleted from owner of backups", func() {
			adminBackups, _ := GetAllBackupsAdmin()
			log.Infof("%v", adminBackups)
			adminBackupsMap := make(map[string]bool)
			for _, backup := range adminBackups {
				adminBackupsMap[backup] = true
			}
			for _, name := range backupNames {
				if adminBackupsMap[name] {
					backupNotDeleted = name
					break
				}
			}
			dash.VerifyFatal(backupNotDeleted, "", fmt.Sprintf("Validating that shared backups are deleted from owner of backup"))
		})

	})
	JustAfterEach(func() {
		defer EndTorpedoTest()
		log.InfoD("Deleting the deployed apps after the testcase")
		for i := 0; i < len(contexts); i++ {
			opts := make(map[string]bool)
			opts[SkipClusterScopedObjects] = true
			taskName := fmt.Sprintf("%s-%d", taskNamePrefix, i)
			err := Inst().S.Destroy(contexts[i], opts)
			dash.VerifySafely(err, nil, fmt.Sprintf("Verify destroying app %s, Err: %v", taskName, err))
		}
		err := backup.DeleteUser(userName)
		log.FailOnError(err, "Error deleting user %v", userName)

		ctx, err := backup.GetAdminCtxFromSecret()
		log.FailOnError(err, "Fetching px-central-admin ctx")

		log.Infof("Deleting registered clusters for admin context")
		err = DeleteCluster(SourceClusterName, orgID, ctx)
		dash.VerifySafely(err, nil, fmt.Sprintf("Deleting cluster %s", SourceClusterName))
		err = DeleteCluster(destinationClusterName, orgID, ctx)
		dash.VerifySafely(err, nil, fmt.Sprintf("Deleting cluster %s", destinationClusterName))

		log.Infof("Deleting registered clusters for non-admin context")
		for _, ctxNonAdmin := range userContexts {
			err = DeleteCluster(SourceClusterName, orgID, ctxNonAdmin)
			dash.VerifySafely(err, nil, fmt.Sprintf("Deleting cluster %s", SourceClusterName))
			err = DeleteCluster(destinationClusterName, orgID, ctxNonAdmin)
			dash.VerifySafely(err, nil, fmt.Sprintf("Deleting cluster %s", destinationClusterName))
		}

		log.Infof("Cleaning up backup location - %s", backupLocationName)
		err = DeleteBackupLocation(backupLocationName, backupLocationUID, orgID)
		dash.VerifySafely(err, nil, fmt.Sprintf("Deleting backup location %s", backupLocationName))

		log.Infof("Cleaning cloud credential")
		//TODO: Eliminate time.Sleep
		time.Sleep(time.Minute * 3)
		err = DeleteCloudCredential(credName, orgID, cloudCredUID)
		dash.VerifySafely(err, nil, fmt.Sprintf("Deleting cloud cred %s", credName))

	})

})

// This test restarts volume driver (PX) while backup is in progress
var _ = Describe("{BackupRestartPX}", func() {
	var (
		appList = Inst().AppList
	)
	var preRuleNameList []string
	var postRuleNameList []string
	var contexts []*scheduler.Context
	labelSelectors := make(map[string]string)
	CloudCredUIDMap := make(map[string]string)
	var appContexts []*scheduler.Context
	var backupLocation string
	var backupLocationUID string
	var cloudCredUID string
	backupLocationMap := make(map[string]string)
	var bkpNamespaces []string
	var clusterUid string
	var cloudCredName string
	var clusterStatus api.ClusterInfo_StatusInfo_Status
	var retryDuration int
	var retryInterval int
	bkpNamespaces = make([]string, 0)
	backupNamespaceMap := make(map[string]string)

	JustBeforeEach(func() {
		StartTorpedoTest("BackupRestartPX", "Restart PX when backup in progress", nil, 55818)
		log.InfoD("Verifying if the pre/post rules for the required apps are present in the list or not")
		for i := 0; i < len(appList); i++ {
			if Contains(postRuleApp, appList[i]) {
				if _, ok := portworx.AppParameters[appList[i]]["post_action_list"]; ok {
					dash.VerifyFatal(ok, true, "Post Rule details mentioned for the apps")
				}
			}
			if Contains(preRuleApp, appList[i]) {
				if _, ok := portworx.AppParameters[appList[i]]["pre_action_list"]; ok {
					dash.VerifyFatal(ok, true, "Pre Rule details mentioned for the apps")
				}
			}
		}
		log.InfoD("Deploy applications")
		contexts = make([]*scheduler.Context, 0)
		for i := 0; i < Inst().GlobalScaleFactor; i++ {
			taskName := fmt.Sprintf("%s-%d", taskNamePrefix, i)
			appContexts = ScheduleApplications(taskName)
			contexts = append(contexts, appContexts...)
			for _, ctx := range appContexts {
				ctx.ReadinessTimeout = appReadinessTimeout
				namespace := GetAppNamespace(ctx, taskName)
				bkpNamespaces = append(bkpNamespaces, namespace)
			}
		}
	})
	It("Restart PX when backup in progress", func() {
		Step("Validate applications", func() {
			ValidateApplications(contexts)
		})

		Step("Creating rules for backup", func() {
			log.InfoD("Creating pre rule for deployed apps")
			for i := 0; i < len(appList); i++ {
				preRuleStatus, ruleName, err := Inst().Backup.CreateRuleForBackup(appList[i], orgID, "pre")
				log.FailOnError(err, "Creating pre rule for deployed apps failed")
				dash.VerifyFatal(preRuleStatus, true, "Verifying pre rule for backup")
				preRuleNameList = append(preRuleNameList, ruleName)
			}
			log.InfoD("Creating post rule for deployed apps")
			for i := 0; i < len(appList); i++ {
				postRuleStatus, ruleName, err := Inst().Backup.CreateRuleForBackup(appList[i], orgID, "post")
				log.FailOnError(err, "Creating post rule for deployed apps failed")
				dash.VerifyFatal(postRuleStatus, true, "Verifying Post rule for backup")
				postRuleNameList = append(postRuleNameList, ruleName)
			}
		})

		Step("Creating cloud credentials", func() {
			log.InfoD("Creating cloud credentials")
			providers := getProviders()
			for _, provider := range providers {
				cloudCredName = fmt.Sprintf("%s-%s-%v", "cred", provider, time.Now().Unix())
				cloudCredUID = uuid.New()
				CloudCredUIDMap[cloudCredUID] = cloudCredName
				CreateCloudCredential(provider, cloudCredName, cloudCredUID, orgID)
			}
		})

		Step("Register cluster for backup", func() {
			ctx, _ := backup.GetAdminCtxFromSecret()
			err := CreateSourceAndDestClusters(orgID, "", "", ctx)
			dash.VerifyFatal(err, nil, "Creating source and destination cluster")
			clusterStatus, clusterUid = Inst().Backup.RegisterBackupCluster(orgID, SourceClusterName, "")
			dash.VerifyFatal(clusterStatus, api.ClusterInfo_StatusInfo_Online, "Verifying backup cluster")
		})

		Step("Creating backup location", func() {
			log.InfoD("Creating backup location")
			providers := getProviders()
			for _, provider := range providers {
				backupLocation = fmt.Sprintf("autogenerated-backup-location-%v", time.Now().Unix())
				backupLocationUID = uuid.New()
				backupLocationMap[backupLocationUID] = backupLocation
				err := CreateBackupLocation(provider, backupLocation, backupLocationUID, cloudCredName, cloudCredUID,
					getGlobalBucketName(provider), orgID, "")
				dash.VerifyFatal(err, nil, "Creating backup location")
			}
		})

		Step("Start backup of application to bucket", func() {
			for _, namespace := range bkpNamespaces {
				ctx, err := backup.GetAdminCtxFromSecret()
				dash.VerifyFatal(err, nil, "Getting context")
				preRuleUid, _ := Inst().Backup.GetRuleUid(orgID, ctx, preRuleNameList[0])
				postRuleUid, _ := Inst().Backup.GetRuleUid(orgID, ctx, postRuleNameList[0])
				backupName := fmt.Sprintf("%s-%s-%v", BackupNamePrefix, namespace, time.Now().Unix())
				backupNamespaceMap[namespace] = backupName
				err = CreateBackupWithoutCheck(backupName, SourceClusterName, backupLocation, backupLocationUID, []string{namespace},
					labelSelectors, orgID, clusterUid, preRuleNameList[0], preRuleUid, postRuleNameList[0], postRuleUid, ctx)
				dash.VerifyFatal(err, nil, fmt.Sprintf("Creating backup %s", backupName))
			}
		})

		Step(fmt.Sprintf("Restart volume driver nodes starts"), func() {
			log.InfoD("Restart PX on nodes")
			storageNodes := node.GetWorkerNodes()
			for index := range storageNodes {
				// Just restart storage driver on one of the node where volume backup is in progress
				err := Inst().V.RestartDriver(storageNodes[index], nil)
				log.FailOnError(err, "Failed to Restart driver")
				err = Inst().V.WaitDriverUpOnNode(storageNodes[index], time.Minute*5)
				dash.VerifyFatal(err, nil, "Validate volume is up")
			}
		})

		Step("Check if backup is successful when the PX restart happened", func() {
			log.InfoD("Check if backup is successful post px restarts")
			ctx, err := backup.GetAdminCtxFromSecret()
			log.FailOnError(err, "Fetching px-central-admin ctx")
			for _, namespace := range bkpNamespaces {
				backupName := backupNamespaceMap[namespace]

				backupStatus, _, err := backupSuccessCheck(backupName, orgID, retryDuration, retryInterval, ctx)
				log.FailOnError(err, "Failed while Inspecting Backup for - %s", backupName)
				dash.VerifyFatal(backupStatus, true, "Inspecting the backup success for - "+backupName)

			}
		})
	})
	JustAfterEach(func() {
		defer EndTorpedoTest()
		log.InfoD("Deleting the deployed apps after the testcase")
		for i := 0; i < len(contexts); i++ {
			opts := make(map[string]bool)
			opts[SkipClusterScopedObjects] = true
			taskName := fmt.Sprintf("%s-%d", taskNamePrefix, i)
			err := Inst().S.Destroy(contexts[i], opts)
			dash.VerifySafely(err, nil, fmt.Sprintf("Verify destroying app %s, Err: %v", taskName, err))
		}

		log.InfoD("Deleting backup location, cloud creds and clusters")
		ctx, err := backup.GetAdminCtxFromSecret()
		log.FailOnError(err, "Fetching px-central-admin ctx")
		DeleteCloudAccounts(backupLocationMap, cloudCredName, cloudCredUID, ctx)
	})

})

// This test performs basic test of starting an application, backing it up and killing stork while
// performing backup and restores.
var _ = Describe("{KillStorkWithBackupsAndRestoresInProgress}", func() {
	var (
		appList = Inst().AppList
	)
	var preRuleNameList []string
	var postRuleNameList []string
	var contexts []*scheduler.Context
	labelSelectors := make(map[string]string)
	CloudCredUIDMap := make(map[string]string)
	var appContexts []*scheduler.Context
	var backupLocation string
	var backupLocationUID string
	var cloudCredUID string
	backupLocationMap := make(map[string]string)
	var clusterUid string
	var cloudCredName string
	var clusterStatus api.ClusterInfo_StatusInfo_Status
	bkpNamespaces := make([]string, 0)
	var backupNames []string
	var retryDuration int
	var retryInterval int

	JustBeforeEach(func() {
		StartTorpedoTest("KillStorkWithBackupsAndRestoresInProgress", "Kill Stork when backups and restores in progress", nil, 55819)
		log.InfoD("Verifying if the pre/post rules for the required apps are present in the list or not")
		for i := 0; i < len(appList); i++ {
			if Contains(postRuleApp, appList[i]) {
				if _, ok := portworx.AppParameters[appList[i]]["post_action_list"]; ok {
					dash.VerifyFatal(ok, true, "Post Rule details mentioned for the apps")
				}
			}
			if Contains(preRuleApp, appList[i]) {
				if _, ok := portworx.AppParameters[appList[i]]["pre_action_list"]; ok {
					dash.VerifyFatal(ok, true, "Pre Rule details mentioned for the apps")
				}
			}
		}
		log.InfoD("Deploy applications")
		contexts = make([]*scheduler.Context, 0)
		for i := 0; i < Inst().GlobalScaleFactor; i++ {
			taskName := fmt.Sprintf("%s-%d", taskNamePrefix, i)
			appContexts = ScheduleApplications(taskName)
			contexts = append(contexts, appContexts...)
			for _, ctx := range appContexts {
				ctx.ReadinessTimeout = appReadinessTimeout
				namespace := GetAppNamespace(ctx, taskName)
				bkpNamespaces = append(bkpNamespaces, namespace)
			}
		}
	})
	It("Kill Stork when backup and restore in-progress", func() {
		Step("Validate applications", func() {
			ValidateApplications(contexts)
		})

		Step("Creating rules for backup", func() {
			log.InfoD("Creating pre rule for deployed apps")
			for i := 0; i < len(appList); i++ {
				preRuleStatus, ruleName, err := Inst().Backup.CreateRuleForBackup(appList[i], orgID, "pre")
				log.FailOnError(err, "Creating pre rule for deployed apps failed")
				dash.VerifyFatal(preRuleStatus, true, "Verifying pre rule for backup")
				preRuleNameList = append(preRuleNameList, ruleName)
			}
			log.InfoD("Creating post rule for deployed apps")
			for i := 0; i < len(appList); i++ {
				postRuleStatus, ruleName, err := Inst().Backup.CreateRuleForBackup(appList[i], orgID, "post")
				log.FailOnError(err, "Creating post rule for deployed apps failed")
				dash.VerifyFatal(postRuleStatus, true, "Verifying Post rule for backup")
				postRuleNameList = append(postRuleNameList, ruleName)
			}
		})

		Step("Creating cloud credentials", func() {
			log.InfoD("Creating cloud credentials")
			providers := getProviders()
			for _, provider := range providers {
				cloudCredName = fmt.Sprintf("%s-%s-%v", "cred", provider, time.Now().Unix())
				cloudCredUID = uuid.New()
				CloudCredUIDMap[cloudCredUID] = cloudCredName
				CreateCloudCredential(provider, cloudCredName, cloudCredUID, orgID)
			}
		})

		Step("Register cluster for backup", func() {
			ctx, _ := backup.GetAdminCtxFromSecret()
			err := CreateSourceAndDestClusters(orgID, "", "", ctx)
			dash.VerifyFatal(err, nil, "Creating source and destination cluster")
			clusterStatus, clusterUid = Inst().Backup.RegisterBackupCluster(orgID, SourceClusterName, "")
			dash.VerifyFatal(clusterStatus, api.ClusterInfo_StatusInfo_Online, "Verifying backup cluster")
		})

		Step("Creating backup location", func() {
			log.InfoD("Creating backup location")
			providers := getProviders()
			for _, provider := range providers {
				backupLocation = fmt.Sprintf("autogenerated-backup-location-%v", time.Now().Unix())
				backupLocationUID = uuid.New()
				backupLocationMap[backupLocationUID] = backupLocation
				err := CreateBackupLocation(provider, backupLocation, backupLocationUID, cloudCredName, cloudCredUID,
					getGlobalBucketName(provider), orgID, "")
				dash.VerifyFatal(err, nil, "Creating backup location")
			}
		})

		Step("Start backup of application to bucket", func() {
			for _, namespace := range bkpNamespaces {
				ctx, err := backup.GetAdminCtxFromSecret()
				dash.VerifyFatal(err, nil, "Getting context")
				preRuleUid, _ := Inst().Backup.GetRuleUid(orgID, ctx, preRuleNameList[0])
				postRuleUid, _ := Inst().Backup.GetRuleUid(orgID, ctx, postRuleNameList[0])
				backupName := fmt.Sprintf("%s-%s-%v", BackupNamePrefix, namespace, time.Now().Unix())
				err = CreateBackupWithoutCheck(backupName, SourceClusterName, backupLocation, backupLocationUID, []string{namespace},
					labelSelectors, orgID, clusterUid, preRuleNameList[0], preRuleUid, postRuleNameList[0], postRuleUid, ctx)
				dash.VerifyFatal(err, nil, fmt.Sprintf("Creating backup %s", backupName))
				backupNames = append(backupNames, backupName)
			}
		})

		Step("Kill stork when backup in progress", func() {
			log.InfoD("Kill stork when backup in progress")
			err := DeletePodWithLabelInNamespace(getPXNamespace(), storkLabel)
			dash.VerifyFatal(err, nil, fmt.Sprintf("Killing stork while backups %s is in progress", backupNames))
		})

		Step("Check if backup is successful when the stork restart happened", func() {
			log.InfoD("Check if backup is successful post stork restarts")
			ctx, err := backup.GetAdminCtxFromSecret()
			log.FailOnError(err, "Fetching px-central-admin ctx")
			for _, backupName := range backupNames {
				backupStatus, _, err := backupSuccessCheck(backupName, orgID, retryDuration, retryInterval, ctx)
				log.FailOnError(err, "Failed while Inspecting Backup for - %s", backupName)
				dash.VerifyFatal(backupStatus, true, "Inspecting the backup success for - "+backupName)
			}
		})
		Step("Validate applications", func() {
			ValidateApplications(contexts)
		})
		Step("Restoring the backups application", func() {
			for _, backupName := range backupNames {
				ctx, err := backup.GetAdminCtxFromSecret()
				log.FailOnError(err, "Fetching px-central-admin ctx")
				err = CreateRestoreWithoutCheck(fmt.Sprintf("%s-restore", backupName), backupName, nil, SourceClusterName, orgID, ctx)
				log.FailOnError(err, "Failed while trying to restore [%s] the backup [%s]", fmt.Sprintf("%s-restore", backupName), backupName)
			}
		})
		Step("Kill stork when restore in-progress", func() {
			log.InfoD("Kill stork when restore in-progress")
			err := DeletePodWithLabelInNamespace(getPXNamespace(), storkLabel)
			dash.VerifyFatal(err, nil, "Killing stork while all the restores are in progress")
		})
		Step("Check if restore is successful when the stork restart happened", func() {
			log.InfoD("Check if restore is successful post stork restarts")
			ctx, err := backup.GetAdminCtxFromSecret()
			log.FailOnError(err, "Fetching px-central-admin ctx")
			for _, backupName := range backupNames {
				restoreName := fmt.Sprintf("%s-restore", backupName)
				restoreStatus, _, err := restoreSuccessCheck(restoreName, orgID, retryDuration, retryInterval, ctx)
				log.FailOnError(err, "Failed while restoring Backup for - %s", backupName)
				dash.VerifyFatal(restoreStatus, true, "Inspecting the Restore success for - "+restoreName)
			}
		})
		Step("Validate applications", func() {
			ValidateApplications(contexts)
		})
	})
	JustAfterEach(func() {
		defer EndTorpedoTest()
		ctx, _ := backup.GetAdminCtxFromSecret()
		log.InfoD("Deleting the deployed apps after the testcase")
		for i := 0; i < len(contexts); i++ {
			opts := make(map[string]bool)
			opts[SkipClusterScopedObjects] = true
			taskName := fmt.Sprintf("%s-%d", taskNamePrefix, i)
			err := Inst().S.Destroy(contexts[i], opts)
			dash.VerifySafely(err, nil, fmt.Sprintf("Verify destroying app %s, Err: %v", taskName, err))
		}

		backupDriver := Inst().Backup
		for _, backupName := range backupNames {
			backupUID, err := backupDriver.GetBackupUID(ctx, backupName, orgID)
			log.FailOnError(err, "Failed while trying to get backup UID for - %s", backupName)
			log.Infof("About to delete backup - %s", backupName)
			_, err = DeleteBackup(backupName, backupUID, orgID, ctx)
			dash.VerifyFatal(err, nil, fmt.Sprintf("Deleting backup - [%s]", backupName))
		}

		log.InfoD("Deleting backup location, cloud creds and clusters")
		DeleteCloudAccounts(backupLocationMap, cloudCredName, cloudCredUID, ctx)
	})
})

// This test case creates a backup location with encryption
var _ = Describe("{BackupLocationWithEncryptionKey}", func() {
	var contexts []*scheduler.Context
	var appContexts []*scheduler.Context
	backupLocationMap := make(map[string]string)
	var bkpNamespaces []string
	var backupLocationName string
	var CloudCredUID string
	var clusterUid string
	var cloudCredName string
	var restoreName string
	var backupName string
	var clusterStatus api.ClusterInfo_StatusInfo_Status
	JustBeforeEach(func() {
		StartTorpedoTest("BackupLocationWithEncryptionKey", "Creating Backup Location with Encryption Keys", nil, 79918)
	})
	It("Creating cloud account and backup location", func() {
		log.InfoD("Creating cloud account and backup location")
		providers := getProviders()
		cloudCredName = fmt.Sprintf("%s-%s-%v", "cred", providers[0], time.Now().Unix())
		backupLocationName = fmt.Sprintf("autogenerated-backup-location-%v", time.Now().Unix())
		CloudCredUID = uuid.New()
		BackupLocationUID = uuid.New()
		encryptionKey := generateEncryptionKey()
		backupLocationMap[BackupLocationUID] = backupLocationName
		CreateCloudCredential(providers[0], cloudCredName, CloudCredUID, orgID)
		err := CreateBackupLocation(providers[0], backupLocationName, BackupLocationUID, cloudCredName, CloudCredUID, getGlobalBucketName(providers[0]), orgID, encryptionKey)
		dash.VerifyFatal(err, nil, fmt.Sprintf("Creating backup location %s", backupLocationName))
		log.InfoD("Deploy applications")
		contexts = make([]*scheduler.Context, 0)
		for i := 0; i < Inst().GlobalScaleFactor; i++ {
			taskName := fmt.Sprintf("%s-%d", taskNamePrefix, i)
			appContexts = ScheduleApplications(taskName)
			contexts = append(contexts, appContexts...)
			for _, ctx := range appContexts {
				ctx.ReadinessTimeout = appReadinessTimeout
				namespace := GetAppNamespace(ctx, taskName)
				bkpNamespaces = append(bkpNamespaces, namespace)
			}
		}

		Step("Register clusters for backup", func() {
			log.InfoD("Register clusters for backup")
			ctx, err := backup.GetAdminCtxFromSecret()
			log.FailOnError(err, "Fetching px-central-admin ctx")
			err = CreateSourceAndDestClusters(orgID, "", "", ctx)
			dash.VerifyFatal(err, nil, "Creating source and destination cluster")
			clusterStatus, clusterUid = Inst().Backup.RegisterBackupCluster(orgID, SourceClusterName, "")
			dash.VerifyFatal(clusterStatus, api.ClusterInfo_StatusInfo_Online, "Verifying backup cluster")
		})

		Step("Taking backup of applications", func() {
			log.InfoD("Taking backup of applications")
			ctx, err := backup.GetAdminCtxFromSecret()
			log.FailOnError(err, "Fetching px-central-admin ctx")
			for _, namespace := range bkpNamespaces {
				backupName = fmt.Sprintf("%s-%s-%v", BackupNamePrefix, namespace, time.Now().Unix())
				err = CreateBackup(backupName, SourceClusterName, backupLocationName, BackupLocationUID, []string{namespace},
					nil, orgID, clusterUid, "", "", "", "", ctx)
				dash.VerifyFatal(err, nil, "Verifying backup creation")
			}
		})

		Step("Restoring the backed up application", func() {
			log.InfoD("Restoring the backed up application")
			ctx, err := backup.GetAdminCtxFromSecret()
			log.FailOnError(err, "Fetching px-central-admin ctx")
			restoreName = fmt.Sprintf("%s-%s-%v", restoreNamePrefix, backupName, time.Now().Unix())
			err = CreateRestore(restoreName, backupName, nil, destinationClusterName, orgID, ctx, make(map[string]string))
			log.FailOnError(err, "%s restore failed", restoreName)
		})
	})
	JustAfterEach(func() {
		defer EndTorpedoTest()
		log.Infof("Deleting backup, restore and backup location, cloud account")
		ctx, err := backup.GetAdminCtxFromSecret()
		log.FailOnError(err, "Fetching px-central-admin ctx")
		err = DeleteRestore(restoreName, orgID, ctx)
		dash.VerifyFatal(err, nil, fmt.Sprintf("Deleting Restore %s", restoreName))
		backupUID, err := getBackupUID(backupName, orgID)
		dash.VerifyFatal(err, nil, fmt.Sprintf("Getting backup UID for backup %s", backupName))
		_, err = DeleteBackup(backupName, backupUID, orgID, ctx)
		dash.VerifyFatal(err, nil, fmt.Sprintf("Deleting backup %s", backupName))
		DeleteCloudAccounts(backupLocationMap, cloudCredName, CloudCredUID, ctx)
	})

})

// This testcase verifies resize after the volume is restored from a backup
var _ = Describe("{ResizeOnRestoredVolume}", func() {
	var (
		appList          = Inst().AppList
		contexts         []*scheduler.Context
		preRuleNameList  []string
		postRuleNameList []string
		appContexts      []*scheduler.Context
		bkpNamespaces    []string
		clusterUid       string
		clusterStatus    api.ClusterInfo_StatusInfo_Status
		restoreName      string
		namespaceMapping map[string]string
		credName         string
	)
	labelSelectors := make(map[string]string)
	CloudCredUIDMap := make(map[string]string)
	BackupLocationMap := make(map[string]string)
	var backupLocation string
	contexts = make([]*scheduler.Context, 0)
	bkpNamespaces = make([]string, 0)
	providers := getProviders()
	backupNamespaceMap := make(map[string]string)

	JustBeforeEach(func() {
		StartTorpedoTest("ResizeOnRestoredVolume", "Resize after the volume is restored from a backup", nil, 58064)
		log.InfoD("Verifying if the pre/post rules for the required apps are present in the list or not")
		for i := 0; i < len(appList); i++ {
			if Contains(postRuleApp, appList[i]) {
				if _, ok := portworx.AppParameters[appList[i]]["post_action_list"]; ok {
					dash.VerifyFatal(ok, true, "Post Rule details mentioned for the apps")
				}
			}
			if Contains(preRuleApp, appList[i]) {
				if _, ok := portworx.AppParameters[appList[i]]["pre_action_list"]; ok {
					dash.VerifyFatal(ok, true, "Pre Rule details mentioned for the apps")
				}
			}
		}
		log.InfoD("Deploy applications")
		contexts = make([]*scheduler.Context, 0)
		for i := 0; i < Inst().GlobalScaleFactor; i++ {
			taskName := fmt.Sprintf("%s-%d", taskNamePrefix, i)
			appContexts = ScheduleApplications(taskName)
			contexts = append(contexts, appContexts...)
			for _, ctx := range appContexts {
				ctx.ReadinessTimeout = appReadinessTimeout
				namespace := GetAppNamespace(ctx, taskName)
				bkpNamespaces = append(bkpNamespaces, namespace)
			}
		}
	})
	It("Resize after the volume is restored from a backup", func() {
		Step("Validate applications", func() {
			ValidateApplications(contexts)
		})

		Step("Creating rules for backup", func() {
			log.InfoD("Creating pre rule for deployed apps")
			for i := 0; i < len(appList); i++ {
				preRuleStatus, ruleName, err := Inst().Backup.CreateRuleForBackup(appList[i], orgID, "pre")
				log.FailOnError(err, "Creating pre rule for deployed apps failed")
				dash.VerifyFatal(preRuleStatus, true, "Verifying pre rule for backup")
				preRuleNameList = append(preRuleNameList, ruleName)
			}
			log.InfoD("Creating post rule for deployed apps")
			for i := 0; i < len(appList); i++ {
				postRuleStatus, ruleName, err := Inst().Backup.CreateRuleForBackup(appList[i], orgID, "post")
				log.FailOnError(err, "Creating post rule for deployed apps failed")
				dash.VerifyFatal(postRuleStatus, true, "Verifying Post rule for backup")
				postRuleNameList = append(postRuleNameList, ruleName)
			}
		})

		Step("Creating cloud credentials", func() {
			log.InfoD("Creating cloud credentials")
			for _, provider := range providers {
				credName = fmt.Sprintf("%s-%s-%v", "cred", provider, time.Now().Unix())
				CloudCredUID = uuid.New()
				CloudCredUIDMap[CloudCredUID] = credName
				CreateCloudCredential(provider, credName, CloudCredUID, orgID)
			}
		})

		Step("Creating backup location", func() {
			log.InfoD("Creating backup location")
			for _, provider := range providers {
				backupLocation = fmt.Sprintf("autogenerated-backup-location-%v", time.Now().Unix())
				BackupLocationUID = uuid.New()
				BackupLocationMap[BackupLocationUID] = backupLocation
				err := CreateBackupLocation(provider, backupLocation, BackupLocationUID, credName, CloudCredUID,
					getGlobalBucketName(provider), orgID, "")
				dash.VerifyFatal(err, nil, "Creating backup location")
				log.InfoD("Created Backup Location with name - %s", backupLocation)
			}
		})

		Step("Register cluster for backup", func() {
			ctx, err := backup.GetAdminCtxFromSecret()
			log.FailOnError(err, "Fetching px-central-admin ctx")
			err = CreateSourceAndDestClusters(orgID, "", "", ctx)
			dash.VerifyFatal(err, nil, "Creating source and destination cluster")
			clusterStatus, clusterUid = Inst().Backup.RegisterBackupCluster(orgID, SourceClusterName, "")
			dash.VerifyFatal(clusterStatus, api.ClusterInfo_StatusInfo_Online, "Verifying backup cluster")
		})

		Step("Start backup of application to bucket", func() {
			for _, namespace := range bkpNamespaces {
				ctx, err := backup.GetAdminCtxFromSecret()
				dash.VerifyFatal(err, nil, "Getting context")
				preRuleUid, _ := Inst().Backup.GetRuleUid(orgID, ctx, preRuleNameList[0])
				postRuleUid, _ := Inst().Backup.GetRuleUid(orgID, ctx, postRuleNameList[0])
				backupName := fmt.Sprintf("%s-%s-%v", BackupNamePrefix, namespace, time.Now().Unix())
				backupNamespaceMap[namespace] = backupName
				err = CreateBackup(backupName, SourceClusterName, backupLocation, BackupLocationUID, []string{namespace},
					labelSelectors, orgID, clusterUid, preRuleNameList[0], preRuleUid, postRuleNameList[0], postRuleUid, ctx)
				dash.VerifyFatal(err, nil, fmt.Sprintf("Verifying backup creation: %s", backupName))
			}
		})

		Step("Restoring the backed up application", func() {
			ctx, err := backup.GetAdminCtxFromSecret()
			log.FailOnError(err, "Fetching px-central-admin ctx")
			for _, namespace := range bkpNamespaces {
				backupName := backupNamespaceMap[namespace]
				restoreName = fmt.Sprintf("%s-%s", "test-restore", namespace)
				err = CreateRestore(restoreName, backupName, namespaceMapping, destinationClusterName, orgID, ctx, make(map[string]string))
				dash.VerifyFatal(err, nil, "Restore failed")
			}
		})

		Step("Resize volume after the restore is completed", func() {
			log.InfoD("Resize volume after the restore is completed")
			var err error
			for _, ctx := range contexts {
				var appVolumes []*volume.Volume
				log.InfoD(fmt.Sprintf("get volumes for %s app", ctx.App.Key))
				appVolumes, err = Inst().S.GetVolumes(ctx)
				log.FailOnError(err, "Failed to get volumes for app %s", ctx.App.Key)
				dash.VerifyFatal(len(appVolumes) > 0, true, "App volumes exist?")
				var requestedVols []*volume.Volume
				log.InfoD(fmt.Sprintf("Increase volume size %s on app %s's volumes: %v",
					Inst().V.String(), ctx.App.Key, appVolumes))
				requestedVols, err = Inst().S.ResizeVolume(ctx, Inst().ConfigMap)
				log.FailOnError(err, "Volume resize successful ?")
				log.InfoD(fmt.Sprintf("validate successful volume size increase on app %s's volumes: %v",
					ctx.App.Key, appVolumes))
				for _, v := range requestedVols {
					// Need to pass token before validating volume
					params := make(map[string]string)
					if Inst().ConfigMap != "" {
						params["auth-token"], err = Inst().S.GetTokenFromConfigMap(Inst().ConfigMap)
						log.FailOnError(err, "Failed to get token from configMap")
					}
					err := Inst().V.ValidateUpdateVolume(v, params)
					dash.VerifyFatal(err, nil, "Validate volume update successful?")
				}
			}
		})

		Step("Validate applications post restore", func() {
			ValidateApplications(contexts)
		})

	})

	JustAfterEach(func() {
		defer EndTorpedoTest()
		log.InfoD("Deleting the deployed apps after the testcase")
		for i := 0; i < len(contexts); i++ {
			opts := make(map[string]bool)
			opts[SkipClusterScopedObjects] = true
			taskName := fmt.Sprintf("%s-%d", taskNamePrefix, i)
			err := Inst().S.Destroy(contexts[i], opts)
			dash.VerifySafely(err, nil, fmt.Sprintf("Verify destroying app %s, Err: %v", taskName, err))
		}
		log.InfoD("Deleting backup location, cloud creds and clusters")
		ctx, err := backup.GetAdminCtxFromSecret()
		log.FailOnError(err, "Fetching px-central-admin ctx")
		DeleteCloudAccounts(BackupLocationMap, credName, CloudCredUID, ctx)
	})
})

// This testcase verifies resize after same original volume is restored from a backup stored in a locked bucket
var _ = Describe("{LockedBucketResizeOnRestoredVolume}", func() {
	var (
		appList          = Inst().AppList
		backupName       string
		contexts         []*scheduler.Context
		preRuleNameList  []string
		postRuleNameList []string
		appContexts      []*scheduler.Context
		bkpNamespaces    []string
		clusterUid       string
		clusterStatus    api.ClusterInfo_StatusInfo_Status
		backupList       []string
		beforeSize       int
		podsListBefore   []int
		podListAfter     []int
		credName         string
	)
	labelSelectors := make(map[string]string)
	CloudCredUIDMap := make(map[string]string)
	BackupLocationMap := make(map[string]string)

	var backupLocation string
	contexts = make([]*scheduler.Context, 0)
	bkpNamespaces = make([]string, 0)
	providers := getProviders()

	JustBeforeEach(func() {
		StartTorpedoTest("ResizeOnRestoredVolumeFromLockedBucket", "Resize after the volume is restored from a backup from locked bucket", nil, 0)
		log.InfoD("Verifying if the pre/post rules for the required apps are present in the list or not")
		for i := 0; i < len(appList); i++ {
			if Contains(postRuleApp, appList[i]) {
				if _, ok := portworx.AppParameters[appList[i]]["post_action_list"]; ok {
					dash.VerifyFatal(ok, true, "Post Rule details mentioned for the apps")
				}
			}
			if Contains(preRuleApp, appList[i]) {
				if _, ok := portworx.AppParameters[appList[i]]["pre_action_list"]; ok {
					dash.VerifyFatal(ok, true, "Pre Rule details mentioned for the apps")
				}
			}
		}
		log.InfoD("Deploy applications")
		contexts = make([]*scheduler.Context, 0)
		for i := 0; i < Inst().GlobalScaleFactor; i++ {
			taskName := fmt.Sprintf("%s-%d", taskNamePrefix, i)
			appContexts = ScheduleApplications(taskName)
			contexts = append(contexts, appContexts...)
			for _, ctx := range appContexts {
				ctx.ReadinessTimeout = appReadinessTimeout
				namespace := GetAppNamespace(ctx, taskName)
				bkpNamespaces = append(bkpNamespaces, namespace)
			}
		}
	})
	It("Resize after the volume is restored from a backup", func() {
		Step("Validate applications", func() {
			ValidateApplications(contexts)
		})

		Step("Creating rules for backup", func() {
			log.InfoD("Creating pre rule for deployed apps")
			for i := 0; i < len(appList); i++ {
				preRuleStatus, ruleName, err := Inst().Backup.CreateRuleForBackup(appList[i], orgID, "pre")
				log.FailOnError(err, "Creating pre rule for deployed apps failed")
				dash.VerifyFatal(preRuleStatus, true, "Verifying pre rule for backup")
				preRuleNameList = append(preRuleNameList, ruleName)
			}
			log.InfoD("Creating post rule for deployed apps")
			for i := 0; i < len(appList); i++ {
				postRuleStatus, ruleName, err := Inst().Backup.CreateRuleForBackup(appList[i], orgID, "post")
				log.FailOnError(err, "Creating post rule for deployed apps failed")
				dash.VerifyFatal(postRuleStatus, true, "Verifying Post rule for backup")
				postRuleNameList = append(postRuleNameList, ruleName)
			}
		})

		Step("Creating cloud credentials", func() {
			log.InfoD("Creating cloud credentials")
			for _, provider := range providers {
				credName = fmt.Sprintf("%s-%s-%v", "cred", provider, time.Now().Unix())
				CloudCredUID = uuid.New()
				CloudCredUIDMap[CloudCredUID] = credName
				CreateCloudCredential(provider, credName, CloudCredUID, orgID)
			}
		})

		Step("Creating a locked bucket and backup location", func() {
			log.InfoD("Creating locked buckets and backup location")
			modes := [2]string{"GOVERNANCE", "COMPLIANCE"}
			for _, provider := range providers {
				for _, mode := range modes {
					bucketName := fmt.Sprintf("%s-%s-%s", provider, getGlobalLockedBucketName(provider), strings.ToLower(mode))
					backupLocation = fmt.Sprintf("%s-%s-%s-lock", provider, getGlobalLockedBucketName(provider), strings.ToLower(mode))
					err := CreateS3Bucket(bucketName, true, 3, mode)
					log.FailOnError(err, "Unable to create locked s3 bucket %s", bucketName)
					BackupLocationUID = uuid.New()
					BackupLocationMap[BackupLocationUID] = backupLocation
					err = CreateBackupLocation(provider, backupLocation, BackupLocationUID, credName, CloudCredUID,
						bucketName, orgID, "")
					dash.VerifyFatal(err, nil, "Creating backup location")
				}
			}
			log.InfoD("Successfully created locked buckets and backup location")
		})

		Step("Register cluster for backup", func() {
			ctx, err := backup.GetAdminCtxFromSecret()
			log.FailOnError(err, "Fetching px-central-admin ctx")
			err = CreateSourceAndDestClusters(orgID, "", "", ctx)
			dash.VerifyFatal(err, nil, "Creating source and destination cluster")
			clusterStatus, clusterUid = Inst().Backup.RegisterBackupCluster(orgID, SourceClusterName, "")
			dash.VerifyFatal(clusterStatus, api.ClusterInfo_StatusInfo_Online, "Verifying backup cluster")
		})

		for _, namespace := range bkpNamespaces {
			for backupLocationUID, backupLocationName := range BackupLocationMap {
				Step("Taking backup of application to locked bucket", func() {
					ctx, err := backup.GetAdminCtxFromSecret()
					dash.VerifyFatal(err, nil, "Getting context")
					preRuleUid, _ := Inst().Backup.GetRuleUid(orgID, ctx, preRuleNameList[0])
					postRuleUid, _ := Inst().Backup.GetRuleUid(orgID, ctx, postRuleNameList[0])
					backupName := fmt.Sprintf("%s-%s-%s", BackupNamePrefix, namespace, backupLocationName)
					backupList = append(backupList, backupName)
					err = CreateBackup(backupName, SourceClusterName, backupLocationName, backupLocationUID, []string{namespace},
						labelSelectors, orgID, clusterUid, preRuleNameList[0], preRuleUid, postRuleNameList[0], postRuleUid, ctx)
					dash.VerifyFatal(err, nil, fmt.Sprintf("Verifying backup creation: %s", backupName))
				})
				Step("Restoring the backups application", func() {
					ctx, err := backup.GetAdminCtxFromSecret()
					log.FailOnError(err, "Fetching px-central-admin ctx")
					err = CreateRestore(fmt.Sprintf("%s-restore", backupName), backupName, nil, SourceClusterName, orgID, ctx, make(map[string]string))
					log.FailOnError(err, "%s restore failed", fmt.Sprintf("%s-restore", backupName))
				})
				Step("Getting size before resize", func() {
					pods, err := core.Instance().GetPods(namespace, labelSelectors)
					log.FailOnError(err, "Unable to fetch the pod list")
					srcClusterConfigPath, err := GetSourceClusterConfigPath()
					log.FailOnError(err, "Getting kubeconfig path for source cluster")
					for _, pod := range pods.Items {
						beforeSize, err = getSizeOfMountPoint(pod.GetName(), namespace, srcClusterConfigPath)
						log.FailOnError(err, "Unable to fetch the size")
						podsListBefore = append(podsListBefore, beforeSize)
					}
				})
				Step("Resize volume after the restore is completed", func() {
					log.InfoD("Resize volume after the restore is completed")
					var err error
					for _, ctx := range contexts {
						var appVolumes []*volume.Volume
						log.InfoD(fmt.Sprintf("get volumes for %s app", ctx.App.Key))
						appVolumes, err = Inst().S.GetVolumes(ctx)
						log.FailOnError(err, "Failed to get volumes for app %s", ctx.App.Key)
						dash.VerifyFatal(len(appVolumes) > 0, true, "App volumes exist?")
						var requestedVols []*volume.Volume
						log.InfoD(fmt.Sprintf("Increase volume size %s on app %s's volumes: %v",
							Inst().V.String(), ctx.App.Key, appVolumes))
						requestedVols, err = Inst().S.ResizeVolume(ctx, Inst().ConfigMap)
						log.FailOnError(err, "Volume resize successful ?")
						log.InfoD(fmt.Sprintf("validate successful volume size increase on app %s's volumes: %v",
							ctx.App.Key, appVolumes))
						for _, v := range requestedVols {
							// Need to pass token before validating volume
							params := make(map[string]string)
							if Inst().ConfigMap != "" {
								params["auth-token"], err = Inst().S.GetTokenFromConfigMap(Inst().ConfigMap)
								log.FailOnError(err, "Failed to get token from configMap")
							}
							err := Inst().V.ValidateUpdateVolume(v, params)
							dash.VerifyFatal(err, nil, "Validate volume update successful?")
						}
					}
				})
				Step("Getting size after resize", func() {
					log.InfoD("Checking volume size after resize")
					pods, err := core.Instance().GetPods(namespace, labelSelectors)
					log.FailOnError(err, "Unable to fetch the pod list")
					srcClusterConfigPath, err := GetSourceClusterConfigPath()
					log.FailOnError(err, "Getting kubeconfig path for source cluster")
					for _, pod := range pods.Items {
						afterSize, err := getSizeOfMountPoint(pod.GetName(), namespace, srcClusterConfigPath)
						log.FailOnError(err, "Unable to mount size")
						podListAfter = append(podListAfter, afterSize)
					}
					for i := 0; i < len(podListAfter); i++ {
						dash.VerifyFatal(podListAfter[i] > podsListBefore[i], true, "Volume size different")
					}
				})
			}
		}
	})

	JustAfterEach(func() {
		defer EndTorpedoTest()
		log.InfoD("Deleting the deployed apps after the testcase")
		for i := 0; i < len(contexts); i++ {
			opts := make(map[string]bool)
			opts[SkipClusterScopedObjects] = true
			taskName := fmt.Sprintf("%s-%d", taskNamePrefix, i)
			err := Inst().S.Destroy(contexts[i], opts)
			dash.VerifySafely(err, nil, fmt.Sprintf("Verify destroying app %s, Err: %v", taskName, err))
		}
		log.InfoD("Deleting backup location, cloud creds and clusters")
		ctx, err := backup.GetAdminCtxFromSecret()
		log.FailOnError(err, "Fetching px-central-admin ctx")
		DeleteCloudAccounts(BackupLocationMap, credName, CloudCredUID, ctx)
	})
})

// Restore backup from encrypted and non-encrypted backups
var _ = Describe("{RestoreEncryptedAndNonEncryptedBackups}", func() {
	var contexts []*scheduler.Context
	var appContexts []*scheduler.Context
	backupLocationMap := make(map[string]string)
	var bkpNamespaces []string
	var backupNames []string
	var restoreNames []string
	var backupLocationNames []string
	var CloudCredUID string
	var BackupLocationUID string
	var BackupLocation1UID string
	var clusterUid string
	var clusterStatus api.ClusterInfo_StatusInfo_Status
	var CredName string
	var backupName string
	var encryptionBucketName string
	providers := getProviders()
	JustBeforeEach(func() {
		StartTorpedoTest("RestoreEncryptedAndNonEncryptedBackups", "Restore encrypted and non encrypted backups", nil, 79915)
	})
	It("Creating bucket, encrypted and non-encrypted backup location", func() {
		log.InfoD("Creating bucket, encrypted and non-encrypted backup location")
		encryptionBucketName = fmt.Sprintf("%s-%s-%v", providers[0], "encryptionbucket", time.Now().Unix())
		backupLocationName := fmt.Sprintf("%s-%s", "location", providers[0])
		backupLocationNames = append(backupLocationNames, backupLocationName)
		backupLocationName = fmt.Sprintf("%s-%s", "encryption-location", providers[0])
		backupLocationNames = append(backupLocationNames, backupLocationName)
		CredName = fmt.Sprintf("%s-%s-%v", "cred", providers[0], time.Now().Unix())
		CloudCredUID = uuid.New()
		BackupLocationUID = uuid.New()
		BackupLocation1UID = uuid.New()
		encryptionKey := "px-b@ckup-@utomat!on"
		CreateBucket(providers[0], encryptionBucketName)
		CreateCloudCredential(providers[0], CredName, CloudCredUID, orgID)
		err := CreateBackupLocation(providers[0], backupLocationNames[0], BackupLocationUID, CredName, CloudCredUID, getGlobalBucketName(providers[0]), orgID, "")
		dash.VerifyFatal(err, nil, fmt.Sprintf("Creating backup location %s", backupLocationNames[0]))
		backupLocationMap[BackupLocationUID] = backupLocationNames[0]
		err = CreateBackupLocation(providers[0], backupLocationNames[1], BackupLocation1UID, CredName, CloudCredUID, encryptionBucketName, orgID, encryptionKey)
		dash.VerifyFatal(err, nil, fmt.Sprintf("Creating backup location %s", backupLocationNames[1]))
		backupLocationMap[BackupLocation1UID] = backupLocationNames[1]
		log.InfoD("Deploy applications")
		contexts = make([]*scheduler.Context, 0)
		for i := 0; i < Inst().GlobalScaleFactor; i++ {
			taskName := fmt.Sprintf("%s-%d", taskNamePrefix, i)
			appContexts = ScheduleApplications(taskName)
			contexts = append(contexts, appContexts...)
			for _, ctx := range appContexts {
				ctx.ReadinessTimeout = appReadinessTimeout
				namespace := GetAppNamespace(ctx, taskName)
				bkpNamespaces = append(bkpNamespaces, namespace)
			}
		}
		Step("Register cluster for backup", func() {
			log.InfoD("Register clusters for backup")
			ctx, err := backup.GetAdminCtxFromSecret()
			log.FailOnError(err, "Fetching px-central-admin ctx")
			err = CreateSourceAndDestClusters(orgID, "", "", ctx)
			dash.VerifyFatal(err, nil, "Creating source and destination cluster")
			clusterStatus, clusterUid = Inst().Backup.RegisterBackupCluster(orgID, SourceClusterName, "")
			dash.VerifyFatal(clusterStatus, api.ClusterInfo_StatusInfo_Online, "Verifying backup cluster")
		})

		Step("Taking encrypted and non-encrypted backups", func() {
			log.InfoD("Taking encrypted and no-encrypted backups")
			for _, namespace := range bkpNamespaces {
				backupName = fmt.Sprintf("%s-%s-%v", BackupNamePrefix, namespace, time.Now().Unix())
				backupNames = append(backupNames, backupName)
				ctx, err := backup.GetAdminCtxFromSecret()
				log.FailOnError(err, "Fetching px-central-admin ctx")
				err = CreateBackup(backupName, SourceClusterName, backupLocationNames[0], BackupLocationUID, []string{namespace},
					nil, orgID, clusterUid, "", "", "", "", ctx)
				dash.VerifyFatal(err, nil, fmt.Sprintf("Verifying backup creation %s", backupName))
				encryptionBackupName := fmt.Sprintf("%s-%s-%s", "encryption", BackupNamePrefix, namespace)
				backupNames = append(backupNames, encryptionBackupName)
				err = CreateBackup(encryptionBackupName, SourceClusterName, backupLocationNames[1], BackupLocation1UID, []string{namespace},
					nil, orgID, clusterUid, "", "", "", "", ctx)
				dash.VerifyFatal(err, nil, fmt.Sprintf("Verifying backup creation %s", encryptionBackupName))
			}
		})

		Step("Restoring encrypted and no-encrypted backups", func() {
			log.InfoD("Restoring encrypted and no-encrypted backups")
			restoreName := fmt.Sprintf("%s-%s-%v", restoreNamePrefix, backupNames[0], time.Now().Unix())
			restoreNames = append(restoreNames, restoreName)
			ctx, err := backup.GetAdminCtxFromSecret()
			log.FailOnError(err, "Fetching px-central-admin ctx")
			err = CreateRestore(restoreName, backupNames[0], nil, destinationClusterName, orgID, ctx, make(map[string]string))
			log.FailOnError(err, "%s restore failed", restoreName)
			time.Sleep(time.Minute * 5)
			restoreName = fmt.Sprintf("%s-%s", restoreNamePrefix, backupNames[1])
			restoreNames = append(restoreNames, restoreName)
			err = CreateRestore(restoreName, backupNames[1], nil, destinationClusterName, orgID, ctx, make(map[string]string))
			log.FailOnError(err, "%s restore failed", restoreName)
		})
	})
	JustAfterEach(func() {
		defer EndTorpedoTest()
		log.InfoD("Deleting Restores, Backups and Backup locations, cloud account")
		ctx, err := backup.GetAdminCtxFromSecret()
		log.FailOnError(err, "Fetching px-central-admin ctx")
		for _, restore := range restoreNames {
			err = DeleteRestore(restore, orgID, ctx)
			dash.VerifyFatal(err, nil, fmt.Sprintf("Deleting Restore %s", restore))
		}
		ctx, err = backup.GetAdminCtxFromSecret()
		log.FailOnError(err, "Fetching px-central-admin ctx")
		for _, backupName := range backupNames {
			backupUID, err := getBackupUID(backupName, orgID)
			dash.VerifyFatal(err, nil, fmt.Sprintf("Getting backup UID for backup %s", backupName))
			_, err = DeleteBackup(backupName, backupUID, orgID, ctx)
			dash.VerifyFatal(err, nil, fmt.Sprintf("Deleting backup %s", backupName))
		}
		DeleteCloudAccounts(backupLocationMap, CredName, CloudCredUID, ctx)
		DeleteBucket(providers[0], encryptionBucketName)
	})

})

// This test does custom resource backup and restore.
var _ = Describe("{CustomResourceBackupAndRestore}", func() {
	namespaceMapping := make(map[string]string)
	var contexts []*scheduler.Context
	labelSelectors := make(map[string]string)
	CloudCredUIDMap := make(map[string]string)
	var appContexts []*scheduler.Context
	var backupLocation string
	var backupLocationUID string
	var cloudCredUID string
	backupLocationMap := make(map[string]string)
	var bkpNamespaces []string
	var clusterUid string
	var cloudCredName string
	var clusterStatus api.ClusterInfo_StatusInfo_Status
	var backupName string
	var restoreName string
	var backupNames []string
	var restoreNames []string
	bkpNamespaces = make([]string, 0)

	JustBeforeEach(func() {
		StartTorpedoTest("CustomResourceBackupAndRestore", "Create custom resource backup and restore", nil, 58043)
		log.InfoD("Deploy applications")

		contexts = make([]*scheduler.Context, 0)
		for i := 0; i < Inst().GlobalScaleFactor; i++ {
			taskName := fmt.Sprintf("%s-%d", taskNamePrefix, i)
			appContexts = ScheduleApplications(taskName)
			contexts = append(contexts, appContexts...)
			for _, ctx := range appContexts {
				ctx.ReadinessTimeout = appReadinessTimeout
				namespace := GetAppNamespace(ctx, taskName)
				bkpNamespaces = append(bkpNamespaces, namespace)
			}
		}
	})
	It("Create custom resource backup and restore", func() {
		Step("Validate applications", func() {
			ValidateApplications(contexts)
		})

		Step("Creating cloud credentials", func() {
			log.InfoD("Creating cloud credentials")
			providers := getProviders()
			for _, provider := range providers {
				cloudCredName = fmt.Sprintf("%s-%s-%v", "cred", provider, time.Now().Unix())
				cloudCredUID = uuid.New()
				CloudCredUIDMap[cloudCredUID] = cloudCredName
				CreateCloudCredential(provider, cloudCredName, cloudCredUID, orgID)
			}
		})

		Step("Register cluster for backup", func() {
			ctx, _ := backup.GetAdminCtxFromSecret()
			err := CreateSourceAndDestClusters(orgID, "", "", ctx)
			dash.VerifyFatal(err, nil, "Creating source and destination cluster")
			clusterStatus, clusterUid = Inst().Backup.RegisterBackupCluster(orgID, SourceClusterName, "")
			dash.VerifyFatal(clusterStatus, api.ClusterInfo_StatusInfo_Online, "Verifying backup cluster")
		})

		Step("Creating backup location", func() {
			log.InfoD("Creating backup location")
			providers := getProviders()
			for _, provider := range providers {
				backupLocation = fmt.Sprintf("autogenerated-backup-location-%v", time.Now().Unix())
				backupLocationUID = uuid.New()
				backupLocationMap[backupLocationUID] = backupLocation
				err := CreateBackupLocation(provider, backupLocation, backupLocationUID, cloudCredName, cloudCredUID,
					getGlobalBucketName(provider), orgID, "")
				dash.VerifyFatal(err, nil, "Creating backup location")
			}
		})

		Step("Taking backup of applications", func() {
			log.InfoD("Taking backup of applications")
			ctx, err := backup.GetAdminCtxFromSecret()
			log.FailOnError(err, "Fetching px-central-admin ctx")
			for _, namespace := range bkpNamespaces {
				backupName = fmt.Sprintf("%s-%s-%v", BackupNamePrefix, namespace, time.Now().Unix())
				backupNames = append(backupNames, backupName)
				err = CreateBackupWithCustomResourceType(backupName, SourceClusterName, backupLocation, backupLocationUID, []string{namespace}, nil, orgID, clusterUid, "", "", "", "", []string{"PersistentVolumeClaim"}, ctx)
				dash.VerifyFatal(err, nil, "Verifying backup creation with custom resources")
			}
		})

		Step("Restoring the backed up application", func() {
			log.InfoD("Restoring the backed up application")
			ctx, err := backup.GetAdminCtxFromSecret()
			log.FailOnError(err, "Fetching px-central-admin ctx")
			for _, namespace := range bkpNamespaces {
				restoreName = fmt.Sprintf("%s-%s-%v", restoreNamePrefix, backupName, time.Now().Unix())
				restoreNames = append(restoreNames, restoreName)
				restoredNameSpace := fmt.Sprintf("%s-%s", namespace, "restored")
				namespaceMapping[namespace] = restoredNameSpace
				err = CreateRestore(restoreName, backupName, namespaceMapping, SourceClusterName, orgID, ctx, make(map[string]string))
				log.FailOnError(err, "Restoring of backup [%s] has failed with name - [%s]", backupName, restoreName)
			}
		})

		Step("Compare PVCs on both namespaces", func() {
			log.InfoD("Compare PVCs on both namespaces")
			for _, namespace := range bkpNamespaces {
				pvcs, _ := core.Instance().GetPersistentVolumeClaims(namespace, labelSelectors)
				restoreNamespace := fmt.Sprintf("%s-%s", namespace, "restored")
				restoredPvcs, _ := core.Instance().GetPersistentVolumeClaims(restoreNamespace, labelSelectors)
				dash.VerifyFatal(len(pvcs.Items), len(restoredPvcs.Items), "Compare number of PVCs")
			}
		})
	})
	JustAfterEach(func() {
		defer EndTorpedoTest()
		ctx, _ := backup.GetAdminCtxFromSecret()
		log.InfoD("Deleting the deployed apps after the testcase")
		for i := 0; i < len(contexts); i++ {
			opts := make(map[string]bool)
			opts[SkipClusterScopedObjects] = true
			taskName := fmt.Sprintf("%s-%d", taskNamePrefix, i)
			err := Inst().S.Destroy(contexts[i], opts)
			dash.VerifySafely(err, nil, fmt.Sprintf("Verify destroying app %s", taskName))
		}
		for _, restore := range restoreNames {
			err := DeleteRestore(restore, orgID, ctx)
			dash.VerifyFatal(err, nil, fmt.Sprintf("Deleting Restore %s", restore))
		}
		for _, backupName := range backupNames {
			backupUID, err := getBackupUID(backupName, orgID)
			dash.VerifyFatal(err, nil, fmt.Sprintf("Getting backup UID for backup %s", backupName))
			_, err = DeleteBackup(backupName, backupUID, orgID, ctx)
			dash.VerifyFatal(err, nil, fmt.Sprintf("Deleting backup - %s", backupName))
		}
		log.InfoD("Deleting backup location, cloud creds and clusters")
		DeleteCloudAccounts(backupLocationMap, cloudCredName, cloudCredUID, ctx)
	})
})

// Change replica while restoring backup through StorageClass Mapping.
var _ = Describe("{ReplicaChangeWhileRestore}", func() {
	namespaceMapping := make(map[string]string)
	storageClassMapping := make(map[string]string)
	var contexts []*scheduler.Context
	CloudCredUIDMap := make(map[string]string)
	var appContexts []*scheduler.Context
	var backupLocation string
	var backupLocationUID string
	var cloudCredUID string
	backupLocationMap := make(map[string]string)
	var bkpNamespaces []string
	var clusterUid string
	var cloudCredName string
	var clusterStatus api.ClusterInfo_StatusInfo_Status
	var backupName string
	var restoreName string
	bkpNamespaces = make([]string, 0)
	labelSelectors := make(map[string]string)
	params := make(map[string]string)
	var backupNames []string

	JustBeforeEach(func() {
		StartTorpedoTest("ReplicaChangeWhileRestore", "Change replica while restoring backup", nil, 58043)
		log.InfoD("Deploy applications")
		contexts = make([]*scheduler.Context, 0)
		for i := 0; i < Inst().GlobalScaleFactor; i++ {
			taskName := fmt.Sprintf("%s-%d", taskNamePrefix, i)
			appContexts = ScheduleApplications(taskName)
			contexts = append(contexts, appContexts...)
			for _, ctx := range appContexts {
				ctx.ReadinessTimeout = appReadinessTimeout
				namespace := GetAppNamespace(ctx, taskName)
				bkpNamespaces = append(bkpNamespaces, namespace)
			}
		}
	})
	It("Change replica while restoring backup", func() {
		Step("Validate applications", func() {
			ValidateApplications(contexts)
		})

		Step("Creating cloud credentials", func() {
			log.InfoD("Creating cloud credentials")
			providers := getProviders()
			for _, provider := range providers {
				cloudCredName = fmt.Sprintf("%s-%s-%v", "cred", provider, time.Now().Unix())
				cloudCredUID = uuid.New()
				CloudCredUIDMap[cloudCredUID] = cloudCredName
				CreateCloudCredential(provider, cloudCredName, cloudCredUID, orgID)
			}
		})

		Step("Register cluster for backup", func() {
			ctx, _ := backup.GetAdminCtxFromSecret()
			err := CreateSourceAndDestClusters(orgID, "", "", ctx)
			dash.VerifyFatal(err, nil, "Creating source and destination cluster")
			clusterStatus, clusterUid = Inst().Backup.RegisterBackupCluster(orgID, SourceClusterName, "")
			dash.VerifyFatal(clusterStatus, api.ClusterInfo_StatusInfo_Online, "Verifying backup cluster")
		})

		Step("Creating backup location", func() {
			log.InfoD("Creating backup location")
			providers := getProviders()
			for _, provider := range providers {
				backupLocation = fmt.Sprintf("autogenerated-backup-location-%v", time.Now().Unix())
				backupLocationUID = uuid.New()
				backupLocationMap[backupLocationUID] = backupLocation
				err := CreateBackupLocation(provider, backupLocation, backupLocationUID, cloudCredName, cloudCredUID,
					getGlobalBucketName(provider), orgID, "")
				dash.VerifyFatal(err, nil, fmt.Sprintf("Creating backup location %s", backupLocation))
			}
		})
		Step("Taking backup of applications", func() {
			log.InfoD("Taking backup of applications")
			ctx, err := backup.GetAdminCtxFromSecret()
			log.FailOnError(err, "Fetching px-central-admin ctx")
			for _, namespace := range bkpNamespaces {
				backupName = fmt.Sprintf("%s-%s-%v", BackupNamePrefix, namespace, time.Now().Unix())
				err = CreateBackup(backupName, SourceClusterName, backupLocation, backupLocationUID, []string{namespace}, labelSelectors, orgID, clusterUid, "", "", "", "", ctx)
				dash.VerifyFatal(err, nil, "Verifying backup creation with custom resources")
				backupNames = append(backupNames, backupName)
			}
		})
		Step("Create new storage class for restore", func() {
			log.InfoD("Create new storage class for restore")
			scName := fmt.Sprintf("replica-sc-%v", time.Now().Unix())
			params["repl"] = "2"
			k8sStorage := storage.Instance()
			v1obj := metaV1.ObjectMeta{
				Name: scName,
			}
			reclaimPolicyDelete := v1.PersistentVolumeReclaimDelete
			bindMode := storageApi.VolumeBindingImmediate
			scObj := storageApi.StorageClass{
				ObjectMeta:        v1obj,
				Provisioner:       k8s.CsiProvisioner,
				Parameters:        params,
				ReclaimPolicy:     &reclaimPolicyDelete,
				VolumeBindingMode: &bindMode,
			}
			_, err := k8sStorage.CreateStorageClass(&scObj)
			dash.VerifyFatal(err, nil, "Verifying creation of new storage class")
		})

		Step("Restoring the backed up application", func() {
			log.InfoD("Restoring the backed up application")
			ctx, err := backup.GetAdminCtxFromSecret()
			log.FailOnError(err, "Fetching px-central-admin ctx")
			for _, namespace := range bkpNamespaces {
				for _, backupName := range backupNames {
					restoreName = fmt.Sprintf("%s-%s-%v", restoreNamePrefix, backupName, time.Now().Unix())
					scName := fmt.Sprintf("replica-sc-%v", time.Now().Unix())
					pvcs, err := core.Instance().GetPersistentVolumeClaims(namespace, labelSelectors)
					dash.VerifyFatal(err, nil, fmt.Sprintf("Getting all PVCs from namespace [%s]. Total PVCs - %d", namespace, len(pvcs.Items)))
					singlePvc := pvcs.Items[0]
					sourceScName, err := core.Instance().GetStorageClassForPVC(&singlePvc)
					dash.VerifyFatal(err, nil, fmt.Sprintf("Getting SC from PVC - %s", singlePvc.GetName()))
					storageClassMapping[sourceScName.Name] = scName
					restoredNameSpace := fmt.Sprintf("%s-%s", namespace, "restored")
					namespaceMapping[namespace] = restoredNameSpace
					err = CreateRestore(restoreName, backupName, namespaceMapping, SourceClusterName, orgID, ctx, storageClassMapping)
					dash.VerifyFatal(err, nil, fmt.Sprintf("Restoring with custom Storage Class Mapping - %v", namespaceMapping))
				}
			}
		})
		Step("Validate applications", func() {
			ValidateApplications(contexts)
		})
	})
	JustAfterEach(func() {
		defer EndTorpedoTest()
		ctx, _ := backup.GetAdminCtxFromSecret()
		log.InfoD("Deleting the deployed apps after the testcase")
		for i := 0; i < len(contexts); i++ {
			opts := make(map[string]bool)
			opts[SkipClusterScopedObjects] = true
			taskName := fmt.Sprintf("%s-%d", taskNamePrefix, i)
			err := Inst().S.Destroy(contexts[i], opts)
			dash.VerifySafely(err, nil, fmt.Sprintf("Verify destroying app %s", taskName))
		}
		backupUID, err := getBackupUID(backupName, orgID)
		dash.VerifyFatal(err, nil, fmt.Sprintf("Getting backup UID for backup %s", backupName))
		_, err = DeleteBackup(backupName, backupUID, orgID, ctx)
		dash.VerifySafely(err, nil, fmt.Sprintf("Deleting backup [%s]", backupName))
		err = DeleteRestore(restoreName, orgID, ctx)
		dash.VerifyFatal(err, nil, fmt.Sprintf("Deleting Restore [%s]", restoreName))
		log.InfoD("Deleting backup location, cloud creds and clusters")
		DeleteCloudAccounts(backupLocationMap, cloudCredName, cloudCredUID, ctx)
	})
})

var _ = Describe("{ShareAndRemoveBackupLocation}", func() {
	var (
		contexts             []*scheduler.Context
		appContexts          []*scheduler.Context
		bkpNamespaces        []string
		srcClusterUid        string
		srcClusterStatus     api.ClusterInfo_StatusInfo_Status
		destClusterStatus    api.ClusterInfo_StatusInfo_Status
		backupLocationUID    string
		cloudCredName        string
		cloudCredUID         string
		bkpLocationName      string
		newBkpLocationName   string
		backupNames          []string
		newBackupNames       []string
		newBackupLocationUID string
	)
	userContextsList := make([]context.Context, 0)
	accessUserBackupContext := make(map[userAccessContext]string)
	userRestoreContext := make(map[context.Context]string)
	numberOfUsers := 3
	backupLocationMap := make(map[string]string)
	newBackupLocationMap := make(map[string]string)
	users := make([]string, 0)
	labelSelectors := make(map[string]string)
	bkpNamespaces = make([]string, 0)
	JustBeforeEach(func() {
		StartTorpedoTest("ShareAndRemoveBackupLocation",
			"Share and remove backup location and add it back and check from other users if they show up", nil, 82949)
		log.Infof("Deploy applications needed for backup")
		contexts = make([]*scheduler.Context, 0)
		for i := 0; i < Inst().GlobalScaleFactor; i++ {
			taskName := fmt.Sprintf("%s-%d", taskNamePrefix, i)
			appContexts = ScheduleApplications(taskName)
			contexts = append(contexts, appContexts...)
			for _, ctx := range appContexts {
				ctx.ReadinessTimeout = appReadinessTimeout
				namespace := GetAppNamespace(ctx, taskName)
				bkpNamespaces = append(bkpNamespaces, namespace)
			}
		}
	})
	It("Share and remove backup location and add it back and check from other users if they show up", func() {
		ctx, err := backup.GetAdminCtxFromSecret()
		dash.VerifyFatal(err, nil, "Getting px-central-admin context")
		providers := getProviders()
		Step("Validate applications", func() {
			log.Infof("Validate applications")
			ValidateApplications(contexts)
		})

		Step("Create multiple Users", func() {
			log.InfoD("Creating %d users", numberOfUsers)
			users = createUsers(numberOfUsers)
			log.Infof("Created %v users and users list is %v", numberOfUsers, users)
		})

		Step("Creating backup location and cloud setting", func() {
			log.InfoD("Creating backup location and cloud setting")
			for _, provider := range providers {
				cloudCredName = fmt.Sprintf("%s-%s-%v", "cred", provider, time.Now().Unix())
				bkpLocationName = fmt.Sprintf("autogenerated-backup-location-%v", time.Now().Unix())
				cloudCredUID = uuid.New()
				backupLocationUID = uuid.New()
				backupLocationMap[backupLocationUID] = bkpLocationName
				CreateCloudCredential(provider, cloudCredName, cloudCredUID, orgID)
				err := CreateBackupLocation(provider, bkpLocationName, backupLocationUID, cloudCredName, cloudCredUID, getGlobalBucketName(provider), orgID, "")
				dash.VerifyFatal(err, nil, fmt.Sprintf("Creating backup location %s", bkpLocationName))
			}
		})

		Step("Register source and destination cluster for backup", func() {
			log.InfoD("Register source and destination cluster for backup")
			err = CreateSourceAndDestClusters(orgID, "", "", ctx)
			dash.VerifyFatal(err, nil, "Creating source and destination cluster")
			srcClusterStatus, srcClusterUid = Inst().Backup.RegisterBackupCluster(orgID, SourceClusterName, "")
			dash.VerifyFatal(srcClusterStatus, api.ClusterInfo_StatusInfo_Online, fmt.Sprintf("Verifying source cluster %s creation", SourceClusterName))
			destClusterStatus, _ = Inst().Backup.RegisterBackupCluster(orgID, destinationClusterName, "")
			dash.VerifyFatal(destClusterStatus, api.ClusterInfo_StatusInfo_Online, fmt.Sprintf("Verifying destination cluster %s creation", destinationClusterName))
		})

		Step("Taking backups of application for each user", func() {
			log.InfoD("Taking backup of application for each user")
			var sem = make(chan struct{}, 10)
			var wg sync.WaitGroup
			for i := 0; i < numberOfUsers; i++ {
				sem <- struct{}{}
				time.Sleep(3 * time.Second)
				backupName := fmt.Sprintf("%s-%v", BackupNamePrefix, time.Now().Unix())
				backupNames = append(backupNames, backupName)
				wg.Add(1)
				go func(backupName string) {
					defer GinkgoRecover()
					defer wg.Done()
					defer func() { <-sem }()
					err = CreateBackup(backupName, SourceClusterName, bkpLocationName, backupLocationUID, []string{bkpNamespaces[0]},
						labelSelectors, orgID, srcClusterUid, "", "", "", "", ctx)
					log.FailOnError(err, "Failed while trying to take backup of application- %s", bkpNamespaces[0])
				}(backupName)
			}
			wg.Wait()
			log.Infof("List of backups - %v", backupNames)
		})

		Step("Share backup with users with different access level", func() {
			log.InfoD("Share backup with users with different access level")
			_, err = ShareBackupWithUsersAndAccessAssignment(backupNames, users, ctx)
			dash.VerifyFatal(err, nil, "Sharing backup with users")
		})

		Step("Removing backup location after sharing backup with all the users", func() {
			log.InfoD("Removing backup location after sharing backup with all the users")
			err = DeleteBackupLocation(bkpLocationName, backupLocationUID, orgID)
			dash.VerifySafely(err, nil, fmt.Sprintf("Deleting backup location %s", bkpLocationName))
		})

		Step("Adding new backup location to the cluster", func() {
			log.InfoD("Adding new backup location to the cluster")
			for _, provider := range providers {
				newBkpLocationName = fmt.Sprintf("new-%s-%v-bl", provider, time.Now().Unix())
				newBackupLocationUID = uuid.New()
				newBackupLocationMap[newBackupLocationUID] = newBkpLocationName
				err := CreateBackupLocation(provider, newBkpLocationName, newBackupLocationUID, cloudCredName, cloudCredUID, getGlobalBucketName(provider), orgID, "")
				dash.VerifyFatal(err, nil, fmt.Sprintf("Creating new backup location %s", newBkpLocationName))
			}
		})

		Step("Taking backups of application for each user again with new backup location", func() {
			log.InfoD("Taking backup of application for each user again with new backup location")
			var sem = make(chan struct{}, 10)
			var wg sync.WaitGroup
			for i := 0; i < numberOfUsers; i++ {
				sem <- struct{}{}
				time.Sleep(3 * time.Second)
				backupName := fmt.Sprintf("%s-%s-%v", "new", BackupNamePrefix, time.Now().Unix())
				newBackupNames = append(newBackupNames, backupName)
				wg.Add(1)
				go func(backupName string) {
					defer GinkgoRecover()
					defer wg.Done()
					defer func() { <-sem }()
					err = CreateBackup(backupName, SourceClusterName, newBkpLocationName, newBackupLocationUID, []string{bkpNamespaces[0]},
						labelSelectors, orgID, srcClusterUid, "", "", "", "", ctx)
					log.FailOnError(err, "Failed while trying to take backup of application- %s", bkpNamespaces[0])
				}(backupName)
			}
			wg.Wait()
			log.Infof("List of new backups - %v", newBackupNames)
		})

		Step("Share backup with users again with different access level", func() {
			log.InfoD("Share backup with users again with different access level")
			accessUserBackupContext, err = ShareBackupWithUsersAndAccessAssignment(newBackupNames, users, ctx)
			dash.VerifyFatal(err, nil, "Sharing backup with users")
			log.Infof("The user/access/backup/context mapping is %v", accessUserBackupContext)
		})

		Step("Validate if the users with different access level can restore/delete backup", func() {
			log.InfoD("Validate if the users with different access level can restore/delete backup")
			for key, val := range accessUserBackupContext {
				restoreName := fmt.Sprintf("%s-%s-%v", key.user, RestoreNamePrefix, time.Now().Unix())
				access := key.accesses
				if access != ViewOnlyAccess {
					userRestoreContext[key.context] = restoreName
				}
				log.Infof("Removing the restores which will be deleted while validating FullAccess")
				if access == FullAccess {
					newBackupNames = removeStringItemFromSlice(newBackupNames, []string{val})
				}
				ValidateSharedBackupWithUsers(key.user, key.accesses, val, restoreName)
			}
		})
	})
	JustAfterEach(func() {
		var wg sync.WaitGroup
		defer EndTorpedoTest()
		ctx, err := backup.GetAdminCtxFromSecret()
		log.FailOnError(err, "Fetching px-central-admin ctx")
		opts := make(map[string]bool)
		opts[SkipClusterScopedObjects] = true
		ValidateAndDestroy(contexts, opts)
		backupDriver := Inst().Backup
		for _, backupName := range newBackupNames {
			wg.Add(1)
			go func(backupName string) {
				defer GinkgoRecover()
				defer wg.Done()
				backupUID, err := backupDriver.GetBackupUID(ctx, backupName, orgID)
				dash.VerifySafely(err, nil, fmt.Sprintf("Getting backup UID for backup %v", backupName))
				_, err = DeleteBackup(backupName, backupUID, orgID, ctx)
				dash.VerifySafely(err, nil, fmt.Sprintf("Deleting backup %s", backupName))
			}(backupName)
		}
		wg.Wait()
		log.Infof("Generating user context")
		for _, userName := range users {
			ctxNonAdmin, err := backup.GetNonAdminCtx(userName, "Password1")
			log.FailOnError(err, fmt.Sprintf("Fetching  %s user ctx", userName))
			userContextsList = append(userContextsList, ctxNonAdmin)
		}
		log.Infof("Deleting restore created by users")
		for userContext, restoreName := range userRestoreContext {
			err = DeleteRestore(restoreName, orgID, userContext)
			dash.VerifySafely(err, nil, fmt.Sprintf("Deleting Restore %s", restoreName))
		}
		log.Infof("Deleting registered clusters for non-admin context")
		for _, ctxNonAdmin := range userContextsList {
			DeleteCloudAccounts(make(map[string]string), "", "", ctxNonAdmin)
		}
		log.Infof("Cleaning up users")
		for _, userName := range users {
			wg.Add(1)
			go func(userName string) {
				defer wg.Done()
				err := backup.DeleteUser(userName)
				dash.VerifySafely(err, nil, fmt.Sprintf("Deleting user %v", userName))
			}(userName)
		}
		wg.Wait()
		DeleteCloudAccounts(newBackupLocationMap, cloudCredName, cloudCredUID, ctx)

	})
})

var _ = Describe("{ViewOnlyFullBackupRestoreIncrementalBackup}", func() {
	backupNames := make([]string, 0)
	userContexts := make([]context.Context, 0)
	var contexts []*scheduler.Context
	labelSelectors := make(map[string]string)
	var backupLocationUID string
	var cloudCredUID string
	var cloudCredUidList []string
	var appContexts []*scheduler.Context
	var clusterUid string
	var clusterStatus api.ClusterInfo_StatusInfo_Status
	var customBackupLocationName string
	var credName string
	var fullBackupName string
	var incrementalBackupName string
	var bkpNamespaces = make([]string, 0)
	providers := getProviders()
	individualUser := "autogenerated-user-82939"
	backupLocationMap := make(map[string]string)

	JustBeforeEach(func() {
		StartTorpedoTest("ViewOnlyFullBackupRestoreIncrementalBackup",
			"Full backup view only and incremental backup restore access", nil, 82939)
		log.InfoD("Deploy applications")

		contexts = make([]*scheduler.Context, 0)
		for i := 0; i < Inst().GlobalScaleFactor; i++ {
			taskName := fmt.Sprintf("%s-%d", taskNamePrefix, i)
			appContexts = ScheduleApplications(taskName)
			contexts = append(contexts, appContexts...)
			for _, ctx := range appContexts {
				ctx.ReadinessTimeout = appReadinessTimeout
				namespace := GetAppNamespace(ctx, taskName)
				bkpNamespaces = append(bkpNamespaces, namespace)
			}
		}
	})

	It("Full backup view only and incremental backup restore access", func() {
		Step("Validate applications", func() {
			log.InfoD("Validate applications")
			ValidateApplications(contexts)
		})

		Step("Create Users", func() {
			log.InfoD("Creating a user with username - [%s] who is not part of any group", individualUser)
			firstName := "autogenerated-firstname"
			lastName := "autogenerated-last name"
			email := "autogenerated-email@cnbu.com"
			err := backup.AddUser(individualUser, firstName, lastName, email, "Password1")
			log.FailOnError(err, "Failed to create user - %s", individualUser)

		})

		Step("Adding Credentials and Registering Backup Location", func() {
			log.InfoD("Creating cloud credentials and backup location")
			for _, provider := range providers {
				cloudCredUID = uuid.New()
				cloudCredUidList = append(cloudCredUidList, cloudCredUID)
				backupLocationUID = uuid.New()
				credName = fmt.Sprintf("autogenerated-cred-%v", time.Now().Unix())
				CreateCloudCredential(provider, credName, cloudCredUID, orgID)
				log.InfoD("Created Cloud Credentials with name - %s", credName)
				customBackupLocationName = fmt.Sprintf("autogenerated-backup-location-%v", time.Now().Unix())
				backupLocationMap[backupLocationUID] = customBackupLocationName
				err := CreateBackupLocation(provider, customBackupLocationName, backupLocationUID, credName, cloudCredUID, getGlobalBucketName(provider), orgID, "")
				dash.VerifyFatal(err, nil, "Creating backup location")
				log.InfoD("Created Backup Location with name - %s", customBackupLocationName)
			}
		})

		Step("Register source and destination cluster for backup", func() {
			log.InfoD("Registering Source and Destination clusters and verifying the status")
			// Registering for admin user
			ctx, err := backup.GetAdminCtxFromSecret()
			log.FailOnError(err, "Fetching px-central-admin ctx")
			err = CreateSourceAndDestClusters(orgID, "", "", ctx)
			dash.VerifyFatal(err, nil, "Creating source and destination cluster")
			clusterStatus, clusterUid = Inst().Backup.RegisterBackupCluster(orgID, SourceClusterName, "")
			dash.VerifyFatal(clusterStatus, api.ClusterInfo_StatusInfo_Online, "Verifying backup cluster status")
		})

		Step("Taking backup of applications", func() {
			log.InfoD("Taking backup of applications")
			ctx, err := backup.GetAdminCtxFromSecret()
			log.FailOnError(err, "Fetching px-central-admin ctx")
			// Full backup
			for _, namespace := range bkpNamespaces {
				fullBackupName = fmt.Sprintf("%s-%v", "full-backup", time.Now().Unix())
				backupNames = append(backupNames, fullBackupName)
				err = CreateBackup(fullBackupName, SourceClusterName, customBackupLocationName, backupLocationUID, []string{namespace},
					labelSelectors, orgID, clusterUid, "", "", "", "", ctx)
				dash.VerifyFatal(err, nil, fmt.Sprintf("Verifying backup [%s] creation", fullBackupName))
			}

			//Incremental backup
			for _, namespace := range bkpNamespaces {
				incrementalBackupName = fmt.Sprintf("%s-%v", "incremental-backup", time.Now().Unix())
				backupNames = append(backupNames, incrementalBackupName)
				err = CreateBackup(incrementalBackupName, SourceClusterName, customBackupLocationName, backupLocationUID, []string{namespace},
					labelSelectors, orgID, clusterUid, "", "", "", "", ctx)
				dash.VerifyFatal(err, nil, fmt.Sprintf("Verifying backup [%s] creation", incrementalBackupName))
			}
			log.Infof("List of backups - %v", backupNames)
		})

		Step(fmt.Sprintf("Sharing full backup with view only access and incremental backup with full access with user [%s]", individualUser), func() {
			log.InfoD("Sharing full backup [%s] with view only access and incremental backup [%s] with full access with user [%s]", fullBackupName, incrementalBackupName, individualUser)
			ctx, err := backup.GetAdminCtxFromSecret()
			log.FailOnError(err, "Fetching px-central-admin ctx")
			err = ShareBackup(fullBackupName, nil, []string{individualUser}, ViewOnlyAccess, ctx)
			err = ShareBackup(incrementalBackupName, nil, []string{individualUser}, FullAccess, ctx)
		})

		Step("Validate that user with View Only access cannot restore or delete the backup", func() {
			log.InfoD("Validate that user with View Only access cannot restore or delete the backup")

			// Get user context
			ctxNonAdmin, err := backup.GetNonAdminCtx(individualUser, "Password1")
			log.FailOnError(err, "Fetching %s ctx", individualUser)
			userContexts = append(userContexts, ctxNonAdmin)

			// Register Source and Destination cluster
			log.InfoD("Registering Source and Destination clusters from user context")
			err = CreateSourceAndDestClusters(orgID, "", "", ctxNonAdmin)
			dash.VerifyFatal(err, nil, "Creating source and destination cluster")

			// Start Restore and confirm that user cannot restore
			restoreName := fmt.Sprintf("%s-%v", RestoreNamePrefix, time.Now().Unix())
			err = CreateRestore(restoreName, fullBackupName, make(map[string]string), destinationClusterName, orgID, ctxNonAdmin, make(map[string]string))
			log.Infof("Error returned - %s", err.Error())
			// Restore validation to make sure that the user with View Access cannot restore
			dash.VerifyFatal(strings.Contains(err.Error(), "doesn't have permission to restore backup"), true, "Verifying backup restore is not possible")

			// Get Admin Context - needed to get backup UID
			ctx, err := backup.GetAdminCtxFromSecret()
			log.FailOnError(err, "Fetching px-central-admin ctx")

			// Get Backup UID
			backupDriver := Inst().Backup
			backupUID, err := backupDriver.GetBackupUID(ctx, fullBackupName, orgID)
			log.FailOnError(err, "Failed while trying to get backup UID for - %s", fullBackupName)

			// Delete backup to confirm that the user cannot delete the backup
			_, err = DeleteBackup(fullBackupName, backupUID, orgID, ctxNonAdmin)
			dash.VerifyFatal(strings.Contains(err.Error(), "doesn't have permission to delete backup"), true, "Verifying backup deletion is not possible")
		})

		Step("Validate that user with View Only access on full backup and full access to incremental backup can restore", func() {
			log.InfoD("Validate that user with View Only access on full backup and full access to incremental backup can restore")

			// Get user context
			ctxNonAdmin, err := backup.GetNonAdminCtx(individualUser, "Password1")
			log.FailOnError(err, "Fetching %s ctx", individualUser)

			// Start Restore
			restoreName := fmt.Sprintf("%s-%v", RestoreNamePrefix, time.Now().Unix())
			err = CreateRestore(restoreName, incrementalBackupName, make(map[string]string), destinationClusterName, orgID, ctxNonAdmin, make(map[string]string))
			log.FailOnError(err, "Restoring of backup [%s] has failed with name - [%s]", incrementalBackupName, restoreName)

			// Restore validation to make sure that the user with Full Access can restore
			log.InfoD("Restoring of backup [%s] was successful with name - [%s]", incrementalBackupName, restoreName)
			log.Infof("About to delete restore - %s", restoreName)
			err = DeleteRestore(restoreName, orgID, ctxNonAdmin)
			dash.VerifyFatal(err, nil, fmt.Sprintf("Deleting Restore %s", restoreName))

			// Get Admin Context - needed to get backup UID
			ctx, err := backup.GetAdminCtxFromSecret()
			log.FailOnError(err, "Fetching px-central-admin ctx")

			// Get Backup UID
			backupDriver := Inst().Backup
			backupUID, err := backupDriver.GetBackupUID(ctx, incrementalBackupName, orgID)
			log.FailOnError(err, "Failed while trying to get backup UID for - %s", incrementalBackupName)

			// Delete backup to confirm that the user has Full Access
			backupDeleteResponse, err := DeleteBackup(incrementalBackupName, backupUID, orgID, ctxNonAdmin)
			log.FailOnError(err, "Backup [%s] could not be deleted by user [%s]", incrementalBackupName, individualUser)
			dash.VerifyFatal(backupDeleteResponse.String(), "", "Verifying backup deletion is successful")
		})
	})

	JustAfterEach(func() {
		defer EndTorpedoTest()
		log.InfoD("Deleting the deployed apps after the testcase")
		for i := 0; i < len(contexts); i++ {
			opts := make(map[string]bool)
			opts[SkipClusterScopedObjects] = true
			taskName := fmt.Sprintf("%s-%d", taskNamePrefix, i)
			err := Inst().S.Destroy(contexts[i], opts)
			dash.VerifySafely(err, nil, fmt.Sprintf("Verify destroying app %s, Err: %v", taskName, err))
		}

		ctx, err := backup.GetAdminCtxFromSecret()
		log.FailOnError(err, "Fetching px-central-admin ctx")

		log.Infof("Deleting registered clusters for non-admin context")
		for _, ctxNonAdmin := range userContexts {
			err = DeleteCluster(SourceClusterName, orgID, ctxNonAdmin)
			dash.VerifySafely(err, nil, fmt.Sprintf("Deleting cluster %s", SourceClusterName))
			err = DeleteCluster(destinationClusterName, orgID, ctxNonAdmin)
			dash.VerifySafely(err, nil, fmt.Sprintf("Deleting cluster %s", destinationClusterName))
		}

		log.Infof("Cleaning up user")
		err = backup.DeleteUser(individualUser)
		log.FailOnError(err, "Error deleting user %v", individualUser)

		backupDriver := Inst().Backup
		for _, backupName := range backupNames {
			backupUID, err := backupDriver.GetBackupUID(ctx, backupName, orgID)
			log.FailOnError(err, "Failed while trying to get backup UID for - %s", backupName)
			log.Infof("About to delete backup - %s", backupName)
			_, err = DeleteBackup(backupName, backupUID, orgID, ctx)
			dash.VerifyFatal(err, nil, fmt.Sprintf("Deleting backup - [%s]", backupName))
		}

		log.Infof("Cleaning cloud accounts")
		DeleteCloudAccounts(backupLocationMap, credName, cloudCredUID, ctx)
	})
})

var _ = Describe("{IssueMultipleRestoresWithNamespaceAndStorageClassMapping}", func() {
	var (
		contexts          []*scheduler.Context
		appContexts       []*scheduler.Context
		bkpNamespaces     []string
		clusterUid        string
		clusterStatus     api.ClusterInfo_StatusInfo_Status
		backupLocationUID string
		cloudCredName     string
		cloudCredUID      string
		bkpLocationName   string
		backupName        string
		userName          []string
		userCtx           context.Context
		scName            string
		restoreList       []string
		sourceScName      *storageApi.StorageClass
	)
	numberOfUsers := 1
	namespaceMap := make(map[string]string)
	backupLocationMap := make(map[string]string)
	labelSelectors := make(map[string]string)
	bkpNamespaces = make([]string, 0)
	storageClassMapping := make(map[string]string)
	k8sStorage := storage.Instance()
	params := make(map[string]string)

	JustBeforeEach(func() {
		StartTorpedoTest("IssueMultipleRestoresWithNamespaceAndStorageClassMapping",
			"Issue multiple restores with namespace and storage class mapping", nil, 82945)
		log.InfoD("Deploy applications needed for backup")
		contexts = make([]*scheduler.Context, 0)
		for i := 0; i < Inst().GlobalScaleFactor; i++ {
			taskName := fmt.Sprintf("%s-%d", taskNamePrefix, i)
			appContexts = ScheduleApplications(taskName)
			contexts = append(contexts, appContexts...)
			for _, ctx := range appContexts {
				ctx.ReadinessTimeout = appReadinessTimeout
				namespace := GetAppNamespace(ctx, taskName)
				bkpNamespaces = append(bkpNamespaces, namespace)
			}
		}
	})
	It("Issue multiple restores with namespace and storage class mapping", func() {
		namespaceMap[bkpNamespaces[0]] = fmt.Sprintf("new-namespace-%v", time.Now().Unix())
		ctx, err := backup.GetAdminCtxFromSecret()
		dash.VerifyFatal(err, nil, "Getting px-central-admin context")
		providers := getProviders()
		Step("Validate applications", func() {
			log.InfoD("Validate applications")
			ValidateApplications(contexts)
		})

		Step("Register cluster for backup", func() {
			err = CreateSourceAndDestClusters(orgID, "", "", ctx)
			dash.VerifyFatal(err, nil, "Creating source and destination cluster")
			clusterStatus, clusterUid = Inst().Backup.RegisterBackupCluster(orgID, SourceClusterName, "")
			dash.VerifyFatal(clusterStatus, api.ClusterInfo_StatusInfo_Online, fmt.Sprintf("Registering backup cluster  having uid %v returned with status %v", clusterUid, clusterStatus))
		})

		Step("Create new storage class on source and destination cluster for storage class mapping for restore", func() {
			log.InfoD("Create new storage class on source cluster for storage class mapping for restore")
			scName = fmt.Sprintf("replica-sc-%v", time.Now().Unix())
			params["repl"] = "2"
			v1obj := metaV1.ObjectMeta{
				Name: scName,
			}
			reclaimPolicyDelete := v1.PersistentVolumeReclaimDelete
			bindMode := storageApi.VolumeBindingImmediate
			scObj := storageApi.StorageClass{
				ObjectMeta:        v1obj,
				Provisioner:       k8s.CsiProvisioner,
				Parameters:        params,
				ReclaimPolicy:     &reclaimPolicyDelete,
				VolumeBindingMode: &bindMode,
			}
			_, err := k8sStorage.CreateStorageClass(&scObj)
			dash.VerifyFatal(err, nil, fmt.Sprintf("Creating new storage class %v on source cluster %s", scName, SourceClusterName))

			log.InfoD("Switching cluster context to destination cluster")
			SetDestinationKubeConfig()
			log.InfoD("Create new storage class on destination cluster for storage class mapping for restore")
			_, err = k8sStorage.CreateStorageClass(&scObj)
			dash.VerifyFatal(err, nil, fmt.Sprintf("Creating new storage class %v on destination cluster %s", scName, destinationClusterName))
			log.InfoD("Switching cluster context back to source cluster")
			err = SetSourceKubeConfig()
			log.FailOnError(err, "Failed to set source kubeconfig")
		})

		Step("Creating backup location and cloud setting", func() {
			log.InfoD("Creating backup location and cloud setting")
			for _, provider := range providers {
				cloudCredName = fmt.Sprintf("%s-%s-%v", "cred", provider, time.Now().Unix())
				bkpLocationName = fmt.Sprintf("autogenerated-backup-location-%v", time.Now().Unix())
				cloudCredUID = uuid.New()
				backupLocationUID = uuid.New()
				backupLocationMap[backupLocationUID] = bkpLocationName
				CreateCloudCredential(provider, cloudCredName, cloudCredUID, orgID)
				err := CreateBackupLocation(provider, bkpLocationName, backupLocationUID, cloudCredName, cloudCredUID, getGlobalBucketName(provider), orgID, "")
				dash.VerifyFatal(err, nil, "Creating backup location")
			}
		})

		Step("Taking backup of application for different combination of restores", func() {
			log.InfoD("Taking  backup of application for different combination of restores")
			backupName = fmt.Sprintf("%s-%s-%v", BackupNamePrefix, bkpNamespaces[0], time.Now().Unix())
			err = CreateBackup(backupName, SourceClusterName, bkpLocationName, backupLocationUID, []string{bkpNamespaces[0]},
				labelSelectors, orgID, clusterUid, "", "", "", "", ctx)
			dash.VerifyFatal(err, nil, fmt.Sprintf("Taking backup: %s", backupName))
		})

		Step("Getting storage class of the source cluster", func() {
			pvcs, err := core.Instance().GetPersistentVolumeClaims(bkpNamespaces[0], labelSelectors)
			singlePvc := pvcs.Items[0]
			sourceScName, err = core.Instance().GetStorageClassForPVC(&singlePvc)
			dash.VerifyFatal(err, nil, fmt.Sprintf("Getting SC %v from PVC", sourceScName.Name))
		})

		Step("Create user", func() {
			log.InfoD("Create user")
			userName = createUsers(numberOfUsers)
			log.Infof("Created %v users and users list is %v", numberOfUsers, userName)
			userCtx, err = backup.GetNonAdminCtx(userName[0], "Password1")
			dash.VerifyFatal(err, nil, "Getting user context")
		})

		Step("Share backup with user with FullAccess", func() {
			log.InfoD("Share backup with user with FullAccess")
			err = ShareBackup(backupName, nil, userName, FullAccess, ctx)
			dash.VerifyFatal(err, nil, fmt.Sprintf("Share backup %s with  user %s having FullAccess", backupName, userName))
			userBackups1, _ := GetAllBackupsForUser(userName[0], "Password1")
			log.Info(" the backup are", userBackups1)
			err = CreateSourceAndDestClusters(orgID, "", "", userCtx)
			dash.VerifyFatal(err, nil, "Creating source and destination cluster for user")
		})

		Step("Restoring backup in the same namespace with user having FullAccess in different cluster", func() {
			log.InfoD("Restoring backup in the same namespace with user having FullAccess in different cluster")
			restoreName := fmt.Sprintf("same-namespace-full-access-diff-cluster-%s-%v", RestoreNamePrefix, time.Now().Unix())
			restoreList = append(restoreList, restoreName)
			err := CreateRestore(restoreName, backupName, make(map[string]string), destinationClusterName, orgID, userCtx, make(map[string]string))
			dash.VerifyFatal(err, nil, "Restoring backup in the same namespace with user having FullAccess Access in different cluster")
		})

		Step("Restoring backup in new namespace with user having FullAccess in same cluster", func() {
			log.InfoD("Restoring backup in new namespace with user having FullAccess in same cluster")
			restoreName := fmt.Sprintf("new-namespace-full-access-same-cluster-%s-%v", RestoreNamePrefix, time.Now().Unix())
			restoreList = append(restoreList, restoreName)
			err := CreateRestore(restoreName, backupName, namespaceMap, SourceClusterName, orgID, userCtx, make(map[string]string))
			dash.VerifyFatal(err, nil, "Restoring backup in new namespace with user having FullAccess Access in same cluster")
		})

		Step("Restoring backup in new namespace with user having FullAccess in different cluster", func() {
			log.InfoD("Restoring backup in new namespace with user having FullAccess in different cluster")
			restoreName := fmt.Sprintf("new-namespace-full-access-diff-cluster-%s-%v", RestoreNamePrefix, time.Now().Unix())
			restoreList = append(restoreList, restoreName)
			err := CreateRestore(restoreName, backupName, namespaceMap, destinationClusterName, orgID, userCtx, make(map[string]string))
			dash.VerifyFatal(err, nil, "Restoring backup in new namespace with user having FullAccess Access in different cluster")
		})

		Step("Restoring backup in different storage class with user having FullAccess in same cluster", func() {
			log.InfoD("Restoring backup in different storage class with user having FullAccess Access in same cluster")
			storageClassMapping[sourceScName.Name] = scName
			restoreName := fmt.Sprintf("new-storage-class-full-access-same-cluster-%s-%v", RestoreNamePrefix, time.Now().Unix())
			restoreList = append(restoreList, restoreName)
			err = CreateRestore(restoreName, backupName, make(map[string]string), SourceClusterName, orgID, userCtx, storageClassMapping)
			dash.VerifyFatal(err, nil, "Restoring backup in different storage class with user having FullAccess in same cluster")
		})

		Step("Restoring backup in different storage class with user having FullAccess in different cluster", func() {
			log.InfoD("Restoring backup in different storage class with user having FullAccess Access in different cluster")
			storageClassMapping[sourceScName.Name] = scName
			restoreName := fmt.Sprintf("new-storage-class-full-access-diff-cluster-%s-%v", RestoreNamePrefix, time.Now().Unix())
			restoreList = append(restoreList, restoreName)
			err = CreateRestore(restoreName, backupName, make(map[string]string), destinationClusterName, orgID, userCtx, storageClassMapping)
			dash.VerifyFatal(err, nil, "Restoring backup in different storage class with user having FullAccess in different cluster")
		})

		Step("Share backup with user with RestoreAccess", func() {
			err = ShareBackup(backupName, nil, userName, RestoreAccess, ctx)
			dash.VerifyFatal(err, nil, "Share backup with user with RestoreAccess")
		})

		Step("Restoring backup in the same namespace with user having RestoreAccess in different cluster", func() {
			restoreName := fmt.Sprintf("same-ns-diff-cluster-%s-%v", RestoreNamePrefix, time.Now().Unix())
			restoreList = append(restoreList, restoreName)
			err := CreateRestore(restoreName, backupName, make(map[string]string), destinationClusterName, orgID, userCtx, make(map[string]string))
			dash.VerifyFatal(err, nil, "Restoring backup in the same namespace with user having RestoreAccess Access in different cluster")
		})

		Step("Restoring backup in new namespace with user having RestoreAccess in same cluster", func() {
			restoreName := fmt.Sprintf("new-namespace-same-cluster-%s-%v", RestoreNamePrefix, time.Now().Unix())
			restoreList = append(restoreList, restoreName)
			err := CreateRestore(restoreName, backupName, namespaceMap, SourceClusterName, orgID, userCtx, make(map[string]string))
			dash.VerifyFatal(err, nil, "Restoring backup in new namespace with user having RestoreAccess Access in same cluster")
		})

		Step("Restoring backup in new namespace with user having RestoreAccess in different cluster", func() {
			restoreName := fmt.Sprintf("new-namespace-diff-cluster-%s-%v", RestoreNamePrefix, time.Now().Unix())
			restoreList = append(restoreList, restoreName)
			err := CreateRestore(restoreName, backupName, namespaceMap, destinationClusterName, orgID, userCtx, make(map[string]string))
			dash.VerifyFatal(err, nil, "Restoring backup in new namespace with user having RestoreAccess Access in different cluster")
		})

		Step("Restoring backup in different storage class with user having RestoreAccess in same cluster", func() {
			log.InfoD("Restoring backup in different storage class with user having RestoreAccess in same cluster")
			storageClassMapping[sourceScName.Name] = scName
			restoreName := fmt.Sprintf("new-storage-class-restore-access-same-cluster-%s-%v", RestoreNamePrefix, time.Now().Unix())
			restoreList = append(restoreList, restoreName)
			err = CreateRestore(restoreName, backupName, make(map[string]string), SourceClusterName, orgID, userCtx, storageClassMapping)
			dash.VerifyFatal(err, nil, "Restoring backup in different storage class with user having RestoreAccess in same cluster")
		})

		Step("Restoring backup in different storage class with user having RestoreAccess in different cluster", func() {
			log.InfoD("Restoring backup in different storage class with user having RestoreAccess Access in different cluster")
			storageClassMapping[sourceScName.Name] = scName
			restoreName := fmt.Sprintf("new-storage-class-full-access-diff-cluster-%s-%v", RestoreNamePrefix, time.Now().Unix())
			restoreList = append(restoreList, restoreName)
			err = CreateRestore(restoreName, backupName, make(map[string]string), destinationClusterName, orgID, userCtx, storageClassMapping)
			dash.VerifyFatal(err, nil, "Restoring backup in different storage class with user having RestoreAccess in different cluster")
		})
	})
	JustAfterEach(func() {
		var wg sync.WaitGroup
		defer EndTorpedoTest()
		ctx, err := backup.GetAdminCtxFromSecret()
		log.FailOnError(err, "Fetching px-central-admin ctx")
		opts := make(map[string]bool)
		opts[SkipClusterScopedObjects] = true
		ValidateAndDestroy(contexts, opts)
		log.InfoD("Deleting the backup created")
		backupDriver := Inst().Backup
		backupUID, err := backupDriver.GetBackupUID(ctx, backupName, orgID)
		dash.VerifySafely(err, nil, fmt.Sprintf("Getting the backup UID for %s", backupName))
		_, err = DeleteBackup(backupName, backupUID, orgID, ctx)
		dash.VerifyFatal(err, nil, fmt.Sprintf("Deleting the %s", backupName))
		log.InfoD("Deleting restore created by users")
		for _, restoreName := range restoreList {
			wg.Add(1)
			go func(restoreName string) {
				defer wg.Done()
				err = DeleteRestore(restoreName, orgID, userCtx)
				dash.VerifyFatal(err, nil, fmt.Sprintf("Deleting Restore %s", restoreName))
			}(restoreName)
		}
		wg.Wait()
		log.InfoD("Deleting the newly created storage class")
		err = k8sStorage.DeleteStorageClass(scName)
		dash.VerifyFatal(err, nil, fmt.Sprintf("Deleting storage class %s from source cluster", scName))
		log.InfoD("Switching cluster context to destination cluster")
		SetDestinationKubeConfig()
		err = k8sStorage.DeleteStorageClass(scName)
		dash.VerifySafely(err, nil, fmt.Sprintf("Deleting storage class %s from destination cluster", scName))
		log.InfoD("Switching cluster context back to source cluster")
		err = SetSourceKubeConfig()
		log.FailOnError(err, "Failed to set source kubeconfig")
		log.InfoD("Deleting user clusters")
		DeleteCloudAccounts(make(map[string]string), "", "", userCtx)
		log.InfoD("Cleaning up users")
		err = backup.DeleteUser(userName[0])
		log.FailOnError(err, "Error deleting user %v", userName[0])
		DeleteCloudAccounts(backupLocationMap, cloudCredName, cloudCredUID, ctx)
	})
})

var _ = Describe("{DeleteAllBackupObjects}", func() {
	var (
		appList           = Inst().AppList
		backupName        string
		contexts          []*scheduler.Context
		preRuleNameList   []string
		postRuleNameList  []string
		appContexts       []*scheduler.Context
		bkpNamespaces     []string
		clusterUid        string
		clusterStatus     api.ClusterInfo_StatusInfo_Status
		restoreName       string
		cloudCredName     string
		cloudCredUID      string
		backupLocationUID string
		bkpLocationName   string
		preRuleName       string
		postRuleName      string
		preRuleUid        string
		postRuleUid       string
	)
	backupLocationMap := make(map[string]string)
	labelSelectors := make(map[string]string)
	bkpNamespaces = make([]string, 0)
	var namespaceMapping map[string]string
	namespaceMapping = make(map[string]string)
	intervalName := fmt.Sprintf("%s-%v", "interval", time.Now().Unix())
	JustBeforeEach(func() {
		StartTorpedoTest("DeleteAllBackupObjects", "Create the backup Objects and Delete", nil, 58088)
		log.InfoD("Verifying if the pre/post rules for the required apps are present in the AppParameters or not ")
		for i := 0; i < len(appList); i++ {
			if Contains(postRuleApp, appList[i]) {
				if _, ok := portworx.AppParameters[appList[i]]["post"]; ok {
					dash.VerifyFatal(ok, true, "Post Rule details mentioned for the apps")
				}
			}
			if Contains(preRuleApp, appList[i]) {
				if _, ok := portworx.AppParameters[appList[i]]["pre"]; ok {
					dash.VerifyFatal(ok, true, "Pre Rule details mentioned for the apps")
				}
			}
		}
		log.InfoD("Deploy applications")
		contexts = make([]*scheduler.Context, 0)
		for i := 0; i < Inst().GlobalScaleFactor; i++ {
			taskName := fmt.Sprintf("%s-%d", taskNamePrefix, i)
			appContexts = ScheduleApplications(taskName)
			contexts = append(contexts, appContexts...)
			for _, ctx := range appContexts {
				ctx.ReadinessTimeout = appReadinessTimeout
				namespace := GetAppNamespace(ctx, taskName)
				bkpNamespaces = append(bkpNamespaces, namespace)
			}
		}
	})
	It("Create backup objects and delete", func() {
		providers := getProviders()

		Step("Validate applications", func() {
			ValidateApplications(contexts)
		})
		Step("Creating rules for backup", func() {
			log.InfoD("Creating pre rule for deployed apps")
			for i := 0; i < len(appList); i++ {
				preRuleStatus, ruleName, err := Inst().Backup.CreateRuleForBackup(appList[i], orgID, "pre")
				log.FailOnError(err, "Creating pre rule %s for deployed apps failed", ruleName)
				dash.VerifyFatal(preRuleStatus, true, "Verifying pre rule for backup")

				if ruleName != "" {
					preRuleNameList = append(preRuleNameList, ruleName)
				}
			}
			log.InfoD("Creating post rule for deployed apps")
			for i := 0; i < len(appList); i++ {
				postRuleStatus, ruleName, err := Inst().Backup.CreateRuleForBackup(appList[i], orgID, "post")
				log.FailOnError(err, "Creating post %s rule for deployed apps failed", ruleName)
				dash.VerifyFatal(postRuleStatus, true, "Verifying Post rule for backup")
				if ruleName != "" {
					postRuleNameList = append(postRuleNameList, ruleName)
				}
			}
		})
		Step("Creating cloud account and backup location", func() {
			log.InfoD("Creating cloud account and backup location")
			for _, provider := range providers {
				cloudCredName = fmt.Sprintf("%s-%s-%v", "cred", provider, time.Now().Unix())
				bkpLocationName = fmt.Sprintf("%s-%s-%v", provider, getGlobalBucketName(provider), time.Now().Unix())
				cloudCredUID = uuid.New()
				backupLocationUID = uuid.New()
				backupLocationMap[backupLocationUID] = bkpLocationName
				CreateCloudCredential(provider, cloudCredName, cloudCredUID, orgID)
				err := CreateBackupLocation(provider, bkpLocationName, backupLocationUID, cloudCredName, cloudCredUID, getGlobalBucketName(provider), orgID, "")
				log.FailOnError(err, "Creating backup location %s failed", bkpLocationName)
			}
		})
		Step("Creating backup schedule policy", func() {
			log.InfoD("Creating a backup schedule policy")
			intervalSchedulePolicyInfo := Inst().Backup.CreateIntervalSchedulePolicy(5, 15, 2)
			intervalPolicyStatus := Inst().Backup.BackupSchedulePolicy(intervalName, uuid.New(), orgID, intervalSchedulePolicyInfo)
			dash.VerifyFatal(intervalPolicyStatus, nil, fmt.Sprintf("Creating interval schedule policy %s", intervalName))
		})
		Step("Register cluster for backup", func() {
			log.InfoD("Register cluster for backup")
			ctx, err := backup.GetAdminCtxFromSecret()
			log.FailOnError(err, "Fetching px-central-admin ctx")
			err = CreateSourceAndDestClusters(orgID, "", "", ctx)
			log.FailOnError(err, "Creation of source and destination cluster")
			clusterStatus, clusterUid = Inst().Backup.RegisterBackupCluster(orgID, SourceClusterName, "")
			dash.VerifyFatal(clusterStatus, api.ClusterInfo_StatusInfo_Online, fmt.Sprintf("Verifying backup cluster %s", SourceClusterName))
		})
		Step("Taking backup of applications", func() {
			log.InfoD("Taking backup of applications")
			ctx, err := backup.GetAdminCtxFromSecret()
			dash.VerifyFatal(err, nil, "Getting context")
			if len(preRuleNameList) > 0 {
				preRuleUid, err = Inst().Backup.GetRuleUid(orgID, ctx, preRuleNameList[0])
				log.FailOnError(err, "Failed to get UID for rule %s", preRuleNameList[0])
				preRuleName = preRuleNameList[0]
			} else {
				preRuleUid = ""
				preRuleName = ""
			}
			if len(postRuleNameList) > 0 {
				postRuleUid, err = Inst().Backup.GetRuleUid(orgID, ctx, postRuleNameList[0])
				log.FailOnError(err, "Failed to get UID for rule %s", postRuleNameList[0])
				postRuleName = postRuleNameList[0]
			} else {
				postRuleUid = ""
				postRuleName = ""
			}
			for _, namespace := range bkpNamespaces {
				backupName = fmt.Sprintf("%s-%s-%v", BackupNamePrefix, namespace, time.Now().Unix())
				err = CreateBackup(backupName, SourceClusterName, bkpLocationName, backupLocationUID, []string{namespace},
					labelSelectors, orgID, clusterUid, preRuleName, preRuleUid, postRuleName, postRuleUid, ctx)
				dash.VerifyFatal(err, nil, fmt.Sprintf("Verifying %s backup creation", backupName))
			}
		})
		Step("Restoring the backed up applications", func() {
			log.InfoD("Restoring the backed up applications")
			ctx, err := backup.GetAdminCtxFromSecret()
			log.FailOnError(err, "Fetching px-central-admin ctx")
			restoreName = fmt.Sprintf("%s-%v", "test-restore", time.Now().Unix())
			err = CreateRestore(restoreName, backupName, namespaceMapping, destinationClusterName, orgID, ctx, make(map[string]string))
			dash.VerifyFatal(err, nil, fmt.Sprintf("Verifying %s backup's restore %s creation", backupName, restoreName))
		})

		Step("Delete the restores", func() {
			log.InfoD("Delete the restores")
			ctx, err := backup.GetAdminCtxFromSecret()
			log.FailOnError(err, "Fetching px-central-admin ctx")
			err = DeleteRestore(restoreName, orgID, ctx)
			dash.VerifyFatal(err, nil, fmt.Sprintf("Verifying restore %s deletion", restoreName))
		})
		Step("Delete the backups", func() {
			log.Infof("Delete the backups")
			ctx, err := backup.GetAdminCtxFromSecret()
			log.FailOnError(err, "Fetching px-central-admin ctx")
			backupDriver := Inst().Backup
			backupUID, err := backupDriver.GetBackupUID(ctx, backupName, orgID)
			log.FailOnError(err, "Failed while trying to get backup UID for - %s", backupName)
			_, err = DeleteBackup(backupName, backupUID, orgID, ctx)
			dash.VerifyFatal(err, nil, fmt.Sprintf("Verifying backup %s deletion", backupName))

		})
		Step("Delete backup schedule policy", func() {
			log.InfoD("Delete backup schedule policy")
			policyList := []string{intervalName}
			err := Inst().Backup.DeleteBackupSchedulePolicy(orgID, policyList)
			dash.VerifySafely(err, nil, fmt.Sprintf("Deleting backup schedule policies %s ", policyList))
		})
		Step("Delete the pre and post rules", func() {
			log.InfoD("Delete the pre rule")
			if len(preRuleNameList) > 0 {
				for _, ruleName := range preRuleNameList {
					err := Inst().Backup.DeleteRuleForBackup(orgID, ruleName)
					dash.VerifySafely(err, nil, fmt.Sprintf("Deleting  backup pre rules %s", ruleName))
				}
			}
			log.InfoD("Delete the post rules")
			if len(postRuleNameList) > 0 {
				for _, ruleName := range postRuleNameList {
					err := Inst().Backup.DeleteRuleForBackup(orgID, ruleName)
					dash.VerifySafely(err, nil, fmt.Sprintf("Deleting  backup post rules %s", ruleName))
				}
			}
		})
		Step("Delete the backup location and cloud account", func() {
			log.InfoD("Delete the backup location %s and cloud account %s", bkpLocationName, cloudCredName)
			ctx, err := backup.GetAdminCtxFromSecret()
			log.FailOnError(err, "Fetching px-central-admin ctx")
			DeleteCloudAccounts(backupLocationMap, cloudCredName, cloudCredUID, ctx)
		})
	})
	JustAfterEach(func() {
		defer EndTorpedoTest()
		opts := make(map[string]bool)
		opts[SkipClusterScopedObjects] = true
		log.Info(" Deleting deployed applications")
		ValidateAndDestroy(contexts, opts)
	})
})

var _ = Describe("{DeleteUsersRole}", func() {

	// testrailID corresponds to: https://portworx.testrail.net/index.php?/cases/view/58089
	numberOfUsers := 80
	roles := [3]backup.PxBackupRole{backup.ApplicationOwner, backup.InfrastructureOwner, backup.DefaultRoles}
	userRoleMapping := map[string]backup.PxBackupRole{}

	JustBeforeEach(func() {
		StartTorpedoTest("DeleteUsersRole", "Delete role and users", nil, 58089)
	})
	It("Delete user and roles", func() {
		Step("Create Users add roles", func() {
			log.InfoD("Creating %d users", numberOfUsers)
			var wg sync.WaitGroup
			for i := 1; i <= numberOfUsers; i++ {
				userName := fmt.Sprintf("testautouser%v", time.Now().Unix())
				firstName := fmt.Sprintf("FirstName%v", i)
				lastName := fmt.Sprintf("LastName%v", i)
				email := fmt.Sprintf("testuser%v@cnbu.com", time.Now().Unix())
				time.Sleep(2 * time.Second)
				role := roles[rand.Intn(len(roles))]
				wg.Add(1)
				go func(userName, firstName, lastName, email string, role backup.PxBackupRole) {
					defer GinkgoRecover()
					defer wg.Done()
					err := backup.AddUser(userName, firstName, lastName, email, "Password1")
					log.FailOnError(err, "Failed to create user - %s", userName)
					log.InfoD("Adding role %v to user %v ", role, userName)
					err = backup.AddRoleToUser(userName, role, "")
					log.FailOnError(err, "Failed to add role to user - %s", userName)
				}(userName, firstName, lastName, email, role)
				userRoleMapping[userName] = role
			}
			wg.Wait()
		})
		Step("Delete roles from the users", func() {
			for userName, role := range userRoleMapping {
				log.Info(fmt.Sprintf("Deleting [%s] from the user : [%s]", role, userName))
				err := backup.DeleteRoleFromUser(userName, role, "")
				dash.VerifyFatal(err, nil, fmt.Sprintf("Removing role [%s] from the user [%s]", role, userName))
			}
		})
		Step("Validate if the roles are deleted from the users ", func() {
			result := false
			for user, role := range userRoleMapping {
				roles, err := backup.GetRolesForUser(user)
				log.FailOnError(err, "Failed to get roles for user - %s", user)
				for _, roleObj := range roles {
					if roleObj.Name == string(role) {
						result = true
						break
					}
				}
				dash.VerifyFatal(result, false, fmt.Sprintf("validation of deleted role [%s] from user [%s]", role, user))
			}
		})
		Step("Delete users", func() {
			for userName := range userRoleMapping {
				log.Info("This is the user : ", userName)
				err := backup.DeleteUser(userName)
				dash.VerifyFatal(err, nil, fmt.Sprintf("Deleting the user [%s]", userName))
			}
		})
		Step("Validate if all the created users are deleted", func() {
			result := false
			remainingUsers, err := backup.GetAllUsers()
			log.FailOnError(err, "Failed to get users")
			for user := range userRoleMapping {
				for _, userObj := range remainingUsers {
					if userObj.Name == user {
						result = true
						break
					}
				}
				dash.VerifyFatal(result, false, fmt.Sprintf("validation of deleted user [%s]", user))
			}
		})
	})
	JustAfterEach(func() {
		defer EndTorpedoTest()
	})
})

// This test does delete the shared backup by multiple users while restoring is in-progress
var _ = Describe("{IssueMultipleDeletesForSharedBackup}", func() {
	numberOfUsers := 6
	users := make([]string, 0)
	restoreNames := make([]string, 0)
	userContexts := make([]context.Context, 0)
	namespaceMapping := make(map[string]string)
	backupLocationMap := make(map[string]string)
	var contexts []*scheduler.Context
	var backupName string
	var backupLocationName string
	var backupLocationUID string
	var cloudCredUID string
	var cloudCredUidList []string
	var appContexts []*scheduler.Context
	var bkpNamespaces []string
	var clusterUid string
	var clusterStatus api.ClusterInfo_StatusInfo_Status
	var credName string
	var retryDuration int
	var retryInterval int
	bkpNamespaces = make([]string, 0)
	JustBeforeEach(func() {
		StartTorpedoTest("IssueMultipleDeletesForSharedBackup",
			"Share backup with multiple users and delete the backup", nil, 82944)
		log.InfoD("Deploy applications")
		contexts = make([]*scheduler.Context, 0)
		for i := 0; i < Inst().GlobalScaleFactor; i++ {
			taskName := fmt.Sprintf("%s-%d", taskNamePrefix, i)
			appContexts = ScheduleApplications(taskName)
			contexts = append(contexts, appContexts...)
			for _, ctx := range appContexts {
				ctx.ReadinessTimeout = appReadinessTimeout
				namespace := GetAppNamespace(ctx, taskName)
				bkpNamespaces = append(bkpNamespaces, namespace)
			}
		}
	})
	It("Share the backups and delete", func() {
		providers := getProviders()

		Step("Validate applications", func() {
			log.InfoD("Validate applications")
			ValidateApplications(contexts)
		})
		Step("Create Users", func() {
			users = createUsers(numberOfUsers)
		})
		Step("Adding Credentials and Registering Backup Location", func() {
			log.InfoD("Creating cloud credentials and backup location")
			for _, provider := range providers {
				cloudCredUID = uuid.New()
				cloudCredUidList = append(cloudCredUidList, cloudCredUID)
				backupLocationUID = uuid.New()
				credName = fmt.Sprintf("autogenerated-cred-%v", time.Now().Unix())
				CreateCloudCredential(provider, credName, cloudCredUID, orgID)
				log.InfoD("Created Cloud Credentials with name - %s", credName)
				backupLocationName = fmt.Sprintf("autogenerated-backup-location-%v", time.Now().Unix())
				backupLocationMap[backupLocationUID] = backupLocationName
				err := CreateBackupLocation(provider, backupLocationName, backupLocationUID, credName, cloudCredUID, getGlobalBucketName(provider), orgID, "")
				log.FailOnError(err, "Backup location %s creation failed", backupLocationName)
			}
		})
		Step("Register source and destination cluster for backup", func() {
			log.InfoD("Registering Source and Destination clusters and verifying the status")
			ctx, err := backup.GetAdminCtxFromSecret()
			log.FailOnError(err, "Fetching px-central-admin ctx")
			err = CreateSourceAndDestClusters(orgID, "", "", ctx)
			log.FailOnError(err, "Source and Destination cluster creation failed")
			clusterStatus, clusterUid = Inst().Backup.RegisterBackupCluster(orgID, SourceClusterName, "")
			dash.VerifyFatal(clusterStatus, api.ClusterInfo_StatusInfo_Online, fmt.Sprintf("Verifying backup cluster %s status", SourceClusterName))
		})
		Step("Taking backup of applications", func() {
			log.InfoD("Taking backup of applications")
			backupName = fmt.Sprintf("%s-%v", BackupNamePrefix, time.Now().Unix())
			ctx, err := backup.GetAdminCtxFromSecret()
			log.FailOnError(err, "Fetching px-central-admin ctx")
			err = CreateBackup(backupName, SourceClusterName, backupLocationName, backupLocationUID, []string{bkpNamespaces[0]},
				nil, orgID, clusterUid, "", "", "", "", ctx)
			log.FailOnError(err, "Failed to create Backup %s", backupName)
			log.Infof("List of backups - %s", backupName)
		})
		backupMap := make(map[string]string, 0)
		Step("Share backup with multiple users", func() {
			log.InfoD("Share backup with multiple users")
			// Get Admin Context - needed to share backup and get backup UID
			ctx, err := backup.GetAdminCtxFromSecret()
			log.FailOnError(err, "Fetching px-central-admin ctx")

			// Share backups with all the users
			err = ShareBackup(backupName, nil, users, FullAccess, ctx)
			log.FailOnError(err, "Failed to share backup %s", backupName)

			for _, user := range users {
				// Get user context
				ctxNonAdmin, err := backup.GetNonAdminCtx(user, "Password1")
				log.FailOnError(err, "Fetching px-central-admin ctx")
				userContexts = append(userContexts, ctxNonAdmin)

				// Register Source and Destination cluster
				log.InfoD("Registering Source and Destination clusters from user context for user -%s", user)
				err = CreateSourceAndDestClusters(orgID, "", "", ctxNonAdmin)
				log.FailOnError(err, "Failed to create source and destination cluster for user %s", user)

				// Get Backup UID
				backupDriver := Inst().Backup
				backupUID, err := backupDriver.GetBackupUID(ctx, backupName, orgID)
				log.FailOnError(err, "Failed while trying to get backup UID for - %s", backupName)
				backupMap[backupName] = backupUID

				// Start Restore
				namespaceMapping[bkpNamespaces[0]] = bkpNamespaces[0] + "restored"
				restoreName := fmt.Sprintf("%s-%s", RestoreNamePrefix, user)
				restoreNames = append(restoreNames, restoreName)
				log.Infof("Creating restore %s for user %s", restoreName, user)
				err = CreateRestoreWithoutCheck(restoreName, backupName, namespaceMapping, destinationClusterName, orgID, ctxNonAdmin)
				log.FailOnError(err, "Failed to create restore %s for user %s", restoreName, user)
			}
		})
		Step("Delete the backups and validate", func() {
			log.InfoD("Delete the backups and validate")
			// Delete the backups
			ctx, err := backup.GetAdminCtxFromSecret()
			log.FailOnError(err, "Fetching px-central-admin ctx")
			var wg sync.WaitGroup
			backupDriver := Inst().Backup
			for _, user := range users {
				// Get user context
				ctxNonAdmin, err := backup.GetNonAdminCtx(user, "Password1")
				log.FailOnError(err, "Fetching px-central-admin ctx")
				wg.Add(1)
				go func(user string) {
					defer wg.Done()
					_, err = DeleteBackup(backupName, backupMap[backupName], orgID, ctxNonAdmin)
					log.FailOnError(err, "Failed to delete backup - %s", backupName)
					err = backupDriver.WaitForBackupDeletion(ctx, backupName, orgID, time.Minute*10, time.Minute*1)
					log.FailOnError(err, "Error waiting for backup deletion %v", backupName)
				}(user)
			}
			wg.Wait()
		})

		Step("Validate Restores are successful", func() {
			log.InfoD("Validate Restores are successful")
			for _, user := range users {
				log.Infof("Validating Restore success for user %s", user)
				ctxNonAdmin, err := backup.GetNonAdminCtx(user, "Password1")
				log.FailOnError(err, "Fetching px-central-admin ctx")
				for _, restore := range restoreNames {
					log.Infof("Validating Restore %s for user %s", restore, user)
					if strings.Contains(restore, user) {
						restoreStatus, _, err := restoreSuccessCheck(restore, orgID, retryDuration, retryInterval, ctxNonAdmin)
						log.FailOnError(err, "Failed while restoring Backup for - %s", restore)
						dash.VerifyFatal(restoreStatus, true, "Inspecting the Restore success for - "+restore)
					}
				}
			}
		})
	})
	JustAfterEach(func() {
		defer EndTorpedoTest()
		log.InfoD("Deleting the deployed apps after the testcase")
		for i := 0; i < len(contexts); i++ {
			opts := make(map[string]bool)
			opts[SkipClusterScopedObjects] = true
			taskName := fmt.Sprintf("%s-%d", taskNamePrefix, i)
			err := Inst().S.Destroy(contexts[i], opts)
			dash.VerifySafely(err, nil, fmt.Sprintf("Verify destroying app %s, Err: %v", taskName, err))
		}
		log.InfoD("Deleting restores")
		for _, user := range users {
			ctxNonAdmin, err := backup.GetNonAdminCtx(user, "Password1")
			log.FailOnError(err, "Fetching px-central-admin ctx")
			for _, restore := range restoreNames {
				if strings.Contains(restore, user) {
					log.Infof("deleting Restore %s for user %s", restore, user)
					err = DeleteRestore(restore, orgID, ctxNonAdmin)
					log.FailOnError(err, "Failed to delete restore %s", restore)
				}
			}
		}
		ctx, err := backup.GetAdminCtxFromSecret()
		log.FailOnError(err, "Fetching px-central-admin ctx")

		log.Infof("Deleting registered clusters for admin context")
		DeleteCloudAccounts(backupLocationMap, credName, cloudCredUID, ctx)

		log.Infof("Deleting registered clusters for non-admin context")
		for _, ctxNonAdmin := range userContexts {
			DeleteCloudAccounts(nil, credName, cloudCredUID, ctxNonAdmin)
		}

		var wg sync.WaitGroup
		log.Infof("Cleaning up users")
		for _, userName := range users {
			wg.Add(1)
			go func(userName string) {
				defer wg.Done()
				err := backup.DeleteUser(userName)
				log.FailOnError(err, "Error deleting user %v", userName)
			}(userName)
		}
		wg.Wait()
	})
})

// Share backup with created with same name between two users
var _ = Describe("{SwapShareBackup}", func() {

	// testrailID corresponds to: https://portworx.testrail.net/index.php?/cases/view/82940
	numberOfUsers := 2
	users := make([]string, 0)
	userBackupLocationMapping := map[string]string{}
	var backupUIDList []string
	var backupName string
	var contexts []*scheduler.Context
	var backupLocationUID string
	var appContexts []*scheduler.Context
	var bkpNamespaces []string
	var clusterUid string
	var clusterStatus api.ClusterInfo_StatusInfo_Status
	var credNames []string
	var cloudCredUID string
	bkpNamespaces = make([]string, 0)

	JustBeforeEach(func() {
		StartTorpedoTest("SwapShareBackup",
			"Share backup with same name between two users", nil, 82940)
		log.InfoD("Deploy applications")
		contexts = make([]*scheduler.Context, 0)
		for i := 0; i < Inst().GlobalScaleFactor; i++ {
			taskName := fmt.Sprintf("%s-%d", taskNamePrefix, i)
			appContexts = ScheduleApplications(taskName)
			contexts = append(contexts, appContexts...)
			for _, ctx := range appContexts {
				ctx.ReadinessTimeout = appReadinessTimeout
				namespace := GetAppNamespace(ctx, taskName)
				bkpNamespaces = append(bkpNamespaces, namespace)
			}
		}
	})
	It("Share the backup with same name", func() {
		providers := getProviders()
		Step("Create Users", func() {
			log.InfoD("Creating %d users", numberOfUsers)
			var wg sync.WaitGroup
			for i := 1; i <= numberOfUsers; i++ {
				time.Sleep(3 * time.Second)
				userName := fmt.Sprintf("testautouser%v", time.Now().Unix())
				firstName := fmt.Sprintf("FirstName%v", i)
				lastName := fmt.Sprintf("LastName%v", i)
				email := fmt.Sprintf("testuser%v@cnbu.com", time.Now().Unix())
				wg.Add(1)
				go func(userName, firstName, lastName, email string) {
					defer GinkgoRecover()
					defer wg.Done()
					err := backup.AddUser(userName, firstName, lastName, email, "Password1")
					log.FailOnError(err, "Failed to create user - %s", userName)
					users = append(users, userName)
				}(userName, firstName, lastName, email)
			}
			wg.Wait()
		})
		Step(fmt.Sprintf("Adding Credentials and Registering Backup Location for %s and %s", users[0], users[1]), func() {
			log.InfoD(fmt.Sprintf("Creating cloud credentials and backup location for %s and %s", users[0], users[1]))
			for _, provider := range providers {
				cloudCredUID = uuid.New()
				backupLocationUID = uuid.New()

				for _, user := range users {
					credName := fmt.Sprintf("autogenerated-cred-%v", time.Now().Unix())
					err := backup.AddRoleToUser(user, backup.InfrastructureOwner, fmt.Sprintf("Adding Infra Owner role to %s", user))
					log.FailOnError(err, "Failed to add role to user - %s", user)
					ctxNonAdmin, err := backup.GetNonAdminCtx(user, "Password1")
					log.FailOnError(err, fmt.Sprintf("Failed to fetch ctx for custom user: [%v]", err))
					err = CreateCloudCredentialNonAdminUser(provider, credName, cloudCredUID, orgID, ctxNonAdmin)
					log.FailOnError(err, "Failed to create cloud credential - %s", err)
					credNames = append(credNames, credName)
					backupLocationName := fmt.Sprintf("autogenerated-backup-location-%v", time.Now().Unix())
					err = CreateS3BackupLocationNonAdminUser(backupLocationName, backupLocationUID, credName, cloudCredUID, getGlobalBucketName(provider), orgID, "", ctxNonAdmin)
					log.FailOnError(err, "Failed to add backup location to user - %s", user)
					userBackupLocationMapping[user] = backupLocationName
				}

			}
		})
		for _, user := range users {
			Step(fmt.Sprintf("Register source and destination cluster for backup on %s ", user), func() {
				log.InfoD("Registering Source and Destination clusters as user : %s and verifying the status", user)
				ctx, err := backup.GetNonAdminCtx(user, "Password1")
				log.FailOnError(err, "Fetching %s ctx", user)
				err = CreateSourceAndDestClusters(orgID, "", "", ctx)
				log.FailOnError(err, "Failed creating source and destination cluster for user : %s", user)
				clusterStatus, clusterUid = Inst().Backup.RegisterBackupClusterNonAdminUser(orgID, SourceClusterName, "", ctx)
				dash.VerifyFatal(clusterStatus, api.ClusterInfo_StatusInfo_Online, "Verifying backup cluster status")
			})
			Step(fmt.Sprintf("Taking backup of applications as %s", user), func() {
				log.InfoD("Taking backup of applications as user : %s ", user)
				backupName = "backup1-82940"
				ctx, err := backup.GetNonAdminCtx(user, "Password1")
				log.FailOnError(err, "Fetching testuser ctx")
				err = CreateBackup(backupName, SourceClusterName, userBackupLocationMapping[user], backupLocationUID, []string{bkpNamespaces[0]},
					nil, orgID, clusterUid, "", "", "", "", ctx)

				dash.VerifyFatal(err, nil, fmt.Sprintf("verifying backup creation for %s", backupName))
				backupDriver := Inst().Backup
				backupUID, err := backupDriver.GetBackupUID(ctx, backupName, orgID)
				backupUIDList = append(backupUIDList, backupUID)
				log.FailOnError(err, "Failed getting backup uid for backup name %s", backupName)
			})
		}
		Step(fmt.Sprintf("Share backup with %s", users[1]), func() {
			log.InfoD(fmt.Sprintf("Share backup from %s to %s and validate", users[0], users[1]))
			ctx, err := backup.GetNonAdminCtx(users[0], "Password1")
			log.FailOnError(err, "Fetching testuser ctx")
			// Share backup with the user
			err = ShareBackup(backupName, nil, []string{users[1]}, RestoreAccess, ctx)
			log.FailOnError(err, "Failed to share backup %s", backupName)
		})
		Step(fmt.Sprintf("validate the backup shared %s is present in user context %s", backupName, users[1]), func() {
			userBackups, _ := GetAllBackupsForUser(users[1], "Password1")
			backupCount := 0
			for _, backup := range userBackups {
				if backup == backupName {
					backupCount = backupCount + 1
				}
			}
			dash.VerifyFatal(backupCount, numberOfUsers, fmt.Sprintf("Validating the shared backup [%s] is present in user context [%s]", backupName, users[1]))
		})
		Step(fmt.Sprintf("Restore the shared backup  %s with user context %s", backupName, users[1]), func() {
			log.InfoD(fmt.Sprintf("Restore the shared backup  %s with user context %s", users[1], users[0]))
			ctxNonAdmin, err := backup.GetNonAdminCtx(users[1], "Password1")
			log.FailOnError(err, "Fetching testuser ctx")
			restoreName := fmt.Sprintf("%s-%v", RestoreNamePrefix, time.Now().Unix())
			err = CreateRestoreWithUID(restoreName, backupName, nil, destinationClusterName, orgID, ctxNonAdmin, nil, backupUIDList[0])
			log.FailOnError(err, "Failed to restore %s", restoreName)
		})
		Step(fmt.Sprintf("Share backup with %s", users[0]), func() {
			log.InfoD(fmt.Sprintf("Share backup from %s to %s and validate", users[1], users[0]))
			ctx, err := backup.GetNonAdminCtx(users[1], "Password1")
			log.FailOnError(err, "Fetching testuser ctx")
			// Share backup with the user
			err = ShareBackup(backupName, nil, []string{users[0]}, RestoreAccess, ctx)
			log.FailOnError(err, "Failed to share backup %s", backupName)
		})
		Step(fmt.Sprintf("validate the backup shared %s is present in user context %s", backupName, users[0]), func() {
			userBackups, _ := GetAllBackupsForUser(users[0], "Password1")
			backupCount := 0
			for _, backup := range userBackups {
				if backup == backupName {
					backupCount = backupCount + 1
				}
			}
			dash.VerifyFatal(backupCount, numberOfUsers, fmt.Sprintf("Validating the shared backup [%s] is present in user context [%s]", backupName, users[0]))
		})
		Step(fmt.Sprintf("Restore the shared backup  %s with user context %s", backupName, users[0]), func() {
			log.InfoD(fmt.Sprintf("Restore the shared backup  %s with user context %s", users[0], users[0]))
			ctxNonAdmin, err := backup.GetNonAdminCtx(users[0], "Password1")
			log.FailOnError(err, "Fetching testuser ctx")
			restoreName := fmt.Sprintf("%s-%v", RestoreNamePrefix, time.Now().Unix())
			err = CreateRestoreWithUID(restoreName, backupName, nil, destinationClusterName, orgID, ctxNonAdmin, nil, backupUIDList[1])
			log.FailOnError(err, "Failed to restore %s", restoreName)
		})
	})
	JustAfterEach(func() {
		defer EndTorpedoTest()
		log.InfoD("Deleting the deployed apps after the testcase")
		for i := 0; i < len(contexts); i++ {
			opts := make(map[string]bool)
			opts[SkipClusterScopedObjects] = true
			taskName := fmt.Sprintf("%s-%d", taskNamePrefix, i)
			err := Inst().S.Destroy(contexts[i], opts)
			dash.VerifySafely(err, nil, fmt.Sprintf("Verify destroying app %s, Err: %v", taskName, err))
		}

		log.InfoD("Deleting all restores")
		for _, userName := range users {
			ctx, err := backup.GetNonAdminCtx(userName, "Password1")
			log.FailOnError(err, "Fetching nonAdminCtx")
			allRestores, err := GetAllRestoresNonAdminCtx(ctx)
			log.FailOnError(err, "Fetching all restores for nonAdminCtx")
			for _, restoreName := range allRestores {
				err = DeleteRestore(restoreName, orgID, ctx)
				dash.VerifySafely(err, nil, fmt.Sprintf("Verifying restore deletion - %s", restoreName))
			}
		}

		log.InfoD("Delete all backups")
		for i := 0; i <= numberOfUsers-1; i++ {
			ctx, err := backup.GetNonAdminCtx(users[i], "Password1")
			log.FailOnError(err, "Fetching nonAdminCtx ")
			_, err = DeleteBackup(backupName, backupUIDList[i], orgID, ctx)
			dash.VerifySafely(err, nil, fmt.Sprintf("Verifying backup deletion - %s", backupName))
		}

		// Cleanup all backup locations
		for _, userName := range users {
			ctx, err := backup.GetNonAdminCtx(userName, "Password1")
			log.FailOnError(err, "Fetching nonAdminCtx ")
			allBackupLocations, err := getAllBackupLocations(ctx)
			dash.VerifySafely(err, nil, "Verifying fetching of all backup locations")
			for backupLocationUid, backupLocationName := range allBackupLocations {
				if userBackupLocationMapping[userName] == backupLocationName {
					err = DeleteBackupLocation(backupLocationName, backupLocationUid, orgID)
					dash.VerifySafely(err, nil, fmt.Sprintf("Verifying backup location deletion - %s", backupLocationName))
				}
			}

			backupLocationDeletionSuccess := func() (interface{}, bool, error) {
				allBackupLocations, err := getAllBackupLocations(ctx)
				dash.VerifySafely(err, nil, "Verifying fetching of all backup locations")
				for _, backupLocationName := range allBackupLocations {
					if userBackupLocationMapping[userName] == backupLocationName {
						return "", true, fmt.Errorf("found %s backup locations", backupLocationName)
					}
				}
				return "", false, nil
			}
			_, err = task.DoRetryWithTimeout(backupLocationDeletionSuccess, 10*time.Minute, 30*time.Second)
			dash.VerifySafely(err, nil, "Verifying backup location deletion success")
		}
		var wg sync.WaitGroup
		log.Infof("Cleaning up users")
		for _, userName := range users {
			wg.Add(1)
			go func(userName string) {
				defer GinkgoRecover()
				defer wg.Done()
				err := backup.DeleteUser(userName)
				log.FailOnError(err, "Error deleting user %v", userName)
			}(userName)
		}
		wg.Wait()
	})
})

// This test does restart the px-backup pod, Mongo pods during backup sharing
var _ = Describe("{RestartBackupPodDuringBackupSharing}", func() {
	numberOfUsers := 10
	var contexts []*scheduler.Context
	userContexts := make([]context.Context, 0)
	CloudCredUIDMap := make(map[string]string)
	backupMap := make(map[string]string, 0)
	var appContexts []*scheduler.Context
	var backupLocation string
	var backupLocationUID string
	var cloudCredUID string
	backupLocationMap := make(map[string]string)
	var bkpNamespaces []string
	var backupNames []string
	var users []string
	var backupName string
	var clusterUid string
	var cloudCredName string
	var clusterStatus api.ClusterInfo_StatusInfo_Status
	timeStamp := time.Now().Unix()
	bkpNamespaces = make([]string, 0)

	JustBeforeEach(func() {
		StartTorpedoTest("RestartBackupPodDuringBackupSharing", "Restart backup pod during backup sharing", nil, 82948)
		log.InfoD("Deploy applications")
		contexts = make([]*scheduler.Context, 0)
		for i := 0; i < Inst().GlobalScaleFactor; i++ {
			taskName := fmt.Sprintf("%s-%d", taskNamePrefix, i)
			appContexts = ScheduleApplications(taskName)
			contexts = append(contexts, appContexts...)
			for _, ctx := range appContexts {
				ctx.ReadinessTimeout = appReadinessTimeout
				namespace := GetAppNamespace(ctx, taskName)
				bkpNamespaces = append(bkpNamespaces, namespace)
			}
		}
	})
	It("Restart backup pod during backup sharing", func() {
		Step("Validate applications", func() {
			ValidateApplications(contexts)
		})

		Step("Creating cloud credentials", func() {
			log.InfoD("Creating cloud credentials")
			providers := getProviders()
			for _, provider := range providers {
				cloudCredName = fmt.Sprintf("%s-%s-%v", "cred", provider, timeStamp)
				cloudCredUID = uuid.New()
				CloudCredUIDMap[cloudCredUID] = cloudCredName
				CreateCloudCredential(provider, cloudCredName, cloudCredUID, orgID)
			}
		})

		Step("Register cluster for backup", func() {
			ctx, _ := backup.GetAdminCtxFromSecret()
			err := CreateSourceAndDestClusters(orgID, "", "", ctx)
			dash.VerifyFatal(err, nil, fmt.Sprintf("Creating source %s and destination %s cluster", SourceClusterName, destinationClusterName))
			clusterStatus, clusterUid = Inst().Backup.RegisterBackupCluster(orgID, SourceClusterName, "")
			dash.VerifyFatal(clusterStatus, api.ClusterInfo_StatusInfo_Online, fmt.Sprintf("Verifying backup cluster %s", SourceClusterName))
		})

		Step("Creating backup location", func() {
			log.InfoD("Creating backup location")
			providers := getProviders()
			for _, provider := range providers {
				cloudCredName = fmt.Sprintf("%s-%s-%v", "cred", provider, timeStamp)
				backupLocation = fmt.Sprintf("autogenerated-backup-location-%v", time.Now().Unix())
				backupLocationUID = uuid.New()
				backupLocationMap[backupLocationUID] = backupLocation
				err := CreateBackupLocation(provider, backupLocation, backupLocationUID, cloudCredName, cloudCredUID,
					getGlobalBucketName(provider), orgID, "")
				dash.VerifyFatal(err, nil, fmt.Sprintf("Creating backup location %s", backupLocation))
			}
		})

		Step("Start backup of application to bucket", func() {
			ctx, err := backup.GetAdminCtxFromSecret()
			dash.VerifyFatal(err, nil, "Verifying Getting context")
			backupName = fmt.Sprintf("%s-%v", BackupNamePrefix, time.Now().Unix())
			err = CreateBackup(backupName, SourceClusterName, backupLocation, backupLocationUID, []string{bkpNamespaces[0]},
				nil, orgID, clusterUid, "", "", "", "", ctx)
			log.FailOnError(err, "Backup creation failed for backup %s", backupName)
			backupNames = append(backupNames, backupName)
		})

		Step("Create users", func() {
			log.InfoD("Creating users")
			users = createUsers(numberOfUsers)
			log.Infof("Created %v users and users list is %v", numberOfUsers, users)
		})

		Step("Share Backup with multiple users", func() {
			log.InfoD("Sharing Backup with multiple users")
			ctx, err := backup.GetAdminCtxFromSecret()
			dash.VerifyFatal(err, nil, "Getting context")
			err = ShareBackup(backupName, nil, users, ViewOnlyAccess, ctx)
			log.FailOnError(err, "Failed to share backup %s with users", backupName)
		})

		Step("Restart backup pod when backup sharing is in-progress", func() {
			log.InfoD("Restart backup pod when backup sharing is in-progress")
			backupPodLabel := make(map[string]string)
			backupPodLabel["app"] = "px-backup"
			pxbNamespace, err := backup.GetPxBackupNamespace()
			dash.VerifyFatal(err, nil, "Getting px-backup namespace")
			err = DeletePodWithLabelInNamespace(pxbNamespace, backupPodLabel)
			dash.VerifyFatal(err, nil, "Restart backup pod when backup sharing is in-progress")
			pods, err := core.Instance().GetPods("px-backup", backupPodLabel)
			dash.VerifyFatal(err, nil, "Getting px-backup pod")
			for _, pod := range pods.Items {
				err = core.Instance().ValidatePod(&pod, 5*time.Minute, 30*time.Second)
				log.FailOnError(err, fmt.Sprintf("Failed to validate pod [%s]", pod.GetName()))
			}
		})

		Step("Validate the shared backup with users", func() {
			// Get Admin Context - needed to share backup and get backup UID
			ctx, err := backup.GetAdminCtxFromSecret()
			log.FailOnError(err, "Fetching px-central-admin ctx")
			for _, user := range users {
				// Get user context
				ctxNonAdmin, err := backup.GetNonAdminCtx(user, "Password1")
				log.FailOnError(err, "Fetching px-central-admin ctx")
				userContexts = append(userContexts, ctxNonAdmin)

				// Register Source and Destination cluster
				log.InfoD("Registering Source and Destination clusters from user context for user -%s", user)
				err = CreateSourceAndDestClusters(orgID, "", "", ctxNonAdmin)
				dash.VerifyFatal(err, nil, fmt.Sprintf("Creating source and destination cluster for user %s", user))

				for _, backup := range backupNames {
					// Get Backup UID
					backupDriver := Inst().Backup
					backupUID, err := backupDriver.GetBackupUID(ctx, backup, orgID)
					log.FailOnError(err, "Failed while trying to get backup UID for - %s", backup)
					backupMap[backup] = backupUID

					// Start Restore
					restoreName := fmt.Sprintf("%s-%v", RestoreNamePrefix, time.Now().Unix())
					err = CreateRestore(restoreName, backup, nil, destinationClusterName, orgID, ctxNonAdmin, nil)

					// Restore validation to make sure that the user with cannot restore
					dash.VerifyFatal(strings.Contains(err.Error(), "failed to retrieve backup location"), true,
						fmt.Sprintf("Verifying backup restore [%s] is not possible for backup [%s] with user [%s]", restoreName, backup, user))

				}
			}
		})

		Step("Share Backup with multiple users", func() {
			log.InfoD("Sharing Backup with multiple users")
			ctx, err := backup.GetAdminCtxFromSecret()
			dash.VerifyFatal(err, nil, "Getting context")
			err = ShareBackup(backupName, nil, users, RestoreAccess, ctx)
			log.FailOnError(err, "Failed to share backup %s with users", backupName)
		})

		Step("Restart mongo pods when backup sharing is in-progress", func() {
			log.InfoD("Restart mongo pod when backup sharing is in-progress")
			backupPodLabel := make(map[string]string)
			backupPodLabel["app.kubernetes.io/component"] = "pxc-backup-mongodb"
			pxbNamespace, err := backup.GetPxBackupNamespace()
			dash.VerifyFatal(err, nil, "Getting px-backup namespace")
			err = DeletePodWithLabelInNamespace(pxbNamespace, backupPodLabel)
			dash.VerifyFatal(err, nil, "Restart mongo pod when backup sharing is in-progress")
			pods, err := core.Instance().GetPods("px-backup", backupPodLabel)
			dash.VerifyFatal(err, nil, "Getting mongo pods")
			for _, pod := range pods.Items {
				err = core.Instance().ValidatePod(&pod, 10*time.Minute, 30*time.Second)
				log.FailOnError(err, fmt.Sprintf("Failed to validate pod [%s]", pod.GetName()))
			}
		})
		Step("Validate the shared backup with users", func() {
			for _, user := range users {
				// Get user context
				ctxNonAdmin, err := backup.GetNonAdminCtx(user, "Password1")
				log.FailOnError(err, "Fetching px-central-admin ctx")

				for _, backup := range backupNames {
					// Start Restore
					restoreName := fmt.Sprintf("%s-%v", RestoreNamePrefix, time.Now().Unix())
					err = CreateRestore(restoreName, backup, nil, destinationClusterName, orgID, ctxNonAdmin, nil)
					dash.VerifyFatal(err, nil, fmt.Sprintf("Restore the backup %s for user %s", backup, user))

					// Delete restore
					err = DeleteRestore(restoreName, orgID, ctxNonAdmin)
					dash.VerifyFatal(err, nil, fmt.Sprintf("Deleting restore %s", restoreName))

				}
			}
		})
	})
	JustAfterEach(func() {
		defer EndTorpedoTest()
		ctx, _ := backup.GetAdminCtxFromSecret()
		log.InfoD("Deleting the deployed apps after the testcase")
		for i := 0; i < len(contexts); i++ {
			opts := make(map[string]bool)
			opts[SkipClusterScopedObjects] = true
			taskName := fmt.Sprintf("%s-%d", taskNamePrefix, i)
			err := Inst().S.Destroy(contexts[i], opts)
			dash.VerifySafely(err, nil, fmt.Sprintf("Verify destroying app %s, Err: %v", taskName, err))
		}
		log.InfoD("Deleting the backups")
		for _, backup := range backupNames {
			_, err := DeleteBackup(backup, backupMap[backup], orgID, ctx)
			dash.VerifyFatal(err, nil, fmt.Sprintf("Deleting the backup %s", backup))
		}
		log.InfoD("Deleting backup location, cloud creds and clusters")
		DeleteCloudAccounts(backupLocationMap, cloudCredName, cloudCredUID, ctx)
		var wg sync.WaitGroup
		log.Infof("Cleaning up users")
		for _, userName := range users {
			wg.Add(1)
			go func(userName string) {
				defer GinkgoRecover()
				defer wg.Done()
				err := backup.DeleteUser(userName)
				log.FailOnError(err, "Error deleting user %v", userName)
			}(userName)
		}
		wg.Wait()
	})
})

// This testcase verifies schedule backup creation with a single namespace.
var _ = Describe("{ScheduleBackupCreationSingleNS}", func() {
	var (
		contexts           []*scheduler.Context
		appContexts        []*scheduler.Context
		backupLocationName string
		backupLocationUID  string
		cloudCredUID       string
		bkpNamespaces      []string
		cloudAccountName   string
		backupName         string
		schBackupName      string
		schPolicyUid       string
		restoreName        string
		clusterStatus      api.ClusterInfo_StatusInfo_Status
	)
	var testrailID = 58014 // testrailID corresponds to: https://portworx.testrail.net/index.php?/cases/view/58014
	namespaceMapping := make(map[string]string)
	labelSelectors := make(map[string]string)
	cloudCredUIDMap := make(map[string]string)
	backupLocationMap := make(map[string]string)
	bkpNamespaces = make([]string, 0)
	timeStamp := strconv.Itoa(int(time.Now().Unix()))
	periodicPolicyName := fmt.Sprintf("%s-%s", "periodic", timeStamp)

	JustBeforeEach(func() {
		StartTorpedoTest("ScheduleBackupCreationSingleNS", "Create schedule backup creation with a single namespace", nil, testrailID)
		log.Info("Application installation")
		contexts = make([]*scheduler.Context, 0)
		for i := 0; i < Inst().GlobalScaleFactor; i++ {
			taskName := fmt.Sprintf("%s-%d", taskNamePrefix, i)
			appContexts = ScheduleApplications(taskName)
			contexts = append(contexts, appContexts...)
			for _, ctx := range appContexts {
				ctx.ReadinessTimeout = appReadinessTimeout
				namespace := GetAppNamespace(ctx, taskName)
				bkpNamespaces = append(bkpNamespaces, namespace)
			}
		}
	})

	It("Schedule Backup Creation with single namespace", func() {
		Step("Validate deployed applications", func() {
			ValidateApplications(contexts)
		})
		providers := getProviders()
		Step("Adding Cloud Account", func() {
			log.InfoD("Adding cloud account")
			for _, provider := range providers {
				cloudAccountName = fmt.Sprintf("%s-%v", provider, timeStamp)
				cloudCredUID = uuid.New()
				cloudCredUIDMap[cloudCredUID] = cloudAccountName
				CreateCloudCredential(provider, cloudAccountName, cloudCredUID, orgID)
			}
		})

		Step("Adding Backup Location", func() {
			log.InfoD("Adding Backup Location")
			for _, provider := range providers {
				cloudAccountName = fmt.Sprintf("%s-%v", provider, timeStamp)
				backupLocationName = fmt.Sprintf("auto-bl-%v", time.Now().Unix())
				backupLocationUID = uuid.New()
				backupLocationMap[backupLocationUID] = backupLocationName
				err := CreateBackupLocation(provider, backupLocationName, backupLocationUID, cloudAccountName, cloudCredUID,
					getGlobalBucketName(provider), orgID, "")
				dash.VerifyFatal(err, nil, fmt.Sprintf("Verification of adding backup location - %s", backupLocationName))
			}
		})

		Step("Creating Schedule Policies", func() {
			log.InfoD("Creating Schedule Policies")
			periodicSchedulePolicyInfo := Inst().Backup.CreateIntervalSchedulePolicy(5, 15, 5)
			periodicPolicyStatus := Inst().Backup.BackupSchedulePolicy(periodicPolicyName, uuid.New(), orgID, periodicSchedulePolicyInfo)
			dash.VerifyFatal(periodicPolicyStatus, nil, fmt.Sprintf("Verification of creating periodic schedule policy - %s", periodicPolicyName))
		})

		Step("Adding Clusters for backup", func() {
			log.InfoD("Adding application clusters")
			ctx, _ := backup.GetAdminCtxFromSecret()
			err := CreateSourceAndDestClusters(orgID, "", "", ctx)
			dash.VerifyFatal(err, nil, fmt.Sprintf("Verification of creating source - %s and destination - %s clusters", SourceClusterName, destinationClusterName))
			clusterStatus, _ = Inst().Backup.RegisterBackupCluster(orgID, SourceClusterName, "")
			dash.VerifyFatal(clusterStatus, api.ClusterInfo_StatusInfo_Online, fmt.Sprintf("Verification of adding application clusters - %s", SourceClusterName))
		})

		Step("Creating schedule backups", func() {
			log.InfoD("Creating schedule backups")
			ctx, err := backup.GetAdminCtxFromSecret()
			log.FailOnError(err, "Fetching px-central-admin ctx")
			schPolicyUid, _ = Inst().Backup.GetSchedulePolicyUid(orgID, ctx, periodicPolicyName)
			for _, namespace := range bkpNamespaces {
				backupName = fmt.Sprintf("%s-%s", BackupNamePrefix, namespace)
				schBackupName, err = CreateScheduleBackup(backupName, SourceClusterName, backupLocationName, backupLocationUID, []string{namespace},
					labelSelectors, orgID, "", "", "", "", periodicPolicyName, schPolicyUid, ctx)
				dash.VerifyFatal(err, nil, fmt.Sprintf("Verification of creating schedule backup - %s", schBackupName))
			}
		})

		Step("Restoring scheduled backups", func() {
			log.InfoD("Restoring scheduled backups")
			ctx, err := backup.GetAdminCtxFromSecret()
			log.FailOnError(err, "Fetching px-central-admin ctx")
			restoreName = fmt.Sprintf("%s-%s", restoreNamePrefix, schBackupName)
			err = CreateRestore(restoreName, schBackupName, namespaceMapping, destinationClusterName, orgID, ctx, nil)
			dash.VerifyFatal(err, nil, fmt.Sprintf("Verification of restoring scheduled backups - %s", restoreName))
		})
	})

	JustAfterEach(func() {
		defer EndTorpedoTest()
		ctx, _ := backup.GetAdminCtxFromSecret()
		log.InfoD("Clean up objects after test execution")
		log.Info("Deleting backup schedules")
		scheduleUid, err := GetScheduleUID(backupName, orgID, ctx)
		log.FailOnError(err, "Error while getting schedule uid %v", backupName)
		err = DeleteSchedule(backupName, scheduleUid, periodicPolicyName, schPolicyUid, orgID)
		dash.VerifyFatal(err, nil, fmt.Sprintf("Verification of deleting backup schedules - %s", backupName))
		log.Info("Deleting restores")
		err = DeleteRestore(restoreName, orgID, ctx)
		dash.VerifyFatal(err, nil, fmt.Sprintf("Verification of deleting restores - %s", restoreName))
		log.Info("Deleting the deployed apps after test execution")
		opts := make(map[string]bool)
		opts[SkipClusterScopedObjects] = true
		for i := 0; i < len(contexts); i++ {
			taskName := fmt.Sprintf("%s-%d", taskNamePrefix, i)
			err := Inst().S.Destroy(contexts[i], opts)
			dash.VerifySafely(err, nil, fmt.Sprintf("Verify destroying application %s", taskName))
		}
		log.Info("Deleting backup location, cloud credentials and clusters")
		DeleteCloudAccounts(backupLocationMap, cloudAccountName, cloudCredUID, ctx)
	})
})

// This testcase verifies schedule backup creation with all namespaces.
var _ = Describe("{ScheduleBackupCreationAllNS}", func() {
	var (
		contexts           []*scheduler.Context
		appContexts        []*scheduler.Context
		backupLocationName string
		backupLocationUID  string
		cloudCredUID       string
		bkpNamespaces      []string
		cloudAccountName   string
		backupName         string
		schBackupName      string
		schPolicyUid       string
		restoreName        string
		clusterStatus      api.ClusterInfo_StatusInfo_Status
	)
	var testrailID = 58015 // testrailID corresponds to: https://portworx.testrail.net/index.php?/cases/view/58015
	namespaceMapping := make(map[string]string)
	labelSelectors := make(map[string]string)
	cloudCredUIDMap := make(map[string]string)
	backupLocationMap := make(map[string]string)
	bkpNamespaces = make([]string, 0)
	timeStamp := strconv.Itoa(int(time.Now().Unix()))
	periodicPolicyName := fmt.Sprintf("%s-%s", "periodic", timeStamp)

	JustBeforeEach(func() {
		StartTorpedoTest("ScheduleBackupCreationAllNS", "Create schedule backup creation with all namespaces", nil, testrailID)
		log.Info("Application installation")
		contexts = make([]*scheduler.Context, 0)
		for i := 0; i < Inst().GlobalScaleFactor; i++ {
			taskName := fmt.Sprintf("%s-%d", taskNamePrefix, i)
			appContexts = ScheduleApplications(taskName)
			contexts = append(contexts, appContexts...)
			for _, ctx := range appContexts {
				ctx.ReadinessTimeout = appReadinessTimeout
				namespace := GetAppNamespace(ctx, taskName)
				bkpNamespaces = append(bkpNamespaces, namespace)
			}
		}
	})

	It("Schedule Backup Creation with all namespaces", func() {
		Step("Validate deployed applications", func() {
			ValidateApplications(contexts)
		})
		providers := getProviders()
		Step("Adding Cloud Account", func() {
			log.InfoD("Adding cloud account")
			for _, provider := range providers {
				cloudAccountName = fmt.Sprintf("%s-%v", provider, timeStamp)
				cloudCredUID = uuid.New()
				cloudCredUIDMap[cloudCredUID] = cloudAccountName
				CreateCloudCredential(provider, cloudAccountName, cloudCredUID, orgID)
			}
		})

		Step("Adding Backup Location", func() {
			for _, provider := range providers {
				cloudAccountName = fmt.Sprintf("%s-%v", provider, timeStamp)
				backupLocationName = fmt.Sprintf("auto-bl-%v", time.Now().Unix())
				backupLocationUID = uuid.New()
				backupLocationMap[backupLocationUID] = backupLocationName
				err := CreateBackupLocation(provider, backupLocationName, backupLocationUID, cloudAccountName, cloudCredUID,
					getGlobalBucketName(provider), orgID, "")
				dash.VerifyFatal(err, nil, fmt.Sprintf("Adding Backup Location - %s", backupLocationName))
			}
		})

		Step("Creating Schedule Policies", func() {
			log.InfoD("Adding application clusters")
			periodicSchedulePolicyInfo := Inst().Backup.CreateIntervalSchedulePolicy(5, 15, 5)
			periodicPolicyStatus := Inst().Backup.BackupSchedulePolicy(periodicPolicyName, uuid.New(), orgID, periodicSchedulePolicyInfo)
			dash.VerifyFatal(periodicPolicyStatus, nil, fmt.Sprintf("Verification of creating periodic schedule policy - %s", periodicPolicyName))
		})

		Step("Adding Clusters for backup", func() {
			log.InfoD("Adding application clusters")
			ctx, _ := backup.GetAdminCtxFromSecret()
			err := CreateSourceAndDestClusters(orgID, "", "", ctx)
			dash.VerifyFatal(err, nil, fmt.Sprintf("Verification of creating source - %s and destination - %s clusters", SourceClusterName, destinationClusterName))
			clusterStatus, _ = Inst().Backup.RegisterBackupCluster(orgID, SourceClusterName, "")
			dash.VerifyFatal(clusterStatus, api.ClusterInfo_StatusInfo_Online, fmt.Sprintf("Verification of adding application clusters - %s", SourceClusterName))
		})

		Step("Creating schedule backups", func() {
			log.InfoD("Creating schedule backups")
			ctx, err := backup.GetAdminCtxFromSecret()
			log.FailOnError(err, "Fetching px-central-admin ctx")
			schPolicyUid, _ = Inst().Backup.GetSchedulePolicyUid(orgID, ctx, periodicPolicyName)
			backupName = fmt.Sprintf("%s-schedule-%v", BackupNamePrefix, timeStamp)
			schBackupName, err = CreateScheduleBackup(backupName, SourceClusterName, backupLocationName, backupLocationUID, bkpNamespaces,
				labelSelectors, orgID, "", "", "", "", periodicPolicyName, schPolicyUid, ctx)
			dash.VerifyFatal(err, nil, fmt.Sprintf("Verification of creating schedule backup - %s", schBackupName))
		})

		Step("Restoring scheduled backups", func() {
			log.InfoD("Restoring scheduled backups")
			ctx, err := backup.GetAdminCtxFromSecret()
			log.FailOnError(err, "Fetching px-central-admin ctx")
			restoreName = fmt.Sprintf("%s-%s", restoreNamePrefix, schBackupName)
			err = CreateRestore(restoreName, schBackupName, namespaceMapping, destinationClusterName, orgID, ctx, nil)
			dash.VerifyFatal(err, nil, fmt.Sprintf("Verification of restoring scheduled backups - %s", restoreName))
		})
	})

	JustAfterEach(func() {
		defer EndTorpedoTest()
		ctx, _ := backup.GetAdminCtxFromSecret()
		log.InfoD("Clean up objects after test execution")
		log.Info("Deleting backup schedules")
		scheduleUid, err := GetScheduleUID(backupName, orgID, ctx)
		log.FailOnError(err, "Error while getting schedule uid %v", backupName)
		err = DeleteSchedule(backupName, scheduleUid, periodicPolicyName, schPolicyUid, orgID)
		dash.VerifyFatal(err, nil, fmt.Sprintf("Verification of deleting backup schedules - %s", backupName))
		log.Info("Deleting restores")
		err = DeleteRestore(restoreName, orgID, ctx)
		dash.VerifyFatal(err, nil, fmt.Sprintf("Verification of deleting restores - %s", restoreName))
		log.Info("Deleting the deployed applications after test execution")
		opts := make(map[string]bool)
		opts[SkipClusterScopedObjects] = true
		for i := 0; i < len(contexts); i++ {
			taskName := fmt.Sprintf("%s-%d", taskNamePrefix, i)
			err := Inst().S.Destroy(contexts[i], opts)
			dash.VerifySafely(err, nil, fmt.Sprintf("Verify destroying application %s", taskName))
		}
		log.Info("Deleting backup location, cloud credentials and clusters")
		DeleteCloudAccounts(backupLocationMap, cloudAccountName, cloudCredUID, ctx)
=======
		CleanupCloudSettingsAndClusters(backupLocationMap, cloudCredName, cloudCredUID, ctx)
>>>>>>> 2b65017d
	})
})<|MERGE_RESOLUTION|>--- conflicted
+++ resolved
@@ -8,9 +8,11 @@
 	. "github.com/onsi/ginkgo"
 	"github.com/pborman/uuid"
 	api "github.com/portworx/px-backup-api/pkg/apis/v1"
+	"github.com/portworx/sched-ops/task"
 	"github.com/portworx/torpedo/drivers/backup"
 	"github.com/portworx/torpedo/drivers/backup/portworx"
 	"github.com/portworx/torpedo/drivers/scheduler"
+	"github.com/portworx/torpedo/drivers/scheduler/k8s"
 	"github.com/portworx/torpedo/pkg/log"
 
 	. "github.com/portworx/torpedo/tests"
@@ -84,273 +86,6 @@
 		dash.VerifySafely(err, nil, "Delete group testgroup1")
 		log.Infof("Cleanup done")
 	})
-})
-
-<<<<<<< HEAD
-// This is to create multiple users and groups
-var _ = Describe("{CreateMultipleUsersAndGroups}", func() {
-	numberOfUsers := 20
-	numberOfGroups := 10
-	users := make([]string, 0)
-	groups := make([]string, 0)
-	userValidation := make([]string, 0)
-	groupValidation := make([]string, 0)
-	var groupNotCreated string
-	var userNotCreated string
-
-	JustBeforeEach(func() {
-		StartTorpedoTest("CreateMultipleUsersAndGroups", "Creation of multiple users and groups", nil, 58032)
-	})
-	It("Create multiple users and Group", func() {
-
-		Step("Create Groups", func() {
-			log.InfoD("Creating %d groups", numberOfGroups)
-			var wg sync.WaitGroup
-			for i := 1; i <= numberOfGroups; i++ {
-				groupName := fmt.Sprintf("testGroup%v", time.Now().Unix())
-				time.Sleep(2 * time.Second)
-				wg.Add(1)
-				go func(groupName string) {
-					defer wg.Done()
-					err := backup.AddGroup(groupName)
-					log.FailOnError(err, "Failed to create group - %v", groupName)
-					groups = append(groups, groupName)
-				}(groupName)
-			}
-			wg.Wait()
-		})
-
-		Step("Create Users", func() {
-			log.InfoD("Creating %d users", numberOfUsers)
-			var wg sync.WaitGroup
-			for i := 1; i <= numberOfUsers; i++ {
-				userName := fmt.Sprintf("testuser%v", time.Now().Unix())
-				firstName := fmt.Sprintf("FirstName%v", i)
-				lastName := fmt.Sprintf("LastName%v", i)
-				email := fmt.Sprintf("testuser%v@cnbu.com", time.Now().Unix())
-				time.Sleep(2 * time.Second)
-				wg.Add(1)
-				go func(userName, firstName, lastName, email string) {
-					defer wg.Done()
-					err := backup.AddUser(userName, firstName, lastName, email, "Password1")
-					log.FailOnError(err, "Failed to create user - %s", userName)
-					users = append(users, userName)
-				}(userName, firstName, lastName, email)
-			}
-			wg.Wait()
-		})
-
-		//iterates through the group names slice and checks if the group name is present in the response map using map[key]
-		//to get the value and key to check whether it is present or not.
-		//If it's not found, it prints the group name not found in struct slice and exit.
-
-		Step("Validate Group", func() {
-			createdGroups, err := backup.GetAllGroups()
-			log.FailOnError(err, "Failed to get group")
-			responseMap := make(map[string]bool)
-			for _, createdGroup := range createdGroups {
-				groupValidation = append(groupValidation, createdGroup.Name)
-				responseMap[createdGroup.Name] = true
-			}
-			for _, group := range groups {
-				if _, ok := responseMap[group]; !ok {
-					groupNotCreated = group
-					err = fmt.Errorf("group Name not created - [%s]", group)
-					log.FailOnError(err, "Failed to create the group")
-					break
-				}
-
-			}
-			log.Infof("Validating created groups %v", groupValidation)
-			dash.VerifyFatal(groupNotCreated, "", "Group Creation Verification successful")
-		})
-
-		Step("Validate User", func() {
-			createdUsers, err := backup.GetAllUsers()
-			log.FailOnError(err, "Failed to get user")
-			responseMap := make(map[string]bool)
-			for _, createdUser := range createdUsers {
-				userValidation = append(userValidation, createdUser.Name)
-				responseMap[createdUser.Name] = true
-			}
-			for _, user := range users {
-				if _, ok := responseMap[user]; !ok {
-					userNotCreated = user
-					err = fmt.Errorf("user name not created - [%s]", user)
-					log.FailOnError(err, "Failed to create the user")
-					break
-				}
-
-			}
-			log.Infof("Validating created users %v", userValidation)
-			dash.VerifyFatal(userNotCreated, "", "User Creation Verification successful")
-		})
-
-	})
-
-	JustAfterEach(func() {
-		defer EndTorpedoTest()
-		log.Infof("Cleanup started")
-		err := backup.DeleteMultipleGroups(groups)
-		dash.VerifySafely(err, nil, fmt.Sprintf("Delete Groups %v", groups))
-		err = backup.DeleteMultipleUsers(users)
-		dash.VerifySafely(err, nil, fmt.Sprintf("Delete users %v", users))
-		log.Infof("Cleanup done")
-	})
-})
-
-// Validate that user can't duplicate a shared backup without registering the cluster
-var _ = Describe("{DuplicateSharedBackup}", func() {
-	userName := "testuser1"
-	firstName := "firstName"
-	lastName := "lastName"
-	email := "testuser10@cnbu.com"
-	password := "Password1"
-	numberOfBackups := 1
-	var backupName string
-	userContexts := make([]context.Context, 0)
-	var contexts []*scheduler.Context
-	var backupLocationName string
-	var backupLocationUID string
-	var cloudCredUID string
-	var cloudCredUidList []string
-	var appContexts []*scheduler.Context
-	var bkpNamespaces []string
-	var clusterUid string
-	var clusterStatus api.ClusterInfo_StatusInfo_Status
-	var credName string
-	bkpNamespaces = make([]string, 0)
-
-	JustBeforeEach(func() {
-		StartTorpedoTest("DuplicateSharedBackup",
-			"Share backup with user and duplicate it", nil, 82937)
-		log.InfoD("Deploy applications")
-		contexts = make([]*scheduler.Context, 0)
-		for i := 0; i < Inst().GlobalScaleFactor; i++ {
-			taskName := fmt.Sprintf("%s-%d", taskNamePrefix, i)
-			appContexts = ScheduleApplications(taskName)
-			contexts = append(contexts, appContexts...)
-			for _, ctx := range appContexts {
-				ctx.ReadinessTimeout = appReadinessTimeout
-				namespace := GetAppNamespace(ctx, taskName)
-				bkpNamespaces = append(bkpNamespaces, namespace)
-			}
-		}
-	})
-	It("Validate shared backup is not duplicated without cluster", func() {
-		ctx, err := backup.GetAdminCtxFromSecret()
-		log.FailOnError(err, "Fetching px-central-admin ctx")
-		providers := getProviders()
-		backupName = fmt.Sprintf("%s-%v", BackupNamePrefix, time.Now().Unix())
-		Step("Validate applications", func() {
-			log.InfoD("Validate applications")
-			ValidateApplications(contexts)
-		})
-		Step("Create User", func() {
-			err = backup.AddUser(userName, firstName, lastName, email, password)
-			log.FailOnError(err, "Failed to create user - %s", userName)
-
-		})
-		Step("Adding Credentials and Registering Backup Location", func() {
-			log.InfoD("Creating cloud credentials and backup location")
-			for _, provider := range providers {
-				cloudCredUID = uuid.New()
-				cloudCredUidList = append(cloudCredUidList, cloudCredUID)
-				backupLocationUID = uuid.New()
-				credName = fmt.Sprintf("autogenerated-cred-%v", time.Now().Unix())
-				CreateCloudCredential(provider, credName, cloudCredUID, orgID)
-				log.InfoD("Created Cloud Credentials with name - %s", credName)
-				backupLocationName = fmt.Sprintf("autogenerated-backup-location-%v", time.Now().Unix())
-				err = CreateBackupLocation(provider, backupLocationName, backupLocationUID, credName, cloudCredUID, getGlobalBucketName(provider), orgID, "")
-				dash.VerifyFatal(err, nil, fmt.Sprintf("Creating backup location %v", backupLocationName))
-				log.InfoD("Created Backup Location with name - %s", backupLocationName)
-			}
-		})
-		Step("Register source and destination cluster for backup", func() {
-			log.InfoD("Registering Source and Destination clusters and verifying the status")
-			err = CreateSourceAndDestClusters(orgID, "", "", ctx)
-			dash.VerifyFatal(err, nil, "Creating source and destination cluster")
-			clusterStatus, clusterUid = Inst().Backup.RegisterBackupCluster(orgID, SourceClusterName, "")
-			dash.VerifyFatal(clusterStatus, api.ClusterInfo_StatusInfo_Online, "Verifying backup cluster status")
-		})
-
-		Step("Taking backup of applications", func() {
-			log.InfoD("Taking Backup of application")
-			err = CreateBackup(backupName, SourceClusterName, backupLocationName, backupLocationUID, []string{bkpNamespaces[0]},
-				nil, orgID, clusterUid, "", "", "", "", ctx)
-			dash.VerifyFatal(err, nil, "Verifying backup creation")
-		})
-
-		Step("Share backup with user", func() {
-			log.InfoD("Share backup with  user having full access")
-			err := ShareBackup(backupName, nil, []string{userName}, FullAccess, ctx)
-			log.FailOnError(err, "Failed to share backup %s", backupName)
-		})
-
-		Step("Duplicate shared backup", func() {
-			log.InfoD("Validating to duplicate share backup without adding cluster")
-			// Get user context
-			ctxNonAdmin, err := backup.GetNonAdminCtx(userName, password)
-			log.FailOnError(err, "Fetching non px-central-admin user ctx")
-			userContexts = append(userContexts, ctxNonAdmin)
-
-			// Validate that backups are shared with user
-			log.Infof("Validating that backups are shared with %s user", userName)
-			userBackups1, err := GetAllBackupsForUser(userName, password)
-			log.FailOnError(err, "Not able to fetch backup for user %s", userName)
-			dash.VerifyFatal(len(userBackups1), numberOfBackups, fmt.Sprintf("Validating that user [%s] has access to all shared backups [%v]", userName, userBackups1))
-
-			//to duplicate shared backup internally it calls create backup api
-			log.Infof("Duplicate shared backup")
-			err = CreateBackup(backupName, SourceClusterName, backupLocationName, backupLocationUID, []string{bkpNamespaces[0]},
-				nil, orgID, clusterUid, "", "", "", "", ctxNonAdmin)
-			log.Infof("user not able to duplicate shared backup without adding cluster with err - %v", err)
-			errMessage := fmt.Sprintf("NotFound desc = failed to retrieve cluster [%s]: object not found", SourceClusterName)
-			dash.VerifyFatal(strings.Contains(err.Error(), errMessage), true, "Verifying that shared backup can't be duplicated without adding cluster")
-		})
-
-	})
-	JustAfterEach(func() {
-		defer EndTorpedoTest()
-		log.InfoD("Deleting the deployed apps after the testcase")
-		for i := 0; i < len(contexts); i++ {
-			opts := make(map[string]bool)
-			opts[SkipClusterScopedObjects] = true
-			taskName := fmt.Sprintf("%s-%d", taskNamePrefix, i)
-			err := Inst().S.Destroy(contexts[i], opts)
-			dash.VerifySafely(err, nil, fmt.Sprintf("Verify destroying app %s, Err: %v", taskName, err))
-		}
-
-		//Deleting user
-		err := backup.DeleteUser(userName)
-		log.FailOnError(err, "Error deleting user %v", userName)
-
-		ctx, err := backup.GetAdminCtxFromSecret()
-		log.FailOnError(err, "Fetching px-central-admin ctx")
-
-		//Delete Backups
-		backupDriver := Inst().Backup
-		backupUID, err := backupDriver.GetBackupUID(ctx, backupName, orgID)
-		backupDeleteResponse, err := DeleteBackup(backupName, backupUID, orgID, ctx)
-		log.FailOnError(err, "Backup [%s] could not be deleted with delete response %s", backupName, backupDeleteResponse)
-
-		log.Infof("Deleting registered clusters for admin context")
-		err = DeleteCluster(SourceClusterName, orgID, ctx)
-		dash.VerifySafely(err, nil, fmt.Sprintf("Deleting cluster %s", SourceClusterName))
-		err = DeleteCluster(destinationClusterName, orgID, ctx)
-		dash.VerifySafely(err, nil, fmt.Sprintf("Deleting cluster %s", destinationClusterName))
-
-		log.Infof("Cleaning up backup location - %s", backupLocationName)
-		err = DeleteBackupLocation(backupLocationName, backupLocationUID, orgID)
-		dash.VerifySafely(err, nil, fmt.Sprintf("Deleting backup location %s", backupLocationName))
-
-		log.Infof("Cleaning cloud credential")
-		time.Sleep(time.Minute * 3)
-		err = DeleteCloudCredential(credName, orgID, cloudCredUID)
-		dash.VerifySafely(err, nil, fmt.Sprintf("Deleting cloud cred %s", credName))
-
-	})
-
 })
 
 var _ = Describe("{BkpRstrDiffK8sVerSimultaneousDiffNS}", func() {
@@ -855,8 +590,6 @@
 	})
 })
 
-=======
->>>>>>> 2b65017d
 // This testcase verifies basic backup rule,backup location, cloud setting
 var _ = Describe("{BasicBackupCreation}", func() {
 	var (
@@ -1061,6130 +794,6 @@
 			err = DeleteRestore(restoreName, orgID, ctx)
 			dash.VerifyFatal(err, nil, fmt.Sprintf("Deleting Restore [%s]", restoreName))
 		}
-<<<<<<< HEAD
-		log.Info("Deleting cloud accounts")
-		DeleteCloudAccounts(backupLocationMap, cloudCredName, cloudCredUID, ctx)
-	})
-})
-
-var _ = Describe("{BasicSelectiveRestore}", func() {
-	var (
-		backupName        string
-		contexts          []*scheduler.Context
-		appContexts       []*scheduler.Context
-		bkpNamespaces     []string
-		clusterUid        string
-		clusterStatus     api.ClusterInfo_StatusInfo_Status
-		restoreName       string
-		cloudCredName     string
-		cloudCredUID      string
-		backupLocationUID string
-		bkpLocationName   string
-		numDeployments    int
-		providers         []string
-		backupLocationMap map[string]string
-		labelSelectors    map[string]string
-	)
-	JustBeforeEach(func() {
-		backupName = fmt.Sprintf("%s-%v", BackupNamePrefix, time.Now().Unix())
-		bkpNamespaces = make([]string, 0)
-		restoreName = fmt.Sprintf("%s-%v", RestoreNamePrefix, time.Now().Unix())
-		backupLocationMap = make(map[string]string)
-		labelSelectors = make(map[string]string)
-
-		numDeployments = 6 // For this test case to have relevance, it is necessary to raise the number of deployments.
-		providers = getProviders()
-
-		StartTorpedoTest("BasicSelectiveRestore", "All namespace backup and restore selective namespaces", nil, 83717)
-		log.InfoD(fmt.Sprintf("App list %v", Inst().AppList))
-		contexts = make([]*scheduler.Context, 0)
-		log.InfoD("Starting to deploy applications")
-		for i := 0; i < numDeployments; i++ {
-			log.InfoD(fmt.Sprintf("Iteration %v of deploying applications", i))
-			taskName := fmt.Sprintf("%s-%d", taskNamePrefix, i)
-			appContexts = ScheduleApplications(taskName)
-			contexts = append(contexts, appContexts...)
-			for _, ctx := range appContexts {
-				ctx.ReadinessTimeout = appReadinessTimeout
-				namespace := GetAppNamespace(ctx, taskName)
-				bkpNamespaces = append(bkpNamespaces, namespace)
-			}
-		}
-	})
-	It("Selective Restore From A Basic Backup", func() {
-
-		Step("Validating deployed applications", func() {
-			log.InfoD("Validating deployed applications")
-			ValidateApplications(contexts)
-		})
-		Step("Creating backup location and cloud setting", func() {
-			log.InfoD("Creating backup location and cloud setting")
-			for _, provider := range providers {
-				cloudCredName = fmt.Sprintf("%s-%s-%v", "cred", provider, time.Now().Unix())
-				bkpLocationName = fmt.Sprintf("%s-%s-bl", provider, getGlobalBucketName(provider))
-				cloudCredUID = uuid.New()
-				backupLocationUID = uuid.New()
-				backupLocationMap[backupLocationUID] = bkpLocationName
-				CreateCloudCredential(provider, cloudCredName, cloudCredUID, orgID)
-				err := CreateBackupLocation(provider, bkpLocationName, backupLocationUID, cloudCredName, cloudCredUID, getGlobalBucketName(provider), orgID, "")
-				dash.VerifyFatal(err, nil, "Creating backup location")
-			}
-		})
-		Step("Registering cluster for backup", func() {
-			log.InfoD("Registering cluster for backup")
-			ctx, err := backup.GetAdminCtxFromSecret()
-			log.FailOnError(err, "Fetching px-central-admin ctx")
-			err = CreateSourceAndDestClusters(orgID, "", "", ctx)
-			dash.VerifyFatal(err, nil, "Creating source and destination cluster")
-			clusterStatus, clusterUid = Inst().Backup.RegisterBackupCluster(orgID, SourceClusterName, "")
-			dash.VerifyFatal(clusterStatus, api.ClusterInfo_StatusInfo_Online, fmt.Sprintf("Verifying backup cluster with uid: [%s]", clusterUid))
-		})
-		Step("Taking backup of multiple namespaces", func() {
-			log.InfoD(fmt.Sprintf("Taking backup of multiple namespaces [%v]", bkpNamespaces))
-			ctx, err := backup.GetAdminCtxFromSecret()
-			dash.VerifyFatal(err, nil, "Getting context")
-			err = CreateBackup(backupName, SourceClusterName, bkpLocationName, backupLocationUID, bkpNamespaces,
-				labelSelectors, orgID, clusterUid, "", "", "", "", ctx)
-			dash.VerifyFatal(err, nil, fmt.Sprintf("Verifying [%s] backup creation", backupName))
-		})
-		Step("Selecting random backed-up apps and restoring them", func() {
-			log.InfoD("Selecting random backed-up apps and restoring them")
-			selectedBkpNamespaces, err := GetSubsetOfSlice(bkpNamespaces, len(bkpNamespaces)/2)
-			log.FailOnError(err, "Getting a subset of backed-up namespaces")
-			selectedBkpNamespaceMapping := make(map[string]string)
-			for _, namespace := range selectedBkpNamespaces {
-				selectedBkpNamespaceMapping[namespace] = namespace
-			}
-			log.InfoD("Selected application namespaces to restore: [%v]", selectedBkpNamespaces)
-			ctx, err := backup.GetAdminCtxFromSecret()
-			log.FailOnError(err, "Fetching px-central-admin ctx")
-			err = CreateRestore(restoreName, backupName, selectedBkpNamespaceMapping, destinationClusterName, orgID, ctx, make(map[string]string))
-			dash.VerifyFatal(err, nil, fmt.Sprintf("Creating restore [%s]", restoreName))
-		})
-	})
-	JustAfterEach(func() {
-		defer EndTorpedoTest()
-		ctx, err := backup.GetAdminCtxFromSecret()
-		log.FailOnError(err, "Fetching px-central-admin ctx")
-		opts := make(map[string]bool)
-		opts[SkipClusterScopedObjects] = true
-		log.InfoD("Deleting deployed applications")
-		ValidateAndDestroy(contexts, opts)
-
-		backupDriver := Inst().Backup
-		backupUID, err := backupDriver.GetBackupUID(ctx, backupName, orgID)
-		log.FailOnError(err, "Failed while trying to get backup UID for - [%s]", backupName)
-
-		log.InfoD("Deleting backup")
-		_, err = DeleteBackup(backupName, backupUID, orgID, ctx)
-		dash.VerifyFatal(err, nil, fmt.Sprintf("Deleting backup [%s]", backupName))
-
-		log.InfoD("Deleting restore")
-		log.InfoD(fmt.Sprintf("Backup name [%s]", restoreName))
-		err = DeleteRestore(restoreName, orgID, ctx)
-		dash.VerifyFatal(err, nil, fmt.Sprintf("Deleting restore [%s]", restoreName))
-
-		log.InfoD("Deleting cloud accounts")
-		DeleteCloudAccounts(backupLocationMap, cloudCredName, cloudCredUID, ctx)
-	})
-})
-
-var _ = Describe("{DifferentAccessSameUser}", func() {
-	var (
-		contexts          []*scheduler.Context
-		appContexts       []*scheduler.Context
-		bkpNamespaces     []string
-		clusterUid        string
-		clusterStatus     api.ClusterInfo_StatusInfo_Status
-		groupName         string
-		userName          []string
-		backupName        string
-		backupLocationUID string
-		cloudCredName     string
-		cloudCredUID      string
-		bkpLocationName   string
-	)
-	userContexts := make([]context.Context, 0)
-	backupLocationMap := make(map[string]string)
-	labelSelectors := make(map[string]string)
-	bkpNamespaces = make([]string, 0)
-	numberOfUsers := 1
-	JustBeforeEach(func() {
-		StartTorpedoTest("DifferentAccessSameUser",
-			"Take a backup and add user with readonly access and the group  with full access", nil, 82938)
-		log.InfoD("Deploy applications")
-		contexts = make([]*scheduler.Context, 0)
-		for i := 0; i < Inst().GlobalScaleFactor; i++ {
-			taskName := fmt.Sprintf("%s-%d", taskNamePrefix, i)
-			appContexts = ScheduleApplications(taskName)
-			contexts = append(contexts, appContexts...)
-			for _, ctx := range appContexts {
-				ctx.ReadinessTimeout = appReadinessTimeout
-				namespace := GetAppNamespace(ctx, taskName)
-				bkpNamespaces = append(bkpNamespaces, namespace)
-			}
-		}
-	})
-	It("Different Access Same User", func() {
-		ctx, err := backup.GetAdminCtxFromSecret()
-		dash.VerifyFatal(err, nil, "Getting context")
-		Step("Validate applications", func() {
-			log.InfoD("Validate applications ")
-			ValidateApplications(contexts)
-		})
-		Step("Create Users", func() {
-			log.InfoD("Creating users testuser")
-			userName = createUsers(numberOfUsers)
-			log.Infof("Created %v users and users list is %v", numberOfUsers, userName)
-		})
-		Step("Create Groups", func() {
-			log.InfoD("Creating group testGroup")
-			groupName = fmt.Sprintf("testGroup")
-			err := backup.AddGroup(groupName)
-			log.FailOnError(err, "Failed to create group - %v", groupName)
-
-		})
-		Step("Add users to group", func() {
-			log.InfoD("Adding user to groups")
-			err := backup.AddGroupToUser(userName[0], groupName)
-			dash.VerifyFatal(err, nil, "Adding user to group")
-			usersOfGroup, err := backup.GetMembersOfGroup(groupName)
-			log.FailOnError(err, "Error fetching members of the group - %v", groupName)
-			log.Infof("Group [%v] contains the following users: \n%v", groupName, usersOfGroup)
-
-		})
-		Step("Creating backup location and cloud setting", func() {
-			log.InfoD("Creating backup location and cloud setting")
-			providers := getProviders()
-			for _, provider := range providers {
-				cloudCredName = fmt.Sprintf("%s-%s-%v", "cloudcred", provider, time.Now().Unix())
-				bkpLocationName = fmt.Sprintf("%s-%s-%v-bl", provider, getGlobalBucketName(provider), time.Now().Unix())
-				cloudCredUID = uuid.New()
-				backupLocationUID = uuid.New()
-				backupLocationMap[backupLocationUID] = bkpLocationName
-				CreateCloudCredential(provider, cloudCredName, cloudCredUID, orgID)
-				err := CreateBackupLocation(provider, bkpLocationName, backupLocationUID, cloudCredName, cloudCredUID, getGlobalBucketName(provider), orgID, "")
-				dash.VerifyFatal(err, nil, "Creating backup location")
-			}
-		})
-		Step("Register cluster for backup", func() {
-			ctx, err := backup.GetAdminCtxFromSecret()
-			log.FailOnError(err, "Fetching px-central-admin ctx")
-			err = CreateSourceAndDestClusters(orgID, "", "", ctx)
-			dash.VerifyFatal(err, nil, "Creating source and destination cluster")
-			clusterStatus, clusterUid = Inst().Backup.RegisterBackupCluster(orgID, SourceClusterName, "")
-			dash.VerifyFatal(clusterStatus, api.ClusterInfo_StatusInfo_Online, "Verifying backup cluster")
-		})
-		Step("Taking backup of applications", func() {
-			backupName = fmt.Sprintf("%s-%s-%v", BackupNamePrefix, bkpNamespaces[0], time.Now().Unix())
-			err = CreateBackup(backupName, SourceClusterName, bkpLocationName, backupLocationUID, []string{bkpNamespaces[0]},
-				labelSelectors, orgID, clusterUid, "", "", "", "", ctx)
-			dash.VerifyFatal(err, nil, "Verifying backup creation")
-		})
-		Step("Share backup with user having readonly access", func() {
-			log.InfoD("Adding user with readonly access")
-			err = ShareBackup(backupName, nil, userName, ViewOnlyAccess, ctx)
-			log.FailOnError(err, "Failed to share backup %s", backupName)
-		})
-		Step("Share backup with group having full access", func() {
-			log.InfoD("Adding user with full access")
-			err = ShareBackup(backupName, []string{groupName}, nil, FullAccess, ctx)
-			log.FailOnError(err, "Failed to share backup %s", backupName)
-		})
-		Step("Share Backup with View Only access to a user of Full access group and Validate", func() {
-			log.InfoD("Backup is shared with Group having FullAccess after it is shared with user having ViewOnlyAccess, therefore user should have FullAccess")
-			ctxNonAdmin, err := backup.GetNonAdminCtx(userName[0], "Password1")
-			log.FailOnError(err, "Fetching user ctx")
-			userContexts = append(userContexts, ctxNonAdmin)
-			log.InfoD("Registering Source and Destination clusters from user context")
-			err = CreateSourceAndDestClusters(orgID, "", "", ctxNonAdmin)
-			dash.VerifyFatal(err, nil, "Creating source and destination cluster")
-			restoreName := fmt.Sprintf("%s-%v", RestoreNamePrefix, time.Now().Unix())
-			// Try restore with user having RestoreAccess and it should pass
-			err = CreateRestore(restoreName, backupName, make(map[string]string), destinationClusterName, orgID, ctxNonAdmin, make(map[string]string))
-			log.FailOnError(err, "Restoring of backup [%s] has failed with name - [%s]", backupName, restoreName)
-			log.InfoD("Restoring of backup [%s] was successful with name - [%s]", backupName, restoreName)
-			log.Infof("About to delete restore - %s to validate user can delete restore  ", restoreName)
-			err = DeleteRestore(restoreName, orgID, ctxNonAdmin)
-			dash.VerifyFatal(err, nil, fmt.Sprintf("Deleting Restore %s", restoreName))
-			backupDriver := Inst().Backup
-			backupUID, err := backupDriver.GetBackupUID(ctx, backupName, orgID)
-			log.FailOnError(err, "Failed while trying to get backup UID for - %s", backupName)
-			backupDeleteResponse, err := DeleteBackup(backupName, backupUID, orgID, ctxNonAdmin)
-			log.FailOnError(err, "Backup [%s] could not be deleted by user [%s] with delete response %s", backupName, userName, backupDeleteResponse)
-			dash.VerifyFatal(backupDeleteResponse.String(), "", "Verifying backup deletion is successful")
-		})
-	})
-
-	JustAfterEach(func() {
-		// For all the delete methods we need to add return and handle the error here
-		defer EndTorpedoTest()
-		ctx, err := backup.GetAdminCtxFromSecret()
-		log.FailOnError(err, "Fetching px-central-admin ctx")
-		opts := make(map[string]bool)
-		opts[SkipClusterScopedObjects] = true
-		ValidateAndDestroy(contexts, opts)
-		err = backup.DeleteUser(userName[0])
-		dash.VerifySafely(err, nil, "Deleting user")
-		err = backup.DeleteGroup(groupName)
-		dash.VerifySafely(err, nil, "Deleting group")
-		DeleteCloudAccounts(backupLocationMap, cloudCredName, cloudCredUID, ctx)
-	})
-})
-
-var _ = Describe("{ShareBackupWithUsersAndGroups}", func() {
-	numberOfUsers := 30
-	numberOfGroups := 3
-	groupSize := 10
-	numberOfBackups := 9
-	users := make([]string, 0)
-	groups := make([]string, 0)
-	backupNames := make([]string, 0)
-	userContexts := make([]context.Context, 0)
-	var contexts []*scheduler.Context
-	labelSelectors := make(map[string]string)
-	var backupLocationUID string
-	var cloudCredUID string
-	var cloudCredUidList []string
-	var appContexts []*scheduler.Context
-	var bkpNamespaces []string
-	var clusterUid string
-	var clusterStatus api.ClusterInfo_StatusInfo_Status
-	var customBackupLocationName string
-	var credName string
-	bkpNamespaces = make([]string, 0)
-	providers := getProviders()
-
-	JustBeforeEach(func() {
-		StartTorpedoTest("ShareBackupWithUsersAndGroups",
-			"Share large number of backups with multiple users and groups with View only, Restore and Full Access", nil, 82934)
-		log.InfoD("Deploy applications")
-		contexts = make([]*scheduler.Context, 0)
-		for i := 0; i < Inst().GlobalScaleFactor; i++ {
-			taskName := fmt.Sprintf("%s-%d", taskNamePrefix, i)
-			appContexts = ScheduleApplications(taskName)
-			contexts = append(contexts, appContexts...)
-			for _, ctx := range appContexts {
-				ctx.ReadinessTimeout = appReadinessTimeout
-				namespace := GetAppNamespace(ctx, taskName)
-				bkpNamespaces = append(bkpNamespaces, namespace)
-			}
-		}
-	})
-	It("Share large number of backups", func() {
-		Step("Validate applications", func() {
-			log.InfoD("Validate applications")
-			ValidateApplications(contexts)
-		})
-
-		Step("Create Users", func() {
-			log.InfoD("Creating %d users", numberOfUsers)
-			var wg sync.WaitGroup
-			for i := 1; i <= numberOfUsers; i++ {
-				userName := fmt.Sprintf("testuser%v", i)
-				firstName := fmt.Sprintf("FirstName%v", i)
-				lastName := fmt.Sprintf("LastName%v", i)
-				email := fmt.Sprintf("testuser%v_%v@cnbu.com", i, time.Now().Unix())
-				wg.Add(1)
-				go func(userName, firstName, lastName, email string) {
-					err := backup.AddUser(userName, firstName, lastName, email, "Password1")
-					log.FailOnError(err, "Failed to create user - %s", userName)
-					users = append(users, userName)
-					wg.Done()
-				}(userName, firstName, lastName, email)
-			}
-			wg.Wait()
-		})
-
-		Step("Create Groups", func() {
-			log.InfoD("Creating %d groups", numberOfGroups)
-			var wg sync.WaitGroup
-			for i := 1; i <= numberOfGroups; i++ {
-				groupName := fmt.Sprintf("testGroup%v", i)
-				wg.Add(1)
-				go func(groupName string) {
-					err := backup.AddGroup(groupName)
-					log.FailOnError(err, "Failed to create group - %v", groupName)
-					groups = append(groups, groupName)
-					wg.Done()
-				}(groupName)
-			}
-			wg.Wait()
-		})
-
-		Step("Add users to group", func() {
-			log.InfoD("Adding users to groups")
-			var wg sync.WaitGroup
-			for i := 0; i < len(users); i++ {
-				groupIndex := i / groupSize
-				wg.Add(1)
-				go func(i, groupIndex int) {
-					err := backup.AddGroupToUser(users[i], groups[groupIndex])
-					log.FailOnError(err, "Failed to assign group to user")
-					wg.Done()
-				}(i, groupIndex)
-			}
-			wg.Wait()
-
-			// Print the groups
-			for _, group := range groups {
-				usersOfGroup, err := backup.GetMembersOfGroup(group)
-				log.FailOnError(err, "Error fetching members of the group - %v", group)
-				log.Infof("Group [%v] contains the following users: \n%v", group, usersOfGroup)
-			}
-		})
-
-		Step("Adding Credentials and Registering Backup Location", func() {
-			log.InfoD("Creating cloud credentials and backup location")
-			for _, provider := range providers {
-				cloudCredUID = uuid.New()
-				cloudCredUidList = append(cloudCredUidList, cloudCredUID)
-				backupLocationUID = uuid.New()
-				credName = fmt.Sprintf("autogenerated-cred-%v", time.Now().Unix())
-				CreateCloudCredential(provider, credName, cloudCredUID, orgID)
-				log.InfoD("Created Cloud Credentials with name - %s", credName)
-				customBackupLocationName = fmt.Sprintf("autogenerated-backup-location-%v", time.Now().Unix())
-				err := CreateBackupLocation(provider, customBackupLocationName, backupLocationUID, credName, cloudCredUID, getGlobalBucketName(provider), orgID, "")
-				dash.VerifyFatal(err, nil, "Creating backup location")
-				log.InfoD("Created Backup Location with name - %s", customBackupLocationName)
-			}
-		})
-
-		Step("Register source and destination cluster for backup", func() {
-			log.InfoD("Registering Source and Destination clusters and verifying the status")
-			ctx, err := backup.GetAdminCtxFromSecret()
-			log.FailOnError(err, "Fetching px-central-admin ctx")
-			err = CreateSourceAndDestClusters(orgID, "", "", ctx)
-			dash.VerifyFatal(err, nil, "Creating source and destination cluster")
-			clusterStatus, clusterUid = Inst().Backup.RegisterBackupCluster(orgID, SourceClusterName, "")
-			dash.VerifyFatal(clusterStatus, api.ClusterInfo_StatusInfo_Online, "Verifying backup cluster status")
-		})
-
-		Step("Taking backup of applications", func() {
-			log.InfoD("Taking backup of applications")
-			var sem = make(chan struct{}, 10)
-			var wg sync.WaitGroup
-			ctx, err := backup.GetAdminCtxFromSecret()
-			log.FailOnError(err, "Fetching px-central-admin ctx")
-			for _, namespace := range bkpNamespaces {
-				for i := 0; i < numberOfBackups; i++ {
-					sem <- struct{}{}
-					time.Sleep(3 * time.Second)
-					backupName := fmt.Sprintf("%s-%v", BackupNamePrefix, time.Now().Unix())
-					backupNames = append(backupNames, backupName)
-					wg.Add(1)
-					go func(backupName string) {
-						defer GinkgoRecover()
-						defer wg.Done()
-						defer func() { <-sem }()
-						err = CreateBackup(backupName, SourceClusterName, customBackupLocationName, backupLocationUID, []string{namespace},
-							labelSelectors, orgID, clusterUid, "", "", "", "", ctx)
-						dash.VerifyFatal(err, nil, "Verifying backup creation")
-					}(backupName)
-				}
-				wg.Wait()
-			}
-			log.Infof("List of backups - %v", backupNames)
-		})
-
-		Step("Sharing backup with groups", func() {
-			log.InfoD("Sharing backups with groups")
-			backupsToBeSharedWithEachGroup := 3
-			ctx, err := backup.GetAdminCtxFromSecret()
-			log.FailOnError(err, "Fetching px-central-admin ctx")
-			for i, backupName := range backupNames {
-				groupIndex := i / backupsToBeSharedWithEachGroup
-				switch groupIndex {
-				case 0:
-					err = ShareBackup(backupName, []string{groups[groupIndex]}, nil, ViewOnlyAccess, ctx)
-					log.FailOnError(err, "Failed to share backup %s", backupName)
-				case 1:
-					err = ShareBackup(backupName, []string{groups[groupIndex]}, nil, RestoreAccess, ctx)
-					log.FailOnError(err, "Failed to share backup %s", backupName)
-				case 2:
-					err = ShareBackup(backupName, []string{groups[groupIndex]}, nil, FullAccess, ctx)
-					log.FailOnError(err, "Failed to share backup %s", backupName)
-				default:
-					err = ShareBackup(backupName, []string{groups[0]}, nil, ViewOnlyAccess, ctx)
-					log.FailOnError(err, "Failed to share backup %s", backupName)
-				}
-			}
-		})
-
-		Step("Share Backup with Full access to a user of View Only access group and Validate", func() {
-			log.InfoD("Share Backup with Full access to a user of View Only access group and Validate")
-			// Get user from the view access group
-			username, err := backup.GetRandomUserFromGroup(groups[0])
-			log.FailOnError(err, "Failed to get a random user from group [%s]", groups[0])
-			log.Infof("Sharing backup with user - %s", username)
-
-			// Get Admin Context - needed to share backup and get backup UID
-			ctx, err := backup.GetAdminCtxFromSecret()
-			log.FailOnError(err, "Fetching px-central-admin ctx")
-
-			// Share backup with the user
-			backupName := backupNames[0]
-			err = ShareBackup(backupName, nil, []string{username}, FullAccess, ctx)
-			log.FailOnError(err, "Failed to share backup %s", backupName)
-
-			// Get user context
-			ctxNonAdmin, err := backup.GetNonAdminCtx(username, "Password1")
-			log.FailOnError(err, "Fetching %s ctx", username)
-			userContexts = append(userContexts, ctxNonAdmin)
-
-			// Register Source and Destination cluster
-			log.InfoD("Registering Source and Destination clusters from user context")
-			err = CreateSourceAndDestClusters(orgID, "", "", ctxNonAdmin)
-			dash.VerifyFatal(err, nil, "Creating source and destination cluster")
-
-			// Start Restore
-			restoreName := fmt.Sprintf("%s-%v", RestoreNamePrefix, time.Now().Unix())
-			err = CreateRestore(restoreName, backupName, make(map[string]string), destinationClusterName, orgID, ctxNonAdmin, make(map[string]string))
-			log.FailOnError(err, "Restoring of backup [%s] has failed with name - [%s]", backupName, restoreName)
-
-			// Restore validation to make sure that the user with Full Access can restore
-			log.InfoD("Restoring of backup [%s] was successful with name - [%s]", backupName, restoreName)
-			log.Infof("About to delete restore - %s", restoreName)
-			err = DeleteRestore(restoreName, orgID, ctxNonAdmin)
-			dash.VerifyFatal(err, nil, fmt.Sprintf("Deleting Restore %s", restoreName))
-
-			// Get Backup UID
-			backupDriver := Inst().Backup
-			backupUID, err := backupDriver.GetBackupUID(ctx, backupName, orgID)
-			log.FailOnError(err, "Failed while trying to get backup UID for - %s", backupName)
-
-			// Delete backup to confirm that the user has Full Access
-			backupDeleteResponse, err := DeleteBackup(backupName, backupUID, orgID, ctxNonAdmin)
-			log.FailOnError(err, "Backup [%s] could not be deleted by user [%s]", backupName, username)
-			dash.VerifyFatal(backupDeleteResponse.String(), "", "Verifying backup deletion is successful")
-		})
-
-		Step("Share Backup with View Only access to a user of Full access group and Validate", func() {
-			log.InfoD("Share Backup with View Only access to a user of Full access group and Validate")
-			// Get user from the view access group
-			username, err := backup.GetRandomUserFromGroup(groups[2])
-			log.FailOnError(err, "Failed to get a random user from group [%s]", groups[2])
-			log.Infof("Sharing backup with user - %s", username)
-
-			// Get Admin Context - needed to share backup and get backup UID
-			ctx, err := backup.GetAdminCtxFromSecret()
-			log.FailOnError(err, "Fetching px-central-admin ctx")
-
-			// Share backup with the user
-			backupName := backupNames[6]
-			err = ShareBackup(backupName, nil, []string{username}, ViewOnlyAccess, ctx)
-			log.FailOnError(err, "Failed to share backup %s", backupName)
-
-			// Get user context
-			ctxNonAdmin, err := backup.GetNonAdminCtx(username, "Password1")
-			log.FailOnError(err, "Fetching %s ctx", username)
-			userContexts = append(userContexts, ctxNonAdmin)
-
-			// Register Source and Destination cluster
-			log.InfoD("Registering Source and Destination clusters from user context")
-			err = CreateSourceAndDestClusters(orgID, "", "", ctxNonAdmin)
-			dash.VerifyFatal(err, nil, "Creating source and destination cluster")
-
-			// Get Backup UID
-			backupDriver := Inst().Backup
-			backupUID, err := backupDriver.GetBackupUID(ctx, backupName, orgID)
-			log.FailOnError(err, "Failed while trying to get backup UID for - %s", backupName)
-
-			// Delete backup to confirm that the user cannot delete the backup
-			_, err = DeleteBackup(backupName, backupUID, orgID, ctxNonAdmin)
-			log.Infof("Error message - %s", err.Error())
-			dash.VerifyFatal(strings.Contains(err.Error(), "doesn't have permission to delete backup"), true, "Verifying backup deletion is not possible")
-		})
-
-		Step("Share Backup with Restore access to a user of View Only access group and Validate", func() {
-			log.InfoD("Share Backup with Restore access to a user of View Only access group and Validate")
-			// Get user from the view only access group
-			username, err := backup.GetRandomUserFromGroup(groups[0])
-			log.FailOnError(err, "Failed to get a random user from group [%s]", groups[0])
-			log.Infof("Sharing backup with user - %s", username)
-
-			// Get Admin Context - needed to share backup and get backup UID
-			ctx, err := backup.GetAdminCtxFromSecret()
-			log.FailOnError(err, "Fetching px-central-admin ctx")
-
-			// Share backup with the user
-			backupName := backupNames[1]
-			err = ShareBackup(backupName, nil, []string{username}, RestoreAccess, ctx)
-			log.FailOnError(err, "Failed to share backup %s", backupName)
-
-			// Get user context
-			ctxNonAdmin, err := backup.GetNonAdminCtx(username, "Password1")
-			log.FailOnError(err, "Fetching %s ctx", username)
-			userContexts = append(userContexts, ctxNonAdmin)
-
-			// Register Source and Destination cluster
-			log.InfoD("Registering Source and Destination clusters from user context")
-			err = CreateSourceAndDestClusters(orgID, "", "", ctxNonAdmin)
-			dash.VerifyFatal(err, nil, "Creating source and destination cluster")
-
-			// Start Restore
-			restoreName := fmt.Sprintf("%s-%v", RestoreNamePrefix, time.Now().Unix())
-			err = CreateRestore(restoreName, backupName, make(map[string]string), destinationClusterName, orgID, ctxNonAdmin, make(map[string]string))
-			log.FailOnError(err, "Restoring of backup [%s] has failed with name - [%s]", backupName, restoreName)
-
-			// Restore validation to make sure that the user with can restore
-			log.InfoD("Restoring of backup [%s] was successful with name - [%s]", backupName, restoreName)
-			log.Infof("About to delete restore - %s", restoreName)
-			err = DeleteRestore(restoreName, orgID, ctxNonAdmin)
-			dash.VerifyFatal(err, nil, fmt.Sprintf("Deleting Restore %s", restoreName))
-
-			// Get Backup UID
-			backupDriver := Inst().Backup
-			backupUID, err := backupDriver.GetBackupUID(ctx, backupName, orgID)
-			log.FailOnError(err, "Failed while trying to get backup UID for - %s", backupName)
-
-			// Delete backup to confirm that the user cannot delete the backup
-			_, err = DeleteBackup(backupName, backupUID, orgID, ctxNonAdmin)
-			dash.VerifyFatal(strings.Contains(err.Error(), "doesn't have permission to delete backup"), true, "Verifying backup deletion is not possible")
-		})
-
-		Step("Validate Restore access for a user of Restore group", func() {
-			log.InfoD("Validate Restore access for a user of Restore group")
-			// Get user from the restore access group
-			username, err := backup.GetRandomUserFromGroup(groups[1])
-			log.FailOnError(err, "Failed to get a random user from group [%s]", groups[1])
-
-			// Get user context
-			ctxNonAdmin, err := backup.GetNonAdminCtx(username, "Password1")
-			log.FailOnError(err, "Fetching %s ctx", username)
-			userContexts = append(userContexts, ctxNonAdmin)
-
-			// Get Admin Context - needed to share backup and get backup UID
-			ctx, err := backup.GetAdminCtxFromSecret()
-			log.FailOnError(err, "Fetching px-central-admin ctx")
-
-			// Register Source and Destination cluster
-			log.InfoD("Registering Source and Destination clusters from user context")
-			err = CreateSourceAndDestClusters(orgID, "", "", ctxNonAdmin)
-			dash.VerifyFatal(err, nil, "Creating source and destination cluster")
-
-			// Start Restore
-			backupName := backupNames[3]
-			restoreName := fmt.Sprintf("%s-%v", RestoreNamePrefix, time.Now().Unix())
-			err = CreateRestore(restoreName, backupName, make(map[string]string), destinationClusterName, orgID, ctxNonAdmin, make(map[string]string))
-			log.FailOnError(err, "Restoring of backup [%s] has failed with name - [%s]", backupName, restoreName)
-
-			// Restore validation to make sure that the user with can restore
-			log.InfoD("Restoring of backup [%s] was successful with name - [%s]", backupName, restoreName)
-			log.Infof("About to delete restore - %s", restoreName)
-			err = DeleteRestore(restoreName, orgID, ctxNonAdmin)
-			dash.VerifyFatal(err, nil, fmt.Sprintf("Deleting Restore %s", restoreName))
-			log.InfoD("Deleting Restore [%s] was successful", restoreName)
-
-			// Get Backup UID
-			backupDriver := Inst().Backup
-			backupUID, err := backupDriver.GetBackupUID(ctx, backupName, orgID)
-			log.FailOnError(err, "Failed while trying to get backup UID for - %s", backupName)
-
-			// Delete backup to confirm that the user cannot delete the backup
-			_, err = DeleteBackup(backupName, backupUID, orgID, ctxNonAdmin)
-			dash.VerifyFatal(strings.Contains(err.Error(), "doesn't have permission to delete backup"), true, "Verifying backup deletion is not possible")
-		})
-
-		Step("Validate that user with View Only access cannot restore or delete the backup", func() {
-			log.InfoD("Validate that user with View Only access cannot restore or delete the backup")
-			// Get user from the view only access group
-			username, err := backup.GetRandomUserFromGroup(groups[0])
-			log.FailOnError(err, "Failed to get a random user from group [%s]", groups[0])
-
-			// Get user context
-			ctxNonAdmin, err := backup.GetNonAdminCtx(username, "Password1")
-			log.FailOnError(err, "Fetching %s ctx", username)
-			userContexts = append(userContexts, ctxNonAdmin)
-
-			// Register Source and Destination cluster
-			log.InfoD("Registering Source and Destination clusters from user context")
-			err = CreateSourceAndDestClusters(orgID, "", "", ctxNonAdmin)
-			dash.VerifyFatal(err, nil, "Creating source and destination cluster")
-
-			// Start Restore
-			backupName := backupNames[2]
-			restoreName := fmt.Sprintf("%s-%v", RestoreNamePrefix, time.Now().Unix())
-			err = CreateRestore(restoreName, backupName, make(map[string]string), destinationClusterName, orgID, ctxNonAdmin, make(map[string]string))
-			// Restore validation to make sure that the user with View Access cannot restore
-			dash.VerifyFatal(strings.Contains(err.Error(), "failed to retrieve backup location"), true, "Verifying backup restore is not possible")
-
-			// Get Admin Context - needed to get backup UID
-			ctx, err := backup.GetAdminCtxFromSecret()
-			log.FailOnError(err, "Fetching px-central-admin ctx")
-
-			// Get Backup UID
-			backupDriver := Inst().Backup
-			backupUID, err := backupDriver.GetBackupUID(ctx, backupName, orgID)
-			log.FailOnError(err, "Failed while trying to get backup UID for - %s", backupName)
-
-			// Delete backup to confirm that the user cannot delete the backup
-			_, err = DeleteBackup(backupName, backupUID, orgID, ctxNonAdmin)
-			dash.VerifyFatal(strings.Contains(err.Error(), "doesn't have permission to delete backup"), true, "Verifying backup deletion is not possible")
-		})
-	})
-	JustAfterEach(func() {
-		defer EndTorpedoTest()
-		log.InfoD("Deleting the deployed apps after the testcase")
-		for i := 0; i < len(contexts); i++ {
-			opts := make(map[string]bool)
-			opts[SkipClusterScopedObjects] = true
-			taskName := fmt.Sprintf("%s-%d", taskNamePrefix, i)
-			err := Inst().S.Destroy(contexts[i], opts)
-			dash.VerifySafely(err, nil, fmt.Sprintf("Verify destroying app %s, Err: %v", taskName, err))
-		}
-		var wg sync.WaitGroup
-		log.Infof("Cleaning up users")
-		for _, userName := range users {
-			wg.Add(1)
-			go func(userName string) {
-				defer wg.Done()
-				err := backup.DeleteUser(userName)
-				log.FailOnError(err, "Error deleting user %v", userName)
-			}(userName)
-		}
-		wg.Wait()
-
-		log.Infof("Cleaning up groups")
-		for _, groupName := range groups {
-			wg.Add(1)
-			go func(groupName string) {
-				defer wg.Done()
-				err := backup.DeleteGroup(groupName)
-				log.FailOnError(err, "Error deleting user %v", groupName)
-			}(groupName)
-		}
-		wg.Wait()
-
-		ctx, err := backup.GetAdminCtxFromSecret()
-		log.FailOnError(err, "Fetching px-central-admin ctx")
-
-		log.Infof("Deleting registered clusters for admin context")
-		err = DeleteCluster(SourceClusterName, orgID, ctx)
-		dash.VerifySafely(err, nil, fmt.Sprintf("Deleting cluster %s", SourceClusterName))
-		err = DeleteCluster(destinationClusterName, orgID, ctx)
-		dash.VerifySafely(err, nil, fmt.Sprintf("Deleting cluster %s", destinationClusterName))
-
-		log.Infof("Deleting registered clusters for non-admin context")
-		for _, ctxNonAdmin := range userContexts {
-			err = DeleteCluster(SourceClusterName, orgID, ctxNonAdmin)
-			dash.VerifySafely(err, nil, fmt.Sprintf("Deleting cluster %s", SourceClusterName))
-			err = DeleteCluster(destinationClusterName, orgID, ctxNonAdmin)
-			dash.VerifySafely(err, nil, fmt.Sprintf("Deleting cluster %s", destinationClusterName))
-		}
-
-		backupDriver := Inst().Backup
-		for _, backupName := range backupNames {
-			backupUID, err := backupDriver.GetBackupUID(ctx, backupName, orgID)
-			log.FailOnError(err, "Failed while trying to get backup UID for - %s", backupName)
-			log.Infof("About to delete backup - %s", backupName)
-			_, err = DeleteBackup(backupName, backupUID, orgID, ctx)
-			dash.VerifyFatal(err, nil, fmt.Sprintf("Deleting backup - [%s]", backupName))
-		}
-
-		log.Infof("Cleaning up backup location - %s", customBackupLocationName)
-		err = DeleteBackupLocation(customBackupLocationName, backupLocationUID, orgID)
-		dash.VerifySafely(err, nil, fmt.Sprintf("Deleting backup location %s", customBackupLocationName))
-
-		log.Infof("Cleaning cloud credential")
-		//TODO: Eliminate time.Sleep
-		time.Sleep(time.Minute * 3)
-		err = DeleteCloudCredential(credName, orgID, cloudCredUID)
-		dash.VerifySafely(err, nil, fmt.Sprintf("Deleting cloud cred %s", credName))
-	})
-})
-
-var _ = Describe("{ShareLargeNumberOfBackupsWithLargeNumberOfUsers}", func() {
-	numberOfUsers, _ := strconv.Atoi(getEnv(usersToBeCreated, "200"))
-	numberOfGroups, _ := strconv.Atoi(getEnv(groupsToBeCreated, "100"))
-	groupSize, _ := strconv.Atoi(getEnv(maxUsersInGroup, "2"))
-	numberOfBackups, _ := strconv.Atoi(getEnv(maxBackupsToBeCreated, "100"))
-	timeBetweenConsecutiveBackups := 4 * time.Second
-	users := make([]string, 0)
-	groups := make([]string, 0)
-	backupNames := make([]string, 0)
-	numberOfSimultaneousBackups := 20
-	var contexts []*scheduler.Context
-	labelSelectors := make(map[string]string)
-	var backupLocationUID string
-	var cloudCredUID string
-	var cloudCredUidList []string
-	var appContexts []*scheduler.Context
-	userContexts := make([]context.Context, 0)
-	var bkpNamespaces []string
-	var clusterUid string
-	var clusterStatus api.ClusterInfo_StatusInfo_Status
-	var customBackupLocationName string
-	var credName string
-	var chosenUser string
-	bkpNamespaces = make([]string, 0)
-	providers := getProviders()
-
-	JustBeforeEach(func() {
-		StartTorpedoTest("ShareLargeNumberOfBackupsWithLargeNumberOfUsers",
-			"Share large number of backups to large number of users", nil, 82941)
-		log.InfoD("Deploy applications")
-		contexts = make([]*scheduler.Context, 0)
-		for i := 0; i < Inst().GlobalScaleFactor; i++ {
-			taskName := fmt.Sprintf("%s-%d", taskNamePrefix, i)
-			appContexts = ScheduleApplications(taskName)
-			contexts = append(contexts, appContexts...)
-			for _, ctx := range appContexts {
-				ctx.ReadinessTimeout = appReadinessTimeout
-				namespace := GetAppNamespace(ctx, taskName)
-				bkpNamespaces = append(bkpNamespaces, namespace)
-			}
-		}
-	})
-	It("Share all backups at cluster level with a user group and revoke it and validate", func() {
-		Step("Validate applications and get their labels", func() {
-			log.InfoD("Validate applications")
-			ValidateApplications(contexts)
-		})
-
-		Step("Create Users", func() {
-			log.InfoD("Creating %d users to be added to the group", numberOfUsers)
-			var wg sync.WaitGroup
-			for i := 1; i <= numberOfUsers; i++ {
-				userName := fmt.Sprintf("testuser%v", i)
-				firstName := fmt.Sprintf("FirstName%v", i)
-				lastName := fmt.Sprintf("LastName%v", i)
-				email := fmt.Sprintf("testuser%v@cnbu.com", i)
-				wg.Add(1)
-				go func(userName, firstName, lastName, email string) {
-					defer wg.Done()
-					err := backup.AddUser(userName, firstName, lastName, email, "Password1")
-					log.FailOnError(err, "Failed to create user - %s", userName)
-					users = append(users, userName)
-				}(userName, firstName, lastName, email)
-			}
-			wg.Wait()
-		})
-
-		Step("Create Groups", func() {
-			log.InfoD("Creating %d groups", numberOfGroups)
-			var wg sync.WaitGroup
-			for i := 1; i <= numberOfGroups; i++ {
-				groupName := fmt.Sprintf("testGroup%v", i)
-				wg.Add(1)
-				go func(groupName string) {
-					defer wg.Done()
-					err := backup.AddGroup(groupName)
-					log.FailOnError(err, "Failed to create group - %v", groupName)
-					groups = append(groups, groupName)
-				}(groupName)
-			}
-			wg.Wait()
-		})
-
-		Step("Add users to group", func() {
-			log.InfoD("Adding users to groups")
-			var wg sync.WaitGroup
-			for i := 0; i < len(users); i++ {
-				groupIndex := i / groupSize
-				wg.Add(1)
-				go func(i, groupIndex int) {
-					defer wg.Done()
-					err := backup.AddGroupToUser(users[i], groups[groupIndex])
-					log.FailOnError(err, "Failed to assign group to user")
-				}(i, groupIndex)
-			}
-			wg.Wait()
-
-			// Print the groups
-			for _, group := range groups {
-				usersOfGroup, err := backup.GetMembersOfGroup(group)
-				log.FailOnError(err, "Error fetching members of the group - %v", group)
-				log.Infof("Group [%v] contains the following users: \n%v", group, usersOfGroup)
-			}
-		})
-
-		Step("Adding Credentials and Registering Backup Location", func() {
-			log.InfoD("Using pre-provisioned bucket. Creating cloud credentials and backup location.")
-			for _, provider := range providers {
-				cloudCredUID = uuid.New()
-				cloudCredUidList = append(cloudCredUidList, cloudCredUID)
-				backupLocationUID = uuid.New()
-				credName = fmt.Sprintf("autogenerated-cred-%v", time.Now().Unix())
-				CreateCloudCredential(provider, credName, cloudCredUID, orgID)
-				log.InfoD("Created Cloud Credentials with name - %s", credName)
-				customBackupLocationName = fmt.Sprintf("autogenerated-backup-location-%v", time.Now().Unix())
-				err := CreateBackupLocation(provider, customBackupLocationName, backupLocationUID, credName, cloudCredUID, getGlobalBucketName(provider), orgID, "")
-				dash.VerifyFatal(err, nil, "Creating backup location")
-				log.InfoD("Created Backup Location with name - %s", customBackupLocationName)
-			}
-		})
-
-		Step("Register source and destination cluster for backup", func() {
-			log.InfoD("Registering Source and Destination clusters and verifying the status")
-			ctx, err := backup.GetAdminCtxFromSecret()
-			log.FailOnError(err, "Fetching px-central-admin ctx")
-			err = CreateSourceAndDestClusters(orgID, "", "", ctx)
-			dash.VerifyFatal(err, nil, "Creating source and destination cluster")
-			clusterStatus, clusterUid = Inst().Backup.RegisterBackupCluster(orgID, SourceClusterName, "")
-			dash.VerifyFatal(clusterStatus, api.ClusterInfo_StatusInfo_Online, "Verifying backup cluster status")
-		})
-
-		Step("Taking backup of applications", func() {
-			log.InfoD("Taking backup of applications")
-			var sem = make(chan struct{}, numberOfSimultaneousBackups)
-			var wg sync.WaitGroup
-			ctx, err := backup.GetAdminCtxFromSecret()
-			log.FailOnError(err, "Fetching px-central-admin ctx")
-			log.InfoD("Taking %d backups", numberOfBackups)
-			for _, namespace := range bkpNamespaces {
-				for i := 0; i < numberOfBackups; i++ {
-					sem <- struct{}{}
-					time.Sleep(timeBetweenConsecutiveBackups)
-					backupName := fmt.Sprintf("%s-%v", BackupNamePrefix, time.Now().Unix())
-					backupNames = append(backupNames, backupName)
-					wg.Add(1)
-					go func(backupName string) {
-						defer GinkgoRecover()
-						defer wg.Done()
-						defer func() { <-sem }()
-						err = CreateBackup(backupName, SourceClusterName, customBackupLocationName, backupLocationUID, []string{namespace},
-							labelSelectors, orgID, clusterUid, "", "", "", "", ctx)
-						dash.VerifyFatal(err, nil, fmt.Sprintf("Verifying backup creation: %s", backupName))
-					}(backupName)
-				}
-				wg.Wait()
-			}
-			log.Infof("List of backups - %v", backupNames)
-		})
-
-		Step("Share all backups with Full Access in source cluster with a group", func() {
-			log.InfoD("Share all backups with Full Access in source cluster with a group")
-			ctx, err := backup.GetAdminCtxFromSecret()
-			log.FailOnError(err, "Fetching px-central-admin ctx")
-			err = ClusterUpdateBackupShare(SourceClusterName, groups, nil, FullAccess, true, ctx)
-			log.FailOnError(err, "Failed sharing all backups for cluster [%s]", SourceClusterName)
-		})
-
-		Step("Validate Full Access of backups shared at cluster level", func() {
-			log.InfoD("Validate Full Access of backups shared at cluster level for a user of a group")
-			// Get user from group
-			var err error
-			chosenUser, err = backup.GetRandomUserFromGroup(groups[rand.Intn(numberOfGroups-1)])
-			log.FailOnError(err, "Failed to get a random user from group [%s]", groups[0])
-			log.Infof("User chosen to validate full access - %s", chosenUser)
-
-			// Get Admin Context - needed to share backup and get backup UID
-			ctx, err := backup.GetAdminCtxFromSecret()
-			log.FailOnError(err, "Fetching px-central-admin ctx")
-
-			// Get user context
-			ctxNonAdmin, err := backup.GetNonAdminCtx(chosenUser, "Password1")
-			log.FailOnError(err, "Fetching %s ctx", chosenUser)
-			userContexts = append(userContexts, ctxNonAdmin)
-
-			// Register Source and Destination cluster
-			log.InfoD("Registering Source and Destination clusters from user context")
-			err = CreateSourceAndDestClusters(orgID, "", "", ctxNonAdmin)
-			dash.VerifyFatal(err, nil, "Creating source and destination cluster")
-
-			// Start Restore
-			backupName := backupNames[rand.Intn(numberOfBackups-1)]
-			restoreName := fmt.Sprintf("%s-%v", RestoreNamePrefix, time.Now().Unix())
-			err = CreateRestore(restoreName, backupName, make(map[string]string), destinationClusterName, orgID, ctxNonAdmin, make(map[string]string))
-			log.FailOnError(err, "Restoring of backup [%s] has failed with name - [%s]", backupName, restoreName)
-
-			// Restore validation to make sure that the user with Full Access can restore
-			log.InfoD("Restoring of backup [%s] was successful with name - [%s]", backupName, restoreName)
-			log.Infof("About to delete restore - %s", restoreName)
-			err = DeleteRestore(restoreName, orgID, ctxNonAdmin)
-			dash.VerifyFatal(err, nil, fmt.Sprintf("Deleting Restore %s", restoreName))
-
-			// Get Backup UID
-			backupDriver := Inst().Backup
-			backupUID, err := backupDriver.GetBackupUID(ctx, backupName, orgID)
-			log.FailOnError(err, "Failed while trying to get backup UID for - %s", backupName)
-
-			// Delete backup to confirm that the user has Full Access
-			backupDeleteResponse, err := DeleteBackup(backupName, backupUID, orgID, ctxNonAdmin)
-			log.FailOnError(err, "Backup [%s] could not be deleted by user [%s]", backupName, chosenUser)
-			dash.VerifyFatal(backupDeleteResponse.String(), "",
-				fmt.Sprintf("Verifying backup [%s] deletion is successful by user [%s]", backupName, chosenUser))
-		})
-
-		Step("Share all backups with Restore Access in source cluster with a group", func() {
-			log.InfoD("Share all backups with Full Access in source cluster with a group")
-			ctx, err := backup.GetAdminCtxFromSecret()
-			log.FailOnError(err, "Fetching px-central-admin ctx")
-			err = ClusterUpdateBackupShare(SourceClusterName, groups, nil, RestoreAccess, true, ctx)
-			log.FailOnError(err, "Failed sharing all backups for cluster [%s]", SourceClusterName)
-		})
-
-		Step("Validate Restore Access of backups shared at cluster level", func() {
-			log.InfoD("Validate Restore Access of backups shared at cluster level")
-			log.Infof("User chosen to validate restore access - %s", chosenUser)
-
-			// Get Admin Context - needed to share backup and get backup UID
-			ctx, err := backup.GetAdminCtxFromSecret()
-			log.FailOnError(err, "Fetching px-central-admin ctx")
-
-			// Get user context
-			ctxNonAdmin, err := backup.GetNonAdminCtx(chosenUser, "Password1")
-			log.FailOnError(err, "Fetching %s ctx", chosenUser)
-
-			// Start Restore
-			backupName := backupNames[rand.Intn(numberOfBackups-1)]
-			restoreName := fmt.Sprintf("%s-%v", RestoreNamePrefix, time.Now().Unix())
-			err = CreateRestore(restoreName, backupName, make(map[string]string), destinationClusterName, orgID, ctxNonAdmin, make(map[string]string))
-			log.FailOnError(err, "Restoring of backup [%s] has failed with name - [%s]", backupName, restoreName)
-
-			// Restore validation to make sure that the user with Restore Access can restore
-			log.InfoD("Restoring of backup [%s] was successful with name - [%s]", backupName, restoreName)
-			log.Infof("About to delete restore - %s", restoreName)
-			err = DeleteRestore(restoreName, orgID, ctxNonAdmin)
-			dash.VerifyFatal(err, nil, fmt.Sprintf("Deleting Restore %s", restoreName))
-
-			// Get Backup UID
-			backupDriver := Inst().Backup
-			backupUID, err := backupDriver.GetBackupUID(ctx, backupName, orgID)
-			log.FailOnError(err, "Failed while trying to get backup UID for - %s", backupName)
-
-			// Delete backup to confirm that the user cannot delete the backup
-			_, err = DeleteBackup(backupName, backupUID, orgID, ctxNonAdmin)
-			dash.VerifyFatal(strings.Contains(err.Error(), "doesn't have permission to delete backup"), true, "Verifying backup deletion is not possible")
-		})
-
-		Step("Share all backups with View Only Access in source cluster with a group", func() {
-			log.InfoD("Share all backups with Full Access in source cluster with a group")
-			ctx, err := backup.GetAdminCtxFromSecret()
-			log.FailOnError(err, "Fetching px-central-admin ctx")
-			err = ClusterUpdateBackupShare(SourceClusterName, groups, nil, ViewOnlyAccess, true, ctx)
-			log.FailOnError(err, "Failed sharing all backups for cluster [%s]", SourceClusterName)
-		})
-
-		Step("Validate Restore Access of backups shared at cluster level", func() {
-			log.InfoD("Validate Restore Access of backups shared at cluster level")
-			log.Infof("User chosen to validate restore access - %s", chosenUser)
-
-			// Get Admin Context - needed to share backup and get backup UID
-			ctx, err := backup.GetAdminCtxFromSecret()
-			log.FailOnError(err, "Fetching px-central-admin ctx")
-
-			// Get user context
-			ctxNonAdmin, err := backup.GetNonAdminCtx(chosenUser, "Password1")
-			log.FailOnError(err, "Fetching %s ctx", chosenUser)
-
-			// Start Restore
-			backupName := backupNames[rand.Intn(numberOfBackups-1)]
-			restoreName := fmt.Sprintf("%s-%v", RestoreNamePrefix, time.Now().Unix())
-			err = CreateRestore(restoreName, backupName, make(map[string]string), destinationClusterName, orgID, ctxNonAdmin, make(map[string]string))
-
-			// Restore validation to make sure that the user with View Access cannot restore
-			dash.VerifyFatal(strings.Contains(err.Error(), "doesn't have permission to restore backup"), true, "Verifying backup restore is not possible")
-
-			// Get Backup UID
-			backupDriver := Inst().Backup
-			backupUID, err := backupDriver.GetBackupUID(ctx, backupName, orgID)
-			log.FailOnError(err, "Failed while trying to get backup UID for - %s", backupName)
-
-			// Delete backup to confirm that the user cannot delete the backup
-			_, err = DeleteBackup(backupName, backupUID, orgID, ctxNonAdmin)
-			dash.VerifyFatal(strings.Contains(err.Error(), "doesn't have permission to delete backup"), true, "Verifying backup deletion is not possible")
-		})
-	})
-	JustAfterEach(func() {
-		defer EndTorpedoTest()
-		log.InfoD("Deleting the deployed apps after the testcase")
-		for i := 0; i < len(contexts); i++ {
-			opts := make(map[string]bool)
-			opts[SkipClusterScopedObjects] = true
-			taskName := fmt.Sprintf("%s-%d", taskNamePrefix, i)
-			err := Inst().S.Destroy(contexts[i], opts)
-			dash.VerifySafely(err, nil, fmt.Sprintf("Verify destroying app %s, Err: %v", taskName, err))
-		}
-		var wg sync.WaitGroup
-		log.Infof("Cleaning up users")
-		for _, userName := range users {
-			wg.Add(1)
-			go func(userName string) {
-				defer wg.Done()
-				err := backup.DeleteUser(userName)
-				log.FailOnError(err, "Error deleting user %v", userName)
-			}(userName)
-		}
-		wg.Wait()
-
-		log.Infof("Cleaning up groups")
-		for _, groupName := range groups {
-			wg.Add(1)
-			go func(groupName string) {
-				defer wg.Done()
-				err := backup.DeleteGroup(groupName)
-				log.FailOnError(err, "Error deleting user %v", groupName)
-			}(groupName)
-		}
-		wg.Wait()
-
-		ctx, err := backup.GetAdminCtxFromSecret()
-		log.FailOnError(err, "Fetching px-central-admin ctx")
-
-		log.Infof("Deleting registered clusters for admin context")
-		err = DeleteCluster(SourceClusterName, orgID, ctx)
-		dash.VerifySafely(err, nil, fmt.Sprintf("Deleting cluster %s", SourceClusterName))
-		err = DeleteCluster(destinationClusterName, orgID, ctx)
-		dash.VerifySafely(err, nil, fmt.Sprintf("Deleting cluster %s", destinationClusterName))
-
-		log.Infof("Deleting registered clusters for non-admin context")
-		for _, ctxNonAdmin := range userContexts {
-			err = DeleteCluster(SourceClusterName, orgID, ctxNonAdmin)
-			dash.VerifySafely(err, nil, fmt.Sprintf("Deleting cluster %s", SourceClusterName))
-			err = DeleteCluster(destinationClusterName, orgID, ctxNonAdmin)
-			dash.VerifySafely(err, nil, fmt.Sprintf("Deleting cluster %s", destinationClusterName))
-		}
-
-		backupDriver := Inst().Backup
-		for _, backupName := range backupNames {
-			backupUID, err := backupDriver.GetBackupUID(ctx, backupName, orgID)
-			log.FailOnError(err, "Failed while trying to get backup UID for - %s", backupName)
-			log.Infof("About to delete backup - %s", backupName)
-			_, err = DeleteBackup(backupName, backupUID, orgID, ctx)
-			dash.VerifyFatal(err, nil, fmt.Sprintf("Deleting backup - [%s]", backupName))
-		}
-
-		log.Infof("Cleaning up backup location - %s", customBackupLocationName)
-		err = DeleteBackupLocation(customBackupLocationName, backupLocationUID, orgID)
-		dash.VerifySafely(err, nil, fmt.Sprintf("Deleting backup location %s", customBackupLocationName))
-		log.Infof("Cleaning cloud credential")
-		//TODO: Eliminate time.Sleep
-		time.Sleep(time.Minute * 3)
-		err = DeleteCloudCredential(credName, orgID, cloudCredUID)
-		dash.VerifySafely(err, nil, fmt.Sprintf("Deleting cloud cred %s", credName))
-	})
-})
-
-var _ = Describe("{CancelClusterBackupShare}", func() {
-	numberOfUsers := 10
-	numberOfGroups := 1
-	groupSize := 10
-	numberOfBackups := 6
-	users := make([]string, 0)
-	groups := make([]string, 0)
-	backupNames := make([]string, 0)
-	userContexts := make([]context.Context, 0)
-	var contexts []*scheduler.Context
-	labelSelectors := make(map[string]string)
-	var backupLocationUID string
-	var cloudCredUID string
-	var cloudCredUidList []string
-	var appContexts []*scheduler.Context
-	var bkpNamespaces []string
-	var clusterUid string
-	var clusterStatus api.ClusterInfo_StatusInfo_Status
-	var customBackupLocationName string
-	var credName string
-	var chosenUser string
-	individualUser := "autogenerated-user"
-	bkpNamespaces = make([]string, 0)
-	providers := getProviders()
-	backupLocationMap := make(map[string]string)
-
-	JustBeforeEach(func() {
-		StartTorpedoTest("CancelClusterBackupShare",
-			"Share all backups at cluster level with a user group and revoke it and validate", nil, 82935)
-		log.InfoD("Deploy applications")
-		contexts = make([]*scheduler.Context, 0)
-		for i := 0; i < Inst().GlobalScaleFactor; i++ {
-			taskName := fmt.Sprintf("%s-%d", taskNamePrefix, i)
-			appContexts = ScheduleApplications(taskName)
-			contexts = append(contexts, appContexts...)
-			for _, ctx := range appContexts {
-				ctx.ReadinessTimeout = appReadinessTimeout
-				namespace := GetAppNamespace(ctx, taskName)
-				bkpNamespaces = append(bkpNamespaces, namespace)
-			}
-		}
-	})
-	It("Share all backups at cluster level with a user group and revoke it and validate", func() {
-		Step("Validate applications and get their labels", func() {
-			log.InfoD("Validate applications")
-			ValidateApplications(contexts)
-		})
-
-		Step("Create Users", func() {
-			log.InfoD("Creating %d users to be added to the group", numberOfUsers)
-			var wg sync.WaitGroup
-			for i := 1; i <= numberOfUsers; i++ {
-				userName := fmt.Sprintf("testuser%v", i)
-				firstName := fmt.Sprintf("FirstName%v", i)
-				lastName := fmt.Sprintf("LastName%v", i)
-				email := fmt.Sprintf("testuser%v_%v@cnbu.com", i, time.Now().Unix())
-				time.Sleep(2 * time.Second)
-				wg.Add(1)
-				go func(userName, firstName, lastName, email string) {
-					err := backup.AddUser(userName, firstName, lastName, email, "Password1")
-					log.FailOnError(err, "Failed to create user - %s", userName)
-					users = append(users, userName)
-					wg.Done()
-				}(userName, firstName, lastName, email)
-			}
-			wg.Wait()
-
-			log.InfoD("Creating a user with username - [%s] who is not part of any group", individualUser)
-			firstName := "autogenerated-firstname"
-			lastName := "autogenerated-last name"
-			email := "autogenerated-email@cnbu.com"
-			err := backup.AddUser(individualUser, firstName, lastName, email, "Password1")
-			log.FailOnError(err, "Failed to create user - %s", individualUser)
-		})
-
-		Step("Create Groups", func() {
-			log.InfoD("Creating %d groups", numberOfGroups)
-			var wg sync.WaitGroup
-			for i := 1; i <= numberOfGroups; i++ {
-				groupName := fmt.Sprintf("testGroup%v", i)
-				wg.Add(1)
-				go func(groupName string) {
-					err := backup.AddGroup(groupName)
-					log.FailOnError(err, "Failed to create group - %v", groupName)
-					groups = append(groups, groupName)
-					wg.Done()
-				}(groupName)
-			}
-			wg.Wait()
-		})
-
-		Step("Add users to group", func() {
-			log.InfoD("Adding users to groups")
-			var wg sync.WaitGroup
-			for i := 0; i < len(users); i++ {
-				time.Sleep(2 * time.Second)
-				groupIndex := i / groupSize
-				wg.Add(1)
-				go func(i, groupIndex int) {
-					err := backup.AddGroupToUser(users[i], groups[groupIndex])
-					log.FailOnError(err, "Failed to assign group to user")
-					wg.Done()
-				}(i, groupIndex)
-			}
-			wg.Wait()
-
-			// Print the groups
-			for _, group := range groups {
-				usersOfGroup, err := backup.GetMembersOfGroup(group)
-				log.FailOnError(err, "Error fetching members of the group - %v", group)
-				log.Infof("Group [%v] contains the following users: \n%v", group, usersOfGroup)
-			}
-		})
-
-		Step("Adding Credentials and Registering Backup Location", func() {
-			log.InfoD("Creating cloud credentials and backup location")
-			for _, provider := range providers {
-				cloudCredUID = uuid.New()
-				cloudCredUidList = append(cloudCredUidList, cloudCredUID)
-				backupLocationUID = uuid.New()
-				credName = fmt.Sprintf("autogenerated-cred-%v", time.Now().Unix())
-				CreateCloudCredential(provider, credName, cloudCredUID, orgID)
-				log.InfoD("Created Cloud Credentials with name - %s", credName)
-				customBackupLocationName = fmt.Sprintf("autogenerated-backup-location-%v", time.Now().Unix())
-				backupLocationMap[backupLocationUID] = customBackupLocationName
-				err := CreateBackupLocation(provider, customBackupLocationName, backupLocationUID, credName, cloudCredUID, getGlobalBucketName(provider), orgID, "")
-				dash.VerifyFatal(err, nil, "Creating backup location")
-				log.InfoD("Created Backup Location with name - %s", customBackupLocationName)
-			}
-		})
-
-		Step("Register source and destination cluster for backup", func() {
-			log.InfoD("Registering Source and Destination clusters and verifying the status")
-			ctx, err := backup.GetAdminCtxFromSecret()
-			log.FailOnError(err, "Fetching px-central-admin ctx")
-			err = CreateSourceAndDestClusters(orgID, "", "", ctx)
-			dash.VerifyFatal(err, nil, "Creating source and destination cluster")
-			clusterStatus, clusterUid = Inst().Backup.RegisterBackupCluster(orgID, SourceClusterName, "")
-			dash.VerifyFatal(clusterStatus, api.ClusterInfo_StatusInfo_Online, "Verifying backup cluster status")
-		})
-
-		Step("Taking backup of applications", func() {
-			log.InfoD("Taking backup of applications")
-			var sem = make(chan struct{}, 10)
-			var wg sync.WaitGroup
-			ctx, err := backup.GetAdminCtxFromSecret()
-			log.FailOnError(err, "Fetching px-central-admin ctx")
-
-			for i := 0; i < numberOfBackups; i++ {
-				sem <- struct{}{}
-				time.Sleep(3 * time.Second)
-				backupName := fmt.Sprintf("%s-%v", BackupNamePrefix, time.Now().Unix())
-				backupNames = append(backupNames, backupName)
-				wg.Add(1)
-				go func(backupName string) {
-					defer GinkgoRecover()
-					defer wg.Done()
-					defer func() { <-sem }()
-					err = CreateBackup(backupName, SourceClusterName, customBackupLocationName, backupLocationUID, []string{bkpNamespaces[0]},
-						labelSelectors, orgID, clusterUid, "", "", "", "", ctx)
-					dash.VerifyFatal(err, nil, fmt.Sprintf("Verifying backup creation: %s", backupName))
-				}(backupName)
-			}
-			wg.Wait()
-			log.Infof("List of backups - %v", backupNames)
-		})
-
-		Step("Share all backups with Full Access in source cluster with a group and a user who is not part of the group", func() {
-			log.InfoD("Share all backups with Full Access in source cluster with a group and a user who is not part of the group")
-			ctx, err := backup.GetAdminCtxFromSecret()
-			log.FailOnError(err, "Fetching px-central-admin ctx")
-			err = ClusterUpdateBackupShare(SourceClusterName, []string{groups[0]}, []string{individualUser}, FullAccess, true, ctx)
-			log.FailOnError(err, "Failed sharing all backups for cluster [%s]", SourceClusterName)
-		})
-
-		Step("Validate Full Access of backups shared at cluster level", func() {
-			log.InfoD("Validate Full Access of backups shared at cluster level for a user of a group")
-			// Get user from group
-			var err error
-			chosenUser, err = backup.GetRandomUserFromGroup(groups[0])
-			log.FailOnError(err, "Failed to get a random user from group [%s]", groups[0])
-			log.Infof("User chosen to validate full access - %s", chosenUser)
-
-			// Get Admin Context - needed to share backup and get backup UID
-			ctx, err := backup.GetAdminCtxFromSecret()
-			log.FailOnError(err, "Fetching px-central-admin ctx")
-
-			// Get user context
-			ctxNonAdmin, err := backup.GetNonAdminCtx(chosenUser, "Password1")
-			log.FailOnError(err, "Fetching %s ctx", chosenUser)
-			userContexts = append(userContexts, ctxNonAdmin)
-
-			// Register Source and Destination cluster
-			log.InfoD("Registering Source and Destination clusters from user context")
-			err = CreateSourceAndDestClusters(orgID, "", "", ctxNonAdmin)
-			dash.VerifyFatal(err, nil, "Creating source and destination cluster")
-
-			// Start Restore
-			backupName := backupNames[5]
-			restoreName := fmt.Sprintf("%s-%v", RestoreNamePrefix, time.Now().Unix())
-			err = CreateRestore(restoreName, backupName, make(map[string]string), destinationClusterName, orgID, ctxNonAdmin, make(map[string]string))
-			log.FailOnError(err, "Restoring of backup [%s] has failed with name - [%s]", backupName, restoreName)
-
-			// Restore validation to make sure that the user with Full Access can restore
-			log.InfoD("Restoring of backup [%s] was successful with name - [%s]", backupName, restoreName)
-			log.Infof("About to delete restore - %s", restoreName)
-			err = DeleteRestore(restoreName, orgID, ctxNonAdmin)
-			dash.VerifyFatal(err, nil, fmt.Sprintf("Deleting Restore %s", restoreName))
-
-			// Get Backup UID
-			backupDriver := Inst().Backup
-			backupUID, err := backupDriver.GetBackupUID(ctx, backupName, orgID)
-			log.FailOnError(err, "Failed while trying to get backup UID for - %s", backupName)
-
-			// Delete backup to confirm that the user has Full Access
-			backupDeleteResponse, err := DeleteBackup(backupName, backupUID, orgID, ctxNonAdmin)
-			log.FailOnError(err, "Backup [%s] could not be deleted by user [%s]", backupName, chosenUser)
-			dash.VerifyFatal(backupDeleteResponse.String(), "",
-				fmt.Sprintf("Verifying backup [%s] deletion is successful by user [%s]", backupName, chosenUser))
-
-			// Now validating with individual user who is not part of any group
-			// Get user context
-			log.InfoD("Validate Full Access of backups shared at cluster level for an individual user - %s", individualUser)
-			ctxNonAdmin, err = backup.GetNonAdminCtx(individualUser, "Password1")
-			log.FailOnError(err, "Fetching %s ctx", individualUser)
-			userContexts = append(userContexts, ctxNonAdmin)
-
-			// Register Source and Destination cluster
-			log.InfoD("Registering Source and Destination clusters from user context")
-			err = CreateSourceAndDestClusters(orgID, "", "", ctxNonAdmin)
-			dash.VerifyFatal(err, nil, "Creating source and destination cluster")
-
-			// Start Restore
-			backupName = backupNames[4]
-			restoreName = fmt.Sprintf("%s-%v", RestoreNamePrefix, time.Now().Unix())
-			err = CreateRestore(restoreName, backupName, make(map[string]string), destinationClusterName, orgID, ctxNonAdmin, make(map[string]string))
-			log.FailOnError(err, "Restoring of backup [%s] has failed with name - [%s]", backupName, restoreName)
-
-			// Restore validation to make sure that the user with Full Access can restore
-			log.InfoD("Restoring of backup [%s] was successful with name - [%s]", backupName, restoreName)
-			log.Infof("About to delete restore - %s", restoreName)
-			err = DeleteRestore(restoreName, orgID, ctxNonAdmin)
-			dash.VerifyFatal(err, nil, fmt.Sprintf("Deleting Restore %s", restoreName))
-
-			// Get Backup UID
-			backupUID, err = backupDriver.GetBackupUID(ctx, backupName, orgID)
-			log.FailOnError(err, "Failed while trying to get backup UID for - %s", backupName)
-
-			// Delete backup to confirm that the user has Full Access
-			backupDeleteResponse, err = DeleteBackup(backupName, backupUID, orgID, ctxNonAdmin)
-			log.FailOnError(err, "Backup [%s] could not be deleted by user [%s]", backupName, individualUser)
-			dash.VerifyFatal(backupDeleteResponse.String(), "",
-				fmt.Sprintf("Verifying backup [%s] deletion is successful by user [%s]", backupName, individualUser))
-		})
-
-		Step("Share all backups with Restore Access in source cluster with a group and a user who is not part of the group", func() {
-			log.InfoD("Share all backups with Restore Access in source cluster with a group and a user who is not part of the group")
-			ctx, err := backup.GetAdminCtxFromSecret()
-			log.FailOnError(err, "Fetching px-central-admin ctx")
-			err = ClusterUpdateBackupShare(SourceClusterName, []string{groups[0]}, []string{"autogenerated-user"}, RestoreAccess, true, ctx)
-			log.FailOnError(err, "Failed sharing all backups for cluster [%s]", SourceClusterName)
-		})
-
-		Step("Validate Restore Access of backups shared at cluster level", func() {
-			log.InfoD("Validate Restore Access of backups shared at cluster level")
-			log.Infof("User chosen to validate restore access - %s", chosenUser)
-
-			// Get Admin Context - needed to share backup and get backup UID
-			ctx, err := backup.GetAdminCtxFromSecret()
-			log.FailOnError(err, "Fetching px-central-admin ctx")
-
-			// Get user context
-			ctxNonAdmin, err := backup.GetNonAdminCtx(chosenUser, "Password1")
-			log.FailOnError(err, "Fetching %s ctx", chosenUser)
-
-			// Start Restore
-			backupName := backupNames[3]
-			restoreName := fmt.Sprintf("%s-%v", RestoreNamePrefix, time.Now().Unix())
-			err = CreateRestore(restoreName, backupName, make(map[string]string), destinationClusterName, orgID, ctxNonAdmin, make(map[string]string))
-			log.FailOnError(err, "Restoring of backup [%s] has failed with name - [%s]", backupName, restoreName)
-
-			// Restore validation to make sure that the user with Restore Access can restore
-			log.InfoD("Restoring of backup [%s] was successful with name - [%s]", backupName, restoreName)
-			log.Infof("About to delete restore - %s", restoreName)
-			err = DeleteRestore(restoreName, orgID, ctxNonAdmin)
-			dash.VerifyFatal(err, nil, fmt.Sprintf("Deleting Restore %s", restoreName))
-
-			// Get Backup UID
-			backupDriver := Inst().Backup
-			backupUID, err := backupDriver.GetBackupUID(ctx, backupName, orgID)
-			log.FailOnError(err, "Failed while trying to get backup UID for - %s", backupName)
-
-			// Delete backup to confirm that the user cannot delete the backup
-			_, err = DeleteBackup(backupName, backupUID, orgID, ctxNonAdmin)
-			dash.VerifyFatal(strings.Contains(err.Error(), "doesn't have permission to delete backup"), true, "Verifying backup deletion is not possible")
-
-			// Now validating with individual user who is not part of any group
-			// Get user context
-			log.InfoD("Validate Restore Access of backups shared at cluster level for an individual user - %s", individualUser)
-			ctxNonAdmin, err = backup.GetNonAdminCtx(individualUser, "Password1")
-			log.FailOnError(err, "Fetching %s ctx", individualUser)
-
-			// Start Restore
-			backupName = backupNames[2]
-			restoreName = fmt.Sprintf("%s-%v", RestoreNamePrefix, time.Now().Unix())
-			err = CreateRestore(restoreName, backupName, make(map[string]string), destinationClusterName, orgID, ctxNonAdmin, make(map[string]string))
-			log.FailOnError(err, "Restoring of backup [%s] has failed with name - [%s]", backupName, restoreName)
-
-			// Restore validation to make sure that the user with Restore Access can restore
-			log.InfoD("Restoring of backup [%s] was successful with name - [%s]", backupName, restoreName)
-			log.Infof("About to delete restore - %s", restoreName)
-			err = DeleteRestore(restoreName, orgID, ctxNonAdmin)
-			dash.VerifyFatal(err, nil, fmt.Sprintf("Deleting Restore %s", restoreName))
-
-			// Get Backup UID
-			backupUID, err = backupDriver.GetBackupUID(ctx, backupName, orgID)
-			log.FailOnError(err, "Failed while trying to get backup UID for - %s", backupName)
-
-			// Delete backup to confirm that the user cannot delete the backup
-			_, err = DeleteBackup(backupName, backupUID, orgID, ctxNonAdmin)
-			dash.VerifyFatal(strings.Contains(err.Error(), "doesn't have permission to delete backup"), true, "Verifying backup deletion is not possible")
-		})
-
-		Step("Share all backups with View Only Access in source cluster with a group and a user who is not part of the group", func() {
-			log.InfoD("Share all backups with View Only Access in source cluster with a group and a user who is not part of the group")
-			ctx, err := backup.GetAdminCtxFromSecret()
-			log.FailOnError(err, "Fetching px-central-admin ctx")
-			err = ClusterUpdateBackupShare(SourceClusterName, []string{groups[0]}, []string{individualUser}, ViewOnlyAccess, true, ctx)
-			log.FailOnError(err, "Failed sharing all backups for cluster [%s]", SourceClusterName)
-		})
-
-		Step("Validate View Only Access of backups shared at cluster level", func() {
-			log.InfoD("Validate View Only Access of backups shared at cluster level")
-			log.Infof("User chosen to validate view only access - %s", chosenUser)
-
-			// Get Admin Context - needed to share backup and get backup UID
-			ctx, err := backup.GetAdminCtxFromSecret()
-			log.FailOnError(err, "Fetching px-central-admin ctx")
-
-			// Get user context
-			ctxNonAdmin, err := backup.GetNonAdminCtx(chosenUser, "Password1")
-			log.FailOnError(err, "Fetching %s ctx", chosenUser)
-
-			// Start Restore
-			backupName := backupNames[1]
-			restoreName := fmt.Sprintf("%s-%v", RestoreNamePrefix, time.Now().Unix())
-			err = CreateRestore(restoreName, backupName, make(map[string]string), destinationClusterName, orgID, ctxNonAdmin, make(map[string]string))
-
-			// Restore validation to make sure that the user with View Access cannot restore
-			dash.VerifyFatal(strings.Contains(err.Error(), "doesn't have permission to restore backup"), true, "Verifying backup restore is not possible")
-
-			// Get Backup UID
-			backupDriver := Inst().Backup
-			backupUID, err := backupDriver.GetBackupUID(ctx, backupName, orgID)
-			log.FailOnError(err, "Failed while trying to get backup UID for - %s", backupName)
-
-			// Delete backup to confirm that the user cannot delete the backup
-			_, err = DeleteBackup(backupName, backupUID, orgID, ctxNonAdmin)
-			dash.VerifyFatal(strings.Contains(err.Error(), "doesn't have permission to delete backup"), true, "Verifying backup deletion is not possible")
-
-			// Now validating with individual user who is not part of any group
-			// Get user context
-			log.InfoD("Validate View Only Access of backups shared at cluster level for an individual user - %s", individualUser)
-			ctxNonAdmin, err = backup.GetNonAdminCtx(individualUser, "Password1")
-			log.FailOnError(err, "Fetching %s ctx", individualUser)
-
-			// Start Restore
-			restoreName = fmt.Sprintf("%s-%v", RestoreNamePrefix, time.Now().Unix())
-			err = CreateRestore(restoreName, backupName, make(map[string]string), destinationClusterName, orgID, ctxNonAdmin, make(map[string]string))
-
-			// Restore validation to make sure that the user with View Access cannot restore
-			dash.VerifyFatal(strings.Contains(err.Error(), "doesn't have permission to restore backup"), true, "Verifying backup restore is not possible")
-
-			// Get Backup UID
-			backupUID, err = backupDriver.GetBackupUID(ctx, backupName, orgID)
-			log.FailOnError(err, "Failed while trying to get backup UID for - %s", backupName)
-
-			// Delete backup to confirm that the user cannot delete the backup
-			_, err = DeleteBackup(backupName, backupUID, orgID, ctxNonAdmin)
-			dash.VerifyFatal(strings.Contains(err.Error(), "doesn't have permission to delete backup"), true, "Verifying backup deletion is not possible")
-
-		})
-
-		Step("Revoke all the shared backups in source cluster", func() {
-			log.InfoD("Revoke all the shared backups in source cluster")
-			ctx, err := backup.GetAdminCtxFromSecret()
-			log.FailOnError(err, "Fetching px-central-admin ctx")
-			err = ClusterUpdateBackupShare(SourceClusterName, []string{groups[0]}, []string{individualUser}, ViewOnlyAccess, false, ctx)
-			log.FailOnError(err, "Failed sharing all backups for cluster [%s]", SourceClusterName)
-		})
-
-		Step("Validate that no groups or users have access to backups shared at cluster level", func() {
-			log.InfoD("Validate no groups or users have access to backups shared at cluster level")
-			log.Infof("User chosen to validate no access - %s", chosenUser)
-			log.InfoD("Checking backups user [%s] has after revoking", chosenUser)
-			var userBackups []string
-			var err error
-			noAccessCheck := func() (interface{}, bool, error) {
-				// Enumerate all the backups available to the user
-				userBackups, err = GetAllBackupsForUser(chosenUser, "Password1")
-				log.FailOnError(err, "Failed to get all backups for user - [%s]", chosenUser)
-				log.Infof("Backups user [%s] has access to - %v", chosenUser, userBackups)
-				if len(userBackups) > 0 {
-					return "", true, fmt.Errorf("waiting for all backup access - [%v] to be revoked for user = [%s]",
-						userBackups, chosenUser)
-				}
-				return "", false, nil
-			}
-			_, err = task.DoRetryWithTimeout(noAccessCheck, 5*time.Minute, 30*time.Second)
-			log.FailOnError(err, "Validate no groups or users have access to backups shared at cluster level")
-			dash.VerifyFatal(len(userBackups), 0, fmt.Sprintf("Validating that user [%s] has access to no backups", chosenUser))
-
-			// Now validating with individual user who is not part of any group
-			// Get user context
-			log.InfoD("Validate no access of backups shared at cluster level for an individual user - %s", individualUser)
-			userBackups1, err := GetAllBackupsForUser(individualUser, "Password1")
-			log.FailOnError(err, "Failed to get all backups for user - [%s]", individualUser)
-			log.Infof("Backups user [%s] has access to - %v", individualUser, userBackups1)
-			log.InfoD("Checking backups user [%s] has after revoking", individualUser)
-			noAccessCheck = func() (interface{}, bool, error) {
-				if len(userBackups1) > 0 {
-					return "", true, fmt.Errorf("waiting for all backup access - [%v] to be revoked for user = [%s]",
-						userBackups1, individualUser)
-				}
-				return "", false, nil
-			}
-			_, err = task.DoRetryWithTimeout(noAccessCheck, 5*time.Minute, 30*time.Second)
-			log.FailOnError(err, "Validate no groups or users have access to backups shared at cluster level")
-			dash.VerifyFatal(len(userBackups1), 0, fmt.Sprintf("Validating that user [%s] has access to no backups", individualUser))
-		})
-
-	})
-
-	JustAfterEach(func() {
-		defer EndTorpedoTest()
-		log.InfoD("Deleting the deployed apps after the testcase")
-		for i := 0; i < len(contexts); i++ {
-			opts := make(map[string]bool)
-			opts[SkipClusterScopedObjects] = true
-			taskName := fmt.Sprintf("%s-%d", taskNamePrefix, i)
-			err := Inst().S.Destroy(contexts[i], opts)
-			dash.VerifySafely(err, nil, fmt.Sprintf("Verify destroying app %s, Err: %v", taskName, err))
-		}
-		var wg sync.WaitGroup
-		log.Infof("Cleaning up users")
-		for _, userName := range users {
-			wg.Add(1)
-			go func(userName string) {
-				defer wg.Done()
-				err := backup.DeleteUser(userName)
-				dash.VerifySafely(err, nil, fmt.Sprintf("Deleting user %v", userName))
-			}(userName)
-		}
-		wg.Wait()
-		err := backup.DeleteUser(individualUser)
-		dash.VerifySafely(err, nil, fmt.Sprintf("Deleting user %v", individualUser))
-
-		log.Infof("Cleaning up groups")
-		for _, groupName := range groups {
-			wg.Add(1)
-			go func(groupName string) {
-				defer wg.Done()
-				err := backup.DeleteGroup(groupName)
-				dash.VerifySafely(err, nil, fmt.Sprintf("Deleting group %v", groupName))
-			}(groupName)
-		}
-		wg.Wait()
-		log.Infof("Deleting registered clusters for non-admin context")
-		for _, ctxNonAdmin := range userContexts {
-			DeleteCloudAccounts(make(map[string]string), "", "", ctxNonAdmin)
-		}
-		ctx, err := backup.GetAdminCtxFromSecret()
-		log.FailOnError(err, "Fetching px-central-admin ctx")
-
-		log.Infof("Removing the backups from the backupNames list which have already been deleted as part of FullAccess Validation")
-		backupNames = removeStringItemFromSlice(backupNames, []string{backupNames[5], backupNames[4]})
-		log.Infof(" Deleting the backups created")
-		backupDriver := Inst().Backup
-		for _, backupName := range backupNames {
-			backupUID, err := backupDriver.GetBackupUID(ctx, backupName, orgID)
-			log.FailOnError(err, "Failed while trying to get backup UID for - %s", backupName)
-			log.Infof("About to delete backup - %s", backupName)
-			_, err = DeleteBackup(backupName, backupUID, orgID, ctx)
-			dash.VerifySafely(err, nil, fmt.Sprintf("Deleting backup - [%s]", backupName))
-		}
-		DeleteCloudAccounts(backupLocationMap, credName, cloudCredUID, ctx)
-	})
-})
-
-var _ = Describe("{ShareBackupAndEdit}", func() {
-	numberOfUsers := 2
-	users := make([]string, 0)
-	backupNames := make([]string, 0)
-	userContexts := make([]context.Context, 0)
-	var contexts []*scheduler.Context
-	var backupLocationName string
-	var backupLocationUID string
-	var cloudCredUID string
-	var newCloudCredUID string
-	var cloudCredUidList []string
-	var appContexts []*scheduler.Context
-	var bkpNamespaces []string
-	var clusterUid string
-	var clusterStatus api.ClusterInfo_StatusInfo_Status
-	var credName string
-	var newCredName string
-	bkpNamespaces = make([]string, 0)
-	providers := getProviders()
-	JustBeforeEach(func() {
-		StartTorpedoTest("ShareBackupAndEdit",
-			"Share backup with restore and full access mode and edit the shared backup", nil, 82950)
-		log.InfoD("Deploy applications")
-		contexts = make([]*scheduler.Context, 0)
-		for i := 0; i < Inst().GlobalScaleFactor; i++ {
-			taskName := fmt.Sprintf("%s-%d", taskNamePrefix, i)
-			appContexts = ScheduleApplications(taskName)
-			contexts = append(contexts, appContexts...)
-			for _, ctx := range appContexts {
-				ctx.ReadinessTimeout = appReadinessTimeout
-				namespace := GetAppNamespace(ctx, taskName)
-				bkpNamespaces = append(bkpNamespaces, namespace)
-			}
-		}
-	})
-	It("Share the backup and edit", func() {
-		Step("Validate applications and get their labels", func() {
-			log.InfoD("Validate applications and get their labels")
-			ValidateApplications(contexts)
-			log.Infof("Create list of pod selector for the apps deployed")
-		})
-		Step("Create Users", func() {
-			log.InfoD("Creating %d users", numberOfUsers)
-			var wg sync.WaitGroup
-			for i := 1; i <= numberOfUsers; i++ {
-				userName := fmt.Sprintf("testuser%v", i)
-				firstName := fmt.Sprintf("FirstName%v", i)
-				lastName := fmt.Sprintf("LastName%v", i)
-				email := fmt.Sprintf("testuser%v@cnbu.com", i)
-				wg.Add(1)
-				go func(userName, firstName, lastName, email string) {
-					err := backup.AddUser(userName, firstName, lastName, email, "Password1")
-					log.FailOnError(err, "Failed to create user - %s", userName)
-					users = append(users, userName)
-					wg.Done()
-				}(userName, firstName, lastName, email)
-			}
-			wg.Wait()
-		})
-		Step("Adding Credentials and Registering Backup Location", func() {
-			log.InfoD("Creating cloud credentials and backup location")
-			for _, provider := range providers {
-				cloudCredUID = uuid.New()
-				cloudCredUidList = append(cloudCredUidList, cloudCredUID)
-				backupLocationUID = uuid.New()
-				credName = fmt.Sprintf("autogenerated-cred-%v", time.Now().Unix())
-				CreateCloudCredential(provider, credName, cloudCredUID, orgID)
-				log.InfoD("Created Cloud Credentials with name - %s", credName)
-				backupLocationName = fmt.Sprintf("autogenerated-backup-location-%v", time.Now().Unix())
-				err := CreateBackupLocation(provider, backupLocationName, backupLocationUID, credName, cloudCredUID, getGlobalBucketName(provider), orgID, "")
-				dash.VerifyFatal(err, nil, "Creating backup location")
-				log.InfoD("Created Backup Location with name - %s", backupLocationName)
-				newCloudCredUID = uuid.New()
-				cloudCredUidList = append(cloudCredUidList, newCloudCredUID)
-				newCredName = fmt.Sprintf("autogenerated-cred-%v", time.Now().Unix())
-				CreateCloudCredential(provider, newCredName, newCloudCredUID, orgID)
-				log.InfoD("Created Cloud Credentials with name - %s", newCredName)
-			}
-		})
-		Step("Register source and destination cluster for backup", func() {
-			log.InfoD("Registering Source and Destination clusters and verifying the status")
-			ctx, err := backup.GetAdminCtxFromSecret()
-			log.FailOnError(err, "Fetching px-central-admin ctx")
-			err = CreateSourceAndDestClusters(orgID, "", "", ctx)
-			dash.VerifyFatal(err, nil, "Creating source and destination cluster")
-			clusterStatus, clusterUid = Inst().Backup.RegisterBackupCluster(orgID, SourceClusterName, "")
-			dash.VerifyFatal(clusterStatus, api.ClusterInfo_StatusInfo_Online, "Verifying backup cluster status")
-		})
-		Step("Taking backup of applications", func() {
-			log.InfoD("Taking backup of applications")
-			backupName := fmt.Sprintf("%s-%v", BackupNamePrefix, time.Now().Unix())
-			backupNames = append(backupNames, backupName)
-			ctx, err := backup.GetAdminCtxFromSecret()
-			log.FailOnError(err, "Fetching px-central-admin ctx")
-			err = CreateBackup(backupName, SourceClusterName, backupLocationName, backupLocationUID, []string{bkpNamespaces[0]},
-				nil, orgID, clusterUid, "", "", "", "", ctx)
-			dash.VerifyFatal(err, nil, "Verifying backup creation")
-		})
-		Step("Share backup with user restore mode and validate", func() {
-			log.InfoD("Share backup with user restore mode and validate")
-			log.Infof("Sharing backup with user - %s", users[0])
-
-			// Get Admin Context - needed to share backup and get backup UID
-			ctx, err := backup.GetAdminCtxFromSecret()
-			log.FailOnError(err, "Fetching px-central-admin ctx")
-
-			// Share backup with the user
-			err = ShareBackup(backupNames[0], nil, []string{users[0]}, RestoreAccess, ctx)
-			log.FailOnError(err, "Failed to share backup %s", backupNames[0])
-
-			// Update the backup with another cred
-			log.InfoD("Update the backup with another cred")
-			backupDriver := Inst().Backup
-			backupUID, err := backupDriver.GetBackupUID(ctx, backupNames[0], orgID)
-			log.FailOnError(err, "Failed while trying to get backup UID for - %s", backupNames[0])
-			status, err := UpdateBackup(backupNames[0], backupUID, orgID, newCredName, newCloudCredUID, ctx)
-			dash.VerifyFatal(err, nil, fmt.Sprintf("Updating backup %s with new cred %v", backupNames[0], newCredName))
-			log.Infof("The status after updating backup %s with new cred %v is %v", backupNames[0], newCredName, status)
-
-			// Get user context
-			ctxNonAdmin, err := backup.GetNonAdminCtx(users[0], "Password1")
-			log.FailOnError(err, "Fetching px-central-admin ctx")
-			userContexts = append(userContexts, ctxNonAdmin)
-
-			// Register Source and Destination cluster
-			log.InfoD("Registering Source and Destination clusters from user context")
-			err = CreateSourceAndDestClusters(orgID, "", "", ctxNonAdmin)
-			dash.VerifyFatal(err, nil, "Creating source and destination cluster")
-
-			// Start Restore
-			restoreName := fmt.Sprintf("%s-%v", RestoreNamePrefix, time.Now().Unix())
-			err = CreateRestore(restoreName, backupNames[0], make(map[string]string), destinationClusterName, orgID, ctxNonAdmin, make(map[string]string))
-			log.FailOnError(err, "Restoring of backup [%s] has failed with name - [%s]", backupNames[0], restoreName)
-
-			// Restore validation to make sure that the user with Full Access can restore
-			log.InfoD("Restoring of backup [%s] was successful with name - [%s]", backupNames[0], restoreName)
-			log.Infof("About to delete restore - %s", restoreName)
-			err = DeleteRestore(restoreName, orgID, ctxNonAdmin)
-			dash.VerifyFatal(err, nil, fmt.Sprintf("Deleting Restore %s", restoreName))
-
-		})
-		Step("Share backup with user restore mode and validate", func() {
-			log.InfoD("Share backup with user restore mode and validate")
-			log.Infof("Sharing backup with user - %s", users[1])
-
-			// Get Admin Context - needed to share backup and get backup UID
-			ctx, err := backup.GetAdminCtxFromSecret()
-			log.FailOnError(err, "Fetching px-central-admin ctx")
-
-			// Share backup with the user
-			err = ShareBackup(backupNames[0], nil, []string{users[1]}, FullAccess, ctx)
-			log.FailOnError(err, "Failed to share backup %s", backupNames[0])
-
-			// Get user context
-			ctxNonAdmin, err := backup.GetNonAdminCtx(users[1], "Password1")
-			log.FailOnError(err, "Fetching px-central-admin ctx")
-			userContexts = append(userContexts, ctxNonAdmin)
-
-			// Register Source and Destination cluster
-			log.InfoD("Registering Source and Destination clusters from user context")
-			err = CreateSourceAndDestClusters(orgID, "", "", ctxNonAdmin)
-			dash.VerifyFatal(err, nil, "Creating source and destination cluster")
-
-			// Get Backup UID
-			backupDriver := Inst().Backup
-			backupUID, err := backupDriver.GetBackupUID(ctx, backupNames[0], orgID)
-			log.FailOnError(err, "Failed while trying to get backup UID for - %s", backupNames[0])
-
-			//update the backup with another cred
-			log.InfoD("Update the backup with another cred")
-			status, err := UpdateBackup(backupNames[0], backupUID, orgID, credName, cloudCredUID, ctxNonAdmin)
-			dash.VerifyFatal(err, nil, fmt.Sprintf("Updating backup %s with new cred %v", backupNames[0], credName))
-			log.Infof("The status after updating backup %s with new cred %v is %v", backupNames[0], credName, status)
-
-			// Start Restore
-			restoreName := fmt.Sprintf("%s-%v", RestoreNamePrefix, time.Now().Unix())
-			err = CreateRestore(restoreName, backupNames[0], make(map[string]string), destinationClusterName, orgID, ctxNonAdmin, make(map[string]string))
-			log.FailOnError(err, "Restoring of backup [%s] has failed with name - [%s]", backupNames[0], restoreName)
-
-			// Restore validation to make sure that the user with Full Access can restore
-			log.InfoD("Restoring of backup [%s] was successful with name - [%s]", backupNames[0], restoreName)
-			log.Infof("About to delete restore - %s", restoreName)
-			err = DeleteRestore(restoreName, orgID, ctxNonAdmin)
-			dash.VerifyFatal(err, nil, fmt.Sprintf("Deleting Restore %s", restoreName))
-
-			// Delete backup to confirm that the user has Full Access
-			backupDeleteResponse, err := DeleteBackup(backupNames[0], backupUID, orgID, ctxNonAdmin)
-			log.FailOnError(err, "Backup [%s] could not be deleted by user [%s]", backupNames[0], users[1])
-			dash.VerifyFatal(backupDeleteResponse.String(), "", "Verifying backup deletion is successful")
-		})
-	})
-	JustAfterEach(func() {
-		log.InfoD("Deleting the deployed apps after the testcase")
-		for i := 0; i < len(contexts); i++ {
-			opts := make(map[string]bool)
-			opts[SkipClusterScopedObjects] = true
-			taskName := fmt.Sprintf("%s-%d", taskNamePrefix, i)
-			err := Inst().S.Destroy(contexts[i], opts)
-			dash.VerifySafely(err, nil, fmt.Sprintf("Verify destroying app %s, Err: %v", taskName, err))
-		}
-		var wg sync.WaitGroup
-		defer EndTorpedoTest()
-		log.Infof("Cleaning up users")
-		for _, userName := range users {
-			wg.Add(1)
-			go func(userName string) {
-				defer wg.Done()
-				err := backup.DeleteUser(userName)
-				log.FailOnError(err, "Error deleting user %v", userName)
-			}(userName)
-		}
-		wg.Wait()
-
-		ctx, err := backup.GetAdminCtxFromSecret()
-		log.FailOnError(err, "Fetching px-central-admin ctx")
-
-		log.Infof("Deleting registered clusters for admin context")
-		err = DeleteCluster(SourceClusterName, orgID, ctx)
-		dash.VerifySafely(err, nil, fmt.Sprintf("Deleting cloud cred %s", SourceClusterName))
-		err = DeleteCluster(destinationClusterName, orgID, ctx)
-		dash.VerifySafely(err, nil, fmt.Sprintf("Deleting cloud cred %s", destinationClusterName))
-
-		log.Infof("Deleting registered clusters for non-admin context")
-		for _, ctxNonAdmin := range userContexts {
-			err = DeleteCluster(SourceClusterName, orgID, ctxNonAdmin)
-			dash.VerifySafely(err, nil, fmt.Sprintf("Deleting cloud cred %s", SourceClusterName))
-			err = DeleteCluster(destinationClusterName, orgID, ctxNonAdmin)
-			dash.VerifySafely(err, nil, fmt.Sprintf("Deleting cloud cred %s", destinationClusterName))
-		}
-
-		log.Infof("Cleaning up backup location - %s", backupLocationName)
-		err = DeleteBackupLocation(backupLocationName, backupLocationUID, orgID)
-		dash.VerifySafely(err, nil, fmt.Sprintf("Deleting backup location %s", backupLocationName))
-		log.Infof("Cleaning cloud credential")
-		//TODO: Eliminate time.Sleep
-		time.Sleep(time.Minute * 3)
-		err = DeleteCloudCredential(credName, orgID, cloudCredUID)
-		dash.VerifySafely(err, nil, fmt.Sprintf("Deleting cloud cred %s", credName))
-		err = DeleteCloudCredential(newCredName, orgID, newCloudCredUID)
-		dash.VerifySafely(err, nil, fmt.Sprintf("Deleting cloud cred %s", newCredName))
-
-	})
-})
-
-var _ = Describe("{SharedBackupDelete}", func() {
-	numberOfUsers := 10
-	numberOfBackups := 10
-	users := make([]string, 0)
-	backupNames := make([]string, 0)
-	userContexts := make([]context.Context, 0)
-	var contexts []*scheduler.Context
-	var backupLocationName string
-	var backupLocationUID string
-	var cloudCredUID string
-	var cloudCredUidList []string
-	var appContexts []*scheduler.Context
-	var bkpNamespaces []string
-	var clusterUid string
-	var clusterStatus api.ClusterInfo_StatusInfo_Status
-	var credName string
-	bkpNamespaces = make([]string, 0)
-	providers := getProviders()
-	JustBeforeEach(func() {
-		StartTorpedoTest("SharedBackupDelete",
-			"Share backup with multiple users and delete the backup", nil, 82946)
-		log.InfoD("Deploy applications")
-		contexts = make([]*scheduler.Context, 0)
-		for i := 0; i < Inst().GlobalScaleFactor; i++ {
-			taskName := fmt.Sprintf("%s-%d", taskNamePrefix, i)
-			appContexts = ScheduleApplications(taskName)
-			contexts = append(contexts, appContexts...)
-			for _, ctx := range appContexts {
-				ctx.ReadinessTimeout = appReadinessTimeout
-				namespace := GetAppNamespace(ctx, taskName)
-				bkpNamespaces = append(bkpNamespaces, namespace)
-			}
-		}
-	})
-	It("Share the backups and delete", func() {
-		Step("Validate applications", func() {
-			log.InfoD("Validate applications")
-			ValidateApplications(contexts)
-		})
-		Step("Create Users", func() {
-			users = createUsers(numberOfUsers)
-		})
-		Step("Adding Credentials and Registering Backup Location", func() {
-			log.InfoD("Creating cloud credentials and backup location")
-			for _, provider := range providers {
-				cloudCredUID = uuid.New()
-				cloudCredUidList = append(cloudCredUidList, cloudCredUID)
-				backupLocationUID = uuid.New()
-				credName = fmt.Sprintf("autogenerated-cred-%v", time.Now().Unix())
-				CreateCloudCredential(provider, credName, cloudCredUID, orgID)
-				log.InfoD("Created Cloud Credentials with name - %s", credName)
-				backupLocationName = fmt.Sprintf("autogenerated-backup-location-%v", time.Now().Unix())
-				err := CreateBackupLocation(provider, backupLocationName, backupLocationUID, credName, cloudCredUID, getGlobalBucketName(provider), orgID, "")
-				dash.VerifyFatal(err, nil, "Creating backup location")
-				log.InfoD("Created Backup Location with name - %s", backupLocationName)
-			}
-		})
-		Step("Register source and destination cluster for backup", func() {
-			log.InfoD("Registering Source and Destination clusters and verifying the status")
-			ctx, err := backup.GetAdminCtxFromSecret()
-			log.FailOnError(err, "Fetching px-central-admin ctx")
-			err = CreateSourceAndDestClusters(orgID, "", "", ctx)
-			dash.VerifyFatal(err, nil, "Creating source and destination cluster")
-			clusterStatus, clusterUid = Inst().Backup.RegisterBackupCluster(orgID, SourceClusterName, "")
-			dash.VerifyFatal(clusterStatus, api.ClusterInfo_StatusInfo_Online, "Verifying backup cluster status")
-		})
-		Step("Taking backup of applications", func() {
-			log.InfoD("Taking backup of applications")
-			var sem = make(chan struct{}, 10)
-			var wg sync.WaitGroup
-			ctx, err := backup.GetAdminCtxFromSecret()
-			log.FailOnError(err, "Fetching px-central-admin ctx")
-			for _, namespace := range bkpNamespaces {
-				for i := 0; i < numberOfBackups; i++ {
-					sem <- struct{}{}
-					time.Sleep(3 * time.Second)
-					backupName := fmt.Sprintf("%s-%v", BackupNamePrefix, time.Now().Unix())
-					backupNames = append(backupNames, backupName)
-					wg.Add(1)
-					go func(backupName string) {
-						defer GinkgoRecover()
-						defer wg.Done()
-						defer func() { <-sem }()
-						err = CreateBackup(backupName, SourceClusterName, backupLocationName, backupLocationUID, []string{namespace},
-							nil, orgID, clusterUid, "", "", "", "", ctx)
-						dash.VerifyFatal(err, nil, fmt.Sprintf("Verifying backup creation: %s", backupName))
-					}(backupName)
-				}
-				wg.Wait()
-			}
-			log.Infof("List of backups - %v", backupNames)
-		})
-		backupMap := make(map[string]string, 0)
-		Step("Share backup with multiple users", func() {
-			log.InfoD("Share backup with multiple users")
-			// Get Admin Context - needed to share backup and get backup UID
-			ctx, err := backup.GetAdminCtxFromSecret()
-			log.FailOnError(err, "Fetching px-central-admin ctx")
-
-			// Share backups with all the users
-			for _, backup := range backupNames {
-				err = ShareBackup(backup, nil, users, ViewOnlyAccess, ctx)
-				log.FailOnError(err, "Failed to share backup %s", backup)
-			}
-
-			for _, user := range users {
-				// Get user context
-				ctxNonAdmin, err := backup.GetNonAdminCtx(user, "Password1")
-				log.FailOnError(err, "Fetching px-central-admin ctx")
-				userContexts = append(userContexts, ctxNonAdmin)
-
-				// Register Source and Destination cluster
-				log.InfoD("Registering Source and Destination clusters from user context for user -%s", user)
-				err = CreateSourceAndDestClusters(orgID, "", "", ctxNonAdmin)
-				dash.VerifyFatal(err, nil, "Creating source and destination cluster")
-
-				for _, backup := range backupNames {
-					// Get Backup UID
-					backupDriver := Inst().Backup
-					backupUID, err := backupDriver.GetBackupUID(ctx, backup, orgID)
-					log.FailOnError(err, "Failed while trying to get backup UID for - %s", backup)
-					backupMap[backup] = backupUID
-
-					// Start Restore
-					restoreName := fmt.Sprintf("%s-%v", RestoreNamePrefix, time.Now().Unix())
-					err = CreateRestore(restoreName, backup, nil, destinationClusterName, orgID, ctxNonAdmin, make(map[string]string))
-
-					// Restore validation to make sure that the user with cannot restore
-					dash.VerifyFatal(strings.Contains(err.Error(), "failed to retrieve backup location"), true,
-						fmt.Sprintf("Verifying backup restore [%s] is not possible for backup [%s] with user [%s]", restoreName, backup, user))
-
-					// Delete backup to confirm that the user cannot delete the backup
-					_, err = DeleteBackup(backup, backupUID, orgID, ctxNonAdmin)
-					log.Infof("Error message - %s", err.Error())
-					dash.VerifyFatal(strings.Contains(err.Error(), "doesn't have permission to delete backup"), true,
-						fmt.Sprintf("Verifying backup deletion is not possible for backup [%s] with user [%s]", backup, user))
-				}
-			}
-		})
-
-		Step("Delete the backups and validate", func() {
-			log.InfoD("Delete the backups and validate")
-			// Delete the backups
-			ctx, err := backup.GetAdminCtxFromSecret()
-			log.FailOnError(err, "Fetching px-central-admin ctx")
-			var wg sync.WaitGroup
-			backupDriver := Inst().Backup
-			for _, backup := range backupNames {
-				wg.Add(1)
-				go func(backup string) {
-					defer wg.Done()
-					_, err = DeleteBackup(backup, backupMap[backup], orgID, ctx)
-					log.FailOnError(err, "Failed to delete backup - %s", backup)
-					err = backupDriver.WaitForBackupDeletion(ctx, backup, orgID, time.Minute*10, time.Minute*1)
-					log.FailOnError(err, "Error waiting for backup deletion %v", backup)
-				}(backup)
-			}
-			wg.Wait()
-
-			//Validate that backups are not listing with shared users
-			// Get user context
-			for _, user := range users {
-				log.Infof("Validating user %s has access to no backups", user)
-				userBackups1, _ := GetAllBackupsForUser(user, "Password1")
-				dash.VerifyFatal(len(userBackups1), 0, fmt.Sprintf("Validating that user [%s] has access to no backups", user))
-			}
-		})
-	})
-	JustAfterEach(func() {
-		log.InfoD("Deleting the deployed apps after the testcase")
-		for i := 0; i < len(contexts); i++ {
-			opts := make(map[string]bool)
-			opts[SkipClusterScopedObjects] = true
-			taskName := fmt.Sprintf("%s-%d", taskNamePrefix, i)
-			err := Inst().S.Destroy(contexts[i], opts)
-			dash.VerifySafely(err, nil, fmt.Sprintf("Verify destroying app %s, Err: %v", taskName, err))
-		}
-		var wg sync.WaitGroup
-		defer EndTorpedoTest()
-
-		log.Infof("Cleaning up users")
-		for _, userName := range users {
-			wg.Add(1)
-			go func(userName string) {
-				defer wg.Done()
-				err := backup.DeleteUser(userName)
-				log.FailOnError(err, "Error deleting user %v", userName)
-			}(userName)
-		}
-		wg.Wait()
-		ctx, err := backup.GetAdminCtxFromSecret()
-		log.FailOnError(err, "Fetching px-central-admin ctx")
-
-		log.Infof("Deleting registered clusters for admin context")
-		err = DeleteCluster(SourceClusterName, orgID, ctx)
-		dash.VerifySafely(err, nil, fmt.Sprintf("Deleting cloud cred %s", SourceClusterName))
-		err = DeleteCluster(destinationClusterName, orgID, ctx)
-		dash.VerifySafely(err, nil, fmt.Sprintf("Deleting cloud cred %s", destinationClusterName))
-
-		log.Infof("Deleting registered clusters for non-admin context")
-		for _, ctxNonAdmin := range userContexts {
-			err = DeleteCluster(SourceClusterName, orgID, ctxNonAdmin)
-			dash.VerifySafely(err, nil, fmt.Sprintf("Deleting cloud cred %s", SourceClusterName))
-			err = DeleteCluster(destinationClusterName, orgID, ctxNonAdmin)
-			dash.VerifySafely(err, nil, fmt.Sprintf("Deleting cloud cred %s", destinationClusterName))
-		}
-
-		log.Infof("Cleaning up backup location - %s", backupLocationName)
-		err = DeleteBackupLocation(backupLocationName, backupLocationUID, orgID)
-		dash.VerifySafely(err, nil, fmt.Sprintf("Deleting backup location %s", backupLocationName))
-		log.Infof("Cleaning cloud credential")
-		//TODO: Eliminate time.Sleep
-		time.Sleep(time.Minute * 3)
-		err = DeleteCloudCredential(credName, orgID, cloudCredUID)
-		dash.VerifySafely(err, nil, fmt.Sprintf("Deleting cloud cred %s", credName))
-	})
-})
-
-// This testcase verifies alternating backups between locked and unlocked bucket
-var _ = Describe("{BackupAlternatingBetweenLockedAndUnlockedBuckets}", func() {
-	var (
-		appList = Inst().AppList
-	)
-	var preRuleNameList []string
-	var postRuleNameList []string
-	var contexts []*scheduler.Context
-	labelSelectors := make(map[string]string)
-	CloudCredUIDMap := make(map[string]string)
-	BackupLocationMap := make(map[string]string)
-	var backupList []string
-	var appContexts []*scheduler.Context
-	var backupLocation string
-	var bkpNamespaces []string
-	var clusterUid string
-	var clusterStatus api.ClusterInfo_StatusInfo_Status
-	bkpNamespaces = make([]string, 0)
-	providers := getProviders()
-	JustBeforeEach(func() {
-		StartTorpedoTest("BackupAlternatingBetweenLockedAndUnlockedBucket", "Deploying backup", nil, 0)
-		log.InfoD("Verifying if the pre/post rules for the required apps are present in the list or not")
-		for i := 0; i < len(appList); i++ {
-			if Contains(postRuleApp, appList[i]) {
-				if _, ok := portworx.AppParameters[appList[i]]["post_action_list"]; ok {
-					dash.VerifyFatal(ok, true, "Post Rule details mentioned for the apps")
-				}
-			}
-			if Contains(preRuleApp, appList[i]) {
-				if _, ok := portworx.AppParameters[appList[i]]["pre_action_list"]; ok {
-					dash.VerifyFatal(ok, true, "Pre Rule details mentioned for the apps")
-				}
-			}
-		}
-		log.InfoD("Deploy applications")
-		contexts = make([]*scheduler.Context, 0)
-		for i := 0; i < Inst().GlobalScaleFactor; i++ {
-			taskName := fmt.Sprintf("%s-%d", taskNamePrefix, i)
-			appContexts = ScheduleApplications(taskName)
-			contexts = append(contexts, appContexts...)
-			for _, ctx := range appContexts {
-				ctx.ReadinessTimeout = appReadinessTimeout
-				namespace := GetAppNamespace(ctx, taskName)
-				bkpNamespaces = append(bkpNamespaces, namespace)
-			}
-		}
-	})
-	It("Backup alternating between locked and unlocked buckets", func() {
-		Step("Validate applications", func() {
-			ValidateApplications(contexts)
-		})
-
-		Step("Creating rules for backup", func() {
-			log.InfoD("Creating pre rule for deployed apps")
-			for i := 0; i < len(appList); i++ {
-				preRuleStatus, ruleName, err := Inst().Backup.CreateRuleForBackup(appList[i], orgID, "pre")
-				log.FailOnError(err, "Creating pre rule for deployed apps failed")
-				dash.VerifyFatal(preRuleStatus, true, "Verifying pre rule for backup")
-				preRuleNameList = append(preRuleNameList, ruleName)
-			}
-			log.InfoD("Creating post rule for deployed apps")
-			for i := 0; i < len(appList); i++ {
-				postRuleStatus, ruleName, err := Inst().Backup.CreateRuleForBackup(appList[i], orgID, "post")
-				log.FailOnError(err, "Creating post rule for deployed apps failed")
-				dash.VerifyFatal(postRuleStatus, true, "Verifying Post rule for backup")
-				postRuleNameList = append(postRuleNameList, ruleName)
-			}
-		})
-
-		Step("Creating cloud credentials", func() {
-			log.InfoD("Creating cloud credentials")
-			for _, provider := range providers {
-				CredName := fmt.Sprintf("%s-%s-%v", "cred", provider, time.Now().Unix())
-				CloudCredUID = uuid.New()
-				CloudCredUIDMap[CloudCredUID] = CredName
-				CreateCloudCredential(provider, CredName, CloudCredUID, orgID)
-			}
-		})
-
-		Step("Creating a locked bucket and backup location", func() {
-			log.InfoD("Creating locked buckets and backup location")
-			modes := [2]string{"GOVERNANCE", "COMPLIANCE"}
-			for _, provider := range providers {
-				for _, mode := range modes {
-					CredName := fmt.Sprintf("%s-%s-%v", "cred", provider, time.Now().Unix())
-					bucketName := fmt.Sprintf("%s-%s-%s-locked", provider, getGlobalLockedBucketName(provider), strings.ToLower(mode))
-					backupLocation = fmt.Sprintf("%s-%s-%s-lock", provider, getGlobalLockedBucketName(provider), strings.ToLower(mode))
-					err := CreateS3Bucket(bucketName, true, 3, mode)
-					log.FailOnError(err, "Unable to create locked s3 bucket %s", bucketName)
-					BackupLocationUID = uuid.New()
-					BackupLocationMap[BackupLocationUID] = backupLocation
-					err = CreateBackupLocation(provider, backupLocation, BackupLocationUID, CredName, CloudCredUID,
-						bucketName, orgID, "")
-					dash.VerifyFatal(err, nil, "Creating backup location")
-				}
-			}
-			log.InfoD("Successfully created locked buckets and backup location")
-		})
-
-		Step("Creating backup location for unlocked bucket", func() {
-			log.InfoD("Creating backup location for unlocked bucket")
-			for _, provider := range providers {
-				CredName := fmt.Sprintf("%s-%s-%v", "cred", provider, time.Now().Unix())
-				bucketName := fmt.Sprintf("%s-%s", provider, getGlobalBucketName(provider))
-				backupLocation = fmt.Sprintf("%s-%s-unlockedbucket", provider, getGlobalBucketName(provider))
-				BackupLocationUID = uuid.New()
-				BackupLocationMap[BackupLocationUID] = backupLocation
-				err := CreateBackupLocation(provider, backupLocation, BackupLocationUID, CredName, CloudCredUID,
-					bucketName, orgID, "")
-				dash.VerifyFatal(err, nil, "Creating backup location")
-			}
-		})
-
-		Step("Register cluster for backup", func() {
-			ctx, err := backup.GetAdminCtxFromSecret()
-			log.FailOnError(err, "Fetching px-central-admin ctx")
-			err = CreateSourceAndDestClusters(orgID, "", "", ctx)
-			dash.VerifyFatal(err, nil, "Creating source and destination cluster")
-			clusterStatus, clusterUid = Inst().Backup.RegisterBackupCluster(orgID, SourceClusterName, "")
-			dash.VerifyFatal(clusterStatus, api.ClusterInfo_StatusInfo_Online, "Verifying backup cluster")
-		})
-
-		Step("Taking backup of application to locked and unlocked bucket", func() {
-			for _, namespace := range bkpNamespaces {
-				for backupLocationUID, backupLocationName := range BackupLocationMap {
-					ctx, err := backup.GetAdminCtxFromSecret()
-					dash.VerifyFatal(err, nil, "Getting context")
-					preRuleUid, _ := Inst().Backup.GetRuleUid(orgID, ctx, preRuleNameList[0])
-					postRuleUid, _ := Inst().Backup.GetRuleUid(orgID, ctx, postRuleNameList[0])
-					backupName := fmt.Sprintf("%s-%s-%s", BackupNamePrefix, namespace, backupLocationName)
-					backupList = append(backupList, backupName)
-					err = CreateBackup(backupName, SourceClusterName, backupLocationName, backupLocationUID, []string{namespace},
-						labelSelectors, orgID, clusterUid, preRuleNameList[0], preRuleUid, postRuleNameList[0], postRuleUid, ctx)
-					dash.VerifyFatal(err, nil, "Verifying backup creation")
-				}
-			}
-		})
-		Step("Restoring the backups application", func() {
-			ctx, err := backup.GetAdminCtxFromSecret()
-			log.FailOnError(err, "Fetching px-central-admin ctx")
-			for range bkpNamespaces {
-				for _, backupName := range backupList {
-					err = CreateRestore(fmt.Sprintf("%s-restore", backupName), backupName, nil, SourceClusterName, orgID, ctx, make(map[string]string))
-					dash.VerifyFatal(err, nil, "Restore failed")
-				}
-			}
-		})
-	})
-	JustAfterEach(func() {
-		defer EndTorpedoTest()
-		log.InfoD("Deleting the deployed apps after the testcase")
-		for i := 0; i < len(contexts); i++ {
-			opts := make(map[string]bool)
-			opts[SkipClusterScopedObjects] = true
-			taskName := fmt.Sprintf("%s-%d", taskNamePrefix, i)
-			err := Inst().S.Destroy(contexts[i], opts)
-			dash.VerifySafely(err, nil, fmt.Sprintf("Verify destroying app %s, Err: %v", taskName, err))
-		}
-
-		log.InfoD("Deleting backup location and cloud setting")
-		for backupLocationUID, backupLocationName := range BackupLocationMap {
-			err := DeleteBackupLocation(backupLocationName, backupLocationUID, orgID)
-			dash.VerifySafely(err, nil, fmt.Sprintf("Deleting backup location %s", backupLocationName))
-		}
-		// Need sleep as it takes some time for
-		time.Sleep(time.Minute * 1)
-		for CloudCredUID, CredName := range CloudCredUIDMap {
-			err := DeleteCloudCredential(CredName, orgID, CloudCredUID)
-			dash.VerifySafely(err, nil, fmt.Sprintf("Deleting cloud cred %s", CredName))
-		}
-		ctx, err := backup.GetAdminCtxFromSecret()
-		log.FailOnError(err, "Fetching px-central-admin ctx")
-
-		log.Infof("Deleting registered clusters for admin context")
-		err = DeleteCluster(SourceClusterName, orgID, ctx)
-		dash.VerifySafely(err, nil, fmt.Sprintf("Deleting cluster %s", SourceClusterName))
-		err = DeleteCluster(destinationClusterName, orgID, ctx)
-		dash.VerifySafely(err, nil, fmt.Sprintf("Deleting cluster %s", destinationClusterName))
-	})
-})
-
-// Cluster backup share toggle
-var _ = Describe("{ClusterBackupShareToggle}", func() {
-	var username string
-	var backupName string
-	var contexts []*scheduler.Context
-	var backupLocationName string
-	var backupLocationUID string
-	var cloudCredUID string
-	var cloudCredUidList []string
-	var appContexts []*scheduler.Context
-	var bkpNamespaces []string
-	var clusterStatus api.ClusterInfo_StatusInfo_Status
-	var credName string
-	var periodicPolicyName string
-	var schPolicyUid string
-	var userBackups []string
-	var accesses []BackupAccess
-	var restoreNames []string
-	var retryDuration int
-	var retryInterval int
-	bkpNamespaces = make([]string, 0)
-	newBackupLocationMap := make(map[string]string)
-
-	JustBeforeEach(func() {
-		StartTorpedoTest("ClusterBackupShareToggle",
-			"Verification of backup operation after toggling the access", nil, 82936)
-		log.Infof("Deploy applications")
-		contexts = make([]*scheduler.Context, 0)
-		for i := 0; i < Inst().GlobalScaleFactor; i++ {
-			taskName := fmt.Sprintf("%s-%d", taskNamePrefix, i)
-			appContexts = ScheduleApplications(taskName)
-			contexts = append(contexts, appContexts...)
-			for _, ctx := range appContexts {
-				ctx.ReadinessTimeout = appReadinessTimeout
-				namespace := GetAppNamespace(ctx, taskName)
-				bkpNamespaces = append(bkpNamespaces, namespace)
-			}
-		}
-	})
-	It("Validate after toggling the access, user can perform operation on new backup", func() {
-		providers := getProviders()
-		Step("Validate applications", func() {
-			log.Infof("Validate applications")
-			ValidateApplications(contexts)
-		})
-		Step("Create User", func() {
-			username = fmt.Sprintf("%s-%v", userName, time.Now().Unix())
-			email := userName + "@cnbu.com"
-			err := backup.AddUser(username, firstName, lastName, email, password)
-			log.FailOnError(err, "Failed to create user - %s", username)
-
-		})
-		Step("Adding Credentials and Registering Backup Location", func() {
-			log.Infof("Creating cloud credentials and backup location")
-			for _, provider := range providers {
-				cloudCredUID = uuid.New()
-				cloudCredUidList = append(cloudCredUidList, cloudCredUID)
-				backupLocationUID = uuid.New()
-				credName = fmt.Sprintf("autogenerated-cred-%v", time.Now().Unix())
-				CreateCloudCredential(provider, credName, cloudCredUID, orgID)
-				log.InfoD("Created Cloud Credentials with name - %s", credName)
-				backupLocationName = fmt.Sprintf("autogenerated-backup-location-%v", time.Now().Unix())
-				newBackupLocationMap[backupLocationUID] = backupLocationName
-				err := CreateBackupLocation(provider, backupLocationName, backupLocationUID, credName, cloudCredUID, getGlobalBucketName(provider), orgID, "")
-				log.FailOnError(err, "Creating Backup location %v", backupLocationName)
-				log.InfoD("Created Backup Location with name - %s", backupLocationName)
-			}
-		})
-		Step("Register source and destination cluster for backup", func() {
-			log.Infof("Registering Source and Destination clusters and verifying the status")
-			ctx, err := backup.GetAdminCtxFromSecret()
-			log.FailOnError(err, "Fetching px-central-admin ctx")
-			err = CreateSourceAndDestClusters(orgID, "", "", ctx)
-			log.FailOnError(err, "Creating Source and destination cluster")
-			clusterStatus, _ = Inst().Backup.RegisterBackupCluster(orgID, SourceClusterName, "")
-			dash.VerifyFatal(clusterStatus, api.ClusterInfo_StatusInfo_Online, "Verifying backup cluster status")
-		})
-
-		//Create Schedule Backup
-		Step("Create Schedule Backup", func() {
-			ctx, err := backup.GetAdminCtxFromSecret()
-			log.FailOnError(err, "Fetching px-central-admin ctx")
-			backupName = fmt.Sprintf("%s-%v", BackupNamePrefix, time.Now().Unix())
-			timestamp := time.Now().Unix()
-			periodicPolicyName = fmt.Sprintf("%v-%v", "interval", timestamp)
-			log.Infof("Creating backup interval schedule policy - %s", periodicPolicyName)
-			intervalSchedulePolicyInfo := Inst().Backup.CreateIntervalSchedulePolicy(5, 15, 2)
-
-			intervalPolicyStatus := Inst().Backup.BackupSchedulePolicy(periodicPolicyName, uuid.New(), orgID, intervalSchedulePolicyInfo)
-			dash.VerifyFatal(intervalPolicyStatus, nil, fmt.Sprintf("Creating interval schedule policy %v", periodicPolicyName))
-
-			log.Infof("Fetching Schedule uid %v", periodicPolicyName)
-			schPolicyUid, err = Inst().Backup.GetSchedulePolicyUid(orgID, ctx, periodicPolicyName)
-			log.FailOnError(err, "Generating pre rule UID for deployed apps failed for %v", periodicPolicyName)
-
-			//CreateSchedule backup
-			log.Infof("Backup schedule name - %v", backupName)
-			_, err = CreateScheduleBackup(backupName, SourceClusterName, backupLocationName, backupLocationUID, []string{bkpNamespaces[0]}, nil, orgID, "", "", "", "", periodicPolicyName, schPolicyUid, ctx)
-			log.FailOnError(err, "Creating Schedule Backup")
-		})
-
-		Step("Validate the Access toggle", func() {
-			ctx, err := backup.GetAdminCtxFromSecret()
-			log.FailOnError(err, "Fetching px-central-admin ctx")
-			accesses = append(accesses, ViewOnlyAccess, RestoreAccess, FullAccess)
-
-			// Get user context
-			ctxNonAdmin, err := backup.GetNonAdminCtx(username, password)
-			log.FailOnError(err, "Fetching %s ctx", username)
-
-			// Register Source and Destination cluster
-			log.Infof("Registering Source and Destination clusters from user context")
-			err = CreateSourceAndDestClusters(orgID, "", "", ctxNonAdmin)
-			dash.VerifyFatal(err, nil, "Creating source and destination cluster")
-
-			for _, accessLevel := range accesses {
-				log.InfoD("Sharing cluster with %v access to user %s", accessLevel, username)
-				err := ClusterUpdateBackupShare(SourceClusterName, nil, []string{username}, accessLevel, true, ctx)
-				log.FailOnError(err, "Failed sharing all backups for cluster [%s]", SourceClusterName)
-				clusterShareCheck := func() (interface{}, bool, error) {
-					userBackups, err = GetAllBackupsForUser(username, password)
-					if err != nil {
-						return "", true, fmt.Errorf("fail on Fetching backups for %s with error %v", username, err)
-					}
-					if len(userBackups) == 0 {
-						return "", true, fmt.Errorf("unable to fetch backup from shared cluster for user %s", username)
-					}
-					return "", false, nil
-				}
-				_, err = task.DoRetryWithTimeout(clusterShareCheck, 2*time.Minute, 10*time.Second)
-				log.FailOnError(err, "Unable to fetch backup from shared cluster for user %s", username)
-				log.Infof("fetched user backups %v", userBackups)
-
-				restoreName := fmt.Sprintf("%s-%v", RestoreNamePrefix, time.Now().Unix())
-				ValidateSharedBackupWithUsers(username, accessLevel, userBackups[len(userBackups)-1], restoreName)
-				if accessLevel != ViewOnlyAccess {
-					restoreNames = append(restoreNames, restoreName)
-				}
-				log.Infof("RestoreNames - %v", restoreNames)
-				if accessLevel == FullAccess {
-					log.Infof("The full access exit begins")
-					break
-				}
-				//waiting 15 minutes for backup schedule to trigger
-				log.InfoD("waiting 15 minutes for backup schedule to trigger")
-				time.Sleep(15 * time.Minute)
-				fetchedUserBackups, err := GetAllBackupsForUser(username, password)
-				log.FailOnError(err, "Fail on Fetching backups for %s", username)
-				log.Infof("All the backups for user %s - %v", username, fetchedUserBackups)
-
-				recentBackupName := fetchedUserBackups[len(fetchedUserBackups)-1]
-				log.Infof("recent backup - %v ", recentBackupName)
-
-				//Check if Schedule Backup came up or not
-				dash.VerifyFatal(len(fetchedUserBackups), len(userBackups)+1, "Verifying the new schedule backup is up or not")
-
-				//Now get the status of new backup -
-				backupStatus, _, err := backupSuccessCheck(recentBackupName, orgID, retryDuration, retryInterval, ctx)
-				log.FailOnError(err, "Backup with name %s was not successful", recentBackupName)
-				dash.VerifyFatal(backupStatus, true, "Inspecting the backup success for - "+recentBackupName)
-				log.InfoD("New backup - %s is successful from schedule backup ", recentBackupName)
-			}
-			log.InfoD("All Accesses are toggled and operations are performed")
-
-		})
-
-	})
-	JustAfterEach(func() {
-		defer EndTorpedoTest()
-		ctx, err := backup.GetAdminCtxFromSecret()
-		log.FailOnError(err, "Fetching px-central-admin ctx")
-
-		//Get scheduleUid
-		log.Infof("Get scheduleUid")
-		scheduleUid, err := GetScheduleUID(backupName, orgID, ctx)
-		log.FailOnError(err, "Error in fetching schedule UID for %v", backupName)
-		log.InfoD("scheduleUid - %v", scheduleUid)
-
-		//Delete Schedule Backup-
-		log.Infof("Delete Schedule Backup-")
-		err = DeleteSchedule(backupName, scheduleUid, periodicPolicyName, schPolicyUid, orgID)
-		log.FailOnError(err, "Error deleting Schedule backup %v", backupName)
-
-		//GetAll backups -
-		backupNames, err := GetAllBackupsAdmin()
-		log.FailOnError(err, "Fetching admin backups")
-
-		//Delete Backup
-		backupDriver := Inst().Backup
-		for _, backupName := range backupNames {
-			log.InfoD("Deleting backup - %v", backupName)
-			backupUID, err := backupDriver.GetBackupUID(ctx, backupName, orgID)
-			log.FailOnError(err, "Failed while trying to get backup UID for - %s", backupName)
-			log.Infof("About to delete backup - %s", backupName)
-			backupDeleteResponse, err := DeleteBackup(backupName, backupUID, orgID, ctx)
-			log.FailOnError(err, "Backup [%s] could not be deleted with delete response %s", backupName, backupDeleteResponse)
-		}
-
-		log.Infof("Deleting restore for user")
-		ctxNonAdmin, err := backup.GetNonAdminCtx(username, password)
-		log.FailOnError(err, "Fetching %s ctx", username)
-
-		for _, restore := range restoreNames {
-			err := DeleteRestore(restore, orgID, ctxNonAdmin)
-			log.FailOnError(err, "Deleting User Restore")
-			log.InfoD("Deleting restore %v of user %s", restore, username)
-		}
-
-		//Deleting user
-		err = backup.DeleteUser(username)
-		log.FailOnError(err, "Error deleting user %v", username)
-
-		log.Infof("Deleting the deployed apps after the testcase")
-		for i := 0; i < len(contexts); i++ {
-			opts := make(map[string]bool)
-			opts[SkipClusterScopedObjects] = true
-			taskName := fmt.Sprintf("%s-%d", taskNamePrefix, i)
-			err := Inst().S.Destroy(contexts[i], opts)
-			dash.VerifySafely(err, nil, fmt.Sprintf("Verify destroying app %s, Err: %v", taskName, err))
-		}
-
-		log.Infof("Deleting registered clusters for admin context")
-		DeleteCloudAccounts(newBackupLocationMap, credName, cloudCredUID, ctx)
-	})
-
-})
-
-// https://portworx.atlassian.net/browse/PB-3486
-// UI testing is need to validate that user with FullAccess cannot duplicate the backup shared
-var _ = Describe("{ShareBackupsAndClusterWithUser}", func() {
-	var (
-		contexts          []*scheduler.Context
-		appContexts       []*scheduler.Context
-		bkpNamespaces     []string
-		clusterUid        string
-		clusterStatus     api.ClusterInfo_StatusInfo_Status
-		userName          []string
-		backupName        string
-		backupLocationUID string
-		cloudCredName     string
-		cloudCredUID      string
-		bkpLocationName   string
-		userBackupName    string
-		ctxNonAdmin       context.Context
-	)
-	backupLocationMap := make(map[string]string)
-	labelSelectors := make(map[string]string)
-	bkpNamespaces = make([]string, 0)
-	numberOfUsers := 1
-	JustBeforeEach(func() {
-		StartTorpedoTest("ShareBackupsAndClusterWithUser",
-			"Share backup to user with full access and try to duplicate the backup from the shared user", nil, 82943)
-		log.InfoD("Deploy applications need fot taking backup")
-		contexts = make([]*scheduler.Context, 0)
-		for i := 0; i < Inst().GlobalScaleFactor; i++ {
-			taskName := fmt.Sprintf("%s-%d", taskNamePrefix, i)
-			appContexts = ScheduleApplications(taskName)
-			contexts = append(contexts, appContexts...)
-			for _, ctx := range appContexts {
-				ctx.ReadinessTimeout = appReadinessTimeout
-				namespace := GetAppNamespace(ctx, taskName)
-				bkpNamespaces = append(bkpNamespaces, namespace)
-			}
-		}
-	})
-	It("Share Backup With Full Access Users and try to duplicate the backup", func() {
-		ctx, err := backup.GetAdminCtxFromSecret()
-		dash.VerifyFatal(err, nil, "Getting context")
-		Step("Validate applications", func() {
-			log.InfoD("Validate applications ")
-			ValidateApplications(contexts)
-		})
-		Step("Create Users", func() {
-			userName = createUsers(numberOfUsers)
-			log.Infof("Created %v users and users list is %v", numberOfUsers, userName)
-		})
-		Step("Creating backup location and cloud setting", func() {
-			log.InfoD("Creating backup location and cloud setting")
-			providers := getProviders()
-			for _, provider := range providers {
-				cloudCredName = fmt.Sprintf("%s-%s-%v", "cloudcred", provider, time.Now().Unix())
-				bkpLocationName = fmt.Sprintf("%s-%s-%v-bl", provider, getGlobalBucketName(provider), time.Now().Unix())
-				cloudCredUID = uuid.New()
-				backupLocationUID = uuid.New()
-				backupLocationMap[backupLocationUID] = bkpLocationName
-				CreateCloudCredential(provider, cloudCredName, cloudCredUID, orgID)
-				err := CreateBackupLocation(provider, bkpLocationName, backupLocationUID, cloudCredName, cloudCredUID, getGlobalBucketName(provider), orgID, "")
-				dash.VerifyFatal(err, nil, "Creating backup location")
-			}
-		})
-		Step("Register cluster for backup", func() {
-			err = CreateSourceAndDestClusters(orgID, "", "", ctx)
-			dash.VerifyFatal(err, nil, "Creating source and destination cluster")
-			clusterStatus, clusterUid = Inst().Backup.RegisterBackupCluster(orgID, SourceClusterName, "")
-			dash.VerifyFatal(clusterStatus, api.ClusterInfo_StatusInfo_Online, "Verifying backup cluster")
-		})
-		Step("Taking backup of applications", func() {
-			backupName = fmt.Sprintf("%s-%s", BackupNamePrefix, bkpNamespaces[0])
-			err = CreateBackup(backupName, SourceClusterName, bkpLocationName, backupLocationUID, []string{bkpNamespaces[0]},
-				labelSelectors, orgID, clusterUid, "", "", "", "", ctx)
-			dash.VerifyFatal(err, nil, "Verifying backup creation")
-		})
-		Step("Share backup with user having full access", func() {
-			log.InfoD("Share backup with user having full access")
-			err = ShareBackup(backupName, nil, userName, FullAccess, ctx)
-			log.FailOnError(err, "Failed to share backup %s", backupName)
-		})
-		Step("Create backup from the shared user with FullAccess", func() {
-			log.InfoD("Validating if user with FullAccess cannot duplicate backup shared but can create new backup")
-			// User with FullAccess cannot duplicate will be validated through UI only
-			for _, user := range userName {
-				ctxNonAdmin, err = backup.GetNonAdminCtx(user, "Password1")
-				log.FailOnError(err, "Fetching user ctx")
-				log.InfoD("Registering Source and Destination clusters from user context")
-				err = CreateSourceAndDestClusters(orgID, "", "", ctxNonAdmin)
-				dash.VerifyFatal(err, nil, "Creating source and destination cluster")
-				userBackupName = fmt.Sprintf("%s-%s-%s", "user", BackupNamePrefix, bkpNamespaces[0])
-				err = CreateBackup(userBackupName, SourceClusterName, bkpLocationName, backupLocationUID, []string{bkpNamespaces[0]},
-					labelSelectors, orgID, clusterUid, "", "", "", "", ctxNonAdmin)
-				dash.VerifyFatal(err, nil, "Verifying that create backup should pass ")
-			}
-		})
-	})
-	JustAfterEach(func() {
-		defer EndTorpedoTest()
-		ctx, err := backup.GetAdminCtxFromSecret()
-		log.FailOnError(err, "Fetching px-central-admin ctx")
-		opts := make(map[string]bool)
-		opts[SkipClusterScopedObjects] = true
-		ValidateAndDestroy(contexts, opts)
-		log.Infof("Deleting backup created by px-central-admin")
-		backupDriver := Inst().Backup
-		backupUID, err := backupDriver.GetBackupUID(ctx, backupName, orgID)
-		dash.VerifySafely(err, nil, "Getting backup UID")
-		_, err = DeleteBackup(backupName, backupUID, orgID, ctx)
-		dash.VerifyFatal(err, nil, fmt.Sprintf("Deleting backup - [%s]", backupName))
-		log.Infof("Deleting backup created by user")
-		userBackupUID, err := backupDriver.GetBackupUID(ctxNonAdmin, userBackupName, orgID)
-		dash.VerifySafely(err, nil, "Getting backup UID of user")
-		_, err = DeleteBackup(userBackupName, userBackupUID, orgID, ctxNonAdmin)
-		dash.VerifyFatal(err, nil, fmt.Sprintf("Deleting backup %s created by user", userBackupName))
-		log.Infof("Cleaning up users")
-		for _, user := range userName {
-			err = backup.DeleteUser(user)
-		}
-		log.FailOnError(err, "Error in deleting user")
-		log.Infof("Deleting registered clusters for non-admin context")
-		err = DeleteCluster(SourceClusterName, orgID, ctxNonAdmin)
-		dash.VerifySafely(err, nil, fmt.Sprintf("Deleting cluster %s", SourceClusterName))
-		err = DeleteCluster(destinationClusterName, orgID, ctxNonAdmin)
-		dash.VerifySafely(err, nil, fmt.Sprintf("Deleting cluster %s", destinationClusterName))
-		DeleteCloudAccounts(backupLocationMap, cloudCredName, cloudCredUID, ctx)
-	})
-})
-
-var _ = Describe("{ShareBackupWithDifferentRoleUsers}", func() {
-	var (
-		contexts                 []*scheduler.Context
-		appContexts              []*scheduler.Context
-		bkpNamespaces            []string
-		clusterUid               string
-		clusterStatus            api.ClusterInfo_StatusInfo_Status
-		backupLocationUID        string
-		cloudCredName            string
-		cloudCredUID             string
-		bkpLocationName          string
-		backupNames              []string
-		userRoleAccessBackupList map[userRoleAccess]string
-	)
-	userRestoreContext := make(map[context.Context]string)
-	numberOfUsers := 9
-	backupLocationMap := make(map[string]string)
-	users := make([]string, 0)
-	userContextsList := make([]context.Context, 0)
-	labelSelectors := make(map[string]string)
-	bkpNamespaces = make([]string, 0)
-	JustBeforeEach(func() {
-		StartTorpedoTest("ShareBackupWithDifferentRoleUsers",
-			"Take backups and share it with multiple user with different access permissions and different roles", nil, 82947)
-		log.InfoD("Deploy applications needed for backup")
-		contexts = make([]*scheduler.Context, 0)
-		for i := 0; i < Inst().GlobalScaleFactor; i++ {
-			taskName := fmt.Sprintf("%s-%d", taskNamePrefix, i)
-			appContexts = ScheduleApplications(taskName)
-			contexts = append(contexts, appContexts...)
-			for _, ctx := range appContexts {
-				ctx.ReadinessTimeout = appReadinessTimeout
-				namespace := GetAppNamespace(ctx, taskName)
-				bkpNamespaces = append(bkpNamespaces, namespace)
-			}
-		}
-	})
-	It("Share Backup With Different Users having different access level and different role", func() {
-		ctx, err := backup.GetAdminCtxFromSecret()
-		dash.VerifyFatal(err, nil, "Getting px-central-admin context")
-
-		Step("Validate applications", func() {
-			log.InfoD("Validate applications")
-			ValidateApplications(contexts)
-		})
-
-		Step("Create multiple Users", func() {
-			log.InfoD("Creating %d users", numberOfUsers)
-			users = createUsers(numberOfUsers)
-			log.Infof("Created %v users and users list is %v", numberOfUsers, users)
-		})
-
-		Step("Creating backup location and cloud setting", func() {
-			log.InfoD("Creating backup location and cloud setting")
-			providers := getProviders()
-			for _, provider := range providers {
-				cloudCredName = fmt.Sprintf("%s-%s-%v", "cred", provider, time.Now().Unix())
-				bkpLocationName = fmt.Sprintf("%s-%s-%v", provider, getGlobalBucketName(provider), time.Now().Unix())
-				cloudCredUID = uuid.New()
-				backupLocationUID = uuid.New()
-				backupLocationMap[backupLocationUID] = bkpLocationName
-				CreateCloudCredential(provider, cloudCredName, cloudCredUID, orgID)
-				err := CreateBackupLocation(provider, bkpLocationName, backupLocationUID, cloudCredName, cloudCredUID, getGlobalBucketName(provider), orgID, "")
-				dash.VerifyFatal(err, nil, "Creating backup location")
-			}
-		})
-
-		Step("Register cluster for backup", func() {
-			err = CreateSourceAndDestClusters(orgID, "", "", ctx)
-			dash.VerifyFatal(err, nil, "Creating source and destination cluster")
-			clusterStatus, clusterUid = Inst().Backup.RegisterBackupCluster(orgID, SourceClusterName, "")
-			dash.VerifyFatal(clusterStatus, api.ClusterInfo_StatusInfo_Online, "Verifying backup cluster")
-		})
-
-		Step("Taking backups of application for each user", func() {
-			log.InfoD("Taking backups of application for each user")
-			var sem = make(chan struct{}, 10)
-			var wg sync.WaitGroup
-			for i := 0; i < numberOfUsers; i++ {
-				sem <- struct{}{}
-				time.Sleep(3 * time.Second)
-				backupName := fmt.Sprintf("%s-%v", BackupNamePrefix, time.Now().Unix())
-				backupNames = append(backupNames, backupName)
-				wg.Add(1)
-				go func(backupName string) {
-					defer GinkgoRecover()
-					defer wg.Done()
-					defer func() { <-sem }()
-					err = CreateBackup(backupName, SourceClusterName, bkpLocationName, backupLocationUID, []string{bkpNamespaces[0]},
-						labelSelectors, orgID, clusterUid, "", "", "", "", ctx)
-					log.FailOnError(err, "Failed while trying to take backup of application- %s", bkpNamespaces[0])
-				}(backupName)
-			}
-			wg.Wait()
-			log.Infof("List of backups - %v", backupNames)
-		})
-
-		Step("Adding different roles to users and sharing backup with different access level", func() {
-			userRoleAccessBackupList, err = AddRoleAndAccessToUsers(users, backupNames)
-			dash.VerifyFatal(err, nil, "Adding roles and access level to users")
-			log.Infof("The user/access/backup list is %v", userRoleAccessBackupList)
-		})
-
-		Step("Validating the shared backup with user having different access level and roles", func() {
-			for key, val := range userRoleAccessBackupList {
-				restoreName := fmt.Sprintf("%s-%s-%v", key.user, RestoreNamePrefix, time.Now().Unix())
-				access := key.accesses
-				if access != ViewOnlyAccess {
-					userRestoreContext[key.context] = restoreName
-				}
-				if access == FullAccess {
-					backupNames = removeStringItemFromSlice(backupNames, []string{val})
-				}
-				ValidateSharedBackupWithUsers(key.user, key.accesses, val, restoreName)
-			}
-		})
-	})
-	JustAfterEach(func() {
-		var wg sync.WaitGroup
-		defer EndTorpedoTest()
-		ctx, err := backup.GetAdminCtxFromSecret()
-		dash.VerifyFatal(err, nil, "Getting px-central-admin context")
-		opts := make(map[string]bool)
-		opts[SkipClusterScopedObjects] = true
-		ValidateAndDestroy(contexts, opts)
-		backupDriver := Inst().Backup
-		for _, backupName := range backupNames {
-			wg.Add(1)
-			go func(backupName string) {
-				defer GinkgoRecover()
-				defer wg.Done()
-				backupUID, err := backupDriver.GetBackupUID(ctx, backupName, orgID)
-				dash.VerifySafely(err, nil, fmt.Sprintf("Getting backup UID for backup %v", backupName))
-				_, err = DeleteBackup(backupName, backupUID, orgID, ctx)
-				dash.VerifySafely(err, nil, fmt.Sprintf("Deleting backup %s", backupName))
-			}(backupName)
-		}
-		wg.Wait()
-		log.Infof("Generating user context")
-		for _, userName := range users {
-			ctxNonAdmin, err := backup.GetNonAdminCtx(userName, "Password1")
-			dash.VerifySafely(err, nil, fmt.Sprintf("Fetching  %s user ctx", userName))
-			userContextsList = append(userContextsList, ctxNonAdmin)
-		}
-		log.Infof("Deleting restore created by users")
-		for userContext, restoreName := range userRestoreContext {
-			err = DeleteRestore(restoreName, orgID, userContext)
-			dash.VerifySafely(err, nil, fmt.Sprintf("Deleting Restore %s", restoreName))
-		}
-		log.Infof("Deleting registered clusters for non-admin context")
-		for _, ctxNonAdmin := range userContextsList {
-			DeleteCloudAccounts(make(map[string]string), "", "", ctxNonAdmin)
-		}
-		log.Infof("Cleaning up users")
-		for _, userName := range users {
-			wg.Add(1)
-			go func(userName string) {
-				defer wg.Done()
-				err := backup.DeleteUser(userName)
-				dash.VerifySafely(err, nil, fmt.Sprintf("Deleting user %s", userName))
-			}(userName)
-		}
-		wg.Wait()
-		DeleteCloudAccounts(backupLocationMap, cloudCredName, cloudCredUID, ctx)
-	})
-})
-
-// delete shared backups , validate that shared backups are deleted from owner
-var _ = Describe("{DeleteSharedBackup}", func() {
-	userName := "testuser-82937"
-	firstName := "firstName"
-	lastName := "lastName"
-	email := "testuser1@cnbu.com"
-	password := "Password1"
-	numberOfBackups := 20
-	backupNames := make([]string, 0)
-	userContexts := make([]context.Context, 0)
-	var contexts []*scheduler.Context
-	var backupLocationName string
-	var backupLocationUID string
-	var cloudCredUID string
-	var cloudCredUidList []string
-	var appContexts []*scheduler.Context
-	var bkpNamespaces []string
-	var clusterUid string
-	var backupNotDeleted string
-	var clusterStatus api.ClusterInfo_StatusInfo_Status
-	var credName string
-	bkpNamespaces = make([]string, 0)
-
-	JustBeforeEach(func() {
-		StartTorpedoTest("DeleteSharedBackup",
-			"Share backup with multiple users and delete the backup", nil, 82937)
-		log.InfoD("Deploy applications")
-		contexts = make([]*scheduler.Context, 0)
-		for i := 0; i < Inst().GlobalScaleFactor; i++ {
-			taskName := fmt.Sprintf("%s-%d", taskNamePrefix, i)
-			appContexts = ScheduleApplications(taskName)
-			contexts = append(contexts, appContexts...)
-			for _, ctx := range appContexts {
-				ctx.ReadinessTimeout = appReadinessTimeout
-				namespace := GetAppNamespace(ctx, taskName)
-				bkpNamespaces = append(bkpNamespaces, namespace)
-			}
-		}
-	})
-	It("Validate shared backups are deleted from owner of backup ", func() {
-		providers := getProviders()
-		ctx, err := backup.GetAdminCtxFromSecret()
-		log.FailOnError(err, "Fetching px-central-admin ctx")
-		Step("Validate applications", func() {
-			log.InfoD("Validate applications")
-			ValidateApplications(contexts)
-		})
-		Step("Create Users", func() {
-			err = backup.AddUser(userName, firstName, lastName, email, password)
-			dash.VerifyFatal(err, nil, "Verifying user creation")
-
-		})
-		Step("Adding Credentials and Registering Backup Location", func() {
-			log.InfoD("Creating cloud credentials and backup location")
-			for _, provider := range providers {
-				cloudCredUID = uuid.New()
-				cloudCredUidList = append(cloudCredUidList, cloudCredUID)
-				backupLocationUID = uuid.New()
-				credName = fmt.Sprintf("autogenerated-cred-%v", time.Now().Unix())
-				CreateCloudCredential(provider, credName, cloudCredUID, orgID)
-				log.InfoD("Created Cloud Credentials with name - %s", credName)
-				backupLocationName = fmt.Sprintf("autogenerated-backup-location-%v", time.Now().Unix())
-				err = CreateBackupLocation(provider, backupLocationName, backupLocationUID, credName, cloudCredUID, getGlobalBucketName(provider), orgID, "")
-				dash.VerifyFatal(err, nil, "Creating backup location")
-				log.InfoD("Created Backup Location with name - %s", backupLocationName)
-			}
-		})
-		Step("Register source and destination cluster for backup", func() {
-			log.InfoD("Registering Source and Destination clusters and verifying the status")
-			err = CreateSourceAndDestClusters(orgID, "", "", ctx)
-			dash.VerifyFatal(err, nil, "Creating source and destination cluster")
-			clusterStatus, clusterUid = Inst().Backup.RegisterBackupCluster(orgID, SourceClusterName, "")
-			dash.VerifyFatal(clusterStatus, api.ClusterInfo_StatusInfo_Online, "Verifying backup cluster status")
-		})
-		Step("Taking backup of applications", func() {
-			log.InfoD("Taking backup of applications")
-			var sem = make(chan struct{}, 10)
-			var wg sync.WaitGroup
-			ctx, err := backup.GetAdminCtxFromSecret()
-			log.FailOnError(err, "Fetching px-central-admin ctx")
-			for _, namespace := range bkpNamespaces {
-				for i := 0; i < numberOfBackups; i++ {
-					sem <- struct{}{}
-					time.Sleep(3 * time.Second)
-					backupName := fmt.Sprintf("%s-%v", BackupNamePrefix, time.Now().Unix())
-					backupNames = append(backupNames, backupName)
-					wg.Add(1)
-					go func(backupName string) {
-						defer GinkgoRecover()
-						defer wg.Done()
-						defer func() { <-sem }()
-						err = CreateBackup(backupName, SourceClusterName, backupLocationName, backupLocationUID, []string{namespace},
-							nil, orgID, clusterUid, "", "", "", "", ctx)
-						dash.VerifyFatal(err, nil, fmt.Sprintf("Verifying backup creation: %s", backupName))
-					}(backupName)
-				}
-				wg.Wait()
-			}
-			log.Infof("List of backups - %v", backupNames)
-		})
-
-		Step("Share backup with user", func() {
-			log.InfoD("Share backups with user")
-			// Share backups with the user
-			for _, backup := range backupNames {
-				err = ShareBackup(backup, nil, []string{userName}, FullAccess, ctx)
-				log.FailOnError(err, "Failed to share backup %s", backup)
-				dash.VerifyFatal(err, nil, "Verifying backup share")
-			}
-		})
-
-		Step("Delete Shared Backups from user", func() {
-			log.InfoD("register the Source and destination cluster of non-px Admin")
-
-			// Get user context
-			ctxNonAdmin, err := backup.GetNonAdminCtx(userName, password)
-			log.FailOnError(err, "Fetching non px-central-admin user ctx")
-			userContexts = append(userContexts, ctxNonAdmin)
-
-			// Register Source and Destination cluster
-			log.InfoD("Registering Source and Destination clusters from user context for user -%s", userName)
-			err = CreateSourceAndDestClusters(orgID, "", "", ctxNonAdmin)
-			dash.VerifyFatal(err, nil, "Creating source and destination cluster")
-			// Validate that backups are shared with user
-			log.Infof("Validating that backups are shared with %s user", userName)
-			userBackups1, _ := GetAllBackupsForUser(userName, password)
-			dash.VerifyFatal(len(userBackups1), numberOfBackups, fmt.Sprintf("Validating that user [%s] has access to all shared backups", userName))
-
-			//Start deleting from user with whom the backups are shared
-			var wg sync.WaitGroup
-			backupDriver := Inst().Backup
-
-			for _, backup := range backupNames {
-				wg.Add(1)
-				go func(backup string) {
-					defer wg.Done()
-					log.InfoD("Backup deletion started")
-					backupUID, err := backupDriver.GetBackupUID(ctxNonAdmin, backup, orgID)
-					backupDeleteResponse, err := DeleteBackup(backup, backupUID, orgID, ctxNonAdmin)
-					log.FailOnError(err, "Backup [%s] could not be deleted by user [%s] with delete response %s", backup, userName, backupDeleteResponse)
-					err = backupDriver.WaitForBackupDeletion(ctxNonAdmin, backup, orgID, time.Minute*30, time.Minute*1)
-					log.FailOnError(err, "Error waiting for backup deletion %v", backup)
-					dash.VerifyFatal(backupDeleteResponse.String(), "", "Verifying backup deletion is successful")
-
-				}(backup)
-			}
-			wg.Wait()
-
-		})
-		Step("Validating that backups are deleted from owner of backups", func() {
-			adminBackups, _ := GetAllBackupsAdmin()
-			log.Infof("%v", adminBackups)
-			adminBackupsMap := make(map[string]bool)
-			for _, backup := range adminBackups {
-				adminBackupsMap[backup] = true
-			}
-			for _, name := range backupNames {
-				if adminBackupsMap[name] {
-					backupNotDeleted = name
-					break
-				}
-			}
-			dash.VerifyFatal(backupNotDeleted, "", fmt.Sprintf("Validating that shared backups are deleted from owner of backup"))
-		})
-
-	})
-	JustAfterEach(func() {
-		defer EndTorpedoTest()
-		log.InfoD("Deleting the deployed apps after the testcase")
-		for i := 0; i < len(contexts); i++ {
-			opts := make(map[string]bool)
-			opts[SkipClusterScopedObjects] = true
-			taskName := fmt.Sprintf("%s-%d", taskNamePrefix, i)
-			err := Inst().S.Destroy(contexts[i], opts)
-			dash.VerifySafely(err, nil, fmt.Sprintf("Verify destroying app %s, Err: %v", taskName, err))
-		}
-		err := backup.DeleteUser(userName)
-		log.FailOnError(err, "Error deleting user %v", userName)
-
-		ctx, err := backup.GetAdminCtxFromSecret()
-		log.FailOnError(err, "Fetching px-central-admin ctx")
-
-		log.Infof("Deleting registered clusters for admin context")
-		err = DeleteCluster(SourceClusterName, orgID, ctx)
-		dash.VerifySafely(err, nil, fmt.Sprintf("Deleting cluster %s", SourceClusterName))
-		err = DeleteCluster(destinationClusterName, orgID, ctx)
-		dash.VerifySafely(err, nil, fmt.Sprintf("Deleting cluster %s", destinationClusterName))
-
-		log.Infof("Deleting registered clusters for non-admin context")
-		for _, ctxNonAdmin := range userContexts {
-			err = DeleteCluster(SourceClusterName, orgID, ctxNonAdmin)
-			dash.VerifySafely(err, nil, fmt.Sprintf("Deleting cluster %s", SourceClusterName))
-			err = DeleteCluster(destinationClusterName, orgID, ctxNonAdmin)
-			dash.VerifySafely(err, nil, fmt.Sprintf("Deleting cluster %s", destinationClusterName))
-		}
-
-		log.Infof("Cleaning up backup location - %s", backupLocationName)
-		err = DeleteBackupLocation(backupLocationName, backupLocationUID, orgID)
-		dash.VerifySafely(err, nil, fmt.Sprintf("Deleting backup location %s", backupLocationName))
-
-		log.Infof("Cleaning cloud credential")
-		//TODO: Eliminate time.Sleep
-		time.Sleep(time.Minute * 3)
-		err = DeleteCloudCredential(credName, orgID, cloudCredUID)
-		dash.VerifySafely(err, nil, fmt.Sprintf("Deleting cloud cred %s", credName))
-
-	})
-
-})
-
-// This test restarts volume driver (PX) while backup is in progress
-var _ = Describe("{BackupRestartPX}", func() {
-	var (
-		appList = Inst().AppList
-	)
-	var preRuleNameList []string
-	var postRuleNameList []string
-	var contexts []*scheduler.Context
-	labelSelectors := make(map[string]string)
-	CloudCredUIDMap := make(map[string]string)
-	var appContexts []*scheduler.Context
-	var backupLocation string
-	var backupLocationUID string
-	var cloudCredUID string
-	backupLocationMap := make(map[string]string)
-	var bkpNamespaces []string
-	var clusterUid string
-	var cloudCredName string
-	var clusterStatus api.ClusterInfo_StatusInfo_Status
-	var retryDuration int
-	var retryInterval int
-	bkpNamespaces = make([]string, 0)
-	backupNamespaceMap := make(map[string]string)
-
-	JustBeforeEach(func() {
-		StartTorpedoTest("BackupRestartPX", "Restart PX when backup in progress", nil, 55818)
-		log.InfoD("Verifying if the pre/post rules for the required apps are present in the list or not")
-		for i := 0; i < len(appList); i++ {
-			if Contains(postRuleApp, appList[i]) {
-				if _, ok := portworx.AppParameters[appList[i]]["post_action_list"]; ok {
-					dash.VerifyFatal(ok, true, "Post Rule details mentioned for the apps")
-				}
-			}
-			if Contains(preRuleApp, appList[i]) {
-				if _, ok := portworx.AppParameters[appList[i]]["pre_action_list"]; ok {
-					dash.VerifyFatal(ok, true, "Pre Rule details mentioned for the apps")
-				}
-			}
-		}
-		log.InfoD("Deploy applications")
-		contexts = make([]*scheduler.Context, 0)
-		for i := 0; i < Inst().GlobalScaleFactor; i++ {
-			taskName := fmt.Sprintf("%s-%d", taskNamePrefix, i)
-			appContexts = ScheduleApplications(taskName)
-			contexts = append(contexts, appContexts...)
-			for _, ctx := range appContexts {
-				ctx.ReadinessTimeout = appReadinessTimeout
-				namespace := GetAppNamespace(ctx, taskName)
-				bkpNamespaces = append(bkpNamespaces, namespace)
-			}
-		}
-	})
-	It("Restart PX when backup in progress", func() {
-		Step("Validate applications", func() {
-			ValidateApplications(contexts)
-		})
-
-		Step("Creating rules for backup", func() {
-			log.InfoD("Creating pre rule for deployed apps")
-			for i := 0; i < len(appList); i++ {
-				preRuleStatus, ruleName, err := Inst().Backup.CreateRuleForBackup(appList[i], orgID, "pre")
-				log.FailOnError(err, "Creating pre rule for deployed apps failed")
-				dash.VerifyFatal(preRuleStatus, true, "Verifying pre rule for backup")
-				preRuleNameList = append(preRuleNameList, ruleName)
-			}
-			log.InfoD("Creating post rule for deployed apps")
-			for i := 0; i < len(appList); i++ {
-				postRuleStatus, ruleName, err := Inst().Backup.CreateRuleForBackup(appList[i], orgID, "post")
-				log.FailOnError(err, "Creating post rule for deployed apps failed")
-				dash.VerifyFatal(postRuleStatus, true, "Verifying Post rule for backup")
-				postRuleNameList = append(postRuleNameList, ruleName)
-			}
-		})
-
-		Step("Creating cloud credentials", func() {
-			log.InfoD("Creating cloud credentials")
-			providers := getProviders()
-			for _, provider := range providers {
-				cloudCredName = fmt.Sprintf("%s-%s-%v", "cred", provider, time.Now().Unix())
-				cloudCredUID = uuid.New()
-				CloudCredUIDMap[cloudCredUID] = cloudCredName
-				CreateCloudCredential(provider, cloudCredName, cloudCredUID, orgID)
-			}
-		})
-
-		Step("Register cluster for backup", func() {
-			ctx, _ := backup.GetAdminCtxFromSecret()
-			err := CreateSourceAndDestClusters(orgID, "", "", ctx)
-			dash.VerifyFatal(err, nil, "Creating source and destination cluster")
-			clusterStatus, clusterUid = Inst().Backup.RegisterBackupCluster(orgID, SourceClusterName, "")
-			dash.VerifyFatal(clusterStatus, api.ClusterInfo_StatusInfo_Online, "Verifying backup cluster")
-		})
-
-		Step("Creating backup location", func() {
-			log.InfoD("Creating backup location")
-			providers := getProviders()
-			for _, provider := range providers {
-				backupLocation = fmt.Sprintf("autogenerated-backup-location-%v", time.Now().Unix())
-				backupLocationUID = uuid.New()
-				backupLocationMap[backupLocationUID] = backupLocation
-				err := CreateBackupLocation(provider, backupLocation, backupLocationUID, cloudCredName, cloudCredUID,
-					getGlobalBucketName(provider), orgID, "")
-				dash.VerifyFatal(err, nil, "Creating backup location")
-			}
-		})
-
-		Step("Start backup of application to bucket", func() {
-			for _, namespace := range bkpNamespaces {
-				ctx, err := backup.GetAdminCtxFromSecret()
-				dash.VerifyFatal(err, nil, "Getting context")
-				preRuleUid, _ := Inst().Backup.GetRuleUid(orgID, ctx, preRuleNameList[0])
-				postRuleUid, _ := Inst().Backup.GetRuleUid(orgID, ctx, postRuleNameList[0])
-				backupName := fmt.Sprintf("%s-%s-%v", BackupNamePrefix, namespace, time.Now().Unix())
-				backupNamespaceMap[namespace] = backupName
-				err = CreateBackupWithoutCheck(backupName, SourceClusterName, backupLocation, backupLocationUID, []string{namespace},
-					labelSelectors, orgID, clusterUid, preRuleNameList[0], preRuleUid, postRuleNameList[0], postRuleUid, ctx)
-				dash.VerifyFatal(err, nil, fmt.Sprintf("Creating backup %s", backupName))
-			}
-		})
-
-		Step(fmt.Sprintf("Restart volume driver nodes starts"), func() {
-			log.InfoD("Restart PX on nodes")
-			storageNodes := node.GetWorkerNodes()
-			for index := range storageNodes {
-				// Just restart storage driver on one of the node where volume backup is in progress
-				err := Inst().V.RestartDriver(storageNodes[index], nil)
-				log.FailOnError(err, "Failed to Restart driver")
-				err = Inst().V.WaitDriverUpOnNode(storageNodes[index], time.Minute*5)
-				dash.VerifyFatal(err, nil, "Validate volume is up")
-			}
-		})
-
-		Step("Check if backup is successful when the PX restart happened", func() {
-			log.InfoD("Check if backup is successful post px restarts")
-			ctx, err := backup.GetAdminCtxFromSecret()
-			log.FailOnError(err, "Fetching px-central-admin ctx")
-			for _, namespace := range bkpNamespaces {
-				backupName := backupNamespaceMap[namespace]
-
-				backupStatus, _, err := backupSuccessCheck(backupName, orgID, retryDuration, retryInterval, ctx)
-				log.FailOnError(err, "Failed while Inspecting Backup for - %s", backupName)
-				dash.VerifyFatal(backupStatus, true, "Inspecting the backup success for - "+backupName)
-
-			}
-		})
-	})
-	JustAfterEach(func() {
-		defer EndTorpedoTest()
-		log.InfoD("Deleting the deployed apps after the testcase")
-		for i := 0; i < len(contexts); i++ {
-			opts := make(map[string]bool)
-			opts[SkipClusterScopedObjects] = true
-			taskName := fmt.Sprintf("%s-%d", taskNamePrefix, i)
-			err := Inst().S.Destroy(contexts[i], opts)
-			dash.VerifySafely(err, nil, fmt.Sprintf("Verify destroying app %s, Err: %v", taskName, err))
-		}
-
-		log.InfoD("Deleting backup location, cloud creds and clusters")
-		ctx, err := backup.GetAdminCtxFromSecret()
-		log.FailOnError(err, "Fetching px-central-admin ctx")
-		DeleteCloudAccounts(backupLocationMap, cloudCredName, cloudCredUID, ctx)
-	})
-
-})
-
-// This test performs basic test of starting an application, backing it up and killing stork while
-// performing backup and restores.
-var _ = Describe("{KillStorkWithBackupsAndRestoresInProgress}", func() {
-	var (
-		appList = Inst().AppList
-	)
-	var preRuleNameList []string
-	var postRuleNameList []string
-	var contexts []*scheduler.Context
-	labelSelectors := make(map[string]string)
-	CloudCredUIDMap := make(map[string]string)
-	var appContexts []*scheduler.Context
-	var backupLocation string
-	var backupLocationUID string
-	var cloudCredUID string
-	backupLocationMap := make(map[string]string)
-	var clusterUid string
-	var cloudCredName string
-	var clusterStatus api.ClusterInfo_StatusInfo_Status
-	bkpNamespaces := make([]string, 0)
-	var backupNames []string
-	var retryDuration int
-	var retryInterval int
-
-	JustBeforeEach(func() {
-		StartTorpedoTest("KillStorkWithBackupsAndRestoresInProgress", "Kill Stork when backups and restores in progress", nil, 55819)
-		log.InfoD("Verifying if the pre/post rules for the required apps are present in the list or not")
-		for i := 0; i < len(appList); i++ {
-			if Contains(postRuleApp, appList[i]) {
-				if _, ok := portworx.AppParameters[appList[i]]["post_action_list"]; ok {
-					dash.VerifyFatal(ok, true, "Post Rule details mentioned for the apps")
-				}
-			}
-			if Contains(preRuleApp, appList[i]) {
-				if _, ok := portworx.AppParameters[appList[i]]["pre_action_list"]; ok {
-					dash.VerifyFatal(ok, true, "Pre Rule details mentioned for the apps")
-				}
-			}
-		}
-		log.InfoD("Deploy applications")
-		contexts = make([]*scheduler.Context, 0)
-		for i := 0; i < Inst().GlobalScaleFactor; i++ {
-			taskName := fmt.Sprintf("%s-%d", taskNamePrefix, i)
-			appContexts = ScheduleApplications(taskName)
-			contexts = append(contexts, appContexts...)
-			for _, ctx := range appContexts {
-				ctx.ReadinessTimeout = appReadinessTimeout
-				namespace := GetAppNamespace(ctx, taskName)
-				bkpNamespaces = append(bkpNamespaces, namespace)
-			}
-		}
-	})
-	It("Kill Stork when backup and restore in-progress", func() {
-		Step("Validate applications", func() {
-			ValidateApplications(contexts)
-		})
-
-		Step("Creating rules for backup", func() {
-			log.InfoD("Creating pre rule for deployed apps")
-			for i := 0; i < len(appList); i++ {
-				preRuleStatus, ruleName, err := Inst().Backup.CreateRuleForBackup(appList[i], orgID, "pre")
-				log.FailOnError(err, "Creating pre rule for deployed apps failed")
-				dash.VerifyFatal(preRuleStatus, true, "Verifying pre rule for backup")
-				preRuleNameList = append(preRuleNameList, ruleName)
-			}
-			log.InfoD("Creating post rule for deployed apps")
-			for i := 0; i < len(appList); i++ {
-				postRuleStatus, ruleName, err := Inst().Backup.CreateRuleForBackup(appList[i], orgID, "post")
-				log.FailOnError(err, "Creating post rule for deployed apps failed")
-				dash.VerifyFatal(postRuleStatus, true, "Verifying Post rule for backup")
-				postRuleNameList = append(postRuleNameList, ruleName)
-			}
-		})
-
-		Step("Creating cloud credentials", func() {
-			log.InfoD("Creating cloud credentials")
-			providers := getProviders()
-			for _, provider := range providers {
-				cloudCredName = fmt.Sprintf("%s-%s-%v", "cred", provider, time.Now().Unix())
-				cloudCredUID = uuid.New()
-				CloudCredUIDMap[cloudCredUID] = cloudCredName
-				CreateCloudCredential(provider, cloudCredName, cloudCredUID, orgID)
-			}
-		})
-
-		Step("Register cluster for backup", func() {
-			ctx, _ := backup.GetAdminCtxFromSecret()
-			err := CreateSourceAndDestClusters(orgID, "", "", ctx)
-			dash.VerifyFatal(err, nil, "Creating source and destination cluster")
-			clusterStatus, clusterUid = Inst().Backup.RegisterBackupCluster(orgID, SourceClusterName, "")
-			dash.VerifyFatal(clusterStatus, api.ClusterInfo_StatusInfo_Online, "Verifying backup cluster")
-		})
-
-		Step("Creating backup location", func() {
-			log.InfoD("Creating backup location")
-			providers := getProviders()
-			for _, provider := range providers {
-				backupLocation = fmt.Sprintf("autogenerated-backup-location-%v", time.Now().Unix())
-				backupLocationUID = uuid.New()
-				backupLocationMap[backupLocationUID] = backupLocation
-				err := CreateBackupLocation(provider, backupLocation, backupLocationUID, cloudCredName, cloudCredUID,
-					getGlobalBucketName(provider), orgID, "")
-				dash.VerifyFatal(err, nil, "Creating backup location")
-			}
-		})
-
-		Step("Start backup of application to bucket", func() {
-			for _, namespace := range bkpNamespaces {
-				ctx, err := backup.GetAdminCtxFromSecret()
-				dash.VerifyFatal(err, nil, "Getting context")
-				preRuleUid, _ := Inst().Backup.GetRuleUid(orgID, ctx, preRuleNameList[0])
-				postRuleUid, _ := Inst().Backup.GetRuleUid(orgID, ctx, postRuleNameList[0])
-				backupName := fmt.Sprintf("%s-%s-%v", BackupNamePrefix, namespace, time.Now().Unix())
-				err = CreateBackupWithoutCheck(backupName, SourceClusterName, backupLocation, backupLocationUID, []string{namespace},
-					labelSelectors, orgID, clusterUid, preRuleNameList[0], preRuleUid, postRuleNameList[0], postRuleUid, ctx)
-				dash.VerifyFatal(err, nil, fmt.Sprintf("Creating backup %s", backupName))
-				backupNames = append(backupNames, backupName)
-			}
-		})
-
-		Step("Kill stork when backup in progress", func() {
-			log.InfoD("Kill stork when backup in progress")
-			err := DeletePodWithLabelInNamespace(getPXNamespace(), storkLabel)
-			dash.VerifyFatal(err, nil, fmt.Sprintf("Killing stork while backups %s is in progress", backupNames))
-		})
-
-		Step("Check if backup is successful when the stork restart happened", func() {
-			log.InfoD("Check if backup is successful post stork restarts")
-			ctx, err := backup.GetAdminCtxFromSecret()
-			log.FailOnError(err, "Fetching px-central-admin ctx")
-			for _, backupName := range backupNames {
-				backupStatus, _, err := backupSuccessCheck(backupName, orgID, retryDuration, retryInterval, ctx)
-				log.FailOnError(err, "Failed while Inspecting Backup for - %s", backupName)
-				dash.VerifyFatal(backupStatus, true, "Inspecting the backup success for - "+backupName)
-			}
-		})
-		Step("Validate applications", func() {
-			ValidateApplications(contexts)
-		})
-		Step("Restoring the backups application", func() {
-			for _, backupName := range backupNames {
-				ctx, err := backup.GetAdminCtxFromSecret()
-				log.FailOnError(err, "Fetching px-central-admin ctx")
-				err = CreateRestoreWithoutCheck(fmt.Sprintf("%s-restore", backupName), backupName, nil, SourceClusterName, orgID, ctx)
-				log.FailOnError(err, "Failed while trying to restore [%s] the backup [%s]", fmt.Sprintf("%s-restore", backupName), backupName)
-			}
-		})
-		Step("Kill stork when restore in-progress", func() {
-			log.InfoD("Kill stork when restore in-progress")
-			err := DeletePodWithLabelInNamespace(getPXNamespace(), storkLabel)
-			dash.VerifyFatal(err, nil, "Killing stork while all the restores are in progress")
-		})
-		Step("Check if restore is successful when the stork restart happened", func() {
-			log.InfoD("Check if restore is successful post stork restarts")
-			ctx, err := backup.GetAdminCtxFromSecret()
-			log.FailOnError(err, "Fetching px-central-admin ctx")
-			for _, backupName := range backupNames {
-				restoreName := fmt.Sprintf("%s-restore", backupName)
-				restoreStatus, _, err := restoreSuccessCheck(restoreName, orgID, retryDuration, retryInterval, ctx)
-				log.FailOnError(err, "Failed while restoring Backup for - %s", backupName)
-				dash.VerifyFatal(restoreStatus, true, "Inspecting the Restore success for - "+restoreName)
-			}
-		})
-		Step("Validate applications", func() {
-			ValidateApplications(contexts)
-		})
-	})
-	JustAfterEach(func() {
-		defer EndTorpedoTest()
-		ctx, _ := backup.GetAdminCtxFromSecret()
-		log.InfoD("Deleting the deployed apps after the testcase")
-		for i := 0; i < len(contexts); i++ {
-			opts := make(map[string]bool)
-			opts[SkipClusterScopedObjects] = true
-			taskName := fmt.Sprintf("%s-%d", taskNamePrefix, i)
-			err := Inst().S.Destroy(contexts[i], opts)
-			dash.VerifySafely(err, nil, fmt.Sprintf("Verify destroying app %s, Err: %v", taskName, err))
-		}
-
-		backupDriver := Inst().Backup
-		for _, backupName := range backupNames {
-			backupUID, err := backupDriver.GetBackupUID(ctx, backupName, orgID)
-			log.FailOnError(err, "Failed while trying to get backup UID for - %s", backupName)
-			log.Infof("About to delete backup - %s", backupName)
-			_, err = DeleteBackup(backupName, backupUID, orgID, ctx)
-			dash.VerifyFatal(err, nil, fmt.Sprintf("Deleting backup - [%s]", backupName))
-		}
-
-		log.InfoD("Deleting backup location, cloud creds and clusters")
-		DeleteCloudAccounts(backupLocationMap, cloudCredName, cloudCredUID, ctx)
-	})
-})
-
-// This test case creates a backup location with encryption
-var _ = Describe("{BackupLocationWithEncryptionKey}", func() {
-	var contexts []*scheduler.Context
-	var appContexts []*scheduler.Context
-	backupLocationMap := make(map[string]string)
-	var bkpNamespaces []string
-	var backupLocationName string
-	var CloudCredUID string
-	var clusterUid string
-	var cloudCredName string
-	var restoreName string
-	var backupName string
-	var clusterStatus api.ClusterInfo_StatusInfo_Status
-	JustBeforeEach(func() {
-		StartTorpedoTest("BackupLocationWithEncryptionKey", "Creating Backup Location with Encryption Keys", nil, 79918)
-	})
-	It("Creating cloud account and backup location", func() {
-		log.InfoD("Creating cloud account and backup location")
-		providers := getProviders()
-		cloudCredName = fmt.Sprintf("%s-%s-%v", "cred", providers[0], time.Now().Unix())
-		backupLocationName = fmt.Sprintf("autogenerated-backup-location-%v", time.Now().Unix())
-		CloudCredUID = uuid.New()
-		BackupLocationUID = uuid.New()
-		encryptionKey := generateEncryptionKey()
-		backupLocationMap[BackupLocationUID] = backupLocationName
-		CreateCloudCredential(providers[0], cloudCredName, CloudCredUID, orgID)
-		err := CreateBackupLocation(providers[0], backupLocationName, BackupLocationUID, cloudCredName, CloudCredUID, getGlobalBucketName(providers[0]), orgID, encryptionKey)
-		dash.VerifyFatal(err, nil, fmt.Sprintf("Creating backup location %s", backupLocationName))
-		log.InfoD("Deploy applications")
-		contexts = make([]*scheduler.Context, 0)
-		for i := 0; i < Inst().GlobalScaleFactor; i++ {
-			taskName := fmt.Sprintf("%s-%d", taskNamePrefix, i)
-			appContexts = ScheduleApplications(taskName)
-			contexts = append(contexts, appContexts...)
-			for _, ctx := range appContexts {
-				ctx.ReadinessTimeout = appReadinessTimeout
-				namespace := GetAppNamespace(ctx, taskName)
-				bkpNamespaces = append(bkpNamespaces, namespace)
-			}
-		}
-
-		Step("Register clusters for backup", func() {
-			log.InfoD("Register clusters for backup")
-			ctx, err := backup.GetAdminCtxFromSecret()
-			log.FailOnError(err, "Fetching px-central-admin ctx")
-			err = CreateSourceAndDestClusters(orgID, "", "", ctx)
-			dash.VerifyFatal(err, nil, "Creating source and destination cluster")
-			clusterStatus, clusterUid = Inst().Backup.RegisterBackupCluster(orgID, SourceClusterName, "")
-			dash.VerifyFatal(clusterStatus, api.ClusterInfo_StatusInfo_Online, "Verifying backup cluster")
-		})
-
-		Step("Taking backup of applications", func() {
-			log.InfoD("Taking backup of applications")
-			ctx, err := backup.GetAdminCtxFromSecret()
-			log.FailOnError(err, "Fetching px-central-admin ctx")
-			for _, namespace := range bkpNamespaces {
-				backupName = fmt.Sprintf("%s-%s-%v", BackupNamePrefix, namespace, time.Now().Unix())
-				err = CreateBackup(backupName, SourceClusterName, backupLocationName, BackupLocationUID, []string{namespace},
-					nil, orgID, clusterUid, "", "", "", "", ctx)
-				dash.VerifyFatal(err, nil, "Verifying backup creation")
-			}
-		})
-
-		Step("Restoring the backed up application", func() {
-			log.InfoD("Restoring the backed up application")
-			ctx, err := backup.GetAdminCtxFromSecret()
-			log.FailOnError(err, "Fetching px-central-admin ctx")
-			restoreName = fmt.Sprintf("%s-%s-%v", restoreNamePrefix, backupName, time.Now().Unix())
-			err = CreateRestore(restoreName, backupName, nil, destinationClusterName, orgID, ctx, make(map[string]string))
-			log.FailOnError(err, "%s restore failed", restoreName)
-		})
-	})
-	JustAfterEach(func() {
-		defer EndTorpedoTest()
-		log.Infof("Deleting backup, restore and backup location, cloud account")
-		ctx, err := backup.GetAdminCtxFromSecret()
-		log.FailOnError(err, "Fetching px-central-admin ctx")
-		err = DeleteRestore(restoreName, orgID, ctx)
-		dash.VerifyFatal(err, nil, fmt.Sprintf("Deleting Restore %s", restoreName))
-		backupUID, err := getBackupUID(backupName, orgID)
-		dash.VerifyFatal(err, nil, fmt.Sprintf("Getting backup UID for backup %s", backupName))
-		_, err = DeleteBackup(backupName, backupUID, orgID, ctx)
-		dash.VerifyFatal(err, nil, fmt.Sprintf("Deleting backup %s", backupName))
-		DeleteCloudAccounts(backupLocationMap, cloudCredName, CloudCredUID, ctx)
-	})
-
-})
-
-// This testcase verifies resize after the volume is restored from a backup
-var _ = Describe("{ResizeOnRestoredVolume}", func() {
-	var (
-		appList          = Inst().AppList
-		contexts         []*scheduler.Context
-		preRuleNameList  []string
-		postRuleNameList []string
-		appContexts      []*scheduler.Context
-		bkpNamespaces    []string
-		clusterUid       string
-		clusterStatus    api.ClusterInfo_StatusInfo_Status
-		restoreName      string
-		namespaceMapping map[string]string
-		credName         string
-	)
-	labelSelectors := make(map[string]string)
-	CloudCredUIDMap := make(map[string]string)
-	BackupLocationMap := make(map[string]string)
-	var backupLocation string
-	contexts = make([]*scheduler.Context, 0)
-	bkpNamespaces = make([]string, 0)
-	providers := getProviders()
-	backupNamespaceMap := make(map[string]string)
-
-	JustBeforeEach(func() {
-		StartTorpedoTest("ResizeOnRestoredVolume", "Resize after the volume is restored from a backup", nil, 58064)
-		log.InfoD("Verifying if the pre/post rules for the required apps are present in the list or not")
-		for i := 0; i < len(appList); i++ {
-			if Contains(postRuleApp, appList[i]) {
-				if _, ok := portworx.AppParameters[appList[i]]["post_action_list"]; ok {
-					dash.VerifyFatal(ok, true, "Post Rule details mentioned for the apps")
-				}
-			}
-			if Contains(preRuleApp, appList[i]) {
-				if _, ok := portworx.AppParameters[appList[i]]["pre_action_list"]; ok {
-					dash.VerifyFatal(ok, true, "Pre Rule details mentioned for the apps")
-				}
-			}
-		}
-		log.InfoD("Deploy applications")
-		contexts = make([]*scheduler.Context, 0)
-		for i := 0; i < Inst().GlobalScaleFactor; i++ {
-			taskName := fmt.Sprintf("%s-%d", taskNamePrefix, i)
-			appContexts = ScheduleApplications(taskName)
-			contexts = append(contexts, appContexts...)
-			for _, ctx := range appContexts {
-				ctx.ReadinessTimeout = appReadinessTimeout
-				namespace := GetAppNamespace(ctx, taskName)
-				bkpNamespaces = append(bkpNamespaces, namespace)
-			}
-		}
-	})
-	It("Resize after the volume is restored from a backup", func() {
-		Step("Validate applications", func() {
-			ValidateApplications(contexts)
-		})
-
-		Step("Creating rules for backup", func() {
-			log.InfoD("Creating pre rule for deployed apps")
-			for i := 0; i < len(appList); i++ {
-				preRuleStatus, ruleName, err := Inst().Backup.CreateRuleForBackup(appList[i], orgID, "pre")
-				log.FailOnError(err, "Creating pre rule for deployed apps failed")
-				dash.VerifyFatal(preRuleStatus, true, "Verifying pre rule for backup")
-				preRuleNameList = append(preRuleNameList, ruleName)
-			}
-			log.InfoD("Creating post rule for deployed apps")
-			for i := 0; i < len(appList); i++ {
-				postRuleStatus, ruleName, err := Inst().Backup.CreateRuleForBackup(appList[i], orgID, "post")
-				log.FailOnError(err, "Creating post rule for deployed apps failed")
-				dash.VerifyFatal(postRuleStatus, true, "Verifying Post rule for backup")
-				postRuleNameList = append(postRuleNameList, ruleName)
-			}
-		})
-
-		Step("Creating cloud credentials", func() {
-			log.InfoD("Creating cloud credentials")
-			for _, provider := range providers {
-				credName = fmt.Sprintf("%s-%s-%v", "cred", provider, time.Now().Unix())
-				CloudCredUID = uuid.New()
-				CloudCredUIDMap[CloudCredUID] = credName
-				CreateCloudCredential(provider, credName, CloudCredUID, orgID)
-			}
-		})
-
-		Step("Creating backup location", func() {
-			log.InfoD("Creating backup location")
-			for _, provider := range providers {
-				backupLocation = fmt.Sprintf("autogenerated-backup-location-%v", time.Now().Unix())
-				BackupLocationUID = uuid.New()
-				BackupLocationMap[BackupLocationUID] = backupLocation
-				err := CreateBackupLocation(provider, backupLocation, BackupLocationUID, credName, CloudCredUID,
-					getGlobalBucketName(provider), orgID, "")
-				dash.VerifyFatal(err, nil, "Creating backup location")
-				log.InfoD("Created Backup Location with name - %s", backupLocation)
-			}
-		})
-
-		Step("Register cluster for backup", func() {
-			ctx, err := backup.GetAdminCtxFromSecret()
-			log.FailOnError(err, "Fetching px-central-admin ctx")
-			err = CreateSourceAndDestClusters(orgID, "", "", ctx)
-			dash.VerifyFatal(err, nil, "Creating source and destination cluster")
-			clusterStatus, clusterUid = Inst().Backup.RegisterBackupCluster(orgID, SourceClusterName, "")
-			dash.VerifyFatal(clusterStatus, api.ClusterInfo_StatusInfo_Online, "Verifying backup cluster")
-		})
-
-		Step("Start backup of application to bucket", func() {
-			for _, namespace := range bkpNamespaces {
-				ctx, err := backup.GetAdminCtxFromSecret()
-				dash.VerifyFatal(err, nil, "Getting context")
-				preRuleUid, _ := Inst().Backup.GetRuleUid(orgID, ctx, preRuleNameList[0])
-				postRuleUid, _ := Inst().Backup.GetRuleUid(orgID, ctx, postRuleNameList[0])
-				backupName := fmt.Sprintf("%s-%s-%v", BackupNamePrefix, namespace, time.Now().Unix())
-				backupNamespaceMap[namespace] = backupName
-				err = CreateBackup(backupName, SourceClusterName, backupLocation, BackupLocationUID, []string{namespace},
-					labelSelectors, orgID, clusterUid, preRuleNameList[0], preRuleUid, postRuleNameList[0], postRuleUid, ctx)
-				dash.VerifyFatal(err, nil, fmt.Sprintf("Verifying backup creation: %s", backupName))
-			}
-		})
-
-		Step("Restoring the backed up application", func() {
-			ctx, err := backup.GetAdminCtxFromSecret()
-			log.FailOnError(err, "Fetching px-central-admin ctx")
-			for _, namespace := range bkpNamespaces {
-				backupName := backupNamespaceMap[namespace]
-				restoreName = fmt.Sprintf("%s-%s", "test-restore", namespace)
-				err = CreateRestore(restoreName, backupName, namespaceMapping, destinationClusterName, orgID, ctx, make(map[string]string))
-				dash.VerifyFatal(err, nil, "Restore failed")
-			}
-		})
-
-		Step("Resize volume after the restore is completed", func() {
-			log.InfoD("Resize volume after the restore is completed")
-			var err error
-			for _, ctx := range contexts {
-				var appVolumes []*volume.Volume
-				log.InfoD(fmt.Sprintf("get volumes for %s app", ctx.App.Key))
-				appVolumes, err = Inst().S.GetVolumes(ctx)
-				log.FailOnError(err, "Failed to get volumes for app %s", ctx.App.Key)
-				dash.VerifyFatal(len(appVolumes) > 0, true, "App volumes exist?")
-				var requestedVols []*volume.Volume
-				log.InfoD(fmt.Sprintf("Increase volume size %s on app %s's volumes: %v",
-					Inst().V.String(), ctx.App.Key, appVolumes))
-				requestedVols, err = Inst().S.ResizeVolume(ctx, Inst().ConfigMap)
-				log.FailOnError(err, "Volume resize successful ?")
-				log.InfoD(fmt.Sprintf("validate successful volume size increase on app %s's volumes: %v",
-					ctx.App.Key, appVolumes))
-				for _, v := range requestedVols {
-					// Need to pass token before validating volume
-					params := make(map[string]string)
-					if Inst().ConfigMap != "" {
-						params["auth-token"], err = Inst().S.GetTokenFromConfigMap(Inst().ConfigMap)
-						log.FailOnError(err, "Failed to get token from configMap")
-					}
-					err := Inst().V.ValidateUpdateVolume(v, params)
-					dash.VerifyFatal(err, nil, "Validate volume update successful?")
-				}
-			}
-		})
-
-		Step("Validate applications post restore", func() {
-			ValidateApplications(contexts)
-		})
-
-	})
-
-	JustAfterEach(func() {
-		defer EndTorpedoTest()
-		log.InfoD("Deleting the deployed apps after the testcase")
-		for i := 0; i < len(contexts); i++ {
-			opts := make(map[string]bool)
-			opts[SkipClusterScopedObjects] = true
-			taskName := fmt.Sprintf("%s-%d", taskNamePrefix, i)
-			err := Inst().S.Destroy(contexts[i], opts)
-			dash.VerifySafely(err, nil, fmt.Sprintf("Verify destroying app %s, Err: %v", taskName, err))
-		}
-		log.InfoD("Deleting backup location, cloud creds and clusters")
-		ctx, err := backup.GetAdminCtxFromSecret()
-		log.FailOnError(err, "Fetching px-central-admin ctx")
-		DeleteCloudAccounts(BackupLocationMap, credName, CloudCredUID, ctx)
-	})
-})
-
-// This testcase verifies resize after same original volume is restored from a backup stored in a locked bucket
-var _ = Describe("{LockedBucketResizeOnRestoredVolume}", func() {
-	var (
-		appList          = Inst().AppList
-		backupName       string
-		contexts         []*scheduler.Context
-		preRuleNameList  []string
-		postRuleNameList []string
-		appContexts      []*scheduler.Context
-		bkpNamespaces    []string
-		clusterUid       string
-		clusterStatus    api.ClusterInfo_StatusInfo_Status
-		backupList       []string
-		beforeSize       int
-		podsListBefore   []int
-		podListAfter     []int
-		credName         string
-	)
-	labelSelectors := make(map[string]string)
-	CloudCredUIDMap := make(map[string]string)
-	BackupLocationMap := make(map[string]string)
-
-	var backupLocation string
-	contexts = make([]*scheduler.Context, 0)
-	bkpNamespaces = make([]string, 0)
-	providers := getProviders()
-
-	JustBeforeEach(func() {
-		StartTorpedoTest("ResizeOnRestoredVolumeFromLockedBucket", "Resize after the volume is restored from a backup from locked bucket", nil, 0)
-		log.InfoD("Verifying if the pre/post rules for the required apps are present in the list or not")
-		for i := 0; i < len(appList); i++ {
-			if Contains(postRuleApp, appList[i]) {
-				if _, ok := portworx.AppParameters[appList[i]]["post_action_list"]; ok {
-					dash.VerifyFatal(ok, true, "Post Rule details mentioned for the apps")
-				}
-			}
-			if Contains(preRuleApp, appList[i]) {
-				if _, ok := portworx.AppParameters[appList[i]]["pre_action_list"]; ok {
-					dash.VerifyFatal(ok, true, "Pre Rule details mentioned for the apps")
-				}
-			}
-		}
-		log.InfoD("Deploy applications")
-		contexts = make([]*scheduler.Context, 0)
-		for i := 0; i < Inst().GlobalScaleFactor; i++ {
-			taskName := fmt.Sprintf("%s-%d", taskNamePrefix, i)
-			appContexts = ScheduleApplications(taskName)
-			contexts = append(contexts, appContexts...)
-			for _, ctx := range appContexts {
-				ctx.ReadinessTimeout = appReadinessTimeout
-				namespace := GetAppNamespace(ctx, taskName)
-				bkpNamespaces = append(bkpNamespaces, namespace)
-			}
-		}
-	})
-	It("Resize after the volume is restored from a backup", func() {
-		Step("Validate applications", func() {
-			ValidateApplications(contexts)
-		})
-
-		Step("Creating rules for backup", func() {
-			log.InfoD("Creating pre rule for deployed apps")
-			for i := 0; i < len(appList); i++ {
-				preRuleStatus, ruleName, err := Inst().Backup.CreateRuleForBackup(appList[i], orgID, "pre")
-				log.FailOnError(err, "Creating pre rule for deployed apps failed")
-				dash.VerifyFatal(preRuleStatus, true, "Verifying pre rule for backup")
-				preRuleNameList = append(preRuleNameList, ruleName)
-			}
-			log.InfoD("Creating post rule for deployed apps")
-			for i := 0; i < len(appList); i++ {
-				postRuleStatus, ruleName, err := Inst().Backup.CreateRuleForBackup(appList[i], orgID, "post")
-				log.FailOnError(err, "Creating post rule for deployed apps failed")
-				dash.VerifyFatal(postRuleStatus, true, "Verifying Post rule for backup")
-				postRuleNameList = append(postRuleNameList, ruleName)
-			}
-		})
-
-		Step("Creating cloud credentials", func() {
-			log.InfoD("Creating cloud credentials")
-			for _, provider := range providers {
-				credName = fmt.Sprintf("%s-%s-%v", "cred", provider, time.Now().Unix())
-				CloudCredUID = uuid.New()
-				CloudCredUIDMap[CloudCredUID] = credName
-				CreateCloudCredential(provider, credName, CloudCredUID, orgID)
-			}
-		})
-
-		Step("Creating a locked bucket and backup location", func() {
-			log.InfoD("Creating locked buckets and backup location")
-			modes := [2]string{"GOVERNANCE", "COMPLIANCE"}
-			for _, provider := range providers {
-				for _, mode := range modes {
-					bucketName := fmt.Sprintf("%s-%s-%s", provider, getGlobalLockedBucketName(provider), strings.ToLower(mode))
-					backupLocation = fmt.Sprintf("%s-%s-%s-lock", provider, getGlobalLockedBucketName(provider), strings.ToLower(mode))
-					err := CreateS3Bucket(bucketName, true, 3, mode)
-					log.FailOnError(err, "Unable to create locked s3 bucket %s", bucketName)
-					BackupLocationUID = uuid.New()
-					BackupLocationMap[BackupLocationUID] = backupLocation
-					err = CreateBackupLocation(provider, backupLocation, BackupLocationUID, credName, CloudCredUID,
-						bucketName, orgID, "")
-					dash.VerifyFatal(err, nil, "Creating backup location")
-				}
-			}
-			log.InfoD("Successfully created locked buckets and backup location")
-		})
-
-		Step("Register cluster for backup", func() {
-			ctx, err := backup.GetAdminCtxFromSecret()
-			log.FailOnError(err, "Fetching px-central-admin ctx")
-			err = CreateSourceAndDestClusters(orgID, "", "", ctx)
-			dash.VerifyFatal(err, nil, "Creating source and destination cluster")
-			clusterStatus, clusterUid = Inst().Backup.RegisterBackupCluster(orgID, SourceClusterName, "")
-			dash.VerifyFatal(clusterStatus, api.ClusterInfo_StatusInfo_Online, "Verifying backup cluster")
-		})
-
-		for _, namespace := range bkpNamespaces {
-			for backupLocationUID, backupLocationName := range BackupLocationMap {
-				Step("Taking backup of application to locked bucket", func() {
-					ctx, err := backup.GetAdminCtxFromSecret()
-					dash.VerifyFatal(err, nil, "Getting context")
-					preRuleUid, _ := Inst().Backup.GetRuleUid(orgID, ctx, preRuleNameList[0])
-					postRuleUid, _ := Inst().Backup.GetRuleUid(orgID, ctx, postRuleNameList[0])
-					backupName := fmt.Sprintf("%s-%s-%s", BackupNamePrefix, namespace, backupLocationName)
-					backupList = append(backupList, backupName)
-					err = CreateBackup(backupName, SourceClusterName, backupLocationName, backupLocationUID, []string{namespace},
-						labelSelectors, orgID, clusterUid, preRuleNameList[0], preRuleUid, postRuleNameList[0], postRuleUid, ctx)
-					dash.VerifyFatal(err, nil, fmt.Sprintf("Verifying backup creation: %s", backupName))
-				})
-				Step("Restoring the backups application", func() {
-					ctx, err := backup.GetAdminCtxFromSecret()
-					log.FailOnError(err, "Fetching px-central-admin ctx")
-					err = CreateRestore(fmt.Sprintf("%s-restore", backupName), backupName, nil, SourceClusterName, orgID, ctx, make(map[string]string))
-					log.FailOnError(err, "%s restore failed", fmt.Sprintf("%s-restore", backupName))
-				})
-				Step("Getting size before resize", func() {
-					pods, err := core.Instance().GetPods(namespace, labelSelectors)
-					log.FailOnError(err, "Unable to fetch the pod list")
-					srcClusterConfigPath, err := GetSourceClusterConfigPath()
-					log.FailOnError(err, "Getting kubeconfig path for source cluster")
-					for _, pod := range pods.Items {
-						beforeSize, err = getSizeOfMountPoint(pod.GetName(), namespace, srcClusterConfigPath)
-						log.FailOnError(err, "Unable to fetch the size")
-						podsListBefore = append(podsListBefore, beforeSize)
-					}
-				})
-				Step("Resize volume after the restore is completed", func() {
-					log.InfoD("Resize volume after the restore is completed")
-					var err error
-					for _, ctx := range contexts {
-						var appVolumes []*volume.Volume
-						log.InfoD(fmt.Sprintf("get volumes for %s app", ctx.App.Key))
-						appVolumes, err = Inst().S.GetVolumes(ctx)
-						log.FailOnError(err, "Failed to get volumes for app %s", ctx.App.Key)
-						dash.VerifyFatal(len(appVolumes) > 0, true, "App volumes exist?")
-						var requestedVols []*volume.Volume
-						log.InfoD(fmt.Sprintf("Increase volume size %s on app %s's volumes: %v",
-							Inst().V.String(), ctx.App.Key, appVolumes))
-						requestedVols, err = Inst().S.ResizeVolume(ctx, Inst().ConfigMap)
-						log.FailOnError(err, "Volume resize successful ?")
-						log.InfoD(fmt.Sprintf("validate successful volume size increase on app %s's volumes: %v",
-							ctx.App.Key, appVolumes))
-						for _, v := range requestedVols {
-							// Need to pass token before validating volume
-							params := make(map[string]string)
-							if Inst().ConfigMap != "" {
-								params["auth-token"], err = Inst().S.GetTokenFromConfigMap(Inst().ConfigMap)
-								log.FailOnError(err, "Failed to get token from configMap")
-							}
-							err := Inst().V.ValidateUpdateVolume(v, params)
-							dash.VerifyFatal(err, nil, "Validate volume update successful?")
-						}
-					}
-				})
-				Step("Getting size after resize", func() {
-					log.InfoD("Checking volume size after resize")
-					pods, err := core.Instance().GetPods(namespace, labelSelectors)
-					log.FailOnError(err, "Unable to fetch the pod list")
-					srcClusterConfigPath, err := GetSourceClusterConfigPath()
-					log.FailOnError(err, "Getting kubeconfig path for source cluster")
-					for _, pod := range pods.Items {
-						afterSize, err := getSizeOfMountPoint(pod.GetName(), namespace, srcClusterConfigPath)
-						log.FailOnError(err, "Unable to mount size")
-						podListAfter = append(podListAfter, afterSize)
-					}
-					for i := 0; i < len(podListAfter); i++ {
-						dash.VerifyFatal(podListAfter[i] > podsListBefore[i], true, "Volume size different")
-					}
-				})
-			}
-		}
-	})
-
-	JustAfterEach(func() {
-		defer EndTorpedoTest()
-		log.InfoD("Deleting the deployed apps after the testcase")
-		for i := 0; i < len(contexts); i++ {
-			opts := make(map[string]bool)
-			opts[SkipClusterScopedObjects] = true
-			taskName := fmt.Sprintf("%s-%d", taskNamePrefix, i)
-			err := Inst().S.Destroy(contexts[i], opts)
-			dash.VerifySafely(err, nil, fmt.Sprintf("Verify destroying app %s, Err: %v", taskName, err))
-		}
-		log.InfoD("Deleting backup location, cloud creds and clusters")
-		ctx, err := backup.GetAdminCtxFromSecret()
-		log.FailOnError(err, "Fetching px-central-admin ctx")
-		DeleteCloudAccounts(BackupLocationMap, credName, CloudCredUID, ctx)
-	})
-})
-
-// Restore backup from encrypted and non-encrypted backups
-var _ = Describe("{RestoreEncryptedAndNonEncryptedBackups}", func() {
-	var contexts []*scheduler.Context
-	var appContexts []*scheduler.Context
-	backupLocationMap := make(map[string]string)
-	var bkpNamespaces []string
-	var backupNames []string
-	var restoreNames []string
-	var backupLocationNames []string
-	var CloudCredUID string
-	var BackupLocationUID string
-	var BackupLocation1UID string
-	var clusterUid string
-	var clusterStatus api.ClusterInfo_StatusInfo_Status
-	var CredName string
-	var backupName string
-	var encryptionBucketName string
-	providers := getProviders()
-	JustBeforeEach(func() {
-		StartTorpedoTest("RestoreEncryptedAndNonEncryptedBackups", "Restore encrypted and non encrypted backups", nil, 79915)
-	})
-	It("Creating bucket, encrypted and non-encrypted backup location", func() {
-		log.InfoD("Creating bucket, encrypted and non-encrypted backup location")
-		encryptionBucketName = fmt.Sprintf("%s-%s-%v", providers[0], "encryptionbucket", time.Now().Unix())
-		backupLocationName := fmt.Sprintf("%s-%s", "location", providers[0])
-		backupLocationNames = append(backupLocationNames, backupLocationName)
-		backupLocationName = fmt.Sprintf("%s-%s", "encryption-location", providers[0])
-		backupLocationNames = append(backupLocationNames, backupLocationName)
-		CredName = fmt.Sprintf("%s-%s-%v", "cred", providers[0], time.Now().Unix())
-		CloudCredUID = uuid.New()
-		BackupLocationUID = uuid.New()
-		BackupLocation1UID = uuid.New()
-		encryptionKey := "px-b@ckup-@utomat!on"
-		CreateBucket(providers[0], encryptionBucketName)
-		CreateCloudCredential(providers[0], CredName, CloudCredUID, orgID)
-		err := CreateBackupLocation(providers[0], backupLocationNames[0], BackupLocationUID, CredName, CloudCredUID, getGlobalBucketName(providers[0]), orgID, "")
-		dash.VerifyFatal(err, nil, fmt.Sprintf("Creating backup location %s", backupLocationNames[0]))
-		backupLocationMap[BackupLocationUID] = backupLocationNames[0]
-		err = CreateBackupLocation(providers[0], backupLocationNames[1], BackupLocation1UID, CredName, CloudCredUID, encryptionBucketName, orgID, encryptionKey)
-		dash.VerifyFatal(err, nil, fmt.Sprintf("Creating backup location %s", backupLocationNames[1]))
-		backupLocationMap[BackupLocation1UID] = backupLocationNames[1]
-		log.InfoD("Deploy applications")
-		contexts = make([]*scheduler.Context, 0)
-		for i := 0; i < Inst().GlobalScaleFactor; i++ {
-			taskName := fmt.Sprintf("%s-%d", taskNamePrefix, i)
-			appContexts = ScheduleApplications(taskName)
-			contexts = append(contexts, appContexts...)
-			for _, ctx := range appContexts {
-				ctx.ReadinessTimeout = appReadinessTimeout
-				namespace := GetAppNamespace(ctx, taskName)
-				bkpNamespaces = append(bkpNamespaces, namespace)
-			}
-		}
-		Step("Register cluster for backup", func() {
-			log.InfoD("Register clusters for backup")
-			ctx, err := backup.GetAdminCtxFromSecret()
-			log.FailOnError(err, "Fetching px-central-admin ctx")
-			err = CreateSourceAndDestClusters(orgID, "", "", ctx)
-			dash.VerifyFatal(err, nil, "Creating source and destination cluster")
-			clusterStatus, clusterUid = Inst().Backup.RegisterBackupCluster(orgID, SourceClusterName, "")
-			dash.VerifyFatal(clusterStatus, api.ClusterInfo_StatusInfo_Online, "Verifying backup cluster")
-		})
-
-		Step("Taking encrypted and non-encrypted backups", func() {
-			log.InfoD("Taking encrypted and no-encrypted backups")
-			for _, namespace := range bkpNamespaces {
-				backupName = fmt.Sprintf("%s-%s-%v", BackupNamePrefix, namespace, time.Now().Unix())
-				backupNames = append(backupNames, backupName)
-				ctx, err := backup.GetAdminCtxFromSecret()
-				log.FailOnError(err, "Fetching px-central-admin ctx")
-				err = CreateBackup(backupName, SourceClusterName, backupLocationNames[0], BackupLocationUID, []string{namespace},
-					nil, orgID, clusterUid, "", "", "", "", ctx)
-				dash.VerifyFatal(err, nil, fmt.Sprintf("Verifying backup creation %s", backupName))
-				encryptionBackupName := fmt.Sprintf("%s-%s-%s", "encryption", BackupNamePrefix, namespace)
-				backupNames = append(backupNames, encryptionBackupName)
-				err = CreateBackup(encryptionBackupName, SourceClusterName, backupLocationNames[1], BackupLocation1UID, []string{namespace},
-					nil, orgID, clusterUid, "", "", "", "", ctx)
-				dash.VerifyFatal(err, nil, fmt.Sprintf("Verifying backup creation %s", encryptionBackupName))
-			}
-		})
-
-		Step("Restoring encrypted and no-encrypted backups", func() {
-			log.InfoD("Restoring encrypted and no-encrypted backups")
-			restoreName := fmt.Sprintf("%s-%s-%v", restoreNamePrefix, backupNames[0], time.Now().Unix())
-			restoreNames = append(restoreNames, restoreName)
-			ctx, err := backup.GetAdminCtxFromSecret()
-			log.FailOnError(err, "Fetching px-central-admin ctx")
-			err = CreateRestore(restoreName, backupNames[0], nil, destinationClusterName, orgID, ctx, make(map[string]string))
-			log.FailOnError(err, "%s restore failed", restoreName)
-			time.Sleep(time.Minute * 5)
-			restoreName = fmt.Sprintf("%s-%s", restoreNamePrefix, backupNames[1])
-			restoreNames = append(restoreNames, restoreName)
-			err = CreateRestore(restoreName, backupNames[1], nil, destinationClusterName, orgID, ctx, make(map[string]string))
-			log.FailOnError(err, "%s restore failed", restoreName)
-		})
-	})
-	JustAfterEach(func() {
-		defer EndTorpedoTest()
-		log.InfoD("Deleting Restores, Backups and Backup locations, cloud account")
-		ctx, err := backup.GetAdminCtxFromSecret()
-		log.FailOnError(err, "Fetching px-central-admin ctx")
-		for _, restore := range restoreNames {
-			err = DeleteRestore(restore, orgID, ctx)
-			dash.VerifyFatal(err, nil, fmt.Sprintf("Deleting Restore %s", restore))
-		}
-		ctx, err = backup.GetAdminCtxFromSecret()
-		log.FailOnError(err, "Fetching px-central-admin ctx")
-		for _, backupName := range backupNames {
-			backupUID, err := getBackupUID(backupName, orgID)
-			dash.VerifyFatal(err, nil, fmt.Sprintf("Getting backup UID for backup %s", backupName))
-			_, err = DeleteBackup(backupName, backupUID, orgID, ctx)
-			dash.VerifyFatal(err, nil, fmt.Sprintf("Deleting backup %s", backupName))
-		}
-		DeleteCloudAccounts(backupLocationMap, CredName, CloudCredUID, ctx)
-		DeleteBucket(providers[0], encryptionBucketName)
-	})
-
-})
-
-// This test does custom resource backup and restore.
-var _ = Describe("{CustomResourceBackupAndRestore}", func() {
-	namespaceMapping := make(map[string]string)
-	var contexts []*scheduler.Context
-	labelSelectors := make(map[string]string)
-	CloudCredUIDMap := make(map[string]string)
-	var appContexts []*scheduler.Context
-	var backupLocation string
-	var backupLocationUID string
-	var cloudCredUID string
-	backupLocationMap := make(map[string]string)
-	var bkpNamespaces []string
-	var clusterUid string
-	var cloudCredName string
-	var clusterStatus api.ClusterInfo_StatusInfo_Status
-	var backupName string
-	var restoreName string
-	var backupNames []string
-	var restoreNames []string
-	bkpNamespaces = make([]string, 0)
-
-	JustBeforeEach(func() {
-		StartTorpedoTest("CustomResourceBackupAndRestore", "Create custom resource backup and restore", nil, 58043)
-		log.InfoD("Deploy applications")
-
-		contexts = make([]*scheduler.Context, 0)
-		for i := 0; i < Inst().GlobalScaleFactor; i++ {
-			taskName := fmt.Sprintf("%s-%d", taskNamePrefix, i)
-			appContexts = ScheduleApplications(taskName)
-			contexts = append(contexts, appContexts...)
-			for _, ctx := range appContexts {
-				ctx.ReadinessTimeout = appReadinessTimeout
-				namespace := GetAppNamespace(ctx, taskName)
-				bkpNamespaces = append(bkpNamespaces, namespace)
-			}
-		}
-	})
-	It("Create custom resource backup and restore", func() {
-		Step("Validate applications", func() {
-			ValidateApplications(contexts)
-		})
-
-		Step("Creating cloud credentials", func() {
-			log.InfoD("Creating cloud credentials")
-			providers := getProviders()
-			for _, provider := range providers {
-				cloudCredName = fmt.Sprintf("%s-%s-%v", "cred", provider, time.Now().Unix())
-				cloudCredUID = uuid.New()
-				CloudCredUIDMap[cloudCredUID] = cloudCredName
-				CreateCloudCredential(provider, cloudCredName, cloudCredUID, orgID)
-			}
-		})
-
-		Step("Register cluster for backup", func() {
-			ctx, _ := backup.GetAdminCtxFromSecret()
-			err := CreateSourceAndDestClusters(orgID, "", "", ctx)
-			dash.VerifyFatal(err, nil, "Creating source and destination cluster")
-			clusterStatus, clusterUid = Inst().Backup.RegisterBackupCluster(orgID, SourceClusterName, "")
-			dash.VerifyFatal(clusterStatus, api.ClusterInfo_StatusInfo_Online, "Verifying backup cluster")
-		})
-
-		Step("Creating backup location", func() {
-			log.InfoD("Creating backup location")
-			providers := getProviders()
-			for _, provider := range providers {
-				backupLocation = fmt.Sprintf("autogenerated-backup-location-%v", time.Now().Unix())
-				backupLocationUID = uuid.New()
-				backupLocationMap[backupLocationUID] = backupLocation
-				err := CreateBackupLocation(provider, backupLocation, backupLocationUID, cloudCredName, cloudCredUID,
-					getGlobalBucketName(provider), orgID, "")
-				dash.VerifyFatal(err, nil, "Creating backup location")
-			}
-		})
-
-		Step("Taking backup of applications", func() {
-			log.InfoD("Taking backup of applications")
-			ctx, err := backup.GetAdminCtxFromSecret()
-			log.FailOnError(err, "Fetching px-central-admin ctx")
-			for _, namespace := range bkpNamespaces {
-				backupName = fmt.Sprintf("%s-%s-%v", BackupNamePrefix, namespace, time.Now().Unix())
-				backupNames = append(backupNames, backupName)
-				err = CreateBackupWithCustomResourceType(backupName, SourceClusterName, backupLocation, backupLocationUID, []string{namespace}, nil, orgID, clusterUid, "", "", "", "", []string{"PersistentVolumeClaim"}, ctx)
-				dash.VerifyFatal(err, nil, "Verifying backup creation with custom resources")
-			}
-		})
-
-		Step("Restoring the backed up application", func() {
-			log.InfoD("Restoring the backed up application")
-			ctx, err := backup.GetAdminCtxFromSecret()
-			log.FailOnError(err, "Fetching px-central-admin ctx")
-			for _, namespace := range bkpNamespaces {
-				restoreName = fmt.Sprintf("%s-%s-%v", restoreNamePrefix, backupName, time.Now().Unix())
-				restoreNames = append(restoreNames, restoreName)
-				restoredNameSpace := fmt.Sprintf("%s-%s", namespace, "restored")
-				namespaceMapping[namespace] = restoredNameSpace
-				err = CreateRestore(restoreName, backupName, namespaceMapping, SourceClusterName, orgID, ctx, make(map[string]string))
-				log.FailOnError(err, "Restoring of backup [%s] has failed with name - [%s]", backupName, restoreName)
-			}
-		})
-
-		Step("Compare PVCs on both namespaces", func() {
-			log.InfoD("Compare PVCs on both namespaces")
-			for _, namespace := range bkpNamespaces {
-				pvcs, _ := core.Instance().GetPersistentVolumeClaims(namespace, labelSelectors)
-				restoreNamespace := fmt.Sprintf("%s-%s", namespace, "restored")
-				restoredPvcs, _ := core.Instance().GetPersistentVolumeClaims(restoreNamespace, labelSelectors)
-				dash.VerifyFatal(len(pvcs.Items), len(restoredPvcs.Items), "Compare number of PVCs")
-			}
-		})
-	})
-	JustAfterEach(func() {
-		defer EndTorpedoTest()
-		ctx, _ := backup.GetAdminCtxFromSecret()
-		log.InfoD("Deleting the deployed apps after the testcase")
-		for i := 0; i < len(contexts); i++ {
-			opts := make(map[string]bool)
-			opts[SkipClusterScopedObjects] = true
-			taskName := fmt.Sprintf("%s-%d", taskNamePrefix, i)
-			err := Inst().S.Destroy(contexts[i], opts)
-			dash.VerifySafely(err, nil, fmt.Sprintf("Verify destroying app %s", taskName))
-		}
-		for _, restore := range restoreNames {
-			err := DeleteRestore(restore, orgID, ctx)
-			dash.VerifyFatal(err, nil, fmt.Sprintf("Deleting Restore %s", restore))
-		}
-		for _, backupName := range backupNames {
-			backupUID, err := getBackupUID(backupName, orgID)
-			dash.VerifyFatal(err, nil, fmt.Sprintf("Getting backup UID for backup %s", backupName))
-			_, err = DeleteBackup(backupName, backupUID, orgID, ctx)
-			dash.VerifyFatal(err, nil, fmt.Sprintf("Deleting backup - %s", backupName))
-		}
-		log.InfoD("Deleting backup location, cloud creds and clusters")
-		DeleteCloudAccounts(backupLocationMap, cloudCredName, cloudCredUID, ctx)
-	})
-})
-
-// Change replica while restoring backup through StorageClass Mapping.
-var _ = Describe("{ReplicaChangeWhileRestore}", func() {
-	namespaceMapping := make(map[string]string)
-	storageClassMapping := make(map[string]string)
-	var contexts []*scheduler.Context
-	CloudCredUIDMap := make(map[string]string)
-	var appContexts []*scheduler.Context
-	var backupLocation string
-	var backupLocationUID string
-	var cloudCredUID string
-	backupLocationMap := make(map[string]string)
-	var bkpNamespaces []string
-	var clusterUid string
-	var cloudCredName string
-	var clusterStatus api.ClusterInfo_StatusInfo_Status
-	var backupName string
-	var restoreName string
-	bkpNamespaces = make([]string, 0)
-	labelSelectors := make(map[string]string)
-	params := make(map[string]string)
-	var backupNames []string
-
-	JustBeforeEach(func() {
-		StartTorpedoTest("ReplicaChangeWhileRestore", "Change replica while restoring backup", nil, 58043)
-		log.InfoD("Deploy applications")
-		contexts = make([]*scheduler.Context, 0)
-		for i := 0; i < Inst().GlobalScaleFactor; i++ {
-			taskName := fmt.Sprintf("%s-%d", taskNamePrefix, i)
-			appContexts = ScheduleApplications(taskName)
-			contexts = append(contexts, appContexts...)
-			for _, ctx := range appContexts {
-				ctx.ReadinessTimeout = appReadinessTimeout
-				namespace := GetAppNamespace(ctx, taskName)
-				bkpNamespaces = append(bkpNamespaces, namespace)
-			}
-		}
-	})
-	It("Change replica while restoring backup", func() {
-		Step("Validate applications", func() {
-			ValidateApplications(contexts)
-		})
-
-		Step("Creating cloud credentials", func() {
-			log.InfoD("Creating cloud credentials")
-			providers := getProviders()
-			for _, provider := range providers {
-				cloudCredName = fmt.Sprintf("%s-%s-%v", "cred", provider, time.Now().Unix())
-				cloudCredUID = uuid.New()
-				CloudCredUIDMap[cloudCredUID] = cloudCredName
-				CreateCloudCredential(provider, cloudCredName, cloudCredUID, orgID)
-			}
-		})
-
-		Step("Register cluster for backup", func() {
-			ctx, _ := backup.GetAdminCtxFromSecret()
-			err := CreateSourceAndDestClusters(orgID, "", "", ctx)
-			dash.VerifyFatal(err, nil, "Creating source and destination cluster")
-			clusterStatus, clusterUid = Inst().Backup.RegisterBackupCluster(orgID, SourceClusterName, "")
-			dash.VerifyFatal(clusterStatus, api.ClusterInfo_StatusInfo_Online, "Verifying backup cluster")
-		})
-
-		Step("Creating backup location", func() {
-			log.InfoD("Creating backup location")
-			providers := getProviders()
-			for _, provider := range providers {
-				backupLocation = fmt.Sprintf("autogenerated-backup-location-%v", time.Now().Unix())
-				backupLocationUID = uuid.New()
-				backupLocationMap[backupLocationUID] = backupLocation
-				err := CreateBackupLocation(provider, backupLocation, backupLocationUID, cloudCredName, cloudCredUID,
-					getGlobalBucketName(provider), orgID, "")
-				dash.VerifyFatal(err, nil, fmt.Sprintf("Creating backup location %s", backupLocation))
-			}
-		})
-		Step("Taking backup of applications", func() {
-			log.InfoD("Taking backup of applications")
-			ctx, err := backup.GetAdminCtxFromSecret()
-			log.FailOnError(err, "Fetching px-central-admin ctx")
-			for _, namespace := range bkpNamespaces {
-				backupName = fmt.Sprintf("%s-%s-%v", BackupNamePrefix, namespace, time.Now().Unix())
-				err = CreateBackup(backupName, SourceClusterName, backupLocation, backupLocationUID, []string{namespace}, labelSelectors, orgID, clusterUid, "", "", "", "", ctx)
-				dash.VerifyFatal(err, nil, "Verifying backup creation with custom resources")
-				backupNames = append(backupNames, backupName)
-			}
-		})
-		Step("Create new storage class for restore", func() {
-			log.InfoD("Create new storage class for restore")
-			scName := fmt.Sprintf("replica-sc-%v", time.Now().Unix())
-			params["repl"] = "2"
-			k8sStorage := storage.Instance()
-			v1obj := metaV1.ObjectMeta{
-				Name: scName,
-			}
-			reclaimPolicyDelete := v1.PersistentVolumeReclaimDelete
-			bindMode := storageApi.VolumeBindingImmediate
-			scObj := storageApi.StorageClass{
-				ObjectMeta:        v1obj,
-				Provisioner:       k8s.CsiProvisioner,
-				Parameters:        params,
-				ReclaimPolicy:     &reclaimPolicyDelete,
-				VolumeBindingMode: &bindMode,
-			}
-			_, err := k8sStorage.CreateStorageClass(&scObj)
-			dash.VerifyFatal(err, nil, "Verifying creation of new storage class")
-		})
-
-		Step("Restoring the backed up application", func() {
-			log.InfoD("Restoring the backed up application")
-			ctx, err := backup.GetAdminCtxFromSecret()
-			log.FailOnError(err, "Fetching px-central-admin ctx")
-			for _, namespace := range bkpNamespaces {
-				for _, backupName := range backupNames {
-					restoreName = fmt.Sprintf("%s-%s-%v", restoreNamePrefix, backupName, time.Now().Unix())
-					scName := fmt.Sprintf("replica-sc-%v", time.Now().Unix())
-					pvcs, err := core.Instance().GetPersistentVolumeClaims(namespace, labelSelectors)
-					dash.VerifyFatal(err, nil, fmt.Sprintf("Getting all PVCs from namespace [%s]. Total PVCs - %d", namespace, len(pvcs.Items)))
-					singlePvc := pvcs.Items[0]
-					sourceScName, err := core.Instance().GetStorageClassForPVC(&singlePvc)
-					dash.VerifyFatal(err, nil, fmt.Sprintf("Getting SC from PVC - %s", singlePvc.GetName()))
-					storageClassMapping[sourceScName.Name] = scName
-					restoredNameSpace := fmt.Sprintf("%s-%s", namespace, "restored")
-					namespaceMapping[namespace] = restoredNameSpace
-					err = CreateRestore(restoreName, backupName, namespaceMapping, SourceClusterName, orgID, ctx, storageClassMapping)
-					dash.VerifyFatal(err, nil, fmt.Sprintf("Restoring with custom Storage Class Mapping - %v", namespaceMapping))
-				}
-			}
-		})
-		Step("Validate applications", func() {
-			ValidateApplications(contexts)
-		})
-	})
-	JustAfterEach(func() {
-		defer EndTorpedoTest()
-		ctx, _ := backup.GetAdminCtxFromSecret()
-		log.InfoD("Deleting the deployed apps after the testcase")
-		for i := 0; i < len(contexts); i++ {
-			opts := make(map[string]bool)
-			opts[SkipClusterScopedObjects] = true
-			taskName := fmt.Sprintf("%s-%d", taskNamePrefix, i)
-			err := Inst().S.Destroy(contexts[i], opts)
-			dash.VerifySafely(err, nil, fmt.Sprintf("Verify destroying app %s", taskName))
-		}
-		backupUID, err := getBackupUID(backupName, orgID)
-		dash.VerifyFatal(err, nil, fmt.Sprintf("Getting backup UID for backup %s", backupName))
-		_, err = DeleteBackup(backupName, backupUID, orgID, ctx)
-		dash.VerifySafely(err, nil, fmt.Sprintf("Deleting backup [%s]", backupName))
-		err = DeleteRestore(restoreName, orgID, ctx)
-		dash.VerifyFatal(err, nil, fmt.Sprintf("Deleting Restore [%s]", restoreName))
-		log.InfoD("Deleting backup location, cloud creds and clusters")
-		DeleteCloudAccounts(backupLocationMap, cloudCredName, cloudCredUID, ctx)
-	})
-})
-
-var _ = Describe("{ShareAndRemoveBackupLocation}", func() {
-	var (
-		contexts             []*scheduler.Context
-		appContexts          []*scheduler.Context
-		bkpNamespaces        []string
-		srcClusterUid        string
-		srcClusterStatus     api.ClusterInfo_StatusInfo_Status
-		destClusterStatus    api.ClusterInfo_StatusInfo_Status
-		backupLocationUID    string
-		cloudCredName        string
-		cloudCredUID         string
-		bkpLocationName      string
-		newBkpLocationName   string
-		backupNames          []string
-		newBackupNames       []string
-		newBackupLocationUID string
-	)
-	userContextsList := make([]context.Context, 0)
-	accessUserBackupContext := make(map[userAccessContext]string)
-	userRestoreContext := make(map[context.Context]string)
-	numberOfUsers := 3
-	backupLocationMap := make(map[string]string)
-	newBackupLocationMap := make(map[string]string)
-	users := make([]string, 0)
-	labelSelectors := make(map[string]string)
-	bkpNamespaces = make([]string, 0)
-	JustBeforeEach(func() {
-		StartTorpedoTest("ShareAndRemoveBackupLocation",
-			"Share and remove backup location and add it back and check from other users if they show up", nil, 82949)
-		log.Infof("Deploy applications needed for backup")
-		contexts = make([]*scheduler.Context, 0)
-		for i := 0; i < Inst().GlobalScaleFactor; i++ {
-			taskName := fmt.Sprintf("%s-%d", taskNamePrefix, i)
-			appContexts = ScheduleApplications(taskName)
-			contexts = append(contexts, appContexts...)
-			for _, ctx := range appContexts {
-				ctx.ReadinessTimeout = appReadinessTimeout
-				namespace := GetAppNamespace(ctx, taskName)
-				bkpNamespaces = append(bkpNamespaces, namespace)
-			}
-		}
-	})
-	It("Share and remove backup location and add it back and check from other users if they show up", func() {
-		ctx, err := backup.GetAdminCtxFromSecret()
-		dash.VerifyFatal(err, nil, "Getting px-central-admin context")
-		providers := getProviders()
-		Step("Validate applications", func() {
-			log.Infof("Validate applications")
-			ValidateApplications(contexts)
-		})
-
-		Step("Create multiple Users", func() {
-			log.InfoD("Creating %d users", numberOfUsers)
-			users = createUsers(numberOfUsers)
-			log.Infof("Created %v users and users list is %v", numberOfUsers, users)
-		})
-
-		Step("Creating backup location and cloud setting", func() {
-			log.InfoD("Creating backup location and cloud setting")
-			for _, provider := range providers {
-				cloudCredName = fmt.Sprintf("%s-%s-%v", "cred", provider, time.Now().Unix())
-				bkpLocationName = fmt.Sprintf("autogenerated-backup-location-%v", time.Now().Unix())
-				cloudCredUID = uuid.New()
-				backupLocationUID = uuid.New()
-				backupLocationMap[backupLocationUID] = bkpLocationName
-				CreateCloudCredential(provider, cloudCredName, cloudCredUID, orgID)
-				err := CreateBackupLocation(provider, bkpLocationName, backupLocationUID, cloudCredName, cloudCredUID, getGlobalBucketName(provider), orgID, "")
-				dash.VerifyFatal(err, nil, fmt.Sprintf("Creating backup location %s", bkpLocationName))
-			}
-		})
-
-		Step("Register source and destination cluster for backup", func() {
-			log.InfoD("Register source and destination cluster for backup")
-			err = CreateSourceAndDestClusters(orgID, "", "", ctx)
-			dash.VerifyFatal(err, nil, "Creating source and destination cluster")
-			srcClusterStatus, srcClusterUid = Inst().Backup.RegisterBackupCluster(orgID, SourceClusterName, "")
-			dash.VerifyFatal(srcClusterStatus, api.ClusterInfo_StatusInfo_Online, fmt.Sprintf("Verifying source cluster %s creation", SourceClusterName))
-			destClusterStatus, _ = Inst().Backup.RegisterBackupCluster(orgID, destinationClusterName, "")
-			dash.VerifyFatal(destClusterStatus, api.ClusterInfo_StatusInfo_Online, fmt.Sprintf("Verifying destination cluster %s creation", destinationClusterName))
-		})
-
-		Step("Taking backups of application for each user", func() {
-			log.InfoD("Taking backup of application for each user")
-			var sem = make(chan struct{}, 10)
-			var wg sync.WaitGroup
-			for i := 0; i < numberOfUsers; i++ {
-				sem <- struct{}{}
-				time.Sleep(3 * time.Second)
-				backupName := fmt.Sprintf("%s-%v", BackupNamePrefix, time.Now().Unix())
-				backupNames = append(backupNames, backupName)
-				wg.Add(1)
-				go func(backupName string) {
-					defer GinkgoRecover()
-					defer wg.Done()
-					defer func() { <-sem }()
-					err = CreateBackup(backupName, SourceClusterName, bkpLocationName, backupLocationUID, []string{bkpNamespaces[0]},
-						labelSelectors, orgID, srcClusterUid, "", "", "", "", ctx)
-					log.FailOnError(err, "Failed while trying to take backup of application- %s", bkpNamespaces[0])
-				}(backupName)
-			}
-			wg.Wait()
-			log.Infof("List of backups - %v", backupNames)
-		})
-
-		Step("Share backup with users with different access level", func() {
-			log.InfoD("Share backup with users with different access level")
-			_, err = ShareBackupWithUsersAndAccessAssignment(backupNames, users, ctx)
-			dash.VerifyFatal(err, nil, "Sharing backup with users")
-		})
-
-		Step("Removing backup location after sharing backup with all the users", func() {
-			log.InfoD("Removing backup location after sharing backup with all the users")
-			err = DeleteBackupLocation(bkpLocationName, backupLocationUID, orgID)
-			dash.VerifySafely(err, nil, fmt.Sprintf("Deleting backup location %s", bkpLocationName))
-		})
-
-		Step("Adding new backup location to the cluster", func() {
-			log.InfoD("Adding new backup location to the cluster")
-			for _, provider := range providers {
-				newBkpLocationName = fmt.Sprintf("new-%s-%v-bl", provider, time.Now().Unix())
-				newBackupLocationUID = uuid.New()
-				newBackupLocationMap[newBackupLocationUID] = newBkpLocationName
-				err := CreateBackupLocation(provider, newBkpLocationName, newBackupLocationUID, cloudCredName, cloudCredUID, getGlobalBucketName(provider), orgID, "")
-				dash.VerifyFatal(err, nil, fmt.Sprintf("Creating new backup location %s", newBkpLocationName))
-			}
-		})
-
-		Step("Taking backups of application for each user again with new backup location", func() {
-			log.InfoD("Taking backup of application for each user again with new backup location")
-			var sem = make(chan struct{}, 10)
-			var wg sync.WaitGroup
-			for i := 0; i < numberOfUsers; i++ {
-				sem <- struct{}{}
-				time.Sleep(3 * time.Second)
-				backupName := fmt.Sprintf("%s-%s-%v", "new", BackupNamePrefix, time.Now().Unix())
-				newBackupNames = append(newBackupNames, backupName)
-				wg.Add(1)
-				go func(backupName string) {
-					defer GinkgoRecover()
-					defer wg.Done()
-					defer func() { <-sem }()
-					err = CreateBackup(backupName, SourceClusterName, newBkpLocationName, newBackupLocationUID, []string{bkpNamespaces[0]},
-						labelSelectors, orgID, srcClusterUid, "", "", "", "", ctx)
-					log.FailOnError(err, "Failed while trying to take backup of application- %s", bkpNamespaces[0])
-				}(backupName)
-			}
-			wg.Wait()
-			log.Infof("List of new backups - %v", newBackupNames)
-		})
-
-		Step("Share backup with users again with different access level", func() {
-			log.InfoD("Share backup with users again with different access level")
-			accessUserBackupContext, err = ShareBackupWithUsersAndAccessAssignment(newBackupNames, users, ctx)
-			dash.VerifyFatal(err, nil, "Sharing backup with users")
-			log.Infof("The user/access/backup/context mapping is %v", accessUserBackupContext)
-		})
-
-		Step("Validate if the users with different access level can restore/delete backup", func() {
-			log.InfoD("Validate if the users with different access level can restore/delete backup")
-			for key, val := range accessUserBackupContext {
-				restoreName := fmt.Sprintf("%s-%s-%v", key.user, RestoreNamePrefix, time.Now().Unix())
-				access := key.accesses
-				if access != ViewOnlyAccess {
-					userRestoreContext[key.context] = restoreName
-				}
-				log.Infof("Removing the restores which will be deleted while validating FullAccess")
-				if access == FullAccess {
-					newBackupNames = removeStringItemFromSlice(newBackupNames, []string{val})
-				}
-				ValidateSharedBackupWithUsers(key.user, key.accesses, val, restoreName)
-			}
-		})
-	})
-	JustAfterEach(func() {
-		var wg sync.WaitGroup
-		defer EndTorpedoTest()
-		ctx, err := backup.GetAdminCtxFromSecret()
-		log.FailOnError(err, "Fetching px-central-admin ctx")
-		opts := make(map[string]bool)
-		opts[SkipClusterScopedObjects] = true
-		ValidateAndDestroy(contexts, opts)
-		backupDriver := Inst().Backup
-		for _, backupName := range newBackupNames {
-			wg.Add(1)
-			go func(backupName string) {
-				defer GinkgoRecover()
-				defer wg.Done()
-				backupUID, err := backupDriver.GetBackupUID(ctx, backupName, orgID)
-				dash.VerifySafely(err, nil, fmt.Sprintf("Getting backup UID for backup %v", backupName))
-				_, err = DeleteBackup(backupName, backupUID, orgID, ctx)
-				dash.VerifySafely(err, nil, fmt.Sprintf("Deleting backup %s", backupName))
-			}(backupName)
-		}
-		wg.Wait()
-		log.Infof("Generating user context")
-		for _, userName := range users {
-			ctxNonAdmin, err := backup.GetNonAdminCtx(userName, "Password1")
-			log.FailOnError(err, fmt.Sprintf("Fetching  %s user ctx", userName))
-			userContextsList = append(userContextsList, ctxNonAdmin)
-		}
-		log.Infof("Deleting restore created by users")
-		for userContext, restoreName := range userRestoreContext {
-			err = DeleteRestore(restoreName, orgID, userContext)
-			dash.VerifySafely(err, nil, fmt.Sprintf("Deleting Restore %s", restoreName))
-		}
-		log.Infof("Deleting registered clusters for non-admin context")
-		for _, ctxNonAdmin := range userContextsList {
-			DeleteCloudAccounts(make(map[string]string), "", "", ctxNonAdmin)
-		}
-		log.Infof("Cleaning up users")
-		for _, userName := range users {
-			wg.Add(1)
-			go func(userName string) {
-				defer wg.Done()
-				err := backup.DeleteUser(userName)
-				dash.VerifySafely(err, nil, fmt.Sprintf("Deleting user %v", userName))
-			}(userName)
-		}
-		wg.Wait()
-		DeleteCloudAccounts(newBackupLocationMap, cloudCredName, cloudCredUID, ctx)
-
-	})
-})
-
-var _ = Describe("{ViewOnlyFullBackupRestoreIncrementalBackup}", func() {
-	backupNames := make([]string, 0)
-	userContexts := make([]context.Context, 0)
-	var contexts []*scheduler.Context
-	labelSelectors := make(map[string]string)
-	var backupLocationUID string
-	var cloudCredUID string
-	var cloudCredUidList []string
-	var appContexts []*scheduler.Context
-	var clusterUid string
-	var clusterStatus api.ClusterInfo_StatusInfo_Status
-	var customBackupLocationName string
-	var credName string
-	var fullBackupName string
-	var incrementalBackupName string
-	var bkpNamespaces = make([]string, 0)
-	providers := getProviders()
-	individualUser := "autogenerated-user-82939"
-	backupLocationMap := make(map[string]string)
-
-	JustBeforeEach(func() {
-		StartTorpedoTest("ViewOnlyFullBackupRestoreIncrementalBackup",
-			"Full backup view only and incremental backup restore access", nil, 82939)
-		log.InfoD("Deploy applications")
-
-		contexts = make([]*scheduler.Context, 0)
-		for i := 0; i < Inst().GlobalScaleFactor; i++ {
-			taskName := fmt.Sprintf("%s-%d", taskNamePrefix, i)
-			appContexts = ScheduleApplications(taskName)
-			contexts = append(contexts, appContexts...)
-			for _, ctx := range appContexts {
-				ctx.ReadinessTimeout = appReadinessTimeout
-				namespace := GetAppNamespace(ctx, taskName)
-				bkpNamespaces = append(bkpNamespaces, namespace)
-			}
-		}
-	})
-
-	It("Full backup view only and incremental backup restore access", func() {
-		Step("Validate applications", func() {
-			log.InfoD("Validate applications")
-			ValidateApplications(contexts)
-		})
-
-		Step("Create Users", func() {
-			log.InfoD("Creating a user with username - [%s] who is not part of any group", individualUser)
-			firstName := "autogenerated-firstname"
-			lastName := "autogenerated-last name"
-			email := "autogenerated-email@cnbu.com"
-			err := backup.AddUser(individualUser, firstName, lastName, email, "Password1")
-			log.FailOnError(err, "Failed to create user - %s", individualUser)
-
-		})
-
-		Step("Adding Credentials and Registering Backup Location", func() {
-			log.InfoD("Creating cloud credentials and backup location")
-			for _, provider := range providers {
-				cloudCredUID = uuid.New()
-				cloudCredUidList = append(cloudCredUidList, cloudCredUID)
-				backupLocationUID = uuid.New()
-				credName = fmt.Sprintf("autogenerated-cred-%v", time.Now().Unix())
-				CreateCloudCredential(provider, credName, cloudCredUID, orgID)
-				log.InfoD("Created Cloud Credentials with name - %s", credName)
-				customBackupLocationName = fmt.Sprintf("autogenerated-backup-location-%v", time.Now().Unix())
-				backupLocationMap[backupLocationUID] = customBackupLocationName
-				err := CreateBackupLocation(provider, customBackupLocationName, backupLocationUID, credName, cloudCredUID, getGlobalBucketName(provider), orgID, "")
-				dash.VerifyFatal(err, nil, "Creating backup location")
-				log.InfoD("Created Backup Location with name - %s", customBackupLocationName)
-			}
-		})
-
-		Step("Register source and destination cluster for backup", func() {
-			log.InfoD("Registering Source and Destination clusters and verifying the status")
-			// Registering for admin user
-			ctx, err := backup.GetAdminCtxFromSecret()
-			log.FailOnError(err, "Fetching px-central-admin ctx")
-			err = CreateSourceAndDestClusters(orgID, "", "", ctx)
-			dash.VerifyFatal(err, nil, "Creating source and destination cluster")
-			clusterStatus, clusterUid = Inst().Backup.RegisterBackupCluster(orgID, SourceClusterName, "")
-			dash.VerifyFatal(clusterStatus, api.ClusterInfo_StatusInfo_Online, "Verifying backup cluster status")
-		})
-
-		Step("Taking backup of applications", func() {
-			log.InfoD("Taking backup of applications")
-			ctx, err := backup.GetAdminCtxFromSecret()
-			log.FailOnError(err, "Fetching px-central-admin ctx")
-			// Full backup
-			for _, namespace := range bkpNamespaces {
-				fullBackupName = fmt.Sprintf("%s-%v", "full-backup", time.Now().Unix())
-				backupNames = append(backupNames, fullBackupName)
-				err = CreateBackup(fullBackupName, SourceClusterName, customBackupLocationName, backupLocationUID, []string{namespace},
-					labelSelectors, orgID, clusterUid, "", "", "", "", ctx)
-				dash.VerifyFatal(err, nil, fmt.Sprintf("Verifying backup [%s] creation", fullBackupName))
-			}
-
-			//Incremental backup
-			for _, namespace := range bkpNamespaces {
-				incrementalBackupName = fmt.Sprintf("%s-%v", "incremental-backup", time.Now().Unix())
-				backupNames = append(backupNames, incrementalBackupName)
-				err = CreateBackup(incrementalBackupName, SourceClusterName, customBackupLocationName, backupLocationUID, []string{namespace},
-					labelSelectors, orgID, clusterUid, "", "", "", "", ctx)
-				dash.VerifyFatal(err, nil, fmt.Sprintf("Verifying backup [%s] creation", incrementalBackupName))
-			}
-			log.Infof("List of backups - %v", backupNames)
-		})
-
-		Step(fmt.Sprintf("Sharing full backup with view only access and incremental backup with full access with user [%s]", individualUser), func() {
-			log.InfoD("Sharing full backup [%s] with view only access and incremental backup [%s] with full access with user [%s]", fullBackupName, incrementalBackupName, individualUser)
-			ctx, err := backup.GetAdminCtxFromSecret()
-			log.FailOnError(err, "Fetching px-central-admin ctx")
-			err = ShareBackup(fullBackupName, nil, []string{individualUser}, ViewOnlyAccess, ctx)
-			err = ShareBackup(incrementalBackupName, nil, []string{individualUser}, FullAccess, ctx)
-		})
-
-		Step("Validate that user with View Only access cannot restore or delete the backup", func() {
-			log.InfoD("Validate that user with View Only access cannot restore or delete the backup")
-
-			// Get user context
-			ctxNonAdmin, err := backup.GetNonAdminCtx(individualUser, "Password1")
-			log.FailOnError(err, "Fetching %s ctx", individualUser)
-			userContexts = append(userContexts, ctxNonAdmin)
-
-			// Register Source and Destination cluster
-			log.InfoD("Registering Source and Destination clusters from user context")
-			err = CreateSourceAndDestClusters(orgID, "", "", ctxNonAdmin)
-			dash.VerifyFatal(err, nil, "Creating source and destination cluster")
-
-			// Start Restore and confirm that user cannot restore
-			restoreName := fmt.Sprintf("%s-%v", RestoreNamePrefix, time.Now().Unix())
-			err = CreateRestore(restoreName, fullBackupName, make(map[string]string), destinationClusterName, orgID, ctxNonAdmin, make(map[string]string))
-			log.Infof("Error returned - %s", err.Error())
-			// Restore validation to make sure that the user with View Access cannot restore
-			dash.VerifyFatal(strings.Contains(err.Error(), "doesn't have permission to restore backup"), true, "Verifying backup restore is not possible")
-
-			// Get Admin Context - needed to get backup UID
-			ctx, err := backup.GetAdminCtxFromSecret()
-			log.FailOnError(err, "Fetching px-central-admin ctx")
-
-			// Get Backup UID
-			backupDriver := Inst().Backup
-			backupUID, err := backupDriver.GetBackupUID(ctx, fullBackupName, orgID)
-			log.FailOnError(err, "Failed while trying to get backup UID for - %s", fullBackupName)
-
-			// Delete backup to confirm that the user cannot delete the backup
-			_, err = DeleteBackup(fullBackupName, backupUID, orgID, ctxNonAdmin)
-			dash.VerifyFatal(strings.Contains(err.Error(), "doesn't have permission to delete backup"), true, "Verifying backup deletion is not possible")
-		})
-
-		Step("Validate that user with View Only access on full backup and full access to incremental backup can restore", func() {
-			log.InfoD("Validate that user with View Only access on full backup and full access to incremental backup can restore")
-
-			// Get user context
-			ctxNonAdmin, err := backup.GetNonAdminCtx(individualUser, "Password1")
-			log.FailOnError(err, "Fetching %s ctx", individualUser)
-
-			// Start Restore
-			restoreName := fmt.Sprintf("%s-%v", RestoreNamePrefix, time.Now().Unix())
-			err = CreateRestore(restoreName, incrementalBackupName, make(map[string]string), destinationClusterName, orgID, ctxNonAdmin, make(map[string]string))
-			log.FailOnError(err, "Restoring of backup [%s] has failed with name - [%s]", incrementalBackupName, restoreName)
-
-			// Restore validation to make sure that the user with Full Access can restore
-			log.InfoD("Restoring of backup [%s] was successful with name - [%s]", incrementalBackupName, restoreName)
-			log.Infof("About to delete restore - %s", restoreName)
-			err = DeleteRestore(restoreName, orgID, ctxNonAdmin)
-			dash.VerifyFatal(err, nil, fmt.Sprintf("Deleting Restore %s", restoreName))
-
-			// Get Admin Context - needed to get backup UID
-			ctx, err := backup.GetAdminCtxFromSecret()
-			log.FailOnError(err, "Fetching px-central-admin ctx")
-
-			// Get Backup UID
-			backupDriver := Inst().Backup
-			backupUID, err := backupDriver.GetBackupUID(ctx, incrementalBackupName, orgID)
-			log.FailOnError(err, "Failed while trying to get backup UID for - %s", incrementalBackupName)
-
-			// Delete backup to confirm that the user has Full Access
-			backupDeleteResponse, err := DeleteBackup(incrementalBackupName, backupUID, orgID, ctxNonAdmin)
-			log.FailOnError(err, "Backup [%s] could not be deleted by user [%s]", incrementalBackupName, individualUser)
-			dash.VerifyFatal(backupDeleteResponse.String(), "", "Verifying backup deletion is successful")
-		})
-	})
-
-	JustAfterEach(func() {
-		defer EndTorpedoTest()
-		log.InfoD("Deleting the deployed apps after the testcase")
-		for i := 0; i < len(contexts); i++ {
-			opts := make(map[string]bool)
-			opts[SkipClusterScopedObjects] = true
-			taskName := fmt.Sprintf("%s-%d", taskNamePrefix, i)
-			err := Inst().S.Destroy(contexts[i], opts)
-			dash.VerifySafely(err, nil, fmt.Sprintf("Verify destroying app %s, Err: %v", taskName, err))
-		}
-
-		ctx, err := backup.GetAdminCtxFromSecret()
-		log.FailOnError(err, "Fetching px-central-admin ctx")
-
-		log.Infof("Deleting registered clusters for non-admin context")
-		for _, ctxNonAdmin := range userContexts {
-			err = DeleteCluster(SourceClusterName, orgID, ctxNonAdmin)
-			dash.VerifySafely(err, nil, fmt.Sprintf("Deleting cluster %s", SourceClusterName))
-			err = DeleteCluster(destinationClusterName, orgID, ctxNonAdmin)
-			dash.VerifySafely(err, nil, fmt.Sprintf("Deleting cluster %s", destinationClusterName))
-		}
-
-		log.Infof("Cleaning up user")
-		err = backup.DeleteUser(individualUser)
-		log.FailOnError(err, "Error deleting user %v", individualUser)
-
-		backupDriver := Inst().Backup
-		for _, backupName := range backupNames {
-			backupUID, err := backupDriver.GetBackupUID(ctx, backupName, orgID)
-			log.FailOnError(err, "Failed while trying to get backup UID for - %s", backupName)
-			log.Infof("About to delete backup - %s", backupName)
-			_, err = DeleteBackup(backupName, backupUID, orgID, ctx)
-			dash.VerifyFatal(err, nil, fmt.Sprintf("Deleting backup - [%s]", backupName))
-		}
-
-		log.Infof("Cleaning cloud accounts")
-		DeleteCloudAccounts(backupLocationMap, credName, cloudCredUID, ctx)
-	})
-})
-
-var _ = Describe("{IssueMultipleRestoresWithNamespaceAndStorageClassMapping}", func() {
-	var (
-		contexts          []*scheduler.Context
-		appContexts       []*scheduler.Context
-		bkpNamespaces     []string
-		clusterUid        string
-		clusterStatus     api.ClusterInfo_StatusInfo_Status
-		backupLocationUID string
-		cloudCredName     string
-		cloudCredUID      string
-		bkpLocationName   string
-		backupName        string
-		userName          []string
-		userCtx           context.Context
-		scName            string
-		restoreList       []string
-		sourceScName      *storageApi.StorageClass
-	)
-	numberOfUsers := 1
-	namespaceMap := make(map[string]string)
-	backupLocationMap := make(map[string]string)
-	labelSelectors := make(map[string]string)
-	bkpNamespaces = make([]string, 0)
-	storageClassMapping := make(map[string]string)
-	k8sStorage := storage.Instance()
-	params := make(map[string]string)
-
-	JustBeforeEach(func() {
-		StartTorpedoTest("IssueMultipleRestoresWithNamespaceAndStorageClassMapping",
-			"Issue multiple restores with namespace and storage class mapping", nil, 82945)
-		log.InfoD("Deploy applications needed for backup")
-		contexts = make([]*scheduler.Context, 0)
-		for i := 0; i < Inst().GlobalScaleFactor; i++ {
-			taskName := fmt.Sprintf("%s-%d", taskNamePrefix, i)
-			appContexts = ScheduleApplications(taskName)
-			contexts = append(contexts, appContexts...)
-			for _, ctx := range appContexts {
-				ctx.ReadinessTimeout = appReadinessTimeout
-				namespace := GetAppNamespace(ctx, taskName)
-				bkpNamespaces = append(bkpNamespaces, namespace)
-			}
-		}
-	})
-	It("Issue multiple restores with namespace and storage class mapping", func() {
-		namespaceMap[bkpNamespaces[0]] = fmt.Sprintf("new-namespace-%v", time.Now().Unix())
-		ctx, err := backup.GetAdminCtxFromSecret()
-		dash.VerifyFatal(err, nil, "Getting px-central-admin context")
-		providers := getProviders()
-		Step("Validate applications", func() {
-			log.InfoD("Validate applications")
-			ValidateApplications(contexts)
-		})
-
-		Step("Register cluster for backup", func() {
-			err = CreateSourceAndDestClusters(orgID, "", "", ctx)
-			dash.VerifyFatal(err, nil, "Creating source and destination cluster")
-			clusterStatus, clusterUid = Inst().Backup.RegisterBackupCluster(orgID, SourceClusterName, "")
-			dash.VerifyFatal(clusterStatus, api.ClusterInfo_StatusInfo_Online, fmt.Sprintf("Registering backup cluster  having uid %v returned with status %v", clusterUid, clusterStatus))
-		})
-
-		Step("Create new storage class on source and destination cluster for storage class mapping for restore", func() {
-			log.InfoD("Create new storage class on source cluster for storage class mapping for restore")
-			scName = fmt.Sprintf("replica-sc-%v", time.Now().Unix())
-			params["repl"] = "2"
-			v1obj := metaV1.ObjectMeta{
-				Name: scName,
-			}
-			reclaimPolicyDelete := v1.PersistentVolumeReclaimDelete
-			bindMode := storageApi.VolumeBindingImmediate
-			scObj := storageApi.StorageClass{
-				ObjectMeta:        v1obj,
-				Provisioner:       k8s.CsiProvisioner,
-				Parameters:        params,
-				ReclaimPolicy:     &reclaimPolicyDelete,
-				VolumeBindingMode: &bindMode,
-			}
-			_, err := k8sStorage.CreateStorageClass(&scObj)
-			dash.VerifyFatal(err, nil, fmt.Sprintf("Creating new storage class %v on source cluster %s", scName, SourceClusterName))
-
-			log.InfoD("Switching cluster context to destination cluster")
-			SetDestinationKubeConfig()
-			log.InfoD("Create new storage class on destination cluster for storage class mapping for restore")
-			_, err = k8sStorage.CreateStorageClass(&scObj)
-			dash.VerifyFatal(err, nil, fmt.Sprintf("Creating new storage class %v on destination cluster %s", scName, destinationClusterName))
-			log.InfoD("Switching cluster context back to source cluster")
-			err = SetSourceKubeConfig()
-			log.FailOnError(err, "Failed to set source kubeconfig")
-		})
-
-		Step("Creating backup location and cloud setting", func() {
-			log.InfoD("Creating backup location and cloud setting")
-			for _, provider := range providers {
-				cloudCredName = fmt.Sprintf("%s-%s-%v", "cred", provider, time.Now().Unix())
-				bkpLocationName = fmt.Sprintf("autogenerated-backup-location-%v", time.Now().Unix())
-				cloudCredUID = uuid.New()
-				backupLocationUID = uuid.New()
-				backupLocationMap[backupLocationUID] = bkpLocationName
-				CreateCloudCredential(provider, cloudCredName, cloudCredUID, orgID)
-				err := CreateBackupLocation(provider, bkpLocationName, backupLocationUID, cloudCredName, cloudCredUID, getGlobalBucketName(provider), orgID, "")
-				dash.VerifyFatal(err, nil, "Creating backup location")
-			}
-		})
-
-		Step("Taking backup of application for different combination of restores", func() {
-			log.InfoD("Taking  backup of application for different combination of restores")
-			backupName = fmt.Sprintf("%s-%s-%v", BackupNamePrefix, bkpNamespaces[0], time.Now().Unix())
-			err = CreateBackup(backupName, SourceClusterName, bkpLocationName, backupLocationUID, []string{bkpNamespaces[0]},
-				labelSelectors, orgID, clusterUid, "", "", "", "", ctx)
-			dash.VerifyFatal(err, nil, fmt.Sprintf("Taking backup: %s", backupName))
-		})
-
-		Step("Getting storage class of the source cluster", func() {
-			pvcs, err := core.Instance().GetPersistentVolumeClaims(bkpNamespaces[0], labelSelectors)
-			singlePvc := pvcs.Items[0]
-			sourceScName, err = core.Instance().GetStorageClassForPVC(&singlePvc)
-			dash.VerifyFatal(err, nil, fmt.Sprintf("Getting SC %v from PVC", sourceScName.Name))
-		})
-
-		Step("Create user", func() {
-			log.InfoD("Create user")
-			userName = createUsers(numberOfUsers)
-			log.Infof("Created %v users and users list is %v", numberOfUsers, userName)
-			userCtx, err = backup.GetNonAdminCtx(userName[0], "Password1")
-			dash.VerifyFatal(err, nil, "Getting user context")
-		})
-
-		Step("Share backup with user with FullAccess", func() {
-			log.InfoD("Share backup with user with FullAccess")
-			err = ShareBackup(backupName, nil, userName, FullAccess, ctx)
-			dash.VerifyFatal(err, nil, fmt.Sprintf("Share backup %s with  user %s having FullAccess", backupName, userName))
-			userBackups1, _ := GetAllBackupsForUser(userName[0], "Password1")
-			log.Info(" the backup are", userBackups1)
-			err = CreateSourceAndDestClusters(orgID, "", "", userCtx)
-			dash.VerifyFatal(err, nil, "Creating source and destination cluster for user")
-		})
-
-		Step("Restoring backup in the same namespace with user having FullAccess in different cluster", func() {
-			log.InfoD("Restoring backup in the same namespace with user having FullAccess in different cluster")
-			restoreName := fmt.Sprintf("same-namespace-full-access-diff-cluster-%s-%v", RestoreNamePrefix, time.Now().Unix())
-			restoreList = append(restoreList, restoreName)
-			err := CreateRestore(restoreName, backupName, make(map[string]string), destinationClusterName, orgID, userCtx, make(map[string]string))
-			dash.VerifyFatal(err, nil, "Restoring backup in the same namespace with user having FullAccess Access in different cluster")
-		})
-
-		Step("Restoring backup in new namespace with user having FullAccess in same cluster", func() {
-			log.InfoD("Restoring backup in new namespace with user having FullAccess in same cluster")
-			restoreName := fmt.Sprintf("new-namespace-full-access-same-cluster-%s-%v", RestoreNamePrefix, time.Now().Unix())
-			restoreList = append(restoreList, restoreName)
-			err := CreateRestore(restoreName, backupName, namespaceMap, SourceClusterName, orgID, userCtx, make(map[string]string))
-			dash.VerifyFatal(err, nil, "Restoring backup in new namespace with user having FullAccess Access in same cluster")
-		})
-
-		Step("Restoring backup in new namespace with user having FullAccess in different cluster", func() {
-			log.InfoD("Restoring backup in new namespace with user having FullAccess in different cluster")
-			restoreName := fmt.Sprintf("new-namespace-full-access-diff-cluster-%s-%v", RestoreNamePrefix, time.Now().Unix())
-			restoreList = append(restoreList, restoreName)
-			err := CreateRestore(restoreName, backupName, namespaceMap, destinationClusterName, orgID, userCtx, make(map[string]string))
-			dash.VerifyFatal(err, nil, "Restoring backup in new namespace with user having FullAccess Access in different cluster")
-		})
-
-		Step("Restoring backup in different storage class with user having FullAccess in same cluster", func() {
-			log.InfoD("Restoring backup in different storage class with user having FullAccess Access in same cluster")
-			storageClassMapping[sourceScName.Name] = scName
-			restoreName := fmt.Sprintf("new-storage-class-full-access-same-cluster-%s-%v", RestoreNamePrefix, time.Now().Unix())
-			restoreList = append(restoreList, restoreName)
-			err = CreateRestore(restoreName, backupName, make(map[string]string), SourceClusterName, orgID, userCtx, storageClassMapping)
-			dash.VerifyFatal(err, nil, "Restoring backup in different storage class with user having FullAccess in same cluster")
-		})
-
-		Step("Restoring backup in different storage class with user having FullAccess in different cluster", func() {
-			log.InfoD("Restoring backup in different storage class with user having FullAccess Access in different cluster")
-			storageClassMapping[sourceScName.Name] = scName
-			restoreName := fmt.Sprintf("new-storage-class-full-access-diff-cluster-%s-%v", RestoreNamePrefix, time.Now().Unix())
-			restoreList = append(restoreList, restoreName)
-			err = CreateRestore(restoreName, backupName, make(map[string]string), destinationClusterName, orgID, userCtx, storageClassMapping)
-			dash.VerifyFatal(err, nil, "Restoring backup in different storage class with user having FullAccess in different cluster")
-		})
-
-		Step("Share backup with user with RestoreAccess", func() {
-			err = ShareBackup(backupName, nil, userName, RestoreAccess, ctx)
-			dash.VerifyFatal(err, nil, "Share backup with user with RestoreAccess")
-		})
-
-		Step("Restoring backup in the same namespace with user having RestoreAccess in different cluster", func() {
-			restoreName := fmt.Sprintf("same-ns-diff-cluster-%s-%v", RestoreNamePrefix, time.Now().Unix())
-			restoreList = append(restoreList, restoreName)
-			err := CreateRestore(restoreName, backupName, make(map[string]string), destinationClusterName, orgID, userCtx, make(map[string]string))
-			dash.VerifyFatal(err, nil, "Restoring backup in the same namespace with user having RestoreAccess Access in different cluster")
-		})
-
-		Step("Restoring backup in new namespace with user having RestoreAccess in same cluster", func() {
-			restoreName := fmt.Sprintf("new-namespace-same-cluster-%s-%v", RestoreNamePrefix, time.Now().Unix())
-			restoreList = append(restoreList, restoreName)
-			err := CreateRestore(restoreName, backupName, namespaceMap, SourceClusterName, orgID, userCtx, make(map[string]string))
-			dash.VerifyFatal(err, nil, "Restoring backup in new namespace with user having RestoreAccess Access in same cluster")
-		})
-
-		Step("Restoring backup in new namespace with user having RestoreAccess in different cluster", func() {
-			restoreName := fmt.Sprintf("new-namespace-diff-cluster-%s-%v", RestoreNamePrefix, time.Now().Unix())
-			restoreList = append(restoreList, restoreName)
-			err := CreateRestore(restoreName, backupName, namespaceMap, destinationClusterName, orgID, userCtx, make(map[string]string))
-			dash.VerifyFatal(err, nil, "Restoring backup in new namespace with user having RestoreAccess Access in different cluster")
-		})
-
-		Step("Restoring backup in different storage class with user having RestoreAccess in same cluster", func() {
-			log.InfoD("Restoring backup in different storage class with user having RestoreAccess in same cluster")
-			storageClassMapping[sourceScName.Name] = scName
-			restoreName := fmt.Sprintf("new-storage-class-restore-access-same-cluster-%s-%v", RestoreNamePrefix, time.Now().Unix())
-			restoreList = append(restoreList, restoreName)
-			err = CreateRestore(restoreName, backupName, make(map[string]string), SourceClusterName, orgID, userCtx, storageClassMapping)
-			dash.VerifyFatal(err, nil, "Restoring backup in different storage class with user having RestoreAccess in same cluster")
-		})
-
-		Step("Restoring backup in different storage class with user having RestoreAccess in different cluster", func() {
-			log.InfoD("Restoring backup in different storage class with user having RestoreAccess Access in different cluster")
-			storageClassMapping[sourceScName.Name] = scName
-			restoreName := fmt.Sprintf("new-storage-class-full-access-diff-cluster-%s-%v", RestoreNamePrefix, time.Now().Unix())
-			restoreList = append(restoreList, restoreName)
-			err = CreateRestore(restoreName, backupName, make(map[string]string), destinationClusterName, orgID, userCtx, storageClassMapping)
-			dash.VerifyFatal(err, nil, "Restoring backup in different storage class with user having RestoreAccess in different cluster")
-		})
-	})
-	JustAfterEach(func() {
-		var wg sync.WaitGroup
-		defer EndTorpedoTest()
-		ctx, err := backup.GetAdminCtxFromSecret()
-		log.FailOnError(err, "Fetching px-central-admin ctx")
-		opts := make(map[string]bool)
-		opts[SkipClusterScopedObjects] = true
-		ValidateAndDestroy(contexts, opts)
-		log.InfoD("Deleting the backup created")
-		backupDriver := Inst().Backup
-		backupUID, err := backupDriver.GetBackupUID(ctx, backupName, orgID)
-		dash.VerifySafely(err, nil, fmt.Sprintf("Getting the backup UID for %s", backupName))
-		_, err = DeleteBackup(backupName, backupUID, orgID, ctx)
-		dash.VerifyFatal(err, nil, fmt.Sprintf("Deleting the %s", backupName))
-		log.InfoD("Deleting restore created by users")
-		for _, restoreName := range restoreList {
-			wg.Add(1)
-			go func(restoreName string) {
-				defer wg.Done()
-				err = DeleteRestore(restoreName, orgID, userCtx)
-				dash.VerifyFatal(err, nil, fmt.Sprintf("Deleting Restore %s", restoreName))
-			}(restoreName)
-		}
-		wg.Wait()
-		log.InfoD("Deleting the newly created storage class")
-		err = k8sStorage.DeleteStorageClass(scName)
-		dash.VerifyFatal(err, nil, fmt.Sprintf("Deleting storage class %s from source cluster", scName))
-		log.InfoD("Switching cluster context to destination cluster")
-		SetDestinationKubeConfig()
-		err = k8sStorage.DeleteStorageClass(scName)
-		dash.VerifySafely(err, nil, fmt.Sprintf("Deleting storage class %s from destination cluster", scName))
-		log.InfoD("Switching cluster context back to source cluster")
-		err = SetSourceKubeConfig()
-		log.FailOnError(err, "Failed to set source kubeconfig")
-		log.InfoD("Deleting user clusters")
-		DeleteCloudAccounts(make(map[string]string), "", "", userCtx)
-		log.InfoD("Cleaning up users")
-		err = backup.DeleteUser(userName[0])
-		log.FailOnError(err, "Error deleting user %v", userName[0])
-		DeleteCloudAccounts(backupLocationMap, cloudCredName, cloudCredUID, ctx)
-	})
-})
-
-var _ = Describe("{DeleteAllBackupObjects}", func() {
-	var (
-		appList           = Inst().AppList
-		backupName        string
-		contexts          []*scheduler.Context
-		preRuleNameList   []string
-		postRuleNameList  []string
-		appContexts       []*scheduler.Context
-		bkpNamespaces     []string
-		clusterUid        string
-		clusterStatus     api.ClusterInfo_StatusInfo_Status
-		restoreName       string
-		cloudCredName     string
-		cloudCredUID      string
-		backupLocationUID string
-		bkpLocationName   string
-		preRuleName       string
-		postRuleName      string
-		preRuleUid        string
-		postRuleUid       string
-	)
-	backupLocationMap := make(map[string]string)
-	labelSelectors := make(map[string]string)
-	bkpNamespaces = make([]string, 0)
-	var namespaceMapping map[string]string
-	namespaceMapping = make(map[string]string)
-	intervalName := fmt.Sprintf("%s-%v", "interval", time.Now().Unix())
-	JustBeforeEach(func() {
-		StartTorpedoTest("DeleteAllBackupObjects", "Create the backup Objects and Delete", nil, 58088)
-		log.InfoD("Verifying if the pre/post rules for the required apps are present in the AppParameters or not ")
-		for i := 0; i < len(appList); i++ {
-			if Contains(postRuleApp, appList[i]) {
-				if _, ok := portworx.AppParameters[appList[i]]["post"]; ok {
-					dash.VerifyFatal(ok, true, "Post Rule details mentioned for the apps")
-				}
-			}
-			if Contains(preRuleApp, appList[i]) {
-				if _, ok := portworx.AppParameters[appList[i]]["pre"]; ok {
-					dash.VerifyFatal(ok, true, "Pre Rule details mentioned for the apps")
-				}
-			}
-		}
-		log.InfoD("Deploy applications")
-		contexts = make([]*scheduler.Context, 0)
-		for i := 0; i < Inst().GlobalScaleFactor; i++ {
-			taskName := fmt.Sprintf("%s-%d", taskNamePrefix, i)
-			appContexts = ScheduleApplications(taskName)
-			contexts = append(contexts, appContexts...)
-			for _, ctx := range appContexts {
-				ctx.ReadinessTimeout = appReadinessTimeout
-				namespace := GetAppNamespace(ctx, taskName)
-				bkpNamespaces = append(bkpNamespaces, namespace)
-			}
-		}
-	})
-	It("Create backup objects and delete", func() {
-		providers := getProviders()
-
-		Step("Validate applications", func() {
-			ValidateApplications(contexts)
-		})
-		Step("Creating rules for backup", func() {
-			log.InfoD("Creating pre rule for deployed apps")
-			for i := 0; i < len(appList); i++ {
-				preRuleStatus, ruleName, err := Inst().Backup.CreateRuleForBackup(appList[i], orgID, "pre")
-				log.FailOnError(err, "Creating pre rule %s for deployed apps failed", ruleName)
-				dash.VerifyFatal(preRuleStatus, true, "Verifying pre rule for backup")
-
-				if ruleName != "" {
-					preRuleNameList = append(preRuleNameList, ruleName)
-				}
-			}
-			log.InfoD("Creating post rule for deployed apps")
-			for i := 0; i < len(appList); i++ {
-				postRuleStatus, ruleName, err := Inst().Backup.CreateRuleForBackup(appList[i], orgID, "post")
-				log.FailOnError(err, "Creating post %s rule for deployed apps failed", ruleName)
-				dash.VerifyFatal(postRuleStatus, true, "Verifying Post rule for backup")
-				if ruleName != "" {
-					postRuleNameList = append(postRuleNameList, ruleName)
-				}
-			}
-		})
-		Step("Creating cloud account and backup location", func() {
-			log.InfoD("Creating cloud account and backup location")
-			for _, provider := range providers {
-				cloudCredName = fmt.Sprintf("%s-%s-%v", "cred", provider, time.Now().Unix())
-				bkpLocationName = fmt.Sprintf("%s-%s-%v", provider, getGlobalBucketName(provider), time.Now().Unix())
-				cloudCredUID = uuid.New()
-				backupLocationUID = uuid.New()
-				backupLocationMap[backupLocationUID] = bkpLocationName
-				CreateCloudCredential(provider, cloudCredName, cloudCredUID, orgID)
-				err := CreateBackupLocation(provider, bkpLocationName, backupLocationUID, cloudCredName, cloudCredUID, getGlobalBucketName(provider), orgID, "")
-				log.FailOnError(err, "Creating backup location %s failed", bkpLocationName)
-			}
-		})
-		Step("Creating backup schedule policy", func() {
-			log.InfoD("Creating a backup schedule policy")
-			intervalSchedulePolicyInfo := Inst().Backup.CreateIntervalSchedulePolicy(5, 15, 2)
-			intervalPolicyStatus := Inst().Backup.BackupSchedulePolicy(intervalName, uuid.New(), orgID, intervalSchedulePolicyInfo)
-			dash.VerifyFatal(intervalPolicyStatus, nil, fmt.Sprintf("Creating interval schedule policy %s", intervalName))
-		})
-		Step("Register cluster for backup", func() {
-			log.InfoD("Register cluster for backup")
-			ctx, err := backup.GetAdminCtxFromSecret()
-			log.FailOnError(err, "Fetching px-central-admin ctx")
-			err = CreateSourceAndDestClusters(orgID, "", "", ctx)
-			log.FailOnError(err, "Creation of source and destination cluster")
-			clusterStatus, clusterUid = Inst().Backup.RegisterBackupCluster(orgID, SourceClusterName, "")
-			dash.VerifyFatal(clusterStatus, api.ClusterInfo_StatusInfo_Online, fmt.Sprintf("Verifying backup cluster %s", SourceClusterName))
-		})
-		Step("Taking backup of applications", func() {
-			log.InfoD("Taking backup of applications")
-			ctx, err := backup.GetAdminCtxFromSecret()
-			dash.VerifyFatal(err, nil, "Getting context")
-			if len(preRuleNameList) > 0 {
-				preRuleUid, err = Inst().Backup.GetRuleUid(orgID, ctx, preRuleNameList[0])
-				log.FailOnError(err, "Failed to get UID for rule %s", preRuleNameList[0])
-				preRuleName = preRuleNameList[0]
-			} else {
-				preRuleUid = ""
-				preRuleName = ""
-			}
-			if len(postRuleNameList) > 0 {
-				postRuleUid, err = Inst().Backup.GetRuleUid(orgID, ctx, postRuleNameList[0])
-				log.FailOnError(err, "Failed to get UID for rule %s", postRuleNameList[0])
-				postRuleName = postRuleNameList[0]
-			} else {
-				postRuleUid = ""
-				postRuleName = ""
-			}
-			for _, namespace := range bkpNamespaces {
-				backupName = fmt.Sprintf("%s-%s-%v", BackupNamePrefix, namespace, time.Now().Unix())
-				err = CreateBackup(backupName, SourceClusterName, bkpLocationName, backupLocationUID, []string{namespace},
-					labelSelectors, orgID, clusterUid, preRuleName, preRuleUid, postRuleName, postRuleUid, ctx)
-				dash.VerifyFatal(err, nil, fmt.Sprintf("Verifying %s backup creation", backupName))
-			}
-		})
-		Step("Restoring the backed up applications", func() {
-			log.InfoD("Restoring the backed up applications")
-			ctx, err := backup.GetAdminCtxFromSecret()
-			log.FailOnError(err, "Fetching px-central-admin ctx")
-			restoreName = fmt.Sprintf("%s-%v", "test-restore", time.Now().Unix())
-			err = CreateRestore(restoreName, backupName, namespaceMapping, destinationClusterName, orgID, ctx, make(map[string]string))
-			dash.VerifyFatal(err, nil, fmt.Sprintf("Verifying %s backup's restore %s creation", backupName, restoreName))
-		})
-
-		Step("Delete the restores", func() {
-			log.InfoD("Delete the restores")
-			ctx, err := backup.GetAdminCtxFromSecret()
-			log.FailOnError(err, "Fetching px-central-admin ctx")
-			err = DeleteRestore(restoreName, orgID, ctx)
-			dash.VerifyFatal(err, nil, fmt.Sprintf("Verifying restore %s deletion", restoreName))
-		})
-		Step("Delete the backups", func() {
-			log.Infof("Delete the backups")
-			ctx, err := backup.GetAdminCtxFromSecret()
-			log.FailOnError(err, "Fetching px-central-admin ctx")
-			backupDriver := Inst().Backup
-			backupUID, err := backupDriver.GetBackupUID(ctx, backupName, orgID)
-			log.FailOnError(err, "Failed while trying to get backup UID for - %s", backupName)
-			_, err = DeleteBackup(backupName, backupUID, orgID, ctx)
-			dash.VerifyFatal(err, nil, fmt.Sprintf("Verifying backup %s deletion", backupName))
-
-		})
-		Step("Delete backup schedule policy", func() {
-			log.InfoD("Delete backup schedule policy")
-			policyList := []string{intervalName}
-			err := Inst().Backup.DeleteBackupSchedulePolicy(orgID, policyList)
-			dash.VerifySafely(err, nil, fmt.Sprintf("Deleting backup schedule policies %s ", policyList))
-		})
-		Step("Delete the pre and post rules", func() {
-			log.InfoD("Delete the pre rule")
-			if len(preRuleNameList) > 0 {
-				for _, ruleName := range preRuleNameList {
-					err := Inst().Backup.DeleteRuleForBackup(orgID, ruleName)
-					dash.VerifySafely(err, nil, fmt.Sprintf("Deleting  backup pre rules %s", ruleName))
-				}
-			}
-			log.InfoD("Delete the post rules")
-			if len(postRuleNameList) > 0 {
-				for _, ruleName := range postRuleNameList {
-					err := Inst().Backup.DeleteRuleForBackup(orgID, ruleName)
-					dash.VerifySafely(err, nil, fmt.Sprintf("Deleting  backup post rules %s", ruleName))
-				}
-			}
-		})
-		Step("Delete the backup location and cloud account", func() {
-			log.InfoD("Delete the backup location %s and cloud account %s", bkpLocationName, cloudCredName)
-			ctx, err := backup.GetAdminCtxFromSecret()
-			log.FailOnError(err, "Fetching px-central-admin ctx")
-			DeleteCloudAccounts(backupLocationMap, cloudCredName, cloudCredUID, ctx)
-		})
-	})
-	JustAfterEach(func() {
-		defer EndTorpedoTest()
-		opts := make(map[string]bool)
-		opts[SkipClusterScopedObjects] = true
-		log.Info(" Deleting deployed applications")
-		ValidateAndDestroy(contexts, opts)
-	})
-})
-
-var _ = Describe("{DeleteUsersRole}", func() {
-
-	// testrailID corresponds to: https://portworx.testrail.net/index.php?/cases/view/58089
-	numberOfUsers := 80
-	roles := [3]backup.PxBackupRole{backup.ApplicationOwner, backup.InfrastructureOwner, backup.DefaultRoles}
-	userRoleMapping := map[string]backup.PxBackupRole{}
-
-	JustBeforeEach(func() {
-		StartTorpedoTest("DeleteUsersRole", "Delete role and users", nil, 58089)
-	})
-	It("Delete user and roles", func() {
-		Step("Create Users add roles", func() {
-			log.InfoD("Creating %d users", numberOfUsers)
-			var wg sync.WaitGroup
-			for i := 1; i <= numberOfUsers; i++ {
-				userName := fmt.Sprintf("testautouser%v", time.Now().Unix())
-				firstName := fmt.Sprintf("FirstName%v", i)
-				lastName := fmt.Sprintf("LastName%v", i)
-				email := fmt.Sprintf("testuser%v@cnbu.com", time.Now().Unix())
-				time.Sleep(2 * time.Second)
-				role := roles[rand.Intn(len(roles))]
-				wg.Add(1)
-				go func(userName, firstName, lastName, email string, role backup.PxBackupRole) {
-					defer GinkgoRecover()
-					defer wg.Done()
-					err := backup.AddUser(userName, firstName, lastName, email, "Password1")
-					log.FailOnError(err, "Failed to create user - %s", userName)
-					log.InfoD("Adding role %v to user %v ", role, userName)
-					err = backup.AddRoleToUser(userName, role, "")
-					log.FailOnError(err, "Failed to add role to user - %s", userName)
-				}(userName, firstName, lastName, email, role)
-				userRoleMapping[userName] = role
-			}
-			wg.Wait()
-		})
-		Step("Delete roles from the users", func() {
-			for userName, role := range userRoleMapping {
-				log.Info(fmt.Sprintf("Deleting [%s] from the user : [%s]", role, userName))
-				err := backup.DeleteRoleFromUser(userName, role, "")
-				dash.VerifyFatal(err, nil, fmt.Sprintf("Removing role [%s] from the user [%s]", role, userName))
-			}
-		})
-		Step("Validate if the roles are deleted from the users ", func() {
-			result := false
-			for user, role := range userRoleMapping {
-				roles, err := backup.GetRolesForUser(user)
-				log.FailOnError(err, "Failed to get roles for user - %s", user)
-				for _, roleObj := range roles {
-					if roleObj.Name == string(role) {
-						result = true
-						break
-					}
-				}
-				dash.VerifyFatal(result, false, fmt.Sprintf("validation of deleted role [%s] from user [%s]", role, user))
-			}
-		})
-		Step("Delete users", func() {
-			for userName := range userRoleMapping {
-				log.Info("This is the user : ", userName)
-				err := backup.DeleteUser(userName)
-				dash.VerifyFatal(err, nil, fmt.Sprintf("Deleting the user [%s]", userName))
-			}
-		})
-		Step("Validate if all the created users are deleted", func() {
-			result := false
-			remainingUsers, err := backup.GetAllUsers()
-			log.FailOnError(err, "Failed to get users")
-			for user := range userRoleMapping {
-				for _, userObj := range remainingUsers {
-					if userObj.Name == user {
-						result = true
-						break
-					}
-				}
-				dash.VerifyFatal(result, false, fmt.Sprintf("validation of deleted user [%s]", user))
-			}
-		})
-	})
-	JustAfterEach(func() {
-		defer EndTorpedoTest()
-	})
-})
-
-// This test does delete the shared backup by multiple users while restoring is in-progress
-var _ = Describe("{IssueMultipleDeletesForSharedBackup}", func() {
-	numberOfUsers := 6
-	users := make([]string, 0)
-	restoreNames := make([]string, 0)
-	userContexts := make([]context.Context, 0)
-	namespaceMapping := make(map[string]string)
-	backupLocationMap := make(map[string]string)
-	var contexts []*scheduler.Context
-	var backupName string
-	var backupLocationName string
-	var backupLocationUID string
-	var cloudCredUID string
-	var cloudCredUidList []string
-	var appContexts []*scheduler.Context
-	var bkpNamespaces []string
-	var clusterUid string
-	var clusterStatus api.ClusterInfo_StatusInfo_Status
-	var credName string
-	var retryDuration int
-	var retryInterval int
-	bkpNamespaces = make([]string, 0)
-	JustBeforeEach(func() {
-		StartTorpedoTest("IssueMultipleDeletesForSharedBackup",
-			"Share backup with multiple users and delete the backup", nil, 82944)
-		log.InfoD("Deploy applications")
-		contexts = make([]*scheduler.Context, 0)
-		for i := 0; i < Inst().GlobalScaleFactor; i++ {
-			taskName := fmt.Sprintf("%s-%d", taskNamePrefix, i)
-			appContexts = ScheduleApplications(taskName)
-			contexts = append(contexts, appContexts...)
-			for _, ctx := range appContexts {
-				ctx.ReadinessTimeout = appReadinessTimeout
-				namespace := GetAppNamespace(ctx, taskName)
-				bkpNamespaces = append(bkpNamespaces, namespace)
-			}
-		}
-	})
-	It("Share the backups and delete", func() {
-		providers := getProviders()
-
-		Step("Validate applications", func() {
-			log.InfoD("Validate applications")
-			ValidateApplications(contexts)
-		})
-		Step("Create Users", func() {
-			users = createUsers(numberOfUsers)
-		})
-		Step("Adding Credentials and Registering Backup Location", func() {
-			log.InfoD("Creating cloud credentials and backup location")
-			for _, provider := range providers {
-				cloudCredUID = uuid.New()
-				cloudCredUidList = append(cloudCredUidList, cloudCredUID)
-				backupLocationUID = uuid.New()
-				credName = fmt.Sprintf("autogenerated-cred-%v", time.Now().Unix())
-				CreateCloudCredential(provider, credName, cloudCredUID, orgID)
-				log.InfoD("Created Cloud Credentials with name - %s", credName)
-				backupLocationName = fmt.Sprintf("autogenerated-backup-location-%v", time.Now().Unix())
-				backupLocationMap[backupLocationUID] = backupLocationName
-				err := CreateBackupLocation(provider, backupLocationName, backupLocationUID, credName, cloudCredUID, getGlobalBucketName(provider), orgID, "")
-				log.FailOnError(err, "Backup location %s creation failed", backupLocationName)
-			}
-		})
-		Step("Register source and destination cluster for backup", func() {
-			log.InfoD("Registering Source and Destination clusters and verifying the status")
-			ctx, err := backup.GetAdminCtxFromSecret()
-			log.FailOnError(err, "Fetching px-central-admin ctx")
-			err = CreateSourceAndDestClusters(orgID, "", "", ctx)
-			log.FailOnError(err, "Source and Destination cluster creation failed")
-			clusterStatus, clusterUid = Inst().Backup.RegisterBackupCluster(orgID, SourceClusterName, "")
-			dash.VerifyFatal(clusterStatus, api.ClusterInfo_StatusInfo_Online, fmt.Sprintf("Verifying backup cluster %s status", SourceClusterName))
-		})
-		Step("Taking backup of applications", func() {
-			log.InfoD("Taking backup of applications")
-			backupName = fmt.Sprintf("%s-%v", BackupNamePrefix, time.Now().Unix())
-			ctx, err := backup.GetAdminCtxFromSecret()
-			log.FailOnError(err, "Fetching px-central-admin ctx")
-			err = CreateBackup(backupName, SourceClusterName, backupLocationName, backupLocationUID, []string{bkpNamespaces[0]},
-				nil, orgID, clusterUid, "", "", "", "", ctx)
-			log.FailOnError(err, "Failed to create Backup %s", backupName)
-			log.Infof("List of backups - %s", backupName)
-		})
-		backupMap := make(map[string]string, 0)
-		Step("Share backup with multiple users", func() {
-			log.InfoD("Share backup with multiple users")
-			// Get Admin Context - needed to share backup and get backup UID
-			ctx, err := backup.GetAdminCtxFromSecret()
-			log.FailOnError(err, "Fetching px-central-admin ctx")
-
-			// Share backups with all the users
-			err = ShareBackup(backupName, nil, users, FullAccess, ctx)
-			log.FailOnError(err, "Failed to share backup %s", backupName)
-
-			for _, user := range users {
-				// Get user context
-				ctxNonAdmin, err := backup.GetNonAdminCtx(user, "Password1")
-				log.FailOnError(err, "Fetching px-central-admin ctx")
-				userContexts = append(userContexts, ctxNonAdmin)
-
-				// Register Source and Destination cluster
-				log.InfoD("Registering Source and Destination clusters from user context for user -%s", user)
-				err = CreateSourceAndDestClusters(orgID, "", "", ctxNonAdmin)
-				log.FailOnError(err, "Failed to create source and destination cluster for user %s", user)
-
-				// Get Backup UID
-				backupDriver := Inst().Backup
-				backupUID, err := backupDriver.GetBackupUID(ctx, backupName, orgID)
-				log.FailOnError(err, "Failed while trying to get backup UID for - %s", backupName)
-				backupMap[backupName] = backupUID
-
-				// Start Restore
-				namespaceMapping[bkpNamespaces[0]] = bkpNamespaces[0] + "restored"
-				restoreName := fmt.Sprintf("%s-%s", RestoreNamePrefix, user)
-				restoreNames = append(restoreNames, restoreName)
-				log.Infof("Creating restore %s for user %s", restoreName, user)
-				err = CreateRestoreWithoutCheck(restoreName, backupName, namespaceMapping, destinationClusterName, orgID, ctxNonAdmin)
-				log.FailOnError(err, "Failed to create restore %s for user %s", restoreName, user)
-			}
-		})
-		Step("Delete the backups and validate", func() {
-			log.InfoD("Delete the backups and validate")
-			// Delete the backups
-			ctx, err := backup.GetAdminCtxFromSecret()
-			log.FailOnError(err, "Fetching px-central-admin ctx")
-			var wg sync.WaitGroup
-			backupDriver := Inst().Backup
-			for _, user := range users {
-				// Get user context
-				ctxNonAdmin, err := backup.GetNonAdminCtx(user, "Password1")
-				log.FailOnError(err, "Fetching px-central-admin ctx")
-				wg.Add(1)
-				go func(user string) {
-					defer wg.Done()
-					_, err = DeleteBackup(backupName, backupMap[backupName], orgID, ctxNonAdmin)
-					log.FailOnError(err, "Failed to delete backup - %s", backupName)
-					err = backupDriver.WaitForBackupDeletion(ctx, backupName, orgID, time.Minute*10, time.Minute*1)
-					log.FailOnError(err, "Error waiting for backup deletion %v", backupName)
-				}(user)
-			}
-			wg.Wait()
-		})
-
-		Step("Validate Restores are successful", func() {
-			log.InfoD("Validate Restores are successful")
-			for _, user := range users {
-				log.Infof("Validating Restore success for user %s", user)
-				ctxNonAdmin, err := backup.GetNonAdminCtx(user, "Password1")
-				log.FailOnError(err, "Fetching px-central-admin ctx")
-				for _, restore := range restoreNames {
-					log.Infof("Validating Restore %s for user %s", restore, user)
-					if strings.Contains(restore, user) {
-						restoreStatus, _, err := restoreSuccessCheck(restore, orgID, retryDuration, retryInterval, ctxNonAdmin)
-						log.FailOnError(err, "Failed while restoring Backup for - %s", restore)
-						dash.VerifyFatal(restoreStatus, true, "Inspecting the Restore success for - "+restore)
-					}
-				}
-			}
-		})
-	})
-	JustAfterEach(func() {
-		defer EndTorpedoTest()
-		log.InfoD("Deleting the deployed apps after the testcase")
-		for i := 0; i < len(contexts); i++ {
-			opts := make(map[string]bool)
-			opts[SkipClusterScopedObjects] = true
-			taskName := fmt.Sprintf("%s-%d", taskNamePrefix, i)
-			err := Inst().S.Destroy(contexts[i], opts)
-			dash.VerifySafely(err, nil, fmt.Sprintf("Verify destroying app %s, Err: %v", taskName, err))
-		}
-		log.InfoD("Deleting restores")
-		for _, user := range users {
-			ctxNonAdmin, err := backup.GetNonAdminCtx(user, "Password1")
-			log.FailOnError(err, "Fetching px-central-admin ctx")
-			for _, restore := range restoreNames {
-				if strings.Contains(restore, user) {
-					log.Infof("deleting Restore %s for user %s", restore, user)
-					err = DeleteRestore(restore, orgID, ctxNonAdmin)
-					log.FailOnError(err, "Failed to delete restore %s", restore)
-				}
-			}
-		}
-		ctx, err := backup.GetAdminCtxFromSecret()
-		log.FailOnError(err, "Fetching px-central-admin ctx")
-
-		log.Infof("Deleting registered clusters for admin context")
-		DeleteCloudAccounts(backupLocationMap, credName, cloudCredUID, ctx)
-
-		log.Infof("Deleting registered clusters for non-admin context")
-		for _, ctxNonAdmin := range userContexts {
-			DeleteCloudAccounts(nil, credName, cloudCredUID, ctxNonAdmin)
-		}
-
-		var wg sync.WaitGroup
-		log.Infof("Cleaning up users")
-		for _, userName := range users {
-			wg.Add(1)
-			go func(userName string) {
-				defer wg.Done()
-				err := backup.DeleteUser(userName)
-				log.FailOnError(err, "Error deleting user %v", userName)
-			}(userName)
-		}
-		wg.Wait()
-	})
-})
-
-// Share backup with created with same name between two users
-var _ = Describe("{SwapShareBackup}", func() {
-
-	// testrailID corresponds to: https://portworx.testrail.net/index.php?/cases/view/82940
-	numberOfUsers := 2
-	users := make([]string, 0)
-	userBackupLocationMapping := map[string]string{}
-	var backupUIDList []string
-	var backupName string
-	var contexts []*scheduler.Context
-	var backupLocationUID string
-	var appContexts []*scheduler.Context
-	var bkpNamespaces []string
-	var clusterUid string
-	var clusterStatus api.ClusterInfo_StatusInfo_Status
-	var credNames []string
-	var cloudCredUID string
-	bkpNamespaces = make([]string, 0)
-
-	JustBeforeEach(func() {
-		StartTorpedoTest("SwapShareBackup",
-			"Share backup with same name between two users", nil, 82940)
-		log.InfoD("Deploy applications")
-		contexts = make([]*scheduler.Context, 0)
-		for i := 0; i < Inst().GlobalScaleFactor; i++ {
-			taskName := fmt.Sprintf("%s-%d", taskNamePrefix, i)
-			appContexts = ScheduleApplications(taskName)
-			contexts = append(contexts, appContexts...)
-			for _, ctx := range appContexts {
-				ctx.ReadinessTimeout = appReadinessTimeout
-				namespace := GetAppNamespace(ctx, taskName)
-				bkpNamespaces = append(bkpNamespaces, namespace)
-			}
-		}
-	})
-	It("Share the backup with same name", func() {
-		providers := getProviders()
-		Step("Create Users", func() {
-			log.InfoD("Creating %d users", numberOfUsers)
-			var wg sync.WaitGroup
-			for i := 1; i <= numberOfUsers; i++ {
-				time.Sleep(3 * time.Second)
-				userName := fmt.Sprintf("testautouser%v", time.Now().Unix())
-				firstName := fmt.Sprintf("FirstName%v", i)
-				lastName := fmt.Sprintf("LastName%v", i)
-				email := fmt.Sprintf("testuser%v@cnbu.com", time.Now().Unix())
-				wg.Add(1)
-				go func(userName, firstName, lastName, email string) {
-					defer GinkgoRecover()
-					defer wg.Done()
-					err := backup.AddUser(userName, firstName, lastName, email, "Password1")
-					log.FailOnError(err, "Failed to create user - %s", userName)
-					users = append(users, userName)
-				}(userName, firstName, lastName, email)
-			}
-			wg.Wait()
-		})
-		Step(fmt.Sprintf("Adding Credentials and Registering Backup Location for %s and %s", users[0], users[1]), func() {
-			log.InfoD(fmt.Sprintf("Creating cloud credentials and backup location for %s and %s", users[0], users[1]))
-			for _, provider := range providers {
-				cloudCredUID = uuid.New()
-				backupLocationUID = uuid.New()
-
-				for _, user := range users {
-					credName := fmt.Sprintf("autogenerated-cred-%v", time.Now().Unix())
-					err := backup.AddRoleToUser(user, backup.InfrastructureOwner, fmt.Sprintf("Adding Infra Owner role to %s", user))
-					log.FailOnError(err, "Failed to add role to user - %s", user)
-					ctxNonAdmin, err := backup.GetNonAdminCtx(user, "Password1")
-					log.FailOnError(err, fmt.Sprintf("Failed to fetch ctx for custom user: [%v]", err))
-					err = CreateCloudCredentialNonAdminUser(provider, credName, cloudCredUID, orgID, ctxNonAdmin)
-					log.FailOnError(err, "Failed to create cloud credential - %s", err)
-					credNames = append(credNames, credName)
-					backupLocationName := fmt.Sprintf("autogenerated-backup-location-%v", time.Now().Unix())
-					err = CreateS3BackupLocationNonAdminUser(backupLocationName, backupLocationUID, credName, cloudCredUID, getGlobalBucketName(provider), orgID, "", ctxNonAdmin)
-					log.FailOnError(err, "Failed to add backup location to user - %s", user)
-					userBackupLocationMapping[user] = backupLocationName
-				}
-
-			}
-		})
-		for _, user := range users {
-			Step(fmt.Sprintf("Register source and destination cluster for backup on %s ", user), func() {
-				log.InfoD("Registering Source and Destination clusters as user : %s and verifying the status", user)
-				ctx, err := backup.GetNonAdminCtx(user, "Password1")
-				log.FailOnError(err, "Fetching %s ctx", user)
-				err = CreateSourceAndDestClusters(orgID, "", "", ctx)
-				log.FailOnError(err, "Failed creating source and destination cluster for user : %s", user)
-				clusterStatus, clusterUid = Inst().Backup.RegisterBackupClusterNonAdminUser(orgID, SourceClusterName, "", ctx)
-				dash.VerifyFatal(clusterStatus, api.ClusterInfo_StatusInfo_Online, "Verifying backup cluster status")
-			})
-			Step(fmt.Sprintf("Taking backup of applications as %s", user), func() {
-				log.InfoD("Taking backup of applications as user : %s ", user)
-				backupName = "backup1-82940"
-				ctx, err := backup.GetNonAdminCtx(user, "Password1")
-				log.FailOnError(err, "Fetching testuser ctx")
-				err = CreateBackup(backupName, SourceClusterName, userBackupLocationMapping[user], backupLocationUID, []string{bkpNamespaces[0]},
-					nil, orgID, clusterUid, "", "", "", "", ctx)
-
-				dash.VerifyFatal(err, nil, fmt.Sprintf("verifying backup creation for %s", backupName))
-				backupDriver := Inst().Backup
-				backupUID, err := backupDriver.GetBackupUID(ctx, backupName, orgID)
-				backupUIDList = append(backupUIDList, backupUID)
-				log.FailOnError(err, "Failed getting backup uid for backup name %s", backupName)
-			})
-		}
-		Step(fmt.Sprintf("Share backup with %s", users[1]), func() {
-			log.InfoD(fmt.Sprintf("Share backup from %s to %s and validate", users[0], users[1]))
-			ctx, err := backup.GetNonAdminCtx(users[0], "Password1")
-			log.FailOnError(err, "Fetching testuser ctx")
-			// Share backup with the user
-			err = ShareBackup(backupName, nil, []string{users[1]}, RestoreAccess, ctx)
-			log.FailOnError(err, "Failed to share backup %s", backupName)
-		})
-		Step(fmt.Sprintf("validate the backup shared %s is present in user context %s", backupName, users[1]), func() {
-			userBackups, _ := GetAllBackupsForUser(users[1], "Password1")
-			backupCount := 0
-			for _, backup := range userBackups {
-				if backup == backupName {
-					backupCount = backupCount + 1
-				}
-			}
-			dash.VerifyFatal(backupCount, numberOfUsers, fmt.Sprintf("Validating the shared backup [%s] is present in user context [%s]", backupName, users[1]))
-		})
-		Step(fmt.Sprintf("Restore the shared backup  %s with user context %s", backupName, users[1]), func() {
-			log.InfoD(fmt.Sprintf("Restore the shared backup  %s with user context %s", users[1], users[0]))
-			ctxNonAdmin, err := backup.GetNonAdminCtx(users[1], "Password1")
-			log.FailOnError(err, "Fetching testuser ctx")
-			restoreName := fmt.Sprintf("%s-%v", RestoreNamePrefix, time.Now().Unix())
-			err = CreateRestoreWithUID(restoreName, backupName, nil, destinationClusterName, orgID, ctxNonAdmin, nil, backupUIDList[0])
-			log.FailOnError(err, "Failed to restore %s", restoreName)
-		})
-		Step(fmt.Sprintf("Share backup with %s", users[0]), func() {
-			log.InfoD(fmt.Sprintf("Share backup from %s to %s and validate", users[1], users[0]))
-			ctx, err := backup.GetNonAdminCtx(users[1], "Password1")
-			log.FailOnError(err, "Fetching testuser ctx")
-			// Share backup with the user
-			err = ShareBackup(backupName, nil, []string{users[0]}, RestoreAccess, ctx)
-			log.FailOnError(err, "Failed to share backup %s", backupName)
-		})
-		Step(fmt.Sprintf("validate the backup shared %s is present in user context %s", backupName, users[0]), func() {
-			userBackups, _ := GetAllBackupsForUser(users[0], "Password1")
-			backupCount := 0
-			for _, backup := range userBackups {
-				if backup == backupName {
-					backupCount = backupCount + 1
-				}
-			}
-			dash.VerifyFatal(backupCount, numberOfUsers, fmt.Sprintf("Validating the shared backup [%s] is present in user context [%s]", backupName, users[0]))
-		})
-		Step(fmt.Sprintf("Restore the shared backup  %s with user context %s", backupName, users[0]), func() {
-			log.InfoD(fmt.Sprintf("Restore the shared backup  %s with user context %s", users[0], users[0]))
-			ctxNonAdmin, err := backup.GetNonAdminCtx(users[0], "Password1")
-			log.FailOnError(err, "Fetching testuser ctx")
-			restoreName := fmt.Sprintf("%s-%v", RestoreNamePrefix, time.Now().Unix())
-			err = CreateRestoreWithUID(restoreName, backupName, nil, destinationClusterName, orgID, ctxNonAdmin, nil, backupUIDList[1])
-			log.FailOnError(err, "Failed to restore %s", restoreName)
-		})
-	})
-	JustAfterEach(func() {
-		defer EndTorpedoTest()
-		log.InfoD("Deleting the deployed apps after the testcase")
-		for i := 0; i < len(contexts); i++ {
-			opts := make(map[string]bool)
-			opts[SkipClusterScopedObjects] = true
-			taskName := fmt.Sprintf("%s-%d", taskNamePrefix, i)
-			err := Inst().S.Destroy(contexts[i], opts)
-			dash.VerifySafely(err, nil, fmt.Sprintf("Verify destroying app %s, Err: %v", taskName, err))
-		}
-
-		log.InfoD("Deleting all restores")
-		for _, userName := range users {
-			ctx, err := backup.GetNonAdminCtx(userName, "Password1")
-			log.FailOnError(err, "Fetching nonAdminCtx")
-			allRestores, err := GetAllRestoresNonAdminCtx(ctx)
-			log.FailOnError(err, "Fetching all restores for nonAdminCtx")
-			for _, restoreName := range allRestores {
-				err = DeleteRestore(restoreName, orgID, ctx)
-				dash.VerifySafely(err, nil, fmt.Sprintf("Verifying restore deletion - %s", restoreName))
-			}
-		}
-
-		log.InfoD("Delete all backups")
-		for i := 0; i <= numberOfUsers-1; i++ {
-			ctx, err := backup.GetNonAdminCtx(users[i], "Password1")
-			log.FailOnError(err, "Fetching nonAdminCtx ")
-			_, err = DeleteBackup(backupName, backupUIDList[i], orgID, ctx)
-			dash.VerifySafely(err, nil, fmt.Sprintf("Verifying backup deletion - %s", backupName))
-		}
-
-		// Cleanup all backup locations
-		for _, userName := range users {
-			ctx, err := backup.GetNonAdminCtx(userName, "Password1")
-			log.FailOnError(err, "Fetching nonAdminCtx ")
-			allBackupLocations, err := getAllBackupLocations(ctx)
-			dash.VerifySafely(err, nil, "Verifying fetching of all backup locations")
-			for backupLocationUid, backupLocationName := range allBackupLocations {
-				if userBackupLocationMapping[userName] == backupLocationName {
-					err = DeleteBackupLocation(backupLocationName, backupLocationUid, orgID)
-					dash.VerifySafely(err, nil, fmt.Sprintf("Verifying backup location deletion - %s", backupLocationName))
-				}
-			}
-
-			backupLocationDeletionSuccess := func() (interface{}, bool, error) {
-				allBackupLocations, err := getAllBackupLocations(ctx)
-				dash.VerifySafely(err, nil, "Verifying fetching of all backup locations")
-				for _, backupLocationName := range allBackupLocations {
-					if userBackupLocationMapping[userName] == backupLocationName {
-						return "", true, fmt.Errorf("found %s backup locations", backupLocationName)
-					}
-				}
-				return "", false, nil
-			}
-			_, err = task.DoRetryWithTimeout(backupLocationDeletionSuccess, 10*time.Minute, 30*time.Second)
-			dash.VerifySafely(err, nil, "Verifying backup location deletion success")
-		}
-		var wg sync.WaitGroup
-		log.Infof("Cleaning up users")
-		for _, userName := range users {
-			wg.Add(1)
-			go func(userName string) {
-				defer GinkgoRecover()
-				defer wg.Done()
-				err := backup.DeleteUser(userName)
-				log.FailOnError(err, "Error deleting user %v", userName)
-			}(userName)
-		}
-		wg.Wait()
-	})
-})
-
-// This test does restart the px-backup pod, Mongo pods during backup sharing
-var _ = Describe("{RestartBackupPodDuringBackupSharing}", func() {
-	numberOfUsers := 10
-	var contexts []*scheduler.Context
-	userContexts := make([]context.Context, 0)
-	CloudCredUIDMap := make(map[string]string)
-	backupMap := make(map[string]string, 0)
-	var appContexts []*scheduler.Context
-	var backupLocation string
-	var backupLocationUID string
-	var cloudCredUID string
-	backupLocationMap := make(map[string]string)
-	var bkpNamespaces []string
-	var backupNames []string
-	var users []string
-	var backupName string
-	var clusterUid string
-	var cloudCredName string
-	var clusterStatus api.ClusterInfo_StatusInfo_Status
-	timeStamp := time.Now().Unix()
-	bkpNamespaces = make([]string, 0)
-
-	JustBeforeEach(func() {
-		StartTorpedoTest("RestartBackupPodDuringBackupSharing", "Restart backup pod during backup sharing", nil, 82948)
-		log.InfoD("Deploy applications")
-		contexts = make([]*scheduler.Context, 0)
-		for i := 0; i < Inst().GlobalScaleFactor; i++ {
-			taskName := fmt.Sprintf("%s-%d", taskNamePrefix, i)
-			appContexts = ScheduleApplications(taskName)
-			contexts = append(contexts, appContexts...)
-			for _, ctx := range appContexts {
-				ctx.ReadinessTimeout = appReadinessTimeout
-				namespace := GetAppNamespace(ctx, taskName)
-				bkpNamespaces = append(bkpNamespaces, namespace)
-			}
-		}
-	})
-	It("Restart backup pod during backup sharing", func() {
-		Step("Validate applications", func() {
-			ValidateApplications(contexts)
-		})
-
-		Step("Creating cloud credentials", func() {
-			log.InfoD("Creating cloud credentials")
-			providers := getProviders()
-			for _, provider := range providers {
-				cloudCredName = fmt.Sprintf("%s-%s-%v", "cred", provider, timeStamp)
-				cloudCredUID = uuid.New()
-				CloudCredUIDMap[cloudCredUID] = cloudCredName
-				CreateCloudCredential(provider, cloudCredName, cloudCredUID, orgID)
-			}
-		})
-
-		Step("Register cluster for backup", func() {
-			ctx, _ := backup.GetAdminCtxFromSecret()
-			err := CreateSourceAndDestClusters(orgID, "", "", ctx)
-			dash.VerifyFatal(err, nil, fmt.Sprintf("Creating source %s and destination %s cluster", SourceClusterName, destinationClusterName))
-			clusterStatus, clusterUid = Inst().Backup.RegisterBackupCluster(orgID, SourceClusterName, "")
-			dash.VerifyFatal(clusterStatus, api.ClusterInfo_StatusInfo_Online, fmt.Sprintf("Verifying backup cluster %s", SourceClusterName))
-		})
-
-		Step("Creating backup location", func() {
-			log.InfoD("Creating backup location")
-			providers := getProviders()
-			for _, provider := range providers {
-				cloudCredName = fmt.Sprintf("%s-%s-%v", "cred", provider, timeStamp)
-				backupLocation = fmt.Sprintf("autogenerated-backup-location-%v", time.Now().Unix())
-				backupLocationUID = uuid.New()
-				backupLocationMap[backupLocationUID] = backupLocation
-				err := CreateBackupLocation(provider, backupLocation, backupLocationUID, cloudCredName, cloudCredUID,
-					getGlobalBucketName(provider), orgID, "")
-				dash.VerifyFatal(err, nil, fmt.Sprintf("Creating backup location %s", backupLocation))
-			}
-		})
-
-		Step("Start backup of application to bucket", func() {
-			ctx, err := backup.GetAdminCtxFromSecret()
-			dash.VerifyFatal(err, nil, "Verifying Getting context")
-			backupName = fmt.Sprintf("%s-%v", BackupNamePrefix, time.Now().Unix())
-			err = CreateBackup(backupName, SourceClusterName, backupLocation, backupLocationUID, []string{bkpNamespaces[0]},
-				nil, orgID, clusterUid, "", "", "", "", ctx)
-			log.FailOnError(err, "Backup creation failed for backup %s", backupName)
-			backupNames = append(backupNames, backupName)
-		})
-
-		Step("Create users", func() {
-			log.InfoD("Creating users")
-			users = createUsers(numberOfUsers)
-			log.Infof("Created %v users and users list is %v", numberOfUsers, users)
-		})
-
-		Step("Share Backup with multiple users", func() {
-			log.InfoD("Sharing Backup with multiple users")
-			ctx, err := backup.GetAdminCtxFromSecret()
-			dash.VerifyFatal(err, nil, "Getting context")
-			err = ShareBackup(backupName, nil, users, ViewOnlyAccess, ctx)
-			log.FailOnError(err, "Failed to share backup %s with users", backupName)
-		})
-
-		Step("Restart backup pod when backup sharing is in-progress", func() {
-			log.InfoD("Restart backup pod when backup sharing is in-progress")
-			backupPodLabel := make(map[string]string)
-			backupPodLabel["app"] = "px-backup"
-			pxbNamespace, err := backup.GetPxBackupNamespace()
-			dash.VerifyFatal(err, nil, "Getting px-backup namespace")
-			err = DeletePodWithLabelInNamespace(pxbNamespace, backupPodLabel)
-			dash.VerifyFatal(err, nil, "Restart backup pod when backup sharing is in-progress")
-			pods, err := core.Instance().GetPods("px-backup", backupPodLabel)
-			dash.VerifyFatal(err, nil, "Getting px-backup pod")
-			for _, pod := range pods.Items {
-				err = core.Instance().ValidatePod(&pod, 5*time.Minute, 30*time.Second)
-				log.FailOnError(err, fmt.Sprintf("Failed to validate pod [%s]", pod.GetName()))
-			}
-		})
-
-		Step("Validate the shared backup with users", func() {
-			// Get Admin Context - needed to share backup and get backup UID
-			ctx, err := backup.GetAdminCtxFromSecret()
-			log.FailOnError(err, "Fetching px-central-admin ctx")
-			for _, user := range users {
-				// Get user context
-				ctxNonAdmin, err := backup.GetNonAdminCtx(user, "Password1")
-				log.FailOnError(err, "Fetching px-central-admin ctx")
-				userContexts = append(userContexts, ctxNonAdmin)
-
-				// Register Source and Destination cluster
-				log.InfoD("Registering Source and Destination clusters from user context for user -%s", user)
-				err = CreateSourceAndDestClusters(orgID, "", "", ctxNonAdmin)
-				dash.VerifyFatal(err, nil, fmt.Sprintf("Creating source and destination cluster for user %s", user))
-
-				for _, backup := range backupNames {
-					// Get Backup UID
-					backupDriver := Inst().Backup
-					backupUID, err := backupDriver.GetBackupUID(ctx, backup, orgID)
-					log.FailOnError(err, "Failed while trying to get backup UID for - %s", backup)
-					backupMap[backup] = backupUID
-
-					// Start Restore
-					restoreName := fmt.Sprintf("%s-%v", RestoreNamePrefix, time.Now().Unix())
-					err = CreateRestore(restoreName, backup, nil, destinationClusterName, orgID, ctxNonAdmin, nil)
-
-					// Restore validation to make sure that the user with cannot restore
-					dash.VerifyFatal(strings.Contains(err.Error(), "failed to retrieve backup location"), true,
-						fmt.Sprintf("Verifying backup restore [%s] is not possible for backup [%s] with user [%s]", restoreName, backup, user))
-
-				}
-			}
-		})
-
-		Step("Share Backup with multiple users", func() {
-			log.InfoD("Sharing Backup with multiple users")
-			ctx, err := backup.GetAdminCtxFromSecret()
-			dash.VerifyFatal(err, nil, "Getting context")
-			err = ShareBackup(backupName, nil, users, RestoreAccess, ctx)
-			log.FailOnError(err, "Failed to share backup %s with users", backupName)
-		})
-
-		Step("Restart mongo pods when backup sharing is in-progress", func() {
-			log.InfoD("Restart mongo pod when backup sharing is in-progress")
-			backupPodLabel := make(map[string]string)
-			backupPodLabel["app.kubernetes.io/component"] = "pxc-backup-mongodb"
-			pxbNamespace, err := backup.GetPxBackupNamespace()
-			dash.VerifyFatal(err, nil, "Getting px-backup namespace")
-			err = DeletePodWithLabelInNamespace(pxbNamespace, backupPodLabel)
-			dash.VerifyFatal(err, nil, "Restart mongo pod when backup sharing is in-progress")
-			pods, err := core.Instance().GetPods("px-backup", backupPodLabel)
-			dash.VerifyFatal(err, nil, "Getting mongo pods")
-			for _, pod := range pods.Items {
-				err = core.Instance().ValidatePod(&pod, 10*time.Minute, 30*time.Second)
-				log.FailOnError(err, fmt.Sprintf("Failed to validate pod [%s]", pod.GetName()))
-			}
-		})
-		Step("Validate the shared backup with users", func() {
-			for _, user := range users {
-				// Get user context
-				ctxNonAdmin, err := backup.GetNonAdminCtx(user, "Password1")
-				log.FailOnError(err, "Fetching px-central-admin ctx")
-
-				for _, backup := range backupNames {
-					// Start Restore
-					restoreName := fmt.Sprintf("%s-%v", RestoreNamePrefix, time.Now().Unix())
-					err = CreateRestore(restoreName, backup, nil, destinationClusterName, orgID, ctxNonAdmin, nil)
-					dash.VerifyFatal(err, nil, fmt.Sprintf("Restore the backup %s for user %s", backup, user))
-
-					// Delete restore
-					err = DeleteRestore(restoreName, orgID, ctxNonAdmin)
-					dash.VerifyFatal(err, nil, fmt.Sprintf("Deleting restore %s", restoreName))
-
-				}
-			}
-		})
-	})
-	JustAfterEach(func() {
-		defer EndTorpedoTest()
-		ctx, _ := backup.GetAdminCtxFromSecret()
-		log.InfoD("Deleting the deployed apps after the testcase")
-		for i := 0; i < len(contexts); i++ {
-			opts := make(map[string]bool)
-			opts[SkipClusterScopedObjects] = true
-			taskName := fmt.Sprintf("%s-%d", taskNamePrefix, i)
-			err := Inst().S.Destroy(contexts[i], opts)
-			dash.VerifySafely(err, nil, fmt.Sprintf("Verify destroying app %s, Err: %v", taskName, err))
-		}
-		log.InfoD("Deleting the backups")
-		for _, backup := range backupNames {
-			_, err := DeleteBackup(backup, backupMap[backup], orgID, ctx)
-			dash.VerifyFatal(err, nil, fmt.Sprintf("Deleting the backup %s", backup))
-		}
-		log.InfoD("Deleting backup location, cloud creds and clusters")
-		DeleteCloudAccounts(backupLocationMap, cloudCredName, cloudCredUID, ctx)
-		var wg sync.WaitGroup
-		log.Infof("Cleaning up users")
-		for _, userName := range users {
-			wg.Add(1)
-			go func(userName string) {
-				defer GinkgoRecover()
-				defer wg.Done()
-				err := backup.DeleteUser(userName)
-				log.FailOnError(err, "Error deleting user %v", userName)
-			}(userName)
-		}
-		wg.Wait()
-	})
-})
-
-// This testcase verifies schedule backup creation with a single namespace.
-var _ = Describe("{ScheduleBackupCreationSingleNS}", func() {
-	var (
-		contexts           []*scheduler.Context
-		appContexts        []*scheduler.Context
-		backupLocationName string
-		backupLocationUID  string
-		cloudCredUID       string
-		bkpNamespaces      []string
-		cloudAccountName   string
-		backupName         string
-		schBackupName      string
-		schPolicyUid       string
-		restoreName        string
-		clusterStatus      api.ClusterInfo_StatusInfo_Status
-	)
-	var testrailID = 58014 // testrailID corresponds to: https://portworx.testrail.net/index.php?/cases/view/58014
-	namespaceMapping := make(map[string]string)
-	labelSelectors := make(map[string]string)
-	cloudCredUIDMap := make(map[string]string)
-	backupLocationMap := make(map[string]string)
-	bkpNamespaces = make([]string, 0)
-	timeStamp := strconv.Itoa(int(time.Now().Unix()))
-	periodicPolicyName := fmt.Sprintf("%s-%s", "periodic", timeStamp)
-
-	JustBeforeEach(func() {
-		StartTorpedoTest("ScheduleBackupCreationSingleNS", "Create schedule backup creation with a single namespace", nil, testrailID)
-		log.Info("Application installation")
-		contexts = make([]*scheduler.Context, 0)
-		for i := 0; i < Inst().GlobalScaleFactor; i++ {
-			taskName := fmt.Sprintf("%s-%d", taskNamePrefix, i)
-			appContexts = ScheduleApplications(taskName)
-			contexts = append(contexts, appContexts...)
-			for _, ctx := range appContexts {
-				ctx.ReadinessTimeout = appReadinessTimeout
-				namespace := GetAppNamespace(ctx, taskName)
-				bkpNamespaces = append(bkpNamespaces, namespace)
-			}
-		}
-	})
-
-	It("Schedule Backup Creation with single namespace", func() {
-		Step("Validate deployed applications", func() {
-			ValidateApplications(contexts)
-		})
-		providers := getProviders()
-		Step("Adding Cloud Account", func() {
-			log.InfoD("Adding cloud account")
-			for _, provider := range providers {
-				cloudAccountName = fmt.Sprintf("%s-%v", provider, timeStamp)
-				cloudCredUID = uuid.New()
-				cloudCredUIDMap[cloudCredUID] = cloudAccountName
-				CreateCloudCredential(provider, cloudAccountName, cloudCredUID, orgID)
-			}
-		})
-
-		Step("Adding Backup Location", func() {
-			log.InfoD("Adding Backup Location")
-			for _, provider := range providers {
-				cloudAccountName = fmt.Sprintf("%s-%v", provider, timeStamp)
-				backupLocationName = fmt.Sprintf("auto-bl-%v", time.Now().Unix())
-				backupLocationUID = uuid.New()
-				backupLocationMap[backupLocationUID] = backupLocationName
-				err := CreateBackupLocation(provider, backupLocationName, backupLocationUID, cloudAccountName, cloudCredUID,
-					getGlobalBucketName(provider), orgID, "")
-				dash.VerifyFatal(err, nil, fmt.Sprintf("Verification of adding backup location - %s", backupLocationName))
-			}
-		})
-
-		Step("Creating Schedule Policies", func() {
-			log.InfoD("Creating Schedule Policies")
-			periodicSchedulePolicyInfo := Inst().Backup.CreateIntervalSchedulePolicy(5, 15, 5)
-			periodicPolicyStatus := Inst().Backup.BackupSchedulePolicy(periodicPolicyName, uuid.New(), orgID, periodicSchedulePolicyInfo)
-			dash.VerifyFatal(periodicPolicyStatus, nil, fmt.Sprintf("Verification of creating periodic schedule policy - %s", periodicPolicyName))
-		})
-
-		Step("Adding Clusters for backup", func() {
-			log.InfoD("Adding application clusters")
-			ctx, _ := backup.GetAdminCtxFromSecret()
-			err := CreateSourceAndDestClusters(orgID, "", "", ctx)
-			dash.VerifyFatal(err, nil, fmt.Sprintf("Verification of creating source - %s and destination - %s clusters", SourceClusterName, destinationClusterName))
-			clusterStatus, _ = Inst().Backup.RegisterBackupCluster(orgID, SourceClusterName, "")
-			dash.VerifyFatal(clusterStatus, api.ClusterInfo_StatusInfo_Online, fmt.Sprintf("Verification of adding application clusters - %s", SourceClusterName))
-		})
-
-		Step("Creating schedule backups", func() {
-			log.InfoD("Creating schedule backups")
-			ctx, err := backup.GetAdminCtxFromSecret()
-			log.FailOnError(err, "Fetching px-central-admin ctx")
-			schPolicyUid, _ = Inst().Backup.GetSchedulePolicyUid(orgID, ctx, periodicPolicyName)
-			for _, namespace := range bkpNamespaces {
-				backupName = fmt.Sprintf("%s-%s", BackupNamePrefix, namespace)
-				schBackupName, err = CreateScheduleBackup(backupName, SourceClusterName, backupLocationName, backupLocationUID, []string{namespace},
-					labelSelectors, orgID, "", "", "", "", periodicPolicyName, schPolicyUid, ctx)
-				dash.VerifyFatal(err, nil, fmt.Sprintf("Verification of creating schedule backup - %s", schBackupName))
-			}
-		})
-
-		Step("Restoring scheduled backups", func() {
-			log.InfoD("Restoring scheduled backups")
-			ctx, err := backup.GetAdminCtxFromSecret()
-			log.FailOnError(err, "Fetching px-central-admin ctx")
-			restoreName = fmt.Sprintf("%s-%s", restoreNamePrefix, schBackupName)
-			err = CreateRestore(restoreName, schBackupName, namespaceMapping, destinationClusterName, orgID, ctx, nil)
-			dash.VerifyFatal(err, nil, fmt.Sprintf("Verification of restoring scheduled backups - %s", restoreName))
-		})
-	})
-
-	JustAfterEach(func() {
-		defer EndTorpedoTest()
-		ctx, _ := backup.GetAdminCtxFromSecret()
-		log.InfoD("Clean up objects after test execution")
-		log.Info("Deleting backup schedules")
-		scheduleUid, err := GetScheduleUID(backupName, orgID, ctx)
-		log.FailOnError(err, "Error while getting schedule uid %v", backupName)
-		err = DeleteSchedule(backupName, scheduleUid, periodicPolicyName, schPolicyUid, orgID)
-		dash.VerifyFatal(err, nil, fmt.Sprintf("Verification of deleting backup schedules - %s", backupName))
-		log.Info("Deleting restores")
-		err = DeleteRestore(restoreName, orgID, ctx)
-		dash.VerifyFatal(err, nil, fmt.Sprintf("Verification of deleting restores - %s", restoreName))
-		log.Info("Deleting the deployed apps after test execution")
-		opts := make(map[string]bool)
-		opts[SkipClusterScopedObjects] = true
-		for i := 0; i < len(contexts); i++ {
-			taskName := fmt.Sprintf("%s-%d", taskNamePrefix, i)
-			err := Inst().S.Destroy(contexts[i], opts)
-			dash.VerifySafely(err, nil, fmt.Sprintf("Verify destroying application %s", taskName))
-		}
-		log.Info("Deleting backup location, cloud credentials and clusters")
-		DeleteCloudAccounts(backupLocationMap, cloudAccountName, cloudCredUID, ctx)
-	})
-})
-
-// This testcase verifies schedule backup creation with all namespaces.
-var _ = Describe("{ScheduleBackupCreationAllNS}", func() {
-	var (
-		contexts           []*scheduler.Context
-		appContexts        []*scheduler.Context
-		backupLocationName string
-		backupLocationUID  string
-		cloudCredUID       string
-		bkpNamespaces      []string
-		cloudAccountName   string
-		backupName         string
-		schBackupName      string
-		schPolicyUid       string
-		restoreName        string
-		clusterStatus      api.ClusterInfo_StatusInfo_Status
-	)
-	var testrailID = 58015 // testrailID corresponds to: https://portworx.testrail.net/index.php?/cases/view/58015
-	namespaceMapping := make(map[string]string)
-	labelSelectors := make(map[string]string)
-	cloudCredUIDMap := make(map[string]string)
-	backupLocationMap := make(map[string]string)
-	bkpNamespaces = make([]string, 0)
-	timeStamp := strconv.Itoa(int(time.Now().Unix()))
-	periodicPolicyName := fmt.Sprintf("%s-%s", "periodic", timeStamp)
-
-	JustBeforeEach(func() {
-		StartTorpedoTest("ScheduleBackupCreationAllNS", "Create schedule backup creation with all namespaces", nil, testrailID)
-		log.Info("Application installation")
-		contexts = make([]*scheduler.Context, 0)
-		for i := 0; i < Inst().GlobalScaleFactor; i++ {
-			taskName := fmt.Sprintf("%s-%d", taskNamePrefix, i)
-			appContexts = ScheduleApplications(taskName)
-			contexts = append(contexts, appContexts...)
-			for _, ctx := range appContexts {
-				ctx.ReadinessTimeout = appReadinessTimeout
-				namespace := GetAppNamespace(ctx, taskName)
-				bkpNamespaces = append(bkpNamespaces, namespace)
-			}
-		}
-	})
-
-	It("Schedule Backup Creation with all namespaces", func() {
-		Step("Validate deployed applications", func() {
-			ValidateApplications(contexts)
-		})
-		providers := getProviders()
-		Step("Adding Cloud Account", func() {
-			log.InfoD("Adding cloud account")
-			for _, provider := range providers {
-				cloudAccountName = fmt.Sprintf("%s-%v", provider, timeStamp)
-				cloudCredUID = uuid.New()
-				cloudCredUIDMap[cloudCredUID] = cloudAccountName
-				CreateCloudCredential(provider, cloudAccountName, cloudCredUID, orgID)
-			}
-		})
-
-		Step("Adding Backup Location", func() {
-			for _, provider := range providers {
-				cloudAccountName = fmt.Sprintf("%s-%v", provider, timeStamp)
-				backupLocationName = fmt.Sprintf("auto-bl-%v", time.Now().Unix())
-				backupLocationUID = uuid.New()
-				backupLocationMap[backupLocationUID] = backupLocationName
-				err := CreateBackupLocation(provider, backupLocationName, backupLocationUID, cloudAccountName, cloudCredUID,
-					getGlobalBucketName(provider), orgID, "")
-				dash.VerifyFatal(err, nil, fmt.Sprintf("Adding Backup Location - %s", backupLocationName))
-			}
-		})
-
-		Step("Creating Schedule Policies", func() {
-			log.InfoD("Adding application clusters")
-			periodicSchedulePolicyInfo := Inst().Backup.CreateIntervalSchedulePolicy(5, 15, 5)
-			periodicPolicyStatus := Inst().Backup.BackupSchedulePolicy(periodicPolicyName, uuid.New(), orgID, periodicSchedulePolicyInfo)
-			dash.VerifyFatal(periodicPolicyStatus, nil, fmt.Sprintf("Verification of creating periodic schedule policy - %s", periodicPolicyName))
-		})
-
-		Step("Adding Clusters for backup", func() {
-			log.InfoD("Adding application clusters")
-			ctx, _ := backup.GetAdminCtxFromSecret()
-			err := CreateSourceAndDestClusters(orgID, "", "", ctx)
-			dash.VerifyFatal(err, nil, fmt.Sprintf("Verification of creating source - %s and destination - %s clusters", SourceClusterName, destinationClusterName))
-			clusterStatus, _ = Inst().Backup.RegisterBackupCluster(orgID, SourceClusterName, "")
-			dash.VerifyFatal(clusterStatus, api.ClusterInfo_StatusInfo_Online, fmt.Sprintf("Verification of adding application clusters - %s", SourceClusterName))
-		})
-
-		Step("Creating schedule backups", func() {
-			log.InfoD("Creating schedule backups")
-			ctx, err := backup.GetAdminCtxFromSecret()
-			log.FailOnError(err, "Fetching px-central-admin ctx")
-			schPolicyUid, _ = Inst().Backup.GetSchedulePolicyUid(orgID, ctx, periodicPolicyName)
-			backupName = fmt.Sprintf("%s-schedule-%v", BackupNamePrefix, timeStamp)
-			schBackupName, err = CreateScheduleBackup(backupName, SourceClusterName, backupLocationName, backupLocationUID, bkpNamespaces,
-				labelSelectors, orgID, "", "", "", "", periodicPolicyName, schPolicyUid, ctx)
-			dash.VerifyFatal(err, nil, fmt.Sprintf("Verification of creating schedule backup - %s", schBackupName))
-		})
-
-		Step("Restoring scheduled backups", func() {
-			log.InfoD("Restoring scheduled backups")
-			ctx, err := backup.GetAdminCtxFromSecret()
-			log.FailOnError(err, "Fetching px-central-admin ctx")
-			restoreName = fmt.Sprintf("%s-%s", restoreNamePrefix, schBackupName)
-			err = CreateRestore(restoreName, schBackupName, namespaceMapping, destinationClusterName, orgID, ctx, nil)
-			dash.VerifyFatal(err, nil, fmt.Sprintf("Verification of restoring scheduled backups - %s", restoreName))
-		})
-	})
-
-	JustAfterEach(func() {
-		defer EndTorpedoTest()
-		ctx, _ := backup.GetAdminCtxFromSecret()
-		log.InfoD("Clean up objects after test execution")
-		log.Info("Deleting backup schedules")
-		scheduleUid, err := GetScheduleUID(backupName, orgID, ctx)
-		log.FailOnError(err, "Error while getting schedule uid %v", backupName)
-		err = DeleteSchedule(backupName, scheduleUid, periodicPolicyName, schPolicyUid, orgID)
-		dash.VerifyFatal(err, nil, fmt.Sprintf("Verification of deleting backup schedules - %s", backupName))
-		log.Info("Deleting restores")
-		err = DeleteRestore(restoreName, orgID, ctx)
-		dash.VerifyFatal(err, nil, fmt.Sprintf("Verification of deleting restores - %s", restoreName))
-		log.Info("Deleting the deployed applications after test execution")
-		opts := make(map[string]bool)
-		opts[SkipClusterScopedObjects] = true
-		for i := 0; i < len(contexts); i++ {
-			taskName := fmt.Sprintf("%s-%d", taskNamePrefix, i)
-			err := Inst().S.Destroy(contexts[i], opts)
-			dash.VerifySafely(err, nil, fmt.Sprintf("Verify destroying application %s", taskName))
-		}
-		log.Info("Deleting backup location, cloud credentials and clusters")
-		DeleteCloudAccounts(backupLocationMap, cloudAccountName, cloudCredUID, ctx)
-=======
 		CleanupCloudSettingsAndClusters(backupLocationMap, cloudCredName, cloudCredUID, ctx)
->>>>>>> 2b65017d
 	})
 })
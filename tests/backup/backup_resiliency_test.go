--- conflicted
+++ resolved
@@ -1180,13 +1180,8 @@
 			log.InfoD("Switching cluster context to application[destination] cluster")
 			err := SetDestinationKubeConfig()
 			log.FailOnError(err, "Switching context to destination cluster failed")
-<<<<<<< HEAD
-			listOfWorkerNodes = Inst().N.GetNodeRegistry().GetWorkerNodes()
-			err = Inst().N.RebootNode(listOfWorkerNodes[0], node.RebootNodeOpts{
-=======
-			listOfStorageDriverNodes = node.GetStorageDriverNodes()
+			listOfStorageDriverNodes = Inst().N.GetNodeRegistry().GetStorageDriverNodes()
 			err = Inst().N.RebootNode(listOfStorageDriverNodes[0], node.RebootNodeOpts{
->>>>>>> 19797ad9
 				Force: true,
 				ConnectionOpts: node.ConnectionOpts{
 					Timeout:         rebootNodeTimeout,
@@ -1204,11 +1199,7 @@
 		})
 		Step("Check if the rebooted node on application cluster is up now", func() {
 			log.InfoD("Check if the rebooted node on application cluster is up now")
-<<<<<<< HEAD
-			listOfWorkerNodes = Inst().N.GetNodeRegistry().GetWorkerNodes()
-=======
-			listOfStorageDriverNodes = node.GetStorageDriverNodes()
->>>>>>> 19797ad9
+			listOfStorageDriverNodes = Inst().N.GetNodeRegistry().GetStorageDriverNodes()
 			nodeReadyStatus := func() (interface{}, bool, error) {
 				err := Inst().S.IsNodeReady(listOfStorageDriverNodes[0])
 				if err != nil {
@@ -1248,11 +1239,7 @@
 		})
 		Step("Reboot 2 worker nodes on application cluster when backup is in progress", func() {
 			log.InfoD("Reboot 2 worker node on application cluster when backup is in progress")
-<<<<<<< HEAD
-			listOfWorkerNodes = Inst().N.GetNodeRegistry().GetWorkerNodes()
-=======
 			listOfStorageDriverNodes = node.GetStorageDriverNodes()
->>>>>>> 19797ad9
 			for i := 0; i < 2; i++ {
 				err := Inst().N.RebootNode(listOfStorageDriverNodes[i], node.RebootNodeOpts{
 					Force: true,
@@ -1273,11 +1260,7 @@
 		})
 		Step("Check if the rebooted nodes on application cluster are up now", func() {
 			log.InfoD("Check if the rebooted nodes on application cluster are up now")
-<<<<<<< HEAD
-			listOfWorkerNodes = Inst().N.GetNodeRegistry().GetWorkerNodes()
-=======
-			listOfStorageDriverNodes = node.GetStorageDriverNodes()
->>>>>>> 19797ad9
+			listOfStorageDriverNodes = Inst().N.GetNodeRegistry().GetStorageDriverNodes()
 			for i := 0; i < 2; i++ {
 				nodeReadyStatus := func() (interface{}, bool, error) {
 					err := Inst().S.IsNodeReady(listOfStorageDriverNodes[i])
@@ -1308,13 +1291,8 @@
 		log.Infof("Switching cluster context to destination cluster")
 		err := SetDestinationKubeConfig()
 		log.FailOnError(err, "Switching context to destination cluster failed")
-<<<<<<< HEAD
-		listOfWorkerNodes = Inst().N.GetNodeRegistry().GetWorkerNodes()
-		for _, node := range listOfWorkerNodes {
-=======
-		listOfStorageDriverNodes = node.GetStorageDriverNodes()
+		listOfStorageDriverNodes = Inst().N.GetNodeRegistry().GetStorageDriverNodes()
 		for _, node := range listOfStorageDriverNodes {
->>>>>>> 19797ad9
 			nodeReadyStatus := func() (interface{}, bool, error) {
 				err := Inst().S.IsNodeReady(node)
 				if err != nil {

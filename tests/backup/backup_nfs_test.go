--- conflicted
+++ resolved
@@ -497,11 +497,7 @@
 			periodicSchedulePolicyName = fmt.Sprintf("%s-%v", "periodic", RandomString(4))
 			periodicSchedulePolicyUid = uuid.New()
 			periodicSchedulePolicyInterval := int64(15)
-<<<<<<< HEAD
-			err = CreateBackupScheduleIntervalPolicy(5, periodicSchedulePolicyInterval, 5, periodicSchedulePolicyName, periodicSchedulePolicyUid, BackupOrgID, ctx)
-=======
 			err = CreateBackupScheduleIntervalPolicy(5, periodicSchedulePolicyInterval, 5, periodicSchedulePolicyName, periodicSchedulePolicyUid, BackupOrgID, ctx, false, false)
->>>>>>> 2dc5cdc9
 			dash.VerifyFatal(err, nil, fmt.Sprintf("Verifying creation of periodic schedule policy of interval [%v] minutes named [%s]", periodicSchedulePolicyInterval, periodicSchedulePolicyName))
 		})
 

--- conflicted
+++ resolved
@@ -107,11 +107,8 @@
 	clusterCreationRetryTime                  = 10 * time.Second
 	clusterDeleteTimeout                      = 5 * time.Minute
 	clusterDeleteRetryTime                    = 5 * time.Second
-<<<<<<< HEAD
 	cloudCredConfigMap                        = "cloud-config"
-=======
 	volumeSnapshotClassEnv                    = "VOLUME_SNAPSHOT_CLASS"
->>>>>>> 345b9ca7
 )
 
 var (
@@ -4001,7 +3998,6 @@
 	return false, nil
 }
 
-<<<<<<< HEAD
 // GetConfigObj reads the configuration file and returns a Config object.
 func GetConfigObj() (*backup.Config, error) {
 	var config *backup.Config
@@ -4014,7 +4010,8 @@
 	configData := cm.Data["cloud-json"]
 	err = json.Unmarshal([]byte(configData), &config)
 	return config, nil
-=======
+}
+
 // CreateRuleForBackupWithMultipleApplications creates backup rule for multiple application in one rule
 func CreateRuleForBackupWithMultipleApplications(orgID string, appList []string, ctx context.Context, appParameters ...map[string]backup.AppRule) (string, string, error) {
 	var (
@@ -4177,5 +4174,4 @@
 		return "", "", err
 	}
 	return preRuleName, postRuleName, nil
->>>>>>> 345b9ca7
 }
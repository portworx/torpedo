--- conflicted
+++ resolved
@@ -26,11 +26,8 @@
 	"github.com/portworx/sched-ops/k8s/operator"
 	"github.com/portworx/sched-ops/task"
 	"github.com/portworx/torpedo/drivers/backup"
-<<<<<<< HEAD
 	"github.com/portworx/torpedo/drivers/scheduler"
-=======
 	"github.com/portworx/torpedo/drivers/scheduler/k8s"
->>>>>>> 5043fee4
 	"github.com/portworx/torpedo/pkg/log"
 	. "github.com/portworx/torpedo/tests"
 	metav1 "k8s.io/apimachinery/pkg/apis/meta/v1"
@@ -1199,40 +1196,17 @@
 	return nil
 }
 
-<<<<<<< HEAD
-// backupSuccessCheck inspects backup task to check for status being "success". NOTE: If the status is different, it retries every `retryInterval` for `retryDuration` before returning `err`
-func backupSuccessCheck(backupName string, orgID string, retryDuration int, retryInterval int, ctx context.Context) (bool, error) {
-	var backupUid string
-	backupDriver := Inst().Backup
-	if retryDuration == 0 {
-		retryDuration = maxWaitPeriodForBackupCompletionInMinutes
-=======
 // backupSuccessCheck inspects backup task
 func backupSuccessCheck(backupName string, orgID string, retryDuration time.Duration, retryInterval time.Duration, ctx context.Context) error {
 	bkpUid, err := Inst().Backup.GetBackupUID(ctx, backupName, orgID)
 	if err != nil {
 		return err
->>>>>>> 5043fee4
 	}
 	backupInspectRequest := &api.BackupInspectRequest{
 		Name:  backupName,
 		Uid:   bkpUid,
 		OrgId: orgID,
 	}
-<<<<<<< HEAD
-	backupSuccessCheck := func() (interface{}, bool, error) {
-		var err error
-		backupUid, err = backupDriver.GetBackupUID(ctx, backupName, orgID)
-		if err != nil {
-			return "", false, err
-		}
-		backupInspectRequest := &api.BackupInspectRequest{
-			Name:  backupName,
-			Uid:   backupUid,
-			OrgId: orgID,
-		}
-		resp, err := backupDriver.InspectBackup(ctx, backupInspectRequest)
-=======
 	statusesExpected := [...]api.BackupInfo_StatusInfo_Status{
 		api.BackupInfo_StatusInfo_Success,
 	}
@@ -1243,7 +1217,6 @@
 	}
 	backupSuccessCheckFunc := func() (interface{}, bool, error) {
 		resp, err := Inst().Backup.InspectBackup(ctx, backupInspectRequest)
->>>>>>> 5043fee4
 		if err != nil {
 			return "", false, err
 		}
@@ -1266,19 +1239,7 @@
 	if err != nil {
 		return err
 	}
-<<<<<<< HEAD
-	backupInspectRequest := &api.BackupInspectRequest{
-		Name:  backupName,
-		Uid:   backupUid,
-		OrgId: orgID,
-	}
-	resp, err := backupDriver.InspectBackup(ctx, backupInspectRequest)
-	if err != nil {
-		return false, err
-	}
-	backupStatus := (resp.GetBackup().GetStatus().Status == api.BackupInfo_StatusInfo_Success)
-	log.Infof("Backup [%s] created successfully", backupName)
-	return backupStatus, nil
+	return nil
 }
 
 // ValidateBackup validates a backup and returns a clone of the provided `context`s (and each of their `spec`s) *after* filtering the `spec`s to only include the resources that are in the backup
@@ -1404,21 +1365,7 @@
 }
 
 // restoreSuccessCheck inspects restore task to check for status being "success". NOTE: If the status is different, it retries every `retryInterval` for `retryDuration` before returning `err`
-func restoreSuccessCheck(restoreName string, orgID string, retryDuration int, retryInterval int, ctx context.Context) (bool, error) {
-	if retryDuration == 0 {
-		retryDuration = maxWaitPeriodForRestoreCompletionInMinute
-	}
-	if retryInterval == 0 {
-		retryInterval = 30
-	}
-	backupDriver := Inst().Backup
-=======
-	return nil
-}
-
-// restoreSuccessCheck inspects restore task
 func restoreSuccessCheck(restoreName string, orgID string, retryDuration time.Duration, retryInterval time.Duration, ctx context.Context) error {
->>>>>>> 5043fee4
 	restoreInspectRequest := &api.RestoreInspectRequest{
 		Name:  restoreName,
 		OrgId: orgID,

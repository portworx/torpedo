--- conflicted
+++ resolved
@@ -3,11 +3,8 @@
 import (
 	"context"
 	"fmt"
-<<<<<<< HEAD
+
 	"io/ioutil"
-=======
-	"github.com/portworx/torpedo/drivers/backup/portworx"
->>>>>>> fbdd4335
 	"math/rand"
 	"os"
 	"os/exec"
@@ -4211,67 +4208,6 @@
 	if err != nil {
 		return nil, err
 	}
-<<<<<<< HEAD
-=======
-	return preRuleName, postRuleName, nil
-}
-
-// GetAllBackupNamesByOwnerID gets all backup names associated with the given ownerID
-func GetAllBackupNamesByOwnerID(ownerID string, orgID string, ctx context.Context) ([]string, error) {
-	isAdminCtx, err := portworx.IsAdminCtx(ctx)
-	if err != nil {
-		return nil, err
-	}
-	backupEnumerateReq := &api.BackupEnumerateRequest{
-		OrgId: orgID,
-		EnumerateOptions: &api.EnumerateOptions{
-			Owners: func() []string {
-				if isAdminCtx {
-					return []string{ownerID}
-				}
-				return nil
-			}(),
-		},
-	}
-	backupEnumerateResp, err := Inst().Backup.EnumerateBackup(ctx, backupEnumerateReq)
-	if err != nil {
-		return nil, err
-	}
-	backupNames := make([]string, 0)
-	for _, backupObj := range backupEnumerateResp.GetBackups() {
-		if isAdminCtx {
-			backupNames = append(backupNames, backupObj.GetName())
-		} else {
-			if backupObj.GetOwnership().GetOwner() == ownerID {
-				backupNames = append(backupNames, backupObj.GetName())
-			}
-		}
-	}
-	return backupNames, nil
-}
-
-// GetAllBackupScheduleNamesByOwnerID gets all backup schedule names associated with the given ownerID
-func GetAllBackupScheduleNamesByOwnerID(ownerID string, orgID string, ctx context.Context) ([]string, error) {
-	isAdminCtx, err := portworx.IsAdminCtx(ctx)
-	if err != nil {
-		return nil, err
-	}
-	backupScheduleEnumerateReq := &api.BackupScheduleEnumerateRequest{
-		OrgId: orgID,
-		EnumerateOptions: &api.EnumerateOptions{
-			Owners: func() []string {
-				//if isAdminCtx { // PB-4199
-				//	return []string{ownerID}
-				//}
-				return nil
-			}(),
-		},
-	}
-	backupScheduleEnumerateResp, err := Inst().Backup.EnumerateBackupSchedule(ctx, backupScheduleEnumerateReq)
-	if err != nil {
-		return nil, err
-	}
->>>>>>> fbdd4335
 	backupScheduleNames := make([]string, 0)
 	for _, backupScheduleObj := range backupScheduleEnumerateResp.GetBackupSchedules() {
 		if isAdminCtx {
@@ -4317,7 +4253,6 @@
 		}
 	}
 	return restoreNames, nil
-<<<<<<< HEAD
 }
 
 // GetAllBackupSchedulesForUser returns all current BackupSchedules for user.
@@ -4440,6 +4375,4 @@
 		return nil, err
 	}
 	return status, err
-=======
->>>>>>> fbdd4335
 }
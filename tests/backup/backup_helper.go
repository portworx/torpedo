--- conflicted
+++ resolved
@@ -51,14 +51,10 @@
 	maxWaitPeriodForBackupCompletionInMinutes = 40
 	maxWaitPeriodForRestoreCompletionInMinute = 40
 	maxWaitPeriodForBackupJobCancellation     = 20
-<<<<<<< HEAD
-	backupJobCancellationRetryTime            = 30
 	maxWaitPeriodForRestoreJobCancellation    = 20
 	restoreJobCancellationRetryTime           = 30
 	restoreJobProgressRetryTime               = 1
-=======
 	backupJobCancellationRetryTime            = 5
->>>>>>> 8ef8d710
 	K8sNodeReadyTimeout                       = 10
 	K8sNodeRetryInterval                      = 30
 	globalAWSBucketPrefix                     = "global-aws"

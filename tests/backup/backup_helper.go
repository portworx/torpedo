package tests

import (
	"context"
	"fmt"
	"math/rand"
	"os"
	"os/exec"
	"reflect"
	"regexp"
	"sort"
	"strconv"
	"strings"
	"sync"
	"time"

	"github.com/portworx/torpedo/drivers"
	appsapi "k8s.io/api/apps/v1"

	volsnapv1 "github.com/kubernetes-csi/external-snapshotter/client/v6/apis/volumesnapshot/v1"

	"github.com/pborman/uuid"
	"github.com/portworx/sched-ops/k8s/batch"
	"github.com/portworx/torpedo/pkg/osutils"
	batchv1 "k8s.io/api/batch/v1"
	corev1 "k8s.io/api/core/v1"

	"github.com/hashicorp/go-version"
	"github.com/libopenstorage/stork/pkg/k8sutils"
	. "github.com/onsi/ginkgo"
	api "github.com/portworx/px-backup-api/pkg/apis/v1"
	"github.com/portworx/sched-ops/k8s/apps"
	"github.com/portworx/sched-ops/k8s/core"
	"github.com/portworx/sched-ops/k8s/operator"
	"github.com/portworx/sched-ops/task"
	"github.com/portworx/torpedo/drivers/backup"
	"github.com/portworx/torpedo/drivers/node"
	"github.com/portworx/torpedo/drivers/scheduler"
	"github.com/portworx/torpedo/drivers/scheduler/k8s"
	"github.com/portworx/torpedo/drivers/volume"
	"github.com/portworx/torpedo/pkg/log"
	. "github.com/portworx/torpedo/tests"
	metav1 "k8s.io/apimachinery/pkg/apis/meta/v1"

	snapv1 "github.com/kubernetes-incubator/external-storage/snapshot/pkg/apis/crd/v1"
	storageapi "k8s.io/api/storage/v1"
)

const (
	cloudAccountDeleteTimeout                 = 30 * time.Minute
	cloudAccountDeleteRetryTime               = 30 * time.Second
	storkDeploymentName                       = "stork"
	defaultStorkDeploymentNamespace           = "kube-system"
	upgradeStorkImage                         = "TARGET_STORK_VERSION"
	latestStorkImage                          = "23.3.1"
	restoreNamePrefix                         = "tp-restore"
	destinationClusterName                    = "destination-cluster"
	appReadinessTimeout                       = 10 * time.Minute
	taskNamePrefix                            = "pxbackuptask"
	orgID                                     = "default"
	usersToBeCreated                          = "USERS_TO_CREATE"
	groupsToBeCreated                         = "GROUPS_TO_CREATE"
	maxUsersInGroup                           = "MAX_USERS_IN_GROUP"
	maxBackupsToBeCreated                     = "MAX_BACKUPS"
	errorChannelSize                          = 50
	maxWaitPeriodForBackupCompletionInMinutes = 40
	maxWaitPeriodForRestoreCompletionInMinute = 40
	maxWaitPeriodForBackupJobCancellation     = 20
	maxWaitPeriodForRestoreJobCancellation    = 20
	restoreJobCancellationRetryTime           = 30
	restoreJobProgressRetryTime               = 1
	backupJobCancellationRetryTime            = 5
	K8sNodeReadyTimeout                       = 10
	K8sNodeRetryInterval                      = 30
	globalAWSBucketPrefix                     = "global-aws"
	globalAzureBucketPrefix                   = "global-azure"
	globalGCPBucketPrefix                     = "global-gcp"
	globalNFSBucketPrefix                     = "global-nfs"
	globalAWSLockedBucketPrefix               = "global-aws-locked"
	globalAzureLockedBucketPrefix             = "global-azure-locked"
	globalGCPLockedBucketPrefix               = "global-gcp-locked"
	mongodbStatefulset                        = "pxc-backup-mongodb"
	pxBackupDeployment                        = "px-backup"
	backupDeleteTimeout                       = 60 * time.Minute
	backupDeleteRetryTime                     = 30 * time.Second
	backupLocationDeleteTimeout               = 60 * time.Minute
	backupLocationDeleteRetryTime             = 30 * time.Second
	rebootNodeTimeout                         = 1 * time.Minute
	rebootNodeTimeBeforeRetry                 = 5 * time.Second
	latestPxBackupVersion                     = "2.4.0"
	defaultPxBackupHelmBranch                 = "master"
	pxCentralPostInstallHookJobName           = "pxcentral-post-install-hook"
	quickMaintenancePod                       = "quick-maintenance-repo"
	fullMaintenancePod                        = "full-maintenance-repo"
	jobDeleteTimeout                          = 5 * time.Minute
	jobDeleteRetryTime                        = 10 * time.Second
	podStatusTimeOut                          = 20 * time.Minute
	podStatusRetryTime                        = 30 * time.Second
	licenseCountUpdateTimeout                 = 15 * time.Minute
	licenseCountUpdateRetryTime               = 1 * time.Minute
	podReadyTimeout                           = 30 * time.Minute
	storkPodReadyTimeout                      = 15 * time.Minute
	podReadyRetryTime                         = 30 * time.Second
	namespaceDeleteTimeout                    = 10 * time.Minute
	clusterCreationTimeout                    = 5 * time.Minute
	clusterCreationRetryTime                  = 10 * time.Second
	clusterDeleteTimeout                      = 5 * time.Minute
	clusterDeleteRetryTime                    = 5 * time.Second
)

var (
	// User should keep updating preRuleApp, postRuleApp, appsWithCRDsAndWebhooks
	preRuleApp                  = []string{"cassandra", "postgres"}
	postRuleApp                 = []string{"cassandra"}
	appsWithCRDsAndWebhooks     = []string{"elasticsearch-crd-webhook"} // The apps which have CRDs and webhooks
	globalAWSBucketName         string
	globalAzureBucketName       string
	globalGCPBucketName         string
	globalNFSBucketName         string
	globalAWSLockedBucketName   string
	globalAzureLockedBucketName string
	globalGCPLockedBucketName   string
	cloudProviders              = []string{"aws"}
	commonPassword              string
	backupPodLabels             = []map[string]string{
		{"app": "px-backup"}, {"app.kubernetes.io/component": "pxcentral-apiserver"},
		{"app.kubernetes.io/component": "pxcentral-backend"},
		{"app.kubernetes.io/component": "pxcentral-frontend"},
		{"app.kubernetes.io/component": "keycloak"},
		{"app.kubernetes.io/component": "pxcentral-lh-middleware"},
		{"app.kubernetes.io/component": "pxcentral-mysql"}}
	cloudPlatformList = []string{"rke", "aws", "azure", "gke"}
)

type userRoleAccess struct {
	user     string
	roles    backup.PxBackupRole
	accesses BackupAccess
	context  context.Context
}

type userAccessContext struct {
	user     string
	accesses BackupAccess
	context  context.Context
}

var backupAccessKeyValue = map[BackupAccess]string{
	1: "ViewOnlyAccess",
	2: "RestoreAccess",
	3: "FullAccess",
}

var storkLabel = map[string]string{
	"name": "stork",
}

type BackupAccess int32

type ReplacePolicy_Type int32

const (
	ReplacePolicy_Invalid ReplacePolicy_Type = 0
	ReplacePolicy_Retain  ReplacePolicy_Type = 1
	ReplacePolicy_Delete  ReplacePolicy_Type = 2
)

const (
	ViewOnlyAccess BackupAccess = 1
	RestoreAccess               = 2
	FullAccess                  = 3
)

type ExecutionMode int32

const (
	Sequential ExecutionMode = iota
	Parallel
)

// Set default provider as aws
func getProviders() []string {
	providersStr := os.Getenv("PROVIDERS")
	if providersStr != "" {
		return strings.Split(providersStr, ",")
	}
	return cloudProviders
}

// getPXNamespace fetches px namespace from env else sends backup kube-system
func getPXNamespace() string {
	namespace := os.Getenv("PX_NAMESPACE")
	if namespace != "" {
		return namespace
	}
	return defaultStorkDeploymentNamespace
}

// CreateBackup creates backup and checks for success
func CreateBackup(backupName string, clusterName string, bLocation string, bLocationUID string,
	namespaces []string, labelSelectors map[string]string, orgID string, uid string, preRuleName string,
	preRuleUid string, postRuleName string, postRuleUid string, ctx context.Context) error {
	_, err := CreateBackupByNamespacesWithoutCheck(backupName, clusterName, bLocation, bLocationUID, namespaces, labelSelectors, orgID, uid, preRuleName, preRuleUid, postRuleName, postRuleUid, ctx)
	if err != nil {
		return err
	}
	err = backupSuccessCheck(backupName, orgID, maxWaitPeriodForBackupCompletionInMinutes*time.Minute, 30*time.Second, ctx)
	if err != nil {
		return err
	}
	log.Infof("Backup [%s] created successfully", backupName)
	return nil
}

// GetCsiSnapshotClassName returns the name of CSI Volume Snapshot class. Returns the first class if there are multiple
func GetCsiSnapshotClassName() (string, error) {
	var snapShotClasses *volsnapv1.VolumeSnapshotClassList
	var err error
	if snapShotClasses, err = Inst().S.GetAllSnapshotClasses(); err != nil {
		return "", err
	}
	if len(snapShotClasses.Items) > 0 {
		log.InfoD("Volume snapshot classes found - ")
		for _, snapshotClass := range snapShotClasses.Items {
			log.InfoD(snapshotClass.GetName())
			if strings.Contains(snapshotClass.GetName(), "csi") {
				log.InfoD("CSI volume snapshot class - %s", snapshotClass.GetName())
				return snapshotClass.GetName(), nil
			}
		}
		log.Warnf("no csi volume snapshot classes found")
		return "", nil
	} else {
		log.Warnf("no volume snapshot classes found")
		return "", nil
	}
}

func FilterAppContextsByNamespace(appContexts []*scheduler.Context, namespaces []string) (filteredAppContexts []*scheduler.Context) {
	for _, appContext := range appContexts {
		if Contains(namespaces, appContext.ScheduleOptions.Namespace) {
			filteredAppContexts = append(filteredAppContexts, appContext)
		}
	}
	return
}

// CreateBackupWithValidation creates backup, checks for success, and validates the backup
func CreateBackupWithValidation(ctx context.Context, backupName string, clusterName string, bLocation string, bLocationUID string, scheduledAppContextsToBackup []*scheduler.Context, labelSelectors map[string]string, orgID string, uid string, preRuleName string, preRuleUid string, postRuleName string, postRuleUid string) error {
	namespaces := make([]string, 0)
	for _, scheduledAppContext := range scheduledAppContextsToBackup {
		namespace := scheduledAppContext.ScheduleOptions.Namespace
		if !Contains(namespaces, namespace) {
			namespaces = append(namespaces, namespace)
		}
	}
	err := CreateBackup(backupName, clusterName, bLocation, bLocationUID, namespaces, labelSelectors, orgID, uid, preRuleName, preRuleUid, postRuleName, postRuleUid, ctx)
	if err != nil {
		return err
	}
	return ValidateBackup(ctx, backupName, orgID, scheduledAppContextsToBackup, make([]string, 0))
}

func UpdateBackup(backupName string, backupUid string, orgId string, cloudCred string, cloudCredUID string, ctx context.Context) (*api.BackupUpdateResponse, error) {
	backupDriver := Inst().Backup
	bkpUpdateRequest := &api.BackupUpdateRequest{
		CreateMetadata: &api.CreateMetadata{
			Name:  backupName,
			OrgId: orgId,
			Uid:   backupUid,
		},
		CloudCredential: cloudCred,
		CloudCredentialRef: &api.ObjectRef{
			Name: cloudCred,
			Uid:  cloudCredUID,
		},
	}
	status, err := backupDriver.UpdateBackup(ctx, bkpUpdateRequest)
	return status, err
}

// CreateBackupWithCustomResourceType creates backup with custom resources
func CreateBackupWithCustomResourceType(backupName string, clusterName string, bLocation string, bLocationUID string,
	namespaces []string, labelSelectors map[string]string, orgID string, uid string, preRuleName string,
	preRuleUid string, postRuleName string, postRuleUid string, resourceTypes []string, ctx context.Context) error {

	backupDriver := Inst().Backup
	bkpCreateRequest := &api.BackupCreateRequest{
		CreateMetadata: &api.CreateMetadata{
			Name:  backupName,
			OrgId: orgID,
		},
		BackupLocationRef: &api.ObjectRef{
			Name: bLocation,
			Uid:  bLocationUID,
		},
		Cluster:        clusterName,
		Namespaces:     namespaces,
		LabelSelectors: labelSelectors,
		ClusterRef: &api.ObjectRef{
			Name: clusterName,
			Uid:  uid,
		},
		PreExecRuleRef: &api.ObjectRef{
			Name: preRuleName,
			Uid:  preRuleUid,
		},
		PostExecRuleRef: &api.ObjectRef{
			Name: postRuleName,
			Uid:  postRuleUid,
		},
		ResourceTypes: resourceTypes,
	}

	err := AdditionalBackupRequestParams(bkpCreateRequest)
	if err != nil {
		return err
	}
	_, err = backupDriver.CreateBackup(ctx, bkpCreateRequest)
	if err != nil {
		return err
	}
	err = backupSuccessCheck(backupName, orgID, maxWaitPeriodForBackupCompletionInMinutes*time.Minute, 30*time.Second, ctx)
	if err != nil {
		return err
	}
	log.Infof("Backup [%s] created successfully", backupName)
	return nil
}

// CreateBackupWithCustomResourceTypeWithValidation creates backup with custom resources selected through resourceTypesFilter, checks for success, and validates the backup
func CreateBackupWithCustomResourceTypeWithValidation(ctx context.Context, backupName string, clusterName string, bLocation string, bLocationUID string, scheduledAppContextsToBackup []*scheduler.Context, resourceTypesFilter []string, labelSelectors map[string]string, orgID string, uid string, preRuleName string, preRuleUid string, postRuleName string, postRuleUid string) error {
	namespaces := make([]string, 0)
	for _, scheduledAppContext := range scheduledAppContextsToBackup {
		namespace := scheduledAppContext.ScheduleOptions.Namespace
		if !Contains(namespaces, namespace) {
			namespaces = append(namespaces, namespace)
		}
	}
	err := CreateBackupWithCustomResourceType(backupName, clusterName, bLocation, bLocationUID, namespaces, labelSelectors, orgID, uid, preRuleName, preRuleUid, postRuleName, postRuleUid, resourceTypesFilter, ctx)
	if err != nil {
		return err
	}
	return ValidateBackup(ctx, backupName, orgID, scheduledAppContextsToBackup, resourceTypesFilter)
}

// CreateScheduleBackup creates a schedule backup and checks for success of first (immediately triggered) backup
func CreateScheduleBackup(scheduleName string, clusterName string, bLocation string, bLocationUID string,
	namespaces []string, labelSelectors map[string]string, orgID string, preRuleName string,
	preRuleUid string, postRuleName string, postRuleUid string, schPolicyName string, schPolicyUID string, ctx context.Context) error {
	_, err := CreateScheduleBackupWithoutCheck(scheduleName, clusterName, bLocation, bLocationUID, namespaces, labelSelectors, orgID, preRuleName, preRuleUid, postRuleName, postRuleUid, schPolicyName, schPolicyUID, ctx)
	if err != nil {
		return err
	}
	time.Sleep(1 * time.Minute)
	firstScheduleBackupName, err := GetFirstScheduleBackupName(ctx, scheduleName, orgID)
	if err != nil {
		return err
	}
	err = backupSuccessCheck(firstScheduleBackupName, orgID, maxWaitPeriodForBackupCompletionInMinutes*time.Minute, 30*time.Second, ctx)
	if err != nil {
		return err
	}
	log.Infof("Schedule backup [%s] created successfully", firstScheduleBackupName)
	return nil
}

// CreateScheduleBackupWithValidation creates a schedule backup, checks for success of first (immediately triggered) backup, validates that backup and returns the name of that first scheduled backup
func CreateScheduleBackupWithValidation(ctx context.Context, scheduleName string, clusterName string, bLocation string, bLocationUID string, scheduledAppContextsToBackup []*scheduler.Context, labelSelectors map[string]string, orgID string, preRuleName string, preRuleUid string, postRuleName string, postRuleUid string, schPolicyName string, schPolicyUID string) (string, error) {
	namespaces := make([]string, 0)
	for _, scheduledAppContext := range scheduledAppContextsToBackup {
		namespace := scheduledAppContext.ScheduleOptions.Namespace
		if !Contains(namespaces, namespace) {
			namespaces = append(namespaces, namespace)
		}
	}
	_, err := CreateScheduleBackupWithoutCheck(scheduleName, clusterName, bLocation, bLocationUID, namespaces, labelSelectors, orgID, preRuleName, preRuleUid, postRuleName, postRuleUid, schPolicyName, schPolicyUID, ctx)
	if err != nil {
		return "", err
	}
	time.Sleep(1 * time.Minute)
	firstScheduleBackupName, err := GetFirstScheduleBackupName(ctx, scheduleName, orgID)
	if err != nil {
		return "", err
	}
	log.InfoD("first schedule backup for schedule name [%s] is [%s]", scheduleName, firstScheduleBackupName)
	return firstScheduleBackupName, backupSuccessCheckWithValidation(ctx, firstScheduleBackupName, scheduledAppContextsToBackup, orgID, maxWaitPeriodForBackupCompletionInMinutes*time.Minute, 30*time.Second)
}

// CreateBackupByNamespacesWithoutCheck creates backup of provided namespaces without waiting for success.
func CreateBackupByNamespacesWithoutCheck(backupName string, clusterName string, bLocation string, bLocationUID string,
	namespaces []string, labelSelectors map[string]string, orgID string, uid string, preRuleName string,
	preRuleUid string, postRuleName string, postRuleUid string, ctx context.Context) (*api.BackupInspectResponse, error) {

	backupDriver := Inst().Backup
	bkpCreateRequest := &api.BackupCreateRequest{
		CreateMetadata: &api.CreateMetadata{
			Name:  backupName,
			OrgId: orgID,
		},
		BackupLocationRef: &api.ObjectRef{
			Name: bLocation,
			Uid:  bLocationUID,
		},
		Cluster:        clusterName,
		Namespaces:     namespaces,
		LabelSelectors: labelSelectors,
		ClusterRef: &api.ObjectRef{
			Name: clusterName,
			Uid:  uid,
		},
		PreExecRuleRef: &api.ObjectRef{
			Name: preRuleName,
			Uid:  preRuleUid,
		},
		PostExecRuleRef: &api.ObjectRef{
			Name: postRuleName,
			Uid:  postRuleUid,
		},
	}

	err := AdditionalBackupRequestParams(bkpCreateRequest)
	if err != nil {
		return nil, err
	}

	_, err = backupDriver.CreateBackup(ctx, bkpCreateRequest)
	if err != nil {
		return nil, err
	}
	backupUid, err := backupDriver.GetBackupUID(ctx, backupName, orgID)
	if err != nil {
		return nil, err
	}
	backupInspectRequest := &api.BackupInspectRequest{
		Name:  backupName,
		Uid:   backupUid,
		OrgId: orgID,
	}
	resp, err := backupDriver.InspectBackup(ctx, backupInspectRequest)
	if err != nil {
		return resp, err
	}
	return resp, nil
}

// CreateBackupWithoutCheck creates backup without waiting for success
func CreateBackupWithoutCheck(ctx context.Context, backupName string, clusterName string, bLocation string, bLocationUID string, scheduledAppContextsToBackup []*scheduler.Context, labelSelectors map[string]string, orgID string, uid string, preRuleName string, preRuleUid string, postRuleName string, postRuleUid string) (*api.BackupInspectResponse, error) {
	namespaces := make([]string, 0)
	for _, scheduledAppContext := range scheduledAppContextsToBackup {
		namespace := scheduledAppContext.ScheduleOptions.Namespace
		if !Contains(namespaces, namespace) {
			namespaces = append(namespaces, namespace)
		}
	}

	return CreateBackupByNamespacesWithoutCheck(backupName, clusterName, bLocation, bLocationUID, namespaces, labelSelectors, orgID, uid, preRuleName, preRuleUid, postRuleName, postRuleUid, ctx)
}

// CreateScheduleBackupWithoutCheck creates a schedule backup without waiting for success
func CreateScheduleBackupWithoutCheck(scheduleName string, clusterName string, bLocation string, bLocationUID string,
	namespaces []string, labelSelectors map[string]string, orgID string, preRuleName string,
	preRuleUid string, postRuleName string, postRuleUid string, schPolicyName string, schPolicyUID string, ctx context.Context) (*api.BackupScheduleInspectResponse, error) {
	backupDriver := Inst().Backup
	bkpSchCreateRequest := &api.BackupScheduleCreateRequest{
		CreateMetadata: &api.CreateMetadata{
			Name:  scheduleName,
			OrgId: orgID,
		},
		SchedulePolicyRef: &api.ObjectRef{
			Name: schPolicyName,
			Uid:  schPolicyUID,
		},
		BackupLocationRef: &api.ObjectRef{
			Name: bLocation,
			Uid:  bLocationUID,
		},
		SchedulePolicy: schPolicyName,
		Cluster:        clusterName,
		Namespaces:     namespaces,
		LabelSelectors: labelSelectors,
		PreExecRuleRef: &api.ObjectRef{
			Name: preRuleName,
			Uid:  preRuleUid,
		},
		PostExecRuleRef: &api.ObjectRef{
			Name: postRuleName,
			Uid:  postRuleUid,
		},
	}

	err := AdditionalScheduledBackupRequestParams(bkpSchCreateRequest)
	if err != nil {
		return nil, err
	}
	_, err = backupDriver.CreateBackupSchedule(ctx, bkpSchCreateRequest)
	if err != nil {
		return nil, err
	}
	backupScheduleInspectRequest := &api.BackupScheduleInspectRequest{
		OrgId: orgID,
		Name:  scheduleName,
		Uid:   "",
	}
	resp, err := backupDriver.InspectBackupSchedule(ctx, backupScheduleInspectRequest)
	if err != nil {
		return resp, err
	}
	return resp, nil
}

// ShareBackup provides access to the mentioned groups or/add users
func ShareBackup(backupName string, groupNames []string, userNames []string, accessLevel BackupAccess, ctx context.Context) error {
	var bkpUid string
	backupDriver := Inst().Backup
	groupIDs := make([]string, 0)
	userIDs := make([]string, 0)

	bkpUid, err := backupDriver.GetBackupUID(ctx, backupName, orgID)
	if err != nil {
		return err
	}
	log.Infof("Backup UID for %s - %s", backupName, bkpUid)

	for _, groupName := range groupNames {
		groupID, err := backup.FetchIDOfGroup(groupName)
		if err != nil {
			return err
		}
		groupIDs = append(groupIDs, groupID)
	}

	for _, userName := range userNames {
		userID, err := backup.FetchIDOfUser(userName)
		if err != nil {
			return err
		}
		userIDs = append(userIDs, userID)
	}

	groupBackupShareAccessConfigs := make([]*api.BackupShare_AccessConfig, 0)

	for _, groupName := range groupNames {
		groupBackupShareAccessConfig := &api.BackupShare_AccessConfig{
			Id:     groupName,
			Access: api.BackupShare_AccessType(accessLevel),
		}
		groupBackupShareAccessConfigs = append(groupBackupShareAccessConfigs, groupBackupShareAccessConfig)
	}

	userBackupShareAccessConfigs := make([]*api.BackupShare_AccessConfig, 0)

	for _, userID := range userIDs {
		userBackupShareAccessConfig := &api.BackupShare_AccessConfig{
			Id:     userID,
			Access: api.BackupShare_AccessType(accessLevel),
		}
		userBackupShareAccessConfigs = append(userBackupShareAccessConfigs, userBackupShareAccessConfig)
	}

	shareBackupRequest := &api.BackupShareUpdateRequest{
		OrgId: orgID,
		Name:  backupName,
		Backupshare: &api.BackupShare{
			Groups:        groupBackupShareAccessConfigs,
			Collaborators: userBackupShareAccessConfigs,
		},
		Uid: bkpUid,
	}

	_, err = backupDriver.UpdateBackupShare(ctx, shareBackupRequest)
	return err

}

// ClusterUpdateBackupShare shares all backup with the users and/or groups provided for a given cluster
// addUsersOrGroups - provide true if the mentioned users/groups needs to be added
// addUsersOrGroups - provide false if the mentioned users/groups needs to be deleted or removed
func ClusterUpdateBackupShare(clusterName string, groupNames []string, userNames []string, accessLevel BackupAccess, addUsersOrGroups bool, ctx context.Context) error {
	backupDriver := Inst().Backup
	groupIDs := make([]string, 0)
	userIDs := make([]string, 0)
	clusterUID, err := backupDriver.GetClusterUID(ctx, orgID, clusterName)
	if err != nil {
		return err
	}

	for _, groupName := range groupNames {
		groupID, err := backup.FetchIDOfGroup(groupName)
		if err != nil {
			return err
		}
		groupIDs = append(groupIDs, groupID)
	}

	for _, userName := range userNames {
		userID, err := backup.FetchIDOfUser(userName)
		if err != nil {
			return err
		}
		userIDs = append(userIDs, userID)
	}

	groupBackupShareAccessConfigs := make([]*api.BackupShare_AccessConfig, 0)

	for _, groupName := range groupNames {
		groupBackupShareAccessConfig := &api.BackupShare_AccessConfig{
			Id:     groupName,
			Access: api.BackupShare_AccessType(accessLevel),
		}
		groupBackupShareAccessConfigs = append(groupBackupShareAccessConfigs, groupBackupShareAccessConfig)
	}

	userBackupShareAccessConfigs := make([]*api.BackupShare_AccessConfig, 0)

	for _, userID := range userIDs {
		userBackupShareAccessConfig := &api.BackupShare_AccessConfig{
			Id:     userID,
			Access: api.BackupShare_AccessType(accessLevel),
		}
		userBackupShareAccessConfigs = append(userBackupShareAccessConfigs, userBackupShareAccessConfig)
	}

	backupShare := &api.BackupShare{
		Groups:        groupBackupShareAccessConfigs,
		Collaborators: userBackupShareAccessConfigs,
	}

	var clusterBackupShareUpdateRequest *api.ClusterBackupShareUpdateRequest

	if addUsersOrGroups {
		clusterBackupShareUpdateRequest = &api.ClusterBackupShareUpdateRequest{
			OrgId:          orgID,
			Name:           clusterName,
			AddBackupShare: backupShare,
			DelBackupShare: nil,
			Uid:            clusterUID,
		}
	} else {
		clusterBackupShareUpdateRequest = &api.ClusterBackupShareUpdateRequest{
			OrgId:          orgID,
			Name:           clusterName,
			AddBackupShare: nil,
			DelBackupShare: backupShare,
			Uid:            clusterUID,
		}
	}

	_, err = backupDriver.ClusterUpdateBackupShare(ctx, clusterBackupShareUpdateRequest)
	if err != nil {
		return err
	}

	clusterBackupShareStatusCheck := func() (interface{}, bool, error) {
		clusterReq := &api.ClusterInspectRequest{OrgId: orgID, Name: clusterName, IncludeSecrets: true}
		clusterResp, err := backupDriver.InspectCluster(ctx, clusterReq)
		if err != nil {
			return "", true, err
		}
		if clusterResp.GetCluster().BackupShareStatusInfo.GetStatus() != api.ClusterInfo_BackupShareStatusInfo_Success {
			return "", true, fmt.Errorf("cluster backup share status for cluster %s is still %s", clusterName,
				clusterResp.GetCluster().BackupShareStatusInfo.GetStatus())
		}
		log.Infof("Cluster %s has status - [%d]", clusterName, clusterResp.GetCluster().BackupShareStatusInfo.GetStatus())
		return "", false, nil
	}
	_, err = task.DoRetryWithTimeout(clusterBackupShareStatusCheck, 1*time.Minute, 10*time.Second)
	if err != nil {
		return err
	}
	log.Infof("Cluster backup share check complete")
	return nil
}

func GetAllBackupsForUser(username, password string) ([]string, error) {
	backupNames := make([]string, 0)
	backupDriver := Inst().Backup
	ctx, err := backup.GetNonAdminCtx(username, password)
	if err != nil {
		return nil, err
	}

	backupEnumerateReq := &api.BackupEnumerateRequest{
		OrgId: orgID,
	}
	currentBackups, err := backupDriver.EnumerateBackup(ctx, backupEnumerateReq)
	if err != nil {
		return nil, err
	}
	for _, backup := range currentBackups.GetBackups() {
		backupNames = append(backupNames, backup.GetName())
	}
	return backupNames, nil
}

// CreateRestore creates restore
func CreateRestore(restoreName string, backupName string, namespaceMapping map[string]string, clusterName string,
	orgID string, ctx context.Context, storageClassMapping map[string]string) error {

	var bkp *api.BackupObject
	var bkpUid string
	backupDriver := Inst().Backup
	log.Infof("Getting the UID of the backup %s needed to be restored", backupName)
	bkpEnumerateReq := &api.BackupEnumerateRequest{
		OrgId: orgID}
	curBackups, err := backupDriver.EnumerateBackup(ctx, bkpEnumerateReq)
	if err != nil {
		return err
	}
	for _, bkp = range curBackups.GetBackups() {
		if bkp.Name == backupName {
			bkpUid = bkp.Uid
			break
		}
	}
	createRestoreReq := &api.RestoreCreateRequest{
		CreateMetadata: &api.CreateMetadata{
			Name:  restoreName,
			OrgId: orgID,
		},
		Backup:              backupName,
		Cluster:             clusterName,
		NamespaceMapping:    namespaceMapping,
		StorageClassMapping: storageClassMapping,
		BackupRef: &api.ObjectRef{
			Name: backupName,
			Uid:  bkpUid,
		},
	}
	_, err = backupDriver.CreateRestore(ctx, createRestoreReq)
	if err != nil {
		return err
	}
	err = restoreSuccessCheck(restoreName, orgID, maxWaitPeriodForRestoreCompletionInMinute*time.Minute, 30*time.Second, ctx)
	if err != nil {
		return err
	}
	log.Infof("Restore [%s] created successfully", restoreName)
	return nil
}

// CreateRestoreWithReplacePolicy Creates in-place restore and waits for it to complete
func CreateRestoreWithReplacePolicy(restoreName string, backupName string, namespaceMapping map[string]string, clusterName string,
	orgID string, ctx context.Context, storageClassMapping map[string]string, replacePolicy ReplacePolicy_Type) error {

	var bkp *api.BackupObject
	var bkpUid string
	backupDriver := Inst().Backup
	log.Infof("Getting the UID of the backup %s needed to be restored", backupName)
	bkpEnumerateReq := &api.BackupEnumerateRequest{
		OrgId: orgID}
	curBackups, err := backupDriver.EnumerateBackup(ctx, bkpEnumerateReq)
	if err != nil {
		return err
	}
	for _, bkp = range curBackups.GetBackups() {
		if bkp.Name == backupName {
			bkpUid = bkp.Uid
			break
		}
	}
	createRestoreReq := &api.RestoreCreateRequest{
		CreateMetadata: &api.CreateMetadata{
			Name:  restoreName,
			OrgId: orgID,
		},
		Backup:              backupName,
		Cluster:             clusterName,
		NamespaceMapping:    namespaceMapping,
		StorageClassMapping: storageClassMapping,
		BackupRef: &api.ObjectRef{
			Name: backupName,
			Uid:  bkpUid,
		},
		ReplacePolicy: api.ReplacePolicy_Type(replacePolicy),
	}
	_, err = backupDriver.CreateRestore(ctx, createRestoreReq)
	if err != nil {
		return err
	}
	err = restoreSuccessWithReplacePolicy(restoreName, orgID, maxWaitPeriodForRestoreCompletionInMinute*time.Minute, 30*time.Second, ctx, replacePolicy)
	if err != nil {
		return err
	}
	log.Infof("Restore [%s] created successfully", restoreName)
	return nil
}

// CreateRestoreWithUID creates restore with UID
func CreateRestoreWithUID(restoreName string, backupName string, namespaceMapping map[string]string, clusterName string,
	orgID string, ctx context.Context, storageClassMapping map[string]string, backupUID string) error {

	backupDriver := Inst().Backup
	log.Infof("Getting the UID of the backup needed to be restored")

	createRestoreReq := &api.RestoreCreateRequest{
		CreateMetadata: &api.CreateMetadata{
			Name:  restoreName,
			OrgId: orgID,
		},
		Backup:              backupName,
		Cluster:             clusterName,
		NamespaceMapping:    namespaceMapping,
		StorageClassMapping: storageClassMapping,
		BackupRef: &api.ObjectRef{
			Name: backupName,
			Uid:  backupUID,
		},
	}
	_, err := backupDriver.CreateRestore(ctx, createRestoreReq)
	if err != nil {
		return err
	}
	err = restoreSuccessCheck(restoreName, orgID, maxWaitPeriodForRestoreCompletionInMinute*time.Minute, 30*time.Second, ctx)
	if err != nil {
		return err
	}
	log.Infof("Restore [%s] created successfully", restoreName)
	return nil
}

// CreateRestoreWithoutCheck creates restore without waiting for completion
func CreateRestoreWithoutCheck(restoreName string, backupName string,
	namespaceMapping map[string]string, clusterName string, orgID string, ctx context.Context) (*api.RestoreInspectResponse, error) {

	var bkp *api.BackupObject
	var bkpUid string
	backupDriver := Inst().Backup
	log.Infof("Getting the UID of the backup needed to be restored")
	bkpEnumerateReq := &api.BackupEnumerateRequest{
		OrgId: orgID}
	curBackups, _ := backupDriver.EnumerateBackup(ctx, bkpEnumerateReq)
	log.Debugf("Enumerate backup response -\n%v", curBackups)
	for _, bkp = range curBackups.GetBackups() {
		if bkp.Name == backupName {
			bkpUid = bkp.Uid
			break
		}
	}
	createRestoreReq := &api.RestoreCreateRequest{
		CreateMetadata: &api.CreateMetadata{
			Name:  restoreName,
			OrgId: orgID,
		},
		Backup:           backupName,
		Cluster:          clusterName,
		NamespaceMapping: namespaceMapping,
		BackupRef: &api.ObjectRef{
			Name: backupName,
			Uid:  bkpUid,
		},
	}
	_, err := backupDriver.CreateRestore(ctx, createRestoreReq)
	if err != nil {
		return nil, err
	}
	backupScheduleInspectRequest := &api.RestoreInspectRequest{
		OrgId: orgID,
		Name:  restoreName,
	}
	resp, err := backupDriver.InspectRestore(ctx, backupScheduleInspectRequest)
	if err != nil {
		return nil, err
	}
	return resp, nil
}

// CreateRestoreWithValidation creates restore, waits and checks for success and validates the backup
func CreateRestoreWithValidation(ctx context.Context, restoreName, backupName string, namespaceMapping, storageClassMapping map[string]string, clusterName string, orgID string, scheduledAppContexts []*scheduler.Context) (err error) {
	err = CreateRestore(restoreName, backupName, namespaceMapping, clusterName, orgID, ctx, storageClassMapping)
	if err != nil {
		return
	}
	originalClusterConfigPath := CurrentClusterConfigPath
	if clusterConfigPath, ok := ClusterConfigPathMap[clusterName]; !ok {
		err = fmt.Errorf("switching cluster context: couldn't find clusterConfigPath for cluster [%s]", clusterName)
		return
	} else {
		log.InfoD("Switching cluster context to cluster [%s]", clusterName)
		err = SetClusterContext(clusterConfigPath)
		if err != nil {
			return
		}
	}
	defer func() {
		log.InfoD("Switching cluster context back to cluster path [%s]", originalClusterConfigPath)
		err = SetClusterContext(originalClusterConfigPath)
	}()
	expectedRestoredAppContexts := make([]*scheduler.Context, 0)
	for _, scheduledAppContext := range scheduledAppContexts {
		expectedRestoredAppContext, err := CloneAppContextAndTransformWithMappings(scheduledAppContext, namespaceMapping, storageClassMapping, true)
		if err != nil {
			log.Errorf("TransformAppContextWithMappings: %v", err)
			continue
		}
		expectedRestoredAppContexts = append(expectedRestoredAppContexts, expectedRestoredAppContext)
	}
	err = ValidateRestore(ctx, restoreName, orgID, expectedRestoredAppContexts, make([]string, 0))
	return
}

func getSizeOfMountPoint(podName string, namespace string, kubeConfigFile string, volumeMount string) (int, error) {
	var number int
	ret, err := kubectlExec([]string{fmt.Sprintf("--kubeconfig=%v", kubeConfigFile), "exec", "-it", podName, "-n", namespace, "--", "/bin/df"})
	if err != nil {
		return 0, err
	}
	for _, line := range strings.SplitAfter(ret, "\n") {
		if strings.Contains(line, volumeMount) {
			ret = strings.Fields(line)[3]
		}
	}
	number, err = strconv.Atoi(ret)
	if err != nil {
		return 0, err
	}
	return number, nil
}

func kubectlExec(arguments []string) (string, error) {
	if len(arguments) == 0 {
		return "", fmt.Errorf("no arguments supplied for kubectl command")
	}
	cmd := exec.Command("kubectl", arguments...)
	output, err := cmd.Output()
	log.InfoD("Command '%s'", cmd.String())
	log.Infof("Command output for '%s': %s", cmd.String(), string(output))
	if err != nil {
		return "", fmt.Errorf("error on executing kubectl command, Err: %+v", err)
	}
	return string(output), err
}

func createUsers(numberOfUsers int) []string {
	users := make([]string, 0)
	log.InfoD("Creating %d users", numberOfUsers)
	var wg sync.WaitGroup
	for i := 1; i <= numberOfUsers; i++ {
		userName := fmt.Sprintf("testuser%v-%v", i, time.Now().Unix())
		firstName := fmt.Sprintf("FirstName%v", i)
		lastName := fmt.Sprintf("LastName%v", i)
		email := fmt.Sprintf("%v@cnbu.com", userName)
		wg.Add(1)
		go func(userName, firstName, lastName, email string) {
			defer GinkgoRecover()
			defer wg.Done()
			err := backup.AddUser(userName, firstName, lastName, email, commonPassword)
			Inst().Dash.VerifyFatal(err, nil, fmt.Sprintf("Creating user - %s", userName))
			users = append(users, userName)
		}(userName, firstName, lastName, email)
	}
	wg.Wait()
	return users
}

// CleanupCloudSettingsAndClusters removes the backup location(s), cloud accounts and source/destination clusters for the given context
func CleanupCloudSettingsAndClusters(backupLocationMap map[string]string, credName string, cloudCredUID string, ctx context.Context) {
	log.InfoD("Cleaning backup locations in map [%v], cloud credential [%s], source [%s] and destination [%s] cluster", backupLocationMap, credName, SourceClusterName, destinationClusterName)
	var clusterCredName string
	var clusterCredUID string
	if len(backupLocationMap) != 0 {
		for backupLocationUID, bkpLocationName := range backupLocationMap {
			// Delete the backup location object
			err := DeleteBackupLocation(bkpLocationName, backupLocationUID, orgID, true)
			Inst().Dash.VerifyFatal(err, nil, fmt.Sprintf("Verifying deletion of backup location [%s]", bkpLocationName))
			backupLocationDeleteStatusCheck := func() (interface{}, bool, error) {
				status, err := IsBackupLocationPresent(bkpLocationName, ctx, orgID)
				if err != nil {
					return "", true, fmt.Errorf("backup location %s still present with error %v", bkpLocationName, err)
				}
				if status {
					backupLocationInspectRequest := api.BackupLocationInspectRequest{
						Name:  bkpLocationName,
						Uid:   backupLocationUID,
						OrgId: orgID,
					}
					backupLocationObject, err := Inst().Backup.InspectBackupLocation(ctx, &backupLocationInspectRequest)
					if err != nil {
						return "", true, fmt.Errorf("inspect backup location - backup location %s still present with error %v", bkpLocationName, err)
					}
					backupLocationStatus := backupLocationObject.BackupLocation.BackupLocationInfo.GetStatus()
					return "", true, fmt.Errorf("backup location %s is not deleted yet. Status - [%s]", bkpLocationName, backupLocationStatus)
				}
				return "", false, nil
			}
			_, err = task.DoRetryWithTimeout(backupLocationDeleteStatusCheck, backupLocationDeleteTimeout, backupLocationDeleteRetryTime)
			Inst().Dash.VerifySafely(err, nil, fmt.Sprintf("Verifying backup location deletion status %s", bkpLocationName))
		}
		status, err := IsCloudCredPresent(credName, ctx, orgID)
		Inst().Dash.VerifySafely(err, nil, fmt.Sprintf("Verifying if cloud cred [%s] is present", credName))
		if status {
			err = DeleteCloudCredential(credName, orgID, cloudCredUID)
			Inst().Dash.VerifyFatal(err, nil, fmt.Sprintf("Verifying deletion of cloud cred [%s]", credName))
			cloudCredDeleteStatus := func() (interface{}, bool, error) {
				status, err = IsCloudCredPresent(credName, ctx, orgID)
				if err != nil {
					return "", true, fmt.Errorf("cloud cred %s still present with error %v", credName, err)
				}
				if status {
					return "", true, fmt.Errorf("cloud cred %s is not deleted yet", credName)
				}
				return "", false, nil
			}
			_, err = task.DoRetryWithTimeout(cloudCredDeleteStatus, cloudAccountDeleteTimeout, cloudAccountDeleteRetryTime)
			Inst().Dash.VerifySafely(err, nil, fmt.Sprintf("Deleting cloud cred %s", credName))
		}
	}

	log.Infof("Deleting the application cluster and their respective cloud credentials if present")
	kubeconfigs := os.Getenv("KUBECONFIGS")
	Inst().Dash.VerifyFatal(len(strings.Split(kubeconfigs, ",")) >= 2, true, "Getting KUBECONFIGS Environment variable")
	kubeconfigList := strings.Split(kubeconfigs, ",")
	for _, kubeconfig := range kubeconfigList {
		clusterName := strings.Split(kubeconfig, "-")[0] + "-cluster"
		clusterReq := &api.ClusterInspectRequest{OrgId: orgID, Name: clusterName}
		clusterResp, err := Inst().Backup.InspectCluster(ctx, clusterReq)
		Inst().Dash.VerifySafely(err, nil, fmt.Sprintf("Inspecting cluster %s", clusterName))
		clusterObj := clusterResp.GetCluster()
		clusterProvider := GetClusterProviders()
		for _, provider := range clusterProvider {
			switch provider {
			case drivers.ProviderRke:
				clusterCredName = clusterObj.PlatformCredentialRef.Name
				clusterCredUID = clusterObj.PlatformCredentialRef.Uid

			default:
				clusterCredName = clusterObj.CloudCredentialRef.Name
				clusterCredUID = clusterObj.CloudCredentialRef.Uid
			}
			err = DeleteCluster(clusterName, orgID, ctx, true)
			Inst().Dash.VerifySafely(err, nil, fmt.Sprintf("Deleting cluster %s", clusterName))
			clusterDeleteStatus := func() (interface{}, bool, error) {
				status, err := IsClusterPresent(clusterName, ctx, orgID)
				if err != nil {
					return "", true, fmt.Errorf("cluster %s still present with error %v", clusterName, err)
				}
				if status {
					return "", true, fmt.Errorf("cluster %s is not deleted yet", clusterName)
				}
				return "", false, nil
			}
			_, err = task.DoRetryWithTimeout(clusterDeleteStatus, clusterDeleteTimeout, clusterDeleteRetryTime)
			Inst().Dash.VerifySafely(err, nil, fmt.Sprintf("Deleting clsuter %s", clusterName))

			if clusterCredName != "" {
				err = DeleteCloudCredential(clusterCredName, orgID, clusterCredUID)
				Inst().Dash.VerifySafely(err, nil, fmt.Sprintf("Verifying deletion of cluster cloud cred [%s]", clusterCredName))
				cloudCredDeleteStatus := func() (interface{}, bool, error) {
					status, err := IsCloudCredPresent(clusterCredName, ctx, orgID)
					if err != nil {
						return "", true, fmt.Errorf("cloud cred %s still present with error %v", clusterCredName, err)
					}
					if status {
						return "", true, fmt.Errorf("cloud cred %s is not deleted yet", clusterCredName)
					}
					return "", false, nil
				}
				_, err = task.DoRetryWithTimeout(cloudCredDeleteStatus, cloudAccountDeleteTimeout, cloudAccountDeleteRetryTime)
				Inst().Dash.VerifySafely(err, nil, fmt.Sprintf("Deleting cloud cred %s for cluster", clusterCredName))
			}
		}
	}
}

// AddRoleAndAccessToUsers assigns role and access level to the users
// AddRoleAndAccessToUsers return map whose key is userRoleAccess and value is backup for each user
func AddRoleAndAccessToUsers(users []string, backupNames []string) (map[userRoleAccess]string, error) {
	var access BackupAccess
	var role backup.PxBackupRole
	roleAccessUserBackupContext := make(map[userRoleAccess]string)
	ctx, err := backup.GetAdminCtxFromSecret()
	if err != nil {
		return nil, err
	}
	for i := 0; i < len(users); i++ {
		userIndex := i % 9
		switch userIndex {
		case 0:
			access = ViewOnlyAccess
			role = backup.ApplicationOwner
		case 1:
			access = RestoreAccess
			role = backup.ApplicationOwner
		case 2:
			access = FullAccess
			role = backup.ApplicationOwner
		case 3:
			access = ViewOnlyAccess
			role = backup.ApplicationUser
		case 4:
			access = RestoreAccess
			role = backup.ApplicationUser
		case 5:
			access = FullAccess
			role = backup.ApplicationUser
		case 6:
			access = ViewOnlyAccess
			role = backup.InfrastructureOwner
		case 7:
			access = RestoreAccess
			role = backup.InfrastructureOwner
		case 8:
			access = FullAccess
			role = backup.InfrastructureOwner
		default:
			access = ViewOnlyAccess
			role = backup.ApplicationOwner
		}
		ctxNonAdmin, err := backup.GetNonAdminCtx(users[i], commonPassword)
		if err != nil {
			return nil, err
		}
		userRoleAccessContext := userRoleAccess{users[i], role, access, ctxNonAdmin}
		roleAccessUserBackupContext[userRoleAccessContext] = backupNames[i]
		err = backup.AddRoleToUser(users[i], role, "Adding role to user")
		if err != nil {
			err = fmt.Errorf("failed to add role %s to user %s with err %v", role, users[i], err)
			return nil, err
		}
		err = ShareBackup(backupNames[i], nil, []string{users[i]}, access, ctx)
		if err != nil {
			return nil, err
		}
		log.Infof(" Backup %s shared with user %s", backupNames[i], users[i])
	}
	return roleAccessUserBackupContext, nil
}
func ValidateSharedBackupWithUsers(user string, access BackupAccess, backupName string, restoreName string) {
	ctx, err := backup.GetAdminCtxFromSecret()
	Inst().Dash.VerifyFatal(err, nil, "Fetching px-central-admin ctx")
	userCtx, err := backup.GetNonAdminCtx(user, commonPassword)
	Inst().Dash.VerifyFatal(err, nil, fmt.Sprintf("Fetching %s user ctx", user))
	log.InfoD("Registering Source and Destination clusters from user context")
	err = CreateApplicationClusters(orgID, "", "", userCtx)
	Inst().Dash.VerifyFatal(err, nil, "Creating source and destination cluster")
	log.InfoD("Validating if user [%s] with access [%v] can restore and delete backup %s or not", user, backupAccessKeyValue[access], backupName)
	backupDriver := Inst().Backup
	switch access {
	case ViewOnlyAccess:
		// Try restore with user having ViewOnlyAccess and it should fail
		err := CreateRestore(restoreName, backupName, make(map[string]string), destinationClusterName, orgID, userCtx, make(map[string]string))
		log.Infof("The expected error returned is %v", err)
		Inst().Dash.VerifyFatal(strings.Contains(err.Error(), "failed to retrieve backup location"), true, "Verifying backup restore is not possible")
		// Try to delete the backup with user having ViewOnlyAccess, and it should not pass
		backupUID, err := backupDriver.GetBackupUID(ctx, backupName, orgID)
		Inst().Dash.VerifyFatal(err, nil, fmt.Sprintf("Getting backup UID for- %s", backupName))
		// Delete backup to confirm that the user has ViewOnlyAccess and cannot delete backup
		_, err = DeleteBackup(backupName, backupUID, orgID, userCtx)
		log.Infof("The expected error returned is %v", err)
		Inst().Dash.VerifyFatal(strings.Contains(err.Error(), "doesn't have permission to delete backup"), true, "Verifying backup deletion is not possible")

	case RestoreAccess:
		// Try restore with user having RestoreAccess and it should pass
		err := CreateRestore(restoreName, backupName, make(map[string]string), destinationClusterName, orgID, userCtx, make(map[string]string))
		Inst().Dash.VerifyFatal(err, nil, "Verifying that restore is possible")
		// Try to delete the backup with user having RestoreAccess, and it should not pass
		backupUID, err := backupDriver.GetBackupUID(ctx, backupName, orgID)
		Inst().Dash.VerifyFatal(err, nil, fmt.Sprintf("Getting backup UID for- %s", backupName))
		// Delete backup to confirm that the user has Restore Access and delete backup should fail
		_, err = DeleteBackup(backupName, backupUID, orgID, userCtx)
		log.Infof("The expected error returned is %v", err)
		Inst().Dash.VerifyFatal(strings.Contains(err.Error(), "doesn't have permission to delete backup"), true, "Verifying backup deletion is not possible")

	case FullAccess:
		// Try restore with user having FullAccess, and it should pass
		err := CreateRestore(restoreName, backupName, make(map[string]string), destinationClusterName, orgID, userCtx, make(map[string]string))
		Inst().Dash.VerifyFatal(err, nil, "Verifying that restore is possible")
		// Try to delete the backup with user having FullAccess, and it should pass
		backupUID, err := backupDriver.GetBackupUID(ctx, backupName, orgID)
		Inst().Dash.VerifyFatal(err, nil, fmt.Sprintf("Getting backup UID for- %s", backupName))
		// Delete backup to confirm that the user has Full Access
		_, err = DeleteBackup(backupName, backupUID, orgID, userCtx)
		Inst().Dash.VerifyFatal(err, nil, "Verifying that delete backup is possible")
	}
}

func getEnv(environmentVariable string, defaultValue string) string {
	value, present := os.LookupEnv(environmentVariable)
	if !present {
		value = defaultValue
	}
	return value
}

// ShareBackupWithUsersAndAccessAssignment shares backup with multiple users with different access levels
// It returns a map with key as userAccessContext and value as backup shared
func ShareBackupWithUsersAndAccessAssignment(backupNames []string, users []string, ctx context.Context) (map[userAccessContext]string, error) {
	log.InfoD("Sharing backups with users with different access level")
	accessUserBackupContext := make(map[userAccessContext]string)
	var err error
	var ctxNonAdmin context.Context
	var access BackupAccess
	for i, user := range users {
		userIndex := i % 3
		switch userIndex {
		case 0:
			access = ViewOnlyAccess
			err = ShareBackup(backupNames[i], nil, []string{user}, access, ctx)
		case 1:
			access = RestoreAccess
			err = ShareBackup(backupNames[i], nil, []string{user}, access, ctx)
		case 2:
			access = FullAccess
			err = ShareBackup(backupNames[i], nil, []string{user}, access, ctx)
		default:
			access = ViewOnlyAccess
			err = ShareBackup(backupNames[i], nil, []string{user}, access, ctx)
		}
		if err != nil {
			return accessUserBackupContext, fmt.Errorf("unable to share backup %s with user %s Error: %v", backupNames[i], user, err)
		}
		ctxNonAdmin, err = backup.GetNonAdminCtx(users[i], commonPassword)
		if err != nil {
			return accessUserBackupContext, fmt.Errorf("unable to get user context: %v", err)
		}
		accessContextUser := userAccessContext{users[i], access, ctxNonAdmin}
		accessUserBackupContext[accessContextUser] = backupNames[i]
	}
	return accessUserBackupContext, nil
}

// GetAllBackupsAdmin returns all the backups that px-central-admin has access to
func GetAllBackupsAdmin() ([]string, error) {
	var bkp *api.BackupObject
	backupNames := make([]string, 0)
	backupDriver := Inst().Backup
	ctx, err := backup.GetAdminCtxFromSecret()
	if err != nil {
		return nil, err
	}
	bkpEnumerateReq := &api.BackupEnumerateRequest{
		OrgId: orgID}
	curBackups, err := backupDriver.EnumerateBackup(ctx, bkpEnumerateReq)
	if err != nil {
		return nil, err
	}
	for _, bkp = range curBackups.GetBackups() {
		backupNames = append(backupNames, bkp.GetName())
	}
	return backupNames, nil
}

// GetAllRestoresAdmin returns all the backups that px-central-admin has access to
func GetAllRestoresAdmin() ([]string, error) {
	restoreNames := make([]string, 0)
	backupDriver := Inst().Backup
	ctx, err := backup.GetAdminCtxFromSecret()
	if err != nil {
		return restoreNames, err
	}

	restoreEnumerateRequest := &api.RestoreEnumerateRequest{
		OrgId: orgID,
	}
	restoreResponse, err := backupDriver.EnumerateRestore(ctx, restoreEnumerateRequest)
	if err != nil {
		return restoreNames, err
	}
	for _, restore := range restoreResponse.GetRestores() {
		restoreNames = append(restoreNames, restore.Name)
	}
	return restoreNames, nil
}

func generateEncryptionKey() string {
	var lower = []byte("abcdefghijklmnopqrstuvwxyz")
	var upper = []byte("ABCDEFGHIJKLMNOPQRSTUVWXYZ")
	var number = []byte("0123456789")
	var special = []byte("~=+%^*/()[]{}/!@#$?|")
	allChar := append(lower, upper...)
	allChar = append(allChar, number...)
	allChar = append(allChar, special...)

	b := make([]byte, 12)
	// select 1 upper, 1 lower, 1 number and 1 special
	b[0] = lower[rand.Intn(len(lower))]
	b[1] = upper[rand.Intn(len(upper))]
	b[2] = number[rand.Intn(len(number))]
	b[3] = special[rand.Intn(len(special))]
	for i := 4; i < 12; i++ {
		// randomly select 1 character from given charset
		b[i] = allChar[rand.Intn(len(allChar))]
	}

	//shuffle character
	rand.Shuffle(len(b), func(i, j int) {
		b[i], b[j] = b[j], b[i]
	})

	return string(b)
}

func GetScheduleUID(scheduleName string, orgID string, ctx context.Context) (string, error) {
	backupDriver := Inst().Backup
	backupScheduleInspectRequest := &api.BackupScheduleInspectRequest{
		Name:  scheduleName,
		Uid:   "",
		OrgId: orgID,
	}
	resp, err := backupDriver.InspectBackupSchedule(ctx, backupScheduleInspectRequest)
	if err != nil {
		return "", err
	}
	scheduleUid := resp.GetBackupSchedule().GetUid()
	return scheduleUid, err
}

func removeStringItemFromSlice(itemList []string, item []string) []string {
	sort.Sort(sort.StringSlice(itemList))
	for _, element := range item {
		index := sort.StringSlice(itemList).Search(element)
		itemList = append(itemList[:index], itemList[index+1:]...)
	}
	return itemList
}

func removeIntItemFromSlice(itemList []int, item []int) []int {
	sort.Sort(sort.IntSlice(itemList))
	for _, element := range item {
		index := sort.IntSlice(itemList).Search(element)
		itemList = append(itemList[:index], itemList[index+1:]...)
	}
	return itemList
}

func getAllBackupLocations(ctx context.Context) (map[string]string, error) {
	backupLocationMap := make(map[string]string, 0)
	backupDriver := Inst().Backup
	backupLocationEnumerateRequest := &api.BackupLocationEnumerateRequest{
		OrgId: orgID,
	}
	response, err := backupDriver.EnumerateBackupLocation(ctx, backupLocationEnumerateRequest)
	if err != nil {
		return backupLocationMap, err
	}
	if len(response.BackupLocations) > 0 {
		for _, backupLocation := range response.BackupLocations {
			backupLocationMap[backupLocation.Uid] = backupLocation.Name
		}
		log.Infof("The backup locations and their UID are %v", backupLocationMap)
	} else {
		log.Info("No backup locations found")
	}
	return backupLocationMap, nil
}

func getAllCloudCredentials(ctx context.Context) (map[string]string, error) {
	cloudCredentialMap := make(map[string]string, 0)
	backupDriver := Inst().Backup
	cloudCredentialEnumerateRequest := &api.CloudCredentialEnumerateRequest{
		OrgId: orgID,
	}
	response, err := backupDriver.EnumerateCloudCredential(ctx, cloudCredentialEnumerateRequest)
	if err != nil {
		return cloudCredentialMap, err
	}
	if len(response.CloudCredentials) > 0 {
		for _, cloudCredential := range response.CloudCredentials {
			cloudCredentialMap[cloudCredential.Uid] = cloudCredential.Name
		}
		log.Infof("The cloud credentials and their UID are %v", cloudCredentialMap)
	} else {
		log.Info("No cloud credentials found")
	}
	return cloudCredentialMap, nil
}

func GetAllRestoresNonAdminCtx(ctx context.Context) ([]string, error) {
	restoreNames := make([]string, 0)
	backupDriver := Inst().Backup
	restoreEnumerateRequest := &api.RestoreEnumerateRequest{
		OrgId: orgID,
	}
	restoreResponse, err := backupDriver.EnumerateRestore(ctx, restoreEnumerateRequest)
	if err != nil {
		return restoreNames, err
	}
	for _, restore := range restoreResponse.GetRestores() {
		restoreNames = append(restoreNames, restore.Name)
	}
	return restoreNames, nil
}

// DeletePodWithLabelInNamespace kills pod with the given label in the given namespace
func DeletePodWithLabelInNamespace(namespace string, label map[string]string) error {
	pods, err := core.Instance().GetPods(namespace, label)
	if err != nil {
		return err
	}
	for _, pod := range pods.Items {
		err := core.Instance().DeletePod(pod.GetName(), namespace, false)
		if err != nil {
			return err
		}
		err = core.Instance().WaitForPodDeletion(pod.GetUID(), namespace, 5*time.Minute)
		if err != nil {
			return err
		}
	}
	return nil
}

// backupSuccessCheck inspects backup task
func backupSuccessCheck(backupName string, orgID string, retryDuration time.Duration, retryInterval time.Duration, ctx context.Context) error {
	bkpUid, err := Inst().Backup.GetBackupUID(ctx, backupName, orgID)
	if err != nil {
		return err
	}
	backupInspectRequest := &api.BackupInspectRequest{
		Name:  backupName,
		Uid:   bkpUid,
		OrgId: orgID,
	}
	statusesExpected := [...]api.BackupInfo_StatusInfo_Status{
		api.BackupInfo_StatusInfo_Success,
	}
	statusesUnexpected := [...]api.BackupInfo_StatusInfo_Status{
		api.BackupInfo_StatusInfo_Invalid,
		api.BackupInfo_StatusInfo_Aborted,
		api.BackupInfo_StatusInfo_Failed,
	}
	backupSuccessCheckFunc := func() (interface{}, bool, error) {
		resp, err := Inst().Backup.InspectBackup(ctx, backupInspectRequest)
		if err != nil {
			return "", false, err
		}
		actual := resp.GetBackup().GetStatus().Status
		reason := resp.GetBackup().GetStatus().Reason
		for _, status := range statusesExpected {
			if actual == status {
				return "", false, nil
			}
		}
		for _, status := range statusesUnexpected {
			if actual == status {
				return "", false, fmt.Errorf("backup status for [%s] expected was [%s] but got [%s] because of [%s]", backupName, statusesExpected, actual, reason)
			}
		}
		return "", true, fmt.Errorf("backup status for [%s] expected was [%s] but got [%s] because of [%s]", backupName, statusesExpected, actual, reason)

	}
	_, err = task.DoRetryWithTimeout(backupSuccessCheckFunc, retryDuration, retryInterval)
	if err != nil {
		return err
	}
	return nil
}

// backupSuccessCheckWithValidation checks if backup is Success and then validates the backup
func backupSuccessCheckWithValidation(ctx context.Context, backupName string, scheduledAppContextsToBackup []*scheduler.Context, orgID string, retryDuration time.Duration, retryInterval time.Duration) error {
	err := backupSuccessCheck(backupName, orgID, retryDuration, retryInterval, ctx)
	if err != nil {
		return err
	}
	return ValidateBackup(ctx, backupName, orgID, scheduledAppContextsToBackup, make([]string, 0))
}

// ValidateBackup validates a backup's spec's objects (resources) and volumes. resourceTypesFilter can be used to select specific types to validate (nil means all types). This function must be called after switching to the context on which `scheduledAppContexts` exists. Cluster level resources aren't validated.
func ValidateBackup(ctx context.Context, backupName string, orgID string, scheduledAppContexts []*scheduler.Context, resourceTypesFilter []string) error {
	log.InfoD("Validating backup [%s] in org [%s]", backupName, orgID)

	log.Infof("Obtaining backup info for backup [%s]", backupName)
	backupDriver := Inst().Backup
	backupUid, err := backupDriver.GetBackupUID(ctx, backupName, orgID)
	if err != nil {
		return fmt.Errorf("GetBackupUID Err: %v", err)
	}
	backupInspectRequest := &api.BackupInspectRequest{
		Name:  backupName,
		Uid:   backupUid,
		OrgId: orgID,
	}
	backupInspectResponse, err := backupDriver.InspectBackup(ctx, backupInspectRequest)
	if err != nil {
		return fmt.Errorf("InspectBackup Err: %v", err)
	}

	backupStatus := backupInspectResponse.GetBackup().GetStatus().Status
	if backupStatus != api.BackupInfo_StatusInfo_Success &&
		backupStatus != api.BackupInfo_StatusInfo_PartialSuccess {
		return fmt.Errorf("ValidateBackup requires backup [%s] to have a status of Success or PartialSuccess", backupName)
	}

	var errors []error

	theBackup := backupInspectResponse.GetBackup()
	backupName = theBackup.GetName()
	resourceInfos := theBackup.GetResources()
	backedupVolumes := theBackup.GetVolumes()
	backupNamespaces := theBackup.GetNamespaces()

	for _, scheduledAppContext := range scheduledAppContexts {

		scheduledAppContextNamespace := scheduledAppContext.ScheduleOptions.Namespace
		log.InfoD("Validating specs for the namespace (scheduledAppContext) [%s] in backup [%s]", scheduledAppContextNamespace, backupName)

		if !Contains(backupNamespaces, scheduledAppContextNamespace) {
			err := fmt.Errorf("the namespace (scheduledAppContext) [%s] provided to the ValidateBackup, is not present in the backup [%s]", scheduledAppContextNamespace, backupName)
			errors = append(errors, err)
			continue
		}

		// collect the backup resources whose specs should be present in this scheduledAppContext (namespace)
		resourceInfoBackupObjs := make([]*api.ResourceInfo, 0)
		for _, resource := range resourceInfos {
			if resource.GetNamespace() == scheduledAppContextNamespace {
				resourceInfoBackupObjs = append(resourceInfoBackupObjs, resource)
			}
		}

	specloop:
		for _, spec := range scheduledAppContext.App.SpecList {

			name, kind, ns, err := GetSpecNameKindNamepace(spec)
			if err != nil {
				err := fmt.Errorf("error in GetSpecNameKindNamepace: [%s] in namespace (appCtx) [%s], spec: [%+v]", err, scheduledAppContextNamespace, spec)
				errors = append(errors, err)
				continue specloop
			}

			if name == "" || kind == "" {
				err := fmt.Errorf("error: GetSpecNameKindNamepace returned values with Spec Name: [%s], Kind: [%s], Namespace: [%s], in local Context (NS): [%s], where some of the values are empty, so this spec will be ignored", name, kind, ns, scheduledAppContextNamespace)
				errors = append(errors, err)
				continue specloop
			}

			if kind == "StorageClass" || kind == "VolumeSnapshot" {
				// we don't backup "StorageClass"s and "VolumeSnapshot"s
				continue specloop
			}

			if len(resourceTypesFilter) > 0 && !Contains(resourceTypesFilter, kind) {
				log.Infof("kind: [%s] is not in resourceTypes [%v], so spec (name: [%s], kind: [%s], namespace: [%s]) in scheduledAppContext [%s] will not be checked for in backup [%s]", kind, resourceTypesFilter, name, kind, ns, scheduledAppContextNamespace, backupName)
				continue specloop
			}

			// we only validate namespace level resource
			if ns != "" {
				for _, backupObj := range resourceInfoBackupObjs {
					if name == backupObj.GetName() && kind == backupObj.GetKind() {
						continue specloop
					}
				}

				// The following error means that something was NOT backed up,
				// OR it wasn't supposed to be backed up, and we forgot to exclude the check.
				err := fmt.Errorf("the spec (name: [%s], kind: [%s], namespace: [%s]) found in the scheduledAppContext [%s], is not in the backup [%s]", name, kind, ns, scheduledAppContextNamespace, backupName)
				errors = append(errors, err)
				continue specloop
			}
		}

		log.InfoD("Validating backed up volumes for the namespace (scheduledAppContext) [%s] in backup [%s]", scheduledAppContextNamespace, backupName)

		// collect the backup resources whose VOLUMES should be present in this scheduledAppContext (namespace)
		namespacedBackedUpVolumes := make([]*api.BackupInfo_Volume, 0)
		for _, vol := range backedupVolumes {
			if vol.GetNamespace() == scheduledAppContextNamespace {
				if vol.Status.Status != api.BackupInfo_StatusInfo_Success /*Can this also be partialsuccess?*/ {
					err := fmt.Errorf("the status of the backedup volume [%s] was not Success. It was [%s] with reason [%s]", vol.Name, vol.Status.Status, vol.Status.Reason)
					errors = append(errors, err)
				}
				namespacedBackedUpVolumes = append(namespacedBackedUpVolumes, vol)
			}
		}

		// Collect all volumes belonging to a context
		log.Infof("getting the volumes bounded to the PVCs in the namespace (scheduledAppContext) [%s]", scheduledAppContextNamespace)
		volumeMap := make(map[string]*volume.Volume)
		scheduledVolumes, err := Inst().S.GetVolumes(scheduledAppContext)
		if err != nil {
			err := fmt.Errorf("error in Inst().S.GetVolumes: [%s] in namespace (appCtx) [%s]", err, scheduledAppContextNamespace)
			errors = append(errors, err)
			continue
		}
		for _, scheduledVol := range scheduledVolumes {
			volumeMap[scheduledVol.ID] = scheduledVol
		}
		log.Infof("volumes bounded to the PVCs in the context [%s] are [%+v]", scheduledAppContextNamespace, scheduledVolumes)

		if len(resourceTypesFilter) == 0 ||
			(len(resourceTypesFilter) > 0 && Contains(resourceTypesFilter, "PersistentVolumeClaim")) {
			// Verify if volumes are present
		volloop:
			for _, spec := range scheduledAppContext.App.SpecList {
				// Obtaining the volume from the PVC
				pvcSpecObj, ok := spec.(*corev1.PersistentVolumeClaim)
				if !ok {
					continue volloop
				}

				sched, ok := Inst().S.(*k8s.K8s)
				if !ok {
					continue volloop
				}

				updatedSpec, err := sched.GetUpdatedSpec(pvcSpecObj)
				if err != nil {
					err := fmt.Errorf("unable to fetch updated version of PVC(name: [%s], namespace: [%s]) present in the context [%s]. Error: %v", pvcSpecObj.GetName(), pvcSpecObj.GetNamespace(), scheduledAppContextNamespace, err)
					errors = append(errors, err)
					continue volloop
				}

				pvcObj, ok := updatedSpec.(*corev1.PersistentVolumeClaim)
				if !ok {
					err := fmt.Errorf("unable to fetch updated version of PVC(name: [%s], namespace: [%s]) present in the context [%s]. Error: %v", pvcSpecObj.GetName(), pvcSpecObj.GetNamespace(), scheduledAppContextNamespace, err)
					errors = append(errors, err)
					continue volloop
				}

				scheduledVol, ok := volumeMap[pvcObj.Spec.VolumeName]
				if !ok {
					err := fmt.Errorf("unable to find the volume corresponding to PVC(name: [%s], namespace: [%s]) in the cluster corresponding to the PVC's context, which is [%s]", pvcSpecObj.GetName(), pvcSpecObj.GetNamespace(), scheduledAppContextNamespace)
					errors = append(errors, err)
					continue volloop
				}

				// Finding the volume in the backup
				for _, backedupVol := range namespacedBackedUpVolumes {
					if backedupVol.GetName() == scheduledVol.ID {

						if backedupVol.Pvc != pvcObj.Name {
							err := fmt.Errorf("the PVC of the volume as per the backup [%s] is [%s], but the one found in the scheduled namesapce is [%s]", backedupVol.GetName(), backedupVol.Pvc, pvcObj.Name)
							errors = append(errors, err)
						}

						var expectedVolumeDriver string
						switch strings.ToLower(os.Getenv("BACKUP_TYPE")) {
						case string(NativeCSIWithOffloadToS3):
							expectedVolumeDriver = "kdmp"
						case string(NativeCSI):
							expectedVolumeDriver = "csi"
						case string(DirectKDMP):
							expectedVolumeDriver = "kdmp"
						default:
							expectedVolumeDriver = Inst().V.String()
						}

						if backedupVol.DriverName != expectedVolumeDriver {
							err := fmt.Errorf("the Driver Name of the volume as per the backup [%s] is [%s], but the one expected is [%s]", backedupVol.GetName(), backedupVol.DriverName, expectedVolumeDriver)
							errors = append(errors, err)
						}

						if backedupVol.StorageClass != *pvcObj.Spec.StorageClassName {
							switch strings.ToLower(os.Getenv("BACKUP_TYPE")) {
							case string(NativeCSI):
								log.Infof("in case of native CSI backup volumes in backup object is not updated with storage class")
							default:
								err := fmt.Errorf("the Storage Class of the volume as per the backup [%s] is [%s], but the one found in the scheduled namesapce is [%s]", backedupVol.GetName(), backedupVol.StorageClass, *pvcObj.Spec.StorageClassName)
								errors = append(errors, err)
							}
						}

						continue volloop
					}
				}

				// The following error means that something WAS not backed up, OR it wasn't supposed to be backed up, and we forgot to exclude the check.
				err = fmt.Errorf("the volume [%s] corresponding to PVC(name: [%s], namespace: [%s]) was present in the cluster with the namespace containing that PVC, but the volume was not in the backup [%s]", pvcObj.Spec.VolumeName, pvcObj.GetName(), pvcObj.GetNamespace(), backupName)
				errors = append(errors, err)
			}
		} else {
			log.Infof("volumes in scheduledAppContext [%s] will not be checked for in backup [%s] as PersistentVolumeClaims are not backed up", scheduledAppContextNamespace, backupName)
		}

	}

	errStrings := make([]string, 0)
	for _, err := range errors {
		if err != nil {
			errStrings = append(errStrings, err.Error())
		}
	}

	if len(errStrings) > 0 {
		return fmt.Errorf("ValidateBackup Errors: {%s}", strings.Join(errStrings, "}\n{"))
	} else {
		return nil
	}
}

// restoreSuccessCheck inspects restore task to check for status being "success". NOTE: If the status is different, it retries every `retryInterval` for `retryDuration` before returning `err`
func restoreSuccessCheck(restoreName string, orgID string, retryDuration time.Duration, retryInterval time.Duration, ctx context.Context) error {
	restoreInspectRequest := &api.RestoreInspectRequest{
		Name:  restoreName,
		OrgId: orgID,
	}
	statusesExpected := [...]api.RestoreInfo_StatusInfo_Status{
		api.RestoreInfo_StatusInfo_PartialSuccess,
		api.RestoreInfo_StatusInfo_Success,
	}
	statusesUnexpected := [...]api.RestoreInfo_StatusInfo_Status{
		api.RestoreInfo_StatusInfo_Invalid,
		api.RestoreInfo_StatusInfo_Aborted,
		api.RestoreInfo_StatusInfo_Failed,
	}
	restoreSuccessCheckFunc := func() (interface{}, bool, error) {
		resp, err := Inst().Backup.InspectRestore(ctx, restoreInspectRequest)
		if err != nil {
			return "", false, err
		}
		actual := resp.GetRestore().GetStatus().Status
		reason := resp.GetRestore().GetStatus().Reason
		for _, status := range statusesExpected {
			if actual == status {
				return "", false, nil
			}
		}
		for _, status := range statusesUnexpected {
			if actual == status {
				return "", false, fmt.Errorf("restore status for [%s] expected was [%v] but got [%s] because of [%s]", restoreName, statusesExpected, actual, reason)
			}
		}
		return "", true, fmt.Errorf("restore status for [%s] expected was [%v] but got [%s] because of [%s]", restoreName, statusesExpected, actual, reason)
	}
	_, err := task.DoRetryWithTimeout(restoreSuccessCheckFunc, retryDuration, retryInterval)
	if err != nil {
		return err
	}
	return nil
}

// restoreSuccessWithReplacePolicy inspects restore task status as per ReplacePolicy_Type
func restoreSuccessWithReplacePolicy(restoreName string, orgID string, retryDuration time.Duration, retryInterval time.Duration, ctx context.Context, replacePolicy ReplacePolicy_Type) error {
	restoreInspectRequest := &api.RestoreInspectRequest{
		Name:  restoreName,
		OrgId: orgID,
	}
	var statusesExpected api.RestoreInfo_StatusInfo_Status
	if replacePolicy == ReplacePolicy_Delete {
		statusesExpected = api.RestoreInfo_StatusInfo_Success
	} else if replacePolicy == ReplacePolicy_Retain {
		statusesExpected = api.RestoreInfo_StatusInfo_PartialSuccess
	}
	statusesUnexpected := [...]api.RestoreInfo_StatusInfo_Status{
		api.RestoreInfo_StatusInfo_Invalid,
		api.RestoreInfo_StatusInfo_Aborted,
		api.RestoreInfo_StatusInfo_Failed,
	}
	restoreSuccessCheckFunc := func() (interface{}, bool, error) {
		resp, err := Inst().Backup.InspectRestore(ctx, restoreInspectRequest)
		if err != nil {
			return "", false, err
		}
		actual := resp.GetRestore().GetStatus().Status
		reason := resp.GetRestore().GetStatus().Reason
		if actual == statusesExpected {
			return "", false, nil
		}

		for _, status := range statusesUnexpected {
			if actual == status {
				return "", false, fmt.Errorf("restore status for [%s] expected was [%v] but got [%s] because of [%s]", restoreName, statusesExpected, actual, reason)
			}
		}
		return "", true, fmt.Errorf("restore status for [%s] expected was [%v] but got [%s] because of [%s]", restoreName, statusesExpected, actual, reason)
	}
	_, err := task.DoRetryWithTimeout(restoreSuccessCheckFunc, retryDuration, retryInterval)
	return err
}

// ValidateRestore validates a restore's spec's objects (resources) and volumes using expectedRestoredAppContexts (generated by transforming scheduledAppContexts using TransformAppContextWithMappings). This function must be called after switching to the context on which `expectedRestoredAppContexts` exists. Cluster level resources aren't validated.
func ValidateRestore(ctx context.Context, restoreName string, orgID string, expectedRestoredAppContexts []*scheduler.Context, resourceTypesFilter []string) error {
	log.InfoD("Validating restore [%s] in org [%s]", restoreName, orgID)

	log.Infof("Obtaining restore info for restore [%s]", restoreName)
	backupDriver := Inst().Backup
	restoreInspectRequest := &api.RestoreInspectRequest{
		Name:  restoreName,
		OrgId: orgID,
	}
	restoreInspectResponse, err := backupDriver.InspectRestore(ctx, restoreInspectRequest)
	if err != nil {
		return err
	}
	theRestore := restoreInspectResponse.GetRestore()
	restoredResourcesInfo := theRestore.GetResources()
	apparentlyRestoredVolumes := theRestore.GetVolumes()
	namespaceMappings := theRestore.GetNamespaceMapping()

	log.Infof("Checking status of restore [%s]", restoreName)
	restoreStatus := theRestore.GetStatus().Status
	if restoreStatus != api.RestoreInfo_StatusInfo_Success &&
		restoreStatus != api.RestoreInfo_StatusInfo_PartialSuccess {
		restoreStatusReason := theRestore.GetStatus().Reason
		return fmt.Errorf("ValidateRestore requires restore [%s] to have a status of Success or PartialSuccess, but found [%s] with reason [%s]", restoreName, restoreStatus, restoreStatusReason)
	}

	var errors []error

	// check if all the objects in the spec are present in the restore as per what px-backup reports
	for _, expectedRestoredAppContext := range expectedRestoredAppContexts {

		expectedRestoredAppContextNamespace := expectedRestoredAppContext.ScheduleOptions.Namespace
		log.InfoD("Validating specs for the namespace (restoredAppContext) [%s] in restore [%s]", expectedRestoredAppContextNamespace, restoreName)

		NSisPresent := false
		for _, restoredNS := range namespaceMappings {
			if restoredNS == expectedRestoredAppContextNamespace {
				NSisPresent = true
				break
			}
		}
		if !NSisPresent {
			err := fmt.Errorf("the namespace (restoredAppContext) [%s] provided to the ValidateRestore, is apparently not present in the restore [%s], hence cannot validate", expectedRestoredAppContextNamespace, restoreName)
			errors = append(errors, err)
			continue
		}

		// collect the backup resources whose specs should be present in this expectedRestoredAppContext (namespace)
		restoredObjectsInNS := make([]*api.RestoreInfo_RestoredResource, 0)
		for _, resource := range restoredResourcesInfo {
			if resource.GetNamespace() == expectedRestoredAppContextNamespace {
				restoredObjectsInNS = append(restoredObjectsInNS, resource)
			}
		}

	specloop:
		for _, specObj := range expectedRestoredAppContext.App.SpecList {

			name, kind, ns, err := GetSpecNameKindNamepace(specObj)
			if err != nil {
				err := fmt.Errorf("error in GetSpecNameKindNamepace: [%s] in namespace (restoredAppContext) [%s], spec: [%+v]", err, expectedRestoredAppContextNamespace, specObj)
				errors = append(errors, err)
				continue specloop
			}

			// we only validate namespace level resources
			if ns != "" {
				if name == "" || kind == "" {
					err := fmt.Errorf("error: GetSpecNameKindNamepace returned values with Spec Name: [%s], Kind: [%s], Namespace: [%s], in local Context (NS): [%s], where some of the values are empty, so this object will be ignored", name, kind, ns, expectedRestoredAppContextNamespace)
					errors = append(errors, err)
					continue specloop
				}

				if kind == "StorageClass" || kind == "VolumeSnapshot" {
					// we don't restore "StorageClass"s and "VolumeSnapshot"s (becuase we don't back them up)
					continue specloop
				}

				if len(resourceTypesFilter) > 0 && !Contains(resourceTypesFilter, kind) {
					log.Infof("kind: [%s] is not in resourceTypesFilter [%v], so object (name: [%s], kind: [%s], namespace: [%s]) in expectedRestoredAppContext [%s] will not be checked for in restore [%s]", kind, resourceTypesFilter, name, kind, ns, expectedRestoredAppContextNamespace, restoreName)
					continue specloop
				}

				for _, restoredObj := range restoredObjectsInNS {
					if name == restoredObj.Name &&
						kind == restoredObj.Kind {
						log.Infof("object (name: [%s], GVK: [%s,%s,%s], namespace: [%s]) was found in restore [%s], as expected by presence in expectedRestoredAppContext [%s]", restoredObj.Name, restoredObj.Group, restoredObj.Version, restoredObj.Kind, restoredObj.Namespace, restoreName, expectedRestoredAppContextNamespace)

						if restoredObj.Status.Status != api.RestoreInfo_StatusInfo_Success /*Can this also be partialsuccess?*/ {
							if restoredObj.Status.Status == api.RestoreInfo_StatusInfo_Retained {
								if theRestore.ReplacePolicy != api.ReplacePolicy_Retain {
									err := fmt.Errorf("object (name: [%s], kind: [%s], namespace: [%s]) was found in the restore [%s] (as expected by presence in expectedRestoredAppContext [%s]), but status was [Retained], with reason [%s], despite the replace policy being [%s]", name, kind, ns, restoreName, expectedRestoredAppContextNamespace, restoredObj.Status.Reason, theRestore.ReplacePolicy)
									errors = append(errors, err)
								}
							} else {
								err := fmt.Errorf("object (name: [%s], kind: [%s], namespace: [%s]) was found in the restore [%s] (as expected by presence in expectedRestoredAppContext [%s]), but status was [%s], with reason [%s]", name, kind, ns, restoreName, expectedRestoredAppContextNamespace, restoredObj.Status.Status, restoredObj.Status.Reason)
								errors = append(errors, err)
							}
						}

						if k8s, ok := Inst().S.(*k8s.K8s); ok {
							_, err := k8s.GetUpdatedSpec(specObj)
							if err == nil {
								log.Infof("object (name: [%s], kind: [%s], namespace: [%s]) found in the restore [%s] was also present on the cluster/namespace [%s]", name, kind, ns, restoreName, expectedRestoredAppContextNamespace)
							} else {
								err := fmt.Errorf("prsence of object (name: [%s], kind: [%s], namespace: [%s]) found in the restore [%s] on the cluster/namespace [%s] could not be verified as scheduler is not K8s", name, kind, ns, restoreName, expectedRestoredAppContextNamespace)
								errors = append(errors, err)
							}
						} else {
							err := fmt.Errorf("prsence of object (name: [%s], kind: [%s], namespace: [%s]) found in the restore [%s] on the cluster/namespace [%s] could not be verified as scheduler is not K8s", name, kind, ns, restoreName, expectedRestoredAppContextNamespace)
							errors = append(errors, err)
						}

						continue specloop
					}
				}

				// The following error means that something was NOT backed up or restored,
				// OR it wasn't supposed to be either backed up or restored, and we forgot to exclude the check.
				err := fmt.Errorf("object (name: [%s], kind: [%s], namespace: [%s]) is not present in restore [%s], but was expected by it's presence in expectedRestoredAppContext [%s]", name, kind, ns, restoreName, expectedRestoredAppContextNamespace)
				errors = append(errors, err)

				if kind == "PersistentVolumeClaim" {
					err := fmt.Errorf("object (name: [%s], namespace: [%s]) is not present in restore [%s] is a PersistentVolumeClaim. Hence verification of existence of the corresponding volumes can't be done", name, ns, restoreName)
					errors = append(errors, err)
				}

				continue specloop
			}
		}

		// VALIDATION OF VOLUMES
		log.InfoD("Validating Restored Volumes for the namespace (restoredAppContext) [%s] in restore [%s]", expectedRestoredAppContextNamespace, restoreName)

		// Collect all volumes belonging to a context
		log.Infof("getting the volumes bounded to the PVCs in the namespace (restoredAppContext) [%s] in restore [%s]", expectedRestoredAppContextNamespace, restoreName)
		actualVolumeMap := make(map[string]*volume.Volume)
		actualRestoredVolumes, err := Inst().S.GetVolumes(expectedRestoredAppContext)
		if err != nil {
			err := fmt.Errorf("error getting volumes for namespace (expectedRestoredAppContext) [%s], hence skipping volume validation. Error in Inst().S.GetVolumes: [%v]", expectedRestoredAppContextNamespace, err)
			errors = append(errors, err)
			continue
		}
		for _, restoredVol := range actualRestoredVolumes {
			actualVolumeMap[restoredVol.ID] = restoredVol
		}
		log.Infof("volumes bounded to the PVCs in the context [%s] are [%+v]", expectedRestoredAppContextNamespace, actualRestoredVolumes)

		// looping over the list of volumes that PX-Backup says it restored, to run some checks
		for _, restoredVolInfo := range apparentlyRestoredVolumes {
			if namespaceMappings[restoredVolInfo.SourceNamespace] == expectedRestoredAppContextNamespace {
				if restoredVolInfo.Status.Status != api.RestoreInfo_StatusInfo_Success /*Can this also be partialsuccess?*/ {
					err := fmt.Errorf("in restore [%s], the status of the restored volume [%s] was not Success. It was [%s] with reason [%s]", restoreName, restoredVolInfo.RestoreVolume, restoredVolInfo.Status.Status, restoredVolInfo.Status.Reason)
					errors = append(errors, err)
					continue
				}

				var actualVol *volume.Volume
				var ok bool
				if actualVol, ok = actualVolumeMap[restoredVolInfo.RestoreVolume]; !ok {
					err := fmt.Errorf("in restore [%s], said restored volume [%s] cannot be found in the actual cluster [%s]", restoreName, restoredVolInfo.RestoreVolume, expectedRestoredAppContextNamespace)
					errors = append(errors, err)
					continue
				}

				if actualVol.Name != restoredVolInfo.Pvc {
					err := fmt.Errorf("in restore [%s], for restored volume [%s], PVC used is given as [%s], but actual PVC used was found to be [%s]", restoreName, restoredVolInfo.RestoreVolume, restoredVolInfo.Pvc, actualVol.Name)
					errors = append(errors, err)
				}

				var expectedVolumeDriver string
				switch strings.ToLower(os.Getenv("BACKUP_TYPE")) {
				case string(NativeCSIWithOffloadToS3):
					expectedVolumeDriver = "kdmp"
				case string(NativeCSI):
					expectedVolumeDriver = "csi"
				case string(DirectKDMP):
					expectedVolumeDriver = "kdmp"
				default:
					expectedVolumeDriver = Inst().V.String()
				}

				if restoredVolInfo.DriverName != expectedVolumeDriver {
					err := fmt.Errorf("in restore [%s], for restored volume [%s], volume driver actually used is given as [%s], but expected is [%s]", restoreName, restoredVolInfo.RestoreVolume, restoredVolInfo.DriverName, expectedVolumeDriver)
					errors = append(errors, err)
				}
			}
		}

		// VALIDATE APPLICATIONS
		log.InfoD("Validate applications in restored namespace [%s] due to restore [%s]", expectedRestoredAppContextNamespace, restoreName)
		errorChan := make(chan error, errorChannelSize)
		ValidateContext(expectedRestoredAppContext, &errorChan)
		for err := range errorChan {
			errors = append(errors, err)
		}
	}

	errStrings := make([]string, 0)
	for _, err := range errors {
		if err != nil {
			errStrings = append(errStrings, err.Error())
		}
	}

	if len(errStrings) > 0 {
		return fmt.Errorf("ValidateRestore Errors: {%s}", strings.Join(errStrings, "}\n{"))
	} else {
		return nil
	}
}

// CloneAppContextAndTransformWithMappings clones an appContext and transforms it according to the maps provided. Set `forRestore` to true when the transformation is for namespaces restored by px-backup. To be used after switching to k8s context (cluster) which has the restored namespace.
func CloneAppContextAndTransformWithMappings(appContext *scheduler.Context, namespaceMapping map[string]string, storageClassMapping map[string]string, forRestore bool) (*scheduler.Context, error) {
	appContextNamespace := appContext.ScheduleOptions.Namespace
	log.Infof("TransformAppContextWithMappings of appContext [%s] with namespace mapping [%v] and storage Class Mapping [%v]", appContextNamespace, namespaceMapping, storageClassMapping)

	restoreAppContext := *appContext
	var errors []error

	// TODO: remove workaround in future.
	allStorageClassMappingsPresent := true

	specObjects := make([]interface{}, 0)
	for _, appSpecOrig := range appContext.App.SpecList {
		if forRestore {
			// if we are transforming to obtain a restored specs, VolumeSnapshot should be ignored
			if obj, ok := appSpecOrig.(*snapv1.VolumeSnapshot); ok {
				log.Infof("TransformAppContextWithMappings is for restore contexts, ignoring transformation of 'VolumeSnapshot' [%s] in appContext [%s]", obj.Metadata.Name, appContextNamespace)
				continue
			} else if obj, ok := appSpecOrig.(*storageapi.StorageClass); ok {
				log.Infof("TransformAppContextWithMappings is for restore contexts, ignoring transformation of 'StorageClass' [%s] in appContext [%s]", obj.Name, appContextNamespace)
				continue
			}
		}

		appSpec, err := CloneSpec(appSpecOrig) //clone spec to create "restore" specs
		if err != nil {
			err := fmt.Errorf("failed to clone spec: '%v'. Err: %v", appSpecOrig, err)
			errors = append(errors, err)
			continue
		}
		if forRestore {
			err = TransformToRestoredSpec(appSpec, storageClassMapping)
			if err != nil {
				err := fmt.Errorf("failed to TransformToRestoredSpec for %v, with sc map %s. Err: %v", appSpec, storageClassMapping, err)
				errors = append(errors, err)
				continue
			}
		}
		err = UpdateNamespace(appSpec, namespaceMapping)
		if err != nil {
			err := fmt.Errorf("failed to Update the namespace for %v, with ns map %s. Err: %v", appSpec, namespaceMapping, err)
			errors = append(errors, err)
			continue
		}
		specObjects = append(specObjects, appSpec)

		// TODO: remove workaround in future.
		if specObj, ok := appSpecOrig.(*corev1.PersistentVolumeClaim); ok {
			if _, ok := storageClassMapping[*specObj.Spec.StorageClassName]; !ok {
				allStorageClassMappingsPresent = false
			}
		}
	}

	errStrings := make([]string, 0)
	for _, err := range errors {
		if err != nil {
			errStrings = append(errStrings, err.Error())
		}
	}

	if len(errStrings) > 0 {
		return nil, fmt.Errorf("TransformAppContextWithMappings Errors: {%s}", strings.Join(errStrings, "}\n{"))
	}

	app := *appContext.App
	app.SpecList = specObjects
	restoreAppContext.App = &app

	// `CreateScheduleOptions` must be used in order to make it appear as though we scheduled it (rather than it being restored) in order to prove equivalency between scheduling and restoration.
	var options scheduler.ScheduleOptions
	if namespace, ok := namespaceMapping[appContextNamespace]; ok {
		options = CreateScheduleOptions(namespace)
	} else {
		options = CreateScheduleOptions(appContextNamespace)
	}
	restoreAppContext.ScheduleOptions = options

	// TODO: remove workaround in future.
	if !allStorageClassMappingsPresent {
		restoreAppContext.SkipVolumeValidation = true
	}

	return &restoreAppContext, nil
}

// TransformToRestoredSpec transforms a given spec to one expected in case of restoration by px-backup. An error is retuned if any transformation fails. specs with no need for transformation are ignored.
func TransformToRestoredSpec(spec interface{}, storageClassMapping map[string]string) error {
	if specObj, ok := spec.(*corev1.PersistentVolumeClaim); ok {
		if sc, ok := storageClassMapping[*specObj.Spec.StorageClassName]; ok {
			*specObj.Spec.StorageClassName = sc
		}
		return nil
	}

	return nil
}

// IsBackupLocationPresent checks whether the backup location is present or not
func IsBackupLocationPresent(bkpLocation string, ctx context.Context, orgID string) (bool, error) {
	backupLocationNames := make([]string, 0)
	backupLocationEnumerateRequest := &api.BackupLocationEnumerateRequest{
		OrgId: orgID,
	}
	response, err := Inst().Backup.EnumerateBackupLocation(ctx, backupLocationEnumerateRequest)
	if err != nil {
		return false, err
	}

	for _, backupLocationObj := range response.GetBackupLocations() {
		backupLocationNames = append(backupLocationNames, backupLocationObj.GetName())
		if backupLocationObj.GetName() == bkpLocation {
			log.Infof("Backup location [%s] is present", bkpLocation)
			return true, nil
		}
	}
	log.Infof("Backup locations fetched - %s", backupLocationNames)
	return false, nil
}

// IsCloudCredPresent checks whether the Cloud Cred is present or not
func IsCloudCredPresent(cloudCredName string, ctx context.Context, orgID string) (bool, error) {
	cloudCredEnumerateRequest := &api.CloudCredentialEnumerateRequest{
		OrgId:          orgID,
		IncludeSecrets: false,
	}
	cloudCredObjs, err := Inst().Backup.EnumerateCloudCredential(ctx, cloudCredEnumerateRequest)
	if err != nil {
		return false, err
	}
	for _, cloudCredObj := range cloudCredObjs.GetCloudCredentials() {
		if cloudCredObj.GetName() == cloudCredName {
			log.Infof("Cloud Credential [%s] is present", cloudCredName)
			return true, nil
		}
	}
	return false, nil
}

// CreateCustomRestoreWithPVCs function can be used to deploy custom deployment with it's PVCs. It cannot be used for any other resource type.
func CreateCustomRestoreWithPVCs(restoreName string, backupName string, namespaceMapping map[string]string, clusterName string,
	orgID string, ctx context.Context, storageClassMapping map[string]string, namespace string) (deploymentName string, err error) {

	var bkpUid string
	var newResources []*api.ResourceInfo
	var options metav1.ListOptions
	var deploymentPvcMap = make(map[string][]string)
	backupDriver := Inst().Backup
	log.Infof("Getting the UID of the backup needed to be restored")
	bkpUid, err = backupDriver.GetBackupUID(ctx, backupName, orgID)
	if err != nil {
		return "", fmt.Errorf("unable to get backup UID for %v with error %v", backupName, err)
	}
	deploymentList, err := apps.Instance().ListDeployments(namespace, options)
	if err != nil {
		return "", fmt.Errorf("unable to list the deployments in namespace %v with error %v", namespace, err)
	}
	if len(deploymentList.Items) == 0 {
		return "", fmt.Errorf("deployment list is null")
	}
	deployments := deploymentList.Items
	for _, deployment := range deployments {
		var pvcs []string
		for _, vol := range deployment.Spec.Template.Spec.Volumes {
			pvcName := vol.PersistentVolumeClaim.ClaimName
			pvcs = append(pvcs, pvcName)
		}
		deploymentPvcMap[deployment.Name] = pvcs
	}
	// select a random index from the slice of deployment names to be restored
	randomIndex := rand.Intn(len(deployments))
	deployment := deployments[randomIndex]
	log.Infof("selected deployment %v", deployment.Name)
	pvcs, exists := deploymentPvcMap[deployment.Name]
	if !exists {
		return "", fmt.Errorf("deploymentName %v not found in the deploymentPvcMap", deployment.Name)
	}
	deploymentStruct := &api.ResourceInfo{
		Version:   "v1",
		Group:     "apps",
		Kind:      "Deployment",
		Name:      deployment.Name,
		Namespace: namespace,
	}
	pvcsStructs := make([]*api.ResourceInfo, len(pvcs))
	for i, pvcName := range pvcs {
		pvcStruct := &api.ResourceInfo{
			Version:   "v1",
			Group:     "core",
			Kind:      "PersistentVolumeClaim",
			Name:      pvcName,
			Namespace: namespace,
		}
		pvcsStructs[i] = pvcStruct
	}
	newResources = append([]*api.ResourceInfo{deploymentStruct}, pvcsStructs...)
	createRestoreReq := &api.RestoreCreateRequest{
		CreateMetadata: &api.CreateMetadata{
			Name:  restoreName,
			OrgId: orgID,
		},
		Backup:              backupName,
		Cluster:             clusterName,
		NamespaceMapping:    namespaceMapping,
		StorageClassMapping: storageClassMapping,
		BackupRef: &api.ObjectRef{
			Name: backupName,
			Uid:  bkpUid,
		},
		IncludeResources: newResources,
	}
	_, err = backupDriver.CreateRestore(ctx, createRestoreReq)
	if err != nil {
		return "", fmt.Errorf("fail to create restore with createrestore req %v and error %v", createRestoreReq, err)
	}
	err = restoreSuccessCheck(restoreName, orgID, maxWaitPeriodForRestoreCompletionInMinute*time.Minute, 30*time.Second, ctx)
	if err != nil {
		return "", fmt.Errorf("fail to create restore %v with error %v", restoreName, err)
	}
	return deployment.Name, nil
}

// GetOrdinalScheduleBackupName returns the name of the schedule backup at the specified ordinal position for the given schedule
func GetOrdinalScheduleBackupName(ctx context.Context, scheduleName string, ordinal int, orgID string) (string, error) {
	if ordinal < 1 {
		return "", fmt.Errorf("the provided ordinal value [%d] for schedule backups with schedule name [%s] is invalid. valid values range from 1", ordinal, scheduleName)
	}
	allScheduleBackupNames, err := Inst().Backup.GetAllScheduleBackupNames(ctx, scheduleName, orgID)
	if err != nil {
		return "", err
	}
	if len(allScheduleBackupNames) == 0 {
		return "", fmt.Errorf("no backups were found for the schedule [%s]", scheduleName)
	}
	if ordinal > len(allScheduleBackupNames) {
		return "", fmt.Errorf("schedule backups with schedule name [%s] have not been created up to the provided ordinal value [%d]", scheduleName, ordinal)
	}
	return allScheduleBackupNames[ordinal-1], nil
}

// GetFirstScheduleBackupName returns the name of the first schedule backup for the given schedule
func GetFirstScheduleBackupName(ctx context.Context, scheduleName string, orgID string) (string, error) {
	allScheduleBackupNames, err := Inst().Backup.GetAllScheduleBackupNames(ctx, scheduleName, orgID)
	if err != nil {
		return "", err
	}
	if len(allScheduleBackupNames) == 0 {
		return "", fmt.Errorf("no backups found for schedule %s", scheduleName)
	}
	return allScheduleBackupNames[0], nil
}

// GetLatestScheduleBackupName returns the name of the latest schedule backup for the given schedule
func GetLatestScheduleBackupName(ctx context.Context, scheduleName string, orgID string) (string, error) {
	allScheduleBackupNames, err := Inst().Backup.GetAllScheduleBackupNames(ctx, scheduleName, orgID)
	if err != nil {
		return "", err
	}
	if len(allScheduleBackupNames) == 0 {
		return "", fmt.Errorf("no backups found for schedule %s", scheduleName)
	}
	return allScheduleBackupNames[len(allScheduleBackupNames)-1], nil
}

// GetOrdinalScheduleBackupUID returns the uid of the schedule backup at the specified ordinal position for the given schedule
func GetOrdinalScheduleBackupUID(ctx context.Context, scheduleName string, ordinal int, orgID string) (string, error) {
	if ordinal < 1 {
		return "", fmt.Errorf("the provided ordinal value [%d] for schedule backups with schedule name [%s] is invalid. valid values range from 1", ordinal, scheduleName)
	}
	allScheduleBackupUids, err := Inst().Backup.GetAllScheduleBackupUIDs(ctx, scheduleName, orgID)
	if err != nil {
		return "", err
	}
	if len(allScheduleBackupUids) == 0 {
		return "", fmt.Errorf("no backups were found for the schedule [%s]", scheduleName)
	}
	if ordinal > len(allScheduleBackupUids) {
		return "", fmt.Errorf("schedule backups with schedule name [%s] have not been created up to the provided ordinal value [%d]", scheduleName, ordinal)
	}
	return allScheduleBackupUids[ordinal-1], nil
}

// GetFirstScheduleBackupUID returns the uid of the first schedule backup for the given schedule
func GetFirstScheduleBackupUID(ctx context.Context, scheduleName string, orgID string) (string, error) {
	allScheduleBackupUids, err := Inst().Backup.GetAllScheduleBackupUIDs(ctx, scheduleName, orgID)
	if err != nil {
		return "", err
	}
	if len(allScheduleBackupUids) == 0 {
		return "", fmt.Errorf("no backups found for schedule %s", scheduleName)
	}
	return allScheduleBackupUids[0], nil
}

// GetLatestScheduleBackupUID returns the uid of the latest schedule backup for the given schedule
func GetLatestScheduleBackupUID(ctx context.Context, scheduleName string, orgID string) (string, error) {
	allScheduleBackupUids, err := Inst().Backup.GetAllScheduleBackupUIDs(ctx, scheduleName, orgID)
	if err != nil {
		return "", err
	}
	if len(allScheduleBackupUids) == 0 {
		return "", fmt.Errorf("no backups found for schedule %s", scheduleName)
	}
	return allScheduleBackupUids[len(allScheduleBackupUids)-1], nil
}

// IsPresent verifies if the given data is present in slice of data
func IsPresent(dataSlice interface{}, data interface{}) bool {
	s := reflect.ValueOf(dataSlice)
	for i := 0; i < s.Len(); i++ {
		if s.Index(i).Interface() == data {
			return true
		}
	}
	return false
}

func DeleteBackupAndWait(backupName string, ctx context.Context) error {
	backupDriver := Inst().Backup
	backupEnumerateReq := &api.BackupEnumerateRequest{
		OrgId: orgID,
	}

	backupDeletionSuccessCheck := func() (interface{}, bool, error) {
		currentBackups, err := backupDriver.EnumerateBackup(ctx, backupEnumerateReq)
		if err != nil {
			return "", true, err
		}
		for _, backupObject := range currentBackups.GetBackups() {
			if backupObject.Name == backupName {
				return "", true, fmt.Errorf("backupObject [%s] is not yet deleted", backupObject.Name)
			}
		}
		return "", false, nil
	}
	_, err := task.DoRetryWithTimeout(backupDeletionSuccessCheck, backupDeleteTimeout, backupDeleteRetryTime)
	return err
}

// GetPxBackupVersion return the version of Px Backup as a VersionInfo struct
func GetPxBackupVersion() (*api.VersionInfo, error) {
	ctx, err := backup.GetAdminCtxFromSecret()
	if err != nil {
		return nil, err
	}
	versionResponse, err := Inst().Backup.GetPxBackupVersion(ctx, &api.VersionGetRequest{})
	if err != nil {
		return nil, err
	}
	backupVersion := versionResponse.GetVersion()
	return backupVersion, nil
}

// GetPxBackupVersionString returns the version of Px Backup like 2.4.0-e85b680
func GetPxBackupVersionString() (string, error) {
	backupVersion, err := GetPxBackupVersion()
	if err != nil {
		return "", err
	}
	return fmt.Sprintf("%s.%s.%s-%s", backupVersion.GetMajor(), backupVersion.GetMinor(), backupVersion.GetPatch(), backupVersion.GetGitCommit()), nil
}

// GetPxBackupVersionSemVer returns the version of Px Backup in semver format like 2.4.0
func GetPxBackupVersionSemVer() (string, error) {
	backupVersion, err := GetPxBackupVersion()
	if err != nil {
		return "", err
	}
	return fmt.Sprintf("%s.%s.%s", backupVersion.GetMajor(), backupVersion.GetMinor(), backupVersion.GetPatch()), nil
}

// GetPxBackupBuildDate returns the Px Backup build date
func GetPxBackupBuildDate() (string, error) {
	ctx, err := backup.GetAdminCtxFromSecret()
	if err != nil {
		return "", err
	}
	versionResponse, err := Inst().Backup.GetPxBackupVersion(ctx, &api.VersionGetRequest{})
	if err != nil {
		return "", err
	}
	backupVersion := versionResponse.GetVersion()
	return backupVersion.GetBuildDate(), nil
}

// UpgradePxBackup will perform the upgrade tasks for Px Backup to the version passed as string
// Eg: versionToUpgrade := "2.4.0"
func UpgradePxBackup(versionToUpgrade string) error {
	var cmd string

	// Compare and validate the upgrade path
	currentBackupVersionString, err := GetPxBackupVersionSemVer()
	if err != nil {
		return err
	}
	currentBackupVersion, err := version.NewSemver(currentBackupVersionString)
	if err != nil {
		return err
	}
	versionToUpgradeSemVer, err := version.NewSemver(versionToUpgrade)
	if err != nil {
		return err
	}

	if currentBackupVersion.GreaterThanOrEqual(versionToUpgradeSemVer) {
		return fmt.Errorf("px backup cannot be upgraded from version [%s] to version [%s]", currentBackupVersion.String(), versionToUpgradeSemVer.String())
	} else {
		log.InfoD("Upgrade path chosen (%s) ---> (%s)", currentBackupVersionString, versionToUpgrade)
	}

	// Getting Px Backup Namespace
	pxBackupNamespace, err := backup.GetPxBackupNamespace()
	if err != nil {
		return err
	}

	// Delete the pxcentral-post-install-hook job is it exists
	allJobs, err := batch.Instance().ListAllJobs(pxBackupNamespace, metav1.ListOptions{})
	if err != nil {
		return err
	}
	if len(allJobs.Items) > 0 {
		log.Infof("List of all the jobs in Px Backup Namespace [%s] - ", pxBackupNamespace)
		for _, job := range allJobs.Items {
			log.Infof(job.Name)
		}

		for _, job := range allJobs.Items {
			if strings.Contains(job.Name, pxCentralPostInstallHookJobName) {
				err = deleteJobAndWait(job)
				if err != nil {
					return err
				}
			}
		}
	} else {
		log.Infof("%s job not found", pxCentralPostInstallHookJobName)
	}

	// Get storage class using for px-backup deployment
	statefulSet, err := apps.Instance().GetStatefulSet(mongodbStatefulset, pxBackupNamespace)
	if err != nil {
		return err
	}
	pvcs, err := apps.Instance().GetPVCsForStatefulSet(statefulSet)
	if err != nil {
		return err
	}
	storageClassName := pvcs.Items[0].Spec.StorageClassName

	// Get the tarball required for helm upgrade
	helmBranch, isPresent := os.LookupEnv("PX_BACKUP_HELM_REPO_BRANCH")
	if !isPresent {
		helmBranch = defaultPxBackupHelmBranch
	}
	cmd = fmt.Sprintf("curl -O  https://raw.githubusercontent.com/portworx/helm/%s/stable/px-central-%s.tgz", helmBranch, versionToUpgrade)
	log.Infof("curl command to get tarball: %v ", cmd)
	output, _, err := osutils.ExecShell(cmd)
	if err != nil {
		return fmt.Errorf("error downloading of tarball: %v", err)
	}
	log.Infof("Terminal output: %s", output)

	// Checking if all pods are healthy before upgrade
	err = ValidateAllPodsInPxBackupNamespace()
	if err != nil {
		return err
	}

	// Execute helm upgrade using cmd
	log.Infof("Upgrading Px-Backup version from %s to %s", currentBackupVersionString, versionToUpgrade)
	cmd = fmt.Sprintf("helm upgrade px-central px-central-%s.tgz --namespace %s --version %s --set persistentStorage.enabled=true,persistentStorage.storageClassName=\"%s\",pxbackup.enabled=true",
		versionToUpgrade, pxBackupNamespace, versionToUpgrade, *storageClassName)
	log.Infof("helm command: %v ", cmd)

	pxBackupUpgradeStartTime := time.Now()

	output, _, err = osutils.ExecShell(cmd)
	if err != nil {
		return fmt.Errorf("upgrade failed with error: %v", err)
	}
	log.Infof("Terminal output: %s", output)

	// Collect mongoDB logs right after the command
	ginkgoTest := CurrentGinkgoTestDescription()
	testCaseName := fmt.Sprintf("%s-start", ginkgoTest.FullTestText)
	CollectMongoDBLogs(testCaseName)

	// Wait for post install hook job to be completed
	postInstallHookJobCompletedCheck := func() (interface{}, bool, error) {
		job, err := batch.Instance().GetJob(pxCentralPostInstallHookJobName, pxBackupNamespace)
		if err != nil {
			return "", true, err
		}
		if job.Status.Succeeded > 0 {
			log.Infof("Status of job %s after completion - "+
				"\nactive count - %d"+
				"\nsucceeded count - %d"+
				"\nfailed count - %d\n", job.Name, job.Status.Active, job.Status.Succeeded, job.Status.Failed)
			return "", false, nil
		}
		return "", true, fmt.Errorf("status of job %s not yet in desired state - "+
			"\nactive count - %d"+
			"\nsucceeded count - %d"+
			"\nfailed count - %d\n", job.Name, job.Status.Active, job.Status.Succeeded, job.Status.Failed)
	}
	_, err = task.DoRetryWithTimeout(postInstallHookJobCompletedCheck, 10*time.Minute, 30*time.Second)
	if err != nil {
		return err
	}

	// Collect mongoDB logs once the postInstallHook is completed
	ginkgoTest = CurrentGinkgoTestDescription()
	testCaseName = fmt.Sprintf("%s-end", ginkgoTest.FullTestText)
	CollectMongoDBLogs(testCaseName)

	pxBackupUpgradeEndTime := time.Now()
	pxBackupUpgradeDuration := pxBackupUpgradeEndTime.Sub(pxBackupUpgradeStartTime)
	log.InfoD("Time taken for Px-Backup upgrade to complete: %02d:%02d:%02d hh:mm:ss", int(pxBackupUpgradeDuration.Hours()), int(pxBackupUpgradeDuration.Minutes())%60, int(pxBackupUpgradeDuration.Seconds())%60)

	// Checking if all pods are running
	err = ValidateAllPodsInPxBackupNamespace()
	if err != nil {
		return err
	}

	postUpgradeVersion, err := GetPxBackupVersionSemVer()
	if err != nil {
		return err
	}
	if !strings.EqualFold(postUpgradeVersion, versionToUpgrade) {
		return fmt.Errorf("expected version after upgrade was %s but got %s", versionToUpgrade, postUpgradeVersion)
	}
	log.InfoD("Px-Backup upgrade from %s to %s is complete", currentBackupVersionString, postUpgradeVersion)
	return nil
}

// deleteJobAndWait waits for the provided job to be deleted
func deleteJobAndWait(job batchv1.Job) error {
	t := func() (interface{}, bool, error) {
		err := batch.Instance().DeleteJob(job.Name, job.Namespace)

		if err != nil {
			if strings.Contains(err.Error(), "not found") {
				return "", false, nil
			}
			return "", false, err
		}
		return "", true, fmt.Errorf("job %s not deleted", job.Name)
	}

	_, err := task.DoRetryWithTimeout(t, jobDeleteTimeout, jobDeleteRetryTime)
	if err != nil {
		return err
	}
	log.Infof("job %s deleted", job.Name)
	return nil
}

func ValidateAllPodsInPxBackupNamespace() error {
	pxBackupNamespace, err := backup.GetPxBackupNamespace()
	if err != nil {
		return err
	}
	for _, label := range backupPodLabels {
		allPods, err := core.Instance().GetPods(pxBackupNamespace, label)
		if err != nil {
			return err
		}
		for _, pod := range allPods.Items {
			log.Infof("Checking status for pod - %s", pod.GetName())
			err = core.Instance().ValidatePod(&pod, 5*time.Minute, 30*time.Second)
			if err != nil {
				// Collect mongoDB logs right after the command
				ginkgoTest := CurrentGinkgoTestDescription()
				testCaseName := ginkgoTest.FullTestText
				matches := regexp.MustCompile(`\{([^}]+)\}`).FindStringSubmatch(ginkgoTest.FullTestText)
				if len(matches) > 1 {
					testCaseName = fmt.Sprintf("%s-error-%s", matches[1], label)
				}
				CollectLogsFromPods(testCaseName, label, pxBackupNamespace, pod.GetName())
				return err
			}
		}
	}
	err = IsMongoDBReady()
	return err
}

// getStorkImageVersion returns current stork image version.
func getStorkImageVersion() (string, error) {
	storkDeploymentNamespace, err := k8sutils.GetStorkPodNamespace()
	if err != nil {
		return "", err
	}
	storkDeployment, err := apps.Instance().GetDeployment(storkDeploymentName, storkDeploymentNamespace)
	if err != nil {
		return "", err
	}
	storkImage := storkDeployment.Spec.Template.Spec.Containers[0].Image
	storkImageVersion := strings.Split(storkImage, ":")[len(strings.Split(storkImage, ":"))-1]
	return storkImageVersion, nil
}

// upgradeStorkVersion upgrades the stork to the provided version.
func upgradeStorkVersion(storkImageToUpgrade string) error {
	var finalImageToUpgrade string
	var postUpgradeStorkImageVersionStr string
	storkDeploymentNamespace, err := k8sutils.GetStorkPodNamespace()
	if err != nil {
		return err
	}
	currentStorkImageStr, err := getStorkImageVersion()
	if err != nil {
		return err
	}
	currentStorkVersion, err := version.NewSemver(currentStorkImageStr)
	if err != nil {
		return err
	}
	storkImageVersionToUpgrade, err := version.NewSemver(storkImageToUpgrade)
	if err != nil {
		return err
	}

	log.Infof("Current stork version : %s", currentStorkVersion)
	log.Infof("Upgrading stork version to : %s", storkImageVersionToUpgrade)

	if currentStorkVersion.GreaterThanOrEqual(storkImageVersionToUpgrade) {
		return fmt.Errorf("Cannot upgrade stork version from %s to %s as the current version is higher than the provided version", currentStorkVersion, storkImageVersionToUpgrade)
	}
	internalDockerRegistry := os.Getenv("INTERNAL_DOCKER_REGISTRY")
	if internalDockerRegistry != "" {
		finalImageToUpgrade = fmt.Sprintf("%s/portworx/stork:%s", internalDockerRegistry, storkImageToUpgrade)
	} else {
		finalImageToUpgrade = fmt.Sprintf("docker.io/openstorage/stork:%s", storkImageToUpgrade)
	}
	isOpBased, _ := Inst().V.IsOperatorBasedInstall()
	if isOpBased {
		log.Infof("Operator based Portworx deployment, Upgrading stork via StorageCluster")
		storageSpec, err := Inst().V.GetDriver()
		if err != nil {
			return err
		}
		storageSpec.Spec.Stork.Image = finalImageToUpgrade
		_, err = operator.Instance().UpdateStorageCluster(storageSpec)
		if err != nil {
			return err
		}
	} else {
		log.Infof("Non-Operator based Portworx deployment, Upgrading stork via Deployment")
		storkDeployment, err := apps.Instance().GetDeployment(storkDeploymentName, storkDeploymentNamespace)
		if err != nil {
			return err
		}
		storkDeployment.Spec.Template.Spec.Containers[0].Image = finalImageToUpgrade
		_, err = apps.Instance().UpdateDeployment(storkDeployment)
		if err != nil {
			return err
		}
	}
	// Wait for upgrade request to go through before validating
	t := func() (interface{}, bool, error) {
		postUpgradeStorkImageVersionStr, err = getStorkImageVersion()
		if err != nil {
			return "", true, err
		}
		if !strings.EqualFold(postUpgradeStorkImageVersionStr, storkImageToUpgrade) {
			return "", true, fmt.Errorf("expected version after upgrade was %s but got %s", storkImageToUpgrade, postUpgradeStorkImageVersionStr)
		}
		return "", false, nil
	}
	_, err = task.DoRetryWithTimeout(t, 5*time.Minute, 30*time.Second)
	if err != nil {
		return err
	}

	// validate stork pods after upgrade
	updatedStorkDeployment, err := apps.Instance().GetDeployment(storkDeploymentName, storkDeploymentNamespace)
	if err != nil {
		return err
	}
	err = apps.Instance().ValidateDeployment(updatedStorkDeployment, storkPodReadyTimeout, podReadyRetryTime)
	if err != nil {
		return err
	}

	log.Infof("Successfully upgraded stork version from %v to %v", currentStorkImageStr, postUpgradeStorkImageVersionStr)
	return nil
}

// CreateBackupWithNamespaceLabel creates a backup with Namespace label and checks for success
func CreateBackupWithNamespaceLabel(backupName string, clusterName string, bkpLocation string, bkpLocationUID string,
	labelSelectors map[string]string, orgID string, uid string, preRuleName string, preRuleUid string, postRuleName string,
	postRuleUid string, namespaceLabel string, ctx context.Context) error {
	_, err := CreateBackupWithNamespaceLabelWithoutCheck(backupName, clusterName, bkpLocation, bkpLocationUID, labelSelectors, orgID, uid, preRuleName, preRuleUid, postRuleName, postRuleUid, namespaceLabel, ctx)
	if err != nil {
		return err
	}
	err = backupSuccessCheck(backupName, orgID, maxWaitPeriodForBackupCompletionInMinutes*time.Minute, 30*time.Second, ctx)
	if err != nil {
		return err
	}
	log.Infof("Successfully created backup [%s] with namespace label [%s]", backupName, namespaceLabel)
	return nil
}

// CreateBackupWithNamespaceLabelWithValidation creates backup with namespace label, checks for success, and validates the backup.
func CreateBackupWithNamespaceLabelWithValidation(ctx context.Context, backupName string, clusterName string, bkpLocation string, bkpLocationUID string, scheduledAppContextsExpectedInBackup []*scheduler.Context, labelSelectors map[string]string, orgID string, uid string, preRuleName string, preRuleUid string, postRuleName string, postRuleUid string, namespaceLabel string) error {
	err := CreateBackupWithNamespaceLabel(backupName, clusterName, bkpLocation, bkpLocationUID, labelSelectors, orgID, uid, preRuleName, preRuleUid, postRuleName, postRuleUid, namespaceLabel, ctx)
	if err != nil {
		return err
	}
	return ValidateBackup(ctx, backupName, orgID, scheduledAppContextsExpectedInBackup, make([]string, 0))
}

// CreateScheduleBackupWithNamespaceLabel creates a schedule backup with namespace label and checks for success
func CreateScheduleBackupWithNamespaceLabel(scheduleName string, clusterName string, bkpLocation string, bkpLocationUID string, labelSelectors map[string]string, orgID string, preRuleName string, preRuleUid string, postRuleName string, postRuleUid string, namespaceLabel, schPolicyName string, schPolicyUID string, ctx context.Context) error {
	_, err := CreateScheduleBackupWithNamespaceLabelWithoutCheck(scheduleName, clusterName, bkpLocation, bkpLocationUID, labelSelectors, orgID, preRuleName, preRuleUid, postRuleName, postRuleUid, schPolicyName, schPolicyUID, namespaceLabel, ctx)
	if err != nil {
		return err
	}
	time.Sleep(1 * time.Minute)
	firstScheduleBackupName, err := GetFirstScheduleBackupName(ctx, scheduleName, orgID)
	if err != nil {
		return err
	}
	log.InfoD("first schedule backup for schedule name [%s] is [%s]", scheduleName, firstScheduleBackupName)
	err = backupSuccessCheck(firstScheduleBackupName, orgID, maxWaitPeriodForBackupCompletionInMinutes*time.Minute, 30*time.Second, ctx)
	if err != nil {
		return err
	}
	log.Infof("Successfully created schedule backup [%s] with namespace label [%s]", firstScheduleBackupName, namespaceLabel)
	return nil
}

// CreateBackupWithNamespaceLabelWithoutCheck creates backup with namespace label filter without waiting for success
func CreateBackupWithNamespaceLabelWithoutCheck(backupName string, clusterName string, bkpLocation string, bkpLocationUID string,
	labelSelectors map[string]string, orgID string, uid string, preRuleName string, preRuleUid string, postRuleName string,
	postRuleUid string, namespaceLabel string, ctx context.Context) (*api.BackupInspectResponse, error) {

	backupDriver := Inst().Backup
	bkpCreateRequest := &api.BackupCreateRequest{
		CreateMetadata: &api.CreateMetadata{
			Name:  backupName,
			OrgId: orgID,
		},
		BackupLocationRef: &api.ObjectRef{
			Name: bkpLocation,
			Uid:  bkpLocationUID,
		},
		Cluster:        clusterName,
		LabelSelectors: labelSelectors,
		ClusterRef: &api.ObjectRef{
			Name: clusterName,
			Uid:  uid,
		},
		PreExecRuleRef: &api.ObjectRef{
			Name: preRuleName,
			Uid:  preRuleUid,
		},
		PostExecRuleRef: &api.ObjectRef{
			Name: postRuleName,
			Uid:  postRuleUid,
		},
		NsLabelSelectors: namespaceLabel,
	}

	err := AdditionalBackupRequestParams(bkpCreateRequest)
	if err != nil {
		return nil, err
	}
	_, err = backupDriver.CreateBackup(ctx, bkpCreateRequest)
	if err != nil {
		return nil, err
	}
	backupUid, err := backupDriver.GetBackupUID(ctx, backupName, orgID)
	if err != nil {
		return nil, err
	}
	backupInspectRequest := &api.BackupInspectRequest{
		Name:  backupName,
		Uid:   backupUid,
		OrgId: orgID,
	}
	resp, err := backupDriver.InspectBackup(ctx, backupInspectRequest)
	if err != nil {
		return resp, err
	}
	return resp, nil
}

// CreateScheduleBackupWithNamespaceLabelWithoutCheck creates a schedule backup with namespace label filter without waiting for success
func CreateScheduleBackupWithNamespaceLabelWithoutCheck(scheduleName string, clusterName string, bkpLocation string, bkpLocationUID string, labelSelectors map[string]string, orgID string, preRuleName string, preRuleUid string, postRuleName string, postRuleUid string, schPolicyName string, schPolicyUID string, namespaceLabel string, ctx context.Context) (*api.BackupScheduleInspectResponse, error) {
	backupDriver := Inst().Backup
	bkpSchCreateRequest := &api.BackupScheduleCreateRequest{
		CreateMetadata: &api.CreateMetadata{
			Name:  scheduleName,
			OrgId: orgID,
		},
		SchedulePolicyRef: &api.ObjectRef{
			Name: schPolicyName,
			Uid:  schPolicyUID,
		},
		BackupLocationRef: &api.ObjectRef{
			Name: bkpLocation,
			Uid:  bkpLocationUID,
		},
		SchedulePolicy: schPolicyName,
		Cluster:        clusterName,
		LabelSelectors: labelSelectors,
		PreExecRuleRef: &api.ObjectRef{
			Name: preRuleName,
			Uid:  preRuleUid,
		},
		PostExecRuleRef: &api.ObjectRef{
			Name: postRuleName,
			Uid:  postRuleUid,
		},
		NsLabelSelectors: namespaceLabel,
	}

	err := AdditionalScheduledBackupRequestParams(bkpSchCreateRequest)
	if err != nil {
		return nil, err
	}
	_, err = backupDriver.CreateBackupSchedule(ctx, bkpSchCreateRequest)
	if err != nil {
		return nil, err
	}
	backupScheduleInspectRequest := &api.BackupScheduleInspectRequest{
		OrgId: orgID,
		Name:  scheduleName,
		Uid:   "",
	}
	resp, err := backupDriver.InspectBackupSchedule(ctx, backupScheduleInspectRequest)
	if err != nil {
		return resp, err
	}
	return resp, nil
}

// CreateScheduleBackupWithNamespaceLabelWithValidation creates a schedule backup with namespace label, checks for success of first (immediately triggered) backup, validates that backup and returns the name of that first scheduled backup
func CreateScheduleBackupWithNamespaceLabelWithValidation(ctx context.Context, scheduleName string, clusterName string, bkpLocation string, bkpLocationUID string, scheduledAppContextsExpectedInBackup []*scheduler.Context, labelSelectors map[string]string, orgID string, preRuleName string, preRuleUid string, postRuleName string, postRuleUid string, namespaceLabel string, schPolicyName string, schPolicyUID string) (string, error) {
	_, err := CreateScheduleBackupWithNamespaceLabelWithoutCheck(scheduleName, clusterName, bkpLocation, bkpLocationUID, labelSelectors, orgID, preRuleName, preRuleUid, postRuleName, postRuleUid, schPolicyName, schPolicyUID, namespaceLabel, ctx)
	if err != nil {
		return "", err
	}
	time.Sleep(1 * time.Minute)
	firstScheduleBackupName, err := GetFirstScheduleBackupName(ctx, scheduleName, orgID)
	if err != nil {
		return "", err
	}
	log.InfoD("first schedule backup for schedule name [%s] is [%s]", scheduleName, firstScheduleBackupName)
	return firstScheduleBackupName, backupSuccessCheckWithValidation(ctx, firstScheduleBackupName, scheduledAppContextsExpectedInBackup, orgID, maxWaitPeriodForBackupCompletionInMinutes*time.Minute, 30*time.Second)
}

// suspendBackupSchedule will suspend backup schedule
func suspendBackupSchedule(backupScheduleName, schPolicyName, OrgID string, ctx context.Context) error {
	backupDriver := Inst().Backup
	backupScheduleUID, err := GetScheduleUID(backupScheduleName, orgID, ctx)
	if err != nil {
		return err
	}
	schPolicyUID, err := Inst().Backup.GetSchedulePolicyUid(orgID, ctx, schPolicyName)
	if err != nil {
		return err
	}
	bkpScheduleSuspendRequest := &api.BackupScheduleUpdateRequest{
		CreateMetadata: &api.CreateMetadata{Name: backupScheduleName, OrgId: OrgID, Uid: backupScheduleUID},
		Suspend:        true,
		SchedulePolicyRef: &api.ObjectRef{
			Name: schPolicyName,
			Uid:  schPolicyUID,
		},
	}
	_, err = backupDriver.UpdateBackupSchedule(ctx, bkpScheduleSuspendRequest)
	return err
}

// resumeBackupSchedule will resume backup schedule
func resumeBackupSchedule(backupScheduleName, schPolicyName, OrgID string, ctx context.Context) error {
	backupDriver := Inst().Backup
	backupScheduleUID, err := GetScheduleUID(backupScheduleName, orgID, ctx)
	if err != nil {
		return err
	}
	schPolicyUID, err := Inst().Backup.GetSchedulePolicyUid(orgID, ctx, schPolicyName)
	if err != nil {
		return err
	}
	bkpScheduleSuspendRequest := &api.BackupScheduleUpdateRequest{
		CreateMetadata: &api.CreateMetadata{Name: backupScheduleName, OrgId: OrgID, Uid: backupScheduleUID},
		Suspend:        false,
		SchedulePolicyRef: &api.ObjectRef{
			Name: schPolicyName,
			Uid:  schPolicyUID,
		},
	}
	_, err = backupDriver.UpdateBackupSchedule(ctx, bkpScheduleSuspendRequest)
	return err
}

// NamespaceLabelBackupSuccessCheck verifies if the labeled namespaces are backed up and checks for labels applied to backups
func NamespaceLabelBackupSuccessCheck(backupName string, ctx context.Context, listOfLabelledNamespaces []string, namespaceLabel string) error {
	backupDriver := Inst().Backup
	log.Infof("Getting the Uid of backup %v", backupName)
	backupUid, err := backupDriver.GetBackupUID(ctx, backupName, orgID)
	if err != nil {
		return err
	}
	backupInspectRequest := &api.BackupInspectRequest{
		Name:  backupName,
		Uid:   backupUid,
		OrgId: orgID,
	}
	resp, err := backupDriver.InspectBackup(ctx, backupInspectRequest)
	if err != nil {
		return err
	}
	namespaceList := resp.GetBackup().GetNamespaces()
	log.Infof("The list of namespaces backed up are %v", namespaceList)
	if !AreStringSlicesEqual(namespaceList, listOfLabelledNamespaces) {
		return fmt.Errorf("list of namespaces backed up are %v which is not same as expected %v", namespaceList, listOfLabelledNamespaces)
	}
	backupLabels := resp.GetBackup().GetNsLabelSelectors()
	log.Infof("The list of labels applied to backup are %v", backupLabels)
	expectedLabels := strings.Split(namespaceLabel, ",")
	actualLabels := strings.Split(backupLabels, ",")
	AreStringSlicesEqual(expectedLabels, actualLabels)
	if !AreStringSlicesEqual(expectedLabels, actualLabels) {
		return fmt.Errorf("labels applied to backup are %v which is not same as expected %v", actualLabels, expectedLabels)
	}
	return nil
}

// AddLabelsToMultipleNamespaces add labels to multiple namespace
func AddLabelsToMultipleNamespaces(labels map[string]string, namespaces []string) error {
	for _, namespace := range namespaces {
		err := Inst().S.AddNamespaceLabel(namespace, labels)
		if err != nil {
			return err
		}
	}
	return nil
}

// DeleteLabelsFromMultipleNamespaces delete labels from multiple namespace
func DeleteLabelsFromMultipleNamespaces(labels map[string]string, namespaces []string) error {
	for _, namespace := range namespaces {
		err := Inst().S.RemoveNamespaceLabel(namespace, labels)
		if err != nil {
			return err
		}
	}
	return nil
}

// GenerateRandomLabels creates random label
func GenerateRandomLabels(number int) map[string]string {
	labels := make(map[string]string)
	randomString := uuid.New()
	for i := 0; i < number; i++ {
		key := fmt.Sprintf("%v-%v", i, randomString)
		value := randomString
		labels[key] = value
	}
	return labels
}

// MapToKeyValueString converts a map of string keys and value to a comma separated string of "key=value"
func MapToKeyValueString(m map[string]string) string {
	var pairs []string
	for k, v := range m {
		pairs = append(pairs, k+"="+v)
	}
	return strings.Join(pairs, ",")
}

// VerifyLicenseConsumedCount verifies the consumed license count for px-backup
func VerifyLicenseConsumedCount(ctx context.Context, OrgId string, expectedLicenseConsumedCount int64) error {
	licenseInspectRequestObject := &api.LicenseInspectRequest{
		OrgId: OrgId,
	}
	licenseCountCheck := func() (interface{}, bool, error) {
		licenseInspectResponse, err := Inst().Backup.InspectLicense(ctx, licenseInspectRequestObject)
		if err != nil {
			return "", false, err
		}
		licenseResponseInfoFeatureInfo := licenseInspectResponse.GetLicenseRespInfo().GetFeatureInfo()
		if licenseResponseInfoFeatureInfo[0].Consumed == expectedLicenseConsumedCount {
			return "", false, nil
		}
		return "", true, fmt.Errorf("actual license count:%v, expected license count: %v", licenseInspectResponse.GetLicenseRespInfo().GetFeatureInfo()[0].Consumed, expectedLicenseConsumedCount)
	}
	_, err := task.DoRetryWithTimeout(licenseCountCheck, licenseCountUpdateTimeout, licenseCountUpdateRetryTime)
	if err != nil {
		return err
	}
	return err
}

// DeleteRule deletes backup rule
func DeleteRule(ruleName string, orgId string, ctx context.Context) error {
	ruleUid, err := Inst().Backup.GetRuleUid(orgID, ctx, ruleName)
	if err != nil {
		return err
	}
	deleteRuleReq := &api.RuleDeleteRequest{
		OrgId: orgId,
		Name:  ruleName,
		Uid:   ruleUid,
	}
	_, err = Inst().Backup.DeleteRule(ctx, deleteRuleReq)
	if err != nil {
		return err
	}
	return nil
}

// SafeAppend appends elements to a given slice in a thread-safe manner using a provided mutex
func SafeAppend(mu *sync.Mutex, slice interface{}, elements ...interface{}) interface{} {
	mu.Lock()
	defer mu.Unlock()
	sliceValue := reflect.ValueOf(slice)
	for _, elem := range elements {
		elemValue := reflect.ValueOf(elem)
		sliceValue = reflect.Append(sliceValue, elemValue)
	}
	return sliceValue.Interface()
}

// TaskHandler executes the given task on each input in the taskInputs collection, either sequentially
// * or in parallel, depending on the specified execution mode. It also returns an error when taskInputs is not
// * of type slice or map.
// *
// * Parameters:
// *
// * taskInputs: The collection of inputs to operate on (either a slice or map).
// * task:       The function to execute on each input. If the function takes one argument,
// *
// *	it will be passed the input value. If it takes two arguments, the first
// *	will be the input key or index, and the second will be the input value.
// *
// * executionMode: The mode to use for executing the task, either "Sequential" or "Parallel".
// *
// * # Example
// *
// * The original code:
// *
// *	for _, value := range taskInputs / slice or map / {
// *	    task(value)
// *	}
// *
// * or
// *
// *	for index, value := range taskInputs / slice / {
// *	    task(index, value)
// *	}
// *
// * or
// *
// *	for key, value := range taskInputs / map / {
// *	    task(key, value)
// *	}
// *
// * The original code uses a common pattern for iterating over a slice or map of inputs and calling the 'task'
// * function for each input. To simplify this pattern and allow for concurrent execution of the 'task'
// * function, you can replace the for loops with a call to TaskHandler(taskInputs, task, executionMode), where
// * 'executionMode' is either 'Parallel' or 'Sequential'.
func TaskHandler(taskInputs interface{}, task interface{}, executionMode ExecutionMode) error {
	v := reflect.ValueOf(taskInputs)
	var keys []reflect.Value
	isMap := false
	if v.Kind() == reflect.Map {
		keys = v.MapKeys()
		isMap = true
	} else if v.Kind() == reflect.Slice || v.Kind() == reflect.Array {
		keys = make([]reflect.Value, v.Len())
		for i := 0; i < v.Len(); i++ {
			keys[i] = v.Index(i)
		}
	} else {
		return fmt.Errorf("instead of %#v, type of taskInputs should be a slice or map", v.Kind().String())
	}
	length := len(keys)
	if length == 0 {
		return nil
	} else if length == 1 {
		executionMode = Sequential
	}
	fnValue := reflect.ValueOf(task)
	numArgs := fnValue.Type().NumIn()
	callTask := func(key, value reflect.Value) {
		in := make([]reflect.Value, numArgs)
		if numArgs == 1 {
			in[0] = value
		} else {
			in[0] = key
			in[1] = value
		}
		fnValue.Call(in)
	}
	if executionMode == Sequential {
		for i := 0; i < length; i++ {
			if isMap {
				callTask(keys[i], v.MapIndex(keys[i]))
			} else {
				callTask(reflect.ValueOf(i), keys[i])
			}
		}
	} else {
		var wg sync.WaitGroup
		for i := 0; i < length; i++ {
			wg.Add(1)
			go func(i int) {
				defer wg.Done()
				if isMap {
					callTask(keys[i], v.MapIndex(keys[i]))
				} else {
					callTask(reflect.ValueOf(i), keys[i])
				}
			}(i)
		}
		wg.Wait()
	}
	return nil
}

// FetchNamespacesFromBackup fetches the namespace from backup
func FetchNamespacesFromBackup(ctx context.Context, backupName string, orgID string) ([]string, error) {
	var backedUpNamespaces []string
	backupUid, err := Inst().Backup.GetBackupUID(ctx, backupName, orgID)
	if err != nil {
		return nil, err
	}
	backupInspectRequest := &api.BackupInspectRequest{
		Name:  backupName,
		Uid:   backupUid,
		OrgId: orgID,
	}
	resp, err := Inst().Backup.InspectBackup(ctx, backupInspectRequest)
	if err != nil {
		return nil, err
	}
	backedUpNamespaces = resp.GetBackup().GetNamespaces()
	return backedUpNamespaces, err
}

// AreSlicesEqual verifies if two slices are equal or not
func AreSlicesEqual(slice1, slice2 interface{}) bool {
	v1 := reflect.ValueOf(slice1)
	v2 := reflect.ValueOf(slice2)
	if v1.Len() != v2.Len() {
		return false
	}
	m := make(map[interface{}]int)
	for i := 0; i < v2.Len(); i++ {
		m[v2.Index(i).Interface()]++
	}
	for i := 0; i < v1.Len(); i++ {
		if m[v1.Index(i).Interface()] == 0 {
			return false
		}
		m[v1.Index(i).Interface()]--
	}
	return true
}

// AreStringSlicesEqual compares two slices of string
func AreStringSlicesEqual(slice1 []string, slice2 []string) bool {
	if len(slice1) != len(slice2) {
		return false
	}
	sort.Sort(sort.StringSlice(slice1))
	sort.Sort(sort.StringSlice(slice2))
	for i, v := range slice1 {
		if v != slice2[i] {
			return false
		}
	}
	return true
}

// GetNextScheduleBackupName returns the upcoming schedule backup after it has been initiated
func GetNextScheduleBackupName(scheduleName string, scheduleInterval time.Duration, ctx context.Context) (string, error) {
	var nextScheduleBackupName string
	allScheduleBackupNames, err := Inst().Backup.GetAllScheduleBackupNames(ctx, scheduleName, orgID)
	if err != nil {
		return "", err
	}
	currentScheduleBackupCount := len(allScheduleBackupNames)
	nextScheduleBackupOrdinal := currentScheduleBackupCount + 1
	checkOrdinalScheduleBackupCreation := func() (interface{}, bool, error) {
		ordinalScheduleBackupName, err := GetOrdinalScheduleBackupName(ctx, scheduleName, nextScheduleBackupOrdinal, orgID)
		if err != nil {
			return "", true, err
		}
		return ordinalScheduleBackupName, false, nil
	}
	log.InfoD("Waiting for [%d] minutes for the next schedule backup to be triggered", scheduleInterval)
	time.Sleep(scheduleInterval * time.Minute)
	nextScheduleBackup, err := task.DoRetryWithTimeout(checkOrdinalScheduleBackupCreation, maxWaitPeriodForBackupCompletionInMinutes*time.Minute, 30*time.Second)
	if err != nil {
		return "", err
	}
	nextScheduleBackupName = nextScheduleBackup.(string)
	return nextScheduleBackupName, nil
}

// GetNextCompletedScheduleBackupName returns the upcoming schedule backup
// after it has been created and checked for success status
func GetNextCompletedScheduleBackupName(ctx context.Context, scheduleName string, scheduleInterval time.Duration) (string, error) {
	nextScheduleBackupName, err := GetNextScheduleBackupName(scheduleName, scheduleInterval, ctx)
	if err != nil {
		return "", err
	}
	log.InfoD("Next schedule backup name [%s]", nextScheduleBackupName)
	err = backupSuccessCheck(nextScheduleBackupName, orgID, maxWaitPeriodForBackupCompletionInMinutes*time.Minute, 30*time.Second, ctx)
	if err != nil {
		return "", err
	}
	return nextScheduleBackupName, nil
}

// GetNextCompletedScheduleBackupNameWithValidation returns the upcoming schedule backup
// after it has been created and checked for success status and validated
func GetNextCompletedScheduleBackupNameWithValidation(ctx context.Context, scheduleName string, scheduledAppContextsToBackup []*scheduler.Context, scheduleInterval time.Duration) (string, error) {
	nextScheduleBackupName, err := GetNextScheduleBackupName(scheduleName, scheduleInterval, ctx)
	if err != nil {
		return "", err
	}
	log.InfoD("Next schedule backup name [%s]", nextScheduleBackupName)
	err = backupSuccessCheckWithValidation(ctx, nextScheduleBackupName, scheduledAppContextsToBackup, orgID, maxWaitPeriodForBackupCompletionInMinutes*time.Minute, 30*time.Second)
	if err != nil {
		return "", err
	}
	return nextScheduleBackupName, nil
}

// GetNextPeriodicScheduleBackupName returns next periodic schedule backup name with the given interval
func GetNextPeriodicScheduleBackupName(scheduleName string, scheduleInterval time.Duration, ctx context.Context) (string, error) {
	var nextScheduleBackupName string
	allScheduleBackupNames, err := Inst().Backup.GetAllScheduleBackupNames(ctx, scheduleName, orgID)
	if err != nil {
		return "", err
	}
	currentScheduleBackupCount := len(allScheduleBackupNames)
	nextScheduleBackupOrdinal := currentScheduleBackupCount + 1
	checkOrdinalScheduleBackupCreation := func() (interface{}, bool, error) {
		ordinalScheduleBackupName, err := GetOrdinalScheduleBackupName(ctx, scheduleName, nextScheduleBackupOrdinal, orgID)
		if err != nil {
			return "", true, err
		}
		return ordinalScheduleBackupName, false, nil
	}
	log.InfoD("Waiting for %v minutes for the next schedule backup to be triggered", scheduleInterval)
	time.Sleep(scheduleInterval * time.Minute)
	nextScheduleBackup, err := task.DoRetryWithTimeout(checkOrdinalScheduleBackupCreation, maxWaitPeriodForBackupCompletionInMinutes*time.Minute, 30*time.Second)
	if err != nil {
		return "", err
	}
	log.InfoD("Next schedule backup name [%s]", nextScheduleBackup.(string))
	err = backupSuccessCheck(nextScheduleBackup.(string), orgID, maxWaitPeriodForBackupCompletionInMinutes*time.Minute, 30*time.Second, ctx)
	if err != nil {
		return "", err
	}
	nextScheduleBackupName = nextScheduleBackup.(string)
	return nextScheduleBackupName, nil
}

// RemoveElementByValue remove the first occurence of the element from the array.Pass a pointer to the array and the element by value.
func RemoveElementByValue(arr interface{}, value interface{}) error {
	v := reflect.ValueOf(arr)
	if v.Kind() != reflect.Ptr {
		return fmt.Errorf("removeElementByValue: not a pointer")
	}
	v = v.Elem()
	if v.Kind() != reflect.Slice {
		return fmt.Errorf("removeElementByValue: not a slice pointer")
	}
	for i := 0; i < v.Len(); i++ {
		if v.Index(i).Interface() == value {
			v.Set(reflect.AppendSlice(v.Slice(0, i), v.Slice(i+1, v.Len())))
			break
		}
	}
	return nil
}

// IsFullBackup checks if given backup is full backup or not
func IsFullBackup(backupName string, orgID string, ctx context.Context) error {
	backupUid, err := Inst().Backup.GetBackupUID(ctx, backupName, orgID)
	if err != nil {
		return err
	}
	backupInspectReq := &api.BackupInspectRequest{
		Name:  backupName,
		OrgId: orgID,
		Uid:   backupUid,
	}
	resp, err := Inst().Backup.InspectBackup(ctx, backupInspectReq)
	if err != nil {
		return err
	}
	for _, vol := range resp.GetBackup().GetVolumes() {
		backupId := vol.GetBackupId()
		log.Infof("BackupID of backup [%s]: [%s]", backupName, backupId)
		if strings.HasSuffix(backupId, "-incr") {
			return fmt.Errorf("backup [%s] is an incremental backup", backupName)
		}
	}
	return nil
}

// RemoveLabelFromNodesIfPresent remove the given label from the given node if present
func RemoveLabelFromNodesIfPresent(node node.Node, expectedKey string) error {
	nodeLabels, err := core.Instance().GetLabelsOnNode(node.Name)
	if err != nil {
		return err
	}
	for key := range nodeLabels {
		if key == expectedKey {
			log.InfoD("Removing the applied label with key %s from node %s", expectedKey, node.Name)
			err = Inst().S.RemoveLabelOnNode(node, expectedKey)
			if err != nil {
				return err
			}
			return nil
		}
	}
	return nil
}

// ValidatePodByLabel validates if the pod with specified label is in a running state
func ValidatePodByLabel(label map[string]string, namespace string, timeout time.Duration, retryInterval time.Duration) error {
	log.Infof("Checking if pods with label %v are running in namespace %s", label, namespace)
	pods, err := core.Instance().GetPods(namespace, label)
	if err != nil {
		return err
	}
	for _, pod := range pods.Items {
		err = core.Instance().ValidatePod(&pod, timeout, retryInterval)
		if err != nil {
			return fmt.Errorf("failed to validate pod [%s] with error - %s", pod.GetName(), err.Error())
		}
	}
	return nil
}

// IsMongoDBReady validates if the mongo db pods in Px-Backup namespace are healthy enough for Px-Backup to function
func IsMongoDBReady() error {
	log.Infof("Verify that at least 2 mongodb pods are in Ready state at the end of the testcase")
	errorString := "mongodb pods are not ready yet"
	pxbNamespace, err := backup.GetPxBackupNamespace()
	if err != nil {
		return err
	}
	mongoDBPodStatus := func() (interface{}, bool, error) {
		statefulSet, err := apps.Instance().GetStatefulSet(mongodbStatefulset, pxbNamespace)
		if err != nil {
			return "", true, err
		}

		// Check if all 3 mongo pods have come up
		if statefulSet.Status.ReadyReplicas < 3 {
			return "", true, fmt.Errorf("%s. expected ready pods - %d, actual ready pods - %d",
				errorString, 3, statefulSet.Status.ReadyReplicas)

		}
		return "", false, nil
	}
	_, err = DoRetryWithTimeoutWithGinkgoRecover(mongoDBPodStatus, 30*time.Minute, 30*time.Second)
	if err != nil {
		if strings.Contains(err.Error(), errorString) {
			statefulSet, err := apps.Instance().GetStatefulSet(mongodbStatefulset, pxbNamespace)

			// Check atleast 2 mongo pods are up if 3 mongo pods have not come up even after waiting for 30 min
			// Ideally we would expect all 3 pods to be ready but because of intermittent issues, we are limiting to 2
			// Px-Backup would function with just 2 mongo DB pods in healthy state.
			// TODO: Remove the limit to check for only 2 out of 3 pods once fixed
			// Tracking JIRAs: https://portworx.atlassian.net/browse/PB-3105, https://portworx.atlassian.net/browse/PB-3481
			log.Infof("Validating atleast 2 mongodb pods are ready")
			if statefulSet.Status.ReadyReplicas < 2 {
				return err
			}
		}
	}
	statefulSet, err := apps.Instance().GetStatefulSet(mongodbStatefulset, pxbNamespace)
	if err != nil {
		return err
	}
	log.Infof("Number of mongodb pods in Ready state are %v", statefulSet.Status.ReadyReplicas)
	return nil
}

// DeleteAppNamespace deletes the given namespace and wait for termination
func DeleteAppNamespace(namespace string) error {
	k8sCore := core.Instance()
	err := k8sCore.DeleteNamespace(namespace)
	if err != nil {
		return err
	}
	namespaceDeleteCheck := func() (interface{}, bool, error) {
		nsObj, err := core.Instance().GetNamespace(namespace)
		if err != nil {
			if strings.Contains(err.Error(), "not found") {
				return "", false, nil
			} else {
				return "", false, err
			}
		}
		if nsObj.Status.Phase == "Terminating" {
			return "", true, fmt.Errorf("namespace - %s is in %s phase ", namespace, nsObj.Status.Phase)
		}
		return "", false, nil
	}
	_, err = task.DoRetryWithTimeout(namespaceDeleteCheck, namespaceDeleteTimeout, jobDeleteRetryTime)
	if err != nil {
		return err
	}
	return nil
}

// RegisterCluster adds the cluster with the given name
func RegisterCluster(clusterName string, cloudCredName string, orgID string, ctx context.Context) error {
	var kubeconfigPath string
	var err error
	kubeConfigs := os.Getenv("KUBECONFIGS")
	if kubeConfigs == "" {
		return fmt.Errorf("unable to get KUBECONFIGS from Environment variable")
	}
	kubeconfigList := strings.Split(kubeConfigs, ",")
	DumpKubeconfigs(kubeconfigList)
	// Register cluster with backup driver
	log.InfoD("Create cluster [%s] in org [%s]", clusterName, orgID)
	if clusterName == SourceClusterName {
		kubeconfigPath, err = GetSourceClusterConfigPath()
	} else if clusterName == destinationClusterName {
		kubeconfigPath, err = GetDestinationClusterConfigPath()
	} else {
		return fmt.Errorf("registering %s cluster not implemented", clusterName)
	}
	if err != nil {
		return err
	}
	log.Infof("Save cluster %s kubeconfig to %s", clusterName, kubeconfigPath)
	clusterStatus := func() (interface{}, bool, error) {
		err = CreateCluster(clusterName, kubeconfigPath, orgID, cloudCredName, "", ctx)
		if err != nil && !strings.Contains(err.Error(), "already exists with status: Online") {
			return "", true, err
		}
		createClusterStatus, err := Inst().Backup.GetClusterStatus(orgID, clusterName, ctx)
		if err != nil {
			return "", true, err
		}
		if createClusterStatus == api.ClusterInfo_StatusInfo_Online {
			return "", false, nil
		}
		return "", true, fmt.Errorf("the %s cluster state is not Online yet", clusterName)
	}
	_, err = task.DoRetryWithTimeout(clusterStatus, clusterCreationTimeout, clusterCreationRetryTime)
	if err != nil {
		return err
	}
	return nil
}

// NamespaceExistsInNamespaceMapping checks if namespace is present in map of namespace mapping
func NamespaceExistsInNamespaceMapping(namespaceMap map[string]string, namespaces []string) bool {
	for _, namespace := range namespaces {
		if _, ok := namespaceMap[namespace]; !ok {
			fmt.Printf("%s is not a present in namespaces %v", namespace, namespaces)
			return false
		}
	}
	return true
}

// RemoveNamespaceLabelForMultipleNamespaces removes labels from multiple namespace
func RemoveNamespaceLabelForMultipleNamespaces(labels map[string]string, namespaces []string) error {
	for _, namespace := range namespaces {
		err := Inst().S.RemoveNamespaceLabel(namespace, labels)
		if err != nil {
			return err
		}
	}
	return nil
}

func AddSourceCluster(ctx context.Context) error {
	err := RegisterCluster(SourceClusterName, "", orgID, ctx)
	if err != nil {
		return err
	}
	return nil
}

func AddDestinationCluster(ctx context.Context) error {
	err := RegisterCluster(destinationClusterName, "", orgID, ctx)
	if err != nil {
		return err
	}
	return nil
}

// GenerateRandomLabelsWithMaxChar creates random label with max characters
func GenerateRandomLabelsWithMaxChar(number int, charLimit int) map[string]string {
	labels := make(map[string]string)
	for i := 0; i < number; i++ {
		key := RandomString(charLimit)
		value := uuid.New()
		labels[key] = value
	}
	return labels
}

// GetCustomBucketName creates a custom bucket and returns name
func GetCustomBucketName(provider string, testName string) string {
	var customBucket string
	customBucket = fmt.Sprintf("%s-%s-%v", provider, testName, time.Now().Unix())
	if provider == drivers.ProviderAws {
		CreateBucket(provider, customBucket)
	}
	return customBucket
}

// ValidateBackupLocation validates the given backup location
func ValidateBackupLocation(ctx context.Context, orgID string, backupLocationName string, uid string) error {
	backupLocationValidateRequest := &api.BackupLocationValidateRequest{
		OrgId: orgID,
		Name:  backupLocationName,
		Uid:   uid,
	}
	_, err := Inst().Backup.ValidateBackupLocation(ctx, backupLocationValidateRequest)
	return err
}

// GetAppLabelFromSpec gets the label of the pod from the spec
func GetAppLabelFromSpec(AppContextsMapping *scheduler.Context) (map[string]string, error) {
	for _, specObj := range AppContextsMapping.App.SpecList {
		if obj, ok := specObj.(*appsapi.Deployment); ok {
			return obj.Spec.Selector.MatchLabels, nil
		}
	}
	return nil, fmt.Errorf("unable to find the label for %s", AppContextsMapping.App.Key)
}

// GetVolumeMounts gets the volume mounts from the spec
func GetVolumeMounts(AppContextsMapping *scheduler.Context) ([]string, error) {
	var volumeMounts []string
	for _, specObj := range AppContextsMapping.App.SpecList {
		if obj, ok := specObj.(*appsapi.Deployment); ok {
			mountPoints := obj.Spec.Template.Spec.Containers[0].VolumeMounts
			for index := range mountPoints {
				volumeMounts = append(volumeMounts, mountPoints[index].MountPath)
			}
			return volumeMounts, nil
		}
	}
	return nil, fmt.Errorf("unable to find the mount point for %s", AppContextsMapping.App.Key)
}

type OwnershipAccessType int32

const (
	Invalid OwnershipAccessType = 0
	// Read access only and cannot affect the resource.
	Read = 1
	// Write access and can affect the resource.
	// This type automatically provides Read access also.
	Write = 2
	// Administrator access.
	// This type automatically provides Read and Write access also.
	Admin = 3
)

// UpdateBackupLocationOwnership Updates the backup location ownership
func UpdateBackupLocationOwnership(name string, uid string, userNames []string, groups []string, accessType OwnershipAccessType, publicAccess OwnershipAccessType, ctx context.Context) error {
	log.Infof("UpdateBackupLocationOwnership for users %v", userNames)
	backupDriver := Inst().Backup
	userIDs := make([]string, 0)
	groupIDs := make([]string, 0)
	for _, userName := range userNames {
		userID, err := backup.FetchIDOfUser(userName)
		if err != nil {
			return err
		}
		userIDs = append(userIDs, userID)
	}

	for _, group := range groups {
		groupID, err := backup.FetchIDOfGroup(group)
		if err != nil {
			return err
		}
		groupIDs = append(groupIDs, groupID)
	}

	userBackupLocationOwnershipAccessConfigs := make([]*api.Ownership_AccessConfig, 0)

	for _, userID := range userIDs {
		userBackupLocationOwnershipAccessConfig := &api.Ownership_AccessConfig{
			Id:     userID,
			Access: api.Ownership_AccessType(accessType),
		}
		userBackupLocationOwnershipAccessConfigs = append(userBackupLocationOwnershipAccessConfigs, userBackupLocationOwnershipAccessConfig)
	}

	groupBackupLocationOwnershipAccessConfigs := make([]*api.Ownership_AccessConfig, 0)

	for _, groupID := range groupIDs {
		groupBackupLocationOwnershipAccessConfig := &api.Ownership_AccessConfig{
			Id:     groupID,
			Access: api.Ownership_AccessType(accessType),
		}
		groupBackupLocationOwnershipAccessConfigs = append(groupBackupLocationOwnershipAccessConfigs, groupBackupLocationOwnershipAccessConfig)
	}

	bLocationOwnershipUpdateReq := &api.BackupLocationOwnershipUpdateRequest{
		OrgId: orgID,
		Name:  name,
		Ownership: &api.Ownership{
			Groups:        groupBackupLocationOwnershipAccessConfigs,
			Collaborators: userBackupLocationOwnershipAccessConfigs,
			Public: &api.Ownership_PublicAccessControl{
				Type: api.Ownership_AccessType(publicAccess),
			},
		},
		Uid: uid,
	}

	_, err := backupDriver.UpdateOwnershipBackupLocation(ctx, bLocationOwnershipUpdateReq)
	if err != nil {
		return fmt.Errorf("failed to create backup location: %v", err)
	}
	return nil
}

type BackupTypeForCSI string

const (
	NativeCSIWithOffloadToS3 BackupTypeForCSI = "csi_offload_s3"
	NativeCSI                BackupTypeForCSI = "native_csi"
	DirectKDMP               BackupTypeForCSI = "direct_kdmp"
)

// AdditionalBackupRequestParams decorates the backupRequest with additional parameters required
// when BACKUP_TYPE is Native CSI, Direct KDMP or CSI snapshot with offload to S3
func AdditionalBackupRequestParams(backupRequest *api.BackupCreateRequest) error {
	switch strings.ToLower(os.Getenv("BACKUP_TYPE")) {
	case string(NativeCSIWithOffloadToS3):
		log.Infof("Detected backup type - %s", NativeCSIWithOffloadToS3)
		backupRequest.BackupType = api.BackupCreateRequest_Generic
		var csiSnapshotClassName string
		var err error
		if csiSnapshotClassName, err = GetCsiSnapshotClassName(); err != nil {
			return err
		}
		backupRequest.CsiSnapshotClassName = csiSnapshotClassName
	case string(NativeCSI):
		log.Infof("Detected backup type - %s", NativeCSI)
		backupRequest.BackupType = api.BackupCreateRequest_Normal
		var csiSnapshotClassName string
		var err error
		if csiSnapshotClassName, err = GetCsiSnapshotClassName(); err != nil {
			return err
		}
		backupRequest.CsiSnapshotClassName = csiSnapshotClassName
	case string(DirectKDMP):
		log.Infof("Detected backup type - %s", DirectKDMP)
		backupRequest.BackupType = api.BackupCreateRequest_Generic
	default:
		log.Infof("Environment variable BACKUP_TYPE is not provided")
	}
	return nil
}

// AdditionalScheduledBackupRequestParams decorates the backupScheduleRequest with additional parameters required
// when BACKUP_TYPE is Native CSI, Direct KDMP or CSI snapshot with offload to S3
func AdditionalScheduledBackupRequestParams(backupScheduleRequest *api.BackupScheduleCreateRequest) error {
	switch strings.ToLower(os.Getenv("BACKUP_TYPE")) {
	case string(NativeCSIWithOffloadToS3):
		log.Infof("Detected backup type - %s", NativeCSIWithOffloadToS3)
		backupScheduleRequest.BackupType = api.BackupScheduleCreateRequest_Generic
		var csiSnapshotClassName string
		var err error
		if csiSnapshotClassName, err = GetCsiSnapshotClassName(); err != nil {
			return err
		}
		backupScheduleRequest.CsiSnapshotClassName = csiSnapshotClassName
	case string(NativeCSI):
		log.Infof("Detected backup type - %s", NativeCSI)
		backupScheduleRequest.BackupType = api.BackupScheduleCreateRequest_Normal
		var csiSnapshotClassName string
		var err error
		if csiSnapshotClassName, err = GetCsiSnapshotClassName(); err != nil {
			return err
		}
		backupScheduleRequest.CsiSnapshotClassName = csiSnapshotClassName
	case string(DirectKDMP):
		log.Infof("Detected backup type - %s", DirectKDMP)
		backupScheduleRequest.BackupType = api.BackupScheduleCreateRequest_Generic
	default:
		log.Infof("Environment variable BACKUP_TYPE is not provided")
	}
	return nil
}

// UpdateSchedulePolicyOwnership Updates the schedulePolicy object ownership
func UpdateSchedulePolicyOwnership(schedulePolicyName string, schedulePolicyUid string, userNames []string, groups []string, accessType OwnershipAccessType, publicAccess OwnershipAccessType, ctx context.Context) error {
	log.Infof("UpdateScheduleOwnership for users %v", userNames)
	backupDriver := Inst().Backup
	userIDs := make([]string, 0)
	groupIDs := make([]string, 0)
	for _, userName := range userNames {
		userID, err := backup.FetchIDOfUser(userName)
		if err != nil {
			return err
		}
		userIDs = append(userIDs, userID)
	}

	for _, group := range groups {
		groupID, err := backup.FetchIDOfGroup(group)
		if err != nil {
			return err
		}
		groupIDs = append(groupIDs, groupID)
	}

	userSchdeulePolicyOwnershipAccessConfigs := make([]*api.Ownership_AccessConfig, 0)

	for _, userID := range userIDs {
		userSchedulePolicyOwnershipAccessConfig := &api.Ownership_AccessConfig{
			Id:     userID,
			Access: api.Ownership_AccessType(accessType),
		}
		userSchdeulePolicyOwnershipAccessConfigs = append(userSchdeulePolicyOwnershipAccessConfigs, userSchedulePolicyOwnershipAccessConfig)
	}

	groupSchedulePolicyOwnershipAccessConfigs := make([]*api.Ownership_AccessConfig, 0)

	for _, groupID := range groupIDs {
		groupSchedulePolicyOwnershipAccessConfig := &api.Ownership_AccessConfig{
			Id:     groupID,
			Access: api.Ownership_AccessType(accessType),
		}
		groupSchedulePolicyOwnershipAccessConfigs = append(groupSchedulePolicyOwnershipAccessConfigs, groupSchedulePolicyOwnershipAccessConfig)
	}

	schedulePolicyOwnershipUpdateReq := &api.SchedulePolicyOwnershipUpdateRequest{
		OrgId: orgID,
		Name:  schedulePolicyName,
		Ownership: &api.Ownership{
			Groups:        groupSchedulePolicyOwnershipAccessConfigs,
			Collaborators: userSchdeulePolicyOwnershipAccessConfigs,
			Public: &api.Ownership_PublicAccessControl{
				Type: api.Ownership_AccessType(publicAccess),
			},
		},
		Uid: schedulePolicyUid,
	}

	_, err := backupDriver.UpdateOwnershipSchedulePolicy(ctx, schedulePolicyOwnershipUpdateReq)
	if err != nil {
		return fmt.Errorf("failed to update schedule policy: %v", err)
	}
	return nil
}

// UpdateruleOwnership Updates the rule object ownership
func UpdateRuleOwnership(ruleName string, ruleUid string, userNames []string, groups []string, accessType OwnershipAccessType, publicAccess OwnershipAccessType, ctx context.Context) error {
	log.Infof("UpdateruleOwnership for users %v", userNames)
	backupDriver := Inst().Backup
	userIDs := make([]string, 0)
	groupIDs := make([]string, 0)
	for _, userName := range userNames {
		userID, err := backup.FetchIDOfUser(userName)
		if err != nil {
			return err
		}
		userIDs = append(userIDs, userID)
	}

	for _, group := range groups {
		groupID, err := backup.FetchIDOfGroup(group)
		if err != nil {
			return err
		}
		groupIDs = append(groupIDs, groupID)
	}

	userRuleOwnershipAccessConfigs := make([]*api.Ownership_AccessConfig, 0)

	for _, userID := range userIDs {
		userRuleOwnershipAccessConfig := &api.Ownership_AccessConfig{
			Id:     userID,
			Access: api.Ownership_AccessType(accessType),
		}
		userRuleOwnershipAccessConfigs = append(userRuleOwnershipAccessConfigs, userRuleOwnershipAccessConfig)
	}

	groupRuleOwnershipAccessConfigs := make([]*api.Ownership_AccessConfig, 0)

	for _, groupID := range groupIDs {
		groupRuleOwnershipAccessConfig := &api.Ownership_AccessConfig{
			Id:     groupID,
			Access: api.Ownership_AccessType(accessType),
		}
		groupRuleOwnershipAccessConfigs = append(groupRuleOwnershipAccessConfigs, groupRuleOwnershipAccessConfig)
	}

	ruleOwnershipUpdateReq := &api.RuleOwnershipUpdateRequest{
		OrgId: orgID,
		Name:  ruleName,
		Ownership: &api.Ownership{
			Groups:        groupRuleOwnershipAccessConfigs,
			Collaborators: userRuleOwnershipAccessConfigs,
			Public: &api.Ownership_PublicAccessControl{
				Type: api.Ownership_AccessType(publicAccess),
			},
		},
		Uid: ruleUid,
	}

	_, err := backupDriver.UpdateOwnershipRule(ctx, ruleOwnershipUpdateReq)
	if err != nil {
		return fmt.Errorf("failed to update rule ownership: %v", err)
	}
	return nil
}

// UpdateCloudCredentialOwnership Updates the CloudCredential object ownership
func UpdateCloudCredentialOwnership(cloudCredentialName string, cloudCredentialUid string, userNames []string, groups []string, accessType OwnershipAccessType, publicAccess OwnershipAccessType, ctx context.Context) error {
	log.Infof("UpdateCloudCredentialOwnership for users %v", userNames)
	backupDriver := Inst().Backup
	userIDs := make([]string, 0)
	groupIDs := make([]string, 0)
	for _, userName := range userNames {
		userID, err := backup.FetchIDOfUser(userName)
		if err != nil {
			return err
		}
		log.Info("add id for the user - %s", userName)
		userIDs = append(userIDs, userID)
	}

	for _, group := range groups {
		groupID, err := backup.FetchIDOfGroup(group)
		if err != nil {
			return err
		}
		groupIDs = append(groupIDs, groupID)
	}

	userCloudCredentialOwnershipAccessConfigs := make([]*api.Ownership_AccessConfig, 0)

	for _, userID := range userIDs {
		userCloudCredentialOwnershipAccessConfig := &api.Ownership_AccessConfig{
			Id:     userID,
			Access: api.Ownership_AccessType(accessType),
		}
		userCloudCredentialOwnershipAccessConfigs = append(userCloudCredentialOwnershipAccessConfigs, userCloudCredentialOwnershipAccessConfig)
	}

	groupCloudCredentialOwnershipAccessConfigs := make([]*api.Ownership_AccessConfig, 0)

	for _, groupID := range groupIDs {
		groupCloudCredentialOwnershipAccessConfig := &api.Ownership_AccessConfig{
			Id:     groupID,
			Access: api.Ownership_AccessType(accessType),
		}
		groupCloudCredentialOwnershipAccessConfigs = append(groupCloudCredentialOwnershipAccessConfigs, groupCloudCredentialOwnershipAccessConfig)
	}

	cloudCredentialOwnershipUpdateReq := &api.CloudCredentialOwnershipUpdateRequest{
		OrgId: orgID,
		Name:  cloudCredentialName,
		Ownership: &api.Ownership{
			Groups:        groupCloudCredentialOwnershipAccessConfigs,
			Collaborators: userCloudCredentialOwnershipAccessConfigs,
			Public: &api.Ownership_PublicAccessControl{
				Type: api.Ownership_AccessType(publicAccess),
			},
		},
		Uid: cloudCredentialUid,
	}

	_, err := backupDriver.UpdateOwnershipCloudCredential(ctx, cloudCredentialOwnershipUpdateReq)
	if err != nil {
		return fmt.Errorf("failed to update CloudCredential ownership : %v", err)
	}
	return nil
<<<<<<< HEAD
}

// CreateRestoreWithProjectMapping creates restore with project mapping
func CreateRestoreWithProjectMapping(restoreName string, backupName string, namespaceMapping map[string]string, clusterName string,
	orgID string, ctx context.Context, storageClassMapping map[string]string, rancherProjectMapping map[string]string, rancherProjectNameMapping map[string]string) error {

	var bkp *api.BackupObject
	var bkpUid string
	backupDriver := Inst().Backup
	log.Infof("Getting the UID of the backup %s needed to be restored", backupName)
	bkpEnumerateReq := &api.BackupEnumerateRequest{
		OrgId: orgID}
	curBackups, err := backupDriver.EnumerateBackup(ctx, bkpEnumerateReq)
	if err != nil {
		return err
	}
	for _, bkp = range curBackups.GetBackups() {
		if bkp.Name == backupName {
			bkpUid = bkp.Uid
			break
		}
	}
	createRestoreReq := &api.RestoreCreateRequest{
		CreateMetadata: &api.CreateMetadata{
			Name:  restoreName,
			OrgId: orgID,
		},
		Backup:              backupName,
		Cluster:             clusterName,
		NamespaceMapping:    namespaceMapping,
		StorageClassMapping: storageClassMapping,
		BackupRef: &api.ObjectRef{
			Name: backupName,
			Uid:  bkpUid,
		},
		RancherProjectMapping:     rancherProjectMapping,
		RancherProjectNameMapping: rancherProjectNameMapping,
	}
	_, err = backupDriver.CreateRestore(ctx, createRestoreReq)
	if err != nil {
		return err
	}
	err = restoreSuccessCheck(restoreName, orgID, maxWaitPeriodForRestoreCompletionInMinute*time.Minute, 30*time.Second, ctx)
	if err != nil {
		return err
	}
	log.Infof("Restore [%s] created successfully", restoreName)

	return nil
}

// IsClusterPresent checks whether the cluster is present or not
func IsClusterPresent(clusterName string, ctx context.Context, orgID string) (bool, error) {
	clusterEnumerateRequest := &api.ClusterEnumerateRequest{
		OrgId:          orgID,
		IncludeSecrets: false,
	}
	clusterObjs, err := Inst().Backup.EnumerateCluster(ctx, clusterEnumerateRequest)
	if err != nil {
		return false, err
	}
	for _, clusterObj := range clusterObjs.GetClusters() {
		if clusterObj.GetName() == clusterName {
			log.Infof("Cluster [%s] is present", clusterName)
			return true, nil
		}
	}
	return false, nil
=======
>>>>>>> 4fdbd855
}<|MERGE_RESOLUTION|>--- conflicted
+++ resolved
@@ -3866,7 +3866,6 @@
 		return fmt.Errorf("failed to update CloudCredential ownership : %v", err)
 	}
 	return nil
-<<<<<<< HEAD
 }
 
 // CreateRestoreWithProjectMapping creates restore with project mapping
@@ -3935,6 +3934,4 @@
 		}
 	}
 	return false, nil
-=======
->>>>>>> 4fdbd855
-}+}

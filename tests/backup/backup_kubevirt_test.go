--- conflicted
+++ resolved
@@ -692,15 +692,8 @@
 	It("Verify backup and restore of Kubevirt VMs in different states", func() {
 
 		Step("Validating applications", func() {
-<<<<<<< HEAD
-			ctx, err := backup.GetAdminCtxFromSecret()
-			log.FailOnError(err, "Fetching px-central-admin ctx")
-			log.InfoD("Validating applications")
-			_, _ = ValidateApplicationsStartData(scheduledAppContexts, ctx)
-=======
 			log.InfoD("Validating applications")
 			ValidateApplications(scheduledAppContexts)
->>>>>>> 8525a841
 		})
 
 		Step("SSH into the kubevirt VM", func() {
@@ -716,14 +709,6 @@
 				log.FailOnError(err, "Failed to run command in VM")
 			}
 
-<<<<<<< HEAD
-			for namespace, appWithData := range NamespaceAppWithDataMap {
-				log.Infof("Found vm with data in %s", namespace)
-				appWithData[0].InsertBackupData(ctx, "default", []string{})
-			}
-
-=======
->>>>>>> 8525a841
 		})
 	})
 })
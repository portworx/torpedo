--- conflicted
+++ resolved
@@ -3787,11 +3787,7 @@
 			log.FailOnError(err, "Fetching px-central-admin ctx")
 			schedulePolicyName = fmt.Sprintf("%s-%v", "periodic-schedule-policy", RandomString(5))
 			schedulePolicyUID = uuid.New()
-<<<<<<< HEAD
-			err = CreateBackupScheduleIntervalPolicy(5, schedulePolicyInterval, 5, schedulePolicyName, schedulePolicyUID, BackupOrgID, ctx)
-=======
 			err = CreateBackupScheduleIntervalPolicy(5, schedulePolicyInterval, 5, schedulePolicyName, schedulePolicyUID, BackupOrgID, ctx, false, false)
->>>>>>> 2dc5cdc9
 			dash.VerifyFatal(err, nil, fmt.Sprintf("Verifying creation of schedule policy %s", schedulePolicyName))
 		})
 

--- conflicted
+++ resolved
@@ -4,12 +4,9 @@
 	"fmt"
 	"github.com/portworx/sched-ops/task"
 	"strconv"
-<<<<<<< HEAD
-	"sync"
-=======
-	"strings"
->>>>>>> 6c344a71
 	"time"
+  "sync"
+  "strings"
 
 	. "github.com/onsi/ginkgo"
 	"github.com/pborman/uuid"
@@ -903,7 +900,177 @@
 	})
 })
 
-<<<<<<< HEAD
+var _ = Describe("{AllNSBackupWithIncludeNewNSOption}", func() {
+	var (
+		contexts                   []*scheduler.Context
+		cloudCredUID               string
+		cloudCredName              string
+		backupLocationName         string
+		backupLocationUID          string
+		backupLocationMap          map[string]string
+		periodicSchedulePolicyName string
+		periodicSchedulePolicyUid  string
+		scheduleName               string
+		appNamespaces              []string
+		appClusterName             string
+		restoreName                string
+		nextScheduleBackupName     interface{}
+	)
+
+	JustBeforeEach(func() {
+		StartTorpedoTest("AllNSBackupWithIncludeNewNSOption", "Verification of schedule backups created with include new namespaces option", nil, 84760)
+	})
+
+	It("Validates schedule backups created with include new namespaces option includes newly created namespaces", func() {
+		Step("Create cloud credentials and backup locations", func() {
+			log.InfoD("Creating cloud credentials and backup locations")
+			providers := getProviders()
+			backupLocationMap = make(map[string]string)
+			for _, provider := range providers {
+				cloudCredUID = uuid.New()
+				cloudCredName = fmt.Sprintf("%s-%s-%v", "cred", provider, time.Now().Unix())
+				log.InfoD("Creating cloud credential named [%s] and uid [%s] using [%s] as provider", cloudCredUID, cloudCredName, provider)
+				CreateCloudCredential(provider, cloudCredName, cloudCredUID, orgID)
+				backupLocationName = fmt.Sprintf("%s-%s-bl", provider, getGlobalBucketName(provider))
+				backupLocationUID = uuid.New()
+				backupLocationMap[backupLocationUID] = backupLocationName
+				bucketName := getGlobalBucketName(provider)
+				err := CreateBackupLocation(provider, backupLocationName, backupLocationUID, cloudCredName, cloudCredUID, bucketName, orgID, "")
+				dash.VerifyFatal(err, nil, fmt.Sprintf("Verifying creation of backup location named [%s] with uid [%s] of [%s] as provider", backupLocationName, backupLocationUID, provider))
+			}
+		})
+		Step("Configure source and destination clusters with px-central-admin ctx", func() {
+			log.InfoD("Configuring source and destination clusters with px-central-admin ctx")
+			ctx, err := backup.GetAdminCtxFromSecret()
+			dash.VerifyFatal(err, nil, "Fetching px-central-admin ctx")
+			err = CreateSourceAndDestClusters(orgID, "", "", ctx)
+			dash.VerifyFatal(err, nil, fmt.Sprintf("Verifying creation of source [%s] and destination [%s] clusters with px-central-admin ctx", SourceClusterName, destinationClusterName))
+			appClusterName = destinationClusterName
+			clusterStatus, clusterUid := Inst().Backup.RegisterBackupCluster(orgID, appClusterName, "")
+			dash.VerifyFatal(clusterStatus, api.ClusterInfo_StatusInfo_Online, fmt.Sprintf("Verifying registration of cluster named [%s] with uid [%s] as backup cluster", appClusterName, clusterUid))
+		})
+		Step("Create schedule policy", func() {
+			log.InfoD("Creating a schedule policy")
+			ctx, err := backup.GetAdminCtxFromSecret()
+			dash.VerifyFatal(err, nil, "Fetching px-central-admin ctx")
+			periodicSchedulePolicyName = fmt.Sprintf("%s-%v", "periodic", time.Now().Unix())
+			periodicSchedulePolicyUid = uuid.New()
+			periodicSchedulePolicyInfo := Inst().Backup.CreateIntervalSchedulePolicy(5, 15, 5)
+			err = Inst().Backup.BackupSchedulePolicy(periodicSchedulePolicyName, periodicSchedulePolicyUid, orgID, periodicSchedulePolicyInfo)
+			dash.VerifyFatal(err, nil, fmt.Sprintf("Verifying creation of periodic schedule policy of interval 15 minutes named [%s]", periodicSchedulePolicyName))
+			periodicSchedulePolicyUid, err = Inst().Backup.GetSchedulePolicyUid(orgID, ctx, periodicSchedulePolicyName)
+			dash.VerifyFatal(err, nil, fmt.Sprintf("Fetching uid of periodic schedule policy named [%s]", periodicSchedulePolicyName))
+		})
+		Step("Create schedule backups", func() {
+			log.InfoD("Creating a schedule backup")
+			ctx, err := backup.GetAdminCtxFromSecret()
+			dash.VerifyFatal(err, nil, "Fetching px-central-admin ctx")
+			scheduleName = fmt.Sprintf("%s-schedule-%v", BackupNamePrefix, time.Now().Unix())
+			namespaces := []string{"*"}
+			labelSelectors := make(map[string]string)
+			err = CreateScheduleBackup(scheduleName, appClusterName, backupLocationName, backupLocationUID, namespaces,
+				labelSelectors, orgID, "", "", "", "", periodicSchedulePolicyName, periodicSchedulePolicyUid, ctx)
+			dash.VerifyFatal(err, nil, fmt.Sprintf("Verifying creation of schedule backup with schedule name [%s]", scheduleName))
+			firstScheduleBackupName, err := GetFirstScheduleBackupName(ctx, scheduleName, orgID)
+			dash.VerifyFatal(err, nil, fmt.Sprintf("Fetching the name of the first schedule backup [%s]", firstScheduleBackupName))
+		})
+		// To ensure applications are deployed after a schedule backup is created
+		Step("Schedule applications to create new namespaces", func() {
+			log.InfoD("Scheduling applications to create new namespaces")
+			contexts = make([]*scheduler.Context, 0)
+			for i := 0; i < Inst().GlobalScaleFactor; i++ {
+				taskName := fmt.Sprintf("%s-%d", taskNamePrefix, i)
+				appContexts := ScheduleApplications(taskName)
+				contexts = append(contexts, appContexts...)
+				for _, ctx := range appContexts {
+					ctx.ReadinessTimeout = appReadinessTimeout
+					namespace := GetAppNamespace(ctx, taskName)
+					log.InfoD("Scheduled application with namespace [%s]", namespace)
+					// appNamespaces in this scenario is a of newly created namespaces
+					appNamespaces = append(appNamespaces, namespace)
+				}
+			}
+		})
+		Step("Validate new namespaces", func() {
+			log.InfoD("Validating new namespaces")
+			ValidateApplications(contexts)
+		})
+		Step("Verify new application namespaces inclusion in next schedule backup", func() {
+			log.InfoD("Verifying new application namespaces inclusion in next schedule backup")
+			ctx, err := backup.GetAdminCtxFromSecret()
+			dash.VerifyFatal(err, nil, "Fetching px-central-admin ctx")
+			allScheduleBackupNames, err := Inst().Backup.GetAllScheduleBackupNames(ctx, scheduleName, orgID)
+			dash.VerifyFatal(err, nil, fmt.Sprintf("Fetching names of all schedule backups of schedule named [%s]", scheduleName))
+			currentScheduleBackupCount := len(allScheduleBackupNames)
+			log.InfoD("Current number of schedule backups is [%v]", currentScheduleBackupCount)
+			nextScheduleBackupOrdinal := currentScheduleBackupCount + 1
+			log.InfoD("Ordinal of the next schedule backup is [%v]", nextScheduleBackupOrdinal)
+			checkOrdinalScheduleBackupCreation := func() (interface{}, bool, error) {
+				ordinalScheduleBackupName, err := GetOrdinalScheduleBackupName(ctx, scheduleName, nextScheduleBackupOrdinal, orgID)
+				if err != nil {
+					return "", true, err
+				}
+				return ordinalScheduleBackupName, false, nil
+			}
+			log.InfoD("Waiting for 15 minutes for the next schedule backup to be triggered")
+			time.Sleep(15 * time.Minute)
+			nextScheduleBackupName, err = task.DoRetryWithTimeout(checkOrdinalScheduleBackupCreation, maxWaitPeriodForBackupCompletionInMinutes*time.Minute, 30*time.Second)
+			dash.VerifyFatal(err, nil, fmt.Sprintf("Fetching next schedule backup name of ordinal [%v] of schedule named [%s]", nextScheduleBackupOrdinal, scheduleName))
+			log.InfoD("Next schedule backup name [%s]", nextScheduleBackupName.(string))
+			_, err = backupSuccessCheck(nextScheduleBackupName.(string), orgID, 0, 0, ctx)
+			dash.VerifyFatal(err, nil, fmt.Sprintf("Verifying success of next schedule backup named [%s] of schedule named [%s]", nextScheduleBackupName.(string), scheduleName))
+			nextScheduleBackupUid, err := Inst().Backup.GetBackupUID(ctx, nextScheduleBackupName.(string), orgID)
+			dash.VerifyFatal(err, nil, fmt.Sprintf("Fetching uid of of next schedule backup named [%s] of schedule named [%s]", nextScheduleBackupName, scheduleName))
+			backupInspectRequest := &api.BackupInspectRequest{
+				Name:  nextScheduleBackupName.(string),
+				Uid:   nextScheduleBackupUid,
+				OrgId: orgID,
+			}
+			resp, err := Inst().Backup.InspectBackup(ctx, backupInspectRequest)
+			dash.VerifyFatal(err, nil, fmt.Sprintf("Inspecting next schedule backup named [%s] and uid [%s]", nextScheduleBackupName, nextScheduleBackupUid))
+			backedUpNamespaces := resp.GetBackup().GetNamespaces()
+			log.InfoD("Namespaces in next schedule backup named [%s] and uid [%s] are [%v]", nextScheduleBackupName, nextScheduleBackupUid, backedUpNamespaces)
+			for _, namespace := range appNamespaces {
+				dash.VerifyFatal(strings.Contains(strings.Join(backedUpNamespaces, ","), namespace), true, fmt.Sprintf("Checking the new application namespace [%s] against the next scheduled backup named [%s]", namespace, nextScheduleBackupName))
+			}
+		})
+		Step("Restore new application namespaces from next schedule backup", func() {
+			log.InfoD("Restoring new application namespaces from next schedule backup")
+			ctx, err := backup.GetAdminCtxFromSecret()
+			dash.VerifyFatal(err, nil, "Fetching px-central-admin ctx")
+			namespaceMapping := make(map[string]string)
+			// Modifying namespaceMapping to restore only new namespaces
+			for _, namespace := range appNamespaces {
+				namespaceMapping[namespace] = namespace
+			}
+			log.InfoD("Namespace mapping used for restoring - %v", namespaceMapping)
+			restoreName = fmt.Sprintf("%s-%s", "test-restore", RandomString(4))
+			err = CreateRestore(restoreName, nextScheduleBackupName.(string), namespaceMapping, appClusterName, orgID, ctx, make(map[string]string))
+			dash.VerifyFatal(err, nil, fmt.Sprintf("Creating restore [%s]", restoreName))
+		})
+	})
+
+	JustAfterEach(func() {
+		defer EndPxBackupTorpedoTest(contexts)
+		ctx, err := backup.GetAdminCtxFromSecret()
+		dash.VerifySafely(err, nil, "Fetching px-central-admin ctx")
+		scheduleUid, err := GetScheduleUID(scheduleName, orgID, ctx)
+		dash.VerifySafely(err, nil, fmt.Sprintf("Fetching uid of schedule named [%s]", scheduleName))
+		allScheduleBackupNames, err := Inst().Backup.GetAllScheduleBackupNames(ctx, scheduleName, orgID)
+		dash.VerifySafely(err, nil, fmt.Sprintf("Fetching all schedule backup names of schedule named [%s]", scheduleName))
+		log.InfoD("Deleting schedule named [%s] along with its backups [%v] and schedule policies [%v]", scheduleName, allScheduleBackupNames, []string{periodicSchedulePolicyName})
+		err = DeleteSchedule(scheduleName, scheduleUid, periodicSchedulePolicyName, periodicSchedulePolicyUid, orgID)
+		dash.VerifySafely(err, nil, fmt.Sprintf("Verifying deletion of backup schedule named [%s]", scheduleName))
+		err = DeleteRestore(restoreName, orgID, ctx)
+		dash.VerifySafely(err, nil, fmt.Sprintf("Deleting restore [%s]", restoreName))
+		opts := make(map[string]bool)
+		opts[SkipClusterScopedObjects] = true
+		log.InfoD("Deleting deployed namespaces - %v", appNamespaces)
+		ValidateAndDestroy(contexts, opts)
+		CleanupCloudSettingsAndClusters(backupLocationMap, cloudCredName, cloudCredUID, ctx)
+	})
+})
+
 // BackupSyncBasicTest take a good number of backups check if backup sync is working
 var _ = Describe("{BackupSyncBasicTest}", func() {
 	numberOfBackups, _ := strconv.Atoi(getEnv(maxBackupsToBeCreated, "10"))
@@ -1107,175 +1274,5 @@
 		dash.VerifySafely(err, nil, fmt.Sprintf("Deleting cluster %s", destinationClusterName))
 
 		CleanupCloudSettingsAndClusters(backupLocationMap, credName, cloudCredUID, ctx)
-=======
-var _ = Describe("{AllNSBackupWithIncludeNewNSOption}", func() {
-	var (
-		contexts                   []*scheduler.Context
-		cloudCredUID               string
-		cloudCredName              string
-		backupLocationName         string
-		backupLocationUID          string
-		backupLocationMap          map[string]string
-		periodicSchedulePolicyName string
-		periodicSchedulePolicyUid  string
-		scheduleName               string
-		appNamespaces              []string
-		appClusterName             string
-		restoreName                string
-		nextScheduleBackupName     interface{}
-	)
-
-	JustBeforeEach(func() {
-		StartTorpedoTest("AllNSBackupWithIncludeNewNSOption", "Verification of schedule backups created with include new namespaces option", nil, 84760)
-	})
-
-	It("Validates schedule backups created with include new namespaces option includes newly created namespaces", func() {
-		Step("Create cloud credentials and backup locations", func() {
-			log.InfoD("Creating cloud credentials and backup locations")
-			providers := getProviders()
-			backupLocationMap = make(map[string]string)
-			for _, provider := range providers {
-				cloudCredUID = uuid.New()
-				cloudCredName = fmt.Sprintf("%s-%s-%v", "cred", provider, time.Now().Unix())
-				log.InfoD("Creating cloud credential named [%s] and uid [%s] using [%s] as provider", cloudCredUID, cloudCredName, provider)
-				CreateCloudCredential(provider, cloudCredName, cloudCredUID, orgID)
-				backupLocationName = fmt.Sprintf("%s-%s-bl", provider, getGlobalBucketName(provider))
-				backupLocationUID = uuid.New()
-				backupLocationMap[backupLocationUID] = backupLocationName
-				bucketName := getGlobalBucketName(provider)
-				err := CreateBackupLocation(provider, backupLocationName, backupLocationUID, cloudCredName, cloudCredUID, bucketName, orgID, "")
-				dash.VerifyFatal(err, nil, fmt.Sprintf("Verifying creation of backup location named [%s] with uid [%s] of [%s] as provider", backupLocationName, backupLocationUID, provider))
-			}
-		})
-		Step("Configure source and destination clusters with px-central-admin ctx", func() {
-			log.InfoD("Configuring source and destination clusters with px-central-admin ctx")
-			ctx, err := backup.GetAdminCtxFromSecret()
-			dash.VerifyFatal(err, nil, "Fetching px-central-admin ctx")
-			err = CreateSourceAndDestClusters(orgID, "", "", ctx)
-			dash.VerifyFatal(err, nil, fmt.Sprintf("Verifying creation of source [%s] and destination [%s] clusters with px-central-admin ctx", SourceClusterName, destinationClusterName))
-			appClusterName = destinationClusterName
-			clusterStatus, clusterUid := Inst().Backup.RegisterBackupCluster(orgID, appClusterName, "")
-			dash.VerifyFatal(clusterStatus, api.ClusterInfo_StatusInfo_Online, fmt.Sprintf("Verifying registration of cluster named [%s] with uid [%s] as backup cluster", appClusterName, clusterUid))
-		})
-		Step("Create schedule policy", func() {
-			log.InfoD("Creating a schedule policy")
-			ctx, err := backup.GetAdminCtxFromSecret()
-			dash.VerifyFatal(err, nil, "Fetching px-central-admin ctx")
-			periodicSchedulePolicyName = fmt.Sprintf("%s-%v", "periodic", time.Now().Unix())
-			periodicSchedulePolicyUid = uuid.New()
-			periodicSchedulePolicyInfo := Inst().Backup.CreateIntervalSchedulePolicy(5, 15, 5)
-			err = Inst().Backup.BackupSchedulePolicy(periodicSchedulePolicyName, periodicSchedulePolicyUid, orgID, periodicSchedulePolicyInfo)
-			dash.VerifyFatal(err, nil, fmt.Sprintf("Verifying creation of periodic schedule policy of interval 15 minutes named [%s]", periodicSchedulePolicyName))
-			periodicSchedulePolicyUid, err = Inst().Backup.GetSchedulePolicyUid(orgID, ctx, periodicSchedulePolicyName)
-			dash.VerifyFatal(err, nil, fmt.Sprintf("Fetching uid of periodic schedule policy named [%s]", periodicSchedulePolicyName))
-		})
-		Step("Create schedule backups", func() {
-			log.InfoD("Creating a schedule backup")
-			ctx, err := backup.GetAdminCtxFromSecret()
-			dash.VerifyFatal(err, nil, "Fetching px-central-admin ctx")
-			scheduleName = fmt.Sprintf("%s-schedule-%v", BackupNamePrefix, time.Now().Unix())
-			namespaces := []string{"*"}
-			labelSelectors := make(map[string]string)
-			err = CreateScheduleBackup(scheduleName, appClusterName, backupLocationName, backupLocationUID, namespaces,
-				labelSelectors, orgID, "", "", "", "", periodicSchedulePolicyName, periodicSchedulePolicyUid, ctx)
-			dash.VerifyFatal(err, nil, fmt.Sprintf("Verifying creation of schedule backup with schedule name [%s]", scheduleName))
-			firstScheduleBackupName, err := GetFirstScheduleBackupName(ctx, scheduleName, orgID)
-			dash.VerifyFatal(err, nil, fmt.Sprintf("Fetching the name of the first schedule backup [%s]", firstScheduleBackupName))
-		})
-		// To ensure applications are deployed after a schedule backup is created
-		Step("Schedule applications to create new namespaces", func() {
-			log.InfoD("Scheduling applications to create new namespaces")
-			contexts = make([]*scheduler.Context, 0)
-			for i := 0; i < Inst().GlobalScaleFactor; i++ {
-				taskName := fmt.Sprintf("%s-%d", taskNamePrefix, i)
-				appContexts := ScheduleApplications(taskName)
-				contexts = append(contexts, appContexts...)
-				for _, ctx := range appContexts {
-					ctx.ReadinessTimeout = appReadinessTimeout
-					namespace := GetAppNamespace(ctx, taskName)
-					log.InfoD("Scheduled application with namespace [%s]", namespace)
-					// appNamespaces in this scenario is a of newly created namespaces
-					appNamespaces = append(appNamespaces, namespace)
-				}
-			}
-		})
-		Step("Validate new namespaces", func() {
-			log.InfoD("Validating new namespaces")
-			ValidateApplications(contexts)
-		})
-		Step("Verify new application namespaces inclusion in next schedule backup", func() {
-			log.InfoD("Verifying new application namespaces inclusion in next schedule backup")
-			ctx, err := backup.GetAdminCtxFromSecret()
-			dash.VerifyFatal(err, nil, "Fetching px-central-admin ctx")
-			allScheduleBackupNames, err := Inst().Backup.GetAllScheduleBackupNames(ctx, scheduleName, orgID)
-			dash.VerifyFatal(err, nil, fmt.Sprintf("Fetching names of all schedule backups of schedule named [%s]", scheduleName))
-			currentScheduleBackupCount := len(allScheduleBackupNames)
-			log.InfoD("Current number of schedule backups is [%v]", currentScheduleBackupCount)
-			nextScheduleBackupOrdinal := currentScheduleBackupCount + 1
-			log.InfoD("Ordinal of the next schedule backup is [%v]", nextScheduleBackupOrdinal)
-			checkOrdinalScheduleBackupCreation := func() (interface{}, bool, error) {
-				ordinalScheduleBackupName, err := GetOrdinalScheduleBackupName(ctx, scheduleName, nextScheduleBackupOrdinal, orgID)
-				if err != nil {
-					return "", true, err
-				}
-				return ordinalScheduleBackupName, false, nil
-			}
-			log.InfoD("Waiting for 15 minutes for the next schedule backup to be triggered")
-			time.Sleep(15 * time.Minute)
-			nextScheduleBackupName, err = task.DoRetryWithTimeout(checkOrdinalScheduleBackupCreation, maxWaitPeriodForBackupCompletionInMinutes*time.Minute, 30*time.Second)
-			dash.VerifyFatal(err, nil, fmt.Sprintf("Fetching next schedule backup name of ordinal [%v] of schedule named [%s]", nextScheduleBackupOrdinal, scheduleName))
-			log.InfoD("Next schedule backup name [%s]", nextScheduleBackupName.(string))
-			_, err = backupSuccessCheck(nextScheduleBackupName.(string), orgID, 0, 0, ctx)
-			dash.VerifyFatal(err, nil, fmt.Sprintf("Verifying success of next schedule backup named [%s] of schedule named [%s]", nextScheduleBackupName.(string), scheduleName))
-			nextScheduleBackupUid, err := Inst().Backup.GetBackupUID(ctx, nextScheduleBackupName.(string), orgID)
-			dash.VerifyFatal(err, nil, fmt.Sprintf("Fetching uid of of next schedule backup named [%s] of schedule named [%s]", nextScheduleBackupName, scheduleName))
-			backupInspectRequest := &api.BackupInspectRequest{
-				Name:  nextScheduleBackupName.(string),
-				Uid:   nextScheduleBackupUid,
-				OrgId: orgID,
-			}
-			resp, err := Inst().Backup.InspectBackup(ctx, backupInspectRequest)
-			dash.VerifyFatal(err, nil, fmt.Sprintf("Inspecting next schedule backup named [%s] and uid [%s]", nextScheduleBackupName, nextScheduleBackupUid))
-			backedUpNamespaces := resp.GetBackup().GetNamespaces()
-			log.InfoD("Namespaces in next schedule backup named [%s] and uid [%s] are [%v]", nextScheduleBackupName, nextScheduleBackupUid, backedUpNamespaces)
-			for _, namespace := range appNamespaces {
-				dash.VerifyFatal(strings.Contains(strings.Join(backedUpNamespaces, ","), namespace), true, fmt.Sprintf("Checking the new application namespace [%s] against the next scheduled backup named [%s]", namespace, nextScheduleBackupName))
-			}
-		})
-		Step("Restore new application namespaces from next schedule backup", func() {
-			log.InfoD("Restoring new application namespaces from next schedule backup")
-			ctx, err := backup.GetAdminCtxFromSecret()
-			dash.VerifyFatal(err, nil, "Fetching px-central-admin ctx")
-			namespaceMapping := make(map[string]string)
-			// Modifying namespaceMapping to restore only new namespaces
-			for _, namespace := range appNamespaces {
-				namespaceMapping[namespace] = namespace
-			}
-			log.InfoD("Namespace mapping used for restoring - %v", namespaceMapping)
-			restoreName = fmt.Sprintf("%s-%s", "test-restore", RandomString(4))
-			err = CreateRestore(restoreName, nextScheduleBackupName.(string), namespaceMapping, appClusterName, orgID, ctx, make(map[string]string))
-			dash.VerifyFatal(err, nil, fmt.Sprintf("Creating restore [%s]", restoreName))
-		})
-	})
-
-	JustAfterEach(func() {
-		defer EndPxBackupTorpedoTest(contexts)
-		ctx, err := backup.GetAdminCtxFromSecret()
-		dash.VerifySafely(err, nil, "Fetching px-central-admin ctx")
-		scheduleUid, err := GetScheduleUID(scheduleName, orgID, ctx)
-		dash.VerifySafely(err, nil, fmt.Sprintf("Fetching uid of schedule named [%s]", scheduleName))
-		allScheduleBackupNames, err := Inst().Backup.GetAllScheduleBackupNames(ctx, scheduleName, orgID)
-		dash.VerifySafely(err, nil, fmt.Sprintf("Fetching all schedule backup names of schedule named [%s]", scheduleName))
-		log.InfoD("Deleting schedule named [%s] along with its backups [%v] and schedule policies [%v]", scheduleName, allScheduleBackupNames, []string{periodicSchedulePolicyName})
-		err = DeleteSchedule(scheduleName, scheduleUid, periodicSchedulePolicyName, periodicSchedulePolicyUid, orgID)
-		dash.VerifySafely(err, nil, fmt.Sprintf("Verifying deletion of backup schedule named [%s]", scheduleName))
-		err = DeleteRestore(restoreName, orgID, ctx)
-		dash.VerifySafely(err, nil, fmt.Sprintf("Deleting restore [%s]", restoreName))
-		opts := make(map[string]bool)
-		opts[SkipClusterScopedObjects] = true
-		log.InfoD("Deleting deployed namespaces - %v", appNamespaces)
-		ValidateAndDestroy(contexts, opts)
-		CleanupCloudSettingsAndClusters(backupLocationMap, cloudCredName, cloudCredUID, ctx)
->>>>>>> 6c344a71
 	})
 })
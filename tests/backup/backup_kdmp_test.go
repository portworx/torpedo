--- conflicted
+++ resolved
@@ -338,11 +338,7 @@
 			periodicSchedulePolicyName = fmt.Sprintf("%s-%s", "periodic", RandomString(5))
 			periodicSchedulePolicyUid = uuid.New()
 			periodicSchedulePolicyInterval := int64(15)
-<<<<<<< HEAD
-			err = CreateBackupScheduleIntervalPolicy(5, periodicSchedulePolicyInterval, 5, periodicSchedulePolicyName, periodicSchedulePolicyUid, BackupOrgID, ctx)
-=======
 			err = CreateBackupScheduleIntervalPolicy(5, periodicSchedulePolicyInterval, 5, periodicSchedulePolicyName, periodicSchedulePolicyUid, BackupOrgID, ctx, false, false)
->>>>>>> 2dc5cdc9
 			dash.VerifyFatal(err, nil, fmt.Sprintf("Verifying creation of periodic schedule policy of interval [%v] minutes named [%s] ", periodicSchedulePolicyInterval, periodicSchedulePolicyName))
 
 		})
@@ -1014,11 +1010,7 @@
 			periodicSchedulePolicyName = fmt.Sprintf("%s-%s", "periodic", RandomString(5))
 			periodicSchedulePolicyUid = uuid.New()
 			periodicSchedulePolicyInterval := int64(15)
-<<<<<<< HEAD
-			err = CreateBackupScheduleIntervalPolicy(5, periodicSchedulePolicyInterval, 5, periodicSchedulePolicyName, periodicSchedulePolicyUid, BackupOrgID, ctx)
-=======
 			err = CreateBackupScheduleIntervalPolicy(5, periodicSchedulePolicyInterval, 5, periodicSchedulePolicyName, periodicSchedulePolicyUid, BackupOrgID, ctx, false, false)
->>>>>>> 2dc5cdc9
 			dash.VerifyFatal(err, nil, fmt.Sprintf("Verifying creation of periodic schedule policy of interval [%v] minutes named [%s] ", periodicSchedulePolicyInterval, periodicSchedulePolicyName))
 
 		})

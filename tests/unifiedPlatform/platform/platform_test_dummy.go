package tests

import (
	. "github.com/onsi/ginkgo/v2"
	pdslib "github.com/portworx/torpedo/drivers/pds/lib"
	dslibs "github.com/portworx/torpedo/drivers/unifiedPlatform/pdsLibs"
	"github.com/portworx/torpedo/drivers/unifiedPlatform/platformLibs"
	"github.com/portworx/torpedo/drivers/unifiedPlatform/stworkflows"
	"github.com/portworx/torpedo/pkg/log"
	. "github.com/portworx/torpedo/tests"
	"math/rand"
	"strconv"
)

//var _ = Describe("{TenantsCRUD}", func() {
//	JustBeforeEach(func() {
//		StartTorpedoTest("TenantsCRUD", "Create and Get the Tenant", pdsLabels, 0)
//	})
//
//	It("Tenants", func() {
//		steplog := "Tenants CRUD"
//		Step(steplog, func() {
//			log.InfoD(steplog)
//			var tc platformLibs.TargetCluster
//			var tenantId string
//			tenantList, err := platformLibs.GetTenantListV1(accID)
//			log.FailOnError(err, "error while getting tenant list")
//			for _, tenant := range tenantList {
//				log.Infof("Available tenant's %s under the account id %s", *tenant.Meta.Name, accID)
//				tenantId = *tenant.Meta.Uid
//				break
//			}
//			log.Infof("TenantID [%s]", tenantId)
//			clusterId, err := tc.RegisterToControlPlane("1.0.0", tenantId)
//			if err != nil {
//				log.FailOnError(err, "Failed to register Target Cluster to Control plane")
//			}
//			log.Infof("Registered Cluster ID is: %v\n", clusterId)
//		})
//	})
//
//	JustAfterEach(func() {
//		defer EndTorpedoTest()
//	})
//})

//var _ = Describe("{WhoamI}", func() {
//	steplog := "WhoamI"
//	JustBeforeEach(func() {
//		StartTorpedoTest("WhoAmI", "get actor id", nil, 0)
//	})
//
//	Step(steplog, func() {
//		log.InfoD(steplog)
//		It("WhoAmI", func() {
//			Step("create accounts", func() {
//				whoAmIResp, err := platformLibs.WhoAmIV1()
//				log.FailOnError(err, "error while creating account")
//				log.Infof("Actor ID %s", whoAmIResp.GetId())
//			})
//		})
//	})
//
//	JustAfterEach(func() {
//		defer EndTorpedoTest()
//	})
//})

var _ = Describe("{DeployDataServicesOnDemand}", func() {
	JustBeforeEach(func() {
		StartTorpedoTest("DeployDataService", "Deploy data services", nil, 0)
	})

	It("Deploy and Validate DataService", func() {
		for _, ds := range NewPdsParams.DataServiceToTest {
			_, err := stworkflows.DeployDataService(ds)
			log.FailOnError(err, "Error while deploying ds")
		}
	})

	It("Update DataService", func() {
		for _, ds := range NewPdsParams.DataServiceToTest {
			_, err := stworkflows.UpdateDataService(ds)
			log.FailOnError(err, "Error while updating ds")
		}
	})

	JustAfterEach(func() {
		defer EndTorpedoTest()
	})
})

var _ = Describe("{BackupConfigCRUD}", func() {
	JustBeforeEach(func() {
		StartTorpedoTest("BackupConfigCRUD", "Runs CRUD on backup config", nil, 0)
	})

	It("Create Backup Config", func() {
		Step("Create Backup Config", func() {
			_, err := dslibs.CreateBackupConfig(dslibs.WorkflowBackupInput{
				ProjectId:    "someprojectId",
				DeploymentID: "SomedeploymentId",
			})
			log.Infof("Error while creating backup config - %s", err.Error())
		})

		Step("Update Backup Config", func() {
			_, err := dslibs.UpdateBackupConfig(dslibs.WorkflowBackupInput{
				ProjectId:    "someprojectId2",
				DeploymentID: "SomedeploymentId2",
			})
			log.Infof("Error while updating backup config - %s", err.Error())
		})

		Step("Get Backup Config", func() {
			_, err := dslibs.GetBackupConfig(dslibs.WorkflowBackupInput{})
			log.Infof("Error while fetching backup config - %s", err.Error())
		})

		Step("Delete Backup Config", func() {
			_, err := dslibs.DeleteBackupConfig(dslibs.WorkflowBackupInput{})
			log.Infof("Error while deleting backup config - %s", err.Error())
		})

		Step("List Backup Config", func() {
			_, err := dslibs.ListBackupConfig(dslibs.WorkflowBackupInput{})
			log.Infof("Error while listing backup config - %s", err.Error())
		})
	})

	JustAfterEach(func() {
		defer EndTorpedoTest()
	})
})

var _ = Describe("{CreateAndGeBackupLocation}", func() {
	JustBeforeEach(func() {
		StartTorpedoTest("CreateAndGeBackupLocation", "create backup locations", nil, 0)
	})

	It("CreateAndGeBackupLocation", func() {
		Step("create credentials and backup location", func() {
			var (
				workflowCc     stworkflows.WorkflowCloudCredentials
				workflowbkpLoc stworkflows.WorkflowBackupLocation
			)

			tenantId, err := platformLibs.GetDefaultTenantId(accID)
			log.FailOnError(err, "error occured while fetching tenantID")

			workflowCc.Platform.TenantId = tenantId
			workflowCc.CloudCredentials = make(map[string]stworkflows.CloudCredentialsType)
			cc, err := workflowCc.CreateCloudCredentials(NewPdsParams.BackUpAndRestore.TargetLocation)
			log.FailOnError(err, "error occured while creating cloud credentials")

			for _, value := range cc.CloudCredentials {
				log.Infof("cloud credentials name: [%s]", value.Name)
				log.Infof("cloud credentials id: [%s]", value.ID)
				log.Infof("cloud provider type: [%s]", value.CloudProviderType)
			}

<<<<<<< HEAD
			workflowbkpLoc.WfCloudCredentials = workflowCc
=======
			workflowbkpLoc.WfCloudCredentials.CloudCredentials = cc.CloudCredentials
			workflowbkpLoc.WfCloudCredentials.Platform.TenantId = tenantId
>>>>>>> e03201bc

			wfbkpLoc, err := workflowbkpLoc.CreateBackupLocation(bucketName, NewPdsParams.BackUpAndRestore.TargetLocation)
			log.FailOnError(err, "error while creating backup location")
			log.Infof("wfBkpLoc id: [%s]", wfbkpLoc.BkpLocation.BkpLocationId)
			log.Infof("wfBkpLoc name: [%s]", wfbkpLoc.BkpLocation.Name)

			// Listing backuplocation after creation
			bkpLocations, err := workflowbkpLoc.ListBackupLocation()
			log.FailOnError(err, "error while listing backup location")

			for _, bkpLocation := range bkpLocations {
				log.Infof("wfBkpLoc Name: [%s]", bkpLocation.BkpLocation.Name)
				log.Infof("wfBkpLoc Id: [%s]", bkpLocation.BkpLocation.BkpLocationId)
				for _, cred := range bkpLocation.WfCloudCredentials.CloudCredentials {
					log.Infof("credentials Id: [%s]", cred.ID)
				}
			}

			//Deleting the backuplocation ID
			log.Infof("Deleting backuplocation id [%s]", wfbkpLoc.BkpLocation.BkpLocationId)
			err = wfbkpLoc.DeleteBackupLocation(wfbkpLoc.BkpLocation.BkpLocationId)
			log.FailOnError(err, "error while deleting backup location")

			// Listing backup location after deletion
			bkpLocations, err = workflowbkpLoc.ListBackupLocation()
			log.FailOnError(err, "error while listing backup location")

			for _, bkpLocation := range bkpLocations {
				log.Infof("wfBkpLoc Name: [%s]", bkpLocation.BkpLocation.Name)
				log.Infof("wfBkpLoc Id: [%s]", bkpLocation.BkpLocation.BkpLocationId)
				for _, cred := range bkpLocation.WfCloudCredentials.CloudCredentials {
					log.Infof("credentials Id: [%s]", cred.ID)
				}
			}
		})
	})

	JustAfterEach(func() {
		defer EndTorpedoTest()
	})
})

var _ = Describe("{CreateAndGetCloudCredentials}", func() {
	JustBeforeEach(func() {
		StartTorpedoTest("CreateCloudCredentials", "create cloud credentials", nil, 0)
	})

	It("CreateCloudCredentials", func() {
		Step("create and cloud credentials", func() {
			tenantId, err := platformLibs.GetDefaultTenantId(accID)
			log.FailOnError(err, "error occured while fetching tenantID")
			credResp, err := platformLibs.CreateCloudCredentials(tenantId, NewPdsParams.BackUpAndRestore.TargetLocation)
			log.FailOnError(err, "error while creating cloud creds")
			log.Infof("creds resp [%+v]", credResp.Create.Config.Credentials.S3Credentials.AccessKey)
			log.Infof("creds id [%+v]", *credResp.Create.Meta.Uid)

			isconfigRequiredTrue, err := platformLibs.GetCloudCredentials(*credResp.Create.Meta.Uid, NewPdsParams.BackUpAndRestore.TargetLocation, true)
			log.FailOnError(err, "error occured while getting cloud required with false flag")
			log.Debugf("Cred Name [%+v]", *isconfigRequiredTrue.Create.Meta.Name)
			log.Debugf("Cred Id [%+v]", *isconfigRequiredTrue.Create.Meta.Uid)
		})
	})

	JustAfterEach(func() {
		defer EndTorpedoTest()
	})
})

var _ = Describe("{RestoreCRUD}", func() {
	var (
		workflowRestore dslibs.WorkflowRestore
	)
	JustBeforeEach(func() {

		workflowRestore = dslibs.WorkflowRestore{
			DeploymentID: "SomeID",
			NamepsaceID:  "SomeNamespace",
			ProjectId:    "SomeID",
		}
		StartTorpedoTest("RestoreCRUD", "Runs CRUD on restores", nil, 0)
	})

	It("Create Restore", func() {
		Step("Create Backup Config", func() {
			_, err := workflowRestore.CreateRestore()
			log.Infof("Error while creating restores - %s", err.Error())
		})

		Step("Recreate Restore", func() {
			_, err := workflowRestore.ReCreateRestore()
			log.Infof("Error while updating restores - %s", err.Error())
		})

		Step("Get Restore", func() {
			_, err := workflowRestore.GetRestore()
			log.Infof("Error while fetching restores - %s", err.Error())
		})

		Step("Delete Restore", func() {
			_, err := workflowRestore.DeleteRestore()
			log.Infof("Error while deleting restores - %s", err.Error())
		})

		Step("List Restore", func() {
			_, err := workflowRestore.ListRestore()
			log.Infof("Error while listing restores - %s", err.Error())
		})
	})

	JustAfterEach(func() {
		defer EndTorpedoTest()
	})
})

var _ = Describe("{BackupRD}", func() {
	JustBeforeEach(func() {
		StartTorpedoTest("BackupRD", "Runs RD operations on backup", nil, 0)
	})

	It("Create Backup Config", func() {

		Step("Get Backup Config", func() {
			_, err := dslibs.GetBackup(dslibs.WorkflowBackup{})
			log.Infof("Error while fetching backup - %s", err.Error())
		})

		Step("Delete Backup Config", func() {
			_, err := dslibs.DeleteBackup(dslibs.WorkflowBackup{})
			log.Infof("Error while deleting backup - %s", err.Error())
		})

		Step("List Backup Config", func() {
			_, err := dslibs.ListBackup(dslibs.WorkflowBackup{})
			log.Infof("Error while listing backup - %s", err.Error())
		})
	})

	JustAfterEach(func() {
		defer EndTorpedoTest()
	})
})

//
//var _ = Describe("{ListTenants}", func() {
//	JustBeforeEach(func() {
//		StartTorpedoTest("ListTenants", "List Tenants", nil, 0)
//	})
//
//	It("Tenants", func() {
//		Step("Create and List Accounts", func() {
//			workflowResponse, err := stworkflows.WorkflowListTenants(accID)
//			log.FailOnError(err, "Some error occurred while running WorkflowCreateAndListAccounts")
//			tenantList := workflowResponse[stworkflows.GetTenantListV1]
//			for _, tenant := range tenantList {
//				log.Infof("Available Tenant [%s] under account [%s]", *tenant.Meta.Name, accID)
//			}
//		})
//	})
//
//	JustAfterEach(func() {
//		defer EndTorpedoTest()
//	})
//})
//
//var _ = Describe("{CreateAccount}", func() {
//	JustBeforeEach(func() {
//		StartTorpedoTest("ListAccounts", "Create and List Accounts", nil, 0)
//	})
//
//	It("Accounts", func() {
//		Step("Create and List Accounts", func() {
//			workflowResponse, err := stworkflows.WorkflowCreateAndListAccounts()
//			log.FailOnError(err, "Some error occurred while running WorkflowCreateAndListAccounts")
//			accountList := workflowResponse[stworkflows.GetAccountListv1]
//			for _, account := range accountList {
//				log.Infof("Found %s as part of result", account.Meta.Name)
//			}
//		})
//	})
//
//	JustAfterEach(func() {
//		defer EndTorpedoTest()
//	})
//})

//var _ = Describe("{ListAccounts}", func() {
//	steplog := "List Accounts"
//	JustBeforeEach(func() {
//		StartTorpedoTest("ListAccounts", "Create and List Accounts", nil, 0)
//	})
//
//	log.InfoD(steplog)
//	It("Accounts", func() {
//		var accountID string
//		steplog = "ListAccounts"
//		Step(steplog, func() {
//			log.InfoD(steplog)
//			accList, err := platformLibs.GetAccountListv1()
//			log.FailOnError(err, "error while getting account list")
//			for _, acc := range accList {
//				if *acc.Meta.Name == defaultTestAccount {
//					log.Infof("Available account %s", *acc.Meta.Name)
//					log.Infof("Available account ID %s", *acc.Meta.Uid)
//					accountID = *acc.Meta.Uid
//				}
//			}
//		})
//		steplog = "GetAccounts"
//		Step(steplog, func() {
//			log.InfoD(steplog)
//			acc, err := platformLibs.GetAccount(accountID)
//			log.FailOnError(err, "error while getting account info")
//			log.Infof("account name is %s", *acc.Meta.Name)
//		})
//	})
//
//	JustAfterEach(func() {
//		defer EndTorpedoTest()
//	})
//})

var _ = Describe("{TestRbacForPds}", func() {
	var (
		pdsRbac  *stworkflows.UserWithRbac
		userName string
	)
	JustBeforeEach(func() {
		pdsparams := pdslib.GetAndExpectStringEnvVar("PDS_PARAM_CM")
		NewPdsParams, err := ReadNewParams(pdsparams)
		infraParams := NewPdsParams.InfraToTest
		pdsLabels["clusterType"] = infraParams.ClusterType
		rbacParams := NewPdsParams.RbacParams
		log.FailOnError(err, "Failed to read params from json file")
		if rbacParams.RunWithRbac == true {
			userName = "pdsUser-" + strconv.Itoa(rand.Int())
			err, _ := pdsRbac.CreateNewPdsUser(accID, userName, rbacParams.RoleName, rbacParams.ResourceId)
			if err != nil {
				return
			}
		}
		StartTorpedoTest("ListAccounts", "Create and List Accounts", nil, 0)
	})

	It("Accounts", func() {
		Step("Create and List Accounts", func() {
			pdsRbac.SwitchPdsUser(userName)
			//Perform any PDS workflow with Rbac enabled.
		})
	})

	JustAfterEach(func() {
		defer EndTorpedoTest()
	})
})<|MERGE_RESOLUTION|>--- conflicted
+++ resolved
@@ -1,6 +1,9 @@
 package tests
 
 import (
+	"math/rand"
+	"strconv"
+
 	. "github.com/onsi/ginkgo/v2"
 	pdslib "github.com/portworx/torpedo/drivers/pds/lib"
 	dslibs "github.com/portworx/torpedo/drivers/unifiedPlatform/pdsLibs"
@@ -8,8 +11,6 @@
 	"github.com/portworx/torpedo/drivers/unifiedPlatform/stworkflows"
 	"github.com/portworx/torpedo/pkg/log"
 	. "github.com/portworx/torpedo/tests"
-	"math/rand"
-	"strconv"
 )
 
 //var _ = Describe("{TenantsCRUD}", func() {
@@ -159,12 +160,7 @@
 				log.Infof("cloud provider type: [%s]", value.CloudProviderType)
 			}
 
-<<<<<<< HEAD
 			workflowbkpLoc.WfCloudCredentials = workflowCc
-=======
-			workflowbkpLoc.WfCloudCredentials.CloudCredentials = cc.CloudCredentials
-			workflowbkpLoc.WfCloudCredentials.Platform.TenantId = tenantId
->>>>>>> e03201bc
 
 			wfbkpLoc, err := workflowbkpLoc.CreateBackupLocation(bucketName, NewPdsParams.BackUpAndRestore.TargetLocation)
 			log.FailOnError(err, "error while creating backup location")

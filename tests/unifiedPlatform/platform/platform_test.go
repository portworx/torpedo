--- conflicted
+++ resolved
@@ -8,138 +8,7 @@
 	. "github.com/portworx/torpedo/tests"
 )
 
-<<<<<<< HEAD
-var tc platformLibs.TargetCluster
-
-var _ = Describe("{TenantsCRUD}", func() {
-	JustBeforeEach(func() {
-		StartTorpedoTest("TenantsCRUD", "Create and Get the Tenant", pdsLabels, 0)
-	})
-
-	It("Tenants", func() {
-		steplog := "Tenants CRUD"
-		Step(steplog, func() {
-			log.InfoD(steplog)
-			var tc platformLibs.TargetCluster
-			var tenantId string
-			tenantList, err := platformLibs.GetTenantListV1(accID)
-			log.FailOnError(err, "error while getting tenant list")
-			for _, tenant := range tenantList {
-				log.Infof("Available tenant's %s under the account id %s", *tenant.Meta.Name, accID)
-				tenantId = *tenant.Meta.Uid
-				break
-			}
-			log.Infof("TenantID [%s]", tenantId)
-			clusterId, err := tc.RegisterToControlPlane("1.0.0", tenantId)
-			if err != nil {
-				log.FailOnError(err, "Failed to register Target Cluster to Control plane")
-			}
-			log.Infof("Registered Cluster ID is: %v\n", clusterId)
-		})
-	})
-
-	JustAfterEach(func() {
-		defer EndTorpedoTest()
-	})
-})
-
-var _ = Describe("{CreateAndGetCloudCredentials}", func() {
-	JustBeforeEach(func() {
-		StartTorpedoTest("CreateCloudCredentials", "create cloud credentials", nil, 0)
-	})
-
-	It("CreateCloudCredentials", func() {
-		Step("create and cloud credentials", func() {
-			tenantId, err := platformLibs.GetDefaultTenantId(accID)
-			log.FailOnError(err, "error occured while fetching tenantID")
-			credResp, err := platformLibs.CreateCloudCredentials(tenantId, NewPdsParams.BackUpAndRestore.TargetLocation)
-			log.FailOnError(err, "error while creating cloud creds")
-			log.Infof("creds resp [%+v]", credResp.CloudCredentials.Config.Credentials.S3Credentials.AccessKey)
-			log.Infof("creds id [%+v]", *credResp.CloudCredentials.Meta.Uid)
-
-			isconfigRequiredTrue, err := platformLibs.GetCloudCredentials(*credResp.CloudCredentials.Meta.Uid, NewPdsParams.BackUpAndRestore.TargetLocation, true)
-			log.FailOnError(err, "error occured while gettig cloud required with false flag")
-			log.Debugf("Cred Name [%+v]", *isconfigRequiredTrue.CloudCredentials.Meta.Name)
-			log.Debugf("Cred Id [%+v]", *isconfigRequiredTrue.CloudCredentials.Meta.Uid)
-		})
-	})
-
-	JustAfterEach(func() {
-		defer EndTorpedoTest()
-	})
-})
-
-var _ = Describe("{DeployDataServicesOnDemand}", func() {
-	JustBeforeEach(func() {
-		StartTorpedoTest("DeployDataService", "Deploy data services", nil, 0)
-	})
-
-	It("Deploy and Validate DataService", func() {
-		for _, ds := range NewPdsParams.DataServiceToTest {
-			_, err := stworkflows.DeployDataService(ds)
-			log.FailOnError(err, "Error while deploying ds")
-		}
-	})
-
-	It("Update DataService", func() {
-		for _, ds := range NewPdsParams.DataServiceToTest {
-			_, err := stworkflows.UpdateDataService(ds)
-			log.FailOnError(err, "Error while updating ds")
-		}
-	})
-
-	JustAfterEach(func() {
-		defer EndTorpedoTest()
-	})
-})
-
-var _ = Describe("{BackupConfigCRUD}", func() {
-	JustBeforeEach(func() {
-		StartTorpedoTest("BackupConfigCRUD", "Runs CRUD on backup config", nil, 0)
-	})
-
-	It("Create Backup Config", func() {
-		Step("Create Backup Config", func() {
-			_, err := dslibs.CreateBackupConfig(dslibs.WorkflowBackupInput{
-				ProjectId:    "someprojectId",
-				DeploymentID: "SomedeploymentId",
-			})
-			log.Infof("Error while creating backup config - %s", err.Error())
-		})
-
-		Step("Update Backup Config", func() {
-			_, err := dslibs.UpdateBackupConfig(dslibs.WorkflowBackupInput{
-				ProjectId:    "someprojectId2",
-				DeploymentID: "SomedeploymentId2",
-			})
-			log.Infof("Error while updating backup config - %s", err.Error())
-		})
-
-		Step("Get Backup Config", func() {
-			_, err := dslibs.GetBackupConfig(dslibs.WorkflowBackupInput{})
-			log.Infof("Error while fetching backup config - %s", err.Error())
-		})
-
-		Step("Delete Backup Config", func() {
-			_, err := dslibs.DeleteBackupConfig(dslibs.WorkflowBackupInput{})
-			log.Infof("Error while deleting backup config - %s", err.Error())
-		})
-
-		Step("List Backup Config", func() {
-			_, err := dslibs.ListBackupConfig(dslibs.WorkflowBackupInput{})
-			log.Infof("Error while listing backup config - %s", err.Error())
-		})
-	})
-
-	JustAfterEach(func() {
-		defer EndTorpedoTest()
-	})
-})
-
-var _ = Describe("{RestoreCRUD}", func() {
-=======
 var _ = Describe("{PlatformOnboardingTest}", func() {
->>>>>>> 7702ac9c
 	var (
 		workflowPlatform      stworkflows.WorkflowPlatform
 		workflowTargetCluster stworkflows.WorkflowTargetCluster

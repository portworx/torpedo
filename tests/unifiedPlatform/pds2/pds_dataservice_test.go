package tests

import (
	dslibs "github.com/portworx/torpedo/drivers/unifiedPlatform/pdsLibs"
	"strings"

	. "github.com/onsi/ginkgo/v2"
	"github.com/portworx/torpedo/drivers/unifiedPlatform/automationModels"
	"github.com/portworx/torpedo/drivers/unifiedPlatform/stworkflows/pds"
	"github.com/portworx/torpedo/drivers/utilities"
	"github.com/portworx/torpedo/pkg/log"
	. "github.com/portworx/torpedo/tests"
	. "github.com/portworx/torpedo/tests/unifiedPlatform"
)

var _ = Describe("{DeployDataServicesOnDemandAndScaleUp}", func() {
	var (
		deployment *automationModels.PDSDeploymentResponse
		err        error
	)

	JustBeforeEach(func() {
		StartPDSTorpedoTest("DeployDataServicesOnDemandAndScaleUp", "Deploy data services and perform scale up", nil, 0)
	})

	It("Deploy,Validate and ScaleUp DataService", func() {
		for _, ds := range NewPdsParams.DataServiceToTest {
			Step("Deploy DataService", func() {
				log.Debugf("Deploying DataService [%s]", ds.Name)
				deployment, err = WorkflowDataService.DeployDataService(ds, ds.Image, ds.Version, PDS_DEFAULT_NAMESPACE)
				log.FailOnError(err, "Error while deploying ds")
				log.Debugf("Source Deployment Id: [%s]", *deployment.Create.Meta.Uid)
			})

			stepLog := "Running Workloads before scaling up data service"
			Step(stepLog, func() {
				_, err := WorkflowDataService.RunDataServiceWorkloads(*deployment.Create.Meta.Uid, NewPdsParams)
				log.FailOnError(err, "Error while running workloads on ds")
			})

			Step("ScaleUp DataService", func() {
				log.InfoD("Scaling Up dataServices...")
				updateDeployment, err := WorkflowDataService.UpdateDataService(ds, *deployment.Create.Meta.Uid, ds.Image, ds.Version)
				log.FailOnError(err, "Error while updating ds")
				log.Debugf("Updated Deployment Id: [%s]", *updateDeployment.Update.Meta.Uid)
			})

			stepLog = "Running Workloads after ScaleUp of DataService"
			Step(stepLog, func() {
				_, err := WorkflowDataService.RunDataServiceWorkloads(*deployment.Update.Meta.Uid, NewPdsParams)
				log.FailOnError(err, "Error while running workloads on ds")
			})
		}
	})

	JustAfterEach(func() {
		defer EndPDSTorpedoTest()
	})
})

var _ = Describe("{UpgradeDataServiceImage}", func() {
	var (
		deployment *automationModels.PDSDeploymentResponse
		err        error
	)

	JustBeforeEach(func() {
		StartPDSTorpedoTest("UpgradeDataServiceImage", "Upgrade Data Service Image", nil, 0)
	})

	It("Deploy, Validate and Upgrade Data service Image", func() {
		for _, ds := range NewPdsParams.DataServiceToTest {
			Step("Deploy DataService", func() {
				log.Debugf("Deploying DataService [%s]", ds.Name)
				deployment, err = WorkflowDataService.DeployDataService(ds, ds.OldImage, ds.Version, PDS_DEFAULT_NAMESPACE)
				log.FailOnError(err, "Error while deploying ds")
				log.Debugf("Source Deployment Id: [%s]", *deployment.Create.Meta.Uid)
			})

<<<<<<< HEAD
			stepLog := "Running Workloads before upgrading the ds image"
			Step(stepLog, func() {
				_, err := WorkflowDataService.RunDataServiceWorkloads(*deployment.Create.Meta.Uid, NewPdsParams)
				log.FailOnError(err, "Error while running workloads on ds")
			})
=======
			//stepLog := "Running Workloads after upgrading the ds image"
			//Step(stepLog, func() {
			//	err := workflowDataservice.RunDataServiceWorkloads(NewPdsParams)
			//	log.FailOnError(err, "Error while running workloads on ds")
			//})
>>>>>>> b8d1cf30

			Step("Upgrade DataService Image", func() {
				_, err := WorkflowDataService.UpdateDataService(ds, *deployment.Create.Meta.Uid, ds.Image, ds.Version)
				log.FailOnError(err, "Error while updating ds")
<<<<<<< HEAD
			})

			stepLog = "Running Workloads after upgrading the ds image"
			Step(stepLog, func() {
				_, err := WorkflowDataService.RunDataServiceWorkloads(*deployment.Create.Meta.Uid, NewPdsParams)
				log.FailOnError(err, "Error while running workloads on ds")
=======
>>>>>>> b8d1cf30
			})

			//stepLog := "Running Workloads after upgrading the ds image"
			//Step(stepLog, func() {
			//	err := workflowDataservice.RunDataServiceWorkloads(NewPdsParams)
			//	log.FailOnError(err, "Error while running workloads on ds")
			//})

		}
	})

	JustAfterEach(func() {
		defer EndPDSTorpedoTest()
	})
})

var _ = Describe("{ScaleUpCpuMemLimitsandStorageOfDS}", func() {
	var (
		deployment *automationModels.PDSDeploymentResponse
		err        error
	)

	JustBeforeEach(func() {
		StartPDSTorpedoTest("ScaleUpCpuMemLimitsandStorageOfDS", "Deploy a dataservice and scale up its CPU/MEM limits and storage size by editing the respective template", nil, 0)
	})

	It("Deploy,Validate and ScaleUp DataService", func() {
		for _, ds := range NewPdsParams.DataServiceToTest {
			Step("Deploy DataService", func() {
				log.Debugf("Deploying DataService [%s]", ds.Name)
				deployment, err = WorkflowDataService.DeployDataService(ds, ds.Image, ds.Version, PDS_DEFAULT_NAMESPACE)
				log.FailOnError(err, "Error while deploying ds")
				log.Debugf("Source Deployment Id: [%s]", *deployment.Create.Meta.Uid)
			})

			//stepLog := "Running Workloads before taking backups"
			//Step(stepLog, func() {
			//	err := workflowDataservice.RunDataServiceWorkloads(NewPdsParams)
			//	log.FailOnError(err, "Error while running workloads on ds")
			//})

			//Update Ds With New Values of Resource Templates
			resConfigIdUpdated, err := WorkflowPDSTemplate.CreateResourceTemplateWithCustomValue(NewPdsParams)
			log.FailOnError(err, "Unable to create Custom Templates for PDS")

			log.InfoD("Updated Resource Template ID- [updated- %v]", resConfigIdUpdated)
			WorkflowDataService.PDSTemplates.ResourceTemplateId = resConfigIdUpdated

			_, err = WorkflowDataService.UpdateDataService(ds, *deployment.Create.Meta.Uid, ds.Image, ds.Version)
			log.FailOnError(err, "Error while updating ds")

			//stepLog = "Running Workloads after ScaleUp of DataService"
			//Step(stepLog, func() {
			//	err := workflowDataservice.RunDataServiceWorkloads(NewPdsParams)
			//	log.FailOnError(err, "Error while running workloads on ds")
			//})
		}
	})

	JustAfterEach(func() {
		defer EndPDSTorpedoTest()
	})
})

var _ = Describe("{IncreasePVCby1gb}", func() {
	JustBeforeEach(func() {
		StartTorpedoTest("IncreasePVCby1gb", "Deploy a dataservice and increase it Storage Size by 1gb  by applying new Storage template", nil, 0)
	})
	var (
		workflowDataservice pds.WorkflowDataService
		workFlowTemplates   pds.WorkflowPDSTemplates
		deployment          *automationModels.PDSDeploymentResponse
		err                 error
	)
	It("Deploy and Validate DataService", func() {
		Step("Create a PDS Namespace", func() {
			Namespace = strings.ToLower("pds-test-ns-" + utilities.RandString(5))
			WorkflowNamespace.TargetCluster = WorkflowTargetCluster
			workFlowTemplates.Platform = WorkflowPlatform
			WorkflowNamespace.Namespaces = make(map[string]string)
			workflowNamespace, err := WorkflowNamespace.CreateNamespaces(Namespace)
			log.FailOnError(err, "Unable to create namespace")
			log.Infof("Namespaces created - [%s]", workflowNamespace.Namespaces)
			log.Infof("Namespace id - [%s]", workflowNamespace.Namespaces[Namespace])
		})

		for _, ds := range NewPdsParams.DataServiceToTest {
			workflowDataservice.Namespace = &WorkflowNamespace
			deployment, err = workflowDataservice.DeployDataService(ds, ds.OldImage, ds.OldVersion, PDS_DEFAULT_NAMESPACE)
			log.FailOnError(err, "Error while deploying ds")
		}

		//Update Ds With New Values of Resource Templates
		//Update Ds With New Values of Resource Templates
		resConfigIdUpdated, err := workFlowTemplates.CreateResourceTemplateWithCustomValue(NewPdsParams)
		log.FailOnError(err, "Unable to create Custom Templates for PDS")

		log.InfoD("Updated Resource Template ID- [updated- %v]", resConfigIdUpdated)
		workflowDataservice.PDSTemplates.ResourceTemplateId = resConfigIdUpdated
		for _, ds := range NewPdsParams.DataServiceToTest {
			_, err := workflowDataservice.UpdateDataService(ds, *deployment.Create.Meta.Uid, ds.OldImage, ds.OldVersion)
			log.FailOnError(err, "Error while updating ds")
		}
	})
	JustAfterEach(func() {
		defer EndTorpedoTest()
	})
})

var _ = Describe("{GetPVCFullCondition}", func() {
	JustBeforeEach(func() {
		StartTorpedoTest("GetPVCFullCondition", "Deploy a dataservice and fill-up the PVC, Once full, resize the PVC", nil, 0)
	})
	var (
		workflowDataservice pds.WorkflowDataService
		workFlowTemplates   pds.WorkflowPDSTemplates
		deployment          *automationModels.PDSDeploymentResponse
		deployments         = make(map[dslibs.PDSDataService]*automationModels.PDSDeploymentResponse)
		templates           []string
		err                 error
	)
	It("Deploy and Validate DataService", func() {
		Step("Create a PDS Namespace", func() {
			Namespace = strings.ToLower("pds-test-ns-" + utilities.RandString(5))
			WorkflowNamespace.TargetCluster = WorkflowTargetCluster
			workFlowTemplates.Platform = WorkflowPlatform
			WorkflowNamespace.Namespaces = make(map[string]string)
			workflowNamespace, err := WorkflowNamespace.CreateNamespaces(Namespace)
			log.FailOnError(err, "Unable to create namespace")
			log.Infof("Namespaces created - [%s]", workflowNamespace.Namespaces)
			log.Infof("Namespace id - [%s]", workflowNamespace.Namespaces[Namespace])
		})

		for _, ds := range NewPdsParams.DataServiceToTest {
			workflowDataservice.Namespace = &WorkflowNamespace
			deployment, err = workflowDataservice.DeployDataService(ds, ds.OldImage, ds.OldVersion, PDS_DEFAULT_NAMESPACE)
			log.FailOnError(err, "Error while deploying ds")
			deployments[ds] = deployment

			defer func() {
				Step("Delete PDS CustomTemplates", func() {
					log.InfoD("Cleaning Up templates...")
					err := workFlowTemplates.DeleteCreatedCustomPdsTemplates(templates)
					log.FailOnError(err, "Error while deleting dataservice")
				})
			}()

			defer func() {
				for _, deployment := range deployments {
					Step("Delete DataServiceDeployment", func() {
						log.InfoD("Cleaning Up dataservice...")
						err := workflowDataservice.DeleteDeployment(*deployment.Create.Meta.Uid)
						log.FailOnError(err, "Error while deleting dataservice")
					})
				}
			}()

			log.InfoD("Running Workloads to fill up the PVC")
			_, err = workflowDataservice.RunDataServiceWorkloads(*deployment.Create.Meta.Uid, NewPdsParams)
			log.FailOnError(err, "Error while running workloads on ds")

			log.InfoD("Compute the PVC usage")
			err = workflowDataservice.CheckPVCStorageFullCondition(workflowDataservice.DataServiceDeployment[*deployment.Create.Meta.Uid].Namespace, *deployment.Create.Status.CustomResourceName, 85)
			log.FailOnError(err, "Error while checking for pvc full condition")

			log.InfoD("Once pvc has reached threshold, increase the ovc by 1gb")
			err = workflowDataservice.IncreasePvcSizeBy1gb(workflowDataservice.DataServiceDeployment[*deployment.Create.Meta.Uid].Namespace, *deployment.Create.Status.CustomResourceName, 1)
			log.FailOnError(err, "Failing while Increasing the PVC name...")

			//log.InfoD("Validate deployment after PVC increase")
			//err = workflowDataservice.ValidatePdsDataServiceDeployments(*deployment.Create.Meta.Uid, ds, ds.Replicas, resConfigId, stConfigId, workflowDataservice.DataServiceDeployment[*deployment.Create.Meta.Uid].Namespace, ds.Version, ds.Image)
		}
	})
	JustAfterEach(func() {
		defer EndTorpedoTest()
	})
})

var _ = Describe("{DeletePDSPods}", func() {
	var (
		deployment *automationModels.PDSDeploymentResponse
		err        error
	)

	JustBeforeEach(func() {
		StartPDSTorpedoTest("DeletePDSPods", "delete pds pods and validate if its coming back online and dataServices are not affected", nil, 0)
	})

	It("Delete pds pods and validate if its coming back online and dataserices are not affected", func() {
		for _, ds := range NewPdsParams.DataServiceToTest {
			Step("Deploy DataService", func() {
				log.Debugf("Deploying DataService [%s]", ds.Name)
				deployment, err = WorkflowDataService.DeployDataService(ds, ds.Image, ds.Version, PDS_DEFAULT_NAMESPACE)
				log.FailOnError(err, "Error while deploying ds")
				log.Debugf("Source Deployment Id: [%s]", *deployment.Create.Meta.Uid)
			})

			stepLog := "Running Workloads before deleting pods in Px-System namespace"
			Step(stepLog, func() {
				_, err := WorkflowDataService.RunDataServiceWorkloads(*deployment.Create.Meta.Uid, NewPdsParams)
				log.FailOnError(err, "Error while running workloads on ds")
			})

			Step("Delete PDSPods", func() {
				err := WorkflowDataService.DeletePDSPods()
				log.FailOnError(err, "Error while deleting pds pods")
				err = WorkflowDataService.ValidatePdsDataServiceDeployments(
					*deployment.Create.Meta.Uid,
					ds,
					ds.Replicas,
					WorkflowDataService.PDSTemplates.ResourceTemplateId,
					WorkflowDataService.PDSTemplates.StorageTemplateId,
					PDS_DEFAULT_NAMESPACE,
					ds.Version,
					ds.Image)
				log.FailOnError(err, "Error while Validating dataservice")
			})

			stepLog = "Running Workloads after deleting pods in Px-System namespace"
			Step(stepLog, func() {
				_, err := WorkflowDataService.RunDataServiceWorkloads(*deployment.Create.Meta.Uid, NewPdsParams)
				log.FailOnError(err, "Error while running workloads on ds")
			})
		}
	})
	JustAfterEach(func() {
		defer EndPDSTorpedoTest()
	})
})<|MERGE_RESOLUTION|>--- conflicted
+++ resolved
@@ -77,39 +77,22 @@
 				log.Debugf("Source Deployment Id: [%s]", *deployment.Create.Meta.Uid)
 			})
 
-<<<<<<< HEAD
 			stepLog := "Running Workloads before upgrading the ds image"
 			Step(stepLog, func() {
 				_, err := WorkflowDataService.RunDataServiceWorkloads(*deployment.Create.Meta.Uid, NewPdsParams)
 				log.FailOnError(err, "Error while running workloads on ds")
 			})
-=======
-			//stepLog := "Running Workloads after upgrading the ds image"
-			//Step(stepLog, func() {
-			//	err := workflowDataservice.RunDataServiceWorkloads(NewPdsParams)
-			//	log.FailOnError(err, "Error while running workloads on ds")
-			//})
->>>>>>> b8d1cf30
 
 			Step("Upgrade DataService Image", func() {
 				_, err := WorkflowDataService.UpdateDataService(ds, *deployment.Create.Meta.Uid, ds.Image, ds.Version)
 				log.FailOnError(err, "Error while updating ds")
-<<<<<<< HEAD
 			})
 
 			stepLog = "Running Workloads after upgrading the ds image"
 			Step(stepLog, func() {
 				_, err := WorkflowDataService.RunDataServiceWorkloads(*deployment.Create.Meta.Uid, NewPdsParams)
 				log.FailOnError(err, "Error while running workloads on ds")
-=======
->>>>>>> b8d1cf30
-			})
-
-			//stepLog := "Running Workloads after upgrading the ds image"
-			//Step(stepLog, func() {
-			//	err := workflowDataservice.RunDataServiceWorkloads(NewPdsParams)
-			//	log.FailOnError(err, "Error while running workloads on ds")
-			//})
+			})
 
 		}
 	})

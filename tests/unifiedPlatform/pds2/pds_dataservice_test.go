package tests

import (
	. "github.com/onsi/ginkgo/v2"
	"github.com/portworx/torpedo/drivers/unifiedPlatform/automationModels"
	"github.com/portworx/torpedo/drivers/unifiedPlatform/stworkflows"
	"github.com/portworx/torpedo/drivers/utilities"
	"github.com/portworx/torpedo/pkg/log"
	. "github.com/portworx/torpedo/tests"
	. "github.com/portworx/torpedo/tests/unifiedPlatform"
	"strings"
)

var _ = Describe("{DeployDataServicesOnDemandAndScaleUp}", func() {
	JustBeforeEach(func() {
		StartTorpedoTest("DeployDataServicesOnDemandAndScaleUp", "Deploy data services and perform scale up", nil, 0)
	})
	var (
		workflowDataservice stworkflows.WorkflowDataService
		workFlowTemplates   stworkflows.CustomTemplates
		deployment          *automationModels.PDSDeploymentResponse
<<<<<<< HEAD
		//updateDeployment    *automationModels.PDSDeploymentResponse
		err error
=======
>>>>>>> e8061df8
	)

	It("Deploy,Validate and ScaleUp DataService", func() {
		Step("Create a PDS Namespace", func() {
			Namespace = strings.ToLower("pds-test-ns-" + utilities.RandString(5))
			WorkflowNamespace.TargetCluster = WorkflowTargetCluster
			workFlowTemplates.Platform = WorkflowPlatform
			WorkflowNamespace.Namespaces = make(map[string]string)
			workflowNamespace, err := WorkflowNamespace.CreateNamespaces(Namespace)
			log.FailOnError(err, "Unable to create namespace")
			log.Infof("Namespaces created - [%s]", workflowNamespace.Namespaces)
			log.Infof("Namespace id - [%s]", workflowNamespace.Namespaces[Namespace])

<<<<<<< HEAD
			//serviceConfigId, stConfigId, resConfigId, err := workFlowTemplates.CreatePdsCustomTemplatesAndFetchIds(NewPdsParams, false)
			//log.FailOnError(err, "Unable to create Custom Templates for PDS")
			//workflowDataservice.PDSTemplates.ServiceConfigTemplateId = serviceConfigId
			//workflowDataservice.PDSTemplates.StorageTemplatetId = stConfigId
			//workflowDataservice.PDSTemplates.ResourceTemplateId = resConfigId

			workflowDataservice.PDSTemplates.ServiceConfigTemplateId = "tmpl:467d65b1-86eb-4c36-a240-f968d14f104e"
			workflowDataservice.PDSTemplates.StorageTemplatetId = "tmpl:b2dead78-5d31-4b83-bcec-b8f1c9c1d83e"
			workflowDataservice.PDSTemplates.ResourceTemplateId = "tmpl:a1517bc0-26b4-4c06-874d-4e36bbffb305"
=======
			serviceConfigId, stConfigId, resConfigId, err := workFlowTemplates.CreatePdsCustomTemplatesAndFetchIds(NewPdsParams, false)
			log.FailOnError(err, "Unable to create Custom Templates for PDS")
			workflowDataservice.PDSTemplates.ServiceConfigTemplateId = serviceConfigId
			workflowDataservice.PDSTemplates.StorageTemplateId = stConfigId
			workflowDataservice.PDSTemplates.ResourceTemplateId = resConfigId
>>>>>>> e8061df8

		})

		for _, ds := range NewPdsParams.DataServiceToTest {
			workflowDataservice.Namespace = WorkflowNamespace
			workflowDataservice.NamespaceName = Namespace
			deployment, err = workflowDataservice.DeployDataService(ds, ds.Image, ds.Version)
			log.FailOnError(err, "Error while deploying ds")
			log.Debugf("Source Deployment Id: [%s]", *deployment.Create.Meta.Uid)
		}

<<<<<<< HEAD
		defer func() {
			Step("Delete DataServiceDeployment", func() {
				log.InfoD("Cleaning Up dataservice...")
				err := workflowDataservice.DeleteDeployment()
				log.FailOnError(err, "Error while deleting dataservice")
			})
		}()

		//stepLog := "Running Workloads before taking backups"
		//Step(stepLog, func() {
		//	err := workflowDataservice.RunDataServiceWorkloads(NewPdsParams)
		//	log.FailOnError(err, "Error while running workloads on ds")
		//})

		//TODO: Uncomment the below code once DS-8952 is fixed
		//Step("ScaleUp DataService", func() {
		//	log.InfoD("Scaling Up dataservices...")
		//	for _, ds := range NewPdsParams.DataServiceToTest {
		//		updateDeployment, err = workflowDataservice.UpdateDataService(ds, *deployment.Create.Meta.Uid, ds.Image, ds.Version)
		//		log.FailOnError(err, "Error while updating ds")
		//		log.Debugf("Updated Deployment Id: [%s]", *updateDeployment.Update.Meta.Uid)
		//	}
		//})
		//
		//stepLog = "Running Workloads after ScaleUp of DataService"
		//Step(stepLog, func() {
		//	err := workflowDataservice.RunDataServiceWorkloads(NewPdsParams)
		//	log.FailOnError(err, "Error while running workloads on ds")
		//})
=======
		stepLog := "Running Workloads before taking backups"
		Step(stepLog, func() {
			err := workflowDataservice.RunDataServiceWorkloads(NewPdsParams)
			log.FailOnError(err, "Error while running workloads on ds")
		})
	})

	It("ScaleUp DataService", func() {
		for _, ds := range NewPdsParams.DataServiceToTest {
			_, err := workflowDataservice.UpdateDataService(ds, *deployment.Create.Meta.Uid, ds.Image, ds.Version)
			log.FailOnError(err, "Error while updating ds")
		}

		stepLog := "Running Workloads after ScaleUp of DataService"
		Step(stepLog, func() {
			err := workflowDataservice.RunDataServiceWorkloads(NewPdsParams)
			log.FailOnError(err, "Error while running workloads on ds")
		})
	})
>>>>>>> e8061df8

	})

	JustAfterEach(func() {
		defer EndTorpedoTest()
	})
})

var _ = Describe("{UpgradeDataServiceImageAndVersion}", func() {
	JustBeforeEach(func() {
		StartTorpedoTest("UpgradeDataServiceImage", "Upgrade Data Service Version and Image", nil, 0)
	})
	var (
		workflowDataservice stworkflows.WorkflowDataService
		workFlowTemplates   stworkflows.CustomTemplates
		deployment          *automationModels.PDSDeploymentResponse
		err                 error
	)

	It("Deploy and Validate DataService", func() {
		Step("Create a PDS Namespace", func() {
			Namespace = strings.ToLower("pds-test-ns-" + utilities.RandString(5))
			WorkflowNamespace.TargetCluster = WorkflowTargetCluster
			workFlowTemplates.Platform = WorkflowPlatform
			WorkflowNamespace.Namespaces = make(map[string]string)
			workflowNamespace, err := WorkflowNamespace.CreateNamespaces(Namespace)
			log.FailOnError(err, "Unable to create namespace")
			log.Infof("Namespaces created - [%s]", workflowNamespace.Namespaces)
			log.Infof("Namespace id - [%s]", workflowNamespace.Namespaces[Namespace])

			serviceConfigId, stConfigId, resConfigId, err := workFlowTemplates.CreatePdsCustomTemplatesAndFetchIds(NewPdsParams, false)
			log.FailOnError(err, "Unable to create Custom Templates for PDS")
			workflowDataservice.PDSTemplates.ServiceConfigTemplateId = serviceConfigId
			workflowDataservice.PDSTemplates.StorageTemplateId = stConfigId
			workflowDataservice.PDSTemplates.ResourceTemplateId = resConfigId
		})

		for _, ds := range NewPdsParams.DataServiceToTest {
			workflowDataservice.Namespace = WorkflowNamespace
			workflowDataservice.NamespaceName = Namespace
			deployment, err = workflowDataservice.DeployDataService(ds, ds.OldImage, ds.OldVersion)
			log.FailOnError(err, "Error while deploying ds")
		}

		stepLog := "Running Workloads before upgrading the ds image"
		Step(stepLog, func() {
			err := workflowDataservice.RunDataServiceWorkloads(NewPdsParams)
			log.FailOnError(err, "Error while running workloads on ds")
		})
	})

	//TODO: Add backup and restore workflows once we have the workflows ready
	//TODO: Take backup of the old deployment

	It("Upgrade DataService Version and Image", func() {
		for _, ds := range NewPdsParams.DataServiceToTest {
			_, err := workflowDataservice.UpdateDataService(ds, *deployment.Create.Meta.Uid, ds.Image, ds.Version)
			log.FailOnError(err, "Error while updating ds")
		}

		stepLog := "Running Workloads after upgrading the ds image"
		Step(stepLog, func() {
			err := workflowDataservice.RunDataServiceWorkloads(NewPdsParams)
			log.FailOnError(err, "Error while running workloads on ds")
		})
	})

	//TODO: Restore the old deployment
	//TODO: Upgrade the restored deployment image to latest

	It("Delete DataServiceDeployment", func() {
		err := workflowDataservice.DeleteDeployment()
		log.FailOnError(err, "Error while deleting data Service")
	})

	JustAfterEach(func() {
		defer EndTorpedoTest()
	})
})

var _ = Describe("{ScaleUpCpuMemLimitsOfDS}", func() {
	JustBeforeEach(func() {
		StartTorpedoTest("ScaleUpCpuMemLimitsOfDS", "Deploy a dataservice and scale up its CPU/MEM limits by editing the respective template", nil, 0)
	})
	var (
		workflowDataservice stworkflows.WorkflowDataService
		workFlowTemplates   stworkflows.CustomTemplates
		deployment          *automationModels.PDSDeploymentResponse
	)
	It("Deploy and Validate DataService", func() {
		Step("Create a PDS Namespace", func() {
			Namespace = strings.ToLower("pds-test-ns-" + utilities.RandString(5))
			WorkflowNamespace.TargetCluster = WorkflowTargetCluster
			workFlowTemplates.Platform = WorkflowPlatform
			WorkflowNamespace.Namespaces = make(map[string]string)
			workflowNamespace, err := WorkflowNamespace.CreateNamespaces(Namespace)
			log.FailOnError(err, "Unable to create namespace")
			log.Infof("Namespaces created - [%s]", workflowNamespace.Namespaces)
			log.Infof("Namespace id - [%s]", workflowNamespace.Namespaces[Namespace])
		})

		serviceConfigId, stConfigId, resConfigId, err := workFlowTemplates.CreatePdsCustomTemplatesAndFetchIds(NewPdsParams, false)
		log.FailOnError(err, "Unable to create Custom Templates for PDS")
		workflowDataservice.PDSTemplates.ServiceConfigTemplateId = serviceConfigId
		workflowDataservice.PDSTemplates.StorageTemplateId = stConfigId
		workflowDataservice.PDSTemplates.ResourceTemplateId = resConfigId

		log.InfoD("Original Resource Template ID- [resTempId- %v]", resConfigId)

		for _, ds := range NewPdsParams.DataServiceToTest {
			workflowDataservice.Namespace = WorkflowNamespace
			workflowDataservice.NamespaceName = Namespace
			deployment, err = workflowDataservice.DeployDataService(ds, ds.OldImage, ds.OldVersion)
			log.FailOnError(err, "Error while deploying ds")
		}

		//Update Ds With New Values of Resource Templates
		_, _, resConfigIdUpdated, err := workFlowTemplates.CreatePdsCustomTemplatesAndFetchIds(NewPdsParams, true)
		log.FailOnError(err, "Unable to create Custom Templates for PDS")

		log.InfoD("Updated Resource Template ID- [updated- %v]", resConfigIdUpdated)
		workflowDataservice.PDSTemplates.ResourceTemplateId = resConfigIdUpdated
		for _, ds := range NewPdsParams.DataServiceToTest {
			_, err := workflowDataservice.UpdateDataService(ds, *deployment.Create.Meta.Uid, ds.OldImage, ds.OldVersion)
			log.FailOnError(err, "Error while updating ds")
		}
	})
	JustAfterEach(func() {
		defer EndTorpedoTest()
	})
})

var _ = Describe("{IncreasePVCby1gb}", func() {
	JustBeforeEach(func() {
		StartTorpedoTest("IncreasePVCby1gb", "Deploy a dataservice and increase it Storage Size by 1gb  by applying new Storage template", nil, 0)
	})
	var (
		workflowDataservice stworkflows.WorkflowDataService
		workFlowTemplates   stworkflows.CustomTemplates
		deployment          *automationModels.PDSDeploymentResponse
	)
	It("Deploy and Validate DataService", func() {
		Step("Create a PDS Namespace", func() {
			Namespace = strings.ToLower("pds-test-ns-" + utilities.RandString(5))
			WorkflowNamespace.TargetCluster = WorkflowTargetCluster
			workFlowTemplates.Platform = WorkflowPlatform
			WorkflowNamespace.Namespaces = make(map[string]string)
			workflowNamespace, err := WorkflowNamespace.CreateNamespaces(Namespace)
			log.FailOnError(err, "Unable to create namespace")
			log.Infof("Namespaces created - [%s]", workflowNamespace.Namespaces)
			log.Infof("Namespace id - [%s]", workflowNamespace.Namespaces[Namespace])
		})

		serviceConfigId, stConfigId, resConfigId, err := workFlowTemplates.CreatePdsCustomTemplatesAndFetchIds(NewPdsParams, false)
		log.FailOnError(err, "Unable to create Custom Templates for PDS")
		workflowDataservice.PDSTemplates.ServiceConfigTemplateId = serviceConfigId
		workflowDataservice.PDSTemplates.StorageTemplateId = stConfigId
		workflowDataservice.PDSTemplates.ResourceTemplateId = resConfigId

		log.InfoD("Original Storage Template ID- [resTempId- %v]", stConfigId)

		for _, ds := range NewPdsParams.DataServiceToTest {
			workflowDataservice.Namespace = WorkflowNamespace
			workflowDataservice.NamespaceName = Namespace
			_, err := workflowDataservice.DeployDataService(ds, ds.OldImage, ds.OldVersion)
			log.FailOnError(err, "Error while deploying ds")
		}

		//Update Ds With New Values of Resource Templates
		_, stConfigIdUpdated, _, err := workFlowTemplates.CreatePdsCustomTemplatesAndFetchIds(NewPdsParams, true)
		log.FailOnError(err, "Unable to create Custom Templates for PDS")

		log.InfoD("Updated Storage Template ID- [updated- %v]", stConfigIdUpdated)
		workflowDataservice.PDSTemplates.StorageTemplateId = stConfigIdUpdated
		for _, ds := range NewPdsParams.DataServiceToTest {
			_, err := workflowDataservice.UpdateDataService(ds, *deployment.Create.Meta.Uid, ds.OldImage, ds.OldVersion)
			log.FailOnError(err, "Error while updating ds")
		}
	})
	JustAfterEach(func() {
		defer EndTorpedoTest()
	})
})<|MERGE_RESOLUTION|>--- conflicted
+++ resolved
@@ -19,11 +19,8 @@
 		workflowDataservice stworkflows.WorkflowDataService
 		workFlowTemplates   stworkflows.CustomTemplates
 		deployment          *automationModels.PDSDeploymentResponse
-<<<<<<< HEAD
 		//updateDeployment    *automationModels.PDSDeploymentResponse
 		err error
-=======
->>>>>>> e8061df8
 	)
 
 	It("Deploy,Validate and ScaleUp DataService", func() {
@@ -37,23 +34,11 @@
 			log.Infof("Namespaces created - [%s]", workflowNamespace.Namespaces)
 			log.Infof("Namespace id - [%s]", workflowNamespace.Namespaces[Namespace])
 
-<<<<<<< HEAD
-			//serviceConfigId, stConfigId, resConfigId, err := workFlowTemplates.CreatePdsCustomTemplatesAndFetchIds(NewPdsParams, false)
-			//log.FailOnError(err, "Unable to create Custom Templates for PDS")
-			//workflowDataservice.PDSTemplates.ServiceConfigTemplateId = serviceConfigId
-			//workflowDataservice.PDSTemplates.StorageTemplatetId = stConfigId
-			//workflowDataservice.PDSTemplates.ResourceTemplateId = resConfigId
-
-			workflowDataservice.PDSTemplates.ServiceConfigTemplateId = "tmpl:467d65b1-86eb-4c36-a240-f968d14f104e"
-			workflowDataservice.PDSTemplates.StorageTemplatetId = "tmpl:b2dead78-5d31-4b83-bcec-b8f1c9c1d83e"
-			workflowDataservice.PDSTemplates.ResourceTemplateId = "tmpl:a1517bc0-26b4-4c06-874d-4e36bbffb305"
-=======
 			serviceConfigId, stConfigId, resConfigId, err := workFlowTemplates.CreatePdsCustomTemplatesAndFetchIds(NewPdsParams, false)
 			log.FailOnError(err, "Unable to create Custom Templates for PDS")
 			workflowDataservice.PDSTemplates.ServiceConfigTemplateId = serviceConfigId
 			workflowDataservice.PDSTemplates.StorageTemplateId = stConfigId
 			workflowDataservice.PDSTemplates.ResourceTemplateId = resConfigId
->>>>>>> e8061df8
 
 		})
 
@@ -65,7 +50,6 @@
 			log.Debugf("Source Deployment Id: [%s]", *deployment.Create.Meta.Uid)
 		}
 
-<<<<<<< HEAD
 		defer func() {
 			Step("Delete DataServiceDeployment", func() {
 				log.InfoD("Cleaning Up dataservice...")
@@ -95,27 +79,6 @@
 		//	err := workflowDataservice.RunDataServiceWorkloads(NewPdsParams)
 		//	log.FailOnError(err, "Error while running workloads on ds")
 		//})
-=======
-		stepLog := "Running Workloads before taking backups"
-		Step(stepLog, func() {
-			err := workflowDataservice.RunDataServiceWorkloads(NewPdsParams)
-			log.FailOnError(err, "Error while running workloads on ds")
-		})
-	})
-
-	It("ScaleUp DataService", func() {
-		for _, ds := range NewPdsParams.DataServiceToTest {
-			_, err := workflowDataservice.UpdateDataService(ds, *deployment.Create.Meta.Uid, ds.Image, ds.Version)
-			log.FailOnError(err, "Error while updating ds")
-		}
-
-		stepLog := "Running Workloads after ScaleUp of DataService"
-		Step(stepLog, func() {
-			err := workflowDataservice.RunDataServiceWorkloads(NewPdsParams)
-			log.FailOnError(err, "Error while running workloads on ds")
-		})
-	})
->>>>>>> e8061df8
 
 	})
 

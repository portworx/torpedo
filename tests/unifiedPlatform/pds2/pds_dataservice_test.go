--- conflicted
+++ resolved
@@ -1,6 +1,8 @@
 package tests
 
 import (
+	"strings"
+
 	. "github.com/onsi/ginkgo/v2"
 	"github.com/portworx/torpedo/drivers/unifiedPlatform/automationModels"
 	"github.com/portworx/torpedo/drivers/unifiedPlatform/stworkflows/pds"
@@ -8,7 +10,6 @@
 	"github.com/portworx/torpedo/pkg/log"
 	. "github.com/portworx/torpedo/tests"
 	. "github.com/portworx/torpedo/tests/unifiedPlatform"
-	"strings"
 )
 
 var _ = Describe("{DeployDataServicesOnDemandAndScaleUp}", func() {
@@ -34,10 +35,6 @@
 			log.FailOnError(err, "Unable to create namespace")
 			log.Infof("Namespaces created - [%s]", workflowNamespace.Namespaces)
 			log.Infof("Namespace id - [%s]", workflowNamespace.Namespaces[Namespace])
-<<<<<<< HEAD
-
-=======
->>>>>>> 97d9708f
 		})
 
 		for _, ds := range NewPdsParams.DataServiceToTest {
@@ -46,16 +43,10 @@
 
 			serviceConfigId, stConfigId, resConfigId, err := workFlowTemplates.CreatePdsCustomTemplatesAndFetchIds(NewPdsParams, ds.Name)
 			log.FailOnError(err, "Unable to create Custom Templates for PDS")
-<<<<<<< HEAD
-			workflowDataservice.PDSTemplates.ServiceConfigTemplateId = serviceConfigId
-			workflowDataservice.PDSTemplates.StorageTemplateId = stConfigId
-			workflowDataservice.PDSTemplates.ResourceTemplateId = resConfigId
-=======
 			workflowDataservice.PDSTemplates.ServiceConfigTemplateId = "tmpl:d1ed6519-fe79-463f-8d8f-8e6aaedb2f79"
 			workflowDataservice.PDSTemplates.StorageTemplateId = "tmpl:a584ede7-811e-48bd-b000-ae799e3e084e"
 			workflowDataservice.PDSTemplates.ResourceTemplateId = "tmpl:04dab835-1fe2-4526-824f-d7a45694676c"
 			templates = []string{serviceConfigId, stConfigId, resConfigId}
->>>>>>> 97d9708f
 
 			deployment, err = workflowDataservice.DeployDataService(ds, ds.Image, ds.Version)
 			log.FailOnError(err, "Error while deploying ds")
@@ -206,72 +197,63 @@
 			workflowDataservice.Namespace = WorkflowNamespace
 			workflowDataservice.NamespaceName = Namespace
 
-<<<<<<< HEAD
+			//serviceConfigId, stConfigId, resConfigId, err := workFlowTemplates.CreatePdsCustomTemplatesAndFetchIds(NewPdsParams, ds.Name)
+			//log.FailOnError(err, "Unable to create Custom Templates for PDS")
+
+			workflowDataservice.PDSTemplates.ServiceConfigTemplateId = "tmpl:d1ed6519-fe79-463f-8d8f-8e6aaedb2f79"
+			workflowDataservice.PDSTemplates.StorageTemplateId = "tmpl:a584ede7-811e-48bd-b000-ae799e3e084e"
+			workflowDataservice.PDSTemplates.ResourceTemplateId = "tmpl:04dab835-1fe2-4526-824f-d7a45694676c"
+
+			deployment, err = workflowDataservice.DeployDataService(ds, ds.OldImage, ds.OldVersion)
+			log.FailOnError(err, "Error while deploying ds")
+		}
+
+		//Update Ds With New Values of Resource Templates
+		resConfigIdUpdated, err := workFlowTemplates.CreateResourceTemplateWithCustomValue(NewPdsParams, *deployment.Create.Meta.Name, 1)
+		log.FailOnError(err, "Unable to create Custom Templates for PDS")
+
+		log.InfoD("Updated Resource Template ID- [updated- %v]", resConfigIdUpdated)
+		workflowDataservice.PDSTemplates.ResourceTemplateId = resConfigIdUpdated
+		for _, ds := range NewPdsParams.DataServiceToTest {
+			_, err := workflowDataservice.UpdateDataService(ds, *deployment.Create.Meta.Uid, ds.OldImage, ds.OldVersion)
+			log.FailOnError(err, "Error while updating ds")
+		}
+	})
+	JustAfterEach(func() {
+		defer EndTorpedoTest()
+	})
+})
+
+var _ = Describe("{IncreasePVCby1gb}", func() {
+	JustBeforeEach(func() {
+		StartTorpedoTest("IncreasePVCby1gb", "Deploy a dataservice and increase it Storage Size by 1gb  by applying new Storage template", nil, 0)
+	})
+	var (
+		workflowDataservice pds.WorkflowDataService
+		workFlowTemplates   pds.WorkflowPDSTemplates
+		deployment          *automationModels.PDSDeploymentResponse
+	)
+	It("Deploy and Validate DataService", func() {
+		Step("Create a PDS Namespace", func() {
+			Namespace = strings.ToLower("pds-test-ns-" + utilities.RandString(5))
+			WorkflowNamespace.TargetCluster = WorkflowTargetCluster
+			workFlowTemplates.Platform = WorkflowPlatform
+			WorkflowNamespace.Namespaces = make(map[string]string)
+			workflowNamespace, err := WorkflowNamespace.CreateNamespaces(Namespace)
+			log.FailOnError(err, "Unable to create namespace")
+			log.Infof("Namespaces created - [%s]", workflowNamespace.Namespaces)
+			log.Infof("Namespace id - [%s]", workflowNamespace.Namespaces[Namespace])
+		})
+
+		for _, ds := range NewPdsParams.DataServiceToTest {
+			workflowDataservice.Namespace = WorkflowNamespace
+			workflowDataservice.NamespaceName = Namespace
+
 			serviceConfigId, stConfigId, resConfigId, err := workFlowTemplates.CreatePdsCustomTemplatesAndFetchIds(NewPdsParams, ds.Name)
 			log.FailOnError(err, "Unable to create Custom Templates for PDS")
 			workflowDataservice.PDSTemplates.ServiceConfigTemplateId = serviceConfigId
 			workflowDataservice.PDSTemplates.StorageTemplateId = stConfigId
 			workflowDataservice.PDSTemplates.ResourceTemplateId = resConfigId
-			log.InfoD("Original Resource Template ID- [resTempId- %v]", resConfigId)
-=======
-			//serviceConfigId, stConfigId, resConfigId, err := workFlowTemplates.CreatePdsCustomTemplatesAndFetchIds(NewPdsParams, ds.Name)
-			//log.FailOnError(err, "Unable to create Custom Templates for PDS")
-
-			workflowDataservice.PDSTemplates.ServiceConfigTemplateId = "tmpl:d1ed6519-fe79-463f-8d8f-8e6aaedb2f79"
-			workflowDataservice.PDSTemplates.StorageTemplateId = "tmpl:a584ede7-811e-48bd-b000-ae799e3e084e"
-			workflowDataservice.PDSTemplates.ResourceTemplateId = "tmpl:04dab835-1fe2-4526-824f-d7a45694676c"
->>>>>>> 97d9708f
-
-			deployment, err = workflowDataservice.DeployDataService(ds, ds.OldImage, ds.OldVersion)
-			log.FailOnError(err, "Error while deploying ds")
-		}
-
-		//Update Ds With New Values of Resource Templates
-		resConfigIdUpdated, err := workFlowTemplates.CreateResourceTemplateWithCustomValue(NewPdsParams, *deployment.Create.Meta.Name, 1)
-		log.FailOnError(err, "Unable to create Custom Templates for PDS")
-
-		log.InfoD("Updated Resource Template ID- [updated- %v]", resConfigIdUpdated)
-		workflowDataservice.PDSTemplates.ResourceTemplateId = resConfigIdUpdated
-		for _, ds := range NewPdsParams.DataServiceToTest {
-			_, err := workflowDataservice.UpdateDataService(ds, *deployment.Create.Meta.Uid, ds.OldImage, ds.OldVersion)
-			log.FailOnError(err, "Error while updating ds")
-		}
-	})
-	JustAfterEach(func() {
-		defer EndTorpedoTest()
-	})
-})
-
-var _ = Describe("{IncreasePVCby1gb}", func() {
-	JustBeforeEach(func() {
-		StartTorpedoTest("IncreasePVCby1gb", "Deploy a dataservice and increase it Storage Size by 1gb  by applying new Storage template", nil, 0)
-	})
-	var (
-		workflowDataservice pds.WorkflowDataService
-		workFlowTemplates   pds.WorkflowPDSTemplates
-		deployment          *automationModels.PDSDeploymentResponse
-	)
-	It("Deploy and Validate DataService", func() {
-		Step("Create a PDS Namespace", func() {
-			Namespace = strings.ToLower("pds-test-ns-" + utilities.RandString(5))
-			WorkflowNamespace.TargetCluster = WorkflowTargetCluster
-			workFlowTemplates.Platform = WorkflowPlatform
-			WorkflowNamespace.Namespaces = make(map[string]string)
-			workflowNamespace, err := WorkflowNamespace.CreateNamespaces(Namespace)
-			log.FailOnError(err, "Unable to create namespace")
-			log.Infof("Namespaces created - [%s]", workflowNamespace.Namespaces)
-			log.Infof("Namespace id - [%s]", workflowNamespace.Namespaces[Namespace])
-		})
-
-		for _, ds := range NewPdsParams.DataServiceToTest {
-			workflowDataservice.Namespace = WorkflowNamespace
-			workflowDataservice.NamespaceName = Namespace
-
-			serviceConfigId, stConfigId, resConfigId, err := workFlowTemplates.CreatePdsCustomTemplatesAndFetchIds(NewPdsParams, ds.Name)
-			log.FailOnError(err, "Unable to create Custom Templates for PDS")
-			workflowDataservice.PDSTemplates.ServiceConfigTemplateId = serviceConfigId
-			workflowDataservice.PDSTemplates.StorageTemplateId = stConfigId
-			workflowDataservice.PDSTemplates.ResourceTemplateId = resConfigId
 
 			log.InfoD("Original Storage Template ID- [resTempId- %v]", stConfigId)
 			deployment, err = workflowDataservice.DeployDataService(ds, ds.OldImage, ds.OldVersion)

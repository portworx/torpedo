--- conflicted
+++ resolved
@@ -164,34 +164,15 @@
 			[]string{},
 			[]string{},
 		)
-		log.FailOnError(err, "Unable to associate platform resources to Project")
+		log.FailOnError(err, "Unable to associate Cluster to Project")
 		log.Infof("Associated Resources - [%+v]", WorkflowProject.AssociatedResources)
 	})
 
 })
 
 var _ = AfterSuite(func() {
-<<<<<<< HEAD
-
-	Step("Purging all platform related objects", func() {
-
-		// TODO: This needs to be added back once cleanup issues are fixed
-		log.Warnf("Skipping Platform resource cleanup")
-		//log.InfoD("Deleting projects")
-		//err := WorkflowProject.DeleteProject()
-		//log.FailOnError(err, "unable to delete projects")
-	})
-
-	EndTorpedoTest()
-=======
-	defer dash.TestSetEnd()
->>>>>>> d0e5379f
-	//TODO: Steps to delete Backup location, Target and Bucket
-	// TODO: Add namespace cleanup once deployment cleanup cleans up the services too
-	//err := WorkflowNamespace.Purge()
-	//log.FailOnError(err, "Unable to cleanup all namespaces")
-	//log.InfoD("All namespaces cleaned up successfully")
-	log.InfoD("Test Finished")
+	// TODO: Need tp add platform cleanup here
+	defer EndPDSTorpedoTest()
 })
 
 func TestDataService(t *testing.T) {

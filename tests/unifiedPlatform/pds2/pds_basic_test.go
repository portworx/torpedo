package tests

import (
	"fmt"
	"github.com/portworx/torpedo/drivers/unifiedPlatform/stworkflows/platform"
	"github.com/portworx/torpedo/drivers/utilities"
	"os"
	"strings"
	"testing"

	. "github.com/onsi/ginkgo/v2"
	. "github.com/onsi/gomega"
	pdslib "github.com/portworx/torpedo/drivers/pds/lib"
	dsUtils "github.com/portworx/torpedo/drivers/unifiedPlatform/pdsLibs"
	platformUtils "github.com/portworx/torpedo/drivers/unifiedPlatform/platformLibs"
	"github.com/portworx/torpedo/pkg/log"
	. "github.com/portworx/torpedo/tests"
	. "github.com/portworx/torpedo/tests/unifiedPlatform"
)

var _ = BeforeSuite(func() {
	PDS_DEFAULT_NAMESPACE = "pds-namespace-" + RandomString(5)
	steplog := "Get prerequisite params to run platform tests"

	log.InfoD(steplog)
	Step(steplog, func() {
		InitInstance()
		dash = Inst().Dash
		dash.TestSet.Product = "pds"
		dash.TestSetBegin(dash.TestSet)
		// Read pds params from the configmap
		var err error
		pdsparams := pdslib.GetAndExpectStringEnvVar("PDS_PARAM_CM")
		NewPdsParams, err = ReadNewParams(pdsparams)
		log.FailOnError(err, "Failed to read params from json file")
		infraParams := NewPdsParams.InfraToTest
		PdsLabels["clusterType"] = infraParams.ClusterType

		log.InfoD("Get Account ID")
		//TODO: Get the accountID
		AccID = "acc:8b6e5023-2ec9-474f-acda-7ab662987409"

		err = platformUtils.InitUnifiedApiComponents(os.Getenv(EnvControlPlaneUrl), "")
		log.FailOnError(err, "error while initialising api components")

		// accList, err := platformUtils.GetAccountListv1()
		// log.FailOnError(err, "error while getting account list")
		// accID = platformUtils.GetPlatformAccountID(accList, defaultTestAccount)
		log.Infof("AccountID - [%s]", AccID)

		err = platformUtils.InitUnifiedApiComponents(infraParams.ControlPlaneURL, AccID)
		log.FailOnError(err, "error while initialising api components")

		//Initialising UnifiedApiComponents in ds utils
		err = dsUtils.InitUnifiedApiComponents(infraParams.ControlPlaneURL, AccID)
		log.FailOnError(err, "error while initialising api components in ds utils")
	})

	Step("Get Default Tenant", func() {
		log.Infof("Initialising values for tenant")
		WorkflowPlatform.AdminAccountId = AccID
		_, err := WorkflowPlatform.TenantInit()
		log.FailOnError(err, "error while getting Default TenantId")
	})

	Step("Get Default Project", func() {
		var err error
		WorkflowProject.Platform = WorkflowPlatform
		ProjectId, err = WorkflowProject.GetDefaultProject(DefaultProject)
		log.FailOnError(err, "Unable to get default project")
		log.Infof("Default project ID - [%s]", ProjectId)
		WorkflowProject.ProjectId = ProjectId
		WorkflowProject.ProjectName = DefaultProject
	})

	Step("Register Target Cluster", func() {
		WorkflowTargetCluster.Project = WorkflowProject
		log.Infof("Tenant ID [%s]", WorkflowTargetCluster.Project.Platform.TenantId)
		WorkflowTargetCluster, err := WorkflowTargetCluster.RegisterToControlPlane(false)
		log.FailOnError(err, "Unable to register target cluster")
		log.Infof("Target cluster registered with uid - [%s]", WorkflowTargetCluster.ClusterUID)
	})

	Step("Create a namespace for PDS", func() {
		WorkflowNamespace.TargetCluster = WorkflowTargetCluster
		WorkflowNamespace.Namespaces = make(map[string]string)
		_, err := WorkflowNamespace.CreateNamespaces(PDS_DEFAULT_NAMESPACE)
		log.FailOnError(err, "Unable to create namespace")
		log.Infof("Namespaces created - [%s]", WorkflowNamespace.Namespaces)
	})

	Step("Create Buckets", func() {
		if NewPdsParams.BackUpAndRestore.RunBkpAndRestrTest {
			PDSBucketName = strings.ToLower("pds-test-buck-" + utilities.RandString(5))
			switch NewPdsParams.BackUpAndRestore.TargetLocation {
			case "s3-comp":
				err := platformUtils.CreateS3CompBucket(PDSBucketName)
				log.FailOnError(err, "error while creating s3-comp bucket")
			case "s3":
				err := platformUtils.CreateS3Bucket(PDSBucketName)
				log.FailOnError(err, "error while creating s3 bucket")
			case "azure":
				err := platformUtils.CreateAzureBucket(PDSBucketName)
				log.FailOnError(err, "error while creating azure bucket")
			default:
				err := platformUtils.CreateS3CompBucket(PDSBucketName)
				log.FailOnError(err, "error while creating s3-comp bucket")
			}
		}
	})

	Step("Create Cloud Credential and BackUpLocation", func() {
		log.Debugf("TenantId [%s]", WorkflowTargetCluster.Project.Platform.TenantId)
		WorkflowCc.Platform = WorkflowPlatform
		WorkflowCc.CloudCredentials = make(map[string]platform.CloudCredentialsType)
		cc, err := WorkflowCc.CreateCloudCredentials(NewPdsParams.BackUpAndRestore.TargetLocation)
		log.FailOnError(err, "error occured while creating cloud credentials")
		for _, value := range cc.CloudCredentials {
			log.Infof("cloud credentials name: [%s]", value.Name)
			log.Infof("cloud credentials id: [%s]", value.ID)
			log.Infof("cloud provider type: [%s]", value.CloudProviderType)
		}

		WorkflowbkpLoc.WfCloudCredentials = WorkflowCc
		wfbkpLoc, err := WorkflowbkpLoc.CreateBackupLocation(PDSBucketName, NewPdsParams.BackUpAndRestore.TargetLocation)
		log.FailOnError(err, "error while creating backup location")
		log.Infof("wfBkpLoc id: [%s]", wfbkpLoc.BkpLocation.BkpLocationId)
		log.Infof("wfBkpLoc name: [%s]", wfbkpLoc.BkpLocation.Name)
	})

	Step("Associate namespace and cluster to Project", func() {
		err := WorkflowProject.Associate(
			[]string{WorkflowTargetCluster.ClusterUID},
			[]string{WorkflowNamespace.Namespaces[PDS_DEFAULT_NAMESPACE]},
			[]string{WorkflowCc.CloudCredentials[NewPdsParams.BackUpAndRestore.TargetLocation].ID},
			[]string{WorkflowbkpLoc.BkpLocation.BkpLocationId},
			[]string{},
			[]string{},
		)
		log.FailOnError(err, "Unable to associate Cluster to Project")
		log.Infof("Associated Resources - [%+v]", WorkflowProject.AssociatedResources)
	})

	Step("Dumping kubeconfigs file", func() {
		kubeconfigs := os.Getenv("KUBECONFIGS")
		if kubeconfigs != "" {
			kubeconfigList := strings.Split(kubeconfigs, ",")
			if len(kubeconfigList) < 2 {
				log.FailOnError(fmt.Errorf("At least minimum two kubeconfigs required but has"),
					"Failed to get k8s config path.At least minimum two kubeconfigs required")
			}
			DumpKubeconfigs(kubeconfigList)
		}
	})

})

var _ = AfterSuite(func() {
	EndTorpedoTest()
	//TODO: Steps to delete Backup location, Target and Bucket
<<<<<<< HEAD
=======
	// TODO: Add namespace cleanup once deployment cleanup cleans up the services too
>>>>>>> 49d56599
	//err := WorkflowNamespace.Purge()
	//log.FailOnError(err, "Unable to cleanup all namespaces")
	//log.InfoD("All namespaces cleaned up successfully")
	log.InfoD("Test Finished")
})

func TestDataService(t *testing.T) {
	RegisterFailHandler(Fail)
	RunSpecs(t, "Torpedo : pds")
}

func TestMain(m *testing.M) {
	// call flag.Parse() here if TestMain uses flags
	ParseFlags()
	os.Exit(m.Run())
}<|MERGE_RESOLUTION|>--- conflicted
+++ resolved
@@ -158,10 +158,7 @@
 var _ = AfterSuite(func() {
 	EndTorpedoTest()
 	//TODO: Steps to delete Backup location, Target and Bucket
-<<<<<<< HEAD
-=======
 	// TODO: Add namespace cleanup once deployment cleanup cleans up the services too
->>>>>>> 49d56599
 	//err := WorkflowNamespace.Purge()
 	//log.FailOnError(err, "Unable to cleanup all namespaces")
 	//log.InfoD("All namespaces cleaned up successfully")

package tests

import (
	"strings"

	. "github.com/onsi/ginkgo/v2"
	"github.com/portworx/torpedo/drivers/unifiedPlatform/automationModels"
	"github.com/portworx/torpedo/drivers/unifiedPlatform/stworkflows/pds"
	"github.com/portworx/torpedo/drivers/utilities"
	"github.com/portworx/torpedo/pkg/log"
	. "github.com/portworx/torpedo/tests"
	. "github.com/portworx/torpedo/tests/unifiedPlatform"
)

const (
	StopPXDuringStorageResize                         = "stop-px-during-storage-resize"
	DeletePdsDeploymentPodAndValidateDeploymentHealth = "delete-pdsDeploymentPods-validate-deployment-health"
)

var _ = Describe("{ValidatePdsHealthIncaseofFailures}", func() {
	var (
		workflowResiliency pds.WorkflowPDSResiliency
		deployment         *automationModels.PDSDeploymentResponse
		templates          []string
		dsNameAndAppTempId map[string]string
		err                error
	)

	JustBeforeEach(func() {
		StartPDSTorpedoTest("ValidatePdsHealthIncaseofFailures", "Deploy data services and validate PDS health in case of PDS pod deletion", nil, 0)
	})

	It("Deploy and Validate DataService", func() {
		Step("Create Service Configuration, Resource and Storage Templates", func() {
			//dsNameAndAppTempId = workFlowTemplates.CreateAppTemplate(NewPdsParams)
			dsNameAndAppTempId, _, _, err = WorkflowPDSTemplate.CreatePdsCustomTemplatesAndFetchIds(NewPdsParams)
			log.FailOnError(err, "Unable to create Custom Templates for PDS")
<<<<<<< HEAD
			workflowDataservice.PDSTemplates.StorageTemplateId = stConfigId
			workflowDataservice.PDSTemplates.ResourceTemplateId = resConfigId
=======
>>>>>>> a2eadbca
		})

		for _, ds := range NewPdsParams.DataServiceToTest {
			Step("Deploy DataService", func() {
<<<<<<< HEAD
				workflowDataservice.PDSTemplates.ServiceConfigTemplateId = dsNameAndAppTempId[ds.Name]
				templates = append(templates, dsNameAndAppTempId[ds.Name], stConfigId, resConfigId)
=======

				WorkflowDataService.PDSTemplates = WorkflowPDSTemplate
				WorkflowDataService.PDSTemplates.ServiceConfigTemplateId = dsNameAndAppTempId[ds.Name]

				templates = append(templates, dsNameAndAppTempId[ds.Name])
>>>>>>> a2eadbca

				log.Debugf("Deploying DataService [%s]", ds.Name)
				deployment, err = WorkflowDataService.DeployDataService(ds, ds.Image, ds.Version)
				log.FailOnError(err, "Error while deploying ds")
				log.Debugf("Source Deployment Id: [%s]", *deployment.Create.Meta.Uid)
			})

			Step("Delete PdsDeploymentPods and check the deployment health", func() {
				workflowResiliency.WfDataService = &WorkflowDataService
				workflowResiliency.ResiliencyFlag = true
				workflowResiliency.InduceFailureAndExecuteResiliencyScenario(ds, deployment, DeletePdsDeploymentPodAndValidateDeploymentHealth)
			})

		}
	})

	JustAfterEach(func() {
		defer EndPDSTorpedoTest()
	})
})

var _ = Describe("{StopPXDuringStorageResize}", func() {
	JustBeforeEach(func() {
		StartTorpedoTest("StopPXDuringStorageResize", "Deploy data services, Run workloads, and Stop PX on the node while Storage resize is happening", nil, 0)
	})
	var (
		workflowResiliency  pds.WorkflowPDSResiliency
		workflowDataservice pds.WorkflowDataService
		workFlowTemplates   pds.WorkflowPDSTemplates
		deployment          *automationModels.PDSDeploymentResponse
	)
	workflowResiliency.WfDataService = &workflowDataservice
	It("Deploy and Validate DataService", func() {
		Step("Create a PDS Namespace", func() {
			Namespace = strings.ToLower("pds-test-ns-" + utilities.RandString(5))
			WorkflowNamespace.TargetCluster = WorkflowTargetCluster
			workFlowTemplates.Platform = WorkflowPlatform
			WorkflowNamespace.Namespaces = make(map[string]string)
			workflowNamespace, err := WorkflowNamespace.CreateNamespaces(Namespace)
			log.FailOnError(err, "Unable to create namespace")
			log.Infof("Namespaces created - [%s]", workflowNamespace.Namespaces)
			log.Infof("Namespace id - [%s]", workflowNamespace.Namespaces[Namespace])
		})

		for _, ds := range NewPdsParams.DataServiceToTest {
			workflowDataservice.Namespace = &WorkflowNamespace
			workflowDataservice.NamespaceName = Namespace

			serviceConfigId, stConfigId, resConfigId, err := workFlowTemplates.CreatePdsCustomTemplatesAndFetchIds(NewPdsParams)
			log.FailOnError(err, "Unable to create Custom Templates for PDS")
			workflowDataservice.PDSTemplates.ServiceConfigTemplateId = serviceConfigId[ds.Name]
			workflowDataservice.PDSTemplates.StorageTemplateId = stConfigId
			workflowDataservice.PDSTemplates.ResourceTemplateId = resConfigId

			deployment, err = workflowDataservice.DeployDataService(ds, ds.OldImage, ds.OldVersion)
			log.FailOnError(err, "Error while deploying ds")
		}

		stepLog := "Running Workloads before Storage Resize"
		Step(stepLog, func() {
			err := workflowDataservice.RunDataServiceWorkloads(NewPdsParams)
			log.FailOnError(err, "Error while running workloads on ds")
		})

		//Update Ds With New Values of Resource Templates
		resourceConfigUpdated, err := workFlowTemplates.CreateResourceTemplateWithCustomValue(NewPdsParams, *deployment.Create.Meta.Name, 1)
		log.FailOnError(err, "Unable to create Custom Templates for PDS")

		log.InfoD("Updated Storage Template ID- [updated- %v]", resourceConfigUpdated)
		workflowDataservice.PDSTemplates.ResourceTemplateId = resourceConfigUpdated
		// Run bot Storage Resize and Stop PX concurrently
		for _, ds := range NewPdsParams.DataServiceToTest {
			err := workflowResiliency.InduceFailureAndExecuteResiliencyScenario(ds, deployment, "StopPXDuringStorageResize")
			log.FailOnError(err, "Error while updating ds")
		}
	})
	JustAfterEach(func() {
		defer EndTorpedoTest()
	})
})<|MERGE_RESOLUTION|>--- conflicted
+++ resolved
@@ -35,25 +35,15 @@
 			//dsNameAndAppTempId = workFlowTemplates.CreateAppTemplate(NewPdsParams)
 			dsNameAndAppTempId, _, _, err = WorkflowPDSTemplate.CreatePdsCustomTemplatesAndFetchIds(NewPdsParams)
 			log.FailOnError(err, "Unable to create Custom Templates for PDS")
-<<<<<<< HEAD
-			workflowDataservice.PDSTemplates.StorageTemplateId = stConfigId
-			workflowDataservice.PDSTemplates.ResourceTemplateId = resConfigId
-=======
->>>>>>> a2eadbca
 		})
 
 		for _, ds := range NewPdsParams.DataServiceToTest {
 			Step("Deploy DataService", func() {
-<<<<<<< HEAD
-				workflowDataservice.PDSTemplates.ServiceConfigTemplateId = dsNameAndAppTempId[ds.Name]
-				templates = append(templates, dsNameAndAppTempId[ds.Name], stConfigId, resConfigId)
-=======
 
 				WorkflowDataService.PDSTemplates = WorkflowPDSTemplate
 				WorkflowDataService.PDSTemplates.ServiceConfigTemplateId = dsNameAndAppTempId[ds.Name]
 
 				templates = append(templates, dsNameAndAppTempId[ds.Name])
->>>>>>> a2eadbca
 
 				log.Debugf("Deploying DataService [%s]", ds.Name)
 				deployment, err = WorkflowDataService.DeployDataService(ds, ds.Image, ds.Version)
@@ -61,12 +51,23 @@
 				log.Debugf("Source Deployment Id: [%s]", *deployment.Create.Meta.Uid)
 			})
 
+			//stepLog := "Running Workloads before taking backups"
+			//Step(stepLog, func() {
+			//	err := workflowDataservice.RunDataServiceWorkloads(NewPdsParams)
+			//	log.FailOnError(err, "Error while running workloads on ds")
+			//})
+
 			Step("Delete PdsDeploymentPods and check the deployment health", func() {
 				workflowResiliency.WfDataService = &WorkflowDataService
 				workflowResiliency.ResiliencyFlag = true
 				workflowResiliency.InduceFailureAndExecuteResiliencyScenario(ds, deployment, DeletePdsDeploymentPodAndValidateDeploymentHealth)
 			})
 
+			//stepLog = "Running Workloads after ScaleUp of DataService"
+			//Step(stepLog, func() {
+			//	err := workflowDataservice.RunDataServiceWorkloads(NewPdsParams)
+			//	log.FailOnError(err, "Error while running workloads on ds")
+			//})
 		}
 	})
 

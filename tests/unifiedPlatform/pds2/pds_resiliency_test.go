package tests

import (
	. "github.com/onsi/ginkgo/v2"
	"github.com/portworx/torpedo/drivers/unifiedPlatform/automationModels"
	"github.com/portworx/torpedo/drivers/unifiedPlatform/stworkflows/pds"
	"github.com/portworx/torpedo/drivers/utilities"
	"github.com/portworx/torpedo/pkg/log"
	. "github.com/portworx/torpedo/tests"
	. "github.com/portworx/torpedo/tests/unifiedPlatform"
	"strings"
)

var _ = Describe("{StopPXDuringStorageResize}", func() {
	JustBeforeEach(func() {
		StartTorpedoTest("StopPXDuringStorageResize", "Deploy data services, Run workloads, and Stop PX on the node while Storage resize is happening", nil, 0)
	})
	var (
		workflowResiliency  pds.WorkflowPDSResiliency
		workflowDataservice pds.WorkflowDataService
<<<<<<< HEAD
		workFlowTemplates   pds.WorkflowPDSTemplates
		//deployment          *automationModels.PDSDeploymentResponse
=======
		workFlowTemplates   pds.CustomTemplates
		deployment          *automationModels.PDSDeploymentResponse
>>>>>>> 457adf04
	)
	workflowResiliency.WfDataService = &workflowDataservice
	It("Deploy and Validate DataService", func() {
		Step("Create a PDS Namespace", func() {
			Namespace = strings.ToLower("pds-test-ns-" + utilities.RandString(5))
			WorkflowNamespace.TargetCluster = WorkflowTargetCluster
			workFlowTemplates.Platform = WorkflowPlatform
			WorkflowNamespace.Namespaces = make(map[string]string)
			workflowNamespace, err := WorkflowNamespace.CreateNamespaces(Namespace)
			log.FailOnError(err, "Unable to create namespace")
			log.Infof("Namespaces created - [%s]", workflowNamespace.Namespaces)
			log.Infof("Namespace id - [%s]", workflowNamespace.Namespaces[Namespace])
		})

		for _, ds := range NewPdsParams.DataServiceToTest {
			workflowDataservice.Namespace = WorkflowNamespace
			workflowDataservice.NamespaceName = Namespace

			serviceConfigId, stConfigId, resConfigId, err := workFlowTemplates.CreatePdsCustomTemplatesAndFetchIds(NewPdsParams, ds.Name)
			log.FailOnError(err, "Unable to create Custom Templates for PDS")
			workflowDataservice.PDSTemplates.ServiceConfigTemplateId = serviceConfigId
			workflowDataservice.PDSTemplates.StorageTemplateId = stConfigId
			workflowDataservice.PDSTemplates.ResourceTemplateId = resConfigId

			deployment, err = workflowDataservice.DeployDataService(ds, ds.OldImage, ds.OldVersion)
			log.FailOnError(err, "Error while deploying ds")
		}

		stepLog := "Running Workloads before Storage Resize"
		Step(stepLog, func() {
			err := workflowDataservice.RunDataServiceWorkloads(NewPdsParams)
			log.FailOnError(err, "Error while running workloads on ds")
		})

		//Update Ds With New Values of Resource Templates
		resourceConfigUpdated, err := workFlowTemplates.CreateResourceTemplateWithCustomValue(NewPdsParams, *deployment.Create.Meta.Name, 1)
		log.FailOnError(err, "Unable to create Custom Templates for PDS")

		log.InfoD("Updated Storage Template ID- [updated- %v]", resourceConfigUpdated)
		workflowDataservice.PDSTemplates.ResourceTemplateId = resourceConfigUpdated
		// Run bot Storage Resize and Stop PX concurrently
		for _, ds := range NewPdsParams.DataServiceToTest {
			err := workflowResiliency.InduceFailureAndExecuteResiliencyScenario(ds, "StopPXDuringStorageResize")
			log.FailOnError(err, "Error while updating ds")
		}
	})
	JustAfterEach(func() {
		defer EndTorpedoTest()
	})
})<|MERGE_RESOLUTION|>--- conflicted
+++ resolved
@@ -1,6 +1,8 @@
 package tests
 
 import (
+	"strings"
+
 	. "github.com/onsi/ginkgo/v2"
 	"github.com/portworx/torpedo/drivers/unifiedPlatform/automationModels"
 	"github.com/portworx/torpedo/drivers/unifiedPlatform/stworkflows/pds"
@@ -8,7 +10,6 @@
 	"github.com/portworx/torpedo/pkg/log"
 	. "github.com/portworx/torpedo/tests"
 	. "github.com/portworx/torpedo/tests/unifiedPlatform"
-	"strings"
 )
 
 var _ = Describe("{StopPXDuringStorageResize}", func() {
@@ -18,13 +19,8 @@
 	var (
 		workflowResiliency  pds.WorkflowPDSResiliency
 		workflowDataservice pds.WorkflowDataService
-<<<<<<< HEAD
 		workFlowTemplates   pds.WorkflowPDSTemplates
-		//deployment          *automationModels.PDSDeploymentResponse
-=======
-		workFlowTemplates   pds.CustomTemplates
 		deployment          *automationModels.PDSDeploymentResponse
->>>>>>> 457adf04
 	)
 	workflowResiliency.WfDataService = &workflowDataservice
 	It("Deploy and Validate DataService", func() {

package tests

import (
	"fmt"
	"strings"
	"sync"

	"github.com/portworx/torpedo/drivers/unifiedPlatform/stworkflows/platform"

	. "github.com/onsi/ginkgo/v2"
	"github.com/portworx/torpedo/drivers/unifiedPlatform/automationModels"
	"github.com/portworx/torpedo/drivers/unifiedPlatform/stworkflows/pds"
	"github.com/portworx/torpedo/drivers/utilities"
	"github.com/portworx/torpedo/pkg/log"
	. "github.com/portworx/torpedo/tests"
	. "github.com/portworx/torpedo/tests/unifiedPlatform"
)

var _ = Describe("{PerformRestoreToSameCluster}", func() {
	var (
		deployment          *automationModels.PDSDeploymentResponse
		latestBackupUid     string
		pdsBackupConfigName string
		restoreNamespace    string
		restoreName         string
		dsNameAndAppTempId  map[string]string
		err                 error
	)

	JustBeforeEach(func() {
		StartPDSTorpedoTest("PerformRestoreToSameCluster", "Deploy data services and perform backup and restore on the same cluster", nil, 0)
		restoreNamespace = "restore-" + RandomString(5)
		restoreName = "restore-" + RandomString(5)

	})

	It("Deploy data services and perform backup and restore on the same cluster", func() {

		Step("Create Service Configuration, Resource and Storage Templates", func() {
			//dsNameAndAppTempId = workFlowTemplates.CreateAppTemplate(NewPdsParams)
			dsNameAndAppTempId, _, _, err = WorkflowPDSTemplate.CreatePdsCustomTemplatesAndFetchIds(NewPdsParams)
			log.FailOnError(err, "Unable to create Custom Templates for PDS")
		})

		for _, ds := range NewPdsParams.DataServiceToTest {

			Step("Deploy dataservice", func() {

				WorkflowDataService.PDSTemplates = WorkflowPDSTemplate
				WorkflowDataService.PDSTemplates.ServiceConfigTemplateId = dsNameAndAppTempId[ds.Name]

				deployment, err = WorkflowDataService.DeployDataService(ds, ds.Image, ds.Version, PDS_DEFAULT_NAMESPACE)
				log.FailOnError(err, "Error while deploying ds")
				log.Infof("All deployments - [%+v]", WorkflowDataService.DataServiceDeployment)

			})

			Step("Create Adhoc backup config of the existing deployment", func() {
				pdsBackupConfigName = "pds-adhoc-backup-" + RandomString(5)
				bkpConfigResponse, err := WorkflowPDSBackupConfig.CreateBackupConfig(pdsBackupConfigName, *deployment.Create.Meta.Uid)
				log.FailOnError(err, "Error occured while creating backupConfig")
				log.Infof("BackupConfigName: [%s], BackupConfigId: [%s]", *bkpConfigResponse.Create.Meta.Name, *bkpConfigResponse.Create.Meta.Uid)
				log.Infof("All deployments - [%+v]", WorkflowDataService.DataServiceDeployment)
			})

			Step("Get the latest backup detail for the deployment", func() {
				backupResponse, err := WorkflowPDSBackup.GetLatestBackup(*deployment.Create.Meta.Uid)
				log.FailOnError(err, "Error occured while creating backup")
				latestBackupUid = *backupResponse.Meta.Uid
				log.Infof("Latest backup ID [%s], Name [%s]", *backupResponse.Meta.Uid, *backupResponse.Meta.Name)
				err = WorkflowPDSBackup.WaitForBackupToComplete(*backupResponse.Meta.Uid)
				log.FailOnError(err, "Error occured while waiting for backup to complete")
			})

			Step("Create Restore from the latest backup Id", func() {
				defer func() {
					err := SetSourceKubeConfig()
					log.FailOnError(err, "failed to switch context to source cluster")
				}()
				CheckforClusterSwitch()
				_, err := WorkflowPDSRestore.CreateRestore(restoreName, latestBackupUid, restoreNamespace, PDS_DEFAULT_NAMESPACE)
				log.FailOnError(err, "Restore Failed")
				log.Infof("All restores - [%+v]", WorkflowPDSRestore.Restores)
				log.Infof("Restore Created Name - [%s], UID - [%s]", *WorkflowPDSRestore.Restores[restoreName].Meta.Name, *WorkflowPDSRestore.Restores[restoreName].Meta.Uid)
			})
		}

	})

	JustAfterEach(func() {
		defer EndPDSTorpedoTest()
	})
})

var _ = Describe("{PerformRestoreToDifferentClusterSameProject}", func() {
	var (
		deployment          *automationModels.PDSDeploymentResponse
		latestBackupUid     string
		pdsBackupConfigName string
		restoreNamespace    string
		restoreName         string
		dsNameAndAppTempId  map[string]string
		err                 error
	)
	JustBeforeEach(func() {
		StartPDSTorpedoTest("PerformRestoreToDifferentClusterSameProject", "Deploy data services and perform backup and restore on a different cluster on the same project", nil, 0)

		restoreNamespace = "restore-" + RandomString(5)
		restoreName = "restore-" + RandomString(5)
	})

	It("Deploy data services and perform backup and restore on the different cluster", func() {

		Step("Create Service Configuration, Resource and Storage Templates", func() {
			//dsNameAndAppTempId = workFlowTemplates.CreateAppTemplate(NewPdsParams)
			dsNameAndAppTempId, _, _, err = WorkflowPDSTemplate.CreatePdsCustomTemplatesAndFetchIds(NewPdsParams)
			log.FailOnError(err, "Unable to create Custom Templates for PDS")
		})

		for _, ds := range NewPdsParams.DataServiceToTest {

			Step("Deploy dataservice", func() {

				WorkflowDataService.PDSTemplates = WorkflowPDSTemplate
				WorkflowDataService.PDSTemplates.ServiceConfigTemplateId = dsNameAndAppTempId[ds.Name]

				deployment, err = WorkflowDataService.DeployDataService(ds, ds.Image, ds.Version, PDS_DEFAULT_NAMESPACE)
				log.FailOnError(err, "Error while deploying ds")
				log.Infof("All deployments - [%+v]", WorkflowDataService.DataServiceDeployment)

			})

			Step("Create Adhoc backup config of the existing deployment", func() {
				pdsBackupConfigName = "pds-adhoc-backup-" + RandomString(5)
				bkpConfigResponse, err := WorkflowPDSBackupConfig.CreateBackupConfig(pdsBackupConfigName, *deployment.Create.Meta.Uid)
				log.FailOnError(err, "Error occured while creating backupConfig")
				log.Infof("BackupConfigName: [%s], BackupConfigId: [%s]", *bkpConfigResponse.Create.Meta.Name, *bkpConfigResponse.Create.Meta.Uid)
			})

			Step("Get the latest backup detail for the deployment", func() {
				backupResponse, err := WorkflowPDSBackup.GetLatestBackup(*deployment.Create.Meta.Uid)
				log.FailOnError(err, "Error occured while creating backup")
				latestBackupUid = *backupResponse.Meta.Uid
				log.Infof("Latest backup ID [%s], Name [%s]", *backupResponse.Meta.Uid, *backupResponse.Meta.Name)
				err = WorkflowPDSBackup.WaitForBackupToComplete(*backupResponse.Meta.Uid)
				log.FailOnError(err, "Error occured while waiting for backup to complete")
			})

			Step("Create Restore from the latest backup Id", func() {
				WorkflowPDSRestore.Destination = &WorkflowNamespaceDestination
				CheckforClusterSwitch()
				_, err := WorkflowPDSRestore.CreateRestore(restoreName, latestBackupUid, restoreNamespace, PDS_DEFAULT_NAMESPACE)
				log.FailOnError(err, "Restore Failed")

				log.Infof("Restore created successfully with ID - [%s]", *WorkflowPDSRestore.Restores[restoreName].Meta.Uid)
			})
		}

	})

	JustAfterEach(func() {
		defer EndPDSTorpedoTest()

	})
})

var _ = Describe("{PerformRestoreToDifferentClusterProject}", func() {
	var (
		destinationProject  platform.WorkflowProject
		latestBackupUid     string
		pdsBackupConfigName string
		restoreNamespace    string
		restoreName         string
		deployment          *automationModels.PDSDeploymentResponse
		dsNameAndAppTempId  map[string]string
		err                 error
	)

	JustBeforeEach(func() {
		StartPDSTorpedoTest("PerformRestoreToDifferentClusterProject", "Deploy data services and perform backup and restore on the different cluster from different project", nil, 0)
		restoreNamespace = "namespace-" + RandomString(5)
		destinationProject.Platform = WorkflowPlatform
		restoreName = "restore-" + RandomString(5)
	})

	It("Deploy data services and perform backup and restore on the different cluster", func() {

		Step("Create Service Configuration, Resource and Storage Templates", func() {
			//dsNameAndAppTempId = workFlowTemplates.CreateAppTemplate(NewPdsParams)
			dsNameAndAppTempId, _, _, err = WorkflowPDSTemplate.CreatePdsCustomTemplatesAndFetchIds(NewPdsParams)
			log.FailOnError(err, "Unable to create Custom Templates for PDS")
		})

		for _, ds := range NewPdsParams.DataServiceToTest {

			Step("Deploy dataservice", func() {

				WorkflowDataService.PDSTemplates = WorkflowPDSTemplate
				WorkflowDataService.PDSTemplates.ServiceConfigTemplateId = dsNameAndAppTempId[ds.Name]

				deployment, err = WorkflowDataService.DeployDataService(ds, ds.Image, ds.Version, PDS_DEFAULT_NAMESPACE)
				log.FailOnError(err, "Error while deploying ds")
				log.Infof("All deployments - [%+v]", WorkflowDataService.DataServiceDeployment)

			})

			Step("Create Adhoc backup config of the existing deployment", func() {
				pdsBackupConfigName = "pds-adhoc-backup-" + RandomString(5)
				bkpConfigResponse, err := WorkflowPDSBackupConfig.CreateBackupConfig(pdsBackupConfigName, *deployment.Create.Meta.Uid)
				log.FailOnError(err, "Error occured while creating backupConfig")
				log.Infof("BackupConfigName: [%s], BackupConfigId: [%s]", *bkpConfigResponse.Create.Meta.Name, *bkpConfigResponse.Create.Meta.Uid)
			})

			Step("Get the latest backup detail for the deployment", func() {
				backupResponse, err := WorkflowPDSBackup.GetLatestBackup(*deployment.Create.Meta.Uid)
				log.FailOnError(err, "Error occured while creating backup")
				latestBackupUid = *backupResponse.Meta.Uid
				log.Infof("Latest backup ID [%s], Name [%s]", *backupResponse.Meta.Uid, *backupResponse.Meta.Name)
				err = WorkflowPDSBackup.WaitForBackupToComplete(*backupResponse.Meta.Uid)
				log.FailOnError(err, "Error occured while waiting for backup to complete")
			})

			Step("Create Project", func() {
				destinationProject.ProjectName = fmt.Sprintf("project-destination-%s", utilities.RandomString(5))
				_, err := destinationProject.CreateProject()
				log.FailOnError(err, "Unable to create project")
				log.Infof("Project created with ID - [%s]", destinationProject.ProjectId)
			})

			Step("Associate target cluster and restore namespace to Project", func() {
				err := destinationProject.Associate(
					[]string{WorkflowTargetClusterDestination.ClusterUID},
					[]string{},
					[]string{WorkflowCc.CloudCredentials[NewPdsParams.BackUpAndRestore.TargetLocation].ID},
					[]string{WorkflowbkpLoc.BkpLocation.BkpLocationId},
					[]string{},
					[]string{},
				)
				log.FailOnError(err, "Unable to associate Cluster to Project")
				log.Infof("Associated Resources - [%+v]", WorkflowProject.AssociatedResources)
			})

			Step("Create Restore from the latest backup Id", func() {
				WorkflowPDSRestore.Destination = &WorkflowNamespaceDestination
				CheckforClusterSwitch()
				_, err := WorkflowPDSRestore.CreateRestore(restoreName, latestBackupUid, restoreNamespace, PDS_DEFAULT_NAMESPACE)
				log.FailOnError(err, "Restore Failed")
				log.Infof("Restore created successfully with ID - [%s]", WorkflowPDSRestore.Restores[restoreName].Meta.Uid)
			})
		}
	})

	JustAfterEach(func() {
		defer EndPDSTorpedoTest()
	})

})

var _ = Describe("{PerformSimultaneousRestoresDifferentDataService}", func() {
	var (
		deployments          []*automationModels.PDSDeploymentResponse
		pdsBackupConfigName  string
		restoreNames         []string
		deploymentNamespace  string
		allBackupIds         map[string][]string
		dsNameAndAppTempId   map[string]string
		err                  error
		BackupsPerDeployment int
		allErrors            []error
	)

	JustBeforeEach(func() {
		StartPDSTorpedoTest("PerformSimultaneousRestoresDifferentDataService", "Perform multiple backup and restore simultaneously for different dataservices.", nil, 0)
		restoreNames = make([]string, 0)
		deployments = make([]*automationModels.PDSDeploymentResponse, 0)
		allBackupIds = make(map[string][]string)
		BackupsPerDeployment = 1
	})

	It("Perform multiple backup and restore simultaneously for different dataservices", func() {

		Step("Create Service Configuration, Resource and Storage Templates", func() {
			//dsNameAndAppTempId = workFlowTemplates.CreateAppTemplate(NewPdsParams)
			dsNameAndAppTempId, _, _, err = WorkflowPDSTemplate.CreatePdsCustomTemplatesAndFetchIds(NewPdsParams)
			log.FailOnError(err, "Unable to create Custom Templates for PDS")
		})

		for _, ds := range NewPdsParams.DataServiceToTest {

			Step("Create a namespace for PDS", func() {
				deploymentNamespace = fmt.Sprintf("%s-%s", strings.ToLower(ds.Name), RandomString(5))
				_, err := WorkflowNamespace.CreateNamespaces(deploymentNamespace)
				log.FailOnError(err, "Unable to create namespace")
				log.Infof("Namespaces created - [%s]", WorkflowNamespace.Namespaces)
			})

			Step("Associate namespace and cluster to Project", func() {
				err := WorkflowProject.Associate(
					[]string{},
					[]string{WorkflowNamespace.Namespaces[deploymentNamespace]},
					[]string{},
					[]string{},
					[]string{},
					[]string{},
				)
				log.FailOnError(err, "Unable to associate Cluster to Project")
				log.Infof("Associated Resources - [%+v]", WorkflowProject.AssociatedResources)
			})

			Step("Deploy multiple dataservice", func() {

				WorkflowDataService.PDSTemplates = WorkflowPDSTemplate
				WorkflowDataService.PDSTemplates.ServiceConfigTemplateId = dsNameAndAppTempId[ds.Name]

				currDeployment, err := WorkflowDataService.DeployDataService(ds, ds.Image, ds.Version, deploymentNamespace)
				log.FailOnError(err, "Error while deploying ds")
				log.Infof("All deployments - [%+v]", WorkflowDataService.DataServiceDeployment)
				deployments = append(deployments, currDeployment)

				//stepLog := "Running Workloads on deployment"
				//Step(stepLog, func() {
				//	err := workflowDataservice.RunDataServiceWorkloads(NewPdsParams)
				//	log.FailOnError(err, "Error while running workloads on ds")
				//})
			})
		}

		Step("Create multiple Adhoc backup config for the existing deployment", func() {
			var wg sync.WaitGroup

			for _, deployment := range deployments {
				for i := 0; i < BackupsPerDeployment; i++ {
					wg.Add(1)
					go func() {

						defer wg.Done()
						defer GinkgoRecover()

						pdsBackupConfigName = "pds-adhoc-backup-" + RandomString(5)
						bkpConfigResponse, err := WorkflowPDSBackupConfig.CreateBackupConfig(pdsBackupConfigName, *deployment.Create.Meta.Uid)
						if err != nil {
							log.Errorf("Some error occurred while creating backup [%s], Error - [%s]", pdsBackupConfigName, err.Error())
							allErrors = append(allErrors, err)
						}
						log.Infof("BackupConfigName: [%s], BackupConfigId: [%s]", *bkpConfigResponse.Create.Meta.Name, *bkpConfigResponse.Create.Meta.Uid)
					}()
				}
			}

			wg.Wait()
			dash.VerifyFatal(len(allErrors), 0, "Verifying multiple backup creation")
			log.InfoD("Simultaneous backup config creation succeeded")
		})

		Step("Get the backup detail for the backup configs", func() {
			for _, deployment := range deployments {
				allBackupResponse, err := WorkflowPDSBackup.ListAllBackups(*deployment.Create.Meta.Uid)
				log.FailOnError(err, "Error occured while creating backup")
				dash.VerifyFatal(len(allBackupResponse), BackupsPerDeployment, fmt.Sprintf("Total number of backups found for [%s] are not consisten with backup configs created.", *deployment.Create.Meta.Name))
				for _, backupResponse := range allBackupResponse {
					log.Infof("Backup ID [%s], Name [%s]", *backupResponse.Meta.Uid, *backupResponse.Meta.Name)
					err = WorkflowPDSBackup.WaitForBackupToComplete(*backupResponse.Meta.Uid)
					log.FailOnError(err, "Error occured while waiting for backup to complete")
					allBackupIds[WorkflowDataService.DataServiceDeployment[*deployment.Create.Meta.Uid].Namespace] = append(allBackupIds[WorkflowDataService.DataServiceDeployment[*deployment.Create.Meta.Uid].Namespace], *backupResponse.Meta.Uid)
				}
			}

			log.InfoD("Simultaneous backups creation succeeded")
		})

		Step("Creating Simultaneous restores from the dataservices", func() {
			var wg sync.WaitGroup

			for ns, backupIds := range allBackupIds {

				for _, backupId := range backupIds {
					wg.Add(1)

					go func() {
						defer wg.Done()
						defer GinkgoRecover()

						restoreName := "restore-" + RandomString(5)
						_, err := WorkflowPDSRestore.CreateRestore(restoreName, backupId, restoreName, ns)
						if err != nil {
							log.Errorf("Error occurred while creating [%s], Error - [%s]", restoreName, err.Error())
						}
						log.Infof("Restore created successfully with ID - [%s]", WorkflowPDSRestore.Restores[restoreName].Meta.Uid)
						restoreNames = append(restoreNames, restoreName)
					}()
				}

			}

			wg.Wait()
			dash.VerifyFatal(len(allErrors), 0, "Verifying multiple restore creation")
			log.InfoD("Simultaneous restores succeeded")
		})
	})

	JustAfterEach(func() {
		defer EndPDSTorpedoTest()
	})

})

var _ = Describe("{UpgradeDataServiceImageAndScaleUpDsWithBackUpRestore}", func() {
	var (
		deployment            *automationModels.PDSDeploymentResponse
		latestBackupUid       string
		pdsBackupConfigName   string
		restoreNamespace      string
		restoreName           string
		dsNameAndAppTempId    map[string]string
		err                   error
		backupIdBeforeUpgrade string
	)

	JustBeforeEach(func() {
		StartPDSTorpedoTest("UpgradeDataServiceImageAndScaleUpDsWithBackUpRestore", "Upgrade Data Service Image and ScaleUp Ds Replicas", nil, 0)
		restoreNamespace = "restore-" + RandomString(5)
		restoreName = "restore-" + RandomString(5)

	})

<<<<<<< HEAD
	It("Deploy data services and perform backup and restore on the same cluster", func() {
=======
		for _, ds := range NewPdsParams.DataServiceToTest {
			workflowDataservice.Namespace = &WorkflowNamespace
>>>>>>> ce649e04

		Step("Create Service Configuration, Resource and Storage Templates", func() {
			dsNameAndAppTempId, _, _, err = WorkflowPDSTemplate.CreatePdsCustomTemplatesAndFetchIds(NewPdsParams)
			log.FailOnError(err, "Unable to create Custom Templates for PDS")
		})

<<<<<<< HEAD
		for _, ds := range NewPdsParams.DataServiceToTest {
			Step("Deploy dataservice", func() {
				WorkflowDataService.PDSTemplates = WorkflowPDSTemplate
				WorkflowDataService.PDSTemplates.ServiceConfigTemplateId = dsNameAndAppTempId[ds.Name]
=======
			deployment, err = workflowDataservice.DeployDataService(ds, ds.OldImage, ds.OldVersion, PDS_DEFAULT_NAMESPACE)
			log.FailOnError(err, "Error while deploying ds")
		}
>>>>>>> ce649e04

				deployment, err = WorkflowDataService.DeployDataService(ds, ds.OldImage, ds.OldVersion)
				log.FailOnError(err, "Error while deploying ds")
				log.Infof("All deployments - [%+v]", WorkflowDataService.DataServiceDeployment)
				WorkflowPDSRestore.SourceDeploymentConfigBeforeUpgrade = &deployment.Create.Config.DeploymentTopologies[0]
			})
<<<<<<< HEAD
=======
		}()

		//stepLog := "Running Workloads before upgrading the ds image"
		//Step(stepLog, func() {
		//	err := workflowDataservice.RunDataServiceWorkloads(NewPdsParams)
		//	log.FailOnError(err, "Error while running workloads on ds")
		//})
	})

	It("Perform adhoc backup of old deployments", func() {
		workflowBackUpConfig.WorkflowDataService = &workflowDataservice
		workflowBackUpConfig.WorkflowBackupLocation = WorkflowbkpLoc
		pdsBackupConfigName = strings.ToLower("pds-qa-bkpConfig-" + utilities.RandString(5))
>>>>>>> ce649e04

			Step("Create Adhoc backup config of the existing deployment", func() {
				pdsBackupConfigName = "pds-adhoc-backup-" + RandomString(5)
				bkpConfigResponse, err := WorkflowPDSBackupConfig.CreateBackupConfig(pdsBackupConfigName, *deployment.Create.Meta.Name)
				log.FailOnError(err, "Error occured while creating backupConfig")
				log.Infof("BackupConfigName: [%s], BackupConfigId: [%s]", *bkpConfigResponse.Create.Meta.Name, *bkpConfigResponse.Create.Meta.Uid)
				log.Infof("All deployments - [%+v]", WorkflowDataService.DataServiceDeployment)
			})

			Step("Get the latest backup detail for the deployment", func() {
				backupResponse, err := WorkflowPDSBackup.GetLatestBackup(*deployment.Create.Meta.Name)
				log.FailOnError(err, "Error occured while creating backup")
				latestBackupUid = *backupResponse.Meta.Uid
				log.Infof("Latest backup ID [%s], Name [%s]", *backupResponse.Meta.Uid, *backupResponse.Meta.Name)
				err = WorkflowPDSBackup.WaitForBackupToComplete(*backupResponse.Meta.Uid)
				log.FailOnError(err, "Error occured while waiting for backup to complete")
				backupIdBeforeUpgrade = *backupResponse.Meta.Uid
				log.FailOnError(err, "Error occured while waiting for backup to complete")
			})

			Step("Create Restore from the latest backup Id", func() {
				defer func() {
					err := SetSourceKubeConfig()
					log.FailOnError(err, "failed to switch context to source cluster")
				}()
				CheckforClusterSwitch()
				WorkflowPDSRestore.SourceNamespace = WorkflowDataService.NamespaceName
				_, err := WorkflowPDSRestore.CreateRestore(restoreName, latestBackupUid, restoreNamespace)
				log.FailOnError(err, "Restore Failed")
				log.Infof("All restores - [%+v]", WorkflowPDSRestore.Restores)
				log.Infof("Restore Created Name - [%s], UID - [%s]", *WorkflowPDSRestore.Restores[restoreName].Meta.Name, *WorkflowPDSRestore.Restores[restoreName].Meta.Uid)
			})

<<<<<<< HEAD
			Step("Upgrade DataService Image", func() {
				_, err := WorkflowDataService.UpdateDataService(ds, *deployment.Create.Meta.Uid, ds.Image, ds.Version)
				log.FailOnError(err, "Error while updating ds")
			})
=======
		//stepLog := "Running Workloads after upgrading the ds image"
		//Step(stepLog, func() {
		//	err := workflowDataservice.RunDataServiceWorkloads(NewPdsParams)
		//	log.FailOnError(err, "Error while running workloads on ds")
		//})
	})
>>>>>>> ce649e04

			Step("Create Adhoc backup config of the existing deployment after upgrade", func() {
				pdsBackupConfigName = "pds-adhoc-backup-" + RandomString(5)
				bkpConfigResponse, err := WorkflowPDSBackupConfig.CreateBackupConfig(pdsBackupConfigName, *deployment.Create.Meta.Name)
				log.FailOnError(err, "Error occured while creating backupConfig")
				log.Infof("BackupConfigName: [%s], BackupConfigId: [%s]", *bkpConfigResponse.Create.Meta.Name, *bkpConfigResponse.Create.Meta.Uid)
				log.Infof("All deployments - [%+v]", WorkflowDataService.DataServiceDeployment)
			})

			Step("Get the latest backup detail for the deployment after upgrade", func() {
				backupResponse, err := WorkflowPDSBackup.GetLatestBackup(*deployment.Create.Meta.Name)
				log.FailOnError(err, "Error occured while creating backup")
				latestBackupUid = *backupResponse.Meta.Uid
				log.Infof("Latest backup ID [%s], Name [%s]", *backupResponse.Meta.Uid, *backupResponse.Meta.Name)
				err = WorkflowPDSBackup.WaitForBackupToComplete(*backupResponse.Meta.Uid)
				log.FailOnError(err, "Error occured while waiting for backup to complete")
			})

			Step("Create Restore from the backup Ids before upgrade", func() {
				defer func() {
					err := SetSourceKubeConfig()
					log.FailOnError(err, "failed to switch context to source cluster")
				}()
				restoreName = "restr-old-bkp-" + RandomString(5)
				CheckforClusterSwitch()
				WorkflowPDSRestore.Validatation = make(map[string]bool)
				WorkflowPDSRestore.Validatation["VALIDATE_RESTORE_AFTER_SRC_DEPLOYMENT_UPGRADE"] = true
				_, err := WorkflowPDSRestore.CreateRestore(restoreName, backupIdBeforeUpgrade, restoreNamespace)
				log.FailOnError(err, "Restore Failed")
				log.Infof("All restores - [%+v]", WorkflowPDSRestore.Restores)
				log.Infof("Restore Created Name - [%s], UID - [%s]", *WorkflowPDSRestore.Restores[restoreName].Meta.Name, *WorkflowPDSRestore.Restores[restoreName].Meta.Uid)
				WorkflowPDSRestore.Validatation["VALIDATE_RESTORE_AFTER_SRC_DEPLOYMENT_UPGRADE"] = false
			})

<<<<<<< HEAD
			Step("Create Restore from the latest backup Id after upgrade", func() {
				defer func() {
					err := SetSourceKubeConfig()
					log.FailOnError(err, "failed to switch context to source cluster")
				}()
				restoreName = "restr-latest-bkp" + RandomString(5)
				CheckforClusterSwitch()
				_, err := WorkflowPDSRestore.CreateRestore(restoreName, latestBackupUid, restoreNamespace)
				log.FailOnError(err, "Restore Failed")
				log.Infof("All restores - [%+v]", WorkflowPDSRestore.Restores)
				log.Infof("Restore Created Name - [%s], UID - [%s]", *WorkflowPDSRestore.Restores[restoreName].Meta.Name, *WorkflowPDSRestore.Restores[restoreName].Meta.Uid)
			})
		}
=======
			//stepLog := "Running Workloads after upgrading the ds image"
			//Step(stepLog, func() {
			//	err := workflowDataservice.RunDataServiceWorkloads(NewPdsParams)
			//	log.FailOnError(err, "Error while running workloads on ds")
			//})
		})
>>>>>>> ce649e04
	})

	JustAfterEach(func() {
		defer EndPDSTorpedoTest()
	})
})

var _ = Describe("{PerformRestoreAfterPVCResize}", func() {
	JustBeforeEach(func() {
		StartTorpedoTest("PerformRestoreAfterPVCResize", "Deploy data services, increase PVC Size and perform backup and restore on the same cluster", nil, 0)
	})
	var (
		workflowDataService  pds.WorkflowDataService
		workflowBackUpConfig pds.WorkflowPDSBackupConfig
		//workflowRestore      pds.WorkflowPDSRestore
		deployment *automationModels.PDSDeploymentResponse
		//	restoreDeployment *automationModels.PDSRestoreResponse

		workFlowTemplates pds.WorkflowPDSTemplates
		tempList          []string

		pdsBackupConfigName string
		err                 error
	)

	It("Deploy, Validate and RunWorkloads on DataService", func() {
		Step("Create a PDS Namespace", func() {
			Namespace = strings.ToLower("pds-test-ns-" + utilities.RandString(5))
			WorkflowNamespace.TargetCluster = WorkflowTargetCluster
			WorkflowNamespace.Namespaces = make(map[string]string)
			workflowNamespace, err := WorkflowNamespace.CreateNamespaces(Namespace)
			log.FailOnError(err, "Unable to create namespace")
			log.Infof("Namespaces created - [%s]", workflowNamespace.Namespaces)
			log.Infof("Namespace id - [%s]", workflowNamespace.Namespaces[Namespace])
		})

		for _, ds := range NewPdsParams.DataServiceToTest {
			workflowDataService.Namespace = &WorkflowNamespace
			serviceConfigId, stConfigId, resConfigId, err := workFlowTemplates.CreatePdsCustomTemplatesAndFetchIds(NewPdsParams)
			log.FailOnError(err, "Unable to create Custom Templates for PDS")
			workflowDataService.PDSTemplates.ServiceConfigTemplateId = serviceConfigId[ds.Name]
			workflowDataService.PDSTemplates.StorageTemplateId = stConfigId
			workflowDataService.PDSTemplates.ResourceTemplateId = resConfigId
			tempList = append(tempList, serviceConfigId[ds.Name], stConfigId, resConfigId)
			deployment, err = workflowDataService.DeployDataService(ds, ds.Image, ds.Version, PDS_DEFAULT_NAMESPACE)
			log.FailOnError(err, "Error while deploying ds")
		}

		defer func() {
			Step("Delete DataServiceDeployment", func() {
				err := workflowDataService.DeleteDeployment(*deployment.Create.Meta.Uid)
				log.FailOnError(err, "Error while deleting dataservice")
			})
		}()

		defer func() {
			Step("Delete created Templates", func() {
				err := workFlowTemplates.DeleteCreatedCustomPdsTemplates(tempList)
				log.FailOnError(err, "Unable to delete Custom Templates for PDS")
			})
		}()
		//stepLog := "Running Workloads before taking backups"
		//Step(stepLog, func() {
		//	err := workflowDataService.RunDataServiceWorkloads(NewPdsParams)
		//	log.FailOnError(err, "Error while running workloads on ds")
		//})
	})
	It("Perform adhoc backup, restore before PVC Resize and validate them", func() {
		var bkpConfigResponse *automationModels.PDSBackupConfigResponse
		workflowBackUpConfig.WorkflowDataService = &workflowDataService
		pdsBackupConfigName = strings.ToLower("pds-qa-bkpConfig-" + utilities.RandString(5))

		Step("Take Backup and validate", func() {
			bkpConfigResponse, err = workflowBackUpConfig.CreateBackupConfig(pdsBackupConfigName, *deployment.Create.Meta.Uid)
			log.FailOnError(err, "Error occured while creating backupConfig")
			log.Infof("BackupConfigName: [%s], BackupConfigId: [%s]", *bkpConfigResponse.Create.Meta.Name, *bkpConfigResponse.Create.Meta.Uid)
		})

		defer func() {
			Step("Delete Backups", func() {
				err = workflowBackUpConfig.DeleteBackupConfig(pdsBackupConfigName)
				log.FailOnError(err, "Error while deleting BackupConfig [%s]", pdsBackupConfigName)
			})
		}()

		//Step("Perform Restore and validate", func() {
		//	workflowRestore.WorkflowDataService = workflowDataService
		//	backupUid := *bkpConfigResponse.Create.Meta.Uid
		//	deploymentName := *deployment.Create.Meta.Name
		//	cloudSnapId := ""
		//	// Set the DestClusterId same as the current ClusterId
		//	workflowRestore.Destination.DestinationClusterId = WorkflowTargetCluster.ClusterUID
		//
		//	log.FailOnError(err, "failed while registering destination target cluster")
		//
		//	workflowRestore.WorkflowBackupLocation = WorkflowbkpLoc
		//	restoreDeployment, err = workflowRestore.CreateRestore(backupUid, deploymentName, cloudSnapId)
		//	log.FailOnError(err, "Error while taking restore")
		//	log.Debugf("Restored DeploymentName: [%s]", restoreDeployment.Create.Meta.Name)
		//})

		//defer func() {
		//	Step("Delete RestoredDeployment", func() {
		//		err := workflowRestore.DeleteRestore(*restoreDeployment.Create.Meta.Uid)
		//		log.FailOnError(err, "Error while deleting restore")
		//	})
		//}()

		//Step("Validate md5hash for the restored deployments", func() {
		//	err := workflowDataService.ValidateDataServiceWorkloads(NewPdsParams, restoreDeployment)
		//	log.FailOnError(err, "Error occured in ValidateDataServiceWorkloads method")
		//})

	})

	It("Increase PVC Size by 1 GB of DataService from K8s", func() {
		for _, ds := range NewPdsParams.DataServiceToTest {
			log.InfoD("Dataservice on which the PVC needs to be resized is- [%v]", ds.Name)
			err = workflowDataService.IncreasePvcSizeBy1gb(workflowDataService.DataServiceDeployment[*deployment.Create.Meta.Uid].Namespace, *deployment.Create.Status.CustomResourceName, 1)
			log.FailOnError(err, "Failing while Increasing the PVC name...")

		}
		stepLog := "Validate the deployment after PVC Resize"
		Step(stepLog, func() {
			//Validate deployment function call here
		})
		//stepLog = "Running Workloads after Resize of PVC"
		//Step(stepLog, func() {
		//	err := workflowDataService.RunDataServiceWorkloads(NewPdsParams)
		//	log.FailOnError(err, "Error while running workloads on ds")
		//})
	})
	It("Perform adhoc backup, restore after PVC Resize and validate them", func() {
		var bkpConfigResponse *automationModels.PDSBackupConfigResponse
		workflowBackUpConfig.WorkflowDataService = &workflowDataService
		pdsBackupConfigName = strings.ToLower("pds-qa-bkpConfig-" + utilities.RandString(5))

		Step("Take Backup and validate", func() {
			bkpConfigResponse, err = workflowBackUpConfig.CreateBackupConfig(pdsBackupConfigName, *deployment.Create.Meta.Uid)
			log.FailOnError(err, "Error occured while creating backupConfig")
			log.Infof("BackupConfigName: [%s], BackupConfigId: [%s]", *bkpConfigResponse.Create.Meta.Name, *bkpConfigResponse.Create.Meta.Uid)
		})

		defer func() {
			Step("Delete Backups", func() {
				err = workflowBackUpConfig.DeleteBackupConfig(pdsBackupConfigName)
				log.FailOnError(err, "Error while deleting BackupConfig [%s]", pdsBackupConfigName)
			})
		}()

		//Step("Perform Restore and validate", func() {
		//	workflowRestore.WorkflowDataService = workflowDataService
		//	backupUid := *bkpConfigResponse.Create.Meta.Uid
		//	deploymentName := *deployment.Create.Meta.Name
		//	cloudSnapId := ""
		//	// Set the DestClusterId same as the current ClusterId
		//	workflowRestore.Destination.DestinationClusterId = WorkflowTargetCluster.ClusterUID
		//
		//	log.FailOnError(err, "failed while registering destination target cluster")
		//
		//	workflowRestore.WorkflowBackupLocation = WorkflowbkpLoc
		//	restoreDeployment, err = workflowRestore.CreateRestore(backupUid, deploymentName, cloudSnapId)
		//	log.FailOnError(err, "Error while taking restore")
		//	log.Debugf("Restored DeploymentName: [%s]", restoreDeployment.Create.Meta.Name)
		//})

		//defer func() {
		//	Step("Delete RestoredDeployment", func() {
		//		err := workflowRestore.DeleteRestore(*restoreDeployment.Create.Meta.Uid)
		//		log.FailOnError(err, "Error while deleting restore")
		//	})
		//}()

		//Step("Validate md5hash for the restored deployments", func() {
		//	err := workflowDataService.ValidateDataServiceWorkloads(NewPdsParams, restoreDeployment)
		//	log.FailOnError(err, "Error occured in ValidateDataServiceWorkloads method")
		//})

	})

	JustAfterEach(func() {
		defer EndTorpedoTest()
	})
})

var _ = Describe("{PerformRestoreAfterDataServiceUpdate}", func() {
	var (
		deployment            *automationModels.PDSDeploymentResponse
		latestBackupUid       string
		pdsBackupConfigName   string
		restoreName           string
		dsNameAndAppTempId    map[string]string
		err                   error
		backupIdBeforeUpgrade string
	)

	JustBeforeEach(func() {
		StartPDSTorpedoTest("PerformRestoreAfterDataServiceUpdate", "Perform restore after ds update", nil, 0)

	})

	It("Deploy data services and perform backup and restore on the same cluster", func() {
		Step("Create Service Configuration, Resource and Storage Templates", func() {
			dsNameAndAppTempId, _, _, err = WorkflowPDSTemplate.CreatePdsCustomTemplatesAndFetchIds(NewPdsParams)
			log.FailOnError(err, "Unable to create Custom Templates for PDS")
		})

		for _, ds := range NewPdsParams.DataServiceToTest {

			Step("Deploy dataservice", func() {

				WorkflowDataService.PDSTemplates = WorkflowPDSTemplate
				WorkflowDataService.PDSTemplates.ServiceConfigTemplateId = dsNameAndAppTempId[ds.Name]

				deployment, err = WorkflowDataService.DeployDataService(ds, ds.Image, ds.Version, PDS_DEFAULT_NAMESPACE)
				log.FailOnError(err, "Error while deploying ds")
				log.Infof("All deployments - [%+v]", WorkflowDataService.DataServiceDeployment)

			})

			Step("Create Adhoc backup config of the existing deployment", func() {
				pdsBackupConfigName = "pds-adhoc-backup-" + RandomString(5)
				bkpConfigResponse, err := WorkflowPDSBackupConfig.CreateBackupConfig(pdsBackupConfigName, *deployment.Create.Meta.Uid)
				log.FailOnError(err, "Error occured while creating backupConfig")
				log.Infof("BackupConfigName: [%s], BackupConfigId: [%s]", *bkpConfigResponse.Create.Meta.Name, *bkpConfigResponse.Create.Meta.Uid)
				log.Infof("All deployments - [%+v]", WorkflowDataService.DataServiceDeployment)
			})

			Step("Get the latest backup detail for the deployment", func() {
				backupResponse, err := WorkflowPDSBackup.GetLatestBackup(*deployment.Create.Meta.Uid)
				log.FailOnError(err, "Error occured while creating backup")
				latestBackupUid = *backupResponse.Meta.Uid
				log.Infof("Latest backup ID [%s], Name [%s]", *backupResponse.Meta.Uid, *backupResponse.Meta.Name)
				err = WorkflowPDSBackup.WaitForBackupToComplete(*backupResponse.Meta.Uid)
				backupIdBeforeUpgrade = *backupResponse.Meta.Uid
				log.FailOnError(err, "Error occured while waiting for backup to complete")
			})

			Step("Create Restore from the latest backup Id", func() {
				defer func() {
					err := SetSourceKubeConfig()
					log.FailOnError(err, "failed to switch context to source cluster")
				}()
				restoreName = "restore-bu-" + RandomString(5)
				CheckforClusterSwitch()
				_, err := WorkflowPDSRestore.CreateRestore(restoreName, latestBackupUid, restoreName, PDS_DEFAULT_NAMESPACE)
				log.FailOnError(err, "Restore Failed")
				log.Infof("All restores - [%+v]", WorkflowPDSRestore.Restores)
				log.Infof("Restore Created Name - [%s], UID - [%s]", *WorkflowPDSRestore.Restores[restoreName].Meta.Name, *WorkflowPDSRestore.Restores[restoreName].Meta.Uid)
			})

			Step("Upgrade DataService Version and Image", func() {
				_, err := WorkflowDataService.UpdateDataService(ds, *deployment.Create.Meta.Uid, ds.Image, ds.Version)
				log.FailOnError(err, "Error while updating ds")
			})

			Step("Create Adhoc backup config of the existing deployment after upgrade", func() {
				pdsBackupConfigName = "pds-adhoc-backup-" + RandomString(5)
				bkpConfigResponse, err := WorkflowPDSBackupConfig.CreateBackupConfig(pdsBackupConfigName, *deployment.Create.Meta.Uid)
				log.FailOnError(err, "Error occured while creating backupConfig")
				log.Infof("BackupConfigName: [%s], BackupConfigId: [%s]", *bkpConfigResponse.Create.Meta.Name, *bkpConfigResponse.Create.Meta.Uid)
				log.Infof("All deployments - [%+v]", WorkflowDataService.DataServiceDeployment)
			})

			Step("Get the latest backup detail for the deployment after upgrade", func() {
				backupResponse, err := WorkflowPDSBackup.GetLatestBackup(*deployment.Create.Meta.Uid)
				log.FailOnError(err, "Error occured while creating backup")
				latestBackupUid = *backupResponse.Meta.Uid
				log.Infof("Latest backup ID [%s], Name [%s]", *backupResponse.Meta.Uid, *backupResponse.Meta.Name)
				err = WorkflowPDSBackup.WaitForBackupToComplete(*backupResponse.Meta.Uid)
				log.FailOnError(err, "Error occured while waiting for backup to complete")
			})

			Step("Create Restore from the latest backup Id after upgrade", func() {
				defer func() {
					err := SetSourceKubeConfig()
					log.FailOnError(err, "failed to switch context to source cluster")
				}()
				restoreName = "restore-au-" + RandomString(5)
				CheckforClusterSwitch()
				_, err := WorkflowPDSRestore.CreateRestore(restoreName, latestBackupUid, restoreName, PDS_DEFAULT_NAMESPACE)
				log.FailOnError(err, "Restore Failed")
				log.Infof("All restores - [%+v]", WorkflowPDSRestore.Restores)
				log.Infof("Restore Created Name - [%s], UID - [%s]", *WorkflowPDSRestore.Restores[restoreName].Meta.Name, *WorkflowPDSRestore.Restores[restoreName].Meta.Uid)
			})

			Step("Create Restore from the backup Ids before upgrade", func() {
				defer func() {
					err := SetSourceKubeConfig()
					log.FailOnError(err, "failed to switch context to source cluster")
				}()
				restoreName = "restore-aubi-" + RandomString(5)
				CheckforClusterSwitch()
				_, err := WorkflowPDSRestore.CreateRestore(restoreName, backupIdBeforeUpgrade, restoreName, PDS_DEFAULT_NAMESPACE)
				log.FailOnError(err, "Restore Failed")
				log.Infof("All restores - [%+v]", WorkflowPDSRestore.Restores)
				log.Infof("Restore Created Name - [%s], UID - [%s]", *WorkflowPDSRestore.Restores[restoreName].Meta.Name, *WorkflowPDSRestore.Restores[restoreName].Meta.Uid)
			})

		}
	})

	JustAfterEach(func() {
		defer EndPDSTorpedoTest()
	})
})

var _ = Describe("{PerformSimultaneousBackupRestoreForMultipleDeployments}", func() {
	JustBeforeEach(func() {
		StartTorpedoTest("PerformSimultaneousBackupRestoreForMultipleDeployments", "Perform multiple backup and restore simultaneously for different deployments.", nil, 0)
	})
	var (
		workflowDataservice  pds.WorkflowDataService
		workFlowTemplates    pds.WorkflowPDSTemplates
		workflowBackUpConfig pds.WorkflowPDSBackupConfig
		workflowBackup       pds.WorkflowPDSBackup
		deployment           *automationModels.PDSDeploymentResponse
		workflowRestore      pds.WorkflowPDSRestore
		//	restoreDeployment    *automationModels.PDSRestoreResponse
		pdsBackupConfigNames []string
		latestBackupUid      string
		numberOfIterations   int
	)

	It("Deploy and Validate DataService", func() {
		Step("Create a PDS Namespace", func() {
			Namespace = strings.ToLower("pds-test-ns-" + utilities.RandString(5))
			WorkflowNamespace.TargetCluster = WorkflowTargetCluster
			workFlowTemplates.Platform = WorkflowPlatform
			WorkflowNamespace.Namespaces = make(map[string]string)
			workflowNamespace, err := WorkflowNamespace.CreateNamespaces(Namespace)
			log.FailOnError(err, "Unable to create namespace")
			log.Infof("Namespaces created - [%s]", workflowNamespace.Namespaces)
			log.Infof("Namespace id - [%s]", workflowNamespace.Namespaces[Namespace])

		})

		for _, ds := range NewPdsParams.DataServiceToTest {
			workflowDataservice.Namespace = &WorkflowNamespace

			serviceConfigId, stConfigId, resConfigId, err := workFlowTemplates.CreatePdsCustomTemplatesAndFetchIds(NewPdsParams)
			log.FailOnError(err, "Unable to create Custom Templates for PDS")
			workflowDataservice.PDSTemplates.ServiceConfigTemplateId = serviceConfigId[ds.Name]
			workflowDataservice.PDSTemplates.StorageTemplateId = stConfigId
			workflowDataservice.PDSTemplates.ResourceTemplateId = resConfigId

			deployment, err = workflowDataservice.DeployDataService(ds, ds.OldImage, ds.OldVersion, PDS_DEFAULT_NAMESPACE)
			log.FailOnError(err, "Error while deploying ds")
		}

		//stepLog := "Running Workloads before upgrading the ds image"
		//Step(stepLog, func() {
		//	err := workflowDataservice.RunDataServiceWorkloads(NewPdsParams)
		//	log.FailOnError(err, "Error while running workloads on ds")
		//})
	})

	It("Perform adhoc backup, restore and validate - Multiple Backup and Restores", func() {
		workflowBackUpConfig.WorkflowDataService = &workflowDataservice
		workflowBackUpConfig.WorkflowBackupLocation = WorkflowbkpLoc
		numberOfIterations = 10

		Step("Start Multiple Backup Simultaneously", func() {
			var wg sync.WaitGroup
			for i := 0; i < numberOfIterations; i++ {
				wg.Add(1)
				go func() {
					defer wg.Done()
					defer GinkgoRecover()
					pdsBackupConfigName := strings.ToLower("pds-qa-bkpConfig-" + utilities.RandString(5))
					bkpConfigResponse, err := workflowBackUpConfig.CreateBackupConfig(pdsBackupConfigName, *deployment.Create.Meta.Uid)
					log.FailOnError(err, "Error occured while creating backupConfig")
					log.Infof("BackupConfigName: [%s], BackupConfigId: [%s]", *bkpConfigResponse.Create.Meta.Name, *bkpConfigResponse.Create.Meta.Uid)
					pdsBackupConfigNames = append(pdsBackupConfigNames, pdsBackupConfigName)

				}()
			}
			wg.Wait()
			log.Infof("All backups are completed successfully")
		})

		Step("Trigger multiple restores simultaneously", func() {
			// TODO: Keeping restores as sequential, needs to be changed to parallel later as multiple ns will be required
			allBackups, err := workflowBackup.ListAllBackups(*deployment.Create.Meta.Name)
			log.FailOnError(err, "Error occured while creating backup")
			log.Infof("Number of backups - [%d]", len(allBackups))

			for _, eachBackup := range allBackups {
				latestBackupUid = *eachBackup.Meta.Uid
				log.Infof("Current backup ID [%s], Name [%s]", *eachBackup.Meta.Uid, *eachBackup.Meta.Name)
				restoreName := "pds-restore-before-update-" + RandomString(5)
				workflowRestore.Destination = &WorkflowNamespace
				restoreDeployment, err := workflowRestore.CreateRestore(restoreName, latestBackupUid, Namespace, PDS_DEFAULT_NAMESPACE)
				log.FailOnError(err, "Error while taking restore")
				log.Debugf("Restored DeploymentName: [%s]", restoreDeployment.Create.Meta.Name)
			}

		})

		//Step("Validate md5hash for the restored deployments", func() {
		//	err := workflowDataservice.ValidateDataServiceWorkloads(NewPdsParams, restoreDeployment)
		//	log.FailOnError(err, "Error occured in ValidateDataServiceWorkloads method")
		//})

	})

	It("Delete DataServiceDeployment", func() {
		err := workflowDataservice.DeleteDeployment(*deployment.Create.Meta.Uid)
		log.FailOnError(err, "Error while deleting data Service")
	})

	JustAfterEach(func() {
		defer EndTorpedoTest()
	})
})<|MERGE_RESOLUTION|>--- conflicted
+++ resolved
@@ -423,50 +423,23 @@
 
 	})
 
-<<<<<<< HEAD
 	It("Deploy data services and perform backup and restore on the same cluster", func() {
-=======
-		for _, ds := range NewPdsParams.DataServiceToTest {
-			workflowDataservice.Namespace = &WorkflowNamespace
->>>>>>> ce649e04
 
 		Step("Create Service Configuration, Resource and Storage Templates", func() {
 			dsNameAndAppTempId, _, _, err = WorkflowPDSTemplate.CreatePdsCustomTemplatesAndFetchIds(NewPdsParams)
 			log.FailOnError(err, "Unable to create Custom Templates for PDS")
 		})
 
-<<<<<<< HEAD
 		for _, ds := range NewPdsParams.DataServiceToTest {
 			Step("Deploy dataservice", func() {
 				WorkflowDataService.PDSTemplates = WorkflowPDSTemplate
 				WorkflowDataService.PDSTemplates.ServiceConfigTemplateId = dsNameAndAppTempId[ds.Name]
-=======
-			deployment, err = workflowDataservice.DeployDataService(ds, ds.OldImage, ds.OldVersion, PDS_DEFAULT_NAMESPACE)
-			log.FailOnError(err, "Error while deploying ds")
-		}
->>>>>>> ce649e04
 
 				deployment, err = WorkflowDataService.DeployDataService(ds, ds.OldImage, ds.OldVersion)
 				log.FailOnError(err, "Error while deploying ds")
 				log.Infof("All deployments - [%+v]", WorkflowDataService.DataServiceDeployment)
 				WorkflowPDSRestore.SourceDeploymentConfigBeforeUpgrade = &deployment.Create.Config.DeploymentTopologies[0]
 			})
-<<<<<<< HEAD
-=======
-		}()
-
-		//stepLog := "Running Workloads before upgrading the ds image"
-		//Step(stepLog, func() {
-		//	err := workflowDataservice.RunDataServiceWorkloads(NewPdsParams)
-		//	log.FailOnError(err, "Error while running workloads on ds")
-		//})
-	})
-
-	It("Perform adhoc backup of old deployments", func() {
-		workflowBackUpConfig.WorkflowDataService = &workflowDataservice
-		workflowBackUpConfig.WorkflowBackupLocation = WorkflowbkpLoc
-		pdsBackupConfigName = strings.ToLower("pds-qa-bkpConfig-" + utilities.RandString(5))
->>>>>>> ce649e04
 
 			Step("Create Adhoc backup config of the existing deployment", func() {
 				pdsBackupConfigName = "pds-adhoc-backup-" + RandomString(5)
@@ -500,19 +473,10 @@
 				log.Infof("Restore Created Name - [%s], UID - [%s]", *WorkflowPDSRestore.Restores[restoreName].Meta.Name, *WorkflowPDSRestore.Restores[restoreName].Meta.Uid)
 			})
 
-<<<<<<< HEAD
 			Step("Upgrade DataService Image", func() {
 				_, err := WorkflowDataService.UpdateDataService(ds, *deployment.Create.Meta.Uid, ds.Image, ds.Version)
 				log.FailOnError(err, "Error while updating ds")
 			})
-=======
-		//stepLog := "Running Workloads after upgrading the ds image"
-		//Step(stepLog, func() {
-		//	err := workflowDataservice.RunDataServiceWorkloads(NewPdsParams)
-		//	log.FailOnError(err, "Error while running workloads on ds")
-		//})
-	})
->>>>>>> ce649e04
 
 			Step("Create Adhoc backup config of the existing deployment after upgrade", func() {
 				pdsBackupConfigName = "pds-adhoc-backup-" + RandomString(5)
@@ -547,7 +511,6 @@
 				WorkflowPDSRestore.Validatation["VALIDATE_RESTORE_AFTER_SRC_DEPLOYMENT_UPGRADE"] = false
 			})
 
-<<<<<<< HEAD
 			Step("Create Restore from the latest backup Id after upgrade", func() {
 				defer func() {
 					err := SetSourceKubeConfig()
@@ -561,14 +524,6 @@
 				log.Infof("Restore Created Name - [%s], UID - [%s]", *WorkflowPDSRestore.Restores[restoreName].Meta.Name, *WorkflowPDSRestore.Restores[restoreName].Meta.Uid)
 			})
 		}
-=======
-			//stepLog := "Running Workloads after upgrading the ds image"
-			//Step(stepLog, func() {
-			//	err := workflowDataservice.RunDataServiceWorkloads(NewPdsParams)
-			//	log.FailOnError(err, "Error while running workloads on ds")
-			//})
-		})
->>>>>>> ce649e04
 	})
 
 	JustAfterEach(func() {

package tests

import (
	"fmt"
	"strings"
	"sync"

	"github.com/portworx/torpedo/drivers/unifiedPlatform/stworkflows/platform"

	. "github.com/onsi/ginkgo/v2"
	"github.com/portworx/torpedo/drivers/unifiedPlatform/automationModels"
	"github.com/portworx/torpedo/drivers/unifiedPlatform/stworkflows/pds"
	"github.com/portworx/torpedo/drivers/utilities"
	"github.com/portworx/torpedo/pkg/log"
	. "github.com/portworx/torpedo/tests"
	. "github.com/portworx/torpedo/tests/unifiedPlatform"
)

var _ = Describe("{PerformRestoreToSameCluster}", func() {
	var (
		deployment          *automationModels.PDSDeploymentResponse
		latestBackupUid     string
		pdsBackupConfigName string
		restoreNamespace    string
		restoreName         string
		dsNameAndAppTempId  map[string]string
		err                 error
	)

	JustBeforeEach(func() {
		StartPDSTorpedoTest("PerformRestoreToSameCluster", "Deploy data services and perform backup and restore on the same cluster", nil, 0)
		restoreNamespace = "restore-" + RandomString(5)
		restoreName = "restore-" + RandomString(5)

	})

	It("Deploy data services and perform backup and restore on the same cluster", func() {

		Step("Create Service Configuration, Resource and Storage Templates", func() {
			//dsNameAndAppTempId = workFlowTemplates.CreateAppTemplate(NewPdsParams)
			dsNameAndAppTempId, _, _, err = WorkflowPDSTemplate.CreatePdsCustomTemplatesAndFetchIds(NewPdsParams)
			log.FailOnError(err, "Unable to create Custom Templates for PDS")
		})

		for _, ds := range NewPdsParams.DataServiceToTest {

			Step("Deploy dataservice", func() {

				WorkflowDataService.PDSTemplates = WorkflowPDSTemplate
				WorkflowDataService.PDSTemplates.ServiceConfigTemplateId = dsNameAndAppTempId[ds.Name]

				deployment, err = WorkflowDataService.DeployDataService(ds, ds.Image, ds.Version, PDS_DEFAULT_NAMESPACE)
				log.FailOnError(err, "Error while deploying ds")
				log.Infof("All deployments - [%+v]", WorkflowDataService.DataServiceDeployment)

			})

			Step("Create Adhoc backup config of the existing deployment", func() {
				pdsBackupConfigName = "pds-adhoc-backup-" + RandomString(5)
				bkpConfigResponse, err := WorkflowPDSBackupConfig.CreateBackupConfig(pdsBackupConfigName, *deployment.Create.Meta.Uid)
				log.FailOnError(err, "Error occured while creating backupConfig")
				log.Infof("BackupConfigName: [%s], BackupConfigId: [%s]", *bkpConfigResponse.Create.Meta.Name, *bkpConfigResponse.Create.Meta.Uid)
				log.Infof("All deployments - [%+v]", WorkflowDataService.DataServiceDeployment)
			})

			Step("Get the latest backup detail for the deployment", func() {
				backupResponse, err := WorkflowPDSBackup.GetLatestBackup(*deployment.Create.Meta.Uid)
				log.FailOnError(err, "Error occured while creating backup")
				latestBackupUid = *backupResponse.Meta.Uid
				log.Infof("Latest backup ID [%s], Name [%s]", *backupResponse.Meta.Uid, *backupResponse.Meta.Name)
				err = WorkflowPDSBackup.WaitForBackupToComplete(*backupResponse.Meta.Uid)
				log.FailOnError(err, "Error occured while waiting for backup to complete")
			})

			Step("Create Restore from the latest backup Id", func() {
				defer func() {
					err := SetSourceKubeConfig()
					log.FailOnError(err, "failed to switch context to source cluster")
				}()
				CheckforClusterSwitch()
				_, err := WorkflowPDSRestore.CreateRestore(restoreName, latestBackupUid, restoreNamespace, PDS_DEFAULT_NAMESPACE)
				log.FailOnError(err, "Restore Failed")
				log.Infof("All restores - [%+v]", WorkflowPDSRestore.Restores)
				log.Infof("Restore Created Name - [%s], UID - [%s]", *WorkflowPDSRestore.Restores[restoreName].Meta.Name, *WorkflowPDSRestore.Restores[restoreName].Meta.Uid)
			})
		}

	})

	JustAfterEach(func() {
		defer EndPDSTorpedoTest()
	})
})

var _ = Describe("{PerformRestoreToDifferentClusterSameProject}", func() {
	var (
		deployment          *automationModels.PDSDeploymentResponse
		latestBackupUid     string
		pdsBackupConfigName string
		restoreNamespace    string
		restoreName         string
		dsNameAndAppTempId  map[string]string
		err                 error
	)
	JustBeforeEach(func() {
		StartPDSTorpedoTest("PerformRestoreToDifferentClusterSameProject", "Deploy data services and perform backup and restore on a different cluster on the same project", nil, 0)

		restoreNamespace = "restore-" + RandomString(5)
		restoreName = "restore-" + RandomString(5)
	})

	It("Deploy data services and perform backup and restore on the different cluster", func() {

		Step("Create Service Configuration, Resource and Storage Templates", func() {
			//dsNameAndAppTempId = workFlowTemplates.CreateAppTemplate(NewPdsParams)
			dsNameAndAppTempId, _, _, err = WorkflowPDSTemplate.CreatePdsCustomTemplatesAndFetchIds(NewPdsParams)
			log.FailOnError(err, "Unable to create Custom Templates for PDS")
		})

		for _, ds := range NewPdsParams.DataServiceToTest {

			Step("Deploy dataservice", func() {

				WorkflowDataService.PDSTemplates = WorkflowPDSTemplate
				WorkflowDataService.PDSTemplates.ServiceConfigTemplateId = dsNameAndAppTempId[ds.Name]

				deployment, err = WorkflowDataService.DeployDataService(ds, ds.Image, ds.Version, PDS_DEFAULT_NAMESPACE)
				log.FailOnError(err, "Error while deploying ds")
				log.Infof("All deployments - [%+v]", WorkflowDataService.DataServiceDeployment)

			})

			Step("Create Adhoc backup config of the existing deployment", func() {
				pdsBackupConfigName = "pds-adhoc-backup-" + RandomString(5)
				bkpConfigResponse, err := WorkflowPDSBackupConfig.CreateBackupConfig(pdsBackupConfigName, *deployment.Create.Meta.Uid)
				log.FailOnError(err, "Error occured while creating backupConfig")
				log.Infof("BackupConfigName: [%s], BackupConfigId: [%s]", *bkpConfigResponse.Create.Meta.Name, *bkpConfigResponse.Create.Meta.Uid)
			})

			Step("Get the latest backup detail for the deployment", func() {
				backupResponse, err := WorkflowPDSBackup.GetLatestBackup(*deployment.Create.Meta.Uid)
				log.FailOnError(err, "Error occured while creating backup")
				latestBackupUid = *backupResponse.Meta.Uid
				log.Infof("Latest backup ID [%s], Name [%s]", *backupResponse.Meta.Uid, *backupResponse.Meta.Name)
				err = WorkflowPDSBackup.WaitForBackupToComplete(*backupResponse.Meta.Uid)
				log.FailOnError(err, "Error occured while waiting for backup to complete")
			})

			Step("Create Restore from the latest backup Id", func() {
				WorkflowPDSRestore.Destination = &WorkflowNamespaceDestination
				CheckforClusterSwitch()
				_, err := WorkflowPDSRestore.CreateRestore(restoreName, latestBackupUid, restoreNamespace, PDS_DEFAULT_NAMESPACE)
				log.FailOnError(err, "Restore Failed")

				log.Infof("Restore created successfully with ID - [%s]", *WorkflowPDSRestore.Restores[restoreName].Meta.Uid)
			})
		}

	})

	JustAfterEach(func() {
		defer EndPDSTorpedoTest()

	})
})

var _ = Describe("{PerformRestoreToDifferentClusterProject}", func() {
	var (
		destinationProject  platform.WorkflowProject
		latestBackupUid     string
		pdsBackupConfigName string
		restoreNamespace    string
		restoreName         string
		deployment          *automationModels.PDSDeploymentResponse
		dsNameAndAppTempId  map[string]string
		err                 error
	)

	JustBeforeEach(func() {
		StartPDSTorpedoTest("PerformRestoreToDifferentClusterProject", "Deploy data services and perform backup and restore on the different cluster from different project", nil, 0)
		restoreNamespace = "namespace-" + RandomString(5)
		destinationProject.Platform = WorkflowPlatform
		restoreName = "restore-" + RandomString(5)
	})

	It("Deploy data services and perform backup and restore on the different cluster", func() {

		Step("Create Service Configuration, Resource and Storage Templates", func() {
			//dsNameAndAppTempId = workFlowTemplates.CreateAppTemplate(NewPdsParams)
			dsNameAndAppTempId, _, _, err = WorkflowPDSTemplate.CreatePdsCustomTemplatesAndFetchIds(NewPdsParams)
			log.FailOnError(err, "Unable to create Custom Templates for PDS")
		})

		for _, ds := range NewPdsParams.DataServiceToTest {

			Step("Deploy dataservice", func() {

				WorkflowDataService.PDSTemplates = WorkflowPDSTemplate
				WorkflowDataService.PDSTemplates.ServiceConfigTemplateId = dsNameAndAppTempId[ds.Name]

				deployment, err = WorkflowDataService.DeployDataService(ds, ds.Image, ds.Version, PDS_DEFAULT_NAMESPACE)
				log.FailOnError(err, "Error while deploying ds")
				log.Infof("All deployments - [%+v]", WorkflowDataService.DataServiceDeployment)

			})

			Step("Create Adhoc backup config of the existing deployment", func() {
				pdsBackupConfigName = "pds-adhoc-backup-" + RandomString(5)
				bkpConfigResponse, err := WorkflowPDSBackupConfig.CreateBackupConfig(pdsBackupConfigName, *deployment.Create.Meta.Uid)
				log.FailOnError(err, "Error occured while creating backupConfig")
				log.Infof("BackupConfigName: [%s], BackupConfigId: [%s]", *bkpConfigResponse.Create.Meta.Name, *bkpConfigResponse.Create.Meta.Uid)
			})

			Step("Get the latest backup detail for the deployment", func() {
				backupResponse, err := WorkflowPDSBackup.GetLatestBackup(*deployment.Create.Meta.Uid)
				log.FailOnError(err, "Error occured while creating backup")
				latestBackupUid = *backupResponse.Meta.Uid
				log.Infof("Latest backup ID [%s], Name [%s]", *backupResponse.Meta.Uid, *backupResponse.Meta.Name)
				err = WorkflowPDSBackup.WaitForBackupToComplete(*backupResponse.Meta.Uid)
				log.FailOnError(err, "Error occured while waiting for backup to complete")
			})

			Step("Create Project", func() {
				destinationProject.ProjectName = fmt.Sprintf("project-destination-%s", utilities.RandomString(5))
				_, err := destinationProject.CreateProject()
				log.FailOnError(err, "Unable to create project")
				log.Infof("Project created with ID - [%s]", destinationProject.ProjectId)
			})

			Step("Associate target cluster and restore namespace to Project", func() {
				err := destinationProject.Associate(
					[]string{WorkflowTargetClusterDestination.ClusterUID},
					[]string{},
					[]string{WorkflowCc.CloudCredentials[NewPdsParams.BackUpAndRestore.TargetLocation].ID},
					[]string{WorkflowbkpLoc.BkpLocation.BkpLocationId},
					[]string{},
					[]string{},
				)
				log.FailOnError(err, "Unable to associate Cluster to Project")
				log.Infof("Associated Resources - [%+v]", WorkflowProject.AssociatedResources)
			})

			Step("Create Restore from the latest backup Id", func() {
				WorkflowPDSRestore.Destination = &WorkflowNamespaceDestination
				CheckforClusterSwitch()
				_, err := WorkflowPDSRestore.CreateRestore(restoreName, latestBackupUid, restoreNamespace, PDS_DEFAULT_NAMESPACE)
				log.FailOnError(err, "Restore Failed")
				log.Infof("Restore created successfully with ID - [%s]", WorkflowPDSRestore.Restores[restoreName].Meta.Uid)
			})
		}
	})

	JustAfterEach(func() {
		defer EndPDSTorpedoTest()
	})

})

var _ = Describe("{PerformSimultaneousRestoresDifferentDataService}", func() {
	var (
		deployments          []*automationModels.PDSDeploymentResponse
		pdsBackupConfigName  string
		restoreNames         []string
		deploymentNamespace  string
		allBackupIds         map[string][]string
		dsNameAndAppTempId   map[string]string
		err                  error
		BackupsPerDeployment int
		allErrors            []error
	)

	JustBeforeEach(func() {
		StartPDSTorpedoTest("PerformSimultaneousRestoresDifferentDataService", "Perform multiple backup and restore simultaneously for different dataservices.", nil, 0)
		restoreNames = make([]string, 0)
		deployments = make([]*automationModels.PDSDeploymentResponse, 0)
		allBackupIds = make(map[string][]string)
		BackupsPerDeployment = 1
	})

	It("Perform multiple backup and restore simultaneously for different dataservices", func() {

		Step("Create Service Configuration, Resource and Storage Templates", func() {
			//dsNameAndAppTempId = workFlowTemplates.CreateAppTemplate(NewPdsParams)
			dsNameAndAppTempId, _, _, err = WorkflowPDSTemplate.CreatePdsCustomTemplatesAndFetchIds(NewPdsParams)
			log.FailOnError(err, "Unable to create Custom Templates for PDS")
		})

		for _, ds := range NewPdsParams.DataServiceToTest {

			Step("Create a namespace for PDS", func() {
				deploymentNamespace = fmt.Sprintf("%s-%s", strings.ToLower(ds.Name), RandomString(5))
				_, err := WorkflowNamespace.CreateNamespaces(deploymentNamespace)
				log.FailOnError(err, "Unable to create namespace")
				log.Infof("Namespaces created - [%s]", WorkflowNamespace.Namespaces)
			})

			Step("Associate namespace and cluster to Project", func() {
				err := WorkflowProject.Associate(
					[]string{},
					[]string{WorkflowNamespace.Namespaces[deploymentNamespace]},
					[]string{},
					[]string{},
					[]string{},
					[]string{},
				)
				log.FailOnError(err, "Unable to associate Cluster to Project")
				log.Infof("Associated Resources - [%+v]", WorkflowProject.AssociatedResources)
			})

			Step("Deploy multiple dataservice", func() {

				WorkflowDataService.PDSTemplates = WorkflowPDSTemplate
				WorkflowDataService.PDSTemplates.ServiceConfigTemplateId = dsNameAndAppTempId[ds.Name]

				currDeployment, err := WorkflowDataService.DeployDataService(ds, ds.Image, ds.Version, deploymentNamespace)
				log.FailOnError(err, "Error while deploying ds")
				log.Infof("All deployments - [%+v]", WorkflowDataService.DataServiceDeployment)
				deployments = append(deployments, currDeployment)

				//stepLog := "Running Workloads on deployment"
				//Step(stepLog, func() {
				//	err := workflowDataservice.RunDataServiceWorkloads(NewPdsParams)
				//	log.FailOnError(err, "Error while running workloads on ds")
				//})
			})
		}

		Step("Create multiple Adhoc backup config for the existing deployment", func() {
			var wg sync.WaitGroup

			for _, deployment := range deployments {
				for i := 0; i < BackupsPerDeployment; i++ {
					wg.Add(1)
					go func() {

						defer wg.Done()
						defer GinkgoRecover()

						pdsBackupConfigName = "pds-adhoc-backup-" + RandomString(5)
						bkpConfigResponse, err := WorkflowPDSBackupConfig.CreateBackupConfig(pdsBackupConfigName, *deployment.Create.Meta.Uid)
						if err != nil {
							log.Errorf("Some error occurred while creating backup [%s], Error - [%s]", pdsBackupConfigName, err.Error())
							allErrors = append(allErrors, err)
						}
						log.Infof("BackupConfigName: [%s], BackupConfigId: [%s]", *bkpConfigResponse.Create.Meta.Name, *bkpConfigResponse.Create.Meta.Uid)
					}()
				}
			}

			wg.Wait()
			dash.VerifyFatal(len(allErrors), 0, "Verifying multiple backup creation")
			log.InfoD("Simultaneous backup config creation succeeded")
		})

		Step("Get the backup detail for the backup configs", func() {
			for _, deployment := range deployments {
				allBackupResponse, err := WorkflowPDSBackup.ListAllBackups(*deployment.Create.Meta.Uid)
				log.FailOnError(err, "Error occured while creating backup")
				dash.VerifyFatal(len(allBackupResponse), BackupsPerDeployment, fmt.Sprintf("Total number of backups found for [%s] are not consisten with backup configs created.", *deployment.Create.Meta.Name))
				for _, backupResponse := range allBackupResponse {
					log.Infof("Backup ID [%s], Name [%s]", *backupResponse.Meta.Uid, *backupResponse.Meta.Name)
					err = WorkflowPDSBackup.WaitForBackupToComplete(*backupResponse.Meta.Uid)
					log.FailOnError(err, "Error occured while waiting for backup to complete")
					allBackupIds[WorkflowDataService.DataServiceDeployment[*deployment.Create.Meta.Uid].Namespace] = append(allBackupIds[WorkflowDataService.DataServiceDeployment[*deployment.Create.Meta.Uid].Namespace], *backupResponse.Meta.Uid)
				}
			}

			log.InfoD("Simultaneous backups creation succeeded")
		})

		Step("Creating Simultaneous restores from the dataservices", func() {
			var wg sync.WaitGroup

			for ns, backupIds := range allBackupIds {

				for _, backupId := range backupIds {
					wg.Add(1)

					go func() {
						defer wg.Done()
						defer GinkgoRecover()

						restoreName := "restore-" + RandomString(5)
						_, err := WorkflowPDSRestore.CreateRestore(restoreName, backupId, restoreName, ns)
						if err != nil {
							log.Errorf("Error occurred while creating [%s], Error - [%s]", restoreName, err.Error())
						}
						log.Infof("Restore created successfully with ID - [%s]", WorkflowPDSRestore.Restores[restoreName].Meta.Uid)
						restoreNames = append(restoreNames, restoreName)
					}()
				}

			}

			wg.Wait()
			dash.VerifyFatal(len(allErrors), 0, "Verifying multiple restore creation")
			log.InfoD("Simultaneous restores succeeded")
		})
	})

	JustAfterEach(func() {
		defer EndPDSTorpedoTest()
	})

})

var _ = Describe("{UpgradeDataServiceImageAndVersionWithBackUpRestore}", func() {
	JustBeforeEach(func() {
		StartTorpedoTest("UpgradeDataServiceImageAndVersionWithBackUpRestore", "Upgrade Data Service Version and Image", nil, 0)
	})
	var (
		workflowDataservice  pds.WorkflowDataService
		workFlowTemplates    pds.WorkflowPDSTemplates
		workflowBackUpConfig pds.WorkflowPDSBackupConfig
		//workflowRestore      pds.WorkflowPDSRestore
		deployment        *automationModels.PDSDeploymentResponse
		updatedDeployment *automationModels.PDSDeploymentResponse
		//restoreDeployment    *automationModels.PDSRestoreResponse
		bkpConfigResponse   *automationModels.PDSBackupConfigResponse
		pdsBackupConfigName string
		oldDeploymentId     string
		newDeploymentId     string
		err                 error
	)

	It("Deploy and Validate DataService", func() {
		Step("Create a PDS Namespace", func() {
			Namespace = strings.ToLower("pds-test-ns-" + utilities.RandString(5))
			WorkflowNamespace.TargetCluster = WorkflowTargetCluster
			workFlowTemplates.Platform = WorkflowPlatform
			WorkflowNamespace.Namespaces = make(map[string]string)
			workflowNamespace, err := WorkflowNamespace.CreateNamespaces(Namespace)
			log.FailOnError(err, "Unable to create namespace")
			log.Infof("Namespaces created - [%s]", workflowNamespace.Namespaces)
			log.Infof("Namespace id - [%s]", workflowNamespace.Namespaces[Namespace])

		})

		for _, ds := range NewPdsParams.DataServiceToTest {
			workflowDataservice.Namespace = &WorkflowNamespace

			serviceConfigId, stConfigId, resConfigId, err := workFlowTemplates.CreatePdsCustomTemplatesAndFetchIds(NewPdsParams)
			log.FailOnError(err, "Unable to create Custom Templates for PDS")
			workflowDataservice.PDSTemplates.ServiceConfigTemplateId = serviceConfigId[ds.Name]
			workflowDataservice.PDSTemplates.StorageTemplateId = stConfigId
			workflowDataservice.PDSTemplates.ResourceTemplateId = resConfigId

			deployment, err = workflowDataservice.DeployDataService(ds, ds.OldImage, ds.OldVersion, PDS_DEFAULT_NAMESPACE)
			log.FailOnError(err, "Error while deploying ds")
		}

		defer func() {
			Step("Delete DataServiceDeployment", func() {
				err := workflowDataservice.DeleteDeployment(*deployment.Create.Meta.Uid)
				log.FailOnError(err, "Error while deleting dataservice")
			})
		}()

<<<<<<< HEAD
		stepLog := "Running Workloads before upgrading the ds image"
		Step(stepLog, func() {
			err := workflowDataservice.RunDataServiceWorkloads(NewPdsParams, "")
			log.FailOnError(err, "Error while running workloads on ds")
		})
=======
		//stepLog := "Running Workloads before upgrading the ds image"
		//Step(stepLog, func() {
		//	err := workflowDataservice.RunDataServiceWorkloads(NewPdsParams)
		//	log.FailOnError(err, "Error while running workloads on ds")
		//})
>>>>>>> ce649e04
	})

	It("Perform adhoc backup of old deployments", func() {
		workflowBackUpConfig.WorkflowDataService = &workflowDataservice
		workflowBackUpConfig.WorkflowBackupLocation = WorkflowbkpLoc
		pdsBackupConfigName = strings.ToLower("pds-qa-bkpConfig-" + utilities.RandString(5))

		Step("Take Backup and validate", func() {
			bkpConfigResponse, err = workflowBackUpConfig.CreateBackupConfig(pdsBackupConfigName, *deployment.Create.Meta.Uid)
			log.FailOnError(err, "Error occured while creating backupConfig")
			log.Infof("BackupConfigName: [%s], BackupConfigId: [%s]", *bkpConfigResponse.Create.Meta.Name, *bkpConfigResponse.Create.Meta.Uid)
		})

		defer func() {
			Step("Delete Backups", func() {
				err = workflowBackUpConfig.DeleteBackupConfig(pdsBackupConfigName)
				log.FailOnError(err, "Error while deleting BackupConfig [%s]", pdsBackupConfigName)
			})
		}()
	})

	It("Upgrade DataService Version and Image", func() {
		for _, ds := range NewPdsParams.DataServiceToTest {
			updatedDeployment, err = workflowDataservice.UpdateDataService(ds, oldDeploymentId, ds.Image, ds.Version)
			log.FailOnError(err, "Error while updating ds")
			log.Debugf("Updated Deployment Id [%s]", *updatedDeployment.Update.Meta.Uid)
		}

<<<<<<< HEAD
		stepLog := "Running Workloads after upgrading the ds image"
		Step(stepLog, func() {
			err := workflowDataservice.RunDataServiceWorkloads(NewPdsParams, "")
			log.FailOnError(err, "Error while running workloads on ds")
		})
=======
		//stepLog := "Running Workloads after upgrading the ds image"
		//Step(stepLog, func() {
		//	err := workflowDataservice.RunDataServiceWorkloads(NewPdsParams)
		//	log.FailOnError(err, "Error while running workloads on ds")
		//})
>>>>>>> ce649e04
	})

	It("Restore the old deployment and upgrade the restored deployment", func() {

		//defer func() {
		//	Step("Delete RestoredDeployment", func() {
		//		err := workflowRestore.DeleteRestore(*restoreDeployment.Create.Meta.Uid)
		//		log.FailOnError(err, "Error while deleting restore")
		//	})
		//}()

		Step("Update restored DataService Version and Image", func() {
			for _, ds := range NewPdsParams.DataServiceToTest {
				updatedRestoredDeployment, err := workflowDataservice.UpdateDataService(ds, newDeploymentId, ds.Image, ds.Version)
				log.FailOnError(err, "Error while updating ds")
				log.Debugf("Updated Deployment Id [%s]", *updatedRestoredDeployment.Update.Meta.Uid)
			}

<<<<<<< HEAD
			stepLog := "Running Workloads after upgrading the ds image"
			Step(stepLog, func() {
				err := workflowDataservice.RunDataServiceWorkloads(NewPdsParams, "")
				log.FailOnError(err, "Error while running workloads on ds")
			})
=======
			//stepLog := "Running Workloads after upgrading the ds image"
			//Step(stepLog, func() {
			//	err := workflowDataservice.RunDataServiceWorkloads(NewPdsParams)
			//	log.FailOnError(err, "Error while running workloads on ds")
			//})
>>>>>>> ce649e04
		})
	})

	JustAfterEach(func() {
		defer EndTorpedoTest()
	})
})

var _ = Describe("{PerformRestoreAfterPVCResize}", func() {
	JustBeforeEach(func() {
		StartTorpedoTest("PerformRestoreAfterPVCResize", "Deploy data services, increase PVC Size and perform backup and restore on the same cluster", nil, 0)
	})
	var (
		workflowDataService  pds.WorkflowDataService
		workflowBackUpConfig pds.WorkflowPDSBackupConfig
		//workflowRestore      pds.WorkflowPDSRestore
		deployment *automationModels.PDSDeploymentResponse
		//	restoreDeployment *automationModels.PDSRestoreResponse

		workFlowTemplates pds.WorkflowPDSTemplates
		tempList          []string

		pdsBackupConfigName string
		err                 error
	)

	It("Deploy, Validate and RunWorkloads on DataService", func() {
		Step("Create a PDS Namespace", func() {
			Namespace = strings.ToLower("pds-test-ns-" + utilities.RandString(5))
			WorkflowNamespace.TargetCluster = WorkflowTargetCluster
			WorkflowNamespace.Namespaces = make(map[string]string)
			workflowNamespace, err := WorkflowNamespace.CreateNamespaces(Namespace)
			log.FailOnError(err, "Unable to create namespace")
			log.Infof("Namespaces created - [%s]", workflowNamespace.Namespaces)
			log.Infof("Namespace id - [%s]", workflowNamespace.Namespaces[Namespace])
		})

		for _, ds := range NewPdsParams.DataServiceToTest {
			workflowDataService.Namespace = &WorkflowNamespace
			serviceConfigId, stConfigId, resConfigId, err := workFlowTemplates.CreatePdsCustomTemplatesAndFetchIds(NewPdsParams)
			log.FailOnError(err, "Unable to create Custom Templates for PDS")
			workflowDataService.PDSTemplates.ServiceConfigTemplateId = serviceConfigId[ds.Name]
			workflowDataService.PDSTemplates.StorageTemplateId = stConfigId
			workflowDataService.PDSTemplates.ResourceTemplateId = resConfigId
			tempList = append(tempList, serviceConfigId[ds.Name], stConfigId, resConfigId)
			deployment, err = workflowDataService.DeployDataService(ds, ds.Image, ds.Version, PDS_DEFAULT_NAMESPACE)
			log.FailOnError(err, "Error while deploying ds")
		}

		defer func() {
			Step("Delete DataServiceDeployment", func() {
				err := workflowDataService.DeleteDeployment(*deployment.Create.Meta.Uid)
				log.FailOnError(err, "Error while deleting dataservice")
			})
		}()

		defer func() {
			Step("Delete created Templates", func() {
				err := workFlowTemplates.DeleteCreatedCustomPdsTemplates(tempList)
				log.FailOnError(err, "Unable to delete Custom Templates for PDS")
			})
		}()
<<<<<<< HEAD
		stepLog := "Running Workloads before taking backups"
		Step(stepLog, func() {
			err := workflowDataService.RunDataServiceWorkloads(NewPdsParams, "")
			log.FailOnError(err, "Error while running workloads on ds")
		})
=======
		//stepLog := "Running Workloads before taking backups"
		//Step(stepLog, func() {
		//	err := workflowDataService.RunDataServiceWorkloads(NewPdsParams)
		//	log.FailOnError(err, "Error while running workloads on ds")
		//})
>>>>>>> ce649e04
	})
	It("Perform adhoc backup, restore before PVC Resize and validate them", func() {
		var bkpConfigResponse *automationModels.PDSBackupConfigResponse
		workflowBackUpConfig.WorkflowDataService = &workflowDataService
		pdsBackupConfigName = strings.ToLower("pds-qa-bkpConfig-" + utilities.RandString(5))

		Step("Take Backup and validate", func() {
			bkpConfigResponse, err = workflowBackUpConfig.CreateBackupConfig(pdsBackupConfigName, *deployment.Create.Meta.Uid)
			log.FailOnError(err, "Error occured while creating backupConfig")
			log.Infof("BackupConfigName: [%s], BackupConfigId: [%s]", *bkpConfigResponse.Create.Meta.Name, *bkpConfigResponse.Create.Meta.Uid)
		})

		defer func() {
			Step("Delete Backups", func() {
				err = workflowBackUpConfig.DeleteBackupConfig(pdsBackupConfigName)
				log.FailOnError(err, "Error while deleting BackupConfig [%s]", pdsBackupConfigName)
			})
		}()

		//Step("Perform Restore and validate", func() {
		//	workflowRestore.WorkflowDataService = workflowDataService
		//	backupUid := *bkpConfigResponse.Create.Meta.Uid
		//	deploymentName := *deployment.Create.Meta.Name
		//	cloudSnapId := ""
		//	// Set the DestClusterId same as the current ClusterId
		//	workflowRestore.Destination.DestinationClusterId = WorkflowTargetCluster.ClusterUID
		//
		//	log.FailOnError(err, "failed while registering destination target cluster")
		//
		//	workflowRestore.WorkflowBackupLocation = WorkflowbkpLoc
		//	restoreDeployment, err = workflowRestore.CreateRestore(backupUid, deploymentName, cloudSnapId)
		//	log.FailOnError(err, "Error while taking restore")
		//	log.Debugf("Restored DeploymentName: [%s]", restoreDeployment.Create.Meta.Name)
		//})

		//defer func() {
		//	Step("Delete RestoredDeployment", func() {
		//		err := workflowRestore.DeleteRestore(*restoreDeployment.Create.Meta.Uid)
		//		log.FailOnError(err, "Error while deleting restore")
		//	})
		//}()

		//Step("Validate md5hash for the restored deployments", func() {
		//	err := workflowDataService.ValidateDataServiceWorkloads(NewPdsParams, restoreDeployment)
		//	log.FailOnError(err, "Error occured in ValidateDataServiceWorkloads method")
		//})

	})

	It("Increase PVC Size by 1 GB of DataService from K8s", func() {
		for _, ds := range NewPdsParams.DataServiceToTest {
			log.InfoD("Dataservice on which the PVC needs to be resized is- [%v]", ds.Name)
			err = workflowDataService.IncreasePvcSizeBy1gb(workflowDataService.DataServiceDeployment[*deployment.Create.Meta.Uid].Namespace, *deployment.Create.Status.CustomResourceName, 1)
			log.FailOnError(err, "Failing while Increasing the PVC name...")

		}
		stepLog := "Validate the deployment after PVC Resize"
		Step(stepLog, func() {
			//Validate deployment function call here
		})
<<<<<<< HEAD
		stepLog = "Running Workloads after Resize of PVC"
		Step(stepLog, func() {
			err := workflowDataService.RunDataServiceWorkloads(NewPdsParams, "")
			log.FailOnError(err, "Error while running workloads on ds")
		})
=======
		//stepLog = "Running Workloads after Resize of PVC"
		//Step(stepLog, func() {
		//	err := workflowDataService.RunDataServiceWorkloads(NewPdsParams)
		//	log.FailOnError(err, "Error while running workloads on ds")
		//})
>>>>>>> ce649e04
	})
	It("Perform adhoc backup, restore after PVC Resize and validate them", func() {
		var bkpConfigResponse *automationModels.PDSBackupConfigResponse
		workflowBackUpConfig.WorkflowDataService = &workflowDataService
		pdsBackupConfigName = strings.ToLower("pds-qa-bkpConfig-" + utilities.RandString(5))

		Step("Take Backup and validate", func() {
			bkpConfigResponse, err = workflowBackUpConfig.CreateBackupConfig(pdsBackupConfigName, *deployment.Create.Meta.Uid)
			log.FailOnError(err, "Error occured while creating backupConfig")
			log.Infof("BackupConfigName: [%s], BackupConfigId: [%s]", *bkpConfigResponse.Create.Meta.Name, *bkpConfigResponse.Create.Meta.Uid)
		})

		defer func() {
			Step("Delete Backups", func() {
				err = workflowBackUpConfig.DeleteBackupConfig(pdsBackupConfigName)
				log.FailOnError(err, "Error while deleting BackupConfig [%s]", pdsBackupConfigName)
			})
		}()

		//Step("Perform Restore and validate", func() {
		//	workflowRestore.WorkflowDataService = workflowDataService
		//	backupUid := *bkpConfigResponse.Create.Meta.Uid
		//	deploymentName := *deployment.Create.Meta.Name
		//	cloudSnapId := ""
		//	// Set the DestClusterId same as the current ClusterId
		//	workflowRestore.Destination.DestinationClusterId = WorkflowTargetCluster.ClusterUID
		//
		//	log.FailOnError(err, "failed while registering destination target cluster")
		//
		//	workflowRestore.WorkflowBackupLocation = WorkflowbkpLoc
		//	restoreDeployment, err = workflowRestore.CreateRestore(backupUid, deploymentName, cloudSnapId)
		//	log.FailOnError(err, "Error while taking restore")
		//	log.Debugf("Restored DeploymentName: [%s]", restoreDeployment.Create.Meta.Name)
		//})

		//defer func() {
		//	Step("Delete RestoredDeployment", func() {
		//		err := workflowRestore.DeleteRestore(*restoreDeployment.Create.Meta.Uid)
		//		log.FailOnError(err, "Error while deleting restore")
		//	})
		//}()

		//Step("Validate md5hash for the restored deployments", func() {
		//	err := workflowDataService.ValidateDataServiceWorkloads(NewPdsParams, restoreDeployment)
		//	log.FailOnError(err, "Error occured in ValidateDataServiceWorkloads method")
		//})

	})

	JustAfterEach(func() {
		defer EndTorpedoTest()
	})
})

var _ = Describe("{PerformRestoreAfterDataServiceUpdate}", func() {
	var (
		deployment            *automationModels.PDSDeploymentResponse
		latestBackupUid       string
		pdsBackupConfigName   string
		restoreName           string
		dsNameAndAppTempId    map[string]string
		err                   error
		backupIdBeforeUpgrade string
	)

	JustBeforeEach(func() {
		StartPDSTorpedoTest("PerformRestoreAfterDataServiceUpdate", "Perform restore after ds update", nil, 0)

<<<<<<< HEAD
		stepLog := "Running Workloads before upgrading the ds image"
		Step(stepLog, func() {
			err := workflowDataservice.RunDataServiceWorkloads(NewPdsParams, "")
			log.FailOnError(err, "Error while running workloads on ds")
		})
=======
>>>>>>> ce649e04
	})

	It("Deploy data services and perform backup and restore on the same cluster", func() {
		Step("Create Service Configuration, Resource and Storage Templates", func() {
			dsNameAndAppTempId, _, _, err = WorkflowPDSTemplate.CreatePdsCustomTemplatesAndFetchIds(NewPdsParams)
			log.FailOnError(err, "Unable to create Custom Templates for PDS")
		})

		for _, ds := range NewPdsParams.DataServiceToTest {

			Step("Deploy dataservice", func() {

				WorkflowDataService.PDSTemplates = WorkflowPDSTemplate
				WorkflowDataService.PDSTemplates.ServiceConfigTemplateId = dsNameAndAppTempId[ds.Name]

				deployment, err = WorkflowDataService.DeployDataService(ds, ds.Image, ds.Version, PDS_DEFAULT_NAMESPACE)
				log.FailOnError(err, "Error while deploying ds")
				log.Infof("All deployments - [%+v]", WorkflowDataService.DataServiceDeployment)

<<<<<<< HEAD
		stepLog := "Running Workloads after upgrading the ds image"
		Step(stepLog, func() {
			err := workflowDataservice.RunDataServiceWorkloads(NewPdsParams, "")
			log.FailOnError(err, "Error while running workloads on ds")
		})
	})
=======
			})
>>>>>>> ce649e04

			Step("Create Adhoc backup config of the existing deployment", func() {
				pdsBackupConfigName = "pds-adhoc-backup-" + RandomString(5)
				bkpConfigResponse, err := WorkflowPDSBackupConfig.CreateBackupConfig(pdsBackupConfigName, *deployment.Create.Meta.Uid)
				log.FailOnError(err, "Error occured while creating backupConfig")
				log.Infof("BackupConfigName: [%s], BackupConfigId: [%s]", *bkpConfigResponse.Create.Meta.Name, *bkpConfigResponse.Create.Meta.Uid)
				log.Infof("All deployments - [%+v]", WorkflowDataService.DataServiceDeployment)
			})

			Step("Get the latest backup detail for the deployment", func() {
				backupResponse, err := WorkflowPDSBackup.GetLatestBackup(*deployment.Create.Meta.Uid)
				log.FailOnError(err, "Error occured while creating backup")
				latestBackupUid = *backupResponse.Meta.Uid
				log.Infof("Latest backup ID [%s], Name [%s]", *backupResponse.Meta.Uid, *backupResponse.Meta.Name)
				err = WorkflowPDSBackup.WaitForBackupToComplete(*backupResponse.Meta.Uid)
				backupIdBeforeUpgrade = *backupResponse.Meta.Uid
				log.FailOnError(err, "Error occured while waiting for backup to complete")
			})

			Step("Create Restore from the latest backup Id", func() {
				defer func() {
					err := SetSourceKubeConfig()
					log.FailOnError(err, "failed to switch context to source cluster")
				}()
				restoreName = "restore-bu-" + RandomString(5)
				CheckforClusterSwitch()
				_, err := WorkflowPDSRestore.CreateRestore(restoreName, latestBackupUid, restoreName, PDS_DEFAULT_NAMESPACE)
				log.FailOnError(err, "Restore Failed")
				log.Infof("All restores - [%+v]", WorkflowPDSRestore.Restores)
				log.Infof("Restore Created Name - [%s], UID - [%s]", *WorkflowPDSRestore.Restores[restoreName].Meta.Name, *WorkflowPDSRestore.Restores[restoreName].Meta.Uid)
			})

			Step("Upgrade DataService Version and Image", func() {
				_, err := WorkflowDataService.UpdateDataService(ds, *deployment.Create.Meta.Uid, ds.Image, ds.Version)
				log.FailOnError(err, "Error while updating ds")
			})

			Step("Create Adhoc backup config of the existing deployment after upgrade", func() {
				pdsBackupConfigName = "pds-adhoc-backup-" + RandomString(5)
				bkpConfigResponse, err := WorkflowPDSBackupConfig.CreateBackupConfig(pdsBackupConfigName, *deployment.Create.Meta.Uid)
				log.FailOnError(err, "Error occured while creating backupConfig")
				log.Infof("BackupConfigName: [%s], BackupConfigId: [%s]", *bkpConfigResponse.Create.Meta.Name, *bkpConfigResponse.Create.Meta.Uid)
				log.Infof("All deployments - [%+v]", WorkflowDataService.DataServiceDeployment)
			})

			Step("Get the latest backup detail for the deployment after upgrade", func() {
				backupResponse, err := WorkflowPDSBackup.GetLatestBackup(*deployment.Create.Meta.Uid)
				log.FailOnError(err, "Error occured while creating backup")
				latestBackupUid = *backupResponse.Meta.Uid
				log.Infof("Latest backup ID [%s], Name [%s]", *backupResponse.Meta.Uid, *backupResponse.Meta.Name)
				err = WorkflowPDSBackup.WaitForBackupToComplete(*backupResponse.Meta.Uid)
				log.FailOnError(err, "Error occured while waiting for backup to complete")
			})

			Step("Create Restore from the latest backup Id after upgrade", func() {
				defer func() {
					err := SetSourceKubeConfig()
					log.FailOnError(err, "failed to switch context to source cluster")
				}()
				restoreName = "restore-au-" + RandomString(5)
				CheckforClusterSwitch()
				_, err := WorkflowPDSRestore.CreateRestore(restoreName, latestBackupUid, restoreName, PDS_DEFAULT_NAMESPACE)
				log.FailOnError(err, "Restore Failed")
				log.Infof("All restores - [%+v]", WorkflowPDSRestore.Restores)
				log.Infof("Restore Created Name - [%s], UID - [%s]", *WorkflowPDSRestore.Restores[restoreName].Meta.Name, *WorkflowPDSRestore.Restores[restoreName].Meta.Uid)
			})

			Step("Create Restore from the backup Ids before upgrade", func() {
				defer func() {
					err := SetSourceKubeConfig()
					log.FailOnError(err, "failed to switch context to source cluster")
				}()
				restoreName = "restore-aubi-" + RandomString(5)
				CheckforClusterSwitch()
				_, err := WorkflowPDSRestore.CreateRestore(restoreName, backupIdBeforeUpgrade, restoreName, PDS_DEFAULT_NAMESPACE)
				log.FailOnError(err, "Restore Failed")
				log.Infof("All restores - [%+v]", WorkflowPDSRestore.Restores)
				log.Infof("Restore Created Name - [%s], UID - [%s]", *WorkflowPDSRestore.Restores[restoreName].Meta.Name, *WorkflowPDSRestore.Restores[restoreName].Meta.Uid)
			})

		}
	})

	JustAfterEach(func() {
		defer EndPDSTorpedoTest()
	})
})

var _ = Describe("{PerformSimultaneousBackupRestoreForMultipleDeployments}", func() {
	JustBeforeEach(func() {
		StartTorpedoTest("PerformSimultaneousBackupRestoreForMultipleDeployments", "Perform multiple backup and restore simultaneously for different deployments.", nil, 0)
	})
	var (
		workflowDataservice  pds.WorkflowDataService
		workFlowTemplates    pds.WorkflowPDSTemplates
		workflowBackUpConfig pds.WorkflowPDSBackupConfig
		workflowBackup       pds.WorkflowPDSBackup
		deployment           *automationModels.PDSDeploymentResponse
		workflowRestore      pds.WorkflowPDSRestore
		//	restoreDeployment    *automationModels.PDSRestoreResponse
		pdsBackupConfigNames []string
		latestBackupUid      string
		numberOfIterations   int
	)

	It("Deploy and Validate DataService", func() {
		Step("Create a PDS Namespace", func() {
			Namespace = strings.ToLower("pds-test-ns-" + utilities.RandString(5))
			WorkflowNamespace.TargetCluster = WorkflowTargetCluster
			workFlowTemplates.Platform = WorkflowPlatform
			WorkflowNamespace.Namespaces = make(map[string]string)
			workflowNamespace, err := WorkflowNamespace.CreateNamespaces(Namespace)
			log.FailOnError(err, "Unable to create namespace")
			log.Infof("Namespaces created - [%s]", workflowNamespace.Namespaces)
			log.Infof("Namespace id - [%s]", workflowNamespace.Namespaces[Namespace])

		})

		for _, ds := range NewPdsParams.DataServiceToTest {
			workflowDataservice.Namespace = &WorkflowNamespace

			serviceConfigId, stConfigId, resConfigId, err := workFlowTemplates.CreatePdsCustomTemplatesAndFetchIds(NewPdsParams)
			log.FailOnError(err, "Unable to create Custom Templates for PDS")
			workflowDataservice.PDSTemplates.ServiceConfigTemplateId = serviceConfigId[ds.Name]
			workflowDataservice.PDSTemplates.StorageTemplateId = stConfigId
			workflowDataservice.PDSTemplates.ResourceTemplateId = resConfigId

			deployment, err = workflowDataservice.DeployDataService(ds, ds.OldImage, ds.OldVersion, PDS_DEFAULT_NAMESPACE)
			log.FailOnError(err, "Error while deploying ds")
		}

<<<<<<< HEAD
		stepLog := "Running Workloads before upgrading the ds image"
		Step(stepLog, func() {
			err := workflowDataservice.RunDataServiceWorkloads(NewPdsParams, "")
			log.FailOnError(err, "Error while running workloads on ds")
		})
=======
		//stepLog := "Running Workloads before upgrading the ds image"
		//Step(stepLog, func() {
		//	err := workflowDataservice.RunDataServiceWorkloads(NewPdsParams)
		//	log.FailOnError(err, "Error while running workloads on ds")
		//})
>>>>>>> ce649e04
	})

	It("Perform adhoc backup, restore and validate - Multiple Backup and Restores", func() {
		workflowBackUpConfig.WorkflowDataService = &workflowDataservice
		workflowBackUpConfig.WorkflowBackupLocation = WorkflowbkpLoc
		numberOfIterations = 10

		Step("Start Multiple Backup Simultaneously", func() {
			var wg sync.WaitGroup
			for i := 0; i < numberOfIterations; i++ {
				wg.Add(1)
				go func() {
					defer wg.Done()
					defer GinkgoRecover()
					pdsBackupConfigName := strings.ToLower("pds-qa-bkpConfig-" + utilities.RandString(5))
					bkpConfigResponse, err := workflowBackUpConfig.CreateBackupConfig(pdsBackupConfigName, *deployment.Create.Meta.Uid)
					log.FailOnError(err, "Error occured while creating backupConfig")
					log.Infof("BackupConfigName: [%s], BackupConfigId: [%s]", *bkpConfigResponse.Create.Meta.Name, *bkpConfigResponse.Create.Meta.Uid)
					pdsBackupConfigNames = append(pdsBackupConfigNames, pdsBackupConfigName)

				}()
			}
			wg.Wait()
			log.Infof("All backups are completed successfully")
		})

		Step("Trigger multiple restores simultaneously", func() {
			// TODO: Keeping restores as sequential, needs to be changed to parallel later as multiple ns will be required
			allBackups, err := workflowBackup.ListAllBackups(*deployment.Create.Meta.Name)
			log.FailOnError(err, "Error occured while creating backup")
			log.Infof("Number of backups - [%d]", len(allBackups))

			for _, eachBackup := range allBackups {
				latestBackupUid = *eachBackup.Meta.Uid
				log.Infof("Current backup ID [%s], Name [%s]", *eachBackup.Meta.Uid, *eachBackup.Meta.Name)
				restoreName := "pds-restore-before-update-" + RandomString(5)
				workflowRestore.Destination = &WorkflowNamespace
				restoreDeployment, err := workflowRestore.CreateRestore(restoreName, latestBackupUid, Namespace, PDS_DEFAULT_NAMESPACE)
				log.FailOnError(err, "Error while taking restore")
				log.Debugf("Restored DeploymentName: [%s]", restoreDeployment.Create.Meta.Name)
			}

		})

		//Step("Validate md5hash for the restored deployments", func() {
		//	err := workflowDataservice.ValidateDataServiceWorkloads(NewPdsParams, restoreDeployment)
		//	log.FailOnError(err, "Error occured in ValidateDataServiceWorkloads method")
		//})

	})

	It("Delete DataServiceDeployment", func() {
		err := workflowDataservice.DeleteDeployment(*deployment.Create.Meta.Uid)
		log.FailOnError(err, "Error while deleting data Service")
	})

	JustAfterEach(func() {
		defer EndTorpedoTest()
	})
})<|MERGE_RESOLUTION|>--- conflicted
+++ resolved
@@ -456,19 +456,11 @@
 			})
 		}()
 
-<<<<<<< HEAD
-		stepLog := "Running Workloads before upgrading the ds image"
-		Step(stepLog, func() {
-			err := workflowDataservice.RunDataServiceWorkloads(NewPdsParams, "")
-			log.FailOnError(err, "Error while running workloads on ds")
-		})
-=======
 		//stepLog := "Running Workloads before upgrading the ds image"
 		//Step(stepLog, func() {
 		//	err := workflowDataservice.RunDataServiceWorkloads(NewPdsParams)
 		//	log.FailOnError(err, "Error while running workloads on ds")
 		//})
->>>>>>> ce649e04
 	})
 
 	It("Perform adhoc backup of old deployments", func() {
@@ -497,19 +489,11 @@
 			log.Debugf("Updated Deployment Id [%s]", *updatedDeployment.Update.Meta.Uid)
 		}
 
-<<<<<<< HEAD
-		stepLog := "Running Workloads after upgrading the ds image"
-		Step(stepLog, func() {
-			err := workflowDataservice.RunDataServiceWorkloads(NewPdsParams, "")
-			log.FailOnError(err, "Error while running workloads on ds")
-		})
-=======
 		//stepLog := "Running Workloads after upgrading the ds image"
 		//Step(stepLog, func() {
 		//	err := workflowDataservice.RunDataServiceWorkloads(NewPdsParams)
 		//	log.FailOnError(err, "Error while running workloads on ds")
 		//})
->>>>>>> ce649e04
 	})
 
 	It("Restore the old deployment and upgrade the restored deployment", func() {
@@ -528,19 +512,11 @@
 				log.Debugf("Updated Deployment Id [%s]", *updatedRestoredDeployment.Update.Meta.Uid)
 			}
 
-<<<<<<< HEAD
-			stepLog := "Running Workloads after upgrading the ds image"
-			Step(stepLog, func() {
-				err := workflowDataservice.RunDataServiceWorkloads(NewPdsParams, "")
-				log.FailOnError(err, "Error while running workloads on ds")
-			})
-=======
 			//stepLog := "Running Workloads after upgrading the ds image"
 			//Step(stepLog, func() {
 			//	err := workflowDataservice.RunDataServiceWorkloads(NewPdsParams)
 			//	log.FailOnError(err, "Error while running workloads on ds")
 			//})
->>>>>>> ce649e04
 		})
 	})
 
@@ -603,19 +579,11 @@
 				log.FailOnError(err, "Unable to delete Custom Templates for PDS")
 			})
 		}()
-<<<<<<< HEAD
-		stepLog := "Running Workloads before taking backups"
-		Step(stepLog, func() {
-			err := workflowDataService.RunDataServiceWorkloads(NewPdsParams, "")
-			log.FailOnError(err, "Error while running workloads on ds")
-		})
-=======
 		//stepLog := "Running Workloads before taking backups"
 		//Step(stepLog, func() {
 		//	err := workflowDataService.RunDataServiceWorkloads(NewPdsParams)
 		//	log.FailOnError(err, "Error while running workloads on ds")
 		//})
->>>>>>> ce649e04
 	})
 	It("Perform adhoc backup, restore before PVC Resize and validate them", func() {
 		var bkpConfigResponse *automationModels.PDSBackupConfigResponse
@@ -676,19 +644,11 @@
 		Step(stepLog, func() {
 			//Validate deployment function call here
 		})
-<<<<<<< HEAD
-		stepLog = "Running Workloads after Resize of PVC"
-		Step(stepLog, func() {
-			err := workflowDataService.RunDataServiceWorkloads(NewPdsParams, "")
-			log.FailOnError(err, "Error while running workloads on ds")
-		})
-=======
 		//stepLog = "Running Workloads after Resize of PVC"
 		//Step(stepLog, func() {
 		//	err := workflowDataService.RunDataServiceWorkloads(NewPdsParams)
 		//	log.FailOnError(err, "Error while running workloads on ds")
 		//})
->>>>>>> ce649e04
 	})
 	It("Perform adhoc backup, restore after PVC Resize and validate them", func() {
 		var bkpConfigResponse *automationModels.PDSBackupConfigResponse
@@ -757,14 +717,6 @@
 	JustBeforeEach(func() {
 		StartPDSTorpedoTest("PerformRestoreAfterDataServiceUpdate", "Perform restore after ds update", nil, 0)
 
-<<<<<<< HEAD
-		stepLog := "Running Workloads before upgrading the ds image"
-		Step(stepLog, func() {
-			err := workflowDataservice.RunDataServiceWorkloads(NewPdsParams, "")
-			log.FailOnError(err, "Error while running workloads on ds")
-		})
-=======
->>>>>>> ce649e04
 	})
 
 	It("Deploy data services and perform backup and restore on the same cluster", func() {
@@ -784,16 +736,7 @@
 				log.FailOnError(err, "Error while deploying ds")
 				log.Infof("All deployments - [%+v]", WorkflowDataService.DataServiceDeployment)
 
-<<<<<<< HEAD
-		stepLog := "Running Workloads after upgrading the ds image"
-		Step(stepLog, func() {
-			err := workflowDataservice.RunDataServiceWorkloads(NewPdsParams, "")
-			log.FailOnError(err, "Error while running workloads on ds")
-		})
-	})
-=======
-			})
->>>>>>> ce649e04
+			})
 
 			Step("Create Adhoc backup config of the existing deployment", func() {
 				pdsBackupConfigName = "pds-adhoc-backup-" + RandomString(5)
@@ -925,19 +868,11 @@
 			log.FailOnError(err, "Error while deploying ds")
 		}
 
-<<<<<<< HEAD
-		stepLog := "Running Workloads before upgrading the ds image"
-		Step(stepLog, func() {
-			err := workflowDataservice.RunDataServiceWorkloads(NewPdsParams, "")
-			log.FailOnError(err, "Error while running workloads on ds")
-		})
-=======
 		//stepLog := "Running Workloads before upgrading the ds image"
 		//Step(stepLog, func() {
 		//	err := workflowDataservice.RunDataServiceWorkloads(NewPdsParams)
 		//	log.FailOnError(err, "Error while running workloads on ds")
 		//})
->>>>>>> ce649e04
 	})
 
 	It("Perform adhoc backup, restore and validate - Multiple Backup and Restores", func() {

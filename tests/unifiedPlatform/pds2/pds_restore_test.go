package tests

import (
	"fmt"
	"github.com/portworx/torpedo/drivers/unifiedPlatform/stworkflows/platform"
	"strings"
	"sync"

	. "github.com/onsi/ginkgo/v2"
	"github.com/portworx/torpedo/drivers/unifiedPlatform/automationModels"
	"github.com/portworx/torpedo/drivers/unifiedPlatform/stworkflows/pds"
	"github.com/portworx/torpedo/drivers/utilities"
	"github.com/portworx/torpedo/pkg/log"
	. "github.com/portworx/torpedo/tests"
	. "github.com/portworx/torpedo/tests/unifiedPlatform"
)

var _ = Describe("{PerformRestoreToSameCluster}", func() {
	var (
		deployment          *automationModels.PDSDeploymentResponse
		latestBackupUid     string
		pdsBackupConfigName string
		restoreNamespace    string
		restoreName         string
		dsNameAndAppTempId  map[string]string
		err                 error
	)

	JustBeforeEach(func() {
		StartPDSTorpedoTest("PerformRestoreToSameCluster", "Deploy data services and perform backup and restore on the same cluster", nil, 0)
		restoreNamespace = "restore-" + RandomString(5)
		restoreName = "restore-" + RandomString(5)

	})

	It("Deploy data services and perform backup and restore on the same cluster", func() {

		Step("Create Service Configuration, Resource and Storage Templates", func() {
			//dsNameAndAppTempId = workFlowTemplates.CreateAppTemplate(NewPdsParams)
			dsNameAndAppTempId, _, _, err = WorkflowPDSTemplate.CreatePdsCustomTemplatesAndFetchIds(NewPdsParams)
			log.FailOnError(err, "Unable to create Custom Templates for PDS")
		})

		for _, ds := range NewPdsParams.DataServiceToTest {

			Step("Deploy dataservice", func() {

				WorkflowDataService.PDSTemplates = WorkflowPDSTemplate
				WorkflowDataService.PDSTemplates.ServiceConfigTemplateId = dsNameAndAppTempId[ds.Name]

				deployment, err = WorkflowDataService.DeployDataService(ds, ds.Image, ds.Version, PDS_DEFAULT_NAMESPACE)
				log.FailOnError(err, "Error while deploying ds")
				log.Infof("All deployments - [%+v]", WorkflowDataService.DataServiceDeployment)

			})

			Step("Create Adhoc backup config of the existing deployment", func() {
				pdsBackupConfigName = "pds-adhoc-backup-" + RandomString(5)
				bkpConfigResponse, err := WorkflowPDSBackupConfig.CreateBackupConfig(pdsBackupConfigName, *deployment.Create.Meta.Uid)
				log.FailOnError(err, "Error occured while creating backupConfig")
				log.Infof("BackupConfigName: [%s], BackupConfigId: [%s]", *bkpConfigResponse.Create.Meta.Name, *bkpConfigResponse.Create.Meta.Uid)
				log.Infof("All deployments - [%+v]", WorkflowDataService.DataServiceDeployment)
			})

			Step("Get the latest backup detail for the deployment", func() {
				backupResponse, err := WorkflowPDSBackup.GetLatestBackup(*deployment.Create.Meta.Uid)
				log.FailOnError(err, "Error occured while creating backup")
				latestBackupUid = *backupResponse.Meta.Uid
				log.Infof("Latest backup ID [%s], Name [%s]", *backupResponse.Meta.Uid, *backupResponse.Meta.Name)
				err = WorkflowPDSBackup.WaitForBackupToComplete(*backupResponse.Meta.Uid)
				log.FailOnError(err, "Error occured while waiting for backup to complete")
			})

			Step("Create Restore from the latest backup Id", func() {
				defer func() {
					err := SetSourceKubeConfig()
					log.FailOnError(err, "failed to switch context to source cluster")
				}()
				CheckforClusterSwitch()
				_, err := WorkflowPDSRestore.CreateRestore(restoreName, latestBackupUid, restoreNamespace, PDS_DEFAULT_NAMESPACE)
				log.FailOnError(err, "Restore Failed")
				log.Infof("All restores - [%+v]", WorkflowPDSRestore.Restores)
				log.Infof("Restore Created Name - [%s], UID - [%s]", *WorkflowPDSRestore.Restores[restoreName].Meta.Name, *WorkflowPDSRestore.Restores[restoreName].Meta.Uid)
			})
		}

	})

	JustAfterEach(func() {
		defer EndPDSTorpedoTest()
	})
})

var _ = Describe("{PerformRestoreToDifferentClusterSameProject}", func() {
	var (
		deployment          *automationModels.PDSDeploymentResponse
		latestBackupUid     string
		pdsBackupConfigName string
		restoreNamespace    string
		restoreName         string
		dsNameAndAppTempId  map[string]string
		err                 error
	)
	JustBeforeEach(func() {
		StartPDSTorpedoTest("PerformRestoreToDifferentClusterSameProject", "Deploy data services and perform backup and restore on a different cluster on the same project", nil, 0)

		restoreNamespace = "restore-" + RandomString(5)
		restoreName = "restore-" + RandomString(5)
	})

	It("Deploy data services and perform backup and restore on the different cluster", func() {

		Step("Create Service Configuration, Resource and Storage Templates", func() {
			//dsNameAndAppTempId = workFlowTemplates.CreateAppTemplate(NewPdsParams)
			dsNameAndAppTempId, _, _, err = WorkflowPDSTemplate.CreatePdsCustomTemplatesAndFetchIds(NewPdsParams)
			log.FailOnError(err, "Unable to create Custom Templates for PDS")
		})

		for _, ds := range NewPdsParams.DataServiceToTest {

			Step("Deploy dataservice", func() {

				WorkflowDataService.PDSTemplates = WorkflowPDSTemplate
				WorkflowDataService.PDSTemplates.ServiceConfigTemplateId = dsNameAndAppTempId[ds.Name]

				deployment, err = WorkflowDataService.DeployDataService(ds, ds.Image, ds.Version, PDS_DEFAULT_NAMESPACE)
				log.FailOnError(err, "Error while deploying ds")
				log.Infof("All deployments - [%+v]", WorkflowDataService.DataServiceDeployment)

			})

			Step("Create Adhoc backup config of the existing deployment", func() {
				pdsBackupConfigName = "pds-adhoc-backup-" + RandomString(5)
				bkpConfigResponse, err := WorkflowPDSBackupConfig.CreateBackupConfig(pdsBackupConfigName, *deployment.Create.Meta.Uid)
				log.FailOnError(err, "Error occured while creating backupConfig")
				log.Infof("BackupConfigName: [%s], BackupConfigId: [%s]", *bkpConfigResponse.Create.Meta.Name, *bkpConfigResponse.Create.Meta.Uid)
			})

			Step("Get the latest backup detail for the deployment", func() {
				backupResponse, err := WorkflowPDSBackup.GetLatestBackup(*deployment.Create.Meta.Uid)
				log.FailOnError(err, "Error occured while creating backup")
				latestBackupUid = *backupResponse.Meta.Uid
				log.Infof("Latest backup ID [%s], Name [%s]", *backupResponse.Meta.Uid, *backupResponse.Meta.Name)
				err = WorkflowPDSBackup.WaitForBackupToComplete(*backupResponse.Meta.Uid)
				log.FailOnError(err, "Error occured while waiting for backup to complete")
			})

			Step("Create Restore from the latest backup Id", func() {
				WorkflowPDSRestore.Destination = &WorkflowNamespaceDestination
				CheckforClusterSwitch()
				_, err := WorkflowPDSRestore.CreateRestore(restoreName, latestBackupUid, restoreNamespace, PDS_DEFAULT_NAMESPACE)
				log.FailOnError(err, "Restore Failed")

				log.Infof("Restore created successfully with ID - [%s]", *WorkflowPDSRestore.Restores[restoreName].Meta.Uid)
			})
		}

	})

	JustAfterEach(func() {
		defer EndPDSTorpedoTest()

	})
})

var _ = Describe("{PerformRestoreToDifferentClusterProject}", func() {
	var (
		destinationProject  platform.WorkflowProject
		latestBackupUid     string
		pdsBackupConfigName string
		restoreNamespace    string
		restoreName         string
		deployment          *automationModels.PDSDeploymentResponse
		dsNameAndAppTempId  map[string]string
		err                 error
	)

	JustBeforeEach(func() {
		StartPDSTorpedoTest("PerformRestoreToDifferentClusterProject", "Deploy data services and perform backup and restore on the different cluster from different project", nil, 0)
		restoreNamespace = "namespace-" + RandomString(5)
		destinationProject.Platform = WorkflowPlatform
		restoreName = "restore-" + RandomString(5)
	})

	It("Deploy data services and perform backup and restore on the different cluster", func() {

		Step("Create Service Configuration, Resource and Storage Templates", func() {
			//dsNameAndAppTempId = workFlowTemplates.CreateAppTemplate(NewPdsParams)
			dsNameAndAppTempId, _, _, err = WorkflowPDSTemplate.CreatePdsCustomTemplatesAndFetchIds(NewPdsParams)
			log.FailOnError(err, "Unable to create Custom Templates for PDS")
		})

		for _, ds := range NewPdsParams.DataServiceToTest {

			Step("Deploy dataservice", func() {

				WorkflowDataService.PDSTemplates = WorkflowPDSTemplate
				WorkflowDataService.PDSTemplates.ServiceConfigTemplateId = dsNameAndAppTempId[ds.Name]

				deployment, err = WorkflowDataService.DeployDataService(ds, ds.Image, ds.Version, PDS_DEFAULT_NAMESPACE)
				log.FailOnError(err, "Error while deploying ds")
				log.Infof("All deployments - [%+v]", WorkflowDataService.DataServiceDeployment)

			})

			Step("Create Adhoc backup config of the existing deployment", func() {
				pdsBackupConfigName = "pds-adhoc-backup-" + RandomString(5)
				bkpConfigResponse, err := WorkflowPDSBackupConfig.CreateBackupConfig(pdsBackupConfigName, *deployment.Create.Meta.Uid)
				log.FailOnError(err, "Error occured while creating backupConfig")
				log.Infof("BackupConfigName: [%s], BackupConfigId: [%s]", *bkpConfigResponse.Create.Meta.Name, *bkpConfigResponse.Create.Meta.Uid)
			})

			Step("Get the latest backup detail for the deployment", func() {
				backupResponse, err := WorkflowPDSBackup.GetLatestBackup(*deployment.Create.Meta.Uid)
				log.FailOnError(err, "Error occured while creating backup")
				latestBackupUid = *backupResponse.Meta.Uid
				log.Infof("Latest backup ID [%s], Name [%s]", *backupResponse.Meta.Uid, *backupResponse.Meta.Name)
				err = WorkflowPDSBackup.WaitForBackupToComplete(*backupResponse.Meta.Uid)
				log.FailOnError(err, "Error occured while waiting for backup to complete")
			})

			Step("Create Project", func() {
				destinationProject.ProjectName = fmt.Sprintf("project-destination-%s", utilities.RandomString(5))
				_, err := destinationProject.CreateProject()
				log.FailOnError(err, "Unable to create project")
				log.Infof("Project created with ID - [%s]", destinationProject.ProjectId)
			})

			Step("Associate target cluster and restore namespace to Project", func() {
				err := destinationProject.Associate(
					[]string{WorkflowTargetClusterDestination.ClusterUID},
					[]string{},
					[]string{WorkflowCc.CloudCredentials[NewPdsParams.BackUpAndRestore.TargetLocation].ID},
					[]string{WorkflowbkpLoc.BkpLocation.BkpLocationId},
					[]string{},
					[]string{},
				)
				log.FailOnError(err, "Unable to associate Cluster to Project")
				log.Infof("Associated Resources - [%+v]", WorkflowProject.AssociatedResources)
			})

			Step("Create Restore from the latest backup Id", func() {
				WorkflowPDSRestore.Destination = &WorkflowNamespaceDestination
				CheckforClusterSwitch()
				_, err := WorkflowPDSRestore.CreateRestore(restoreName, latestBackupUid, restoreNamespace, PDS_DEFAULT_NAMESPACE)
				log.FailOnError(err, "Restore Failed")
				log.Infof("Restore created successfully with ID - [%s]", WorkflowPDSRestore.Restores[restoreName].Meta.Uid)
			})
		}
	})

	JustAfterEach(func() {
		defer EndPDSTorpedoTest()
	})

})

var _ = Describe("{PerformSimultaneousRestoresDifferentDataService}", func() {
	var (
		deployments          []*automationModels.PDSDeploymentResponse
		pdsBackupConfigName  string
		restoreNames         []string
		deploymentNamespace  string
		allBackupIds         map[string][]string
		dsNameAndAppTempId   map[string]string
		err                  error
		BackupsPerDeployment int
		allErrors            []error
		RestoresPerBackup    int
	)

	JustBeforeEach(func() {
		StartPDSTorpedoTest("PerformSimultaneousRestoresDifferentDataService", "Perform multiple backup and restore simultaneously for different dataservices.", nil, 0)
		restoreNames = make([]string, 0)
		deployments = make([]*automationModels.PDSDeploymentResponse, 0)
		allBackupIds = make(map[string][]string)
		BackupsPerDeployment = 1
		RestoresPerBackup = 3
	})

	It("Perform multiple backup and restore simultaneously for different dataservices", func() {

		Step("Create Service Configuration, Resource and Storage Templates", func() {
			//dsNameAndAppTempId = workFlowTemplates.CreateAppTemplate(NewPdsParams)
			dsNameAndAppTempId, _, _, err = WorkflowPDSTemplate.CreatePdsCustomTemplatesAndFetchIds(NewPdsParams)
			log.FailOnError(err, "Unable to create Custom Templates for PDS")
		})

		for _, ds := range NewPdsParams.DataServiceToTest {

			Step("Create a namespace for PDS", func() {
				deploymentNamespace = fmt.Sprintf("%s-%s", strings.ToLower(ds.Name), RandomString(5))
				_, err := WorkflowNamespace.CreateNamespaces(deploymentNamespace)
				log.FailOnError(err, "Unable to create namespace")
				log.Infof("Namespaces created - [%s]", WorkflowNamespace.Namespaces)
			})

			Step("Associate namespace and cluster to Project", func() {
				err := WorkflowProject.Associate(
					[]string{},
					[]string{WorkflowNamespace.Namespaces[deploymentNamespace]},
					[]string{},
					[]string{},
					[]string{},
					[]string{},
				)
				log.FailOnError(err, "Unable to associate Cluster to Project")
				log.Infof("Associated Resources - [%+v]", WorkflowProject.AssociatedResources)
			})

			Step("Deploy multiple dataservice", func() {

				WorkflowDataService.PDSTemplates = WorkflowPDSTemplate
				WorkflowDataService.PDSTemplates.ServiceConfigTemplateId = dsNameAndAppTempId[ds.Name]

				currDeployment, err := WorkflowDataService.DeployDataService(ds, ds.Image, ds.Version, deploymentNamespace)
				log.FailOnError(err, "Error while deploying ds")
				log.Infof("All deployments - [%+v]", WorkflowDataService.DataServiceDeployment)
				deployments = append(deployments, currDeployment)

				//stepLog := "Running Workloads on deployment"
				//Step(stepLog, func() {
				//	err := workflowDataservice.RunDataServiceWorkloads(NewPdsParams)
				//	log.FailOnError(err, "Error while running workloads on ds")
				//})
			})
		}

		Step("Create multiple Adhoc backup config for the existing deployment", func() {
			var wg sync.WaitGroup

			for _, deployment := range deployments {
				for i := 0; i < BackupsPerDeployment; i++ {
					wg.Add(1)
					go func() {

						defer wg.Done()
						defer GinkgoRecover()

						pdsBackupConfigName = "pds-adhoc-backup-" + RandomString(5)
						bkpConfigResponse, err := WorkflowPDSBackupConfig.CreateBackupConfig(pdsBackupConfigName, *deployment.Create.Meta.Uid)
						if err != nil {
							log.Errorf("Some error occurred while creating backup [%s], Error - [%s]", pdsBackupConfigName, err.Error())
							allErrors = append(allErrors, err)
						}
						log.Infof("BackupConfigName: [%s], BackupConfigId: [%s]", *bkpConfigResponse.Create.Meta.Name, *bkpConfigResponse.Create.Meta.Uid)
					}()
				}
			}

			wg.Wait()
			dash.VerifyFatal(len(allErrors), 0, "Verifying multiple backup creation")
			log.InfoD("Simultaneous backup config creation succeeded")
		})

		Step("Get the backup detail for the backup configs", func() {
			for _, deployment := range deployments {
				allBackupResponse, err := WorkflowPDSBackup.ListAllBackups(*deployment.Create.Meta.Uid)
				log.FailOnError(err, "Error occured while creating backup")
				dash.VerifyFatal(len(allBackupResponse), BackupsPerDeployment, fmt.Sprintf("Total number of backups found for [%s] are not consisten with backup configs created.", *deployment.Create.Meta.Name))
				for _, backupResponse := range allBackupResponse {
					log.Infof("Backup ID [%s], Name [%s]", *backupResponse.Meta.Uid, *backupResponse.Meta.Name)
					err = WorkflowPDSBackup.WaitForBackupToComplete(*backupResponse.Meta.Uid)
					log.FailOnError(err, "Error occured while waiting for backup to complete")
					allBackupIds[WorkflowDataService.DataServiceDeployment[*deployment.Create.Meta.Uid].Namespace] = append(allBackupIds[WorkflowDataService.DataServiceDeployment[*deployment.Create.Meta.Uid].Namespace], *backupResponse.Meta.Uid)
				}
			}

			log.InfoD("Simultaneous backups creation succeeded")
		})

		Step("Creating Simultaneous restores from the dataservices", func() {
			var wg sync.WaitGroup

<<<<<<< HEAD
			WorkflowPDSRestore.Destination = &WorkflowNamespaceDestination
			CheckforClusterSwitch()

			for _, backupId := range allBackupIds {

				for i := 0; i < RestoresPerBackup; i++ {
=======
			for ns, backupIds := range allBackupIds {

				for _, backupId := range backupIds {
>>>>>>> 7de45e20
					wg.Add(1)

					go func() {
						defer wg.Done()
						defer GinkgoRecover()

						restoreName := "restore-" + RandomString(5)
<<<<<<< HEAD
						_, err := WorkflowPDSRestore.CreateRestore(restoreName, backupId, restoreName)
=======
						_, err := WorkflowPDSRestore.CreateRestore(restoreName, backupId, restoreName, ns)
>>>>>>> 7de45e20
						if err != nil {
							log.Errorf("Error occurred while creating [%s], Error - [%s]", restoreName, err.Error())
						}
						log.Infof("Restore created successfully with ID - [%s]", WorkflowPDSRestore.Restores[restoreName].Meta.Uid)
						restoreNames = append(restoreNames, restoreName)
					}()
				}

			}

			wg.Wait()
			dash.VerifyFatal(len(allErrors), 0, "Verifying multiple restore creation")
			log.InfoD("Simultaneous restores succeeded")
		})
	})

	JustAfterEach(func() {
		defer EndPDSTorpedoTest()
	})

})

var _ = Describe("{UpgradeDataServiceImageAndVersionWithBackUpRestore}", func() {
	JustBeforeEach(func() {
		StartTorpedoTest("UpgradeDataServiceImageAndVersionWithBackUpRestore", "Upgrade Data Service Version and Image", nil, 0)
	})
	var (
		workflowDataservice  pds.WorkflowDataService
		workFlowTemplates    pds.WorkflowPDSTemplates
		workflowBackUpConfig pds.WorkflowPDSBackupConfig
		//workflowRestore      pds.WorkflowPDSRestore
		deployment        *automationModels.PDSDeploymentResponse
		updatedDeployment *automationModels.PDSDeploymentResponse
		//restoreDeployment    *automationModels.PDSRestoreResponse
		bkpConfigResponse   *automationModels.PDSBackupConfigResponse
		pdsBackupConfigName string
		oldDeploymentId     string
		newDeploymentId     string
		err                 error
	)

	It("Deploy and Validate DataService", func() {
		Step("Create a PDS Namespace", func() {
			Namespace = strings.ToLower("pds-test-ns-" + utilities.RandString(5))
			WorkflowNamespace.TargetCluster = WorkflowTargetCluster
			workFlowTemplates.Platform = WorkflowPlatform
			WorkflowNamespace.Namespaces = make(map[string]string)
			workflowNamespace, err := WorkflowNamespace.CreateNamespaces(Namespace)
			log.FailOnError(err, "Unable to create namespace")
			log.Infof("Namespaces created - [%s]", workflowNamespace.Namespaces)
			log.Infof("Namespace id - [%s]", workflowNamespace.Namespaces[Namespace])

		})

		for _, ds := range NewPdsParams.DataServiceToTest {
			workflowDataservice.Namespace = &WorkflowNamespace

			serviceConfigId, stConfigId, resConfigId, err := workFlowTemplates.CreatePdsCustomTemplatesAndFetchIds(NewPdsParams)
			log.FailOnError(err, "Unable to create Custom Templates for PDS")
			workflowDataservice.PDSTemplates.ServiceConfigTemplateId = serviceConfigId[ds.Name]
			workflowDataservice.PDSTemplates.StorageTemplateId = stConfigId
			workflowDataservice.PDSTemplates.ResourceTemplateId = resConfigId

			deployment, err = workflowDataservice.DeployDataService(ds, ds.OldImage, ds.OldVersion, PDS_DEFAULT_NAMESPACE)
			log.FailOnError(err, "Error while deploying ds")
		}

		defer func() {
			Step("Delete DataServiceDeployment", func() {
				err := workflowDataservice.DeleteDeployment(*deployment.Create.Meta.Uid)
				log.FailOnError(err, "Error while deleting dataservice")
			})
		}()

		//stepLog := "Running Workloads before upgrading the ds image"
		//Step(stepLog, func() {
		//	err := workflowDataservice.RunDataServiceWorkloads(NewPdsParams)
		//	log.FailOnError(err, "Error while running workloads on ds")
		//})
	})

	It("Perform adhoc backup of old deployments", func() {
		workflowBackUpConfig.WorkflowDataService = &workflowDataservice
		workflowBackUpConfig.WorkflowBackupLocation = WorkflowbkpLoc
		pdsBackupConfigName = strings.ToLower("pds-qa-bkpConfig-" + utilities.RandString(5))

		Step("Take Backup and validate", func() {
			bkpConfigResponse, err = workflowBackUpConfig.CreateBackupConfig(pdsBackupConfigName, *deployment.Create.Meta.Uid)
			log.FailOnError(err, "Error occured while creating backupConfig")
			log.Infof("BackupConfigName: [%s], BackupConfigId: [%s]", *bkpConfigResponse.Create.Meta.Name, *bkpConfigResponse.Create.Meta.Uid)
		})

		defer func() {
			Step("Delete Backups", func() {
				err = workflowBackUpConfig.DeleteBackupConfig(pdsBackupConfigName)
				log.FailOnError(err, "Error while deleting BackupConfig [%s]", pdsBackupConfigName)
			})
		}()
	})

	It("Upgrade DataService Version and Image", func() {
		for _, ds := range NewPdsParams.DataServiceToTest {
			updatedDeployment, err = workflowDataservice.UpdateDataService(ds, oldDeploymentId, ds.Image, ds.Version)
			log.FailOnError(err, "Error while updating ds")
			log.Debugf("Updated Deployment Id [%s]", *updatedDeployment.Update.Meta.Uid)
		}

		//stepLog := "Running Workloads after upgrading the ds image"
		//Step(stepLog, func() {
		//	err := workflowDataservice.RunDataServiceWorkloads(NewPdsParams)
		//	log.FailOnError(err, "Error while running workloads on ds")
		//})
	})

	It("Restore the old deployment and upgrade the restored deployment", func() {

		//defer func() {
		//	Step("Delete RestoredDeployment", func() {
		//		err := workflowRestore.DeleteRestore(*restoreDeployment.Create.Meta.Uid)
		//		log.FailOnError(err, "Error while deleting restore")
		//	})
		//}()

		Step("Update restored DataService Version and Image", func() {
			for _, ds := range NewPdsParams.DataServiceToTest {
				updatedRestoredDeployment, err := workflowDataservice.UpdateDataService(ds, newDeploymentId, ds.Image, ds.Version)
				log.FailOnError(err, "Error while updating ds")
				log.Debugf("Updated Deployment Id [%s]", *updatedRestoredDeployment.Update.Meta.Uid)
			}

			//stepLog := "Running Workloads after upgrading the ds image"
			//Step(stepLog, func() {
			//	err := workflowDataservice.RunDataServiceWorkloads(NewPdsParams)
			//	log.FailOnError(err, "Error while running workloads on ds")
			//})
		})
	})

	JustAfterEach(func() {
		defer EndTorpedoTest()
	})
})

var _ = Describe("{PerformRestoreAfterPVCResize}", func() {
	JustBeforeEach(func() {
		StartTorpedoTest("PerformRestoreAfterPVCResize", "Deploy data services, increase PVC Size and perform backup and restore on the same cluster", nil, 0)
	})
	var (
		workflowDataService  pds.WorkflowDataService
		workflowBackUpConfig pds.WorkflowPDSBackupConfig
		//workflowRestore      pds.WorkflowPDSRestore
		deployment *automationModels.PDSDeploymentResponse
		//	restoreDeployment *automationModels.PDSRestoreResponse

		workFlowTemplates pds.WorkflowPDSTemplates
		tempList          []string

		pdsBackupConfigName string
		err                 error
	)

	It("Deploy, Validate and RunWorkloads on DataService", func() {
		Step("Create a PDS Namespace", func() {
			Namespace = strings.ToLower("pds-test-ns-" + utilities.RandString(5))
			WorkflowNamespace.TargetCluster = WorkflowTargetCluster
			WorkflowNamespace.Namespaces = make(map[string]string)
			workflowNamespace, err := WorkflowNamespace.CreateNamespaces(Namespace)
			log.FailOnError(err, "Unable to create namespace")
			log.Infof("Namespaces created - [%s]", workflowNamespace.Namespaces)
			log.Infof("Namespace id - [%s]", workflowNamespace.Namespaces[Namespace])
		})

		for _, ds := range NewPdsParams.DataServiceToTest {
			workflowDataService.Namespace = &WorkflowNamespace
			serviceConfigId, stConfigId, resConfigId, err := workFlowTemplates.CreatePdsCustomTemplatesAndFetchIds(NewPdsParams)
			log.FailOnError(err, "Unable to create Custom Templates for PDS")
			workflowDataService.PDSTemplates.ServiceConfigTemplateId = serviceConfigId[ds.Name]
			workflowDataService.PDSTemplates.StorageTemplateId = stConfigId
			workflowDataService.PDSTemplates.ResourceTemplateId = resConfigId
			tempList = append(tempList, serviceConfigId[ds.Name], stConfigId, resConfigId)
			deployment, err = workflowDataService.DeployDataService(ds, ds.Image, ds.Version, PDS_DEFAULT_NAMESPACE)
			log.FailOnError(err, "Error while deploying ds")
		}

		defer func() {
			Step("Delete DataServiceDeployment", func() {
				err := workflowDataService.DeleteDeployment(*deployment.Create.Meta.Uid)
				log.FailOnError(err, "Error while deleting dataservice")
			})
		}()

		defer func() {
			Step("Delete created Templates", func() {
				err := workFlowTemplates.DeleteCreatedCustomPdsTemplates(tempList)
				log.FailOnError(err, "Unable to delete Custom Templates for PDS")
			})
		}()
		//stepLog := "Running Workloads before taking backups"
		//Step(stepLog, func() {
		//	err := workflowDataService.RunDataServiceWorkloads(NewPdsParams)
		//	log.FailOnError(err, "Error while running workloads on ds")
		//})
	})
	It("Perform adhoc backup, restore before PVC Resize and validate them", func() {
		var bkpConfigResponse *automationModels.PDSBackupConfigResponse
		workflowBackUpConfig.WorkflowDataService = &workflowDataService
		pdsBackupConfigName = strings.ToLower("pds-qa-bkpConfig-" + utilities.RandString(5))

		Step("Take Backup and validate", func() {
			bkpConfigResponse, err = workflowBackUpConfig.CreateBackupConfig(pdsBackupConfigName, *deployment.Create.Meta.Uid)
			log.FailOnError(err, "Error occured while creating backupConfig")
			log.Infof("BackupConfigName: [%s], BackupConfigId: [%s]", *bkpConfigResponse.Create.Meta.Name, *bkpConfigResponse.Create.Meta.Uid)
		})

		defer func() {
			Step("Delete Backups", func() {
				err = workflowBackUpConfig.DeleteBackupConfig(pdsBackupConfigName)
				log.FailOnError(err, "Error while deleting BackupConfig [%s]", pdsBackupConfigName)
			})
		}()

		//Step("Perform Restore and validate", func() {
		//	workflowRestore.WorkflowDataService = workflowDataService
		//	backupUid := *bkpConfigResponse.Create.Meta.Uid
		//	deploymentName := *deployment.Create.Meta.Name
		//	cloudSnapId := ""
		//	// Set the DestClusterId same as the current ClusterId
		//	workflowRestore.Destination.DestinationClusterId = WorkflowTargetCluster.ClusterUID
		//
		//	log.FailOnError(err, "failed while registering destination target cluster")
		//
		//	workflowRestore.WorkflowBackupLocation = WorkflowbkpLoc
		//	restoreDeployment, err = workflowRestore.CreateRestore(backupUid, deploymentName, cloudSnapId)
		//	log.FailOnError(err, "Error while taking restore")
		//	log.Debugf("Restored DeploymentName: [%s]", restoreDeployment.Create.Meta.Name)
		//})

		//defer func() {
		//	Step("Delete RestoredDeployment", func() {
		//		err := workflowRestore.DeleteRestore(*restoreDeployment.Create.Meta.Uid)
		//		log.FailOnError(err, "Error while deleting restore")
		//	})
		//}()

		//Step("Validate md5hash for the restored deployments", func() {
		//	err := workflowDataService.ValidateDataServiceWorkloads(NewPdsParams, restoreDeployment)
		//	log.FailOnError(err, "Error occured in ValidateDataServiceWorkloads method")
		//})

	})

	It("Increase PVC Size by 1 GB of DataService from K8s", func() {
		for _, ds := range NewPdsParams.DataServiceToTest {
			log.InfoD("Dataservice on which the PVC needs to be resized is- [%v]", ds.Name)
			err = workflowDataService.IncreasePvcSizeBy1gb(workflowDataService.DataServiceDeployment[*deployment.Create.Meta.Uid].Namespace, *deployment.Create.Status.CustomResourceName, 1)
			log.FailOnError(err, "Failing while Increasing the PVC name...")

		}
		stepLog := "Validate the deployment after PVC Resize"
		Step(stepLog, func() {
			//Validate deployment function call here
		})
		//stepLog = "Running Workloads after Resize of PVC"
		//Step(stepLog, func() {
		//	err := workflowDataService.RunDataServiceWorkloads(NewPdsParams)
		//	log.FailOnError(err, "Error while running workloads on ds")
		//})
	})
	It("Perform adhoc backup, restore after PVC Resize and validate them", func() {
		var bkpConfigResponse *automationModels.PDSBackupConfigResponse
		workflowBackUpConfig.WorkflowDataService = &workflowDataService
		pdsBackupConfigName = strings.ToLower("pds-qa-bkpConfig-" + utilities.RandString(5))

		Step("Take Backup and validate", func() {
			bkpConfigResponse, err = workflowBackUpConfig.CreateBackupConfig(pdsBackupConfigName, *deployment.Create.Meta.Uid)
			log.FailOnError(err, "Error occured while creating backupConfig")
			log.Infof("BackupConfigName: [%s], BackupConfigId: [%s]", *bkpConfigResponse.Create.Meta.Name, *bkpConfigResponse.Create.Meta.Uid)
		})

		defer func() {
			Step("Delete Backups", func() {
				err = workflowBackUpConfig.DeleteBackupConfig(pdsBackupConfigName)
				log.FailOnError(err, "Error while deleting BackupConfig [%s]", pdsBackupConfigName)
			})
		}()

		//Step("Perform Restore and validate", func() {
		//	workflowRestore.WorkflowDataService = workflowDataService
		//	backupUid := *bkpConfigResponse.Create.Meta.Uid
		//	deploymentName := *deployment.Create.Meta.Name
		//	cloudSnapId := ""
		//	// Set the DestClusterId same as the current ClusterId
		//	workflowRestore.Destination.DestinationClusterId = WorkflowTargetCluster.ClusterUID
		//
		//	log.FailOnError(err, "failed while registering destination target cluster")
		//
		//	workflowRestore.WorkflowBackupLocation = WorkflowbkpLoc
		//	restoreDeployment, err = workflowRestore.CreateRestore(backupUid, deploymentName, cloudSnapId)
		//	log.FailOnError(err, "Error while taking restore")
		//	log.Debugf("Restored DeploymentName: [%s]", restoreDeployment.Create.Meta.Name)
		//})

		//defer func() {
		//	Step("Delete RestoredDeployment", func() {
		//		err := workflowRestore.DeleteRestore(*restoreDeployment.Create.Meta.Uid)
		//		log.FailOnError(err, "Error while deleting restore")
		//	})
		//}()

		//Step("Validate md5hash for the restored deployments", func() {
		//	err := workflowDataService.ValidateDataServiceWorkloads(NewPdsParams, restoreDeployment)
		//	log.FailOnError(err, "Error occured in ValidateDataServiceWorkloads method")
		//})

	})

	JustAfterEach(func() {
		defer EndTorpedoTest()
	})
})

var _ = Describe("{PerformRestoreAfterDataServiceUpdate}", func() {
	var (
		deployment            *automationModels.PDSDeploymentResponse
		latestBackupUid       string
		pdsBackupConfigName   string
		restoreName           string
		dsNameAndAppTempId    map[string]string
		err                   error
		backupIdBeforeUpgrade string
	)

	JustBeforeEach(func() {
		StartPDSTorpedoTest("PerformRestoreAfterDataServiceUpdate", "Perform restore after ds update", nil, 0)

	})

	It("Deploy data services and perform backup and restore on the same cluster", func() {
		Step("Create Service Configuration, Resource and Storage Templates", func() {
			dsNameAndAppTempId, _, _, err = WorkflowPDSTemplate.CreatePdsCustomTemplatesAndFetchIds(NewPdsParams)
			log.FailOnError(err, "Unable to create Custom Templates for PDS")
		})

		for _, ds := range NewPdsParams.DataServiceToTest {

			Step("Deploy dataservice", func() {

				WorkflowDataService.PDSTemplates = WorkflowPDSTemplate
				WorkflowDataService.PDSTemplates.ServiceConfigTemplateId = dsNameAndAppTempId[ds.Name]

				deployment, err = WorkflowDataService.DeployDataService(ds, ds.Image, ds.Version, PDS_DEFAULT_NAMESPACE)
				log.FailOnError(err, "Error while deploying ds")
				log.Infof("All deployments - [%+v]", WorkflowDataService.DataServiceDeployment)

			})

			Step("Create Adhoc backup config of the existing deployment", func() {
				pdsBackupConfigName = "pds-adhoc-backup-" + RandomString(5)
				bkpConfigResponse, err := WorkflowPDSBackupConfig.CreateBackupConfig(pdsBackupConfigName, *deployment.Create.Meta.Uid)
				log.FailOnError(err, "Error occured while creating backupConfig")
				log.Infof("BackupConfigName: [%s], BackupConfigId: [%s]", *bkpConfigResponse.Create.Meta.Name, *bkpConfigResponse.Create.Meta.Uid)
				log.Infof("All deployments - [%+v]", WorkflowDataService.DataServiceDeployment)
			})

			Step("Get the latest backup detail for the deployment", func() {
				backupResponse, err := WorkflowPDSBackup.GetLatestBackup(*deployment.Create.Meta.Uid)
				log.FailOnError(err, "Error occured while creating backup")
				latestBackupUid = *backupResponse.Meta.Uid
				log.Infof("Latest backup ID [%s], Name [%s]", *backupResponse.Meta.Uid, *backupResponse.Meta.Name)
				err = WorkflowPDSBackup.WaitForBackupToComplete(*backupResponse.Meta.Uid)
				backupIdBeforeUpgrade = *backupResponse.Meta.Uid
				log.FailOnError(err, "Error occured while waiting for backup to complete")
			})

			Step("Create Restore from the latest backup Id", func() {
				defer func() {
					err := SetSourceKubeConfig()
					log.FailOnError(err, "failed to switch context to source cluster")
				}()
				restoreName = "restore-bu-" + RandomString(5)
				CheckforClusterSwitch()
				_, err := WorkflowPDSRestore.CreateRestore(restoreName, latestBackupUid, restoreName, PDS_DEFAULT_NAMESPACE)
				log.FailOnError(err, "Restore Failed")
				log.Infof("All restores - [%+v]", WorkflowPDSRestore.Restores)
				log.Infof("Restore Created Name - [%s], UID - [%s]", *WorkflowPDSRestore.Restores[restoreName].Meta.Name, *WorkflowPDSRestore.Restores[restoreName].Meta.Uid)
			})

			Step("Upgrade DataService Version and Image", func() {
				_, err := WorkflowDataService.UpdateDataService(ds, *deployment.Create.Meta.Uid, ds.Image, ds.Version)
				log.FailOnError(err, "Error while updating ds")
			})

			Step("Create Adhoc backup config of the existing deployment after upgrade", func() {
				pdsBackupConfigName = "pds-adhoc-backup-" + RandomString(5)
				bkpConfigResponse, err := WorkflowPDSBackupConfig.CreateBackupConfig(pdsBackupConfigName, *deployment.Create.Meta.Uid)
				log.FailOnError(err, "Error occured while creating backupConfig")
				log.Infof("BackupConfigName: [%s], BackupConfigId: [%s]", *bkpConfigResponse.Create.Meta.Name, *bkpConfigResponse.Create.Meta.Uid)
				log.Infof("All deployments - [%+v]", WorkflowDataService.DataServiceDeployment)
			})

			Step("Get the latest backup detail for the deployment after upgrade", func() {
				backupResponse, err := WorkflowPDSBackup.GetLatestBackup(*deployment.Create.Meta.Uid)
				log.FailOnError(err, "Error occured while creating backup")
				latestBackupUid = *backupResponse.Meta.Uid
				log.Infof("Latest backup ID [%s], Name [%s]", *backupResponse.Meta.Uid, *backupResponse.Meta.Name)
				err = WorkflowPDSBackup.WaitForBackupToComplete(*backupResponse.Meta.Uid)
				log.FailOnError(err, "Error occured while waiting for backup to complete")
			})

			Step("Create Restore from the latest backup Id after upgrade", func() {
				defer func() {
					err := SetSourceKubeConfig()
					log.FailOnError(err, "failed to switch context to source cluster")
				}()
				restoreName = "restore-au-" + RandomString(5)
				CheckforClusterSwitch()
				_, err := WorkflowPDSRestore.CreateRestore(restoreName, latestBackupUid, restoreName, PDS_DEFAULT_NAMESPACE)
				log.FailOnError(err, "Restore Failed")
				log.Infof("All restores - [%+v]", WorkflowPDSRestore.Restores)
				log.Infof("Restore Created Name - [%s], UID - [%s]", *WorkflowPDSRestore.Restores[restoreName].Meta.Name, *WorkflowPDSRestore.Restores[restoreName].Meta.Uid)
			})

			Step("Create Restore from the backup Ids before upgrade", func() {
				defer func() {
					err := SetSourceKubeConfig()
					log.FailOnError(err, "failed to switch context to source cluster")
				}()
				restoreName = "restore-aubi-" + RandomString(5)
				CheckforClusterSwitch()
				_, err := WorkflowPDSRestore.CreateRestore(restoreName, backupIdBeforeUpgrade, restoreName, PDS_DEFAULT_NAMESPACE)
				log.FailOnError(err, "Restore Failed")
				log.Infof("All restores - [%+v]", WorkflowPDSRestore.Restores)
				log.Infof("Restore Created Name - [%s], UID - [%s]", *WorkflowPDSRestore.Restores[restoreName].Meta.Name, *WorkflowPDSRestore.Restores[restoreName].Meta.Uid)
			})

		}
	})

	JustAfterEach(func() {
		defer EndPDSTorpedoTest()
	})
})

var _ = Describe("{PerformSimultaneousBackupRestoreForMultipleDeployments}", func() {
	JustBeforeEach(func() {
		StartTorpedoTest("PerformSimultaneousBackupRestoreForMultipleDeployments", "Perform multiple backup and restore simultaneously for different deployments.", nil, 0)
	})
	var (
		workflowDataservice  pds.WorkflowDataService
		workFlowTemplates    pds.WorkflowPDSTemplates
		workflowBackUpConfig pds.WorkflowPDSBackupConfig
		workflowBackup       pds.WorkflowPDSBackup
		deployment           *automationModels.PDSDeploymentResponse
		workflowRestore      pds.WorkflowPDSRestore
		//	restoreDeployment    *automationModels.PDSRestoreResponse
		pdsBackupConfigNames []string
		latestBackupUid      string
		numberOfIterations   int
	)

	It("Deploy and Validate DataService", func() {
		Step("Create a PDS Namespace", func() {
			Namespace = strings.ToLower("pds-test-ns-" + utilities.RandString(5))
			WorkflowNamespace.TargetCluster = WorkflowTargetCluster
			workFlowTemplates.Platform = WorkflowPlatform
			WorkflowNamespace.Namespaces = make(map[string]string)
			workflowNamespace, err := WorkflowNamespace.CreateNamespaces(Namespace)
			log.FailOnError(err, "Unable to create namespace")
			log.Infof("Namespaces created - [%s]", workflowNamespace.Namespaces)
			log.Infof("Namespace id - [%s]", workflowNamespace.Namespaces[Namespace])

		})

		for _, ds := range NewPdsParams.DataServiceToTest {
			workflowDataservice.Namespace = &WorkflowNamespace

			serviceConfigId, stConfigId, resConfigId, err := workFlowTemplates.CreatePdsCustomTemplatesAndFetchIds(NewPdsParams)
			log.FailOnError(err, "Unable to create Custom Templates for PDS")
			workflowDataservice.PDSTemplates.ServiceConfigTemplateId = serviceConfigId[ds.Name]
			workflowDataservice.PDSTemplates.StorageTemplateId = stConfigId
			workflowDataservice.PDSTemplates.ResourceTemplateId = resConfigId

			deployment, err = workflowDataservice.DeployDataService(ds, ds.OldImage, ds.OldVersion, PDS_DEFAULT_NAMESPACE)
			log.FailOnError(err, "Error while deploying ds")
		}

		//stepLog := "Running Workloads before upgrading the ds image"
		//Step(stepLog, func() {
		//	err := workflowDataservice.RunDataServiceWorkloads(NewPdsParams)
		//	log.FailOnError(err, "Error while running workloads on ds")
		//})
	})

	It("Perform adhoc backup, restore and validate - Multiple Backup and Restores", func() {
		workflowBackUpConfig.WorkflowDataService = &workflowDataservice
		workflowBackUpConfig.WorkflowBackupLocation = WorkflowbkpLoc
		numberOfIterations = 10

		Step("Start Multiple Backup Simultaneously", func() {
			var wg sync.WaitGroup
			for i := 0; i < numberOfIterations; i++ {
				wg.Add(1)
				go func() {
					defer wg.Done()
					defer GinkgoRecover()
					pdsBackupConfigName := strings.ToLower("pds-qa-bkpConfig-" + utilities.RandString(5))
					bkpConfigResponse, err := workflowBackUpConfig.CreateBackupConfig(pdsBackupConfigName, *deployment.Create.Meta.Uid)
					log.FailOnError(err, "Error occured while creating backupConfig")
					log.Infof("BackupConfigName: [%s], BackupConfigId: [%s]", *bkpConfigResponse.Create.Meta.Name, *bkpConfigResponse.Create.Meta.Uid)
					pdsBackupConfigNames = append(pdsBackupConfigNames, pdsBackupConfigName)

				}()
			}
			wg.Wait()
			log.Infof("All backups are completed successfully")
		})

		Step("Trigger multiple restores simultaneously", func() {
			// TODO: Keeping restores as sequential, needs to be changed to parallel later as multiple ns will be required
			allBackups, err := workflowBackup.ListAllBackups(*deployment.Create.Meta.Name)
			log.FailOnError(err, "Error occured while creating backup")
			log.Infof("Number of backups - [%d]", len(allBackups))

			for _, eachBackup := range allBackups {
				latestBackupUid = *eachBackup.Meta.Uid
				log.Infof("Current backup ID [%s], Name [%s]", *eachBackup.Meta.Uid, *eachBackup.Meta.Name)
				restoreName := "pds-restore-before-update-" + RandomString(5)
				workflowRestore.Destination = &WorkflowNamespace
				restoreDeployment, err := workflowRestore.CreateRestore(restoreName, latestBackupUid, Namespace, PDS_DEFAULT_NAMESPACE)
				log.FailOnError(err, "Error while taking restore")
				log.Debugf("Restored DeploymentName: [%s]", restoreDeployment.Create.Meta.Name)
			}

		})

		//Step("Validate md5hash for the restored deployments", func() {
		//	err := workflowDataservice.ValidateDataServiceWorkloads(NewPdsParams, restoreDeployment)
		//	log.FailOnError(err, "Error occured in ValidateDataServiceWorkloads method")
		//})

	})

	It("Delete DataServiceDeployment", func() {
		err := workflowDataservice.DeleteDeployment(*deployment.Create.Meta.Uid)
		log.FailOnError(err, "Error while deleting data Service")
	})

	JustAfterEach(func() {
		defer EndTorpedoTest()
	})
})<|MERGE_RESOLUTION|>--- conflicted
+++ resolved
@@ -2,9 +2,10 @@
 
 import (
 	"fmt"
-	"github.com/portworx/torpedo/drivers/unifiedPlatform/stworkflows/platform"
 	"strings"
 	"sync"
+
+	"github.com/portworx/torpedo/drivers/unifiedPlatform/stworkflows/platform"
 
 	. "github.com/onsi/ginkgo/v2"
 	"github.com/portworx/torpedo/drivers/unifiedPlatform/automationModels"
@@ -266,7 +267,6 @@
 		err                  error
 		BackupsPerDeployment int
 		allErrors            []error
-		RestoresPerBackup    int
 	)
 
 	JustBeforeEach(func() {
@@ -275,7 +275,6 @@
 		deployments = make([]*automationModels.PDSDeploymentResponse, 0)
 		allBackupIds = make(map[string][]string)
 		BackupsPerDeployment = 1
-		RestoresPerBackup = 3
 	})
 
 	It("Perform multiple backup and restore simultaneously for different dataservices", func() {
@@ -372,18 +371,9 @@
 		Step("Creating Simultaneous restores from the dataservices", func() {
 			var wg sync.WaitGroup
 
-<<<<<<< HEAD
-			WorkflowPDSRestore.Destination = &WorkflowNamespaceDestination
-			CheckforClusterSwitch()
-
-			for _, backupId := range allBackupIds {
-
-				for i := 0; i < RestoresPerBackup; i++ {
-=======
 			for ns, backupIds := range allBackupIds {
 
 				for _, backupId := range backupIds {
->>>>>>> 7de45e20
 					wg.Add(1)
 
 					go func() {
@@ -391,11 +381,7 @@
 						defer GinkgoRecover()
 
 						restoreName := "restore-" + RandomString(5)
-<<<<<<< HEAD
-						_, err := WorkflowPDSRestore.CreateRestore(restoreName, backupId, restoreName)
-=======
 						_, err := WorkflowPDSRestore.CreateRestore(restoreName, backupId, restoreName, ns)
->>>>>>> 7de45e20
 						if err != nil {
 							log.Errorf("Error occurred while creating [%s], Error - [%s]", restoreName, err.Error())
 						}

package tests

import (
	"fmt"
	. "github.com/onsi/ginkgo/v2"
	"github.com/portworx/torpedo/drivers/unifiedPlatform/automationModels"
	"github.com/portworx/torpedo/drivers/unifiedPlatform/stworkflows/pds"
	"github.com/portworx/torpedo/drivers/unifiedPlatform/stworkflows/platform"
	"github.com/portworx/torpedo/drivers/utilities"
	"github.com/portworx/torpedo/pkg/log"
	. "github.com/portworx/torpedo/tests"
	. "github.com/portworx/torpedo/tests/unifiedPlatform"
	"strings"
	"sync"
)

var _ = Describe("{PerformRestoreToSameCluster}", func() {
	var (
		workflowDataservice  pds.WorkflowDataService
		workflowBackUpConfig pds.WorkflowPDSBackupConfig
		workflowRestore      pds.WorkflowPDSRestore
		workflowBackup       pds.WorkflowPDSBackup
		workFlowTemplates    pds.WorkflowPDSTemplates
		deployment           *automationModels.PDSDeploymentResponse
		latestBackupUid      string
		pdsBackupConfigName  string
		deploymentName       string
		restoreNamespace     string
	)

	JustBeforeEach(func() {
		StartTorpedoTest("PerformRestoreToSameCluster", "Deploy data services and perform backup and restore on the same cluster", nil, 0)
		workflowDataservice.DataServiceDeployment = make(map[string]string)

		workflowRestore.Destination = WorkflowNamespace
		workflowRestore.WorkflowProject = WorkflowProject
		restoreNamespace = "pds-restore-namespace-" + RandomString(5)
	})

	It("Deploy data services and perform backup and restore on the same cluster", func() {

		for _, ds := range NewPdsParams.DataServiceToTest {
			Step("Deploy dataservice", func() {

				workFlowTemplates.Platform = WorkflowPlatform

				workflowDataservice.Namespace = WorkflowNamespace
				workflowDataservice.NamespaceName = PDS_DEFAULT_NAMESPACE

				//TODO: Hardcoded values needs to be removed once templates are fixed

				//serviceConfigId, stConfigId, resConfigId, err := workFlowTemplates.CreatePdsCustomTemplatesAndFetchIds(NewPdsParams, ds.Name)
				//log.FailOnError(err, "Unable to create Custom Templates for PDS")

				workflowDataservice.PDSTemplates.ServiceConfigTemplateId = "tmpl:467d65b1-86eb-4c36-a240-f968d14f104e"
				workflowDataservice.PDSTemplates.StorageTemplateId = "tmpl:b2dead78-5d31-4b83-bcec-b8f1c9c1d83e"
				workflowDataservice.PDSTemplates.ResourceTemplateId = "tmpl:a1517bc0-26b4-4c06-874d-4e36bbffb305"

				//workflowDataservice.PDSTemplates.ServiceConfigTemplateId = serviceConfigId
				//workflowDataservice.PDSTemplates.StorageTemplateId = stConfigId
				//workflowDataservice.PDSTemplates.ResourceTemplateId = resConfigId

				var err error

				deployment, err = workflowDataservice.DeployDataService(ds, ds.Image, ds.Version)
				log.FailOnError(err, "Error while deploying ds")
				log.Infof("All deployments - [%+v]", workflowDataservice.DataServiceDeployment)

				//stepLog := "Running Workloads on deployment"
				//Step(stepLog, func() {
				//	err := workflowDataservice.RunDataServiceWorkloads(NewPdsParams)
				//	log.FailOnError(err, "Error while running workloads on ds")
				//})
			})

			Step("Create Adhoc backup config of the existing deployment", func() {
				workflowBackUpConfig.WorkflowDataService = workflowDataservice
				workflowBackUpConfig.WorkflowBackupLocation = WorkflowbkpLoc
				pdsBackupConfigName = "pds-adhoc-backup-" + RandomString(5)
				workflowBackUpConfig.Backups = make(map[string]automationModels.V1BackupConfig)
				bkpConfigResponse, err := workflowBackUpConfig.CreateBackupConfig(pdsBackupConfigName, *deployment.Create.Meta.Name)
				log.FailOnError(err, "Error occured while creating backupConfig")
				log.Infof("BackupConfigName: [%s], BackupConfigId: [%s]", bkpConfigResponse.Create.Meta.Name, bkpConfigResponse.Create.Meta.Uid)
				log.Infof("All deployments - [%+v]", workflowDataservice.DataServiceDeployment)
			})

<<<<<<< HEAD
			Step("Get the latest backup detail for the deployment", func() {
				workflowBackup.WorkflowDataService = workflowDataservice
				log.Infof("All deployments - [%+v]", workflowDataservice.DataServiceDeployment)
				backupResponse, err := workflowBackup.GetLatestBackup(deploymentName)
				log.FailOnError(err, "Error occured while creating backup")
				latestBackupUid = *backupResponse.Meta.Uid
				log.Infof("Latest backup ID [%s], Name [%s]", *backupResponse.Meta.Uid, *backupResponse.Meta.Name)
				err = workflowBackup.WaitForBackupToComplete(*backupResponse.Meta.Uid)
				log.FailOnError(err, "Error occured while waiting for backup to complete")
			})

			Step("Create a new namespace for restore", func() {
				_, err := WorkflowNamespace.CreateNamespaces(restoreNamespace)
				log.FailOnError(err, "Unable to create namespace")
				log.Infof("Namespaces created - [%s]", WorkflowNamespace.Namespaces)
			})

			Step("Associate restore namespace to Project", func() {
				err := WorkflowProject.Associate(
					[]string{},
					[]string{WorkflowNamespace.Namespaces[restoreNamespace]},
					[]string{},
					[]string{},
					[]string{},
					[]string{},
				)
				log.FailOnError(err, "Unable to associate Cluster to Project")
				log.Infof("Associated Resources - [%+v]", WorkflowProject.AssociatedResources)
			})
=======
		//Step("Perform Restore and validate", func() {
		//	workflowRestore.WorkflowDataService = workflowDataService
		//	backupUid := *bkpConfigResponse.Create.Meta.Uid
		//	deploymentName := *deployment.Create.Meta.Name
		//	cloudSnapId := ""
		//	// Set the DestClusterId same as the current ClusterId
		//	workflowRestore.Destination.DestinationClusterId = WorkflowTargetCluster.ClusterUID
		//
		//	log.FailOnError(err, "failed while registering destination target cluster")
		//
		//	workflowRestore.WorkflowBackupLocation = WorkflowbkpLoc
		//	restoreDeployment, err = workflowRestore.CreateRestore(backupUid, deploymentName, cloudSnapId)
		//	log.FailOnError(err, "Error while taking restore")
		//	log.Debugf("Restored DeploymentName: [%s]", restoreDeployment.Create.Meta.Name)
		//})
>>>>>>> 97d9708f

			Step("Create Restore from the latest backup Id", func() {
				restoreName := "testing_restore_" + RandomString(5)
				workflowRestore.Destination = WorkflowNamespace
				workflowRestore.WorkflowProject = WorkflowProject
				_, err := workflowRestore.CreateRestore(restoreName, latestBackupUid, restoreNamespace)
				log.FailOnError(err, "Restore Failed")

				log.Infof("Restore created successfully with ID - [%s]", workflowRestore.Restores[restoreName].Meta.Uid)
			})
		}

		JustAfterEach(func() {
			defer EndTorpedoTest()
		})

	})
})

var _ = Describe("{PerformRestoreToDifferentClusterSameProject}", func() {
	var (
		workflowDataservice  pds.WorkflowDataService
		workflowBackUpConfig pds.WorkflowPDSBackupConfig
		workflowRestore      pds.WorkflowPDSRestore
		workflowBackup       pds.WorkflowPDSBackup
		workFlowTemplates    pds.WorkflowPDSTemplates
		deployment           *automationModels.PDSDeploymentResponse
		destinationCluster   platform.WorkflowTargetCluster
		destinationNamespace platform.WorkflowNamespace
		latestBackupUid      string
		pdsBackupConfigName  string
		deploymentName       string
		restoreNamespace     string
	)

	JustBeforeEach(func() {
		StartTorpedoTest("PerformRestoreToDifferentClusterSameProject", "Deploy data services and perform backup and restore on a different cluster on the same project", nil, 0)
		workflowDataservice.DataServiceDeployment = make(map[string]string)

		workflowRestore.Destination = WorkflowNamespace
		workflowRestore.WorkflowProject = WorkflowProject
		restoreNamespace = "pds-restore-namespace-" + RandomString(5)
	})

	It("Deploy data services and perform backup and restore on the different cluster", func() {

		for _, ds := range NewPdsParams.DataServiceToTest {
			Step("Deploy dataservice", func() {

				workFlowTemplates.Platform = WorkflowPlatform

				workflowDataservice.Namespace = WorkflowNamespace
				workflowDataservice.NamespaceName = PDS_DEFAULT_NAMESPACE

				//TODO: Hardcoded values needs to be removed once templates are fixed

				//serviceConfigId, stConfigId, resConfigId, err := workFlowTemplates.CreatePdsCustomTemplatesAndFetchIds(NewPdsParams, ds.Name)
				//log.FailOnError(err, "Unable to create Custom Templates for PDS")

				workflowDataservice.PDSTemplates.ServiceConfigTemplateId = "tmpl:467d65b1-86eb-4c36-a240-f968d14f104e"
				workflowDataservice.PDSTemplates.StorageTemplateId = "tmpl:b2dead78-5d31-4b83-bcec-b8f1c9c1d83e"
				workflowDataservice.PDSTemplates.ResourceTemplateId = "tmpl:a1517bc0-26b4-4c06-874d-4e36bbffb305"

				//workflowDataservice.PDSTemplates.ServiceConfigTemplateId = serviceConfigId
				//workflowDataservice.PDSTemplates.StorageTemplateId = stConfigId
				//workflowDataservice.PDSTemplates.ResourceTemplateId = resConfigId

				var err error

				deployment, err = workflowDataservice.DeployDataService(ds, ds.Image, ds.Version)
				log.FailOnError(err, "Error while deploying ds")
				log.Infof("All deployments - [%+v]", workflowDataservice.DataServiceDeployment)

				//stepLog := "Running Workloads on deployment"
				//Step(stepLog, func() {
				//	err := workflowDataservice.RunDataServiceWorkloads(NewPdsParams)
				//	log.FailOnError(err, "Error while running workloads on ds")
				//})
			})

			Step("Create Adhoc backup config of the existing deployment", func() {
				workflowBackUpConfig.WorkflowDataService = workflowDataservice
				workflowBackUpConfig.WorkflowBackupLocation = WorkflowbkpLoc
				pdsBackupConfigName = "pds-adhoc-backup-" + RandomString(5)
				workflowBackUpConfig.Backups = make(map[string]automationModels.V1BackupConfig)
				bkpConfigResponse, err := workflowBackUpConfig.CreateBackupConfig(pdsBackupConfigName, *deployment.Create.Meta.Name)
				log.FailOnError(err, "Error occured while creating backupConfig")
				log.Infof("BackupConfigName: [%s], BackupConfigId: [%s]", bkpConfigResponse.Create.Meta.Name, bkpConfigResponse.Create.Meta.Uid)
				log.Infof("All deployments - [%+v]", workflowDataservice.DataServiceDeployment)
			})

			Step("Get the latest backup detail for the deployment", func() {
				workflowBackup.WorkflowDataService = workflowDataservice
				log.Infof("All deployments - [%+v]", workflowDataservice.DataServiceDeployment)
				backupResponse, err := workflowBackup.GetLatestBackup(deploymentName)
				log.FailOnError(err, "Error occured while creating backup")
				latestBackupUid = *backupResponse.Meta.Uid
				log.Infof("Latest backup ID [%s], Name [%s]", *backupResponse.Meta.Uid, *backupResponse.Meta.Name)
				err = workflowBackup.WaitForBackupToComplete(*backupResponse.Meta.Uid)
				log.FailOnError(err, "Error occured while waiting for backup to complete")
			})

			Step("Register Destination Target Cluster", func() {
				err := SetDestinationKubeConfig()
				if err != nil {
					log.Infof("Failed to switched to destination cluster")
				}
				destinationCluster.Project = WorkflowProject
				log.Infof("Tenant ID [%s]", destinationCluster.Project.Platform.TenantId)
				_, err = destinationCluster.RegisterToControlPlane(false)
				log.FailOnError(err, "Unable to register target cluster")
				log.Infof("Destination Target cluster registered with uid - [%s]", destinationCluster.ClusterUID)
			})

			Step("Create a new namespace for restore", func() {
				destinationNamespace.TargetCluster = destinationCluster
				destinationNamespace.Namespaces = make(map[string]string)
				_, err := destinationNamespace.CreateNamespaces(restoreNamespace)
				log.FailOnError(err, "Unable to create namespace")
				log.Infof("Namespaces created - [%s]", WorkflowNamespace.Namespaces)
			})

			Step("Associate target cluster and restore namespace to Project", func() {
				err := WorkflowProject.Associate(
					[]string{destinationCluster.ClusterUID},
					[]string{destinationNamespace.Namespaces[restoreNamespace]},
					[]string{},
					[]string{},
					[]string{},
					[]string{},
				)
				log.FailOnError(err, "Unable to associate Cluster to Project")
				log.Infof("Associated Resources - [%+v]", WorkflowProject.AssociatedResources)
			})

			Step("Create Restore from the latest backup Id", func() {
				restoreName := "testing_restore_" + RandomString(5)
				workflowRestore.Destination = destinationNamespace
				workflowRestore.WorkflowProject = WorkflowProject
				_, err := workflowRestore.CreateRestore(restoreName, latestBackupUid, restoreNamespace)
				log.FailOnError(err, "Restore Failed")

				log.Infof("Restore created successfully with ID - [%s]", workflowRestore.Restores[restoreName].Meta.Uid)
			})
		}

		JustAfterEach(func() {
			defer func() {
				err := SetSourceKubeConfig()
				log.FailOnError(err, "Unable to switch context to source cluster [%s]", SourceClusterName)
			}()
			defer EndTorpedoTest()
		})

	})
})

var _ = Describe("{PerformRestoreToDifferentClusterProject}", func() {
	var (
		workflowDataservice  pds.WorkflowDataService
		workflowBackUpConfig pds.WorkflowPDSBackupConfig
		workflowRestore      pds.WorkflowPDSRestore
		workflowBackup       pds.WorkflowPDSBackup
		workFlowTemplates    pds.WorkflowPDSTemplates
		deployment           *automationModels.PDSDeploymentResponse
		destinationProject   platform.WorkflowProject
		destinationCluster   platform.WorkflowTargetCluster
		destinationNamespace platform.WorkflowNamespace
		latestBackupUid      string
		pdsBackupConfigName  string
		deploymentName       string
		restoreNamespace     string
	)

	JustBeforeEach(func() {
		StartTorpedoTest("PerformRestoreToDifferentClusterProject", "Deploy data services and perform backup and restore on the different cluster from different project", nil, 0)
		workflowDataservice.DataServiceDeployment = make(map[string]string)

		workflowRestore.Destination = WorkflowNamespace
		workflowRestore.WorkflowProject = WorkflowProject
		restoreNamespace = "pds-restore-namespace-" + RandomString(5)
		destinationProject.Platform = WorkflowPlatform
	})

	It("Deploy data services and perform backup and restore on the different cluster", func() {

		for _, ds := range NewPdsParams.DataServiceToTest {
			Step("Deploy dataservice", func() {

				workFlowTemplates.Platform = WorkflowPlatform

				workflowDataservice.Namespace = WorkflowNamespace
				workflowDataservice.NamespaceName = PDS_DEFAULT_NAMESPACE

				//TODO: Hardcoded values needs to be removed once templates are fixed

				//serviceConfigId, stConfigId, resConfigId, err := workFlowTemplates.CreatePdsCustomTemplatesAndFetchIds(NewPdsParams, ds.Name)
				//log.FailOnError(err, "Unable to create Custom Templates for PDS")

				workflowDataservice.PDSTemplates.ServiceConfigTemplateId = "tmpl:467d65b1-86eb-4c36-a240-f968d14f104e"
				workflowDataservice.PDSTemplates.StorageTemplateId = "tmpl:b2dead78-5d31-4b83-bcec-b8f1c9c1d83e"
				workflowDataservice.PDSTemplates.ResourceTemplateId = "tmpl:a1517bc0-26b4-4c06-874d-4e36bbffb305"

				//workflowDataservice.PDSTemplates.ServiceConfigTemplateId = serviceConfigId
				//workflowDataservice.PDSTemplates.StorageTemplateId = stConfigId
				//workflowDataservice.PDSTemplates.ResourceTemplateId = resConfigId

				var err error

				deployment, err = workflowDataservice.DeployDataService(ds, ds.Image, ds.Version)
				log.FailOnError(err, "Error while deploying ds")
				log.Infof("All deployments - [%+v]", workflowDataservice.DataServiceDeployment)

				//stepLog := "Running Workloads on deployment"
				//Step(stepLog, func() {
				//	err := workflowDataservice.RunDataServiceWorkloads(NewPdsParams)
				//	log.FailOnError(err, "Error while running workloads on ds")
				//})
			})

<<<<<<< HEAD
			Step("Create Adhoc backup config of the existing deployment", func() {
				workflowBackUpConfig.WorkflowDataService = workflowDataservice
				workflowBackUpConfig.WorkflowBackupLocation = WorkflowbkpLoc
				pdsBackupConfigName = "pds-adhoc-backup-" + RandomString(5)
				workflowBackUpConfig.Backups = make(map[string]automationModels.V1BackupConfig)
				bkpConfigResponse, err := workflowBackUpConfig.CreateBackupConfig(pdsBackupConfigName, *deployment.Create.Meta.Name)
				log.FailOnError(err, "Error occured while creating backupConfig")
				log.Infof("BackupConfigName: [%s], BackupConfigId: [%s]", bkpConfigResponse.Create.Meta.Name, bkpConfigResponse.Create.Meta.Uid)
				log.Infof("All deployments - [%+v]", workflowDataservice.DataServiceDeployment)
			})

			Step("Get the latest backup detail for the deployment", func() {
				workflowBackup.WorkflowDataService = workflowDataservice
				log.Infof("All deployments - [%+v]", workflowDataservice.DataServiceDeployment)
				backupResponse, err := workflowBackup.GetLatestBackup(deploymentName)
				log.FailOnError(err, "Error occured while creating backup")
				latestBackupUid = *backupResponse.Meta.Uid
				log.Infof("Latest backup ID [%s], Name [%s]", *backupResponse.Meta.Uid, *backupResponse.Meta.Name)
				err = workflowBackup.WaitForBackupToComplete(*backupResponse.Meta.Uid)
				log.FailOnError(err, "Error occured while waiting for backup to complete")
			})

			Step("Create Project", func() {
				destinationProject.ProjectName = fmt.Sprintf("project-destination-%s", utilities.RandomString(5))
				_, err := destinationProject.CreateProject()
				log.FailOnError(err, "Unable to create project")
				log.Infof("Project created with ID - [%s]", destinationProject.ProjectId)
			})

			Step("Register Destination Target Cluster", func() {
				err := SetDestinationKubeConfig()
				if err != nil {
					log.Infof("Failed to switched to destination cluster")
				}
				destinationCluster.Project = destinationProject
				log.Infof("Tenant ID [%s]", destinationCluster.Project.Platform.TenantId)
				_, err = destinationCluster.RegisterToControlPlane(false)
				log.FailOnError(err, "Unable to register target cluster")
				log.Infof("Destination Target cluster registered with uid - [%s]", destinationCluster.ClusterUID)
			})

			Step("Create a new namespace for restore", func() {
				destinationNamespace.TargetCluster = destinationCluster
				destinationNamespace.Namespaces = make(map[string]string)
				_, err := destinationNamespace.CreateNamespaces(restoreNamespace)
				log.FailOnError(err, "Unable to create namespace")
				log.Infof("Namespaces created - [%s]", WorkflowNamespace.Namespaces)
			})
=======
		//Step("Perform Restore and validate", func() {
		//	workflowRestore.WorkflowDataService = workflowDataService
		//	backupUid := *bkpConfigResponse.Create.Meta.Uid
		//	deploymentName := *deployment.Create.Meta.Name
		//	cloudSnapId := ""
		//
		//	//Set the context to  the destination clusterId
		//	err = SetDestinationKubeConfig()
		//	log.FailOnError(err, "failed while setting dest cluster path")
		//
		//	destTargetCluster, err := WorkflowTargetCluster.RegisterToControlPlane(true)
		//	workflowRestore.Destination.DestinationClusterId = destTargetCluster.DestinationClusterId
		//
		//	log.FailOnError(err, "failed while registering destination target cluster")
		//
		//	workflowRestore.WorkflowBackupLocation = WorkflowbkpLoc
		//	restoreDeployment, err = workflowRestore.CreateRestore(backupUid, deploymentName, cloudSnapId)
		//	log.FailOnError(err, "Error while taking restore")
		//	log.Debugf("Restored DeploymentName: [%s]", restoreDeployment.Create.Meta.Name)
		//})
>>>>>>> 97d9708f

			Step("Associate target cluster and restore namespace to Project", func() {
				err := destinationProject.Associate(
					[]string{destinationCluster.ClusterUID},
					[]string{destinationNamespace.Namespaces[restoreNamespace]},
					[]string{WorkflowCc.CloudCredentials[NewPdsParams.BackUpAndRestore.TargetLocation].ID},
					[]string{WorkflowbkpLoc.BkpLocation.BkpLocationId},
					[]string{},
					[]string{},
				)
				log.FailOnError(err, "Unable to associate Cluster to Project")
				log.Infof("Associated Resources - [%+v]", WorkflowProject.AssociatedResources)
			})

			Step("Create Restore from the latest backup Id", func() {
				restoreName := "testing_restore_" + RandomString(5)
				workflowRestore.Destination = destinationNamespace
				workflowRestore.WorkflowProject = WorkflowProject
				_, err := workflowRestore.CreateRestore(restoreName, latestBackupUid, restoreNamespace)
				log.FailOnError(err, "Restore Failed")

				log.Infof("Restore created successfully with ID - [%s]", workflowRestore.Restores[restoreName].Meta.Uid)
			})
		}

		JustAfterEach(func() {
			defer func() {
				err := SetSourceKubeConfig()
				log.FailOnError(err, "Unable to switch context to source cluster [%s]", SourceClusterName)
			}()
			defer EndTorpedoTest()
		})

	})
})

var _ = Describe("{UpgradeDataServiceImageAndVersionWithBackUpRestore}", func() {
	JustBeforeEach(func() {
		StartTorpedoTest("UpgradeDataServiceImageAndVersionWithBackUpRestore", "Upgrade Data Service Version and Image", nil, 0)
	})
	var (
		workflowDataservice  pds.WorkflowDataService
		workFlowTemplates    pds.WorkflowPDSTemplates
		workflowBackUpConfig pds.WorkflowPDSBackupConfig
		workflowRestore      pds.WorkflowPDSRestore
		deployment           *automationModels.PDSDeploymentResponse
		updatedDeployment    *automationModels.PDSDeploymentResponse
		restoreDeployment    *automationModels.PDSRestoreResponse
		bkpConfigResponse    *automationModels.PDSBackupConfigResponse
		pdsBackupConfigName  string
		oldDeploymentId      string
		newDeploymentId      string
		err                  error
	)

	It("Deploy and Validate DataService", func() {
		Step("Create a PDS Namespace", func() {
			Namespace = strings.ToLower("pds-test-ns-" + utilities.RandString(5))
			WorkflowNamespace.TargetCluster = WorkflowTargetCluster
			workFlowTemplates.Platform = WorkflowPlatform
			WorkflowNamespace.Namespaces = make(map[string]string)
			workflowNamespace, err := WorkflowNamespace.CreateNamespaces(Namespace)
			log.FailOnError(err, "Unable to create namespace")
			log.Infof("Namespaces created - [%s]", workflowNamespace.Namespaces)
			log.Infof("Namespace id - [%s]", workflowNamespace.Namespaces[Namespace])

		})

		for _, ds := range NewPdsParams.DataServiceToTest {
			workflowDataservice.Namespace = WorkflowNamespace
			workflowDataservice.NamespaceName = Namespace

			serviceConfigId, stConfigId, resConfigId, err := workFlowTemplates.CreatePdsCustomTemplatesAndFetchIds(NewPdsParams, ds.Name)
			log.FailOnError(err, "Unable to create Custom Templates for PDS")
			workflowDataservice.PDSTemplates.ServiceConfigTemplateId = serviceConfigId
			workflowDataservice.PDSTemplates.StorageTemplateId = stConfigId
			workflowDataservice.PDSTemplates.ResourceTemplateId = resConfigId

			deployment, err = workflowDataservice.DeployDataService(ds, ds.OldImage, ds.OldVersion)
			log.FailOnError(err, "Error while deploying ds")
		}

		defer func() {
			Step("Delete DataServiceDeployment", func() {
				err := workflowDataservice.DeleteDeployment()
				log.FailOnError(err, "Error while deleting dataservice")
			})
		}()

		stepLog := "Running Workloads before upgrading the ds image"
		Step(stepLog, func() {
			err := workflowDataservice.RunDataServiceWorkloads(NewPdsParams)
			log.FailOnError(err, "Error while running workloads on ds")
		})
	})

	It("Perform adhoc backup of old deployments", func() {
		workflowBackUpConfig.WorkflowDataService = workflowDataservice
		workflowBackUpConfig.WorkflowBackupLocation = WorkflowbkpLoc
		pdsBackupConfigName = strings.ToLower("pds-qa-bkpConfig-" + utilities.RandString(5))

		Step("Take Backup and validate", func() {
			bkpConfigResponse, err = workflowBackUpConfig.CreateBackupConfig(pdsBackupConfigName, *deployment.Create.Meta.Uid)
			log.FailOnError(err, "Error occured while creating backupConfig")
			log.Infof("BackupConfigName: [%s], BackupConfigId: [%s]", bkpConfigResponse.Create.Meta.Name, bkpConfigResponse.Create.Meta.Uid)
		})

		defer func() {
			Step("Delete Backups", func() {
				err = workflowBackUpConfig.DeleteBackupConfig(pdsBackupConfigName)
				log.FailOnError(err, "Error while deleting BackupConfig [%s]", pdsBackupConfigName)
			})
		}()
	})

	It("Upgrade DataService Version and Image", func() {
		for _, ds := range NewPdsParams.DataServiceToTest {
			updatedDeployment, err = workflowDataservice.UpdateDataService(ds, oldDeploymentId, ds.Image, ds.Version)
			log.FailOnError(err, "Error while updating ds")
			log.Debugf("Updated Deployment Id [%s]", *updatedDeployment.Update.Meta.Uid)
		}

		stepLog := "Running Workloads after upgrading the ds image"
		Step(stepLog, func() {
			err := workflowDataservice.RunDataServiceWorkloads(NewPdsParams)
			log.FailOnError(err, "Error while running workloads on ds")
		})
	})

	It("Restore the old deployment and upgrade the restored deployment", func() {
		//Step("Restore the old deployment", func() {
		//	workflowRestore.WorkflowDataService = workflowDataservice
		//	backupUid := *bkpConfigResponse.Create.Meta.Uid
		//	deploymentName := *deployment.Create.Meta.Name
		//	cloudSnapId := ""
		//	// Set the DestClusterId same as the current ClusterId
		//	workflowRestore.Destination.DestinationClusterId = WorkflowTargetCluster.ClusterUID
		//	workflowRestore.WorkflowBackupLocation = WorkflowbkpLoc
		//	restoreDeployment, err = workflowRestore.CreateRestore(backupUid, deploymentName, cloudSnapId)
		//	log.FailOnError(err, "Error while taking restore")
		//	newDeploymentId = restoreDeployment.Create.Config.DestinationReferences.DeploymentId
		//	log.Debugf("Restored DeploymentName: [%s]", restoreDeployment.Create.Meta.Name)
		//})

		defer func() {
			Step("Delete RestoredDeployment", func() {
				err := workflowRestore.DeleteRestore(*restoreDeployment.Create.Meta.Uid)
				log.FailOnError(err, "Error while deleting restore")
			})
		}()

		Step("Update restored DataService Version and Image", func() {
			for _, ds := range NewPdsParams.DataServiceToTest {
				updatedRestoredDeployment, err := workflowDataservice.UpdateDataService(ds, newDeploymentId, ds.Image, ds.Version)
				log.FailOnError(err, "Error while updating ds")
				log.Debugf("Updated Deployment Id [%s]", *updatedRestoredDeployment.Update.Meta.Uid)
			}

			stepLog := "Running Workloads after upgrading the ds image"
			Step(stepLog, func() {
				err := workflowDataservice.RunDataServiceWorkloads(NewPdsParams)
				log.FailOnError(err, "Error while running workloads on ds")
			})
		})
	})

	JustAfterEach(func() {
		defer EndTorpedoTest()
	})
})

var _ = Describe("{PerformRestoreAfterPVCResize}", func() {
	JustBeforeEach(func() {
		StartTorpedoTest("PerformRestoreAfterPVCResize", "Deploy data services, increase PVC Size and perform backup and restore on the same cluster", nil, 0)
	})
	var (
		workflowDataService  pds.WorkflowDataService
		workflowBackUpConfig pds.WorkflowPDSBackupConfig
		workflowRestore      pds.WorkflowPDSRestore
		deployment           *automationModels.PDSDeploymentResponse
		restoreDeployment    *automationModels.PDSRestoreResponse

		workFlowTemplates pds.WorkflowPDSTemplates
		tempList          []string

		pdsBackupConfigName string
		err                 error
	)

	It("Deploy, Validate and RunWorkloads on DataService", func() {
		Step("Create a PDS Namespace", func() {
			Namespace = strings.ToLower("pds-test-ns-" + utilities.RandString(5))
			WorkflowNamespace.TargetCluster = WorkflowTargetCluster
			WorkflowNamespace.Namespaces = make(map[string]string)
			workflowNamespace, err := WorkflowNamespace.CreateNamespaces(Namespace)
			log.FailOnError(err, "Unable to create namespace")
			log.Infof("Namespaces created - [%s]", workflowNamespace.Namespaces)
			log.Infof("Namespace id - [%s]", workflowNamespace.Namespaces[Namespace])
		})

		for _, ds := range NewPdsParams.DataServiceToTest {
			workflowDataService.Namespace = WorkflowNamespace
			workflowDataService.NamespaceName = Namespace
			serviceConfigId, stConfigId, resConfigId, err := workFlowTemplates.CreatePdsCustomTemplatesAndFetchIds(NewPdsParams, ds.Name)
			log.FailOnError(err, "Unable to create Custom Templates for PDS")
			workflowDataService.PDSTemplates.ServiceConfigTemplateId = serviceConfigId
			workflowDataService.PDSTemplates.StorageTemplateId = stConfigId
			workflowDataService.PDSTemplates.ResourceTemplateId = resConfigId
			tempList = append(tempList, serviceConfigId, stConfigId, resConfigId)
			deployment, err = workflowDataService.DeployDataService(ds, ds.Image, ds.Version)
			log.FailOnError(err, "Error while deploying ds")
		}

		defer func() {
			Step("Delete DataServiceDeployment", func() {
				err := workflowDataService.DeleteDeployment()
				log.FailOnError(err, "Error while deleting dataservice")
			})
		}()

		defer func() {
			Step("Delete created Templates", func() {
				err := workFlowTemplates.DeleteCreatedCustomPdsTemplates(tempList)
				log.FailOnError(err, "Unable to delete Custom Templates for PDS")
			})
		}()
		stepLog := "Running Workloads before taking backups"
		Step(stepLog, func() {
			err := workflowDataService.RunDataServiceWorkloads(NewPdsParams)
			log.FailOnError(err, "Error while running workloads on ds")
		})
	})
	It("Perform adhoc backup, restore before PVC Resize and validate them", func() {
		var bkpConfigResponse *automationModels.PDSBackupConfigResponse
		workflowBackUpConfig.WorkflowDataService = workflowDataService
		pdsBackupConfigName = strings.ToLower("pds-qa-bkpConfig-" + utilities.RandString(5))

		Step("Take Backup and validate", func() {
			bkpConfigResponse, err = workflowBackUpConfig.CreateBackupConfig(pdsBackupConfigName, *deployment.Create.Meta.Uid)
			log.FailOnError(err, "Error occured while creating backupConfig")
			log.Infof("BackupConfigName: [%s], BackupConfigId: [%s]", bkpConfigResponse.Create.Meta.Name, bkpConfigResponse.Create.Meta.Uid)
		})

		defer func() {
			Step("Delete Backups", func() {
				err = workflowBackUpConfig.DeleteBackupConfig(pdsBackupConfigName)
				log.FailOnError(err, "Error while deleting BackupConfig [%s]", pdsBackupConfigName)
			})
		}()

<<<<<<< HEAD
		//Step("Perform Restore and validate", func() {
=======
		//Step("Perform Restore on destination cluster and validate", func() {
>>>>>>> 97d9708f
		//	workflowRestore.WorkflowDataService = workflowDataService
		//	backupUid := *bkpConfigResponse.Create.Meta.Uid
		//	deploymentName := *deployment.Create.Meta.Name
		//	cloudSnapId := ""
		//	// Set the DestClusterId same as the current ClusterId
<<<<<<< HEAD
		//	workflowRestore.Destination.DestinationClusterId = WorkflowTargetCluster.ClusterUID
		//
		//	log.FailOnError(err, "failed while registering destination target cluster")
		//
=======
		//	// Creating restore on target cluster
		//	workflowRestore.Destination = workflowTargetClusterDest
>>>>>>> 97d9708f
		//	workflowRestore.WorkflowBackupLocation = WorkflowbkpLoc
		//	restoreDeployment, err = workflowRestore.CreateRestore(backupUid, deploymentName, cloudSnapId)
		//	log.FailOnError(err, "Error while taking restore")
		//	log.Debugf("Restored DeploymentName: [%s]", restoreDeployment.Create.Meta.Name)
		//})
<<<<<<< HEAD

		defer func() {
			Step("Delete RestoredDeployment", func() {
				err := workflowRestore.DeleteRestore(*restoreDeployment.Create.Meta.Uid)
				log.FailOnError(err, "Error while deleting restore")
			})
		}()

		Step("Validate md5hash for the restored deployments", func() {
			err := workflowDataService.ValidateDataServiceWorkloads(NewPdsParams, restoreDeployment)
			log.FailOnError(err, "Error occured in ValidateDataServiceWorkloads method")
		})

	})

	It("Increase PVC Size by 1 GB of DataService from K8s", func() {
		for _, ds := range NewPdsParams.DataServiceToTest {
			log.InfoD("Dataservice on which the PVC needs to be resized is- [%v]", ds.Name)
			err = workflowDataService.IncreasePvcSizeBy1gb(workflowDataService.NamespaceName, workflowDataService.DataServiceDeployment, 1)
			log.FailOnError(err, "Failing while Increasing the PVC name...")

		}
		stepLog := "Validate the deployment after PVC Resize"
		Step(stepLog, func() {
			//Validate deployment function call here
		})
		stepLog = "Running Workloads after Resize of PVC"
		Step(stepLog, func() {
			err := workflowDataService.RunDataServiceWorkloads(NewPdsParams)
			log.FailOnError(err, "Error while running workloads on ds")
		})
	})
	It("Perform adhoc backup, restore after PVC Resize and validate them", func() {
		var bkpConfigResponse *automationModels.PDSBackupConfigResponse
		workflowBackUpConfig.WorkflowDataService = workflowDataService
		pdsBackupConfigName = strings.ToLower("pds-qa-bkpConfig-" + utilities.RandString(5))

		Step("Take Backup and validate", func() {
			bkpConfigResponse, err = workflowBackUpConfig.CreateBackupConfig(pdsBackupConfigName, *deployment.Create.Meta.Uid)
			log.FailOnError(err, "Error occured while creating backupConfig")
			log.Infof("BackupConfigName: [%s], BackupConfigId: [%s]", bkpConfigResponse.Create.Meta.Name, bkpConfigResponse.Create.Meta.Uid)
		})
=======
>>>>>>> 97d9708f

		defer func() {
			Step("Delete Backups", func() {
				err = workflowBackUpConfig.DeleteBackupConfig(pdsBackupConfigName)
				log.FailOnError(err, "Error while deleting BackupConfig [%s]", pdsBackupConfigName)
			})
		}()

		//Step("Perform Restore and validate", func() {
		//	workflowRestore.WorkflowDataService = workflowDataService
		//	backupUid := *bkpConfigResponse.Create.Meta.Uid
		//	deploymentName := *deployment.Create.Meta.Name
		//	cloudSnapId := ""
		//	// Set the DestClusterId same as the current ClusterId
		//	workflowRestore.Destination.DestinationClusterId = WorkflowTargetCluster.ClusterUID
		//
		//	log.FailOnError(err, "failed while registering destination target cluster")
		//
		//	workflowRestore.WorkflowBackupLocation = WorkflowbkpLoc
		//	restoreDeployment, err = workflowRestore.CreateRestore(backupUid, deploymentName, cloudSnapId)
		//	log.FailOnError(err, "Error while taking restore")
		//	log.Debugf("Restored DeploymentName: [%s]", restoreDeployment.Create.Meta.Name)
		//})

		defer func() {
			Step("Delete RestoredDeployment", func() {
				err := workflowRestore.DeleteRestore(*restoreDeployment.Create.Meta.Uid)
				log.FailOnError(err, "Error while deleting restore")
			})
		}()

		Step("Validate md5hash for the restored deployments", func() {
			err := workflowDataService.ValidateDataServiceWorkloads(NewPdsParams, restoreDeployment)
			log.FailOnError(err, "Error occured in ValidateDataServiceWorkloads method")
		})

	})

	JustAfterEach(func() {
		defer EndTorpedoTest()
	})
})

var _ = Describe("{PerformRestoreAfterDataServiceUpdate}", func() {
	JustBeforeEach(func() {
		StartTorpedoTest("PerformRestoreAfterDataServiceUpdate", "Perform restore after ds update", nil, 0)
	})
	var (
		workflowDataservice  pds.WorkflowDataService
		workFlowTemplates    pds.WorkflowPDSTemplates
		workflowBackUpConfig pds.WorkflowPDSBackupConfig
		workflowBackup       pds.WorkflowPDSBackup
		deployment           *automationModels.PDSDeploymentResponse
		workflowRestore      pds.WorkflowPDSRestore
		restoreDeployment    *automationModels.PDSRestoreResponse
<<<<<<< HEAD
		pdsBackupConfigName  string
		latestBackupUid      string
=======

		workFlowTemplates pds.WorkflowPDSTemplates
		tempList          []string

		pdsBackupConfigName string
		err                 error
>>>>>>> 97d9708f
	)

	It("Deploy and Validate DataService", func() {
		Step("Create a PDS Namespace", func() {
			Namespace = strings.ToLower("pds-test-ns-" + utilities.RandString(5))
			WorkflowNamespace.TargetCluster = WorkflowTargetCluster
			workFlowTemplates.Platform = WorkflowPlatform
			WorkflowNamespace.Namespaces = make(map[string]string)
			workflowNamespace, err := WorkflowNamespace.CreateNamespaces(Namespace)
			log.FailOnError(err, "Unable to create namespace")
			log.Infof("Namespaces created - [%s]", workflowNamespace.Namespaces)
			log.Infof("Namespace id - [%s]", workflowNamespace.Namespaces[Namespace])

		})

		for _, ds := range NewPdsParams.DataServiceToTest {
<<<<<<< HEAD
			workflowDataservice.Namespace = WorkflowNamespace
			workflowDataservice.NamespaceName = Namespace

=======
			workflowDataService.Namespace = WorkflowNamespace
			workflowDataService.NamespaceName = Namespace
>>>>>>> 97d9708f
			serviceConfigId, stConfigId, resConfigId, err := workFlowTemplates.CreatePdsCustomTemplatesAndFetchIds(NewPdsParams, ds.Name)
			log.FailOnError(err, "Unable to create Custom Templates for PDS")
			workflowDataservice.PDSTemplates.ServiceConfigTemplateId = serviceConfigId
			workflowDataservice.PDSTemplates.StorageTemplateId = stConfigId
			workflowDataservice.PDSTemplates.ResourceTemplateId = resConfigId

			deployment, err = workflowDataservice.DeployDataService(ds, ds.OldImage, ds.OldVersion)
			log.FailOnError(err, "Error while deploying ds")
		}

		stepLog := "Running Workloads before upgrading the ds image"
		Step(stepLog, func() {
			err := workflowDataservice.RunDataServiceWorkloads(NewPdsParams)
			log.FailOnError(err, "Error while running workloads on ds")
		})
	})

	It("Perform adhoc backup, restore and validate them before upgrade", func() {
		workflowBackUpConfig.WorkflowDataService = workflowDataservice
		workflowBackUpConfig.WorkflowBackupLocation = WorkflowbkpLoc
		pdsBackupConfigName = strings.ToLower("pds-qa-bkpConfig-" + utilities.RandString(5))

		Step("Take Backup and validate", func() {
			bkpConfigResponse, err := workflowBackUpConfig.CreateBackupConfig(pdsBackupConfigName, *deployment.Create.Meta.Uid)
			log.FailOnError(err, "Error occured while creating backupConfig")
			log.Infof("BackupConfigName: [%s], BackupConfigId: [%s]", bkpConfigResponse.Create.Meta.Name, bkpConfigResponse.Create.Meta.Uid)
		})

		defer func() {
			Step("Delete Backups", func() {
				err := workflowBackUpConfig.DeleteBackupConfig(pdsBackupConfigName)
				log.FailOnError(err, "Error while deleting BackupConfig [%s]", pdsBackupConfigName)
			})
		}()

<<<<<<< HEAD
		Step("Get the latest backup id", func() {
			backupResponse, err := workflowBackup.GetLatestBackup(*deployment.Create.Meta.Name)
			log.FailOnError(err, "Error occured while creating backup")
			latestBackupUid = *backupResponse.Meta.Uid
			log.Infof("Latest backup ID [%s], Name [%s]", *backupResponse.Meta.Uid, *backupResponse.Meta.Name)
		})

		Step("Perform Restore on destination cluster and validate", func() {
			restoreName := "pds-restore-before-update-" + RandomString(5)
			workflowRestore.Destination = WorkflowNamespace
			restoreDeployment, err := workflowRestore.CreateRestore(restoreName, latestBackupUid, Namespace)
			log.FailOnError(err, "Error while taking restore")
			log.Debugf("Restored DeploymentName: [%s]", restoreDeployment.Create.Meta.Name)
		})
=======
		//Step("Perform Restore and validate", func() {
		//	workflowRestore.WorkflowDataService = workflowDataService
		//	backupUid := *bkpConfigResponse.Create.Meta.Uid
		//	deploymentName := *deployment.Create.Meta.Name
		//	cloudSnapId := ""
		//	// Set the DestClusterId same as the current ClusterId
		//	workflowRestore.Destination.DestinationClusterId = WorkflowTargetCluster.ClusterUID
		//
		//	log.FailOnError(err, "failed while registering destination target cluster")
		//
		//	workflowRestore.WorkflowBackupLocation = WorkflowbkpLoc
		//	restoreDeployment, err = workflowRestore.CreateRestore(backupUid, deploymentName, cloudSnapId)
		//	log.FailOnError(err, "Error while taking restore")
		//	log.Debugf("Restored DeploymentName: [%s]", restoreDeployment.Create.Meta.Name)
		//})
>>>>>>> 97d9708f

		defer func() {
			Step("Delete RestoredDeployment", func() {
				err := workflowRestore.DeleteRestore(*restoreDeployment.Create.Meta.Uid)
				log.FailOnError(err, "Error while deleting restore")
			})
		}()

		Step("Validate md5hash for the restored deployments", func() {
			err := workflowDataservice.ValidateDataServiceWorkloads(NewPdsParams, restoreDeployment)
			log.FailOnError(err, "Error occured in ValidateDataServiceWorkloads method")
		})

	})

	It("Upgrade DataService Version and Image", func() {
		for _, ds := range NewPdsParams.DataServiceToTest {
			_, err := workflowDataservice.UpdateDataService(ds, *deployment.Create.Meta.Uid, ds.Image, ds.Version)
			log.FailOnError(err, "Error while updating ds")
		}

		stepLog := "Running Workloads after upgrading the ds image"
		Step(stepLog, func() {
			err := workflowDataservice.RunDataServiceWorkloads(NewPdsParams)
			log.FailOnError(err, "Error while running workloads on ds")
		})
	})

	It("Perform adhoc backup, restore and validate them after upgrade", func() {
		workflowBackUpConfig.WorkflowDataService = workflowDataservice
		workflowBackUpConfig.WorkflowBackupLocation = WorkflowbkpLoc
		pdsBackupConfigName = strings.ToLower("pds-qa-bkpConfig-" + utilities.RandString(5))

		Step("Take Backup and validate", func() {
			bkpConfigResponse, err := workflowBackUpConfig.CreateBackupConfig(pdsBackupConfigName, *deployment.Create.Meta.Uid)
			log.FailOnError(err, "Error occured while creating backupConfig")
			log.Infof("BackupConfigName: [%s], BackupConfigId: [%s]", bkpConfigResponse.Create.Meta.Name, bkpConfigResponse.Create.Meta.Uid)
		})

		defer func() {
			Step("Delete Backups", func() {
				err := workflowBackUpConfig.DeleteBackupConfig(pdsBackupConfigName)
				log.FailOnError(err, "Error while deleting BackupConfig [%s]", pdsBackupConfigName)
			})
		}()

<<<<<<< HEAD
=======
		//Step("Perform Restore and validate", func() {
		//	workflowRestore.WorkflowDataService = workflowDataService
		//	backupUid := *bkpConfigResponse.Create.Meta.Uid
		//	deploymentName := *deployment.Create.Meta.Name
		//	cloudSnapId := ""
		//	// Set the DestClusterId same as the current ClusterId
		//	workflowRestore.Destination.DestinationClusterId = WorkflowTargetCluster.ClusterUID
		//
		//	log.FailOnError(err, "failed while registering destination target cluster")
		//
		//	workflowRestore.WorkflowBackupLocation = WorkflowbkpLoc
		//	restoreDeployment, err = workflowRestore.CreateRestore(backupUid, deploymentName, cloudSnapId)
		//	log.FailOnError(err, "Error while taking restore")
		//	log.Debugf("Restored DeploymentName: [%s]", restoreDeployment.Create.Meta.Name)
		//})

		defer func() {
			Step("Delete RestoredDeployment", func() {
				err := workflowRestore.DeleteRestore(*restoreDeployment.Create.Meta.Uid)
				log.FailOnError(err, "Error while deleting restore")
			})
		}()

		Step("Validate md5hash for the restored deployments", func() {
			err := workflowDataService.ValidateDataServiceWorkloads(NewPdsParams, restoreDeployment)
			log.FailOnError(err, "Error occured in ValidateDataServiceWorkloads method")
		})

	})

	JustAfterEach(func() {
		defer EndTorpedoTest()
	})
})

var _ = Describe("{PerformRestoreAfterDataServiceUpdate}", func() {
	JustBeforeEach(func() {
		StartTorpedoTest("PerformRestoreAfterDataServiceUpdate", "Perform restore after ds update", nil, 0)
	})
	var (
		workflowDataservice  pds.WorkflowDataService
		workFlowTemplates    pds.WorkflowPDSTemplates
		workflowBackUpConfig pds.WorkflowPDSBackupConfig
		workflowBackup       pds.WorkflowPDSBackup
		deployment           *automationModels.PDSDeploymentResponse
		workflowRestore      pds.WorkflowPDSRestore
		restoreDeployment    *automationModels.PDSRestoreResponse
		pdsBackupConfigName  string
		latestBackupUid      string
	)

	It("Deploy and Validate DataService", func() {
		Step("Create a PDS Namespace", func() {
			Namespace = strings.ToLower("pds-test-ns-" + utilities.RandString(5))
			WorkflowNamespace.TargetCluster = WorkflowTargetCluster
			workFlowTemplates.Platform = WorkflowPlatform
			WorkflowNamespace.Namespaces = make(map[string]string)
			workflowNamespace, err := WorkflowNamespace.CreateNamespaces(Namespace)
			log.FailOnError(err, "Unable to create namespace")
			log.Infof("Namespaces created - [%s]", workflowNamespace.Namespaces)
			log.Infof("Namespace id - [%s]", workflowNamespace.Namespaces[Namespace])

		})

		for _, ds := range NewPdsParams.DataServiceToTest {
			workflowDataservice.Namespace = WorkflowNamespace
			workflowDataservice.NamespaceName = Namespace

			serviceConfigId, stConfigId, resConfigId, err := workFlowTemplates.CreatePdsCustomTemplatesAndFetchIds(NewPdsParams, ds.Name)
			log.FailOnError(err, "Unable to create Custom Templates for PDS")
			workflowDataservice.PDSTemplates.ServiceConfigTemplateId = serviceConfigId
			workflowDataservice.PDSTemplates.StorageTemplateId = stConfigId
			workflowDataservice.PDSTemplates.ResourceTemplateId = resConfigId

			deployment, err = workflowDataservice.DeployDataService(ds, ds.OldImage, ds.OldVersion)
			log.FailOnError(err, "Error while deploying ds")
		}

		stepLog := "Running Workloads before upgrading the ds image"
		Step(stepLog, func() {
			err := workflowDataservice.RunDataServiceWorkloads(NewPdsParams)
			log.FailOnError(err, "Error while running workloads on ds")
		})
	})

	It("Perform adhoc backup, restore and validate them before upgrade", func() {
		workflowBackUpConfig.WorkflowDataService = workflowDataservice
		workflowBackUpConfig.WorkflowBackupLocation = WorkflowbkpLoc
		pdsBackupConfigName = strings.ToLower("pds-qa-bkpConfig-" + utilities.RandString(5))

		Step("Take Backup and validate", func() {
			bkpConfigResponse, err := workflowBackUpConfig.CreateBackupConfig(pdsBackupConfigName, *deployment.Create.Meta.Uid)
			log.FailOnError(err, "Error occured while creating backupConfig")
			log.Infof("BackupConfigName: [%s], BackupConfigId: [%s]", bkpConfigResponse.Create.Meta.Name, bkpConfigResponse.Create.Meta.Uid)
		})

		defer func() {
			Step("Delete Backups", func() {
				err := workflowBackUpConfig.DeleteBackupConfig(pdsBackupConfigName)
				log.FailOnError(err, "Error while deleting BackupConfig [%s]", pdsBackupConfigName)
			})
		}()

>>>>>>> 97d9708f
		Step("Get the latest backup id", func() {
			backupResponse, err := workflowBackup.GetLatestBackup(*deployment.Create.Meta.Name)
			log.FailOnError(err, "Error occured while creating backup")
			latestBackupUid = *backupResponse.Meta.Uid
			log.Infof("Latest backup ID [%s], Name [%s]", *backupResponse.Meta.Uid, *backupResponse.Meta.Name)
		})

		Step("Perform Restore on destination cluster and validate", func() {
			restoreName := "pds-restore-before-update-" + RandomString(5)
			workflowRestore.Destination = WorkflowNamespace
			restoreDeployment, err := workflowRestore.CreateRestore(restoreName, latestBackupUid, Namespace)
			log.FailOnError(err, "Error while taking restore")
			log.Debugf("Restored DeploymentName: [%s]", restoreDeployment.Create.Meta.Name)
		})

		defer func() {
			Step("Delete RestoredDeployment", func() {
				err := workflowRestore.DeleteRestore(*restoreDeployment.Create.Meta.Uid)
				log.FailOnError(err, "Error while deleting restore")
			})
		}()

		Step("Validate md5hash for the restored deployments", func() {
			err := workflowDataservice.ValidateDataServiceWorkloads(NewPdsParams, restoreDeployment)
			log.FailOnError(err, "Error occured in ValidateDataServiceWorkloads method")
		})

	})

<<<<<<< HEAD
=======
	It("Upgrade DataService Version and Image", func() {
		for _, ds := range NewPdsParams.DataServiceToTest {
			_, err := workflowDataservice.UpdateDataService(ds, *deployment.Create.Meta.Uid, ds.Image, ds.Version)
			log.FailOnError(err, "Error while updating ds")
		}

		stepLog := "Running Workloads after upgrading the ds image"
		Step(stepLog, func() {
			err := workflowDataservice.RunDataServiceWorkloads(NewPdsParams)
			log.FailOnError(err, "Error while running workloads on ds")
		})
	})

	It("Perform adhoc backup, restore and validate them after upgrade", func() {
		workflowBackUpConfig.WorkflowDataService = workflowDataservice
		workflowBackUpConfig.WorkflowBackupLocation = WorkflowbkpLoc
		pdsBackupConfigName = strings.ToLower("pds-qa-bkpConfig-" + utilities.RandString(5))

		Step("Take Backup and validate", func() {
			bkpConfigResponse, err := workflowBackUpConfig.CreateBackupConfig(pdsBackupConfigName, *deployment.Create.Meta.Uid)
			log.FailOnError(err, "Error occured while creating backupConfig")
			log.Infof("BackupConfigName: [%s], BackupConfigId: [%s]", bkpConfigResponse.Create.Meta.Name, bkpConfigResponse.Create.Meta.Uid)
		})

		defer func() {
			Step("Delete Backups", func() {
				err := workflowBackUpConfig.DeleteBackupConfig(pdsBackupConfigName)
				log.FailOnError(err, "Error while deleting BackupConfig [%s]", pdsBackupConfigName)
			})
		}()

		Step("Get the latest backup id", func() {
			backupResponse, err := workflowBackup.GetLatestBackup(*deployment.Create.Meta.Name)
			log.FailOnError(err, "Error occured while creating backup")
			latestBackupUid = *backupResponse.Meta.Uid
			log.Infof("Latest backup ID [%s], Name [%s]", *backupResponse.Meta.Uid, *backupResponse.Meta.Name)
		})

		Step("Perform Restore on destination cluster and validate", func() {
			restoreName := "pds-restore-before-update-" + RandomString(5)
			workflowRestore.Destination = WorkflowNamespace
			restoreDeployment, err := workflowRestore.CreateRestore(restoreName, latestBackupUid, Namespace)
			log.FailOnError(err, "Error while taking restore")
			log.Debugf("Restored DeploymentName: [%s]", restoreDeployment.Create.Meta.Name)
		})

		defer func() {
			Step("Delete RestoredDeployment", func() {
				err := workflowRestore.DeleteRestore(*restoreDeployment.Create.Meta.Uid)
				log.FailOnError(err, "Error while deleting restore")
			})
		}()

		Step("Validate md5hash for the restored deployments", func() {
			err := workflowDataservice.ValidateDataServiceWorkloads(NewPdsParams, restoreDeployment)
			log.FailOnError(err, "Error occured in ValidateDataServiceWorkloads method")
		})

	})

>>>>>>> 97d9708f
	It("Delete DataServiceDeployment", func() {
		err := workflowDataservice.DeleteDeployment()
		log.FailOnError(err, "Error while deleting data Service")
	})

	JustAfterEach(func() {
		defer EndTorpedoTest()
	})
})

var _ = Describe("{PerformSimultaneousBackupRestoreForMultipleDeployments}", func() {
	JustBeforeEach(func() {
		StartTorpedoTest("PerformSimultaneousBackupRestoreForMultipleDeployments", "Perform multiple backup and restore simultaneously for different deployments.", nil, 0)
	})
	var (
		workflowDataservice  pds.WorkflowDataService
		workFlowTemplates    pds.WorkflowPDSTemplates
		workflowBackUpConfig pds.WorkflowPDSBackupConfig
		workflowBackup       pds.WorkflowPDSBackup
		deployment           *automationModels.PDSDeploymentResponse
		workflowRestore      pds.WorkflowPDSRestore
		restoreDeployment    *automationModels.PDSRestoreResponse
		pdsBackupConfigNames []string
		latestBackupUid      string
		numberOfIterations   int
	)

	It("Deploy and Validate DataService", func() {
		Step("Create a PDS Namespace", func() {
			Namespace = strings.ToLower("pds-test-ns-" + utilities.RandString(5))
			WorkflowNamespace.TargetCluster = WorkflowTargetCluster
			workFlowTemplates.Platform = WorkflowPlatform
			WorkflowNamespace.Namespaces = make(map[string]string)
			workflowNamespace, err := WorkflowNamespace.CreateNamespaces(Namespace)
			log.FailOnError(err, "Unable to create namespace")
			log.Infof("Namespaces created - [%s]", workflowNamespace.Namespaces)
			log.Infof("Namespace id - [%s]", workflowNamespace.Namespaces[Namespace])

		})

		for _, ds := range NewPdsParams.DataServiceToTest {
			workflowDataservice.Namespace = WorkflowNamespace
			workflowDataservice.NamespaceName = Namespace

			serviceConfigId, stConfigId, resConfigId, err := workFlowTemplates.CreatePdsCustomTemplatesAndFetchIds(NewPdsParams, ds.Name)
			log.FailOnError(err, "Unable to create Custom Templates for PDS")
			workflowDataservice.PDSTemplates.ServiceConfigTemplateId = serviceConfigId
			workflowDataservice.PDSTemplates.StorageTemplateId = stConfigId
			workflowDataservice.PDSTemplates.ResourceTemplateId = resConfigId

			deployment, err = workflowDataservice.DeployDataService(ds, ds.OldImage, ds.OldVersion)
			log.FailOnError(err, "Error while deploying ds")
		}

		stepLog := "Running Workloads before upgrading the ds image"
		Step(stepLog, func() {
			err := workflowDataservice.RunDataServiceWorkloads(NewPdsParams)
			log.FailOnError(err, "Error while running workloads on ds")
		})
	})

	It("Perform adhoc backup, restore and validate - Multiple Backup and Restores", func() {
		workflowBackUpConfig.WorkflowDataService = workflowDataservice
		workflowBackUpConfig.WorkflowBackupLocation = WorkflowbkpLoc
		numberOfIterations = 10

		Step("Start Multiple Backup Simultaneously", func() {
			var wg sync.WaitGroup
			for i := 0; i < numberOfIterations; i++ {
				wg.Add(1)
				go func() {
					defer wg.Done()
					defer GinkgoRecover()
					pdsBackupConfigName := strings.ToLower("pds-qa-bkpConfig-" + utilities.RandString(5))
					bkpConfigResponse, err := workflowBackUpConfig.CreateBackupConfig(pdsBackupConfigName, *deployment.Create.Meta.Uid)
					log.FailOnError(err, "Error occured while creating backupConfig")
					log.Infof("BackupConfigName: [%s], BackupConfigId: [%s]", bkpConfigResponse.Create.Meta.Name, bkpConfigResponse.Create.Meta.Uid)
					pdsBackupConfigNames = append(pdsBackupConfigNames, pdsBackupConfigName)

				}()
			}
			wg.Wait()
			log.Infof("All backups are completed successfully")
		})

		Step("Trigger multiple restores simultaneously", func() {
			// TODO: Keeping restores as sequential, needs to be changed to parallel later as multiple ns will be required
			allBackups, err := workflowBackup.ListAllBackups(*deployment.Create.Meta.Name)
			log.FailOnError(err, "Error occured while creating backup")
			log.Infof("Number of backups - [%d]", len(allBackups))

			for _, eachBackup := range allBackups {
				latestBackupUid = *eachBackup.Meta.Uid
				log.Infof("Current backup ID [%s], Name [%s]", *eachBackup.Meta.Uid, *eachBackup.Meta.Name)
				restoreName := "pds-restore-before-update-" + RandomString(5)
				workflowRestore.Destination = WorkflowNamespace
				restoreDeployment, err := workflowRestore.CreateRestore(restoreName, latestBackupUid, Namespace)
				log.FailOnError(err, "Error while taking restore")
				log.Debugf("Restored DeploymentName: [%s]", restoreDeployment.Create.Meta.Name)
			}

		})

		defer func() {
			Step("Delete Backups", func() {
				for _, eachBackup := range pdsBackupConfigNames {
					err := workflowBackUpConfig.DeleteBackupConfig(eachBackup)
					log.FailOnError(err, "Error while deleting BackupConfig [%s]", eachBackup)
				}
			})
		}()

		defer func() {
			Step("Delete RestoredDeployment", func() {
				err := workflowRestore.DeleteRestore(*restoreDeployment.Create.Meta.Uid)
				log.FailOnError(err, "Error while deleting restore")
			})
		}()

		Step("Validate md5hash for the restored deployments", func() {
			err := workflowDataservice.ValidateDataServiceWorkloads(NewPdsParams, restoreDeployment)
			log.FailOnError(err, "Error occured in ValidateDataServiceWorkloads method")
		})

	})

	It("Delete DataServiceDeployment", func() {
		err := workflowDataservice.DeleteDeployment()
		log.FailOnError(err, "Error while deleting data Service")
	})

	JustAfterEach(func() {
		defer EndTorpedoTest()
	})
})<|MERGE_RESOLUTION|>--- conflicted
+++ resolved
@@ -2,6 +2,9 @@
 
 import (
 	"fmt"
+	"strings"
+	"sync"
+
 	. "github.com/onsi/ginkgo/v2"
 	"github.com/portworx/torpedo/drivers/unifiedPlatform/automationModels"
 	"github.com/portworx/torpedo/drivers/unifiedPlatform/stworkflows/pds"
@@ -10,8 +13,6 @@
 	"github.com/portworx/torpedo/pkg/log"
 	. "github.com/portworx/torpedo/tests"
 	. "github.com/portworx/torpedo/tests/unifiedPlatform"
-	"strings"
-	"sync"
 )
 
 var _ = Describe("{PerformRestoreToSameCluster}", func() {
@@ -24,7 +25,6 @@
 		deployment           *automationModels.PDSDeploymentResponse
 		latestBackupUid      string
 		pdsBackupConfigName  string
-		deploymentName       string
 		restoreNamespace     string
 	)
 
@@ -52,9 +52,9 @@
 				//serviceConfigId, stConfigId, resConfigId, err := workFlowTemplates.CreatePdsCustomTemplatesAndFetchIds(NewPdsParams, ds.Name)
 				//log.FailOnError(err, "Unable to create Custom Templates for PDS")
 
-				workflowDataservice.PDSTemplates.ServiceConfigTemplateId = "tmpl:467d65b1-86eb-4c36-a240-f968d14f104e"
-				workflowDataservice.PDSTemplates.StorageTemplateId = "tmpl:b2dead78-5d31-4b83-bcec-b8f1c9c1d83e"
-				workflowDataservice.PDSTemplates.ResourceTemplateId = "tmpl:a1517bc0-26b4-4c06-874d-4e36bbffb305"
+				workflowDataservice.PDSTemplates.ServiceConfigTemplateId = "tmpl:d1ed6519-fe79-463f-8d8f-8e6aaedb2f79"
+				workflowDataservice.PDSTemplates.StorageTemplateId = "tmpl:a584ede7-811e-48bd-b000-ae799e3e084e"
+				workflowDataservice.PDSTemplates.ResourceTemplateId = "tmpl:04dab835-1fe2-4526-824f-d7a45694676c"
 
 				//workflowDataservice.PDSTemplates.ServiceConfigTemplateId = serviceConfigId
 				//workflowDataservice.PDSTemplates.StorageTemplateId = stConfigId
@@ -84,11 +84,10 @@
 				log.Infof("All deployments - [%+v]", workflowDataservice.DataServiceDeployment)
 			})
 
-<<<<<<< HEAD
 			Step("Get the latest backup detail for the deployment", func() {
 				workflowBackup.WorkflowDataService = workflowDataservice
 				log.Infof("All deployments - [%+v]", workflowDataservice.DataServiceDeployment)
-				backupResponse, err := workflowBackup.GetLatestBackup(deploymentName)
+				backupResponse, err := workflowBackup.GetLatestBackup(*deployment.Create.Meta.Name)
 				log.FailOnError(err, "Error occured while creating backup")
 				latestBackupUid = *backupResponse.Meta.Uid
 				log.Infof("Latest backup ID [%s], Name [%s]", *backupResponse.Meta.Uid, *backupResponse.Meta.Name)
@@ -114,7 +113,522 @@
 				log.FailOnError(err, "Unable to associate Cluster to Project")
 				log.Infof("Associated Resources - [%+v]", WorkflowProject.AssociatedResources)
 			})
-=======
+
+			Step("Create Restore from the latest backup Id", func() {
+				restoreName := "testing_restore_" + RandomString(5)
+				workflowRestore.Destination = WorkflowNamespace
+				workflowRestore.WorkflowProject = WorkflowProject
+				_, err := workflowRestore.CreateRestore(restoreName, latestBackupUid, restoreNamespace)
+				log.FailOnError(err, "Restore Failed")
+
+				log.Infof("Restore created successfully with ID - [%s]", workflowRestore.Restores[restoreName].Meta.Uid)
+			})
+		}
+
+		JustAfterEach(func() {
+			defer EndTorpedoTest()
+		})
+
+	})
+})
+
+var _ = Describe("{PerformRestoreToDifferentClusterSameProject}", func() {
+	var (
+		workflowDataservice  pds.WorkflowDataService
+		workflowBackUpConfig pds.WorkflowPDSBackupConfig
+		workflowRestore      pds.WorkflowPDSRestore
+		workflowBackup       pds.WorkflowPDSBackup
+		workFlowTemplates    pds.WorkflowPDSTemplates
+		deployment           *automationModels.PDSDeploymentResponse
+		destinationCluster   platform.WorkflowTargetCluster
+		destinationNamespace platform.WorkflowNamespace
+		latestBackupUid      string
+		pdsBackupConfigName  string
+		restoreNamespace     string
+	)
+
+	JustBeforeEach(func() {
+		StartTorpedoTest("PerformRestoreToDifferentClusterSameProject", "Deploy data services and perform backup and restore on a different cluster on the same project", nil, 0)
+		workflowDataservice.DataServiceDeployment = make(map[string]string)
+
+		workflowRestore.Destination = WorkflowNamespace
+		workflowRestore.WorkflowProject = WorkflowProject
+		restoreNamespace = "pds-restore-namespace-" + RandomString(5)
+	})
+
+	It("Deploy data services and perform backup and restore on the different cluster", func() {
+
+		for _, ds := range NewPdsParams.DataServiceToTest {
+			Step("Deploy dataservice", func() {
+
+				workFlowTemplates.Platform = WorkflowPlatform
+
+				workflowDataservice.Namespace = WorkflowNamespace
+				workflowDataservice.NamespaceName = PDS_DEFAULT_NAMESPACE
+
+				//TODO: Hardcoded values needs to be removed once templates are fixed
+
+				//serviceConfigId, stConfigId, resConfigId, err := workFlowTemplates.CreatePdsCustomTemplatesAndFetchIds(NewPdsParams, ds.Name)
+				//log.FailOnError(err, "Unable to create Custom Templates for PDS")
+
+				workflowDataservice.PDSTemplates.ServiceConfigTemplateId = "tmpl:d1ed6519-fe79-463f-8d8f-8e6aaedb2f79"
+				workflowDataservice.PDSTemplates.StorageTemplateId = "tmpl:a584ede7-811e-48bd-b000-ae799e3e084e"
+				workflowDataservice.PDSTemplates.ResourceTemplateId = "tmpl:04dab835-1fe2-4526-824f-d7a45694676c"
+
+				//workflowDataservice.PDSTemplates.ServiceConfigTemplateId = serviceConfigId
+				//workflowDataservice.PDSTemplates.StorageTemplateId = stConfigId
+				//workflowDataservice.PDSTemplates.ResourceTemplateId = resConfigId
+
+				var err error
+
+				deployment, err = workflowDataservice.DeployDataService(ds, ds.Image, ds.Version)
+				log.FailOnError(err, "Error while deploying ds")
+				log.Infof("All deployments - [%+v]", workflowDataservice.DataServiceDeployment)
+
+				//stepLog := "Running Workloads on deployment"
+				//Step(stepLog, func() {
+				//	err := workflowDataservice.RunDataServiceWorkloads(NewPdsParams)
+				//	log.FailOnError(err, "Error while running workloads on ds")
+				//})
+			})
+
+			Step("Create Adhoc backup config of the existing deployment", func() {
+				workflowBackUpConfig.WorkflowDataService = workflowDataservice
+				workflowBackUpConfig.WorkflowBackupLocation = WorkflowbkpLoc
+				pdsBackupConfigName = "pds-adhoc-backup-" + RandomString(5)
+				workflowBackUpConfig.Backups = make(map[string]automationModels.V1BackupConfig)
+				bkpConfigResponse, err := workflowBackUpConfig.CreateBackupConfig(pdsBackupConfigName, *deployment.Create.Meta.Name)
+				log.FailOnError(err, "Error occured while creating backupConfig")
+				log.Infof("BackupConfigName: [%s], BackupConfigId: [%s]", bkpConfigResponse.Create.Meta.Name, bkpConfigResponse.Create.Meta.Uid)
+				log.Infof("All deployments - [%+v]", workflowDataservice.DataServiceDeployment)
+			})
+
+			Step("Get the latest backup detail for the deployment", func() {
+				workflowBackup.WorkflowDataService = workflowDataservice
+				log.Infof("All deployments - [%+v]", workflowDataservice.DataServiceDeployment)
+				backupResponse, err := workflowBackup.GetLatestBackup(*deployment.Create.Meta.Name)
+				log.FailOnError(err, "Error occured while creating backup")
+				latestBackupUid = *backupResponse.Meta.Uid
+				log.Infof("Latest backup ID [%s], Name [%s]", *backupResponse.Meta.Uid, *backupResponse.Meta.Name)
+				err = workflowBackup.WaitForBackupToComplete(*backupResponse.Meta.Uid)
+				log.FailOnError(err, "Error occured while waiting for backup to complete")
+			})
+
+			Step("Register Destination Target Cluster", func() {
+				err := SetDestinationKubeConfig()
+				if err != nil {
+					log.Infof("Failed to switched to destination cluster")
+				}
+				destinationCluster.Project = WorkflowProject
+				log.Infof("Tenant ID [%s]", destinationCluster.Project.Platform.TenantId)
+				_, err = destinationCluster.RegisterToControlPlane(false)
+				log.FailOnError(err, "Unable to register target cluster")
+				log.Infof("Destination Target cluster registered with uid - [%s]", destinationCluster.ClusterUID)
+			})
+
+			Step("Create a new namespace for restore", func() {
+				destinationNamespace.TargetCluster = destinationCluster
+				destinationNamespace.Namespaces = make(map[string]string)
+				_, err := destinationNamespace.CreateNamespaces(restoreNamespace)
+				log.FailOnError(err, "Unable to create namespace")
+				log.Infof("Namespaces created - [%s]", WorkflowNamespace.Namespaces)
+			})
+
+			Step("Associate target cluster and restore namespace to Project", func() {
+				err := WorkflowProject.Associate(
+					[]string{destinationCluster.ClusterUID},
+					[]string{destinationNamespace.Namespaces[restoreNamespace]},
+					[]string{},
+					[]string{},
+					[]string{},
+					[]string{},
+				)
+				log.FailOnError(err, "Unable to associate Cluster to Project")
+				log.Infof("Associated Resources - [%+v]", WorkflowProject.AssociatedResources)
+			})
+
+			Step("Create Restore from the latest backup Id", func() {
+				restoreName := "testing_restore_" + RandomString(5)
+				workflowRestore.Destination = destinationNamespace
+				workflowRestore.WorkflowProject = WorkflowProject
+				_, err := workflowRestore.CreateRestore(restoreName, latestBackupUid, restoreNamespace)
+				log.FailOnError(err, "Restore Failed")
+
+				log.Infof("Restore created successfully with ID - [%s]", workflowRestore.Restores[restoreName].Meta.Uid)
+			})
+		}
+
+		JustAfterEach(func() {
+			defer func() {
+				err := SetSourceKubeConfig()
+				log.FailOnError(err, "Unable to switch context to source cluster [%s]", SourceClusterName)
+			}()
+			defer EndTorpedoTest()
+		})
+
+	})
+})
+
+var _ = Describe("{PerformRestoreToDifferentClusterProject}", func() {
+	var (
+		workflowDataservice  pds.WorkflowDataService
+		workflowBackUpConfig pds.WorkflowPDSBackupConfig
+		workflowRestore      pds.WorkflowPDSRestore
+		workflowBackup       pds.WorkflowPDSBackup
+		workFlowTemplates    pds.WorkflowPDSTemplates
+		deployment           *automationModels.PDSDeploymentResponse
+		destinationProject   platform.WorkflowProject
+		destinationCluster   platform.WorkflowTargetCluster
+		destinationNamespace platform.WorkflowNamespace
+		latestBackupUid      string
+		pdsBackupConfigName  string
+		restoreNamespace     string
+	)
+
+	JustBeforeEach(func() {
+		StartTorpedoTest("PerformRestoreToDifferentClusterProject", "Deploy data services and perform backup and restore on the different cluster from different project", nil, 0)
+		workflowDataservice.DataServiceDeployment = make(map[string]string)
+
+		workflowRestore.Destination = WorkflowNamespace
+		workflowRestore.WorkflowProject = WorkflowProject
+		restoreNamespace = "pds-restore-namespace-" + RandomString(5)
+		destinationProject.Platform = WorkflowPlatform
+	})
+
+	It("Deploy data services and perform backup and restore on the different cluster", func() {
+
+		for _, ds := range NewPdsParams.DataServiceToTest {
+			Step("Deploy dataservice", func() {
+
+				workFlowTemplates.Platform = WorkflowPlatform
+
+				workflowDataservice.Namespace = WorkflowNamespace
+				workflowDataservice.NamespaceName = PDS_DEFAULT_NAMESPACE
+
+				//TODO: Hardcoded values needs to be removed once templates are fixed
+
+				//serviceConfigId, stConfigId, resConfigId, err := workFlowTemplates.CreatePdsCustomTemplatesAndFetchIds(NewPdsParams, ds.Name)
+				//log.FailOnError(err, "Unable to create Custom Templates for PDS")
+
+				workflowDataservice.PDSTemplates.ServiceConfigTemplateId = "tmpl:d1ed6519-fe79-463f-8d8f-8e6aaedb2f79"
+				workflowDataservice.PDSTemplates.StorageTemplateId = "tmpl:a584ede7-811e-48bd-b000-ae799e3e084e"
+				workflowDataservice.PDSTemplates.ResourceTemplateId = "tmpl:04dab835-1fe2-4526-824f-d7a45694676c"
+
+				//workflowDataservice.PDSTemplates.ServiceConfigTemplateId = serviceConfigId
+				//workflowDataservice.PDSTemplates.StorageTemplateId = stConfigId
+				//workflowDataservice.PDSTemplates.ResourceTemplateId = resConfigId
+
+				var err error
+
+				deployment, err = workflowDataservice.DeployDataService(ds, ds.Image, ds.Version)
+				log.FailOnError(err, "Error while deploying ds")
+				log.Infof("All deployments - [%+v]", workflowDataservice.DataServiceDeployment)
+
+				//stepLog := "Running Workloads on deployment"
+				//Step(stepLog, func() {
+				//	err := workflowDataservice.RunDataServiceWorkloads(NewPdsParams)
+				//	log.FailOnError(err, "Error while running workloads on ds")
+				//})
+			})
+
+			Step("Create Adhoc backup config of the existing deployment", func() {
+				workflowBackUpConfig.WorkflowDataService = workflowDataservice
+				workflowBackUpConfig.WorkflowBackupLocation = WorkflowbkpLoc
+				pdsBackupConfigName = "pds-adhoc-backup-" + RandomString(5)
+				workflowBackUpConfig.Backups = make(map[string]automationModels.V1BackupConfig)
+				bkpConfigResponse, err := workflowBackUpConfig.CreateBackupConfig(pdsBackupConfigName, *deployment.Create.Meta.Name)
+				log.FailOnError(err, "Error occured while creating backupConfig")
+				log.Infof("BackupConfigName: [%s], BackupConfigId: [%s]", bkpConfigResponse.Create.Meta.Name, bkpConfigResponse.Create.Meta.Uid)
+				log.Infof("All deployments - [%+v]", workflowDataservice.DataServiceDeployment)
+			})
+
+			Step("Get the latest backup detail for the deployment", func() {
+				workflowBackup.WorkflowDataService = workflowDataservice
+				log.Infof("All deployments - [%+v]", workflowDataservice.DataServiceDeployment)
+				backupResponse, err := workflowBackup.GetLatestBackup(*deployment.Create.Meta.Name)
+				log.FailOnError(err, "Error occured while creating backup")
+				latestBackupUid = *backupResponse.Meta.Uid
+				log.Infof("Latest backup ID [%s], Name [%s]", *backupResponse.Meta.Uid, *backupResponse.Meta.Name)
+				err = workflowBackup.WaitForBackupToComplete(*backupResponse.Meta.Uid)
+				log.FailOnError(err, "Error occured while waiting for backup to complete")
+			})
+
+			Step("Create Project", func() {
+				destinationProject.ProjectName = fmt.Sprintf("project-destination-%s", utilities.RandomString(5))
+				_, err := destinationProject.CreateProject()
+				log.FailOnError(err, "Unable to create project")
+				log.Infof("Project created with ID - [%s]", destinationProject.ProjectId)
+			})
+
+			Step("Register Destination Target Cluster", func() {
+				err := SetDestinationKubeConfig()
+				if err != nil {
+					log.Infof("Failed to switched to destination cluster")
+				}
+				destinationCluster.Project = destinationProject
+				log.Infof("Tenant ID [%s]", destinationCluster.Project.Platform.TenantId)
+				_, err = destinationCluster.RegisterToControlPlane(false)
+				log.FailOnError(err, "Unable to register target cluster")
+				log.Infof("Destination Target cluster registered with uid - [%s]", destinationCluster.ClusterUID)
+			})
+
+			Step("Create a new namespace for restore", func() {
+				destinationNamespace.TargetCluster = destinationCluster
+				destinationNamespace.Namespaces = make(map[string]string)
+				_, err := destinationNamespace.CreateNamespaces(restoreNamespace)
+				log.FailOnError(err, "Unable to create namespace")
+				log.Infof("Namespaces created - [%s]", WorkflowNamespace.Namespaces)
+			})
+
+			Step("Associate target cluster and restore namespace to Project", func() {
+				err := destinationProject.Associate(
+					[]string{destinationCluster.ClusterUID},
+					[]string{destinationNamespace.Namespaces[restoreNamespace]},
+					[]string{WorkflowCc.CloudCredentials[NewPdsParams.BackUpAndRestore.TargetLocation].ID},
+					[]string{WorkflowbkpLoc.BkpLocation.BkpLocationId},
+					[]string{},
+					[]string{},
+				)
+				log.FailOnError(err, "Unable to associate Cluster to Project")
+				log.Infof("Associated Resources - [%+v]", WorkflowProject.AssociatedResources)
+			})
+
+			Step("Create Restore from the latest backup Id", func() {
+				restoreName := "testing_restore_" + RandomString(5)
+				workflowRestore.Destination = destinationNamespace
+				workflowRestore.WorkflowProject = WorkflowProject
+				_, err := workflowRestore.CreateRestore(restoreName, latestBackupUid, restoreNamespace)
+				log.FailOnError(err, "Restore Failed")
+
+				log.Infof("Restore created successfully with ID - [%s]", workflowRestore.Restores[restoreName].Meta.Uid)
+			})
+		}
+
+		JustAfterEach(func() {
+			defer func() {
+				err := SetSourceKubeConfig()
+				log.FailOnError(err, "Unable to switch context to source cluster [%s]", SourceClusterName)
+			}()
+			defer EndTorpedoTest()
+		})
+
+	})
+})
+
+var _ = Describe("{UpgradeDataServiceImageAndVersionWithBackUpRestore}", func() {
+	JustBeforeEach(func() {
+		StartTorpedoTest("UpgradeDataServiceImageAndVersionWithBackUpRestore", "Upgrade Data Service Version and Image", nil, 0)
+	})
+	var (
+		workflowDataservice  pds.WorkflowDataService
+		workFlowTemplates    pds.WorkflowPDSTemplates
+		workflowBackUpConfig pds.WorkflowPDSBackupConfig
+		workflowRestore      pds.WorkflowPDSRestore
+		deployment           *automationModels.PDSDeploymentResponse
+		updatedDeployment    *automationModels.PDSDeploymentResponse
+		restoreDeployment    *automationModels.PDSRestoreResponse
+		bkpConfigResponse    *automationModels.PDSBackupConfigResponse
+		pdsBackupConfigName  string
+		oldDeploymentId      string
+		newDeploymentId      string
+		err                  error
+	)
+
+	It("Deploy and Validate DataService", func() {
+		Step("Create a PDS Namespace", func() {
+			Namespace = strings.ToLower("pds-test-ns-" + utilities.RandString(5))
+			WorkflowNamespace.TargetCluster = WorkflowTargetCluster
+			workFlowTemplates.Platform = WorkflowPlatform
+			WorkflowNamespace.Namespaces = make(map[string]string)
+			workflowNamespace, err := WorkflowNamespace.CreateNamespaces(Namespace)
+			log.FailOnError(err, "Unable to create namespace")
+			log.Infof("Namespaces created - [%s]", workflowNamespace.Namespaces)
+			log.Infof("Namespace id - [%s]", workflowNamespace.Namespaces[Namespace])
+
+		})
+
+		for _, ds := range NewPdsParams.DataServiceToTest {
+			workflowDataservice.Namespace = WorkflowNamespace
+			workflowDataservice.NamespaceName = Namespace
+
+			serviceConfigId, stConfigId, resConfigId, err := workFlowTemplates.CreatePdsCustomTemplatesAndFetchIds(NewPdsParams, ds.Name)
+			log.FailOnError(err, "Unable to create Custom Templates for PDS")
+			workflowDataservice.PDSTemplates.ServiceConfigTemplateId = serviceConfigId
+			workflowDataservice.PDSTemplates.StorageTemplateId = stConfigId
+			workflowDataservice.PDSTemplates.ResourceTemplateId = resConfigId
+
+			deployment, err = workflowDataservice.DeployDataService(ds, ds.OldImage, ds.OldVersion)
+			log.FailOnError(err, "Error while deploying ds")
+		}
+
+		defer func() {
+			Step("Delete DataServiceDeployment", func() {
+				err := workflowDataservice.DeleteDeployment()
+				log.FailOnError(err, "Error while deleting dataservice")
+			})
+		}()
+
+		stepLog := "Running Workloads before upgrading the ds image"
+		Step(stepLog, func() {
+			err := workflowDataservice.RunDataServiceWorkloads(NewPdsParams)
+			log.FailOnError(err, "Error while running workloads on ds")
+		})
+	})
+
+	It("Perform adhoc backup of old deployments", func() {
+		workflowBackUpConfig.WorkflowDataService = workflowDataservice
+		workflowBackUpConfig.WorkflowBackupLocation = WorkflowbkpLoc
+		pdsBackupConfigName = strings.ToLower("pds-qa-bkpConfig-" + utilities.RandString(5))
+
+		Step("Take Backup and validate", func() {
+			bkpConfigResponse, err = workflowBackUpConfig.CreateBackupConfig(pdsBackupConfigName, *deployment.Create.Meta.Uid)
+			log.FailOnError(err, "Error occured while creating backupConfig")
+			log.Infof("BackupConfigName: [%s], BackupConfigId: [%s]", bkpConfigResponse.Create.Meta.Name, bkpConfigResponse.Create.Meta.Uid)
+		})
+
+		defer func() {
+			Step("Delete Backups", func() {
+				err = workflowBackUpConfig.DeleteBackupConfig(pdsBackupConfigName)
+				log.FailOnError(err, "Error while deleting BackupConfig [%s]", pdsBackupConfigName)
+			})
+		}()
+	})
+
+	It("Upgrade DataService Version and Image", func() {
+		for _, ds := range NewPdsParams.DataServiceToTest {
+			updatedDeployment, err = workflowDataservice.UpdateDataService(ds, oldDeploymentId, ds.Image, ds.Version)
+			log.FailOnError(err, "Error while updating ds")
+			log.Debugf("Updated Deployment Id [%s]", *updatedDeployment.Update.Meta.Uid)
+		}
+
+		stepLog := "Running Workloads after upgrading the ds image"
+		Step(stepLog, func() {
+			err := workflowDataservice.RunDataServiceWorkloads(NewPdsParams)
+			log.FailOnError(err, "Error while running workloads on ds")
+		})
+	})
+
+	It("Restore the old deployment and upgrade the restored deployment", func() {
+		//Step("Restore the old deployment", func() {
+		//	workflowRestore.WorkflowDataService = workflowDataservice
+		//	backupUid := *bkpConfigResponse.Create.Meta.Uid
+		//	deploymentName := *deployment.Create.Meta.Name
+		//	cloudSnapId := ""
+		//	// Set the DestClusterId same as the current ClusterId
+		//	workflowRestore.Destination.DestinationClusterId = WorkflowTargetCluster.ClusterUID
+		//	workflowRestore.WorkflowBackupLocation = WorkflowbkpLoc
+		//	restoreDeployment, err = workflowRestore.CreateRestore(backupUid, deploymentName, cloudSnapId)
+		//	log.FailOnError(err, "Error while taking restore")
+		//	newDeploymentId = restoreDeployment.Create.Config.DestinationReferences.DeploymentId
+		//	log.Debugf("Restored DeploymentName: [%s]", restoreDeployment.Create.Meta.Name)
+		//})
+
+		defer func() {
+			Step("Delete RestoredDeployment", func() {
+				err := workflowRestore.DeleteRestore(*restoreDeployment.Create.Meta.Uid)
+				log.FailOnError(err, "Error while deleting restore")
+			})
+		}()
+
+		Step("Update restored DataService Version and Image", func() {
+			for _, ds := range NewPdsParams.DataServiceToTest {
+				updatedRestoredDeployment, err := workflowDataservice.UpdateDataService(ds, newDeploymentId, ds.Image, ds.Version)
+				log.FailOnError(err, "Error while updating ds")
+				log.Debugf("Updated Deployment Id [%s]", *updatedRestoredDeployment.Update.Meta.Uid)
+			}
+
+			stepLog := "Running Workloads after upgrading the ds image"
+			Step(stepLog, func() {
+				err := workflowDataservice.RunDataServiceWorkloads(NewPdsParams)
+				log.FailOnError(err, "Error while running workloads on ds")
+			})
+		})
+	})
+
+	JustAfterEach(func() {
+		defer EndTorpedoTest()
+	})
+})
+
+var _ = Describe("{PerformRestoreAfterPVCResize}", func() {
+	JustBeforeEach(func() {
+		StartTorpedoTest("PerformRestoreAfterPVCResize", "Deploy data services, increase PVC Size and perform backup and restore on the same cluster", nil, 0)
+	})
+	var (
+		workflowDataService  pds.WorkflowDataService
+		workflowBackUpConfig pds.WorkflowPDSBackupConfig
+		workflowRestore      pds.WorkflowPDSRestore
+		deployment           *automationModels.PDSDeploymentResponse
+		restoreDeployment    *automationModels.PDSRestoreResponse
+
+		workFlowTemplates pds.WorkflowPDSTemplates
+		tempList          []string
+
+		pdsBackupConfigName string
+		err                 error
+	)
+
+	It("Deploy, Validate and RunWorkloads on DataService", func() {
+		Step("Create a PDS Namespace", func() {
+			Namespace = strings.ToLower("pds-test-ns-" + utilities.RandString(5))
+			WorkflowNamespace.TargetCluster = WorkflowTargetCluster
+			WorkflowNamespace.Namespaces = make(map[string]string)
+			workflowNamespace, err := WorkflowNamespace.CreateNamespaces(Namespace)
+			log.FailOnError(err, "Unable to create namespace")
+			log.Infof("Namespaces created - [%s]", workflowNamespace.Namespaces)
+			log.Infof("Namespace id - [%s]", workflowNamespace.Namespaces[Namespace])
+		})
+
+		for _, ds := range NewPdsParams.DataServiceToTest {
+			workflowDataService.Namespace = WorkflowNamespace
+			workflowDataService.NamespaceName = Namespace
+			serviceConfigId, stConfigId, resConfigId, err := workFlowTemplates.CreatePdsCustomTemplatesAndFetchIds(NewPdsParams, ds.Name)
+			log.FailOnError(err, "Unable to create Custom Templates for PDS")
+			workflowDataService.PDSTemplates.ServiceConfigTemplateId = serviceConfigId
+			workflowDataService.PDSTemplates.StorageTemplateId = stConfigId
+			workflowDataService.PDSTemplates.ResourceTemplateId = resConfigId
+			tempList = append(tempList, serviceConfigId, stConfigId, resConfigId)
+			deployment, err = workflowDataService.DeployDataService(ds, ds.Image, ds.Version)
+			log.FailOnError(err, "Error while deploying ds")
+		}
+
+		defer func() {
+			Step("Delete DataServiceDeployment", func() {
+				err := workflowDataService.DeleteDeployment()
+				log.FailOnError(err, "Error while deleting dataservice")
+			})
+		}()
+
+		defer func() {
+			Step("Delete created Templates", func() {
+				err := workFlowTemplates.DeleteCreatedCustomPdsTemplates(tempList)
+				log.FailOnError(err, "Unable to delete Custom Templates for PDS")
+			})
+		}()
+		stepLog := "Running Workloads before taking backups"
+		Step(stepLog, func() {
+			err := workflowDataService.RunDataServiceWorkloads(NewPdsParams)
+			log.FailOnError(err, "Error while running workloads on ds")
+		})
+	})
+	It("Perform adhoc backup, restore before PVC Resize and validate them", func() {
+		var bkpConfigResponse *automationModels.PDSBackupConfigResponse
+		workflowBackUpConfig.WorkflowDataService = workflowDataService
+		pdsBackupConfigName = strings.ToLower("pds-qa-bkpConfig-" + utilities.RandString(5))
+
+		Step("Take Backup and validate", func() {
+			bkpConfigResponse, err = workflowBackUpConfig.CreateBackupConfig(pdsBackupConfigName, *deployment.Create.Meta.Uid)
+			log.FailOnError(err, "Error occured while creating backupConfig")
+			log.Infof("BackupConfigName: [%s], BackupConfigId: [%s]", bkpConfigResponse.Create.Meta.Name, bkpConfigResponse.Create.Meta.Uid)
+		})
+
+		defer func() {
+			Step("Delete Backups", func() {
+				err = workflowBackUpConfig.DeleteBackupConfig(pdsBackupConfigName)
+				log.FailOnError(err, "Error while deleting BackupConfig [%s]", pdsBackupConfigName)
+			})
+		}()
+
 		//Step("Perform Restore and validate", func() {
 		//	workflowRestore.WorkflowDataService = workflowDataService
 		//	backupUid := *bkpConfigResponse.Create.Meta.Uid
@@ -130,573 +644,6 @@
 		//	log.FailOnError(err, "Error while taking restore")
 		//	log.Debugf("Restored DeploymentName: [%s]", restoreDeployment.Create.Meta.Name)
 		//})
->>>>>>> 97d9708f
-
-			Step("Create Restore from the latest backup Id", func() {
-				restoreName := "testing_restore_" + RandomString(5)
-				workflowRestore.Destination = WorkflowNamespace
-				workflowRestore.WorkflowProject = WorkflowProject
-				_, err := workflowRestore.CreateRestore(restoreName, latestBackupUid, restoreNamespace)
-				log.FailOnError(err, "Restore Failed")
-
-				log.Infof("Restore created successfully with ID - [%s]", workflowRestore.Restores[restoreName].Meta.Uid)
-			})
-		}
-
-		JustAfterEach(func() {
-			defer EndTorpedoTest()
-		})
-
-	})
-})
-
-var _ = Describe("{PerformRestoreToDifferentClusterSameProject}", func() {
-	var (
-		workflowDataservice  pds.WorkflowDataService
-		workflowBackUpConfig pds.WorkflowPDSBackupConfig
-		workflowRestore      pds.WorkflowPDSRestore
-		workflowBackup       pds.WorkflowPDSBackup
-		workFlowTemplates    pds.WorkflowPDSTemplates
-		deployment           *automationModels.PDSDeploymentResponse
-		destinationCluster   platform.WorkflowTargetCluster
-		destinationNamespace platform.WorkflowNamespace
-		latestBackupUid      string
-		pdsBackupConfigName  string
-		deploymentName       string
-		restoreNamespace     string
-	)
-
-	JustBeforeEach(func() {
-		StartTorpedoTest("PerformRestoreToDifferentClusterSameProject", "Deploy data services and perform backup and restore on a different cluster on the same project", nil, 0)
-		workflowDataservice.DataServiceDeployment = make(map[string]string)
-
-		workflowRestore.Destination = WorkflowNamespace
-		workflowRestore.WorkflowProject = WorkflowProject
-		restoreNamespace = "pds-restore-namespace-" + RandomString(5)
-	})
-
-	It("Deploy data services and perform backup and restore on the different cluster", func() {
-
-		for _, ds := range NewPdsParams.DataServiceToTest {
-			Step("Deploy dataservice", func() {
-
-				workFlowTemplates.Platform = WorkflowPlatform
-
-				workflowDataservice.Namespace = WorkflowNamespace
-				workflowDataservice.NamespaceName = PDS_DEFAULT_NAMESPACE
-
-				//TODO: Hardcoded values needs to be removed once templates are fixed
-
-				//serviceConfigId, stConfigId, resConfigId, err := workFlowTemplates.CreatePdsCustomTemplatesAndFetchIds(NewPdsParams, ds.Name)
-				//log.FailOnError(err, "Unable to create Custom Templates for PDS")
-
-				workflowDataservice.PDSTemplates.ServiceConfigTemplateId = "tmpl:467d65b1-86eb-4c36-a240-f968d14f104e"
-				workflowDataservice.PDSTemplates.StorageTemplateId = "tmpl:b2dead78-5d31-4b83-bcec-b8f1c9c1d83e"
-				workflowDataservice.PDSTemplates.ResourceTemplateId = "tmpl:a1517bc0-26b4-4c06-874d-4e36bbffb305"
-
-				//workflowDataservice.PDSTemplates.ServiceConfigTemplateId = serviceConfigId
-				//workflowDataservice.PDSTemplates.StorageTemplateId = stConfigId
-				//workflowDataservice.PDSTemplates.ResourceTemplateId = resConfigId
-
-				var err error
-
-				deployment, err = workflowDataservice.DeployDataService(ds, ds.Image, ds.Version)
-				log.FailOnError(err, "Error while deploying ds")
-				log.Infof("All deployments - [%+v]", workflowDataservice.DataServiceDeployment)
-
-				//stepLog := "Running Workloads on deployment"
-				//Step(stepLog, func() {
-				//	err := workflowDataservice.RunDataServiceWorkloads(NewPdsParams)
-				//	log.FailOnError(err, "Error while running workloads on ds")
-				//})
-			})
-
-			Step("Create Adhoc backup config of the existing deployment", func() {
-				workflowBackUpConfig.WorkflowDataService = workflowDataservice
-				workflowBackUpConfig.WorkflowBackupLocation = WorkflowbkpLoc
-				pdsBackupConfigName = "pds-adhoc-backup-" + RandomString(5)
-				workflowBackUpConfig.Backups = make(map[string]automationModels.V1BackupConfig)
-				bkpConfigResponse, err := workflowBackUpConfig.CreateBackupConfig(pdsBackupConfigName, *deployment.Create.Meta.Name)
-				log.FailOnError(err, "Error occured while creating backupConfig")
-				log.Infof("BackupConfigName: [%s], BackupConfigId: [%s]", bkpConfigResponse.Create.Meta.Name, bkpConfigResponse.Create.Meta.Uid)
-				log.Infof("All deployments - [%+v]", workflowDataservice.DataServiceDeployment)
-			})
-
-			Step("Get the latest backup detail for the deployment", func() {
-				workflowBackup.WorkflowDataService = workflowDataservice
-				log.Infof("All deployments - [%+v]", workflowDataservice.DataServiceDeployment)
-				backupResponse, err := workflowBackup.GetLatestBackup(deploymentName)
-				log.FailOnError(err, "Error occured while creating backup")
-				latestBackupUid = *backupResponse.Meta.Uid
-				log.Infof("Latest backup ID [%s], Name [%s]", *backupResponse.Meta.Uid, *backupResponse.Meta.Name)
-				err = workflowBackup.WaitForBackupToComplete(*backupResponse.Meta.Uid)
-				log.FailOnError(err, "Error occured while waiting for backup to complete")
-			})
-
-			Step("Register Destination Target Cluster", func() {
-				err := SetDestinationKubeConfig()
-				if err != nil {
-					log.Infof("Failed to switched to destination cluster")
-				}
-				destinationCluster.Project = WorkflowProject
-				log.Infof("Tenant ID [%s]", destinationCluster.Project.Platform.TenantId)
-				_, err = destinationCluster.RegisterToControlPlane(false)
-				log.FailOnError(err, "Unable to register target cluster")
-				log.Infof("Destination Target cluster registered with uid - [%s]", destinationCluster.ClusterUID)
-			})
-
-			Step("Create a new namespace for restore", func() {
-				destinationNamespace.TargetCluster = destinationCluster
-				destinationNamespace.Namespaces = make(map[string]string)
-				_, err := destinationNamespace.CreateNamespaces(restoreNamespace)
-				log.FailOnError(err, "Unable to create namespace")
-				log.Infof("Namespaces created - [%s]", WorkflowNamespace.Namespaces)
-			})
-
-			Step("Associate target cluster and restore namespace to Project", func() {
-				err := WorkflowProject.Associate(
-					[]string{destinationCluster.ClusterUID},
-					[]string{destinationNamespace.Namespaces[restoreNamespace]},
-					[]string{},
-					[]string{},
-					[]string{},
-					[]string{},
-				)
-				log.FailOnError(err, "Unable to associate Cluster to Project")
-				log.Infof("Associated Resources - [%+v]", WorkflowProject.AssociatedResources)
-			})
-
-			Step("Create Restore from the latest backup Id", func() {
-				restoreName := "testing_restore_" + RandomString(5)
-				workflowRestore.Destination = destinationNamespace
-				workflowRestore.WorkflowProject = WorkflowProject
-				_, err := workflowRestore.CreateRestore(restoreName, latestBackupUid, restoreNamespace)
-				log.FailOnError(err, "Restore Failed")
-
-				log.Infof("Restore created successfully with ID - [%s]", workflowRestore.Restores[restoreName].Meta.Uid)
-			})
-		}
-
-		JustAfterEach(func() {
-			defer func() {
-				err := SetSourceKubeConfig()
-				log.FailOnError(err, "Unable to switch context to source cluster [%s]", SourceClusterName)
-			}()
-			defer EndTorpedoTest()
-		})
-
-	})
-})
-
-var _ = Describe("{PerformRestoreToDifferentClusterProject}", func() {
-	var (
-		workflowDataservice  pds.WorkflowDataService
-		workflowBackUpConfig pds.WorkflowPDSBackupConfig
-		workflowRestore      pds.WorkflowPDSRestore
-		workflowBackup       pds.WorkflowPDSBackup
-		workFlowTemplates    pds.WorkflowPDSTemplates
-		deployment           *automationModels.PDSDeploymentResponse
-		destinationProject   platform.WorkflowProject
-		destinationCluster   platform.WorkflowTargetCluster
-		destinationNamespace platform.WorkflowNamespace
-		latestBackupUid      string
-		pdsBackupConfigName  string
-		deploymentName       string
-		restoreNamespace     string
-	)
-
-	JustBeforeEach(func() {
-		StartTorpedoTest("PerformRestoreToDifferentClusterProject", "Deploy data services and perform backup and restore on the different cluster from different project", nil, 0)
-		workflowDataservice.DataServiceDeployment = make(map[string]string)
-
-		workflowRestore.Destination = WorkflowNamespace
-		workflowRestore.WorkflowProject = WorkflowProject
-		restoreNamespace = "pds-restore-namespace-" + RandomString(5)
-		destinationProject.Platform = WorkflowPlatform
-	})
-
-	It("Deploy data services and perform backup and restore on the different cluster", func() {
-
-		for _, ds := range NewPdsParams.DataServiceToTest {
-			Step("Deploy dataservice", func() {
-
-				workFlowTemplates.Platform = WorkflowPlatform
-
-				workflowDataservice.Namespace = WorkflowNamespace
-				workflowDataservice.NamespaceName = PDS_DEFAULT_NAMESPACE
-
-				//TODO: Hardcoded values needs to be removed once templates are fixed
-
-				//serviceConfigId, stConfigId, resConfigId, err := workFlowTemplates.CreatePdsCustomTemplatesAndFetchIds(NewPdsParams, ds.Name)
-				//log.FailOnError(err, "Unable to create Custom Templates for PDS")
-
-				workflowDataservice.PDSTemplates.ServiceConfigTemplateId = "tmpl:467d65b1-86eb-4c36-a240-f968d14f104e"
-				workflowDataservice.PDSTemplates.StorageTemplateId = "tmpl:b2dead78-5d31-4b83-bcec-b8f1c9c1d83e"
-				workflowDataservice.PDSTemplates.ResourceTemplateId = "tmpl:a1517bc0-26b4-4c06-874d-4e36bbffb305"
-
-				//workflowDataservice.PDSTemplates.ServiceConfigTemplateId = serviceConfigId
-				//workflowDataservice.PDSTemplates.StorageTemplateId = stConfigId
-				//workflowDataservice.PDSTemplates.ResourceTemplateId = resConfigId
-
-				var err error
-
-				deployment, err = workflowDataservice.DeployDataService(ds, ds.Image, ds.Version)
-				log.FailOnError(err, "Error while deploying ds")
-				log.Infof("All deployments - [%+v]", workflowDataservice.DataServiceDeployment)
-
-				//stepLog := "Running Workloads on deployment"
-				//Step(stepLog, func() {
-				//	err := workflowDataservice.RunDataServiceWorkloads(NewPdsParams)
-				//	log.FailOnError(err, "Error while running workloads on ds")
-				//})
-			})
-
-<<<<<<< HEAD
-			Step("Create Adhoc backup config of the existing deployment", func() {
-				workflowBackUpConfig.WorkflowDataService = workflowDataservice
-				workflowBackUpConfig.WorkflowBackupLocation = WorkflowbkpLoc
-				pdsBackupConfigName = "pds-adhoc-backup-" + RandomString(5)
-				workflowBackUpConfig.Backups = make(map[string]automationModels.V1BackupConfig)
-				bkpConfigResponse, err := workflowBackUpConfig.CreateBackupConfig(pdsBackupConfigName, *deployment.Create.Meta.Name)
-				log.FailOnError(err, "Error occured while creating backupConfig")
-				log.Infof("BackupConfigName: [%s], BackupConfigId: [%s]", bkpConfigResponse.Create.Meta.Name, bkpConfigResponse.Create.Meta.Uid)
-				log.Infof("All deployments - [%+v]", workflowDataservice.DataServiceDeployment)
-			})
-
-			Step("Get the latest backup detail for the deployment", func() {
-				workflowBackup.WorkflowDataService = workflowDataservice
-				log.Infof("All deployments - [%+v]", workflowDataservice.DataServiceDeployment)
-				backupResponse, err := workflowBackup.GetLatestBackup(deploymentName)
-				log.FailOnError(err, "Error occured while creating backup")
-				latestBackupUid = *backupResponse.Meta.Uid
-				log.Infof("Latest backup ID [%s], Name [%s]", *backupResponse.Meta.Uid, *backupResponse.Meta.Name)
-				err = workflowBackup.WaitForBackupToComplete(*backupResponse.Meta.Uid)
-				log.FailOnError(err, "Error occured while waiting for backup to complete")
-			})
-
-			Step("Create Project", func() {
-				destinationProject.ProjectName = fmt.Sprintf("project-destination-%s", utilities.RandomString(5))
-				_, err := destinationProject.CreateProject()
-				log.FailOnError(err, "Unable to create project")
-				log.Infof("Project created with ID - [%s]", destinationProject.ProjectId)
-			})
-
-			Step("Register Destination Target Cluster", func() {
-				err := SetDestinationKubeConfig()
-				if err != nil {
-					log.Infof("Failed to switched to destination cluster")
-				}
-				destinationCluster.Project = destinationProject
-				log.Infof("Tenant ID [%s]", destinationCluster.Project.Platform.TenantId)
-				_, err = destinationCluster.RegisterToControlPlane(false)
-				log.FailOnError(err, "Unable to register target cluster")
-				log.Infof("Destination Target cluster registered with uid - [%s]", destinationCluster.ClusterUID)
-			})
-
-			Step("Create a new namespace for restore", func() {
-				destinationNamespace.TargetCluster = destinationCluster
-				destinationNamespace.Namespaces = make(map[string]string)
-				_, err := destinationNamespace.CreateNamespaces(restoreNamespace)
-				log.FailOnError(err, "Unable to create namespace")
-				log.Infof("Namespaces created - [%s]", WorkflowNamespace.Namespaces)
-			})
-=======
-		//Step("Perform Restore and validate", func() {
-		//	workflowRestore.WorkflowDataService = workflowDataService
-		//	backupUid := *bkpConfigResponse.Create.Meta.Uid
-		//	deploymentName := *deployment.Create.Meta.Name
-		//	cloudSnapId := ""
-		//
-		//	//Set the context to  the destination clusterId
-		//	err = SetDestinationKubeConfig()
-		//	log.FailOnError(err, "failed while setting dest cluster path")
-		//
-		//	destTargetCluster, err := WorkflowTargetCluster.RegisterToControlPlane(true)
-		//	workflowRestore.Destination.DestinationClusterId = destTargetCluster.DestinationClusterId
-		//
-		//	log.FailOnError(err, "failed while registering destination target cluster")
-		//
-		//	workflowRestore.WorkflowBackupLocation = WorkflowbkpLoc
-		//	restoreDeployment, err = workflowRestore.CreateRestore(backupUid, deploymentName, cloudSnapId)
-		//	log.FailOnError(err, "Error while taking restore")
-		//	log.Debugf("Restored DeploymentName: [%s]", restoreDeployment.Create.Meta.Name)
-		//})
->>>>>>> 97d9708f
-
-			Step("Associate target cluster and restore namespace to Project", func() {
-				err := destinationProject.Associate(
-					[]string{destinationCluster.ClusterUID},
-					[]string{destinationNamespace.Namespaces[restoreNamespace]},
-					[]string{WorkflowCc.CloudCredentials[NewPdsParams.BackUpAndRestore.TargetLocation].ID},
-					[]string{WorkflowbkpLoc.BkpLocation.BkpLocationId},
-					[]string{},
-					[]string{},
-				)
-				log.FailOnError(err, "Unable to associate Cluster to Project")
-				log.Infof("Associated Resources - [%+v]", WorkflowProject.AssociatedResources)
-			})
-
-			Step("Create Restore from the latest backup Id", func() {
-				restoreName := "testing_restore_" + RandomString(5)
-				workflowRestore.Destination = destinationNamespace
-				workflowRestore.WorkflowProject = WorkflowProject
-				_, err := workflowRestore.CreateRestore(restoreName, latestBackupUid, restoreNamespace)
-				log.FailOnError(err, "Restore Failed")
-
-				log.Infof("Restore created successfully with ID - [%s]", workflowRestore.Restores[restoreName].Meta.Uid)
-			})
-		}
-
-		JustAfterEach(func() {
-			defer func() {
-				err := SetSourceKubeConfig()
-				log.FailOnError(err, "Unable to switch context to source cluster [%s]", SourceClusterName)
-			}()
-			defer EndTorpedoTest()
-		})
-
-	})
-})
-
-var _ = Describe("{UpgradeDataServiceImageAndVersionWithBackUpRestore}", func() {
-	JustBeforeEach(func() {
-		StartTorpedoTest("UpgradeDataServiceImageAndVersionWithBackUpRestore", "Upgrade Data Service Version and Image", nil, 0)
-	})
-	var (
-		workflowDataservice  pds.WorkflowDataService
-		workFlowTemplates    pds.WorkflowPDSTemplates
-		workflowBackUpConfig pds.WorkflowPDSBackupConfig
-		workflowRestore      pds.WorkflowPDSRestore
-		deployment           *automationModels.PDSDeploymentResponse
-		updatedDeployment    *automationModels.PDSDeploymentResponse
-		restoreDeployment    *automationModels.PDSRestoreResponse
-		bkpConfigResponse    *automationModels.PDSBackupConfigResponse
-		pdsBackupConfigName  string
-		oldDeploymentId      string
-		newDeploymentId      string
-		err                  error
-	)
-
-	It("Deploy and Validate DataService", func() {
-		Step("Create a PDS Namespace", func() {
-			Namespace = strings.ToLower("pds-test-ns-" + utilities.RandString(5))
-			WorkflowNamespace.TargetCluster = WorkflowTargetCluster
-			workFlowTemplates.Platform = WorkflowPlatform
-			WorkflowNamespace.Namespaces = make(map[string]string)
-			workflowNamespace, err := WorkflowNamespace.CreateNamespaces(Namespace)
-			log.FailOnError(err, "Unable to create namespace")
-			log.Infof("Namespaces created - [%s]", workflowNamespace.Namespaces)
-			log.Infof("Namespace id - [%s]", workflowNamespace.Namespaces[Namespace])
-
-		})
-
-		for _, ds := range NewPdsParams.DataServiceToTest {
-			workflowDataservice.Namespace = WorkflowNamespace
-			workflowDataservice.NamespaceName = Namespace
-
-			serviceConfigId, stConfigId, resConfigId, err := workFlowTemplates.CreatePdsCustomTemplatesAndFetchIds(NewPdsParams, ds.Name)
-			log.FailOnError(err, "Unable to create Custom Templates for PDS")
-			workflowDataservice.PDSTemplates.ServiceConfigTemplateId = serviceConfigId
-			workflowDataservice.PDSTemplates.StorageTemplateId = stConfigId
-			workflowDataservice.PDSTemplates.ResourceTemplateId = resConfigId
-
-			deployment, err = workflowDataservice.DeployDataService(ds, ds.OldImage, ds.OldVersion)
-			log.FailOnError(err, "Error while deploying ds")
-		}
-
-		defer func() {
-			Step("Delete DataServiceDeployment", func() {
-				err := workflowDataservice.DeleteDeployment()
-				log.FailOnError(err, "Error while deleting dataservice")
-			})
-		}()
-
-		stepLog := "Running Workloads before upgrading the ds image"
-		Step(stepLog, func() {
-			err := workflowDataservice.RunDataServiceWorkloads(NewPdsParams)
-			log.FailOnError(err, "Error while running workloads on ds")
-		})
-	})
-
-	It("Perform adhoc backup of old deployments", func() {
-		workflowBackUpConfig.WorkflowDataService = workflowDataservice
-		workflowBackUpConfig.WorkflowBackupLocation = WorkflowbkpLoc
-		pdsBackupConfigName = strings.ToLower("pds-qa-bkpConfig-" + utilities.RandString(5))
-
-		Step("Take Backup and validate", func() {
-			bkpConfigResponse, err = workflowBackUpConfig.CreateBackupConfig(pdsBackupConfigName, *deployment.Create.Meta.Uid)
-			log.FailOnError(err, "Error occured while creating backupConfig")
-			log.Infof("BackupConfigName: [%s], BackupConfigId: [%s]", bkpConfigResponse.Create.Meta.Name, bkpConfigResponse.Create.Meta.Uid)
-		})
-
-		defer func() {
-			Step("Delete Backups", func() {
-				err = workflowBackUpConfig.DeleteBackupConfig(pdsBackupConfigName)
-				log.FailOnError(err, "Error while deleting BackupConfig [%s]", pdsBackupConfigName)
-			})
-		}()
-	})
-
-	It("Upgrade DataService Version and Image", func() {
-		for _, ds := range NewPdsParams.DataServiceToTest {
-			updatedDeployment, err = workflowDataservice.UpdateDataService(ds, oldDeploymentId, ds.Image, ds.Version)
-			log.FailOnError(err, "Error while updating ds")
-			log.Debugf("Updated Deployment Id [%s]", *updatedDeployment.Update.Meta.Uid)
-		}
-
-		stepLog := "Running Workloads after upgrading the ds image"
-		Step(stepLog, func() {
-			err := workflowDataservice.RunDataServiceWorkloads(NewPdsParams)
-			log.FailOnError(err, "Error while running workloads on ds")
-		})
-	})
-
-	It("Restore the old deployment and upgrade the restored deployment", func() {
-		//Step("Restore the old deployment", func() {
-		//	workflowRestore.WorkflowDataService = workflowDataservice
-		//	backupUid := *bkpConfigResponse.Create.Meta.Uid
-		//	deploymentName := *deployment.Create.Meta.Name
-		//	cloudSnapId := ""
-		//	// Set the DestClusterId same as the current ClusterId
-		//	workflowRestore.Destination.DestinationClusterId = WorkflowTargetCluster.ClusterUID
-		//	workflowRestore.WorkflowBackupLocation = WorkflowbkpLoc
-		//	restoreDeployment, err = workflowRestore.CreateRestore(backupUid, deploymentName, cloudSnapId)
-		//	log.FailOnError(err, "Error while taking restore")
-		//	newDeploymentId = restoreDeployment.Create.Config.DestinationReferences.DeploymentId
-		//	log.Debugf("Restored DeploymentName: [%s]", restoreDeployment.Create.Meta.Name)
-		//})
-
-		defer func() {
-			Step("Delete RestoredDeployment", func() {
-				err := workflowRestore.DeleteRestore(*restoreDeployment.Create.Meta.Uid)
-				log.FailOnError(err, "Error while deleting restore")
-			})
-		}()
-
-		Step("Update restored DataService Version and Image", func() {
-			for _, ds := range NewPdsParams.DataServiceToTest {
-				updatedRestoredDeployment, err := workflowDataservice.UpdateDataService(ds, newDeploymentId, ds.Image, ds.Version)
-				log.FailOnError(err, "Error while updating ds")
-				log.Debugf("Updated Deployment Id [%s]", *updatedRestoredDeployment.Update.Meta.Uid)
-			}
-
-			stepLog := "Running Workloads after upgrading the ds image"
-			Step(stepLog, func() {
-				err := workflowDataservice.RunDataServiceWorkloads(NewPdsParams)
-				log.FailOnError(err, "Error while running workloads on ds")
-			})
-		})
-	})
-
-	JustAfterEach(func() {
-		defer EndTorpedoTest()
-	})
-})
-
-var _ = Describe("{PerformRestoreAfterPVCResize}", func() {
-	JustBeforeEach(func() {
-		StartTorpedoTest("PerformRestoreAfterPVCResize", "Deploy data services, increase PVC Size and perform backup and restore on the same cluster", nil, 0)
-	})
-	var (
-		workflowDataService  pds.WorkflowDataService
-		workflowBackUpConfig pds.WorkflowPDSBackupConfig
-		workflowRestore      pds.WorkflowPDSRestore
-		deployment           *automationModels.PDSDeploymentResponse
-		restoreDeployment    *automationModels.PDSRestoreResponse
-
-		workFlowTemplates pds.WorkflowPDSTemplates
-		tempList          []string
-
-		pdsBackupConfigName string
-		err                 error
-	)
-
-	It("Deploy, Validate and RunWorkloads on DataService", func() {
-		Step("Create a PDS Namespace", func() {
-			Namespace = strings.ToLower("pds-test-ns-" + utilities.RandString(5))
-			WorkflowNamespace.TargetCluster = WorkflowTargetCluster
-			WorkflowNamespace.Namespaces = make(map[string]string)
-			workflowNamespace, err := WorkflowNamespace.CreateNamespaces(Namespace)
-			log.FailOnError(err, "Unable to create namespace")
-			log.Infof("Namespaces created - [%s]", workflowNamespace.Namespaces)
-			log.Infof("Namespace id - [%s]", workflowNamespace.Namespaces[Namespace])
-		})
-
-		for _, ds := range NewPdsParams.DataServiceToTest {
-			workflowDataService.Namespace = WorkflowNamespace
-			workflowDataService.NamespaceName = Namespace
-			serviceConfigId, stConfigId, resConfigId, err := workFlowTemplates.CreatePdsCustomTemplatesAndFetchIds(NewPdsParams, ds.Name)
-			log.FailOnError(err, "Unable to create Custom Templates for PDS")
-			workflowDataService.PDSTemplates.ServiceConfigTemplateId = serviceConfigId
-			workflowDataService.PDSTemplates.StorageTemplateId = stConfigId
-			workflowDataService.PDSTemplates.ResourceTemplateId = resConfigId
-			tempList = append(tempList, serviceConfigId, stConfigId, resConfigId)
-			deployment, err = workflowDataService.DeployDataService(ds, ds.Image, ds.Version)
-			log.FailOnError(err, "Error while deploying ds")
-		}
-
-		defer func() {
-			Step("Delete DataServiceDeployment", func() {
-				err := workflowDataService.DeleteDeployment()
-				log.FailOnError(err, "Error while deleting dataservice")
-			})
-		}()
-
-		defer func() {
-			Step("Delete created Templates", func() {
-				err := workFlowTemplates.DeleteCreatedCustomPdsTemplates(tempList)
-				log.FailOnError(err, "Unable to delete Custom Templates for PDS")
-			})
-		}()
-		stepLog := "Running Workloads before taking backups"
-		Step(stepLog, func() {
-			err := workflowDataService.RunDataServiceWorkloads(NewPdsParams)
-			log.FailOnError(err, "Error while running workloads on ds")
-		})
-	})
-	It("Perform adhoc backup, restore before PVC Resize and validate them", func() {
-		var bkpConfigResponse *automationModels.PDSBackupConfigResponse
-		workflowBackUpConfig.WorkflowDataService = workflowDataService
-		pdsBackupConfigName = strings.ToLower("pds-qa-bkpConfig-" + utilities.RandString(5))
-
-		Step("Take Backup and validate", func() {
-			bkpConfigResponse, err = workflowBackUpConfig.CreateBackupConfig(pdsBackupConfigName, *deployment.Create.Meta.Uid)
-			log.FailOnError(err, "Error occured while creating backupConfig")
-			log.Infof("BackupConfigName: [%s], BackupConfigId: [%s]", bkpConfigResponse.Create.Meta.Name, bkpConfigResponse.Create.Meta.Uid)
-		})
-
-		defer func() {
-			Step("Delete Backups", func() {
-				err = workflowBackUpConfig.DeleteBackupConfig(pdsBackupConfigName)
-				log.FailOnError(err, "Error while deleting BackupConfig [%s]", pdsBackupConfigName)
-			})
-		}()
-
-<<<<<<< HEAD
-		//Step("Perform Restore and validate", func() {
-=======
-		//Step("Perform Restore on destination cluster and validate", func() {
->>>>>>> 97d9708f
-		//	workflowRestore.WorkflowDataService = workflowDataService
-		//	backupUid := *bkpConfigResponse.Create.Meta.Uid
-		//	deploymentName := *deployment.Create.Meta.Name
-		//	cloudSnapId := ""
-		//	// Set the DestClusterId same as the current ClusterId
-<<<<<<< HEAD
-		//	workflowRestore.Destination.DestinationClusterId = WorkflowTargetCluster.ClusterUID
-		//
-		//	log.FailOnError(err, "failed while registering destination target cluster")
-		//
-=======
-		//	// Creating restore on target cluster
-		//	workflowRestore.Destination = workflowTargetClusterDest
->>>>>>> 97d9708f
-		//	workflowRestore.WorkflowBackupLocation = WorkflowbkpLoc
-		//	restoreDeployment, err = workflowRestore.CreateRestore(backupUid, deploymentName, cloudSnapId)
-		//	log.FailOnError(err, "Error while taking restore")
-		//	log.Debugf("Restored DeploymentName: [%s]", restoreDeployment.Create.Meta.Name)
-		//})
-<<<<<<< HEAD
 
 		defer func() {
 			Step("Delete RestoredDeployment", func() {
@@ -739,8 +686,6 @@
 			log.FailOnError(err, "Error occured while creating backupConfig")
 			log.Infof("BackupConfigName: [%s], BackupConfigId: [%s]", bkpConfigResponse.Create.Meta.Name, bkpConfigResponse.Create.Meta.Uid)
 		})
-=======
->>>>>>> 97d9708f
 
 		defer func() {
 			Step("Delete Backups", func() {
@@ -796,17 +741,8 @@
 		deployment           *automationModels.PDSDeploymentResponse
 		workflowRestore      pds.WorkflowPDSRestore
 		restoreDeployment    *automationModels.PDSRestoreResponse
-<<<<<<< HEAD
 		pdsBackupConfigName  string
 		latestBackupUid      string
-=======
-
-		workFlowTemplates pds.WorkflowPDSTemplates
-		tempList          []string
-
-		pdsBackupConfigName string
-		err                 error
->>>>>>> 97d9708f
 	)
 
 	It("Deploy and Validate DataService", func() {
@@ -823,14 +759,9 @@
 		})
 
 		for _, ds := range NewPdsParams.DataServiceToTest {
-<<<<<<< HEAD
 			workflowDataservice.Namespace = WorkflowNamespace
 			workflowDataservice.NamespaceName = Namespace
 
-=======
-			workflowDataService.Namespace = WorkflowNamespace
-			workflowDataService.NamespaceName = Namespace
->>>>>>> 97d9708f
 			serviceConfigId, stConfigId, resConfigId, err := workFlowTemplates.CreatePdsCustomTemplatesAndFetchIds(NewPdsParams, ds.Name)
 			log.FailOnError(err, "Unable to create Custom Templates for PDS")
 			workflowDataservice.PDSTemplates.ServiceConfigTemplateId = serviceConfigId
@@ -866,7 +797,6 @@
 			})
 		}()
 
-<<<<<<< HEAD
 		Step("Get the latest backup id", func() {
 			backupResponse, err := workflowBackup.GetLatestBackup(*deployment.Create.Meta.Name)
 			log.FailOnError(err, "Error occured while creating backup")
@@ -881,23 +811,6 @@
 			log.FailOnError(err, "Error while taking restore")
 			log.Debugf("Restored DeploymentName: [%s]", restoreDeployment.Create.Meta.Name)
 		})
-=======
-		//Step("Perform Restore and validate", func() {
-		//	workflowRestore.WorkflowDataService = workflowDataService
-		//	backupUid := *bkpConfigResponse.Create.Meta.Uid
-		//	deploymentName := *deployment.Create.Meta.Name
-		//	cloudSnapId := ""
-		//	// Set the DestClusterId same as the current ClusterId
-		//	workflowRestore.Destination.DestinationClusterId = WorkflowTargetCluster.ClusterUID
-		//
-		//	log.FailOnError(err, "failed while registering destination target cluster")
-		//
-		//	workflowRestore.WorkflowBackupLocation = WorkflowbkpLoc
-		//	restoreDeployment, err = workflowRestore.CreateRestore(backupUid, deploymentName, cloudSnapId)
-		//	log.FailOnError(err, "Error while taking restore")
-		//	log.Debugf("Restored DeploymentName: [%s]", restoreDeployment.Create.Meta.Name)
-		//})
->>>>>>> 97d9708f
 
 		defer func() {
 			Step("Delete RestoredDeployment", func() {
@@ -944,112 +857,6 @@
 			})
 		}()
 
-<<<<<<< HEAD
-=======
-		//Step("Perform Restore and validate", func() {
-		//	workflowRestore.WorkflowDataService = workflowDataService
-		//	backupUid := *bkpConfigResponse.Create.Meta.Uid
-		//	deploymentName := *deployment.Create.Meta.Name
-		//	cloudSnapId := ""
-		//	// Set the DestClusterId same as the current ClusterId
-		//	workflowRestore.Destination.DestinationClusterId = WorkflowTargetCluster.ClusterUID
-		//
-		//	log.FailOnError(err, "failed while registering destination target cluster")
-		//
-		//	workflowRestore.WorkflowBackupLocation = WorkflowbkpLoc
-		//	restoreDeployment, err = workflowRestore.CreateRestore(backupUid, deploymentName, cloudSnapId)
-		//	log.FailOnError(err, "Error while taking restore")
-		//	log.Debugf("Restored DeploymentName: [%s]", restoreDeployment.Create.Meta.Name)
-		//})
-
-		defer func() {
-			Step("Delete RestoredDeployment", func() {
-				err := workflowRestore.DeleteRestore(*restoreDeployment.Create.Meta.Uid)
-				log.FailOnError(err, "Error while deleting restore")
-			})
-		}()
-
-		Step("Validate md5hash for the restored deployments", func() {
-			err := workflowDataService.ValidateDataServiceWorkloads(NewPdsParams, restoreDeployment)
-			log.FailOnError(err, "Error occured in ValidateDataServiceWorkloads method")
-		})
-
-	})
-
-	JustAfterEach(func() {
-		defer EndTorpedoTest()
-	})
-})
-
-var _ = Describe("{PerformRestoreAfterDataServiceUpdate}", func() {
-	JustBeforeEach(func() {
-		StartTorpedoTest("PerformRestoreAfterDataServiceUpdate", "Perform restore after ds update", nil, 0)
-	})
-	var (
-		workflowDataservice  pds.WorkflowDataService
-		workFlowTemplates    pds.WorkflowPDSTemplates
-		workflowBackUpConfig pds.WorkflowPDSBackupConfig
-		workflowBackup       pds.WorkflowPDSBackup
-		deployment           *automationModels.PDSDeploymentResponse
-		workflowRestore      pds.WorkflowPDSRestore
-		restoreDeployment    *automationModels.PDSRestoreResponse
-		pdsBackupConfigName  string
-		latestBackupUid      string
-	)
-
-	It("Deploy and Validate DataService", func() {
-		Step("Create a PDS Namespace", func() {
-			Namespace = strings.ToLower("pds-test-ns-" + utilities.RandString(5))
-			WorkflowNamespace.TargetCluster = WorkflowTargetCluster
-			workFlowTemplates.Platform = WorkflowPlatform
-			WorkflowNamespace.Namespaces = make(map[string]string)
-			workflowNamespace, err := WorkflowNamespace.CreateNamespaces(Namespace)
-			log.FailOnError(err, "Unable to create namespace")
-			log.Infof("Namespaces created - [%s]", workflowNamespace.Namespaces)
-			log.Infof("Namespace id - [%s]", workflowNamespace.Namespaces[Namespace])
-
-		})
-
-		for _, ds := range NewPdsParams.DataServiceToTest {
-			workflowDataservice.Namespace = WorkflowNamespace
-			workflowDataservice.NamespaceName = Namespace
-
-			serviceConfigId, stConfigId, resConfigId, err := workFlowTemplates.CreatePdsCustomTemplatesAndFetchIds(NewPdsParams, ds.Name)
-			log.FailOnError(err, "Unable to create Custom Templates for PDS")
-			workflowDataservice.PDSTemplates.ServiceConfigTemplateId = serviceConfigId
-			workflowDataservice.PDSTemplates.StorageTemplateId = stConfigId
-			workflowDataservice.PDSTemplates.ResourceTemplateId = resConfigId
-
-			deployment, err = workflowDataservice.DeployDataService(ds, ds.OldImage, ds.OldVersion)
-			log.FailOnError(err, "Error while deploying ds")
-		}
-
-		stepLog := "Running Workloads before upgrading the ds image"
-		Step(stepLog, func() {
-			err := workflowDataservice.RunDataServiceWorkloads(NewPdsParams)
-			log.FailOnError(err, "Error while running workloads on ds")
-		})
-	})
-
-	It("Perform adhoc backup, restore and validate them before upgrade", func() {
-		workflowBackUpConfig.WorkflowDataService = workflowDataservice
-		workflowBackUpConfig.WorkflowBackupLocation = WorkflowbkpLoc
-		pdsBackupConfigName = strings.ToLower("pds-qa-bkpConfig-" + utilities.RandString(5))
-
-		Step("Take Backup and validate", func() {
-			bkpConfigResponse, err := workflowBackUpConfig.CreateBackupConfig(pdsBackupConfigName, *deployment.Create.Meta.Uid)
-			log.FailOnError(err, "Error occured while creating backupConfig")
-			log.Infof("BackupConfigName: [%s], BackupConfigId: [%s]", bkpConfigResponse.Create.Meta.Name, bkpConfigResponse.Create.Meta.Uid)
-		})
-
-		defer func() {
-			Step("Delete Backups", func() {
-				err := workflowBackUpConfig.DeleteBackupConfig(pdsBackupConfigName)
-				log.FailOnError(err, "Error while deleting BackupConfig [%s]", pdsBackupConfigName)
-			})
-		}()
-
->>>>>>> 97d9708f
 		Step("Get the latest backup id", func() {
 			backupResponse, err := workflowBackup.GetLatestBackup(*deployment.Create.Meta.Name)
 			log.FailOnError(err, "Error occured while creating backup")
@@ -1079,69 +886,6 @@
 
 	})
 
-<<<<<<< HEAD
-=======
-	It("Upgrade DataService Version and Image", func() {
-		for _, ds := range NewPdsParams.DataServiceToTest {
-			_, err := workflowDataservice.UpdateDataService(ds, *deployment.Create.Meta.Uid, ds.Image, ds.Version)
-			log.FailOnError(err, "Error while updating ds")
-		}
-
-		stepLog := "Running Workloads after upgrading the ds image"
-		Step(stepLog, func() {
-			err := workflowDataservice.RunDataServiceWorkloads(NewPdsParams)
-			log.FailOnError(err, "Error while running workloads on ds")
-		})
-	})
-
-	It("Perform adhoc backup, restore and validate them after upgrade", func() {
-		workflowBackUpConfig.WorkflowDataService = workflowDataservice
-		workflowBackUpConfig.WorkflowBackupLocation = WorkflowbkpLoc
-		pdsBackupConfigName = strings.ToLower("pds-qa-bkpConfig-" + utilities.RandString(5))
-
-		Step("Take Backup and validate", func() {
-			bkpConfigResponse, err := workflowBackUpConfig.CreateBackupConfig(pdsBackupConfigName, *deployment.Create.Meta.Uid)
-			log.FailOnError(err, "Error occured while creating backupConfig")
-			log.Infof("BackupConfigName: [%s], BackupConfigId: [%s]", bkpConfigResponse.Create.Meta.Name, bkpConfigResponse.Create.Meta.Uid)
-		})
-
-		defer func() {
-			Step("Delete Backups", func() {
-				err := workflowBackUpConfig.DeleteBackupConfig(pdsBackupConfigName)
-				log.FailOnError(err, "Error while deleting BackupConfig [%s]", pdsBackupConfigName)
-			})
-		}()
-
-		Step("Get the latest backup id", func() {
-			backupResponse, err := workflowBackup.GetLatestBackup(*deployment.Create.Meta.Name)
-			log.FailOnError(err, "Error occured while creating backup")
-			latestBackupUid = *backupResponse.Meta.Uid
-			log.Infof("Latest backup ID [%s], Name [%s]", *backupResponse.Meta.Uid, *backupResponse.Meta.Name)
-		})
-
-		Step("Perform Restore on destination cluster and validate", func() {
-			restoreName := "pds-restore-before-update-" + RandomString(5)
-			workflowRestore.Destination = WorkflowNamespace
-			restoreDeployment, err := workflowRestore.CreateRestore(restoreName, latestBackupUid, Namespace)
-			log.FailOnError(err, "Error while taking restore")
-			log.Debugf("Restored DeploymentName: [%s]", restoreDeployment.Create.Meta.Name)
-		})
-
-		defer func() {
-			Step("Delete RestoredDeployment", func() {
-				err := workflowRestore.DeleteRestore(*restoreDeployment.Create.Meta.Uid)
-				log.FailOnError(err, "Error while deleting restore")
-			})
-		}()
-
-		Step("Validate md5hash for the restored deployments", func() {
-			err := workflowDataservice.ValidateDataServiceWorkloads(NewPdsParams, restoreDeployment)
-			log.FailOnError(err, "Error occured in ValidateDataServiceWorkloads method")
-		})
-
-	})
-
->>>>>>> 97d9708f
 	It("Delete DataServiceDeployment", func() {
 		err := workflowDataservice.DeleteDeployment()
 		log.FailOnError(err, "Error while deleting data Service")

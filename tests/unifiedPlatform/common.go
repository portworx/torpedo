--- conflicted
+++ resolved
@@ -3,12 +3,13 @@
 import (
 	"encoding/json"
 	"fmt"
-	"github.com/portworx/torpedo/drivers/node"
 	"io/ioutil"
 	"path/filepath"
 	"strconv"
 	"strings"
 	"time"
+
+	"github.com/portworx/torpedo/drivers/node"
 
 	"github.com/portworx/sched-ops/k8s/core"
 	"github.com/portworx/torpedo/drivers/pds/parameters"
@@ -296,7 +297,6 @@
 	}
 }
 
-<<<<<<< HEAD
 // Stops px service for the given nodes
 func StopPxServiceOnNodes(nodeList []*corev1.Node) error {
 	// Getting all worker nodes
@@ -306,12 +306,40 @@
 		for _, workerNode := range workerNodes {
 			if workerNode.Name == nodeToStop.Name {
 				err := Inst().V.StopDriver([]node.Node{workerNode}, false, nil)
-				return err
+				if err != nil {
+					return err
+				}
 				break
 			}
 		}
 	}
-
+	return nil
+}
+
+// RebootNodes will reboot the nodes in the given list
+func RebootNodes(nodeList []node.Node) error {
+	for _, n := range nodeList {
+		log.InfoD("reboot node: %s", n.Name)
+		err := Inst().N.RebootNode(n, node.RebootNodeOpts{
+			Force: true,
+			ConnectionOpts: node.ConnectionOpts{
+				Timeout:         defaultCommandTimeout,
+				TimeBeforeRetry: defaultCommandRetry,
+			},
+		})
+		if err != nil {
+			return err
+		}
+
+		log.Infof("wait for node: %s to be back up", n.Name)
+		err = Inst().N.TestConnection(n, node.ConnectionOpts{
+			Timeout:         defaultTestConnectionTimeout,
+			TimeBeforeRetry: defaultWaitRebootRetry,
+		})
+		if err != nil {
+			return err
+		}
+	}
 	return nil
 }
 
@@ -324,41 +352,17 @@
 		for _, workerNode := range workerNodes {
 			if workerNode.Name == nodeToStart.Name {
 				err := Inst().V.StartDriver(workerNode)
-				return err
+				if err != nil {
+					return err
+				}
 
 				err = Inst().V.WaitDriverUpOnNode(workerNode, Inst().DriverStartTimeout)
-				return err
+				if err != nil {
+					return err
+				}
 				break
 			}
 		}
 	}
-=======
-// RebootNodes will reboot the nodes in the given list
-func RebootNodes(nodeList []node.Node) error {
-
-	for _, n := range nodeList {
-		log.InfoD("reboot node: %s", n.Name)
-		err := Inst().N.RebootNode(n, node.RebootNodeOpts{
-			Force: true,
-			ConnectionOpts: node.ConnectionOpts{
-				Timeout:         defaultCommandTimeout,
-				TimeBeforeRetry: defaultCommandRetry,
-			},
-		})
-		if err != nil {
-			return err
-		}
-
-		log.Infof("wait for node: %s to be back up", n.Name)
-		err = Inst().N.TestConnection(n, node.ConnectionOpts{
-			Timeout:         defaultTestConnectionTimeout,
-			TimeBeforeRetry: defaultWaitRebootRetry,
-		})
-		if err != nil {
-			return err
-		}
-	}
-
->>>>>>> 7cf5974b
 	return nil
 }
--- conflicted
+++ resolved
@@ -44,11 +44,7 @@
 
 		var contexts []*scheduler.Context
 		for i := 0; i < Inst().ScaleFactor; i++ {
-<<<<<<< HEAD
-			contexts = append(contexts, ScheduleAndValidate(fmt.Sprintf("asgscaleupdown-%d", i), nil)...)
-=======
 			contexts = append(contexts, ScheduleApplications(fmt.Sprintf("asgscaleupdown-%d", i))...)
->>>>>>> 54ce7836
 		}
 
 		ValidateApplications(contexts)
@@ -109,11 +105,7 @@
 
 		Step("Ensure apps are deployed", func() {
 			for i := 0; i < Inst().ScaleFactor; i++ {
-<<<<<<< HEAD
-				contexts = append(contexts, ScheduleAndValidate(fmt.Sprintf("asgchaos-%d", i), nil)...)
-=======
 				contexts = append(contexts, ScheduleApplications(fmt.Sprintf("asgchaos-%d", i))...)
->>>>>>> 54ce7836
 			}
 		})
 

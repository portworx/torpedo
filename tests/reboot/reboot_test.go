--- conflicted
+++ resolved
@@ -35,11 +35,7 @@
 		var err error
 		var contexts []*scheduler.Context
 		for i := 0; i < Inst().ScaleFactor; i++ {
-<<<<<<< HEAD
-			contexts = append(contexts, ScheduleAndValidate(fmt.Sprintf("rebootonenode-%d", i), nil)...)
-=======
 			contexts = append(contexts, ScheduleApplications(fmt.Sprintf("rebootonenode-%d", i))...)
->>>>>>> 54ce7836
 		}
 
 		ValidateApplications(contexts)
@@ -97,11 +93,7 @@
 		var err error
 		var contexts []*scheduler.Context
 		for i := 0; i < Inst().ScaleFactor; i++ {
-<<<<<<< HEAD
-			contexts = append(contexts, ScheduleAndValidate(fmt.Sprintf("rebootallnodes-%d", i), nil)...)
-=======
 			contexts = append(contexts, ScheduleApplications(fmt.Sprintf("rebootallnodes-%d", i))...)
->>>>>>> 54ce7836
 		}
 
 		ValidateApplications(contexts)

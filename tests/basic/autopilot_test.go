--- conflicted
+++ resolved
@@ -195,7 +195,6 @@
 })
 
 var pvcRule = aututils.PVCRuleByTotalSize(10, 100, "20Gi")
-
 // This test checks if removing the label from PVC will not trigger a rule, but when added back it should update the PVC
 var _ = Describe(fmt.Sprintf("{%sPVCLabelChange}", testSuiteName), func() {
 	var testrailID = 93307
@@ -233,10 +232,10 @@
 		})
 		msg := "Removing the label"
 		log.Infof(msg)
-		Step(msg, func() {
+		Step(msg, func(){
 			time.Sleep(5 * time.Second)
 			pvcRule, err := Inst().S.GetAutopilotRule(pvcRule.Name)
-			pvcRule.Spec.Selector.MatchLabels["autopilot"] = fmt.Sprintf("%s-No-OP", pvcRule.Name)
+			pvcRule.Spec.Selector.MatchLabels["autopilot"] =  fmt.Sprintf("%s-No-OP", pvcRule.Name)
 			_, err = Inst().S.UpdateAutopilotRule(pvcRule)
 			Expect(err).NotTo(HaveOccurred())
 		})
@@ -248,7 +247,7 @@
 		log.InfoD(msg)
 		Step(msg, func() {
 			pvcRule, err := Inst().S.GetAutopilotRule(pvcRule.Name)
-			pvcRule.Spec.Selector.MatchLabels["autopilot"] = fmt.Sprintf("%s", pvcRule.Name)
+			pvcRule.Spec.Selector.MatchLabels["autopilot"] =  fmt.Sprintf("%s", pvcRule.Name)
 			_, err = Inst().S.UpdateAutopilotRule(pvcRule)
 			Expect(err).NotTo(HaveOccurred())
 		})
@@ -1826,22 +1825,15 @@
 		testName := strings.ToLower(fmt.Sprintf("%sAutoPoolExpandCrashTest", testSuiteName))
 		poolLabel := map[string]string{"node-type": "fastpath"}
 		crashedNodes := make([]node.Node, 0)
-<<<<<<< HEAD
 		storageNode := node.GetStorageNodes()[0]
-=======
-		storageNode := node.GetStorageDriverNodes()[2]
->>>>>>> af5de01f
 		crashedNodes = append(crashedNodes, storageNode)
 		log.InfoD("storage pool %s", storageNode.Name)
 		apRules := []apapi.AutopilotRule{
 			aututils.PoolRuleByAvailableCapacity(80, 50, aututils.RuleScaleTypeAddDisk),
 		}
-<<<<<<< HEAD
 		//get global pool size before expand
 		poolSizeBeforeExpand := getGlobalPoolSize()
 		log.InfoD("Pool size before Pool expand: %v", poolSizeBeforeExpand)
-=======
->>>>>>> af5de01f
 		Step("get kvdb node to crash and add label to the node", func() {
 			stNodes := node.GetNodesByVoDriverNodeID()
 			kvdbNodes, err := GetAllKvdbNodes()
@@ -1913,11 +1905,8 @@
 						log.FailOnError(err, "Validate node is ready")
 						err = Inst().V.WaitDriverUpOnNode(nodeToCrash, Inst().DriverStartTimeout)
 						log.FailOnError(err, "Validate volume driver is up")
-<<<<<<< HEAD
 						poolSizeAfterExpand := getGlobalPoolSize()
 						log.InfoD("Pool size after pool expand: %v", poolSizeAfterExpand)
-=======
->>>>>>> af5de01f
 					})
 				}(nodeToCrash)
 			}
@@ -1940,7 +1929,6 @@
 				TearDownContext(ctx, opts)
 			}
 			for _, apRule := range apRules {
-<<<<<<< HEAD
 				err = Inst().S.DeleteAutopilotRule(apRule.Name)
 				log.FailOnError(err, "Failed to delete autopilot rule")
 			}
@@ -1949,12 +1937,6 @@
 					err = Inst().S.RemoveLabelOnNode(node, key)
 					log.FailOnError(err, "Failed to remove label from node:%v", node.Name)
 				}
-=======
-				Inst().S.DeleteAutopilotRule(apRule.Name)
-			}
-			for key := range poolLabel {
-				Inst().S.RemoveLabelOnNode(storageNode, key)
->>>>>>> af5de01f
 			}
 		})
 

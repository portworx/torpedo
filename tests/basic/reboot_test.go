--- conflicted
+++ resolved
@@ -40,12 +40,7 @@
 	volMountedMap = map[string][]*volume.Volume{}
 	for _, vol := range listOfVolumes {
 		appVol, _ := Inst().V.InspectVolume(vol.ID)
-<<<<<<< HEAD
-		// appVol.Spec.Sharedv4ServiceSpec.Type = 2 denotes CLUSTER IP
-		if appVol.Spec.Sharedv4 == true && appVol.Spec.Sharedv4ServiceSpec.Type == 2 {
-=======
 		if appVol.Spec.Sharedv4 && appVol.Spec.Sharedv4ServiceSpec != nil && appVol.Spec.Sharedv4ServiceSpec.Type == 2 {
->>>>>>> 7528f4bc
 			volMountedMap[appVol.AttachedOn] = append(volMountedMap[appVol.AttachedOn], vol)
 		}
 	}

--- conflicted
+++ resolved
@@ -2,11 +2,8 @@
 
 import (
 	"fmt"
-<<<<<<< HEAD
 	"reflect"
-=======
 	"github.com/portworx/torpedo/drivers/scheduler/k8s"
->>>>>>> c0518782
 	"regexp"
 	"strings"
 	"sync"

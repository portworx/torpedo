--- conflicted
+++ resolved
@@ -861,7 +861,6 @@
 	})
 })
 
-<<<<<<< HEAD
 var _ = Describe("{StorageFullPoolExpansion}", func() {
 	var (
 		appList      []string
@@ -886,43 +885,7 @@
 		_ = Inst().S.RemoveLabelOnNode(*selectedNode, k8s.NodeType)
 	})
 
-	It("Expand pool with add-disk type after pool is down due to storage full", func() {
-		// https://portworx.testrail.net/index.php?/cases/view/51280
-		StartTorpedoTest("StorageFullPoolExpandAddDiskType", "Expand pool with add-disk type after pool is down due to storage full", nil, 51280)
-		Step("Prepare a full pool to expand", func() {
-			err = WaitForPoolOffline(*selectedNode)
-			log.FailOnError(err, "Timed out waiting to load a pool and bring node %s storage down", selectedNode.Name)
-			poolsStatus, err := Inst().V.GetNodePoolsStatus(*selectedNode)
-			log.FailOnError(err, "error getting pool status on node %s", selectedNode.Name)
-			for i, s := range poolsStatus {
-				if s == "Offline" {
-					poolIDToResize = i
-					poolToResize, err = GetStoragePoolByUUID(poolIDToResize)
-					log.FailOnError(err, "error getting pool with UUID [%s]", poolIDToResize)
-					break
-				}
-			}
-		})
-
-		Step("Expand the full pool in type add-disk", func() {
-			targetSizeGiB = (poolToResize.TotalSize / units.GiB) * 2
-			log.InfoD("Current Size of the pool %s is %d, trying to expand it to double the size", poolToResize.Uuid, poolToResize.TotalSize/units.GiB)
-			err = Inst().V.ExpandPool(poolToResize.Uuid, api.SdkStoragePool_RESIZE_TYPE_ADD_DISK, targetSizeGiB, true)
-			dash.VerifyFatal(err, nil, "Pool expansion init should be successful.")
-		})
-
-		Step("Verify that pool expansion is successful", func() {
-			err = waitForOngoingPoolExpansionToComplete(poolToResize.Uuid)
-			log.FailOnError(err, fmt.Sprintf("Error waiting for pool %s resize", poolToResize.Uuid))
-			verifyPoolSizeEqualOrLargerThanExpected(poolIDToResize, targetSizeGiB)
-			status, err := Inst().V.GetNodeStatus(*selectedNode)
-			log.FailOnError(err, fmt.Sprintf("Error getting PX status of node %s", selectedNode.Name))
-			dash.VerifySafely(*status, api.Status_STATUS_OK, fmt.Sprintf("validate PX status on node %s", selectedNode.Name))
-		})
-	})
-
 	It("Expand pool with resize-disk type after pool is down due to storage full", func() {
->>>>>>> 54e0028c7... remove unnecessary fmt
 		// https://portworx.testrail.net/index.php?/cases/view/51280
 		StartTorpedoTest("StorageFullPoolResize", "Feed a pool full, then expand the pool in type resize-disk", nil, 51280)
 		Step("Prepare a full pool to expand", func() {
@@ -955,7 +918,10 @@
 			log.FailOnError(err, fmt.Sprintf("Error getting PX status of node %s", selectedNode.Name))
 			dash.VerifySafely(*status, api.Status_STATUS_OK, fmt.Sprintf("validate PX status on node %s", selectedNode.Name))
 		})
-=======
+  })
+})
+     
+
 var _ = Describe("{PoolExpandTestLimits}", func() {
 	BeforeEach(func() {
 		contexts = scheduleApps()
@@ -1026,6 +992,5 @@
 			poolIDToResize, targetSizeTiB)
 		err = Inst().V.ExpandPool(poolIDToResize, api.SdkStoragePool_RESIZE_TYPE_ADD_DISK, targetSizeGiB, true)
 		dash.VerifyFatal(err != nil, true, "DMThin pool expansion to 20 TB should result in error")
->>>>>>> c628b0e0
 	})
 })
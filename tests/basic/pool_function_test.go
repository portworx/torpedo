package tests

import (
	"fmt"
	"github.com/portworx/torpedo/drivers/scheduler/k8s"
	"reflect"
	"regexp"
	"strconv"
	"strings"
	"time"

    "github.com/google/uuid"
	"github.com/libopenstorage/openstorage/api"
	. "github.com/onsi/ginkgo"
	"github.com/portworx/torpedo/drivers/node"
	"github.com/portworx/torpedo/drivers/volume"
	"github.com/portworx/torpedo/pkg/log"
	"github.com/portworx/torpedo/pkg/units"
	. "github.com/portworx/torpedo/tests"
)

var (
	stepLog       string
	runID         int
	testrailID    int
	targetSizeGiB uint64
	storageNode   *node.Node
	err           error
)
var _ = Describe("{PoolExpandMultipleTimes}", func() {
	BeforeEach(func() {
		contexts = scheduleApps()
	})

	JustBeforeEach(func() {
		poolIDToResize = pickPoolToResize()
		log.Infof("Picked pool %s to resize", poolIDToResize)
		poolToResize = getStoragePool(poolIDToResize)
	})

	JustAfterEach(func() {
		AfterEachTest(contexts)
	})

	AfterEach(func() {
		appsValidateAndDestroy(contexts)
		EndTorpedoTest()
	})

	//It("Select a pool and expand it by 100 GiB 3 time with add-disk type. ", func() {
	//	StartTorpedoTest("PoolExpandDiskAdd3Times",
	//		"Validate storage pool expansion 3 times with type=add-disk", nil, 0)
	//	for i := 0; i < 3; i++ {
	//		poolToResize = getStoragePool(poolIDToResize)
	//		originalSizeInBytes = poolToResize.TotalSize
	//		targetSizeInBytes = originalSizeInBytes + 100*units.GiB
	//		targetSizeGiB = targetSizeInBytes / units.GiB

	//		log.InfoD("Current Size of pool %s is %d GiB. Expand to %v GiB with type add-disk...",
	//			poolIDToResize, poolToResize.TotalSize/units.GiB, targetSizeGiB)
	//		triggerPoolExpansion(poolIDToResize, targetSizeGiB, api.SdkStoragePool_RESIZE_TYPE_ADD_DISK)
	//		resizeErr := waitForOngoingPoolExpansionToComplete(poolIDToResize)
	//		dash.VerifyFatal(resizeErr, nil, "Pool expansion does not result in error")
	//		verifyPoolSizeEqualOrLargerThanExpected(poolIDToResize, targetSizeGiB)
	//	}
	//})

	It("Select a pool and expand it by 100 GiB 3 times with resize-disk type. ", func() {
		StartTorpedoTest("PoolExpandDiskResize3Times",
			"Validate storage pool expansion with type=resize-disk", nil, 0)
		for i := 0; i < 3; i++ {
			originalSizeInBytes = poolToResize.TotalSize
			targetSizeInBytes = originalSizeInBytes + 100*units.GiB
			targetSizeGiB = targetSizeInBytes / units.GiB

			log.InfoD("Current Size of pool %s is %d GiB. Expand to %v GiB with type resize-disk...",
				poolIDToResize, poolToResize.TotalSize/units.GiB, targetSizeGiB)
			triggerPoolExpansion(poolIDToResize, targetSizeGiB, api.SdkStoragePool_RESIZE_TYPE_RESIZE_DISK)
			resizeErr := waitForOngoingPoolExpansionToComplete(poolIDToResize)
			dash.VerifyFatal(resizeErr, nil, "Pool expansion does not result in error")
			verifyPoolSizeEqualOrLargerThanExpected(poolIDToResize, targetSizeGiB)
		}
	})
})

var _ = Describe("{PoolExpandSmoky}", func() {
	BeforeEach(func() {
		contexts = scheduleApps()
	})

	JustBeforeEach(func() {
		poolIDToResize = pickPoolToResize()
		log.Infof("Picked pool %s to resize", poolIDToResize)
		poolToResize = getStoragePool(poolIDToResize)
	})

	JustAfterEach(func() {
		AfterEachTest(contexts)
	})

	AfterEach(func() {
		appsValidateAndDestroy(contexts)
		EndTorpedoTest()
	})

	//It("Select a pool and expand it by 100 GiB with add-disk type. ", func() {
	//	StartTorpedoTest("PoolExpandDiskAdd",
	//		"Validate storage pool expansion with type=add-disk", nil, 0)
	//	originalSizeInBytes = poolToResize.TotalSize
	//	targetSizeInBytes = originalSizeInBytes + 100*units.GiB
	//	targetSizeGiB = targetSizeInBytes / units.GiB

	//	log.InfoD("Current Size of the pool %s is %d GiB. Trying to expand to %v GiB with type add-disk",
	//		poolIDToResize, poolToResize.TotalSize/units.GiB, targetSizeGiB)
	//	triggerPoolExpansion(poolIDToResize, targetSizeGiB, api.SdkStoragePool_RESIZE_TYPE_ADD_DISK)
	//	resizeErr := waitForOngoingPoolExpansionToComplete(poolIDToResize)
	//	dash.VerifyFatal(resizeErr, nil, "Pool expansion does not result in error")
	//	verifyPoolSizeEqualOrLargerThanExpected(poolIDToResize, targetSizeGiB)
	//})

	It("Verify expanding pool with add-disk type is rejected with dmthin. ", func() {
		StartTorpedoTest("PoolExpandDiskAdd",
			"Validate storage pool expansion with type=add-disk", nil, 0)
		originalSizeInBytes = poolToResize.TotalSize
		targetSizeInBytes = originalSizeInBytes + 100*units.GiB
		targetSizeGiB = targetSizeInBytes / units.GiB

		log.InfoD("Current Size of the pool %s is %d GiB. Trying to expand to %v GiB with type add-disk",
			poolIDToResize, poolToResize.TotalSize/units.GiB, targetSizeGiB)
		triggerPoolExpansion(poolIDToResize, targetSizeGiB, api.SdkStoragePool_RESIZE_TYPE_ADD_DISK)
		resizeErr := waitForOngoingPoolExpansionToComplete(poolIDToResize)

		if isDMthin, _ := IsDMthin(); isDMthin {
			dash.VerifyFatal(resizeErr != nil, true,
				"Pool expansion request of add-disk type should be rejected with dmthin")
		} else {
			dash.VerifyFatal(resizeErr, nil, "Pool expansion does not result in error")
			verifyPoolSizeEqualOrLargerThanExpected(poolIDToResize, targetSizeGiB)
		}
	})

	It("Select a pool and expand it by 100 GiB with resize-disk type. ", func() {
		StartTorpedoTest("PoolExpandDiskResize",
			"Validate storage pool expansion with type=resize-disk", nil, 0)
		originalSizeInBytes = poolToResize.TotalSize
		targetSizeInBytes = originalSizeInBytes + 100*units.GiB
		targetSizeGiB = targetSizeInBytes / units.GiB

		log.InfoD("Current Size of the pool %s is %d GiB. Trying to expand to %v GiB with type resize-disk",
			poolIDToResize, poolToResize.TotalSize/units.GiB, targetSizeGiB)
		triggerPoolExpansion(poolIDToResize, targetSizeGiB, api.SdkStoragePool_RESIZE_TYPE_RESIZE_DISK)
		resizeErr := waitForOngoingPoolExpansionToComplete(poolIDToResize)
		dash.VerifyFatal(resizeErr, nil, "Pool expansion does not result in error")
		verifyPoolSizeEqualOrLargerThanExpected(poolIDToResize, targetSizeGiB)
	})

	It("Select a pool and expand it by 100 GiB with auto type. ", func() {
		StartTorpedoTest("PoolExpandDiskAuto",
			"Validate storage pool expansion with type=auto ", nil, 0)
		originalSizeInBytes = poolToResize.TotalSize
		targetSizeInBytes = originalSizeInBytes + 100*units.GiB
		targetSizeGiB = targetSizeInBytes / units.GiB

		log.InfoD("Current Size of the pool %s is %d GiB. Trying to expand to %v GiB with type auto",
			poolIDToResize, poolToResize.TotalSize/units.GiB, targetSizeGiB)
		triggerPoolExpansion(poolIDToResize, targetSizeGiB, api.SdkStoragePool_RESIZE_TYPE_AUTO)
		resizeErr := waitForOngoingPoolExpansionToComplete(poolIDToResize)
		dash.VerifyFatal(resizeErr, nil, "Pool expansion does not result in error")
		verifyPoolSizeEqualOrLargerThanExpected(poolIDToResize, targetSizeGiB)
	})

})

//var _ = Describe("{PoolExpandRejectConcurrent}", func() {
//	BeforeEach(func() {
//		contexts = scheduleApps()
//	})
//
//	JustBeforeEach(func() {
//		poolIDToResize = pickPoolToResize()
//		log.Infof("Picked pool %s to resize", poolIDToResize)
//		poolToResize = getStoragePool(poolIDToResize)
//		resizeErr := waitForOngoingPoolExpansionToComplete(poolIDToResize)
//		dash.VerifyFatal(resizeErr, nil, "Previous pool expansion(s) should not result in error")
//		storageNode, err = GetNodeWithGivenPoolID(poolIDToResize)
//		log.FailOnError(err, "Failed to get node with given pool ID")
//	})
//
//	JustAfterEach(func() {
//		AfterEachTest(contexts)
//	})
//
//	AfterEach(func() {
//		appsValidateAndDestroy(contexts)
//		EndTorpedoTest()
//	})
//
//	// test resizing all pools on one storage node concurrently and ensure only the first one makes progress
//	It("Select all pools on a storage node and expand them concurrently. ", func() {
//		// TestRail:https://portworx.testrail.net/index.php?/tests/view/34542836&group_by=cases:custom_automated&group_order=desc&group_id=2
//		StartTorpedoTest("PoolExpandRejectConcurrent",
//			"Validate storage pool expansion rejects concurrent requests", nil, 34542836)
//		var pools []*api.StoragePool
//		Step("Verify multiple pools are present on this node", func() {
//			// collect all pools available
//			for _, p := range storageNode.Pools {
//				pools = append(pools, p)
//			}
//			dash.VerifyFatal(len(pools) > 1, true, "This test requires more than 1 pool.")
//		})
//
//		Step("Expand all pools concurrently. ", func() {
//			expandType := api.SdkStoragePool_RESIZE_TYPE_ADD_DISK
//			var wg sync.WaitGroup
//			for _, p := range pools {
//				wg.Add(1)
//				go func(p *api.StoragePool) {
//					defer wg.Done()
//					err = Inst().V.ExpandPool(p.Uuid, expandType, p.TotalSize/units.GiB+100, true)
//				}(p)
//			}
//			wg.Wait()
//		})
//
//		Step("Verify only one expansion is making progress at any given time", func() {
//			inProgressCount := 0
//			startTime := time.Now()
//			for time.Since(startTime) < 1*time.Minute {
//				inProgressCount = 0
//				time.Sleep(5)
//				storageNode, err = GetNodeWithGivenPoolID(poolIDToResize)
//				for _, p := range storageNode.Pools {
//					if p.LastOperation.Status == api.SdkStoragePool_OPERATION_IN_PROGRESS {
//						inProgressCount++
//					}
//					dash.VerifyFatal(inProgressCount <= 1, true, "Only one pool expansion should be in progress at any given time.")
//				}
//			}
//		})
//	})
//
//	// test expansion request on a pool while a previous expansion is in progress is rejected
//	It("Expand a pool while a previous expansion is in progress", func() {
//		expandType := api.SdkStoragePool_RESIZE_TYPE_ADD_DISK
//		targetSize := poolToResize.TotalSize/units.GiB + 100
//		err = Inst().V.ExpandPool(poolIDToResize, expandType, targetSize, true)
//		// wait for expansion to start
//		// TODO: this is a hack to wait for expansion to start. The existing WaitForExpansionToStart() risks returning
//		// when the expansion has already completed.
//		time.Sleep(1)
//		// verify pool expansion is in progress
//		isExpandInProgress, expandErr := poolResizeIsInProgress(poolToResize)
//		if expandErr != nil {
//			log.Fatalf("Error checking if pool expansion is in progress: %v", expandErr)
//		}
//		if !isExpandInProgress {
//			log.Warnf("Pool expansion already finished. Skipping this test. Using a testing app that writes " +
//				"more data which may slow down add-disk type expansion. ")
//			return
//		}
//		expandResponse := Inst().V.ExpandPoolUsingPxctlCmd(*storageNode, poolToResize.Uuid, expandType, targetSize+100, true)
//		dash.VerifyFatal(expandResponse != nil, true, "Pool expansion should fail when expansion is in progress")
//		dash.VerifyFatal(strings.Contains(expandResponse.Error(), "is already in progress"), true,
//			"Pool expansion failure reason should be communicated to the user	")
//	})
//})
//
//var _ = Describe("{PoolExpandWithReboot}", func() {
//	BeforeEach(func() {
//		contexts = scheduleApps()
//	})
//
//	JustBeforeEach(func() {
//		poolIDToResize = pickPoolToResize()
//		log.Infof("Picked pool %s to resize", poolIDToResize)
//		poolToResize = getStoragePool(poolIDToResize)
//		storageNode, err = GetNodeWithGivenPoolID(poolIDToResize)
//		log.FailOnError(err, "Failed to get node with given pool ID")
//	})
//
//	JustAfterEach(func() {
//		AfterEachTest(contexts)
//	})
//
//	AfterEach(func() {
//		appsValidateAndDestroy(contexts)
//		EndTorpedoTest()
//	})
//
//	It("Initiate pool expansion using add-disk and reboot node", func() {
//		StartTorpedoTest("PoolExpandDiskAddWithReboot", "Initiate pool expansion using add-disk and reboot node", nil, 51309)
//		runID = testrailuttils.AddRunsToMilestone(testrailID)
//		Step("Select a pool that has I/O and expand it by 100 GiB with add-disk type. ", func() {
//			originalSizeInBytes = poolToResize.TotalSize
//			targetSizeInBytes = originalSizeInBytes + 100*units.GiB
//			targetSizeGiB = targetSizeInBytes / units.GiB
//			log.InfoD("Current Size of the pool %s is %d GiB. Trying to expand to %v GiB with type add-disk",
//				poolIDToResize, poolToResize.TotalSize/units.GiB, targetSizeGiB)
//			triggerPoolExpansion(poolIDToResize, targetSizeGiB, api.SdkStoragePool_RESIZE_TYPE_ADD_DISK)
//		})
//
//		Step("Wait for expansion to start and reboot node", func() {
//			err := WaitForExpansionToStart(poolIDToResize)
//			log.FailOnError(err, "Timed out waiting for expansion to start")
//			err = RebootNodeAndWait(*storageNode)
//			log.FailOnError(err, "Failed to reboot node and wait till it is up")
//		})
//
//		Step("Ensure pool has been expanded to the expected size", func() {
//			err = waitForOngoingPoolExpansionToComplete(poolIDToResize)
//			dash.VerifyFatal(err, nil, "Pool expansion does not result in error")
//			verifyPoolSizeEqualOrLargerThanExpected(poolIDToResize, targetSizeGiB)
//		})
//	})
//})
//
//var _ = Describe("{PoolExpandWithPXRestart}", func() {
//	BeforeEach(func() {
//		contexts = scheduleApps()
//	})
//
//	JustBeforeEach(func() {
//		poolIDToResize = pickPoolToResize()
//		log.Infof("Picked pool %s to resize", poolIDToResize)
//		poolToResize = getStoragePool(poolIDToResize)
//		storageNode, err = GetNodeWithGivenPoolID(poolIDToResize)
//		log.FailOnError(err, "Failed to get node with given pool ID")
//	})
//
//	JustAfterEach(func() {
//		AfterEachTest(contexts)
//	})
//
//	AfterEach(func() {
//		appsValidateAndDestroy(contexts)
//		EndTorpedoTest()
//	})
//
//	It("Restart PX after pool expansion", func() {
//		StartTorpedoTest("RestartAfterPoolExpansion",
//			"Restart PX after pool expansion", nil, testrailID)
//
//		Step("Select a pool that has I/O and expand it by 100 GiB with add-disk type. ", func() {
//			originalSizeInBytes = poolToResize.TotalSize
//			targetSizeInBytes = originalSizeInBytes + 100*units.GiB
//			targetSizeGiB = targetSizeInBytes / units.GiB
//			log.InfoD("Current Size of the pool %s is %d GiB. Trying to expand to %v GiB with type add-disk",
//				poolIDToResize, poolToResize.TotalSize/units.GiB, targetSizeGiB)
//			triggerPoolExpansion(poolIDToResize, targetSizeGiB, api.SdkStoragePool_RESIZE_TYPE_ADD_DISK)
//		})
//
//		Step("Wait for expansion to finish and restart PX", func() {
//			resizeErr := waitForOngoingPoolExpansionToComplete(poolIDToResize)
//			dash.VerifyFatal(resizeErr, nil, "Pool expansion does not result in error")
//			log.FailOnError(Inst().V.RestartDriver(*storageNode, nil),
//				fmt.Sprintf("Error restarting px on node [%s]", storageNode.Name))
//			log.FailOnError(Inst().V.WaitDriverUpOnNode(*storageNode, addDriveUpTimeOut),
//				fmt.Sprintf("Timed out waiting for px to come up on node [%s]", storageNode.Name))
//		})
//
//		Step("Ensure pool is up and running", func() {
//			// Ensure pool is up and running
//			poolToResize = getStoragePool(poolIDToResize)
//			// Ensure poolToResize is not nil
//			dash.VerifyFatal(poolToResize != nil, true, "Pool is up and running after restart")
//			verifyPoolSizeEqualOrLargerThanExpected(poolIDToResize, targetSizeGiB)
//		})
//	})
//
//	It("Initiate pool expansion using add-drive and restart PX", func() {
//		StartTorpedoTest("PoolExpandAddDiskAndPXRestart",
//			"Initiate pool expansion using add-drive and restart PX", nil, testrailID)
//
//		Step("Select a pool that has I/O and expand it by 100 GiB with add-disk type. ", func() {
//			originalSizeInBytes = poolToResize.TotalSize
//			targetSizeInBytes = originalSizeInBytes + 100*units.GiB
//			targetSizeGiB = targetSizeInBytes / units.GiB
//			log.InfoD("Current Size of the pool %s is %d GiB. Trying to expand to %v GiB with type add-disk",
//				poolIDToResize, poolToResize.TotalSize/units.GiB, targetSizeGiB)
//			triggerPoolExpansion(poolIDToResize, targetSizeGiB, api.SdkStoragePool_RESIZE_TYPE_ADD_DISK)
//		})
//
//		Step("Wait for expansion to start and reboot node", func() {
//			err := WaitForExpansionToStart(poolIDToResize)
//			log.FailOnError(err, "Timed out waiting for expansion to start")
//			err = Inst().V.RestartDriver(*storageNode, nil)
//			log.FailOnError(err, fmt.Sprintf("Error restarting px on node [%s]", storageNode.Name))
//			err = Inst().V.WaitDriverUpOnNode(*storageNode, addDriveUpTimeOut)
//			log.FailOnError(err, fmt.Sprintf("Timed out waiting for px to come up on node [%s]", storageNode.Name))
//		})
//
//		Step("Ensure pool has been expanded to the expected size", func() {
//			resizeErr := waitForOngoingPoolExpansionToComplete(poolIDToResize)
//			dash.VerifyFatal(resizeErr, nil, "Pool expansion does not result in error")
//			verifyPoolSizeEqualOrLargerThanExpected(poolIDToResize, targetSizeGiB)
//		})
//	})
//})
//
var _ = Describe("{PoolExpandResizeInvalidPoolID}", func() {

	var testrailID = 34542946
	// testrailID corresponds to: https://portworx.testrail.net/index.php?/tests/view/34542946

	BeforeEach(func() {
		StartTorpedoTest("PoolExpandResizeInvalidPoolID",
			"Initiate pool expansion using invalid Id", nil, testrailID)
	})

	AfterEach(func() {
		EndTorpedoTest()
	})

	stepLog := "Resize with invalid pool ID"
	It(stepLog, func() {
		log.InfoD(stepLog)
		// invalidPoolUUID Generation
		invalidPoolUUID := uuid.New().String()

		// Resize Pool with Invalid Pool ID
		stepLog = fmt.Sprintf("Expanding pool on Node UUID [%s] using auto", invalidPoolUUID)
		Step(stepLog, func() {
			resizeErr := Inst().V.ExpandPool(invalidPoolUUID, api.SdkStoragePool_RESIZE_TYPE_AUTO, 100, true)
			dash.VerifyFatal(resizeErr != nil, true, "Verify error occurs with invalid Pool UUID")
			// Verify error on pool expansion failure
			var errMatch error
			re := regexp.MustCompile(fmt.Sprintf(".*failed to find storage pool with UID.*%s.*",
				invalidPoolUUID))
			if !re.MatchString(fmt.Sprintf("%v", resizeErr)) {
				errMatch = fmt.Errorf("failed to verify failure using invalid PoolUUID [%v]", invalidPoolUUID)
			}
			dash.VerifyFatal(errMatch, nil, "Pool expand with invalid PoolUUID failed as expected.")
		})
	})

})
//
//var _ = Describe("{PoolExpandDiskAddAndVerifyFromOtherNode}", func() {
//
//	var testrailID = 34542840
//	// testrailID corresponds to: https://portworx.testrail.net/index.php?/tests/view/34542840
//
//	BeforeEach(func() {
//		StartTorpedoTest("PoolExpandDiskAddAndVerifyFromOtherNode",
//			"Initiate pool expansion and verify from other node", nil, testrailID)
//		contexts = scheduleApps()
//	})
//
//	JustBeforeEach(func() {
//		poolIDToResize = pickPoolToResize()
//		log.Infof("Picked pool %s to resize", poolIDToResize)
//		poolToResize = getStoragePool(poolIDToResize)
//		storageNode, err = GetNodeWithGivenPoolID(poolIDToResize)
//		log.FailOnError(err, "Failed to get node with given pool ID")
//	})
//
//	JustAfterEach(func() {
//		AfterEachTest(contexts)
//	})
//
//	AfterEach(func() {
//		appsValidateAndDestroy(contexts)
//		EndTorpedoTest()
//	})
//
//	stepLog := "should get the existing pool and expand it by adding a disk and verify from other node"
//	It(stepLog, func() {
//		log.InfoD(stepLog)
//		// get original total size
//		provisionStatus, err := GetClusterProvisionStatusOnSpecificNode(*storageNode)
//		var orignalTotalSize float64
//		for _, pstatus := range provisionStatus {
//			if pstatus.NodeUUID == storageNode.Id {
//				orignalTotalSize += pstatus.TotalSize
//			}
//		}
//
//		originalSizeInBytes = poolToResize.TotalSize
//		targetSizeInBytes = originalSizeInBytes + 100*units.GiB
//		targetSizeGiB = targetSizeInBytes / units.GiB
//
//		log.InfoD("Current Size of the pool %s is %d GiB. Trying to expand to %v GiB with type add-disk",
//			poolIDToResize, poolToResize.TotalSize/units.GiB, targetSizeGiB)
//		triggerPoolExpansion(poolIDToResize, targetSizeGiB, api.SdkStoragePool_RESIZE_TYPE_ADD_DISK)
//
//		Step("Ensure pool has been expanded to the expected size", func() {
//			err = waitForOngoingPoolExpansionToComplete(poolIDToResize)
//			dash.VerifyFatal(err, nil, "Pool expansion does not result in error")
//			verifyPoolSizeEqualOrLargerThanExpected(poolIDToResize, targetSizeGiB)
//		})
//
//		stNodes, err := GetStorageNodes()
//		log.FailOnError(err, "Unable to get the storage nodes")
//		var verifyNode node.Node
//		for _, node := range stNodes {
//			status, _ := IsPxRunningOnNode(&node)
//			if node.Id != storageNode.Id && status {
//				verifyNode = node
//				break
//			}
//		}
//
//		// get final total size
//		provisionStatus, err = GetClusterProvisionStatusOnSpecificNode(verifyNode)
//		var finalTotalSize float64
//		for _, pstatus := range provisionStatus {
//			if pstatus.NodeUUID == storageNode.Id {
//				finalTotalSize += pstatus.TotalSize
//			}
//		}
//		dash.VerifyFatal(finalTotalSize > orignalTotalSize, true, "Pool expansion failed, pool size is not greater than pool size before expansion")
//
//	})
//
//})
//
var _ = Describe("{PoolExpansionDiskResizeInvalidSize}", func() {

	var testrailID = 34542945
	// testrailID corresponds to: https://portworx.testrail.net/index.php?/tests/view/34542945

	BeforeEach(func() {
		StartTorpedoTest("PoolExpansionDiskResizeInvalidSize",
			"Initiate pool expansion using invalid expansion size", nil, testrailID)
	})

	AfterEach(func() {
		EndTorpedoTest()
	})

	stepLog := "select a pool and expand it by 30000000 GiB with resize-disk type"
	It(stepLog, func() {
		log.InfoD(stepLog)
		// pick pool to resize
		pools, err := GetAllPoolsPresent()
		log.FailOnError(err, "Unable to get the storage Pools")
		pooltoPick := pools[0]

		resizeErr := Inst().V.ExpandPool(pooltoPick, api.SdkStoragePool_RESIZE_TYPE_RESIZE_DISK, 30000000, true)
		dash.VerifyFatal(resizeErr != nil, true, "Verify error occurs with invalid Pool expansion size")

		// Verify error on pool expansion failure
		var errMatch error
		re := regexp.MustCompile(`.*cannot be expanded beyond maximum size.*`)
		if !re.MatchString(fmt.Sprintf("%v", resizeErr)) {
			errMatch = fmt.Errorf("failed to verify failure using invalid Pool size")
		}
		dash.VerifyFatal(errMatch, nil, "Pool expand with invalid PoolUUID failed as expected.")
	})

})

var _ = Describe("{PoolExpandResizeWithSameSize}", func() {

	var testrailID = 34542944
	// testrailID corresponds to: https://portworx.testrail.net/index.php?/tests/view/34542944

	BeforeEach(func() {
		StartTorpedoTest("PoolExpandResizeWithSameSize",
			"Initiate pool expansion using same size", nil, testrailID)
	})

	AfterEach(func() {
		EndTorpedoTest()
	})

	stepLog := "select a pool and expand it by same pool size with resize-disk type"
	It(stepLog, func() {
		log.InfoD(stepLog)
		// pick pool to resize
		pools, err := GetAllPoolsPresent()
		log.FailOnError(err, "Unable to get the storage Pools")
		pooltoPick := pools[0]
		poolToResize = getStoragePool(pooltoPick)

		originalSizeGiB := poolToResize.TotalSize / units.GiB
		targetSizeGiB = originalSizeGiB
		resizeErr := Inst().V.ExpandPool(pooltoPick, api.SdkStoragePool_RESIZE_TYPE_RESIZE_DISK, targetSizeGiB, true)
		dash.VerifyFatal(resizeErr != nil, true, "Verify error occurs with same pool size")

		// Verify error on pool expansion failure
		var errMatch error
		re := regexp.MustCompile(`.*already at a size.*`)
		if !re.MatchString(fmt.Sprintf("%v", resizeErr)) {
			errMatch = fmt.Errorf("failed to verify failure using same Pool size")
		}
		dash.VerifyFatal(errMatch, nil, "Pool expand with Same Pool Size failed as expected.")
	})
})

var _ = Describe("{PoolExpandWhileResizeDiskInProgress}", func() {

	var testrailID = 34542896
	// testrailID corresponds to: https://portworx.testrail.net/index.php?/tests/view/34542896

	BeforeEach(func() {
		StartTorpedoTest("PoolExpandWhileResizeDiskInProgress",
			"Initiate pool expansion on a pool where one pool expansion is already in progress", nil, testrailID)
		contexts = scheduleApps()
	})

	JustBeforeEach(func() {
		poolIDToResize = pickPoolToResize()
		log.Infof("Picked pool %s to resize", poolIDToResize)
		poolToResize = getStoragePool(poolIDToResize)
		storageNode, err = GetNodeWithGivenPoolID(poolIDToResize)
		log.FailOnError(err, "Failed to get node with given pool ID")
	})

	JustAfterEach(func() {
		AfterEachTest(contexts)
	})

	AfterEach(func() {
		appsValidateAndDestroy(contexts)
		EndTorpedoTest()
	})

	stepLog := "should get the existing pool and expand it by initiating a resize-disk and again trigger pool expand on same pool"
	It(stepLog, func() {
		log.InfoD(stepLog)

		originalSizeInBytes = poolToResize.TotalSize
		targetSizeInBytes = originalSizeInBytes + 100*units.GiB
		targetSizeGiB = targetSizeInBytes / units.GiB

		log.InfoD("Current Size of the pool %s is %d GiB. Trying to expand to %v GiB with type resize-disk",
			poolIDToResize, poolToResize.TotalSize/units.GiB, targetSizeGiB)
		triggerPoolExpansion(poolIDToResize, targetSizeGiB, api.SdkStoragePool_RESIZE_TYPE_RESIZE_DISK)

		// we are using pxctl command direclty as we dont want retries and Inst().V.ExpandPool does not returns required error
		pxctlCmdFull := fmt.Sprintf("pxctl sv pool expand -u %s -s %d -o resize-disk ", poolIDToResize, targetSizeGiB)

		// Execute the command and check the alerts of type POOL
		_, err := Inst().N.RunCommandWithNoRetry(*storageNode, pxctlCmdFull, node.ConnectionOpts{
			Timeout:         1 * time.Minute,
			TimeBeforeRetry: 10 * time.Second,
			IgnoreError:     false,
		})

		// Verify error on pool expansion failure
		var errMatch error
		re := regexp.MustCompile(`.*already in progress.*`)
		if !re.MatchString(fmt.Sprintf("%v", err)) {
			errMatch = fmt.Errorf("failed to verify pool expand when one already in progress")
		}
		dash.VerifyFatal(errMatch, nil, "Pool expand with one resize already in Porgress failed as expected.")

		Step("Ensure pool has been expanded to the expected size", func() {
			err = waitForOngoingPoolExpansionToComplete(poolIDToResize)
			dash.VerifyFatal(err, nil, "Pool expansion does not result in error")
			verifyPoolSizeEqualOrLargerThanExpected(poolIDToResize, targetSizeGiB)
		})

	})

})

//	var _ = Describe("{PoolExpandResizePoolMaintenanceCycle}", func() {
//		var testrailID = 34542842
//		// testrailID corresponds to: https://portworx.testrail.net/index.php?/tests/view/34542842
//
//		BeforeEach(func() {
//			StartTorpedoTest("PoolExpandResizePoolMaintenanceCycle",
//				"Initiate pool expansion and do a maintenance cycle after resize", nil, testrailID)
//			contexts = scheduleApps()
//		})
//
//		JustBeforeEach(func() {
//			poolIDToResize = pickPoolToResize()
//			log.Infof("Picked pool %s to resize", poolIDToResize)
//			poolToResize = getStoragePool(poolIDToResize)
//			storageNode, err = GetNodeWithGivenPoolID(poolIDToResize)
//			log.FailOnError(err, "Failed to get node with given pool ID")
//		})
//
//		JustAfterEach(func() {
//			AfterEachTest(contexts)
//		})
//
//		AfterEach(func() {
//			appsValidateAndDestroy(contexts)
//			EndTorpedoTest()
//		})
//
//		stepLog := "cycle through maintenance mode after pool expand is complete"
//		It(stepLog, func() {
//			log.InfoD(stepLog)
//
//			originalSizeInBytes = poolToResize.TotalSize
//			targetSizeInBytes = originalSizeInBytes + 100*units.GiB
//			targetSizeGiB = targetSizeInBytes / units.GiB
//
//			log.InfoD("Current Size of the pool %s is %d GiB. Trying to expand to %v GiB with type add-disk",
//				poolIDToResize, poolToResize.TotalSize/units.GiB, targetSizeGiB)
//			triggerPoolExpansion(poolIDToResize, targetSizeGiB, api.SdkStoragePool_RESIZE_TYPE_ADD_DISK)
//
//			err = waitForOngoingPoolExpansionToComplete(poolIDToResize)
//			dash.VerifyFatal(err, nil, "Pool expansion does not result in error")
//			verifyPoolSizeEqualOrLargerThanExpected(poolIDToResize, targetSizeGiB)
//
//			// Enter Maintenance Mode
//			err = Inst().V.EnterMaintenance(*storageNode)
//			log.FailOnError(err, fmt.Sprintf("fail to enter node %s in maintenance mode", storageNode.Name))
//			status, err := Inst().V.GetNodeStatus(*storageNode)
//			log.FailOnError(err, fmt.Sprintf("Error getting PX status of node %s", storageNode.Name))
//			dash.VerifyFatal(*status, api.Status_STATUS_MAINTENANCE, fmt.Sprintf("Node %s Status not Online", storageNode.Name))
//
//			// Exit Maintenance Mode
//			err = Inst().V.ExitMaintenance(*storageNode)
//			log.FailOnError(err, fmt.Sprintf("fail to exit node %s in maintenance mode", storageNode.Name))
//			status, err = Inst().V.GetNodeStatus(*storageNode)
//			log.FailOnError(err, fmt.Sprintf("Error getting PX status of node %s", storageNode.Name))
//			dash.VerifyFatal(*status, api.Status_STATUS_OK, fmt.Sprintf("Node %s Status not Online", storageNode.Name))
//
//			// verify pool size after maintenance cycle
//			verifyPoolSizeEqualOrLargerThanExpected(poolIDToResize, targetSizeGiB)
//
//			// check pool status is healthy after maintenance cycle
//			poolsStatus, err := Inst().V.GetNodePoolsStatus(*storageNode)
//			log.FailOnError(err, "error getting pool status on node %s", storageNode.Name)
//			dash.VerifyFatal(poolsStatus[poolIDToResize], "Online", fmt.Sprintf("Pool %s Status not Online", poolIDToResize))
//		})
//	})
var _ = Describe("{PoolExpandResizeDiskInMaintenanceMode}", func() {
	var testrailID = 34542861
	// testrailID corresponds to: https://portworx.testrail.net/index.php?/tests/view/34542861

	/*
		Steps:
			1. Move a node to maintenance mode.
			2. Initiate pool expand with resize-disk operation.
			3. Exit out of maintenance mode (PX only performs pool expand in normal mode, not in maintenance mode)
			4. Verify pool expand operation goes to completion.
	*/

	BeforeEach(func() {
		StartTorpedoTest("PoolExpandResizeDiskInMaintenanceMode",
			"Initiate pool expand with resize-disk when node is already in maintenance mode", nil, testrailID)
		contexts = scheduleApps()
	})

	JustBeforeEach(func() {
		poolIDToResize = pickPoolToResize()
		log.Infof("Picked pool %s to resize", poolIDToResize)
		poolToResize = getStoragePool(poolIDToResize)
	})

	JustAfterEach(func() {
		AfterEachTest(contexts)
	})

	AfterEach(func() {
		appsValidateAndDestroy(contexts)
		EndTorpedoTest()
	})

	stepLog := "Start pool expand with resize-disk on node which is already in maintenance mode "
	It(stepLog, func() {
		log.InfoD(stepLog)
		var nodeDetail *node.Node
		var err error
		stepLog = "Move node to maintenance mode"
		Step(stepLog, func() {
			log.InfoD(stepLog)
			nodeDetail, err = GetNodeWithGivenPoolID(poolToResize.Uuid)
			dash.VerifyFatal(err, nil, fmt.Sprintf("Failed to get Node Details using PoolUUID [%v]", poolToResize.Uuid))

			log.InfoD("Bring Node to Maintenance Mode")
			err = Inst().V.EnterMaintenance(*nodeDetail)
			dash.VerifyFatal(err, nil, fmt.Sprintf("Failed to shift Node [%s] to Mainteinance Mode", nodeDetail.Name))
		})

		stepLog = "Initiate pool expand with resize-disk operation"
		Step(stepLog, func() {
			log.InfoD(stepLog)
			originalSizeInBytes = poolToResize.TotalSize
			targetSizeInBytes = originalSizeInBytes + 100*units.GiB
			targetSizeGiB = targetSizeInBytes / units.GiB

			log.InfoD("Current Size of the pool %s is %d GiB. Trying to expand to %v GiB with type resize-disk",
				poolIDToResize, poolToResize.TotalSize/units.GiB, targetSizeGiB)
			err := Inst().V.ExpandPool(poolIDToResize, api.SdkStoragePool_RESIZE_TYPE_RESIZE_DISK, targetSizeGiB, true)
			dash.VerifyFatal(err, nil, "pool expansion requested successfully")
		})

		stepLog = "Exit node out of maintenance mode"
		Step(stepLog, func() {
			log.InfoD(stepLog)
			log.InfoD("Bring Node out of Maintenance Mode")
			err = Inst().V.ExitMaintenance(*nodeDetail)
			dash.VerifyFatal(err, nil, fmt.Sprintf("Failed to shift Node [%s] out of Mainteinance Mode", nodeDetail.Name))
		})

		stepLog = "Verify pool expand completes successfully"
		Step(stepLog, func() {
			log.InfoD(stepLog)
			resizeErr := waitForOngoingPoolExpansionToComplete(poolIDToResize)
			dash.VerifyFatal(resizeErr, nil, "Pool expansion does not result in error")
			verifyPoolSizeEqualOrLargerThanExpected(poolIDToResize, targetSizeGiB)
		})
	})
})

//var _ = Describe("{PoolExpandAddDiskInMaintenanceMode}", func() {
//	var testrailID = 34542888
//	// testrailID corresponds to: https://portworx.testrail.net/index.php?/tests/view/34542888
//
//	/*
//		Steps:
//			1. Move a node to maintenance mode.
//			2. Initiate pool expand with add-disk operation.
//			3. Exit out of maintenance mode (PX only performs pool expand in normal mode, not in maintenance mode)
//			4. Verify pool expand operation goes to completion.
//	*/
//
//	BeforeEach(func() {
//		StartTorpedoTest("PoolExpandAddDiskInMaintenanceMode",
//			"Initiate pool expand with add-disk when node is already in maintenance mode", nil, testrailID)
//		contexts = scheduleApps()
//	})
//
//	JustBeforeEach(func() {
//		poolIDToResize = pickPoolToResize()
//		log.Infof("Picked pool %s to resize", poolIDToResize)
//		poolToResize = getStoragePool(poolIDToResize)
//	})
//
//	JustAfterEach(func() {
//		AfterEachTest(contexts)
//	})
//
//	AfterEach(func() {
//		appsValidateAndDestroy(contexts)
//		EndTorpedoTest()
//	})
//
//	stepLog := "Start pool expand with add-disk on node which is already in maintenance mode "
//	It(stepLog, func() {
//		log.InfoD(stepLog)
//		var nodeDetail *node.Node
//		var err error
//		stepLog = "Move node to maintenance mode"
//		Step(stepLog, func() {
//			log.InfoD(stepLog)
//			nodeDetail, err = GetNodeWithGivenPoolID(poolToResize.Uuid)
//			dash.VerifyFatal(err, nil, fmt.Sprintf("Failed to get Node Details using PoolUUID [%v]", poolToResize.Uuid))
//
//			log.InfoD("Bring Node to Maintenance Mode")
//			err = Inst().V.EnterMaintenance(*nodeDetail)
//			dash.VerifyFatal(err, nil, fmt.Sprintf("Failed to shift Node [%s] to Mainteinance Mode", nodeDetail.Name))
//		})
//
//		stepLog = "Initiate pool expand with add-disk operation"
//		Step(stepLog, func() {
//			log.InfoD(stepLog)
//			originalSizeInBytes = poolToResize.TotalSize
//			targetSizeInBytes = originalSizeInBytes + 100*units.GiB
//			targetSizeGiB = targetSizeInBytes / units.GiB
//
//			log.InfoD("Current Size of the pool %s is %d GiB. Trying to expand to %v GiB with type add-disk",
//				poolIDToResize, poolToResize.TotalSize/units.GiB, targetSizeGiB)
//			err := Inst().V.ExpandPool(poolIDToResize, api.SdkStoragePool_RESIZE_TYPE_ADD_DISK, targetSizeGiB, true)
//			dash.VerifyFatal(err, nil, "pool expansion requested successfully")
//		})
//
//		stepLog = "Exit node out of maintenance mode"
//		Step(stepLog, func() {
//			log.InfoD(stepLog)
//			log.InfoD("Bring Node out of Maintenance Mode")
//			err = Inst().V.ExitMaintenance(*nodeDetail)
//			dash.VerifyFatal(err, nil, fmt.Sprintf("Failed to shift Node [%s] out of Mainteinance Mode", nodeDetail.Name))
//		})
//
//		stepLog = "Verify pool expand completes successfully"
//		Step(stepLog, func() {
//			log.InfoD(stepLog)
//			resizeErr := waitForOngoingPoolExpansionToComplete(poolIDToResize)
//			dash.VerifyFatal(resizeErr, nil, "Pool expansion does not result in error")
//			verifyPoolSizeEqualOrLargerThanExpected(poolIDToResize, targetSizeGiB)
//		})
//	})
//})

var _ = Describe("{StorageFullPoolExpansion}", func() {
	var (
		appList      []string
		selectedNode *node.Node
	)

	BeforeEach(func() {
		Inst().AppList = []string{"fio-fastpath-repl1"}
		contexts = ScheduleApplications("storagefull-resize")
		appList = Inst().AppList
	})

	JustBeforeEach(func() {
		selectedNode = GetNodeWithLeastSize()
		_ = Inst().S.AddLabelOnNode(*selectedNode, k8s.NodeType, k8s.FastpathNodeType)
		log.FailOnError(err, fmt.Sprintf("Failed to add fastpath label on node %v", selectedNode.Name))
	})

	AfterEach(func() {
		Inst().AppList = appList
		appsValidateAndDestroy(contexts)
		_ = Inst().S.RemoveLabelOnNode(*selectedNode, k8s.NodeType)
	})

	It("Expand pool with resize-disk type after pool is down due to storage full", func() {
		// https://portworx.testrail.net/index.php?/cases/view/51280
		StartTorpedoTest("StorageFullPoolResize", "Feed a pool full, then expand the pool in type resize-disk", nil, 51280)
		Step("Prepare a full pool to expand", func() {
			err = WaitForPoolOffline(*selectedNode)
			log.FailOnError(err, fmt.Sprintf("Timed out waiting to load a pool and bring node %s storage down", selectedNode.Name))
			poolsStatus, err := Inst().V.GetNodePoolsStatus(*selectedNode)
			log.FailOnError(err, "error getting pool status on node %s", selectedNode.Name)
			for i, s := range poolsStatus {
				if s == "Offline" {
					poolIDToResize = i
					poolToResize, err = GetStoragePoolByUUID(poolIDToResize)
					log.FailOnError(err, "error getting pool with UUID [%s]", poolIDToResize)
					break
				}
			}
		})

		Step("Expand the full pool in type resize-disk", func() {
			targetSizeGiB = (poolToResize.TotalSize / units.GiB) * 2
			log.InfoD("Current Size of the pool %s is %d, trying to expand it to double the size", poolToResize.Uuid, poolToResize.TotalSize/units.GiB)
			err = Inst().V.ExpandPool(poolToResize.Uuid, api.SdkStoragePool_RESIZE_TYPE_RESIZE_DISK, targetSizeGiB, true)
			dash.VerifyFatal(err, nil, "Pool expansion init should be successful.")
		})

		Step("Verify that pool expansion is successful", func() {
			err = waitForOngoingPoolExpansionToComplete(poolToResize.Uuid)
			log.FailOnError(err, fmt.Sprintf("Error waiting for pool %s resize", poolToResize.Uuid))
			verifyPoolSizeEqualOrLargerThanExpected(poolIDToResize, targetSizeGiB)
			status, err := Inst().V.GetNodeStatus(*selectedNode)
			log.FailOnError(err, fmt.Sprintf("Error getting PX status of node %s", selectedNode.Name))
			dash.VerifySafely(*status, api.Status_STATUS_OK, fmt.Sprintf("validate PX status on node %s", selectedNode.Name))
		})
	})
})

var _ = Describe("{PoolExpandTestLimits}", func() {
	BeforeEach(func() {
		contexts = scheduleApps()
	})

	JustBeforeEach(func() {
		poolIDToResize = pickPoolToResize()
		log.Infof("Picked pool %s to resize", poolIDToResize)
		poolToResize = getStoragePool(poolIDToResize)
	})

	JustAfterEach(func() {
		AfterEachTest(contexts)
	})

	AfterEach(func() {
		appsValidateAndDestroy(contexts)
		EndTorpedoTest()
	})

	It("Initiate pool expansion (DMThin) to its limits (15 TiB)", func() {
		var testrailID = 51292
		// testrailID corresponds to: https://portworx.testrail.net/index.php?/cases/view/51292

		StartTorpedoTest("PoolExpandTestWithin15TiBLimit",
			"Initiate pool expansion using resize-disk to 15 TiB target size", nil, testrailID)

		// To achieve total pool size of 15 TiB:
		// 1. Add another drive of same size for pool to have 2 drives.
		// 2. Perform resize-disk operation which is faster than pool rebalance
		//    due to adding a new 7 TiB drive.
		targetSizeGiB := (poolToResize.TotalSize / units.GiB) * 2

		log.InfoD("Next trying to expand the pool %s to %v GiB with type add-disk",
			poolIDToResize, targetSizeGiB)
		triggerPoolExpansion(poolIDToResize, targetSizeGiB, api.SdkStoragePool_RESIZE_TYPE_ADD_DISK)
		resizeErr := waitForOngoingPoolExpansionToComplete(poolIDToResize)
		dash.VerifyFatal(resizeErr, nil, "Pool expansion should not result in error")
		verifyPoolSizeEqualOrLargerThanExpected(poolIDToResize, targetSizeGiB)

		targetSizeTiB := uint64(15)
		targetSizeInBytes = targetSizeTiB * units.TiB
		targetSizeGiB = targetSizeInBytes / units.GiB

		log.InfoD("Current Size of the pool %s is %d GiB. Trying to expand to %v TiB with type resize-disk",
			poolIDToResize, targetSizeGiB, targetSizeTiB)
		triggerPoolExpansion(poolIDToResize, targetSizeGiB, api.SdkStoragePool_RESIZE_TYPE_RESIZE_DISK)
		resizeErr = waitForOngoingPoolExpansionToComplete(poolIDToResize)
		dash.VerifyFatal(resizeErr, nil, "Pool expansion should not result in error")
		verifyPoolSizeEqualOrLargerThanExpected(poolIDToResize, targetSizeGiB)

	})

	It("Expand pool to 20 TiB (beyond max supported capacity for DMThin) with add-disk type. ", func() {
		var testrailID = 50643
		// testrailID corresponds to: https://portworx.testrail.net/index.php?/cases/view/50643

		StartTorpedoTest("DMThinPoolExpandBeyond15TiBLimit",
			"Initiate pool expansion using add-disk to 20 TiB target size", nil, testrailID)
		isDMthin, err := IsDMthin()
		dash.VerifyFatal(err, nil, "error verifying if set up is DMTHIN enabled")
		dash.VerifyFatal(isDMthin, true, "DMThin/PX-Storev2 is not enabled on underlaying PX cluster. Skipping `PoolExpandTestBeyond15TiBLimit` test.")

		targetSizeTiB := uint64(20)
		targetSizeInBytes = targetSizeTiB * units.TiB
		targetSizeGiB = targetSizeInBytes / units.GiB
		log.InfoD("Trying to expand pool %s to %v TiB with type add-disk",
			poolIDToResize, targetSizeTiB)
		err = Inst().V.ExpandPool(poolIDToResize, api.SdkStoragePool_RESIZE_TYPE_ADD_DISK, targetSizeGiB, true)
		dash.VerifyFatal(err != nil, true, "DMThin pool expansion to 20 TB should result in error")
	})
})

<<<<<<< HEAD
var _ = Describe("{PoolVolUpdateResizeDisk}", func() {

	var testrailID = 34542876
	// testrailID corresponds to: https://portworx.testrail.net/index.php?/tests/view/34542876

	BeforeEach(func() {
		StartTorpedoTest("PoolVolUpdateResizeDisk", "Increase the HA replica of the volume and expand pool using resize-disk during the increase", nil, testrailID)
=======
var _ = Describe("{PoolExpandAndCheckAlertsUsingResizeDisk}", func() {

	var testrailID = 34542894
	// testrailID corresponds to: https://portworx.testrail.net/index.php?/tests/view/34542894

	BeforeEach(func() {
		StartTorpedoTest("PoolExpandAndCheckAlertsUsingResizeDisk", "pool expansion using resize-disk and check alerts after each operation", nil, testrailID)
>>>>>>> 9f83e823
		contexts = scheduleApps()
	})
	JustBeforeEach(func() {
		poolIDToResize = pickPoolToResize()
		log.Infof("Picked pool %s to resize", poolIDToResize)
<<<<<<< HEAD
		poolToResize = getStoragePool(poolIDToResize)
		storageNode, err = GetNodeWithGivenPoolID(poolIDToResize)
		log.FailOnError(err, "Failed to get node with given pool ID")

=======
		storageNode, err = GetNodeWithGivenPoolID(poolIDToResize)
		log.FailOnError(err, "Failed to get node with given pool ID")
>>>>>>> 9f83e823
	})
	JustAfterEach(func() {
		AfterEachTest(contexts)
	})

	AfterEach(func() {
		appsValidateAndDestroy(contexts)
		EndTorpedoTest()
	})
<<<<<<< HEAD
	It("Increase the HA replica of the volume and expand pool using resize-disk during the increase", func() {
		var newRep int64
		var currRep int64
		volSelected, err := GetVolumeWithMinimumSize(contexts, 10)
		log.FailOnError(err, "error identifying volume")
		opts := volume.Options{
			ValidateReplicationUpdateTimeout: replicationUpdateTimeout,
		}
		Step("Increase the HA replica of the volume", func() {
			currRep, err = Inst().V.GetReplicationFactor(volSelected)
			log.FailOnError(err, fmt.Sprintf("err getting repl factor for  vol : %s", volSelected.Name))
			newRep = currRep
			if currRep == 3 {
				newRep = currRep - 1
				err = Inst().V.SetReplicationFactor(volSelected, newRep, nil, nil, true, opts)
				log.FailOnError(err, fmt.Sprintf("err setting repl factor  to %d for  vol : %s", newRep, volSelected.Name))
			}
			log.InfoD(fmt.Sprintf("setting repl factor to %d for vol : %s", newRep+1, volSelected.Name))
			err = Inst().V.SetReplicationFactor(volSelected, +1, []string{storageNode.Id}, []string{poolToResize.Uuid}, false, opts)
			log.FailOnError(err, fmt.Sprintf("err setting repl factor  to %d for  vol : %s", newRep+1, volSelected.Name))
			dash.VerifyFatal(err == nil, true, fmt.Sprintf("vol %s expansion triggered successfully on node %s", volSelected.Name, storageNode.Name))
		})

		Step("Initiate pool expansion using resize-disk while repl increase is in progress", func() {
			originalSizeInBytes = poolToResize.TotalSize
			targetSizeInBytes = originalSizeInBytes + 100*units.GiB
			targetSizeGiB = targetSizeInBytes / units.GiB
			log.InfoD("Current Size of the pool %s is %d GiB. Trying to expand to %v GiB with type resize-disk", poolIDToResize, poolToResize.TotalSize/units.GiB, targetSizeGiB)
			triggerPoolExpansion(poolIDToResize, targetSizeGiB, api.SdkStoragePool_RESIZE_TYPE_RESIZE_DISK)

			log.InfoD("Wait for expansion to finish")
			resizeErr := waitForOngoingPoolExpansionToComplete(poolIDToResize)
			dash.VerifyFatal(resizeErr, nil, "Pool expansion does not result in error")
			err = ValidateReplFactorUpdate(volSelected, newRep+1)
			log.FailOnError(err, "error validating repl factor for vol [%s]", volSelected.Name)

		})
	})
})
=======

	It("pool expansion using resize-disk and check alerts after each operation", func() {
		log.InfoD("Initiate pool expansion using resize-disk")
		poolToResize = getStoragePool(poolIDToResize)
		originalSizeInBytes = poolToResize.TotalSize
		targetSizeInBytes = originalSizeInBytes + 100*units.GiB
		targetSizeGiB = targetSizeInBytes / units.GiB
		log.InfoD("Current Size of the pool %s is %d GiB. Trying to expand to %v GiB with type resize-disk", poolIDToResize, poolToResize.TotalSize/units.GiB, targetSizeGiB)
		triggerPoolExpansion(poolIDToResize, targetSizeGiB, api.SdkStoragePool_RESIZE_TYPE_RESIZE_DISK)

		resizeErr := waitForOngoingPoolExpansionToComplete(poolIDToResize)
		dash.VerifyFatal(resizeErr, nil, "Pool expansion does not result in error")

		log.Infof("Check the alert for pool expand for pool uuid %s", poolIDToResize)
		alertExists, _ := checkAlertsForPoolExpansion(poolIDToResize, targetSizeGiB)
		dash.VerifyFatal(alertExists, true, "Verify Alert is Present")
	})

})

func checkAlertsForPoolExpansion(poolIDToResize string, targetSizeGiB uint64) (bool, error) {
	// Get the node to check the pool show output
	n := node.GetStorageDriverNodes()[0]
	// Below command to change when PWX-28484 is fixed
	cmd := "pxctl alerts show| grep -e POOL"
	// Execute the command and check the alerts of type POOL
	out, err := Inst().N.RunCommandWithNoRetry(n, cmd, node.ConnectionOpts{
		Timeout:         2 * time.Minute,
		TimeBeforeRetry: 10 * time.Second,
	})
	log.FailOnError(err, "Unable to execute the alerts show command")
	outLines := strings.Split(out, "\n")
	substr := "[0-9]+ GiB"
	re := regexp.MustCompile(substr)

	for _, l := range outLines {
		line := strings.Trim(l, " ")
		if strings.Contains(line, "PoolExpandSuccessful") && strings.Contains(line, poolIDToResize) {
			if re.MatchString(line) {
				matchedSize := re.FindStringSubmatch(line)[0]
				poolSize := matchedSize[:len(matchedSize)-4]
				poolSizeUint, _ := strconv.ParseUint(poolSize, 10, 64)
				if poolSizeUint >= targetSizeGiB {
					log.Infof("The Alert generated is %s", line)
					return true, nil
				}
			}
		}
	}
	return false, fmt.Errorf("Alert not found")
}

var _ = Describe("{CheckPoolLabelsAfterResizeDisk}", func() {

	var testrailID = 34542904
	// testrailID corresponds to: https://portworx.testrail.net/index.php?/tests/view/34542904

	BeforeEach(func() {
		StartTorpedoTest("CheckPoolLabelsAfterResizeDisk",
			"Initiate pool expansion and Newly set pool labels should persist post pool expand resize-disk operation", nil, testrailID)
		contexts = scheduleApps()
	})

	JustBeforeEach(func() {
		poolIDToResize = pickPoolToResize()
		log.Infof("Picked pool %s to resize", poolIDToResize)
		poolToResize = getStoragePool(poolIDToResize)
		storageNode, err = GetNodeWithGivenPoolID(poolIDToResize)
		log.FailOnError(err, "Failed to get node with given pool ID")
	})

	JustAfterEach(func() {
		AfterEachTest(contexts)
	})

	AfterEach(func() {
		appsValidateAndDestroy(contexts)
		EndTorpedoTest()
	})

	It("Initiate pool expansion and Newly set pool labels should persist post pool expand resize-disk operation", func() {
		log.InfoD("set pool label, before pool expand")
		labelBeforeExpand := poolToResize.Labels
		poolLabelToUpdate := make(map[string]string)
		poolLabelToUpdate["cust-type"] = "test-label"
		// Update the pool label
		err = Inst().V.UpdatePoolLabels(*storageNode, poolIDToResize, poolLabelToUpdate)
		dash.VerifyFatal(err, nil, "Check if able to update the label on the pool")

		log.InfoD("expand pool using resize-disk")
		originalSizeInBytes = poolToResize.TotalSize
		targetSizeInBytes = originalSizeInBytes + 100*units.GiB
		targetSizeGiB = targetSizeInBytes / units.GiB

		log.InfoD("Current Size of the pool %s is %d GiB. Trying to expand to %v GiB with type resize-disk",
			poolIDToResize, poolToResize.TotalSize/units.GiB, targetSizeGiB)
		triggerPoolExpansion(poolIDToResize, targetSizeGiB, api.SdkStoragePool_RESIZE_TYPE_RESIZE_DISK)

		err = waitForOngoingPoolExpansionToComplete(poolIDToResize)
		dash.VerifyFatal(err, nil, "Pool expansion does not result in error")
		verifyPoolSizeEqualOrLargerThanExpected(poolIDToResize, targetSizeGiB)

		log.InfoD("check pool label, after pool expand")
		poolToResize = getStoragePool(poolIDToResize)
		labelAfterExpand := poolToResize.Labels
		result := reflect.DeepEqual(labelBeforeExpand, labelAfterExpand)
		dash.VerifyFatal(result, true, "Check if labels changed after pool expand")
	})

})

// var _ = Describe("{CheckPoolLabelsAfterAddDisk}", func() {

// 	var testrailID = 34542906
// 	// testrailID corresponds to: https://portworx.testrail.net/index.php?/tests/view/34542906

// 	BeforeEach(func() {
// 		StartTorpedoTest("CheckPoolLabelsAfterAddDisk",
// 			"Initiate pool expansion and Newly set pool labels should persist post pool expand add-disk operation", nil, testrailID)
// 		contexts = scheduleApps()
// 	})

// 	JustBeforeEach(func() {
// 		poolIDToResize = pickPoolToResize()
// 		log.Infof("Picked pool %s to resize", poolIDToResize)
// 		poolToResize = getStoragePool(poolIDToResize)
// 		storageNode, err = GetNodeWithGivenPoolID(poolIDToResize)
// 		log.FailOnError(err, "Failed to get node with given pool ID")
// 	})
// 	JustAfterEach(func() {
// 		AfterEachTest(contexts)
// 	})

// 	AfterEach(func() {
// 		appsValidateAndDestroy(contexts)
// 		EndTorpedoTest()
// 	})

// 	It("Initiate pool expansion and Newly set pool labels should persist post pool expand add-disk operation", func() {

// 		labelBeforeExpand := poolToResize.Labels

// 		stepLog = "set pool label, before pool expand"
// 		Step(stepLog, func() {
// 			log.InfoD(stepLog)
// 			poolLabelToUpdate := make(map[string]string)
// 			poolLabelToUpdate["cust-type1"] = "add-disk-test-label"
// 			err = Inst().V.UpdatePoolLabels(*storageNode, poolIDToResize, poolLabelToUpdate)
// 			log.FailOnError(err, "Failed to update the label on the pool %s", poolIDToResize)
// 		})

// 		stepLog = "Move pool to maintenance mode"
// 		Step(stepLog, func() {
// 			log.InfoD(stepLog)
// 			expectedStatus := "In Maintenance"
// 			log.InfoD(fmt.Sprintf("Entering pool maintenance mode on node %s", storageNode.Name))
// 			err = Inst().V.EnterPoolMaintenance(*storageNode)
// 			log.FailOnError(err, fmt.Sprintf("failed to enter node %s in maintenance mode", storageNode.Name))
// 			status, _ := Inst().V.GetNodeStatus(*storageNode)
// 			log.InfoD(fmt.Sprintf("Node %s status %s", storageNode.Name, status.String()))
// 			err := WaitForPoolStatusToUpdate(*storageNode, expectedStatus)
// 			dash.VerifyFatal(err, nil, "Pool now in maintenance mode")
// 		})

// 		stepLog = "Initiate pool expand with add-disk operation"
// 		Step(stepLog, func() {
// 			log.InfoD(stepLog)
// 			originalSizeInBytes = poolToResize.TotalSize
// 			targetSizeInBytes = originalSizeInBytes + 100*units.GiB
// 			targetSizeGiB = targetSizeInBytes / units.GiB

// 			log.InfoD("Current Size of the pool %s is %d GiB. Trying to expand to %v GiB with type add-disk",
// 				poolIDToResize, poolToResize.TotalSize/units.GiB, targetSizeGiB)
// 			err := Inst().V.ExpandPool(poolIDToResize, api.SdkStoragePool_RESIZE_TYPE_ADD_DISK, targetSizeGiB, true)
// 			dash.VerifyFatal(err, nil, "pool expansion requested successfully")
// 			resizeErr := waitForOngoingPoolExpansionToComplete(poolIDToResize)
// 			dash.VerifyFatal(resizeErr, nil, "Pool expansion does not result in error")
// 		})

// 		stepLog = "Exit pool out of maintenance mode"
// 		Step(stepLog, func() {
// 			log.InfoD(stepLog)
// 			expectedStatus := "Online"
// 			statusMap, err := Inst().V.GetNodePoolsStatus(*storageNode)
// 			log.FailOnError(err, "Failed to get map of pool UUID and status")
// 			log.InfoD(fmt.Sprintf("pool %s has status %s", storageNode.Name, statusMap[poolToResize.Uuid]))
// 			if statusMap[poolToResize.Uuid] == "In Maintenance" {
// 				log.InfoD(fmt.Sprintf("Exiting pool maintenance mode on node %s", storageNode.Name))
// 				err := Inst().V.ExitPoolMaintenance(*storageNode)
// 				log.FailOnError(err, "failed to exit pool maintenance mode")
// 			} else {
// 				dash.VerifyFatal(statusMap[poolToResize.Uuid], "In Maintenance", "Pool is not in Maintenance mode")
// 			}
// 			status, err := Inst().V.GetNodeStatus(*storageNode)
// 			log.FailOnError(err, "err getting node [%s] status", storageNode.Name)
// 			log.Infof(fmt.Sprintf("Node %s status %s after exit", storageNode.Name, status.String()))
// 			exitErr := WaitForPoolStatusToUpdate(*storageNode, expectedStatus)
// 			dash.VerifyFatal(exitErr, nil, "Pool is now online")
// 		})

// 		stepLog = "check pool label, after pool expand"
// 		Step(stepLog, func() {
// 			log.InfoD(stepLog)
// 			labelAfterExpand := poolToResize.Labels
// 			result := reflect.DeepEqual(labelBeforeExpand, labelAfterExpand)
// 			dash.VerifyFatal(result, true, "Check if labels changed after pool expand")
// 		})
// 	})

//})


// var _ = Describe("{PoolExpandAndCheckAlertsUsingAddDisk}", func() {

// 	var testrailID = 34542894
// 	// testrailID corresponds to: https://portworx.testrail.net/index.php?/tests/view/34542894

// 	BeforeEach(func() {
// 		StartTorpedoTest("PoolExpandAndCheckAlertsUsingAddDisk", "pool expansion using add-disk and check alerts after each operation", nil, testrailID)
// 		contexts = scheduleApps()
// 		ValidateApplications(contexts)
// 	})
// 	JustBeforeEach(func() {
// 		poolIDToResize = pickPoolToResize()
// 		log.Infof("Picked pool %s to resize", poolIDToResize)
// 		poolToResize = getStoragePool(poolIDToResize)
// 		storageNode, err = GetNodeWithGivenPoolID(poolIDToResize)
// 		log.FailOnError(err, "Failed to get node with given pool ID")
// 	})
// 	JustAfterEach(func() {
// 		AfterEachTest(contexts)
// 	})

// 	AfterEach(func() {
// 		appsValidateAndDestroy(contexts)
// 		EndTorpedoTest()
// 	})

// 	It("pool expansion using add-disk and check alerts after each operation", func() {
// 		var err error

// 		stepLog = "Move pool to maintenance mode"
// 		Step(stepLog, func() {
// 			log.InfoD(stepLog)
// 			expectedStatus := "In Maintenance"
// 			log.InfoD(fmt.Sprintf("Entering pool maintenance mode on node %s", storageNode.Name))
// 			err = Inst().V.EnterPoolMaintenance(*storageNode)
// 			log.FailOnError(err, fmt.Sprintf("failed to enter node %s in maintenance mode", storageNode.Name))
// 			status, _ := Inst().V.GetNodeStatus(*storageNode)
// 			log.InfoD(fmt.Sprintf("Node %s status %s", storageNode.Name, status.String()))
// 			err := WaitForPoolStatusToUpdate(*storageNode, expectedStatus)
// 			dash.VerifyFatal(err, nil, "Pool now in maintenance mode")
// 		})

// 		stepLog = "Initiate pool expand with add-disk operation"
// 		Step(stepLog, func() {
// 			log.InfoD(stepLog)
// 			originalSizeInBytes = poolToResize.TotalSize
// 			targetSizeInBytes = originalSizeInBytes + 100*units.GiB
// 			targetSizeGiB = targetSizeInBytes / units.GiB

// 			log.InfoD("Current Size of the pool %s is %d GiB. Trying to expand to %v GiB with type add-disk",
// 				poolIDToResize, poolToResize.TotalSize/units.GiB, targetSizeGiB)
// 			err := Inst().V.ExpandPool(poolIDToResize, api.SdkStoragePool_RESIZE_TYPE_ADD_DISK, targetSizeGiB, true)
// 			dash.VerifyFatal(err, nil, "pool expansion requested successfully")
// 			resizeErr := waitForOngoingPoolExpansionToComplete(poolIDToResize)
// 			dash.VerifyFatal(resizeErr, nil, "Pool expansion does not result in error")

// 		})

// 		stepLog = "Exit pool out of maintenance mode"
// 		Step(stepLog, func() {
// 			log.InfoD(stepLog)
// 			expectedStatus := "Online"
// 			statusMap, err := Inst().V.GetNodePoolsStatus(*storageNode)
// 			log.FailOnError(err, "Failed to get map of pool UUID and status")
// 			log.InfoD(fmt.Sprintf("pool %s has status %s", storageNode.Name, statusMap[poolToResize.Uuid]))
// 			if statusMap[poolToResize.Uuid] == "In Maintenance" {
// 				log.InfoD(fmt.Sprintf("Exiting pool maintenance mode on node %s", storageNode.Name))
// 				err := Inst().V.ExitPoolMaintenance(*storageNode)
// 				log.FailOnError(err, "failed to exit pool maintenance mode")
// 			} else {
// 				dash.VerifyFatal(statusMap[poolToResize.Uuid], "In Maintenance", "Pool is not in Maintenance mode")
// 			}
// 			status, err := Inst().V.GetNodeStatus(*storageNode)
// 			log.FailOnError(err, "err getting node [%s] status", storageNode.Name)
// 			log.Infof(fmt.Sprintf("Node %s status %s after exit", storageNode.Name, status.String()))
// 			exitErr := WaitForPoolStatusToUpdate(*storageNode, expectedStatus)
// 			dash.VerifyFatal(exitErr, nil, "Pool is now online")
// 		})

// 		stepLog = "Check the alerts for pool expand"
// 		Step(stepLog, func() {
// 			log.Infof("Check the alert for pool expand for pool uuid %s", poolIDToResize)
// 			alertExists, _ := checkAlertsForPoolExpansion(poolIDToResize, targetSizeGiB)
// 			dash.VerifyFatal(alertExists, true, "Verify Alert is Present")
// 		})
// 	})

//})
>>>>>>> 9f83e823
<|MERGE_RESOLUTION|>--- conflicted
+++ resolved
@@ -1015,15 +1015,6 @@
 	})
 })
 
-<<<<<<< HEAD
-var _ = Describe("{PoolVolUpdateResizeDisk}", func() {
-
-	var testrailID = 34542876
-	// testrailID corresponds to: https://portworx.testrail.net/index.php?/tests/view/34542876
-
-	BeforeEach(func() {
-		StartTorpedoTest("PoolVolUpdateResizeDisk", "Increase the HA replica of the volume and expand pool using resize-disk during the increase", nil, testrailID)
-=======
 var _ = Describe("{PoolExpandAndCheckAlertsUsingResizeDisk}", func() {
 
 	var testrailID = 34542894
@@ -1031,21 +1022,13 @@
 
 	BeforeEach(func() {
 		StartTorpedoTest("PoolExpandAndCheckAlertsUsingResizeDisk", "pool expansion using resize-disk and check alerts after each operation", nil, testrailID)
->>>>>>> 9f83e823
 		contexts = scheduleApps()
 	})
 	JustBeforeEach(func() {
 		poolIDToResize = pickPoolToResize()
 		log.Infof("Picked pool %s to resize", poolIDToResize)
-<<<<<<< HEAD
-		poolToResize = getStoragePool(poolIDToResize)
 		storageNode, err = GetNodeWithGivenPoolID(poolIDToResize)
 		log.FailOnError(err, "Failed to get node with given pool ID")
-
-=======
-		storageNode, err = GetNodeWithGivenPoolID(poolIDToResize)
-		log.FailOnError(err, "Failed to get node with given pool ID")
->>>>>>> 9f83e823
 	})
 	JustAfterEach(func() {
 		AfterEachTest(contexts)
@@ -1055,47 +1038,6 @@
 		appsValidateAndDestroy(contexts)
 		EndTorpedoTest()
 	})
-<<<<<<< HEAD
-	It("Increase the HA replica of the volume and expand pool using resize-disk during the increase", func() {
-		var newRep int64
-		var currRep int64
-		volSelected, err := GetVolumeWithMinimumSize(contexts, 10)
-		log.FailOnError(err, "error identifying volume")
-		opts := volume.Options{
-			ValidateReplicationUpdateTimeout: replicationUpdateTimeout,
-		}
-		Step("Increase the HA replica of the volume", func() {
-			currRep, err = Inst().V.GetReplicationFactor(volSelected)
-			log.FailOnError(err, fmt.Sprintf("err getting repl factor for  vol : %s", volSelected.Name))
-			newRep = currRep
-			if currRep == 3 {
-				newRep = currRep - 1
-				err = Inst().V.SetReplicationFactor(volSelected, newRep, nil, nil, true, opts)
-				log.FailOnError(err, fmt.Sprintf("err setting repl factor  to %d for  vol : %s", newRep, volSelected.Name))
-			}
-			log.InfoD(fmt.Sprintf("setting repl factor to %d for vol : %s", newRep+1, volSelected.Name))
-			err = Inst().V.SetReplicationFactor(volSelected, +1, []string{storageNode.Id}, []string{poolToResize.Uuid}, false, opts)
-			log.FailOnError(err, fmt.Sprintf("err setting repl factor  to %d for  vol : %s", newRep+1, volSelected.Name))
-			dash.VerifyFatal(err == nil, true, fmt.Sprintf("vol %s expansion triggered successfully on node %s", volSelected.Name, storageNode.Name))
-		})
-
-		Step("Initiate pool expansion using resize-disk while repl increase is in progress", func() {
-			originalSizeInBytes = poolToResize.TotalSize
-			targetSizeInBytes = originalSizeInBytes + 100*units.GiB
-			targetSizeGiB = targetSizeInBytes / units.GiB
-			log.InfoD("Current Size of the pool %s is %d GiB. Trying to expand to %v GiB with type resize-disk", poolIDToResize, poolToResize.TotalSize/units.GiB, targetSizeGiB)
-			triggerPoolExpansion(poolIDToResize, targetSizeGiB, api.SdkStoragePool_RESIZE_TYPE_RESIZE_DISK)
-
-			log.InfoD("Wait for expansion to finish")
-			resizeErr := waitForOngoingPoolExpansionToComplete(poolIDToResize)
-			dash.VerifyFatal(resizeErr, nil, "Pool expansion does not result in error")
-			err = ValidateReplFactorUpdate(volSelected, newRep+1)
-			log.FailOnError(err, "error validating repl factor for vol [%s]", volSelected.Name)
-
-		})
-	})
-})
-=======
 
 	It("pool expansion using resize-disk and check alerts after each operation", func() {
 		log.InfoD("Initiate pool expansion using resize-disk")
@@ -1396,4 +1338,72 @@
 // 	})
 
 //})
->>>>>>> 9f83e823
+
+
+
+var _ = Describe("{PoolVolUpdateResizeDisk}", func() {
+
+	var testrailID = 34542876
+	// testrailID corresponds to: https://portworx.testrail.net/index.php?/tests/view/34542876
+
+	BeforeEach(func() {
+		StartTorpedoTest("PoolVolUpdateResizeDisk", "Increase the HA replica of the volume and expand pool using resize-disk during the increase", nil, testrailID)
+		contexts = scheduleApps()
+	})
+	JustBeforeEach(func() {
+		poolIDToResize = pickPoolToResize()
+		log.Infof("Picked pool %s to resize", poolIDToResize)
+		poolToResize = getStoragePool(poolIDToResize)
+		storageNode, err = GetNodeWithGivenPoolID(poolIDToResize)
+		log.FailOnError(err, "Failed to get node with given pool ID")
+
+	})
+	JustAfterEach(func() {
+		AfterEachTest(contexts)
+	})
+
+	AfterEach(func() {
+		appsValidateAndDestroy(contexts)
+		EndTorpedoTest()
+	})
+	It("Increase the HA replica of the volume and expand pool using resize-disk during the increase", func() {
+		var newRep int64
+		var currRep int64
+		volSelected, err := GetVolumeWithMinimumSize(contexts, 10)
+		log.FailOnError(err, "error identifying volume")
+		opts := volume.Options{
+			ValidateReplicationUpdateTimeout: replicationUpdateTimeout,
+		}
+		Step("Increase the HA replica of the volume", func() {
+			currRep, err = Inst().V.GetReplicationFactor(volSelected)
+			log.FailOnError(err, fmt.Sprintf("err getting repl factor for  vol : %s", volSelected.Name))
+			newRep = currRep
+			// If the HA is 3, reduce it by 1, so that we can increase it later
+			if currRep == 3 {
+				newRep = currRep - 1
+				err = Inst().V.SetReplicationFactor(volSelected, newRep, nil, nil, true, opts)
+				log.FailOnError(err, fmt.Sprintf("err setting repl factor  to %d for  vol : %s", newRep, volSelected.Name))
+			}
+			// Increase the HA by 1
+			log.InfoD(fmt.Sprintf("setting repl factor to %d for vol : %s", newRep+1, volSelected.Name))
+			err = Inst().V.SetReplicationFactor(volSelected, newRep+1, []string{storageNode.Id}, []string{poolToResize.Uuid}, false, opts)
+			log.FailOnError(err, fmt.Sprintf("err setting repl factor  to %d for  vol : %s", newRep+1, volSelected.Name))
+			dash.VerifyFatal(err == nil, true, fmt.Sprintf("vol %s expansion triggered successfully on node %s", volSelected.Name, storageNode.Name))
+		})
+
+		Step("Initiate pool expansion using resize-disk while repl increase is in progress", func() {
+			originalSizeInBytes = poolToResize.TotalSize
+			targetSizeInBytes = originalSizeInBytes + 100*units.GiB
+			targetSizeGiB = targetSizeInBytes / units.GiB
+			log.InfoD("Current Size of the pool %s is %d GiB. Trying to expand to %v GiB with type resize-disk", poolIDToResize, poolToResize.TotalSize/units.GiB, targetSizeGiB)
+			triggerPoolExpansion(poolIDToResize, targetSizeGiB, api.SdkStoragePool_RESIZE_TYPE_RESIZE_DISK)
+
+			log.InfoD("Wait for expansion to finish")
+			resizeErr := waitForOngoingPoolExpansionToComplete(poolIDToResize)
+			dash.VerifyFatal(resizeErr, nil, "Pool expansion does not result in error")
+			err = ValidateReplFactorUpdate(volSelected, newRep+1)
+			log.FailOnError(err, "error validating repl factor for vol [%s]", volSelected.Name)
+
+		})
+	})
+})
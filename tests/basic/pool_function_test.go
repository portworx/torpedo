--- conflicted
+++ resolved
@@ -1428,62 +1428,6 @@
 	})
 })
 
-<<<<<<< HEAD
-
-var _ = Describe("{DriveAddDifferentTypes}", func() {
-
-	var testrailID = 34542903
-	// testrailID corresponds to: https://portworx.testrail.net/index.php?/tests/view/34542903
-
-	BeforeEach(func() {
-		StartTorpedoTest("DriveAddDifferentTypes",
-			"Create pools with different types of drive and pool expand", nil, testrailID)
-		contexts = scheduleApps()
-	})
-
-	JustBeforeEach(func() {
-		poolIDToResize = pickPoolToResize()
-		log.Infof("Picked pool %s to resize", poolIDToResize)
-		storageNode, err = GetNodeWithGivenPoolID(poolIDToResize)
-		log.FailOnError(err, "Failed to get node with given pool ID")
-	})
-
-	JustAfterEach(func() {
-		AfterEachTest(contexts)
-	})
-
-	AfterEach(func() {
-		appsValidateAndDestroy(contexts)
-		EndTorpedoTest()
-	})
-
-	It("creating pools with different drive types", func() {
-		var driveTypes []string
-
-		driveSize := "100"
-		driveTypes, err = Inst().N.GetSupportedDriveTypes()
-		log.FailOnError(err, "Error getting drive types for the provider")
-		for i := 0; i < len(driveTypes); i++ {
-
-			poolsBfr, err := Inst().V.ListStoragePools(metav1.LabelSelector{})
-			log.FailOnError(err, "Failed to list storage pools")
-
-			newDriveSpec := fmt.Sprintf("size=%s,type=%s", driveSize, driveTypes[i])
-			err = Inst().V.AddCloudDrive(storageNode, newDriveSpec, -1)
-			log.FailOnError(err, fmt.Sprintf("Add cloud drive failed on node %s", storageNode.Name))
-
-			log.InfoD("Validate pool rebalance after drive add to the node %s", storageNode.Name)
-			err = ValidateDriveRebalance(*storageNode)
-			log.FailOnError(err, "pool re-balance failed on node %s", storageNode.Name)
-
-			err = Inst().V.WaitDriverUpOnNode(*storageNode, addDriveUpTimeOut)
-			log.FailOnError(err, "volume drive down on node %s", storageNode.Name)
-
-			poolsAfr, err := Inst().V.ListStoragePools(metav1.LabelSelector{})
-			log.FailOnError(err, "Failed to list storage pools")
-			dash.VerifyFatal(len(poolsBfr)+1, len(poolsAfr), "verify new pool is created")
-		}
-=======
 var _ = Describe("{PoolExpandStorageFullPoolResize}", func() {
 
 	//step1: feed p1 size GB I/O on the volume
@@ -1591,6 +1535,5 @@
 	JustAfterEach(func() {
 		defer EndTorpedoTest()
 		AfterEachTest(contexts, testrailID, runID)
->>>>>>> 4dbaf3e6
-	})
-})+	})
+})

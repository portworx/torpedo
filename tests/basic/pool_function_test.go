--- conflicted
+++ resolved
@@ -2,13 +2,8 @@
 
 import (
 	"fmt"
-<<<<<<< HEAD
-	"reflect"
-	
-=======
 	"github.com/portworx/torpedo/drivers/scheduler/k8s"
 	"reflect"
->>>>>>> c24b8ed3
 	"regexp"
 	"strconv"
 	"strings"
@@ -1137,18 +1132,6 @@
 
 })
 
-<<<<<<< HEAD
-
-var _ = Describe("{PoolExpandAndCheckAlertsUsingAddDisk}", func() {
-
-	var testrailID = 34542894
-	// testrailID corresponds to: https://portworx.testrail.net/index.php?/tests/view/34542894
-
-	BeforeEach(func() {
-		StartTorpedoTest("PoolExpandAndCheckAlertsUsingAddDisk", "pool expansion using add-disk and check alerts after each operation", nil, testrailID)
-		contexts = scheduleApps()
-	})
-=======
 var _ = Describe("{CheckPoolLabelsAfterAddDisk}", func() {
 
 	var testrailID = 34542906
@@ -1160,7 +1143,6 @@
 		contexts = scheduleApps()
 	})
 
->>>>>>> c24b8ed3
 	JustBeforeEach(func() {
 		poolIDToResize = pickPoolToResize()
 		log.Infof("Picked pool %s to resize", poolIDToResize)
@@ -1168,23 +1150,15 @@
 		storageNode, err = GetNodeWithGivenPoolID(poolIDToResize)
 		log.FailOnError(err, "Failed to get node with given pool ID")
 	})
-<<<<<<< HEAD
-=======
-
->>>>>>> c24b8ed3
-	JustAfterEach(func() {
-		AfterEachTest(contexts)
-	})
-
-	AfterEach(func() {
-		appsValidateAndDestroy(contexts)
-		EndTorpedoTest()
-	})
-
-<<<<<<< HEAD
-	It("pool expansion using add-disk and check alerts after each operation", func() {
-		var err error
-=======
+	JustAfterEach(func() {
+		AfterEachTest(contexts)
+	})
+
+	AfterEach(func() {
+		appsValidateAndDestroy(contexts)
+		EndTorpedoTest()
+	})
+
 	It("Initiate pool expansion and Newly set pool labels should persist post pool expand add-disk operation", func() {
 
 		labelBeforeExpand := poolToResize.Labels
@@ -1197,7 +1171,6 @@
 			err = Inst().V.UpdatePoolLabels(*storageNode, poolIDToResize, poolLabelToUpdate)
 			log.FailOnError(err, "Failed to update the label on the pool %s", poolIDToResize)
 		})
->>>>>>> c24b8ed3
 
 		stepLog = "Move pool to maintenance mode"
 		Step(stepLog, func() {
@@ -1225,10 +1198,6 @@
 			dash.VerifyFatal(err, nil, "pool expansion requested successfully")
 			resizeErr := waitForOngoingPoolExpansionToComplete(poolIDToResize)
 			dash.VerifyFatal(resizeErr, nil, "Pool expansion does not result in error")
-<<<<<<< HEAD
-
-=======
->>>>>>> c24b8ed3
 		})
 
 		stepLog = "Exit pool out of maintenance mode"
@@ -1252,20 +1221,101 @@
 			dash.VerifyFatal(exitErr, nil, "Pool is now online")
 		})
 
-<<<<<<< HEAD
+		stepLog = "check pool label, after pool expand"
+		Step(stepLog, func() {
+			log.InfoD(stepLog)
+			labelAfterExpand := poolToResize.Labels
+			result := reflect.DeepEqual(labelBeforeExpand, labelAfterExpand)
+			dash.VerifyFatal(result, true, "Check if labels changed after pool expand")
+		})
+	})
+
+})
+
+
+var _ = Describe("{PoolExpandAndCheckAlertsUsingAddDisk}", func() {
+
+	var testrailID = 34542894
+	// testrailID corresponds to: https://portworx.testrail.net/index.php?/tests/view/34542894
+
+	BeforeEach(func() {
+		StartTorpedoTest("PoolExpandAndCheckAlertsUsingAddDisk", "pool expansion using add-disk and check alerts after each operation", nil, testrailID)
+		contexts = scheduleApps()
+	})
+	JustBeforeEach(func() {
+		poolIDToResize = pickPoolToResize()
+		log.Infof("Picked pool %s to resize", poolIDToResize)
+		poolToResize = getStoragePool(poolIDToResize)
+		storageNode, err = GetNodeWithGivenPoolID(poolIDToResize)
+		log.FailOnError(err, "Failed to get node with given pool ID")
+	})
+	JustAfterEach(func() {
+		AfterEachTest(contexts)
+	})
+
+	AfterEach(func() {
+		appsValidateAndDestroy(contexts)
+		EndTorpedoTest()
+	})
+
+	It("pool expansion using add-disk and check alerts after each operation", func() {
+		var err error
+
+		stepLog = "Move pool to maintenance mode"
+		Step(stepLog, func() {
+			log.InfoD(stepLog)
+			expectedStatus := "In Maintenance"
+			log.InfoD(fmt.Sprintf("Entering pool maintenance mode on node %s", storageNode.Name))
+			err = Inst().V.EnterPoolMaintenance(*storageNode)
+			log.FailOnError(err, fmt.Sprintf("failed to enter node %s in maintenance mode", storageNode.Name))
+			status, _ := Inst().V.GetNodeStatus(*storageNode)
+			log.InfoD(fmt.Sprintf("Node %s status %s", storageNode.Name, status.String()))
+			err := WaitForPoolStatusToUpdate(*storageNode, expectedStatus)
+			dash.VerifyFatal(err, nil, "Pool now in maintenance mode")
+		})
+
+		stepLog = "Initiate pool expand with add-disk operation"
+		Step(stepLog, func() {
+			log.InfoD(stepLog)
+			originalSizeInBytes = poolToResize.TotalSize
+			targetSizeInBytes = originalSizeInBytes + 100*units.GiB
+			targetSizeGiB = targetSizeInBytes / units.GiB
+
+			log.InfoD("Current Size of the pool %s is %d GiB. Trying to expand to %v GiB with type add-disk",
+				poolIDToResize, poolToResize.TotalSize/units.GiB, targetSizeGiB)
+			err := Inst().V.ExpandPool(poolIDToResize, api.SdkStoragePool_RESIZE_TYPE_ADD_DISK, targetSizeGiB, true)
+			dash.VerifyFatal(err, nil, "pool expansion requested successfully")
+			resizeErr := waitForOngoingPoolExpansionToComplete(poolIDToResize)
+			dash.VerifyFatal(resizeErr, nil, "Pool expansion does not result in error")
+
+		})
+
+		stepLog = "Exit pool out of maintenance mode"
+		Step(stepLog, func() {
+			log.InfoD(stepLog)
+			expectedStatus := "Online"
+			statusMap, err := Inst().V.GetNodePoolsStatus(*storageNode)
+			log.FailOnError(err, "Failed to get map of pool UUID and status")
+			log.InfoD(fmt.Sprintf("pool %s has status %s", storageNode.Name, statusMap[poolToResize.Uuid]))
+			if statusMap[poolToResize.Uuid] == "In Maintenance" {
+				log.InfoD(fmt.Sprintf("Exiting pool maintenance mode on node %s", storageNode.Name))
+				err := Inst().V.ExitPoolMaintenance(*storageNode)
+				log.FailOnError(err, "failed to exit pool maintenance mode")
+			} else {
+				dash.VerifyFatal(statusMap[poolToResize.Uuid], "In Maintenance", "Pool is not in Maintenance mode")
+			}
+			status, err := Inst().V.GetNodeStatus(*storageNode)
+			log.FailOnError(err, "err getting node [%s] status", storageNode.Name)
+			log.Infof(fmt.Sprintf("Node %s status %s after exit", storageNode.Name, status.String()))
+			exitErr := WaitForPoolStatusToUpdate(*storageNode, expectedStatus)
+			dash.VerifyFatal(exitErr, nil, "Pool is now online")
+		})
+
 		stepLog = "Check the alerts for pool expand"
 		Step(stepLog, func() {
 			log.Infof("Check the alert for pool expand for pool uuid %s", poolIDToResize)
 			alertExists, _ := checkAlertsForPoolExpansion(poolIDToResize, targetSizeGiB)
 			dash.VerifyFatal(alertExists, true, "Verify Alert is Present")
-=======
-		stepLog = "check pool label, after pool expand"
-		Step(stepLog, func() {
-			log.InfoD(stepLog)
-			labelAfterExpand := poolToResize.Labels
-			result := reflect.DeepEqual(labelBeforeExpand, labelAfterExpand)
-			dash.VerifyFatal(result, true, "Check if labels changed after pool expand")
->>>>>>> c24b8ed3
 		})
 	})
 

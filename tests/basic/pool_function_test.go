package tests

import (
	"fmt"
	"regexp"
	"strings"
	"sync"
	"time"

	"github.com/google/uuid"
	"github.com/libopenstorage/openstorage/api"
	. "github.com/onsi/ginkgo"
	"github.com/portworx/torpedo/drivers/node"
	"github.com/portworx/torpedo/pkg/log"
	"github.com/portworx/torpedo/pkg/testrailuttils"
	"github.com/portworx/torpedo/pkg/units"
	. "github.com/portworx/torpedo/tests"
)

var (
	stepLog       string
	runID         int
	testrailID    int
	targetSizeGiB uint64
	storageNode   *node.Node
	err           error
)
var _ = Describe("{PoolExpandMultipleTimes}", func() {
	BeforeEach(func() {
		contexts = scheduleApps()
	})

	JustBeforeEach(func() {
		poolIDToResize = pickPoolToResize()
		log.Infof("Picked pool %s to resize", poolIDToResize)
		poolToResize = getStoragePool(poolIDToResize)
	})

	JustAfterEach(func() {
		AfterEachTest(contexts)
	})

	AfterEach(func() {
		appsValidateAndDestroy(contexts)
		EndTorpedoTest()
	})

	It("Select a pool and expand it by 100 GiB 3 time with add-disk type. ", func() {
		StartTorpedoTest("PoolExpandDiskAdd3Times",
			"Validate storage pool expansion 3 times with type=add-disk", nil, 0)
		for i := 0; i < 3; i++ {
			poolToResize = getStoragePool(poolIDToResize)
			originalSizeInBytes = poolToResize.TotalSize
			targetSizeInBytes = originalSizeInBytes + 100*units.GiB
			targetSizeGiB = targetSizeInBytes / units.GiB

			log.InfoD("Current Size of pool %s is %d GiB. Expand to %v GiB with type add-disk...",
				poolIDToResize, poolToResize.TotalSize/units.GiB, targetSizeGiB)
			triggerPoolExpansion(poolIDToResize, targetSizeGiB, api.SdkStoragePool_RESIZE_TYPE_ADD_DISK)
			resizeErr := waitForOngoingPoolExpansionToComplete(poolIDToResize)
			dash.VerifyFatal(resizeErr, nil, "Pool expansion does not result in error")
			verifyPoolSizeEqualOrLargerThanExpected(poolIDToResize, targetSizeGiB)
		}
	})

	It("Select a pool and expand it by 100 GiB 3 times with resize-disk type. ", func() {
		StartTorpedoTest("PoolExpandDiskResize3Times",
			"Validate storage pool expansion with type=resize-disk", nil, 0)
		for i := 0; i < 3; i++ {
			originalSizeInBytes = poolToResize.TotalSize
			targetSizeInBytes = originalSizeInBytes + 100*units.GiB
			targetSizeGiB = targetSizeInBytes / units.GiB

			log.InfoD("Current Size of pool %s is %d GiB. Expand to %v GiB with type resize-disk...",
				poolIDToResize, poolToResize.TotalSize/units.GiB, targetSizeGiB)
			triggerPoolExpansion(poolIDToResize, targetSizeGiB, api.SdkStoragePool_RESIZE_TYPE_RESIZE_DISK)
			resizeErr := waitForOngoingPoolExpansionToComplete(poolIDToResize)
			dash.VerifyFatal(resizeErr, nil, "Pool expansion does not result in error")
			verifyPoolSizeEqualOrLargerThanExpected(poolIDToResize, targetSizeGiB)
		}
	})
})

var _ = Describe("{PoolExpandSmoky}", func() {
	BeforeEach(func() {
		contexts = scheduleApps()
	})

	JustBeforeEach(func() {
		poolIDToResize = pickPoolToResize()
		log.Infof("Picked pool %s to resize", poolIDToResize)
		poolToResize = getStoragePool(poolIDToResize)
	})

	JustAfterEach(func() {
		AfterEachTest(contexts)
	})

	AfterEach(func() {
		appsValidateAndDestroy(contexts)
		EndTorpedoTest()
	})

	It("Select a pool and expand it by 100 GiB with add-disk type. ", func() {
		StartTorpedoTest("PoolExpandDiskAdd",
			"Validate storage pool expansion with type=add-disk", nil, 0)
		originalSizeInBytes = poolToResize.TotalSize
		targetSizeInBytes = originalSizeInBytes + 100*units.GiB
		targetSizeGiB = targetSizeInBytes / units.GiB

		log.InfoD("Current Size of the pool %s is %d GiB. Trying to expand to %v GiB with type add-disk",
			poolIDToResize, poolToResize.TotalSize/units.GiB, targetSizeGiB)
		triggerPoolExpansion(poolIDToResize, targetSizeGiB, api.SdkStoragePool_RESIZE_TYPE_ADD_DISK)
		resizeErr := waitForOngoingPoolExpansionToComplete(poolIDToResize)
		dash.VerifyFatal(resizeErr, nil, "Pool expansion does not result in error")
		verifyPoolSizeEqualOrLargerThanExpected(poolIDToResize, targetSizeGiB)
	})

	It("Select a pool and expand it by 100 GiB with resize-disk type. ", func() {
		StartTorpedoTest("PoolExpandDiskResize",
			"Validate storage pool expansion with type=resize-disk", nil, 0)
		originalSizeInBytes = poolToResize.TotalSize
		targetSizeInBytes = originalSizeInBytes + 100*units.GiB
		targetSizeGiB = targetSizeInBytes / units.GiB

		log.InfoD("Current Size of the pool %s is %d GiB. Trying to expand to %v GiB with type resize-disk",
			poolIDToResize, poolToResize.TotalSize/units.GiB, targetSizeGiB)
		triggerPoolExpansion(poolIDToResize, targetSizeGiB, api.SdkStoragePool_RESIZE_TYPE_RESIZE_DISK)
		resizeErr := waitForOngoingPoolExpansionToComplete(poolIDToResize)
		dash.VerifyFatal(resizeErr, nil, "Pool expansion does not result in error")
		verifyPoolSizeEqualOrLargerThanExpected(poolIDToResize, targetSizeGiB)
	})

	It("Select a pool and expand it by 100 GiB with auto type. ", func() {
		StartTorpedoTest("PoolExpandDiskAuto",
			"Validate storage pool expansion with type=auto ", nil, 0)
		originalSizeInBytes = poolToResize.TotalSize
		targetSizeInBytes = originalSizeInBytes + 100*units.GiB
		targetSizeGiB = targetSizeInBytes / units.GiB

		log.InfoD("Current Size of the pool %s is %d GiB. Trying to expand to %v GiB with type auto",
			poolIDToResize, poolToResize.TotalSize/units.GiB, targetSizeGiB)
		triggerPoolExpansion(poolIDToResize, targetSizeGiB, api.SdkStoragePool_RESIZE_TYPE_AUTO)
		resizeErr := waitForOngoingPoolExpansionToComplete(poolIDToResize)
		dash.VerifyFatal(resizeErr, nil, "Pool expansion does not result in error")
		verifyPoolSizeEqualOrLargerThanExpected(poolIDToResize, targetSizeGiB)
	})

})

var _ = Describe("{PoolExpandRejectConcurrent}", func() {
	BeforeEach(func() {
		contexts = scheduleApps()
	})

	JustBeforeEach(func() {
		poolIDToResize = pickPoolToResize()
		log.Infof("Picked pool %s to resize", poolIDToResize)
		poolToResize = getStoragePool(poolIDToResize)
		resizeErr := waitForOngoingPoolExpansionToComplete(poolIDToResize)
		dash.VerifyFatal(resizeErr, nil, "Previous pool expansion(s) should not result in error")
		storageNode, err = GetNodeWithGivenPoolID(poolIDToResize)
		log.FailOnError(err, "Failed to get node with given pool ID")
	})

	JustAfterEach(func() {
		AfterEachTest(contexts)
	})

	AfterEach(func() {
		appsValidateAndDestroy(contexts)
		EndTorpedoTest()
	})

	// test resizing all pools on one storage node concurrently and ensure only the first one makes progress
	It("Select all pools on a storage node and expand them concurrently. ", func() {
		// TestRail:https://portworx.testrail.net/index.php?/tests/view/34542836&group_by=cases:custom_automated&group_order=desc&group_id=2
		StartTorpedoTest("PoolExpandRejectConcurrent",
			"Validate storage pool expansion rejects concurrent requests", nil, 34542836)
		var pools []*api.StoragePool
		Step("Verify multiple pools are present on this node", func() {
			// collect all pools available
			for _, p := range storageNode.Pools {
				pools = append(pools, p)
			}
			dash.VerifyFatal(len(pools) > 1, true, "This test requires more than 1 pool.")
		})

		Step("Expand all pools concurrently. ", func() {
			expandType := api.SdkStoragePool_RESIZE_TYPE_ADD_DISK
			var wg sync.WaitGroup
			for _, p := range pools {
				wg.Add(1)
				go func(p *api.StoragePool) {
					defer wg.Done()
					err = Inst().V.ExpandPool(p.Uuid, expandType, p.TotalSize/units.GiB+100, true)
				}(p)
			}
			wg.Wait()
		})

		Step("Verify only one expansion is making progress at any given time", func() {
			inProgressCount := 0
			startTime := time.Now()
			for time.Since(startTime) < 1*time.Minute {
				inProgressCount = 0
				time.Sleep(5)
				storageNode, err = GetNodeWithGivenPoolID(poolIDToResize)
				for _, p := range storageNode.Pools {
					if p.LastOperation.Status == api.SdkStoragePool_OPERATION_IN_PROGRESS {
						inProgressCount++
					}
					dash.VerifyFatal(inProgressCount <= 1, true, "Only one pool expansion should be in progress at any given time.")
				}
			}
		})
	})

	// test expansion request on a pool while a previous expansion is in progress is rejected
	It("Expand a pool while a previous expansion is in progress", func() {
		expandType := api.SdkStoragePool_RESIZE_TYPE_ADD_DISK
		targetSize := poolToResize.TotalSize/units.GiB + 100
		err = Inst().V.ExpandPool(poolIDToResize, expandType, targetSize, true)
		// wait for expansion to start
		// TODO: this is a hack to wait for expansion to start. The existing WaitForExpansionToStart() risks returning
		// when the expansion has already completed.
		time.Sleep(1)
		// verify pool expansion is in progress
		isExpandInProgress, expandErr := poolResizeIsInProgress(poolToResize)
		if expandErr != nil {
			log.Fatalf("Error checking if pool expansion is in progress: %v", expandErr)
		}
		if !isExpandInProgress {
			log.Warnf("Pool expansion already finished. Skipping this test. Using a testing app that writes " +
				"more data which may slow down add-disk type expansion. ")
			return
		}
		expandResponse := Inst().V.ExpandPoolUsingPxctlCmd(*storageNode, poolToResize.Uuid, expandType, targetSize+100, true)
		dash.VerifyFatal(expandResponse != nil, true, "Pool expansion should fail when expansion is in progress")
		dash.VerifyFatal(strings.Contains(expandResponse.Error(), "is already in progress"), true,
			"Pool expansion failure reason should be communicated to the user	")
	})
})

var _ = Describe("{PoolExpandWithReboot}", func() {
	BeforeEach(func() {
		contexts = scheduleApps()
	})

	JustBeforeEach(func() {
		poolIDToResize = pickPoolToResize()
		log.Infof("Picked pool %s to resize", poolIDToResize)
		poolToResize = getStoragePool(poolIDToResize)
		storageNode, err = GetNodeWithGivenPoolID(poolIDToResize)
		log.FailOnError(err, "Failed to get node with given pool ID")
	})

	JustAfterEach(func() {
		AfterEachTest(contexts)
	})

	AfterEach(func() {
		appsValidateAndDestroy(contexts)
		EndTorpedoTest()
	})

	It("Initiate pool expansion using add-disk and reboot node", func() {
		StartTorpedoTest("PoolExpandDiskAddWithReboot", "Initiate pool expansion using add-disk and reboot node", nil, 51309)
		runID = testrailuttils.AddRunsToMilestone(testrailID)
		Step("Select a pool that has I/O and expand it by 100 GiB with add-disk type. ", func() {
			originalSizeInBytes = poolToResize.TotalSize
			targetSizeInBytes = originalSizeInBytes + 100*units.GiB
			targetSizeGiB = targetSizeInBytes / units.GiB
			log.InfoD("Current Size of the pool %s is %d GiB. Trying to expand to %v GiB with type add-disk",
				poolIDToResize, poolToResize.TotalSize/units.GiB, targetSizeGiB)
			triggerPoolExpansion(poolIDToResize, targetSizeGiB, api.SdkStoragePool_RESIZE_TYPE_ADD_DISK)
		})

		Step("Wait for expansion to start and reboot node", func() {
			err := WaitForExpansionToStart(poolIDToResize)
			log.FailOnError(err, "Timed out waiting for expansion to start")
			err = RebootNodeAndWait(*storageNode)
			log.FailOnError(err, "Failed to reboot node and wait till it is up")
		})

		Step("Ensure pool has been expanded to the expected size", func() {
			err = waitForOngoingPoolExpansionToComplete(poolIDToResize)
			dash.VerifyFatal(err, nil, "Pool expansion does not result in error")
			verifyPoolSizeEqualOrLargerThanExpected(poolIDToResize, targetSizeGiB)
		})
	})
})

var _ = Describe("{PoolExpandWithPXRestart}", func() {
	BeforeEach(func() {
		contexts = scheduleApps()
	})

	JustBeforeEach(func() {
		poolIDToResize = pickPoolToResize()
		log.Infof("Picked pool %s to resize", poolIDToResize)
		poolToResize = getStoragePool(poolIDToResize)
		storageNode, err = GetNodeWithGivenPoolID(poolIDToResize)
		log.FailOnError(err, "Failed to get node with given pool ID")
	})

	JustAfterEach(func() {
		AfterEachTest(contexts)
	})

	AfterEach(func() {
		appsValidateAndDestroy(contexts)
		EndTorpedoTest()
	})

	It("Restart PX after pool expansion", func() {
		StartTorpedoTest("RestartAfterPoolExpansion",
			"Restart PX after pool expansion", nil, testrailID)

		Step("Select a pool that has I/O and expand it by 100 GiB with add-disk type. ", func() {
			originalSizeInBytes = poolToResize.TotalSize
			targetSizeInBytes = originalSizeInBytes + 100*units.GiB
			targetSizeGiB = targetSizeInBytes / units.GiB
			log.InfoD("Current Size of the pool %s is %d GiB. Trying to expand to %v GiB with type add-disk",
				poolIDToResize, poolToResize.TotalSize/units.GiB, targetSizeGiB)
			triggerPoolExpansion(poolIDToResize, targetSizeGiB, api.SdkStoragePool_RESIZE_TYPE_ADD_DISK)
		})

		Step("Wait for expansion to finish and restart PX", func() {
			resizeErr := waitForOngoingPoolExpansionToComplete(poolIDToResize)
			dash.VerifyFatal(resizeErr, nil, "Pool expansion does not result in error")
			log.FailOnError(Inst().V.RestartDriver(*storageNode, nil),
				fmt.Sprintf("Error restarting px on node [%s]", storageNode.Name))
			log.FailOnError(Inst().V.WaitDriverUpOnNode(*storageNode, addDriveUpTimeOut),
				fmt.Sprintf("Timed out waiting for px to come up on node [%s]", storageNode.Name))
		})

		Step("Ensure pool is up and running", func() {
			// Ensure pool is up and running
			poolToResize = getStoragePool(poolIDToResize)
			// Ensure poolToResize is not nil
			dash.VerifyFatal(poolToResize != nil, true, "Pool is up and running after restart")
			verifyPoolSizeEqualOrLargerThanExpected(poolIDToResize, targetSizeGiB)
		})
	})

	It("Initiate pool expansion using add-drive and restart PX", func() {
		StartTorpedoTest("PoolExpandAddDiskAndPXRestart",
			"Initiate pool expansion using add-drive and restart PX", nil, testrailID)

		Step("Select a pool that has I/O and expand it by 100 GiB with add-disk type. ", func() {
			originalSizeInBytes = poolToResize.TotalSize
			targetSizeInBytes = originalSizeInBytes + 100*units.GiB
			targetSizeGiB = targetSizeInBytes / units.GiB
			log.InfoD("Current Size of the pool %s is %d GiB. Trying to expand to %v GiB with type add-disk",
				poolIDToResize, poolToResize.TotalSize/units.GiB, targetSizeGiB)
			triggerPoolExpansion(poolIDToResize, targetSizeGiB, api.SdkStoragePool_RESIZE_TYPE_ADD_DISK)
		})

		Step("Wait for expansion to start and reboot node", func() {
			err := WaitForExpansionToStart(poolIDToResize)
			log.FailOnError(err, "Timed out waiting for expansion to start")
			err = Inst().V.RestartDriver(*storageNode, nil)
			log.FailOnError(err, fmt.Sprintf("Error restarting px on node [%s]", storageNode.Name))
			err = Inst().V.WaitDriverUpOnNode(*storageNode, addDriveUpTimeOut)
			log.FailOnError(err, fmt.Sprintf("Timed out waiting for px to come up on node [%s]", storageNode.Name))
		})

		Step("Ensure pool has been expanded to the expected size", func() {
			resizeErr := waitForOngoingPoolExpansionToComplete(poolIDToResize)
			dash.VerifyFatal(resizeErr, nil, "Pool expansion does not result in error")
			verifyPoolSizeEqualOrLargerThanExpected(poolIDToResize, targetSizeGiB)
		})
	})
})

var _ = Describe("{PoolExpandResizeInvalidPoolID}", func() {

	var testrailID = 34542946
	// testrailID corresponds to: https://portworx.testrail.net/index.php?/tests/view/34542946

	BeforeEach(func() {
		StartTorpedoTest("PoolExpandResizeInvalidPoolID",
			"Initiate pool expansion using invalid Id", nil, testrailID)
	})

	AfterEach(func() {
		EndTorpedoTest()
	})

	stepLog := "Resize with invalid pool ID"
	It(stepLog, func() {
		log.InfoD(stepLog)
		// invalidPoolUUID Generation
		invalidPoolUUID := uuid.New().String()

		// Resize Pool with Invalid Pool ID
		stepLog = fmt.Sprintf("Expanding pool on Node UUID [%s] using auto", invalidPoolUUID)
		Step(stepLog, func() {
			resizeErr := Inst().V.ExpandPool(invalidPoolUUID, api.SdkStoragePool_RESIZE_TYPE_AUTO, 100, true)
			dash.VerifyFatal(resizeErr != nil, true, "Verify error occurs with invalid Pool UUID")
			// Verify error on pool expansion failure
			var errMatch error
			re := regexp.MustCompile(fmt.Sprintf(".*failed to find storage pool with UID.*%s.*",
				invalidPoolUUID))
			if !re.MatchString(fmt.Sprintf("%v", resizeErr)) {
				errMatch = fmt.Errorf("failed to verify failure using invalid PoolUUID [%v]", invalidPoolUUID)
			}
			dash.VerifyFatal(errMatch, nil, "Pool expand with invalid PoolUUID failed as expected.")
		})
	})

})

var _ = Describe("{PoolExpandDiskAddAndVerifyFromOtherNode}", func() {

	var testrailID = 34542840
	// testrailID corresponds to: https://portworx.testrail.net/index.php?/tests/view/34542840

	BeforeEach(func() {
		StartTorpedoTest("PoolExpandDiskAddAndVerifyFromOtherNode",
			"Initiate pool expansion and verify from other node", nil, testrailID)
		contexts = scheduleApps()
	})

	JustBeforeEach(func() {
		poolIDToResize = pickPoolToResize()
		log.Infof("Picked pool %s to resize", poolIDToResize)
		poolToResize = getStoragePool(poolIDToResize)
		storageNode, err = GetNodeWithGivenPoolID(poolIDToResize)
		log.FailOnError(err, "Failed to get node with given pool ID")
	})

	JustAfterEach(func() {
		AfterEachTest(contexts)
	})

	AfterEach(func() {
		appsValidateAndDestroy(contexts)
		EndTorpedoTest()
	})

	stepLog := "should get the existing pool and expand it by adding a disk and verify from other node"
	It(stepLog, func() {
		log.InfoD(stepLog)
		// get original total size
		provisionStatus, err := GetClusterProvisionStatusOnSpecificNode(*storageNode)
		var orignalTotalSize float64
		for _, pstatus := range provisionStatus {
			if pstatus.NodeUUID == storageNode.Id {
				orignalTotalSize += pstatus.TotalSize
			}
		}

		originalSizeInBytes = poolToResize.TotalSize
		targetSizeInBytes = originalSizeInBytes + 100*units.GiB
		targetSizeGiB = targetSizeInBytes / units.GiB

		log.InfoD("Current Size of the pool %s is %d GiB. Trying to expand to %v GiB with type add-disk",
			poolIDToResize, poolToResize.TotalSize/units.GiB, targetSizeGiB)
		triggerPoolExpansion(poolIDToResize, targetSizeGiB, api.SdkStoragePool_RESIZE_TYPE_ADD_DISK)

		Step("Ensure pool has been expanded to the expected size", func() {
			err = waitForOngoingPoolExpansionToComplete(poolIDToResize)
			dash.VerifyFatal(err, nil, "Pool expansion does not result in error")
			verifyPoolSizeEqualOrLargerThanExpected(poolIDToResize, targetSizeGiB)
		})

		stNodes, err := GetStorageNodes()
		log.FailOnError(err, "Unable to get the storage nodes")
		var verifyNode node.Node
		for _, node := range stNodes {
			status, _ := IsPxRunningOnNode(&node)
			if node.Id != storageNode.Id && status {
				verifyNode = node
				break
			}
		}

		// get final total size
		provisionStatus, err = GetClusterProvisionStatusOnSpecificNode(verifyNode)
		var finalTotalSize float64
		for _, pstatus := range provisionStatus {
			if pstatus.NodeUUID == storageNode.Id {
				finalTotalSize += pstatus.TotalSize
			}
		}
		dash.VerifyFatal(finalTotalSize > orignalTotalSize, true, "Pool expansion failed, pool size is not greater than pool size before expansion")

	})

})

var _ = Describe("{PoolExpansionDiskResizeInvalidSize}", func() {

	var testrailID = 34542945
	// testrailID corresponds to: https://portworx.testrail.net/index.php?/tests/view/34542945

	BeforeEach(func() {
		StartTorpedoTest("PoolExpansionDiskResizeInvalidSize",
			"Initiate pool expansion using invalid expansion size", nil, testrailID)
	})

	AfterEach(func() {
		EndTorpedoTest()
	})

	stepLog := "select a pool and expand it by 30000000 GiB with resize-disk type"
	It(stepLog, func() {
		log.InfoD(stepLog)
		// pick pool to resize
		pools, err := GetAllPoolsPresent()
		log.FailOnError(err, "Unable to get the storage Pools")
		pooltoPick := pools[0]

		resizeErr := Inst().V.ExpandPool(pooltoPick, api.SdkStoragePool_RESIZE_TYPE_RESIZE_DISK, 30000000, true)
		dash.VerifyFatal(resizeErr != nil, true, "Verify error occurs with invalid Pool expansion size")

		// Verify error on pool expansion failure
		var errMatch error
		re := regexp.MustCompile(`.*cannot be expanded beyond maximum size.*`)
		if !re.MatchString(fmt.Sprintf("%v", resizeErr)) {
			errMatch = fmt.Errorf("failed to verify failure using invalid Pool size")
		}
		dash.VerifyFatal(errMatch, nil, "Pool expand with invalid PoolUUID failed as expected.")
	})

})

var _ = Describe("{PoolExpandResizeWithSameSize}", func() {

	var testrailID = 34542944
	// testrailID corresponds to: https://portworx.testrail.net/index.php?/tests/view/34542944

	BeforeEach(func() {
		StartTorpedoTest("PoolExpandResizeWithSameSize",
			"Initiate pool expansion using same size", nil, testrailID)
	})

	AfterEach(func() {
		EndTorpedoTest()
	})

	stepLog := "select a pool and expand it by same pool size with resize-disk type"
	It(stepLog, func() {
		log.InfoD(stepLog)
		// pick pool to resize
		pools, err := GetAllPoolsPresent()
		log.FailOnError(err, "Unable to get the storage Pools")
		pooltoPick := pools[0]
		poolToResize = getStoragePool(pooltoPick)

		originalSizeGiB := poolToResize.TotalSize / units.GiB
		targetSizeGiB = originalSizeGiB
		resizeErr := Inst().V.ExpandPool(pooltoPick, api.SdkStoragePool_RESIZE_TYPE_RESIZE_DISK, targetSizeGiB, true)
		dash.VerifyFatal(resizeErr != nil, true, "Verify error occurs with same pool size")

		// Verify error on pool expansion failure
		var errMatch error
		re := regexp.MustCompile(`.*already at a size.*`)
		if !re.MatchString(fmt.Sprintf("%v", resizeErr)) {
			errMatch = fmt.Errorf("failed to verify failure using same Pool size")
		}
		dash.VerifyFatal(errMatch, nil, "Pool expand with Same Pool Size failed as expected.")
	})
})

var _ = Describe("{PoolExpandWhileResizeDiskInProgress}", func() {

	var testrailID = 34542896
	// testrailID corresponds to: https://portworx.testrail.net/index.php?/tests/view/34542896

	BeforeEach(func() {
		StartTorpedoTest("PoolExpandWhileResizeDiskInProgress",
			"Initiate pool expansion on a pool where one pool expansion is already in progress", nil, testrailID)
		contexts = scheduleApps()
	})

	JustBeforeEach(func() {
		poolIDToResize = pickPoolToResize()
		log.Infof("Picked pool %s to resize", poolIDToResize)
		poolToResize = getStoragePool(poolIDToResize)
		storageNode, err = GetNodeWithGivenPoolID(poolIDToResize)
		log.FailOnError(err, "Failed to get node with given pool ID")
	})

	JustAfterEach(func() {
		AfterEachTest(contexts)
	})

	AfterEach(func() {
		appsValidateAndDestroy(contexts)
		EndTorpedoTest()
	})

	stepLog := "should get the existing pool and expand it by initiating a resize-disk and again trigger pool expand on same pool"
	It(stepLog, func() {
		log.InfoD(stepLog)

		originalSizeInBytes = poolToResize.TotalSize
		targetSizeInBytes = originalSizeInBytes + 100*units.GiB
		targetSizeGiB = targetSizeInBytes / units.GiB

		log.InfoD("Current Size of the pool %s is %d GiB. Trying to expand to %v GiB with type resize-disk",
			poolIDToResize, poolToResize.TotalSize/units.GiB, targetSizeGiB)
		triggerPoolExpansion(poolIDToResize, targetSizeGiB, api.SdkStoragePool_RESIZE_TYPE_RESIZE_DISK)

		// we are using pxctl command direclty as we dont want retries and Inst().V.ExpandPool does not returns required error
		pxctlCmdFull := fmt.Sprintf("pxctl sv pool expand -u %s -s %d -o resize-disk ", poolIDToResize, targetSizeGiB)

		// Execute the command and check the alerts of type POOL
		_, err := Inst().N.RunCommandWithNoRetry(*storageNode, pxctlCmdFull, node.ConnectionOpts{
			Timeout:         1 * time.Minute,
			TimeBeforeRetry: 10 * time.Second,
			IgnoreError:     false,
		})

		// Verify error on pool expansion failure
		var errMatch error
		re := regexp.MustCompile(`.*already in progress.*`)
		if !re.MatchString(fmt.Sprintf("%v", err)) {
			errMatch = fmt.Errorf("failed to verify pool expand when one already in progress")
		}
		dash.VerifyFatal(errMatch, nil, "Pool expand with one resize already in Porgress failed as expected.")

		Step("Ensure pool has been expanded to the expected size", func() {
			err = waitForOngoingPoolExpansionToComplete(poolIDToResize)
			dash.VerifyFatal(err, nil, "Pool expansion does not result in error")
			verifyPoolSizeEqualOrLargerThanExpected(poolIDToResize, targetSizeGiB)
		})

	})

})

var _ = Describe("{PoolExpandResizePoolMaintenanceCycle}", func() {
	var testrailID = 34542842
	// testrailID corresponds to: https://portworx.testrail.net/index.php?/tests/view/34542842

	BeforeEach(func() {
		StartTorpedoTest("PoolExpandResizePoolMaintenanceCycle",
			"Initiate pool expansion and do a maintenance cycle after resize", nil, testrailID)
		contexts = scheduleApps()
	})

	JustBeforeEach(func() {
		poolIDToResize = pickPoolToResize()
		log.Infof("Picked pool %s to resize", poolIDToResize)
		poolToResize = getStoragePool(poolIDToResize)
		storageNode, err = GetNodeWithGivenPoolID(poolIDToResize)
		log.FailOnError(err, "Failed to get node with given pool ID")
	})

	JustAfterEach(func() {
		AfterEachTest(contexts)
	})

	AfterEach(func() {
		appsValidateAndDestroy(contexts)
		EndTorpedoTest()
	})

	stepLog := "cycle through maintenance mode after pool expand is complete"
	It(stepLog, func() {
		log.InfoD(stepLog)

		originalSizeInBytes = poolToResize.TotalSize
		targetSizeInBytes = originalSizeInBytes + 100*units.GiB
		targetSizeGiB = targetSizeInBytes / units.GiB

		log.InfoD("Current Size of the pool %s is %d GiB. Trying to expand to %v GiB with type add-disk",
			poolIDToResize, poolToResize.TotalSize/units.GiB, targetSizeGiB)
		triggerPoolExpansion(poolIDToResize, targetSizeGiB, api.SdkStoragePool_RESIZE_TYPE_ADD_DISK)

		err = waitForOngoingPoolExpansionToComplete(poolIDToResize)
		dash.VerifyFatal(err, nil, "Pool expansion does not result in error")
		verifyPoolSizeEqualOrLargerThanExpected(poolIDToResize, targetSizeGiB)

		// Enter Maintenance Mode
		err = Inst().V.EnterMaintenance(*storageNode)
		log.FailOnError(err, fmt.Sprintf("fail to enter node %s in maintenance mode", storageNode.Name))
		status, err := Inst().V.GetNodeStatus(*storageNode)
		log.FailOnError(err, fmt.Sprintf("Error getting PX status of node %s", storageNode.Name))
		dash.VerifyFatal(*status, api.Status_STATUS_MAINTENANCE, fmt.Sprintf("Node %s Status not Online", storageNode.Name))

		// Exit Maintenance Mode
		err = Inst().V.ExitMaintenance(*storageNode)
		log.FailOnError(err, fmt.Sprintf("fail to exit node %s in maintenance mode", storageNode.Name))
		status, err = Inst().V.GetNodeStatus(*storageNode)
		log.FailOnError(err, fmt.Sprintf("Error getting PX status of node %s", storageNode.Name))
		dash.VerifyFatal(*status, api.Status_STATUS_OK, fmt.Sprintf("Node %s Status not Online", storageNode.Name))

		// verify pool size after maintenance cycle
		verifyPoolSizeEqualOrLargerThanExpected(poolIDToResize, targetSizeGiB)

		// check pool status is healthy after maintenance cycle
		poolsStatus, err := Inst().V.GetNodePoolsStatus(*storageNode)
		log.FailOnError(err, "error getting pool status on node %s", storageNode.Name)
		dash.VerifyFatal(poolsStatus[poolIDToResize], "Online", fmt.Sprintf("Pool %s Status not Online", poolIDToResize))
	})
})

var _ = Describe("{PoolExpandResizeDiskInMaintenanceMode}", func() {
	var testrailID = 34542861
	// testrailID corresponds to: https://portworx.testrail.net/index.php?/tests/view/34542861

	/*
		Steps:
			1. Move a node to maintenance mode.
			2. Initiate pool expand with resize-disk operation.
			3. Exit out of maintenance mode (PX only performs pool expand in normal mode, not in maintenance mode)
			4. Verify pool expand operation goes to completion.
	*/

	BeforeEach(func() {
		StartTorpedoTest("PoolExpandResizeDiskInMaintenanceMode",
			"Initiate pool expand with resize-disk when node is already in maintenance mode", nil, testrailID)
		contexts = scheduleApps()
	})

	JustBeforeEach(func() {
		poolIDToResize = pickPoolToResize()
		log.Infof("Picked pool %s to resize", poolIDToResize)
		poolToResize = getStoragePool(poolIDToResize)
	})

	JustAfterEach(func() {
		AfterEachTest(contexts)
	})

	AfterEach(func() {
		appsValidateAndDestroy(contexts)
		EndTorpedoTest()
	})

	stepLog := "Start pool expand with resize-disk on node which is already in maintenance mode "
	It(stepLog, func() {
		log.InfoD(stepLog)
		var nodeDetail *node.Node
		var err error
		stepLog = "Move node to maintenance mode"
		Step(stepLog, func() {
			log.InfoD(stepLog)
			nodeDetail, err = GetNodeWithGivenPoolID(poolToResize.Uuid)
			dash.VerifyFatal(err, nil, fmt.Sprintf("Failed to get Node Details using PoolUUID [%v]", poolToResize.Uuid))

			log.InfoD("Bring Node to Maintenance Mode")
			err = Inst().V.EnterMaintenance(*nodeDetail)
			dash.VerifyFatal(err, nil, fmt.Sprintf("Failed to shift Node [%s] to Mainteinance Mode", nodeDetail.Name))
		})

		stepLog = "Initiate pool expand with resize-disk operation"
		Step(stepLog, func() {
			log.InfoD(stepLog)
			originalSizeInBytes = poolToResize.TotalSize
			targetSizeInBytes = originalSizeInBytes + 100*units.GiB
			targetSizeGiB = targetSizeInBytes / units.GiB

			log.InfoD("Current Size of the pool %s is %d GiB. Trying to expand to %v GiB with type resize-disk",
				poolIDToResize, poolToResize.TotalSize/units.GiB, targetSizeGiB)
			err := Inst().V.ExpandPool(poolIDToResize, api.SdkStoragePool_RESIZE_TYPE_RESIZE_DISK, targetSizeGiB, true)
			dash.VerifyFatal(err, nil, "pool expansion requested successfully")
		})

		stepLog = "Exit node out of maintenance mode"
		Step(stepLog, func() {
			log.InfoD(stepLog)
			log.InfoD("Bring Node out of Maintenance Mode")
			err = Inst().V.ExitMaintenance(*nodeDetail)
			dash.VerifyFatal(err, nil, fmt.Sprintf("Failed to shift Node [%s] out of Mainteinance Mode", nodeDetail.Name))
		})

		stepLog = "Verify pool expand completes successfully"
		Step(stepLog, func() {
			log.InfoD(stepLog)
			resizeErr := waitForOngoingPoolExpansionToComplete(poolIDToResize)
			dash.VerifyFatal(resizeErr, nil, "Pool expansion does not result in error")
			verifyPoolSizeEqualOrLargerThanExpected(poolIDToResize, targetSizeGiB)
		})
	})
})

var _ = Describe("{PoolExpandAddDiskInMaintenanceMode}", func() {
	var testrailID = 34542888
	// testrailID corresponds to: https://portworx.testrail.net/index.php?/tests/view/34542888

	/*
		Steps:
			1. Move a node to maintenance mode.
			2. Initiate pool expand with add-disk operation.
			3. Exit out of maintenance mode (PX only performs pool expand in normal mode, not in maintenance mode)
			4. Verify pool expand operation goes to completion.
	*/

	BeforeEach(func() {
		StartTorpedoTest("PoolExpandAddDiskInMaintenanceMode",
			"Initiate pool expand with add-disk when node is already in maintenance mode", nil, testrailID)
		contexts = scheduleApps()
	})

	JustBeforeEach(func() {
		poolIDToResize = pickPoolToResize()
		log.Infof("Picked pool %s to resize", poolIDToResize)
		poolToResize = getStoragePool(poolIDToResize)
	})

	JustAfterEach(func() {
		AfterEachTest(contexts)
	})

	AfterEach(func() {
		appsValidateAndDestroy(contexts)
		EndTorpedoTest()
	})

	stepLog := "Start pool expand with add-disk on node which is already in maintenance mode "
	It(stepLog, func() {
		log.InfoD(stepLog)
		var nodeDetail *node.Node
		var err error
		stepLog = "Move node to maintenance mode"
		Step(stepLog, func() {
			log.InfoD(stepLog)
			nodeDetail, err = GetNodeWithGivenPoolID(poolToResize.Uuid)
			dash.VerifyFatal(err, nil, fmt.Sprintf("Failed to get Node Details using PoolUUID [%v]", poolToResize.Uuid))

			log.InfoD("Bring Node to Maintenance Mode")
			err = Inst().V.EnterMaintenance(*nodeDetail)
			dash.VerifyFatal(err, nil, fmt.Sprintf("Failed to shift Node [%s] to Mainteinance Mode", nodeDetail.Name))
		})

		stepLog = "Initiate pool expand with add-disk operation"
		Step(stepLog, func() {
			log.InfoD(stepLog)
			originalSizeInBytes = poolToResize.TotalSize
			targetSizeInBytes = originalSizeInBytes + 100*units.GiB
			targetSizeGiB = targetSizeInBytes / units.GiB

			log.InfoD("Current Size of the pool %s is %d GiB. Trying to expand to %v GiB with type add-disk",
				poolIDToResize, poolToResize.TotalSize/units.GiB, targetSizeGiB)
			err := Inst().V.ExpandPool(poolIDToResize, api.SdkStoragePool_RESIZE_TYPE_ADD_DISK, targetSizeGiB, true)
			dash.VerifyFatal(err, nil, "pool expansion requested successfully")
		})

		stepLog = "Exit node out of maintenance mode"
		Step(stepLog, func() {
			log.InfoD(stepLog)
			log.InfoD("Bring Node out of Maintenance Mode")
			err = Inst().V.ExitMaintenance(*nodeDetail)
			dash.VerifyFatal(err, nil, fmt.Sprintf("Failed to shift Node [%s] out of Mainteinance Mode", nodeDetail.Name))
		})

		stepLog = "Verify pool expand completes successfully"
		Step(stepLog, func() {
			log.InfoD(stepLog)
			resizeErr := waitForOngoingPoolExpansionToComplete(poolIDToResize)
			dash.VerifyFatal(resizeErr, nil, "Pool expansion does not result in error")
			verifyPoolSizeEqualOrLargerThanExpected(poolIDToResize, targetSizeGiB)
		})
	})
})

<<<<<<< HEAD

var _ = Describe("{PoolExpandAndCheckAlertsUsingAddDisk}", func() {

	var testrailID = 34542894
	// testrailID corresponds to: https://portworx.testrail.net/index.php?/tests/view/34542894

	BeforeEach(func() {
		StartTorpedoTest("PoolExpandAndCheckAlertsUsingAddDisk", "pool expansion using add-disk and check alerts after each operation", nil, testrailID)
		contexts = scheduleApps()
	})
=======
var _ = Describe("{PoolExpandTestLimits}", func() {
	BeforeEach(func() {
		contexts = scheduleApps()
	})

>>>>>>> cc423327
	JustBeforeEach(func() {
		poolIDToResize = pickPoolToResize()
		log.Infof("Picked pool %s to resize", poolIDToResize)
		poolToResize = getStoragePool(poolIDToResize)
<<<<<<< HEAD
		storageNode, err = GetNodeWithGivenPoolID(poolIDToResize)
		log.FailOnError(err, "Failed to get node with given pool ID")
	})
=======
	})

>>>>>>> cc423327
	JustAfterEach(func() {
		AfterEachTest(contexts)
	})

	AfterEach(func() {
		appsValidateAndDestroy(contexts)
		EndTorpedoTest()
	})

<<<<<<< HEAD
	It("pool expansion using add-disk and check alerts after each operation", func() {
		log.InfoD("Initiate pool expansion using add-disk")
		// poolToResize = getStoragePool(poolIDToResize)
		originalSizeInBytes = poolToResize.TotalSize
		targetSizeInBytes = originalSizeInBytes + 100*units.GiB
		targetSizeGiB = targetSizeInBytes / units.GiB
		log.InfoD("Current Size of the pool %s is %d GiB. Trying to expand to %v GiB with type resize-disk", poolIDToResize, poolToResize.TotalSize/units.GiB, targetSizeGiB)
		triggerPoolExpansion(poolIDToResize, targetSizeGiB, api.SdkStoragePool_RESIZE_TYPE_ADD_DISK)

		resizeErr := waitForOngoingPoolExpansionToComplete(poolIDToResize)
		dash.VerifyFatal(resizeErr, nil, "Pool expansion does not result in error")

		log.Infof("Check the alert for pool expand for pool uuid %s", poolIDToResize)
		alertExists, _ := checkAlertsForPoolExpansion(poolIDToResize, targetSizeGiB)
		dash.VerifyFatal(alertExists, true, "Verify Alert is Present")
	})

=======
	It("Initiate pool expansion (DMThin) to its limits (15 TiB)", func() {
		var testrailID = 51292
		// testrailID corresponds to: https://portworx.testrail.net/index.php?/cases/view/51292

		StartTorpedoTest("PoolExpandTestWithin15TiBLimit",
			"Initiate pool expansion using resize-disk to 15 TiB target size", nil, testrailID)

		// To achieve total pool size of 15 TiB:
		// 1. Add another drive of same size for pool to have 2 drives.
		// 2. Perform resize-disk operation which is faster than pool rebalance
		//    due to adding a new 7 TiB drive.
		targetSizeGiB := (poolToResize.TotalSize / units.GiB) * 2

		log.InfoD("Next trying to expand the pool %s to %v GiB with type add-disk",
			poolIDToResize, targetSizeGiB)
		triggerPoolExpansion(poolIDToResize, targetSizeGiB, api.SdkStoragePool_RESIZE_TYPE_ADD_DISK)
		resizeErr := waitForOngoingPoolExpansionToComplete(poolIDToResize)
		dash.VerifyFatal(resizeErr, nil, "Pool expansion should not result in error")
		verifyPoolSizeEqualOrLargerThanExpected(poolIDToResize, targetSizeGiB)

		targetSizeTiB := uint64(15)
		targetSizeInBytes = targetSizeTiB * units.TiB
		targetSizeGiB = targetSizeInBytes / units.GiB

		log.InfoD("Current Size of the pool %s is %d GiB. Trying to expand to %v TiB with type resize-disk",
			poolIDToResize, targetSizeGiB, targetSizeTiB)
		triggerPoolExpansion(poolIDToResize, targetSizeGiB, api.SdkStoragePool_RESIZE_TYPE_RESIZE_DISK)
		resizeErr = waitForOngoingPoolExpansionToComplete(poolIDToResize)
		dash.VerifyFatal(resizeErr, nil, "Pool expansion should not result in error")
		verifyPoolSizeEqualOrLargerThanExpected(poolIDToResize, targetSizeGiB)

	})

	It("Expand pool to 20 TiB (beyond max supported capacity for DMThin) with add-disk type. ", func() {
		var testrailID = 50643
		// testrailID corresponds to: https://portworx.testrail.net/index.php?/cases/view/50643

		StartTorpedoTest("DMThinPoolExpandBeyond15TiBLimit",
			"Initiate pool expansion using add-disk to 20 TiB target size", nil, testrailID)
		isDMthin, err := IsDMthin()
		dash.VerifyFatal(err, nil, "error verifying if set up is DMTHIN enabled")
		dash.VerifyFatal(isDMthin, true, "DMThin/PX-Storev2 is not enabled on underlaying PX cluster. Skipping `PoolExpandTestBeyond15TiBLimit` test.")

		targetSizeTiB := uint64(20)
		targetSizeInBytes = targetSizeTiB * units.TiB
		targetSizeGiB = targetSizeInBytes / units.GiB
		log.InfoD("Trying to expand pool %s to %v TiB with type add-disk",
			poolIDToResize, targetSizeTiB)
		err = Inst().V.ExpandPool(poolIDToResize, api.SdkStoragePool_RESIZE_TYPE_ADD_DISK, targetSizeGiB, true)
		dash.VerifyFatal(err != nil, true, "DMThin pool expansion to 20 TB should result in error")
	})
>>>>>>> cc423327
})<|MERGE_RESOLUTION|>--- conflicted
+++ resolved
@@ -3,6 +3,7 @@
 import (
 	"fmt"
 	"regexp"
+	"strconv"
 	"strings"
 	"sync"
 	"time"
@@ -10,6 +11,7 @@
 	"github.com/google/uuid"
 	"github.com/libopenstorage/openstorage/api"
 	. "github.com/onsi/ginkgo"
+	"github.com/portworx/sched-ops/task"
 	"github.com/portworx/torpedo/drivers/node"
 	"github.com/portworx/torpedo/pkg/log"
 	"github.com/portworx/torpedo/pkg/testrailuttils"
@@ -860,64 +862,26 @@
 	})
 })
 
-<<<<<<< HEAD
-
-var _ = Describe("{PoolExpandAndCheckAlertsUsingAddDisk}", func() {
-
-	var testrailID = 34542894
-	// testrailID corresponds to: https://portworx.testrail.net/index.php?/tests/view/34542894
-
-	BeforeEach(func() {
-		StartTorpedoTest("PoolExpandAndCheckAlertsUsingAddDisk", "pool expansion using add-disk and check alerts after each operation", nil, testrailID)
-		contexts = scheduleApps()
-	})
-=======
 var _ = Describe("{PoolExpandTestLimits}", func() {
 	BeforeEach(func() {
 		contexts = scheduleApps()
 	})
 
->>>>>>> cc423327
-	JustBeforeEach(func() {
-		poolIDToResize = pickPoolToResize()
-		log.Infof("Picked pool %s to resize", poolIDToResize)
-		poolToResize = getStoragePool(poolIDToResize)
-<<<<<<< HEAD
-		storageNode, err = GetNodeWithGivenPoolID(poolIDToResize)
-		log.FailOnError(err, "Failed to get node with given pool ID")
-	})
-=======
-	})
-
->>>>>>> cc423327
-	JustAfterEach(func() {
-		AfterEachTest(contexts)
-	})
-
-	AfterEach(func() {
-		appsValidateAndDestroy(contexts)
-		EndTorpedoTest()
-	})
-
-<<<<<<< HEAD
-	It("pool expansion using add-disk and check alerts after each operation", func() {
-		log.InfoD("Initiate pool expansion using add-disk")
-		// poolToResize = getStoragePool(poolIDToResize)
-		originalSizeInBytes = poolToResize.TotalSize
-		targetSizeInBytes = originalSizeInBytes + 100*units.GiB
-		targetSizeGiB = targetSizeInBytes / units.GiB
-		log.InfoD("Current Size of the pool %s is %d GiB. Trying to expand to %v GiB with type resize-disk", poolIDToResize, poolToResize.TotalSize/units.GiB, targetSizeGiB)
-		triggerPoolExpansion(poolIDToResize, targetSizeGiB, api.SdkStoragePool_RESIZE_TYPE_ADD_DISK)
-
-		resizeErr := waitForOngoingPoolExpansionToComplete(poolIDToResize)
-		dash.VerifyFatal(resizeErr, nil, "Pool expansion does not result in error")
-
-		log.Infof("Check the alert for pool expand for pool uuid %s", poolIDToResize)
-		alertExists, _ := checkAlertsForPoolExpansion(poolIDToResize, targetSizeGiB)
-		dash.VerifyFatal(alertExists, true, "Verify Alert is Present")
-	})
-
-=======
+	JustBeforeEach(func() {
+		poolIDToResize = pickPoolToResize()
+		log.Infof("Picked pool %s to resize", poolIDToResize)
+		poolToResize = getStoragePool(poolIDToResize)
+	})
+
+	JustAfterEach(func() {
+		AfterEachTest(contexts)
+	})
+
+	AfterEach(func() {
+		appsValidateAndDestroy(contexts)
+		EndTorpedoTest()
+	})
+
 	It("Initiate pool expansion (DMThin) to its limits (15 TiB)", func() {
 		var testrailID = 51292
 		// testrailID corresponds to: https://portworx.testrail.net/index.php?/cases/view/51292
@@ -969,5 +933,128 @@
 		err = Inst().V.ExpandPool(poolIDToResize, api.SdkStoragePool_RESIZE_TYPE_ADD_DISK, targetSizeGiB, true)
 		dash.VerifyFatal(err != nil, true, "DMThin pool expansion to 20 TB should result in error")
 	})
->>>>>>> cc423327
-})+})
+
+var _ = Describe("{PoolExpandAndCheckAlertsUsingAddDisk}", func() {
+
+	var testrailID = 34542894
+	// testrailID corresponds to: https://portworx.testrail.net/index.php?/tests/view/34542894
+
+	BeforeEach(func() {
+		StartTorpedoTest("PoolExpandAndCheckAlertsUsingAddDisk", "pool expansion using add-disk and check alerts after each operation", nil, testrailID)
+		contexts = scheduleApps()
+	})
+	JustBeforeEach(func() {
+		poolIDToResize = pickPoolToResize()
+		log.Infof("Picked pool %s to resize", poolIDToResize)
+		poolToResize = getStoragePool(poolIDToResize)
+	})
+	JustAfterEach(func() {
+		AfterEachTest(contexts)
+	})
+
+	AfterEach(func() {
+		appsValidateAndDestroy(contexts)
+		EndTorpedoTest()
+	})
+
+	It("pool expansion using add-disk and check alerts after each operation", func() {
+		var nodeDetail *node.Node
+		var err error
+
+		stepLog = "Move node to maintenance mode"
+		Step(stepLog, func() {
+			log.InfoD(stepLog)
+			nodeDetail, err = GetNodeWithGivenPoolID(poolToResize.Uuid)
+			dash.VerifyFatal(err, nil, fmt.Sprintf("Failed to get Node Details using PoolUUID [%v]", poolToResize.Uuid))
+
+			log.InfoD("Bring Node to Maintenance Mode")
+			log.InfoD(fmt.Sprintf("Entering pool maintenance mode on node %s", nodeDetail.Name))
+			err = Inst().V.EnterPoolMaintenance(*nodeDetail)
+			log.FailOnError(err, fmt.Sprintf("fail to enter node %s in maintenance mode", nodeDetail.Name))
+			status, _ := Inst().V.GetNodeStatus(*nodeDetail)
+			log.InfoD(fmt.Sprintf("Node %s status %s", nodeDetail.Name, status.String()))
+		})
+
+		stepLog = "Initiate pool expand with add-disk operation"
+		Step(stepLog, func() {
+			log.InfoD(stepLog)
+			originalSizeInBytes = poolToResize.TotalSize
+			targetSizeInBytes = originalSizeInBytes + 100*units.GiB
+			targetSizeGiB = targetSizeInBytes / units.GiB
+
+			log.InfoD("Current Size of the pool %s is %d GiB. Trying to expand to %v GiB with type add-disk",
+				poolIDToResize, poolToResize.TotalSize/units.GiB, targetSizeGiB)
+			err := Inst().V.ExpandPool(poolIDToResize, api.SdkStoragePool_RESIZE_TYPE_ADD_DISK, targetSizeGiB, true)
+			dash.VerifyFatal(err, nil, "pool expansion requested successfully")
+			resizeErr := waitForOngoingPoolExpansionToComplete(poolIDToResize)
+			dash.VerifyFatal(resizeErr, nil, "Pool expansion does not result in error")
+
+		})
+
+		stepLog = "Exit node out of maintenance mode"
+		Step(stepLog, func() {
+			log.InfoD(stepLog)
+			t := func() (interface{}, bool, error) {
+				status, err := Inst().V.GetNodePoolsStatus(*nodeDetail)
+				if err != nil {
+					return nil, true, err
+				}
+				log.InfoD(fmt.Sprintf("pool %s has status %s", nodeDetail.Name, status[poolToResize.Uuid]))
+				if status[poolToResize.Uuid] == "In Maintenance" {
+					log.InfoD(fmt.Sprintf("Exiting pool maintenance mode on node %s", nodeDetail.Name))
+					if err := Inst().V.ExitPoolMaintenance(*nodeDetail); err != nil {
+						return nil, true, err
+					}
+				}
+				return nil, false, nil
+			}
+			_, err = task.DoRetryWithTimeout(t, 5*time.Minute, 1*time.Minute)
+			status, err := Inst().V.GetNodeStatus(*nodeDetail)
+			log.FailOnError(err, "err getting node [%s] status", nodeDetail.Name)
+			log.Infof(fmt.Sprintf("Node %s status %s after exit", nodeDetail.Name, status.String()))
+		})
+
+		stepLog = "Check the alert for pool expand"
+		Step(stepLog, func() {
+			log.Infof("Check the alert for pool expand for pool uuid %s", poolIDToResize)
+			alertExists, _ := checkAlertsForPoolExpansion(poolIDToResize, targetSizeGiB)
+			dash.VerifyFatal(alertExists, true, "Verify Alert is Present")
+		})
+	})
+
+})
+
+func checkAlertsForPoolExpansion(poolIDToResize string, targetSizeGiB uint64) (bool, error) {
+	// Get the node to check the pool show output
+	n := node.GetStorageDriverNodes()[0]
+	// Below command to change when PWX-28484 is fixed
+	cmd := "pxctl alerts show| grep -e POOL"
+	// Execute the command and check the alerts of type POOL
+	out, err := Inst().N.RunCommandWithNoRetry(n, cmd, node.ConnectionOpts{
+		Timeout:         2 * time.Minute,
+		TimeBeforeRetry: 10 * time.Second,
+	})
+	log.FailOnError(err, "Unable to execute the alerts show command")
+	outLines := strings.Split(out, "\n")
+	substr := "[0-9]+ GiB"
+	re := regexp.MustCompile(substr)
+
+	for _, l := range outLines {
+		line := strings.Trim(l, " ")
+		if strings.Contains(line, "PoolExpandSuccessful") && strings.Contains(line, poolIDToResize) {
+			if re.MatchString(line) {
+				matchedSize := re.FindStringSubmatch(line)[0]
+				poolSize := matchedSize[:len(matchedSize)-4]
+				poolSizeUint, _ := strconv.ParseUint(poolSize, 10, 64)
+				if poolSizeUint >= targetSizeGiB {
+					log.Infof("The Alert generated is %s", line)
+					return true, nil
+				} else {
+					return false, fmt.Errorf("Current pool size after expansion %s GiB is less than expected size %d GiB", matchedSize, targetSizeGiB)
+				}
+			}
+		}
+	}
+	return true, nil
+}
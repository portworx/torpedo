--- conflicted
+++ resolved
@@ -3,10 +3,7 @@
 import (
 	"fmt"
 	"regexp"
-<<<<<<< HEAD
 	"strings"
-=======
->>>>>>> a72ed4f0
 	"sync"
 	"time"
 
@@ -160,11 +157,8 @@
 		poolIDToResize = pickPoolToResize()
 		log.Infof("Picked pool %s to resize", poolIDToResize)
 		poolToResize = getStoragePool(poolIDToResize)
-<<<<<<< HEAD
-=======
 		resizeErr := waitForOngoingPoolExpansionToComplete(poolIDToResize)
 		dash.VerifyFatal(resizeErr, nil, "Previous pool expansion(s) should not result in error")
->>>>>>> a72ed4f0
 		storageNode, err = GetNodeWithGivenPoolID(poolIDToResize)
 		log.FailOnError(err, "Failed to get node with given pool ID")
 	})
@@ -178,18 +172,11 @@
 		EndTorpedoTest()
 	})
 
-<<<<<<< HEAD
-	// test expanding all pools on one storage node concurrently and ensure only the first one makes progress
-	It("Select all pools on a storage node and expand them concurrently", func() {
-		StartTorpedoTest("PoolExpandRejectConcurrent",
-			"Validate storage pool expansion rejects concurrent requests", nil, 0)
-=======
 	// test resizing all pools on one storage node concurrently and ensure only the first one makes progress
 	It("Select all pools on a storage node and expand them concurrently. ", func() {
 		// TestRail:https://portworx.testrail.net/index.php?/tests/view/34542836&group_by=cases:custom_automated&group_order=desc&group_id=2
 		StartTorpedoTest("PoolExpandRejectConcurrent",
 			"Validate storage pool expansion rejects concurrent requests", nil, 34542836)
->>>>>>> a72ed4f0
 		var pools []*api.StoragePool
 		Step("Verify multiple pools are present on this node", func() {
 			// collect all pools available
@@ -209,10 +196,7 @@
 					err = Inst().V.ExpandPool(p.Uuid, expandType, p.TotalSize/units.GiB+100, true)
 				}(p)
 			}
-<<<<<<< HEAD
-=======
 			wg.Wait()
->>>>>>> a72ed4f0
 		})
 
 		Step("Verify only one expansion is making progress at any given time", func() {
@@ -231,7 +215,6 @@
 			}
 		})
 	})
-<<<<<<< HEAD
 
 	// test expansion request on a pool while a previous expansion is in progress is rejected
 	It("Expand a pool while a previous expansion is in progress", func() {
@@ -247,8 +230,6 @@
 		dash.VerifyFatal(strings.Contains(expandResponse.Error(), "is already in progress"), true,
 			"Pool expansion failure reason should be communicated to the user	")
 	})
-=======
->>>>>>> a72ed4f0
 })
 
 var _ = Describe("{PoolExpandWithReboot}", func() {

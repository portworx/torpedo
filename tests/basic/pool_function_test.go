--- conflicted
+++ resolved
@@ -1148,369 +1148,192 @@
 
 })
 
-<<<<<<< HEAD
-//var _ = Describe("{CheckPoolLabelsAfterAddDisk}", func() {
-//
-//	var testrailID = 34542906
-//	// testrailID corresponds to: https://portworx.testrail.net/index.php?/tests/view/34542906
-//
-//	BeforeEach(func() {
-//		StartTorpedoTest("CheckPoolLabelsAfterAddDisk",
-//			"Initiate pool expansion and Newly set pool labels should persist post pool expand add-disk operation", nil, testrailID)
-//		contexts = scheduleApps()
-//	})
-//
-//	JustBeforeEach(func() {
-//		poolIDToResize = pickPoolToResize()
-//		log.Infof("Picked pool %s to resize", poolIDToResize)
-//		poolToResize = getStoragePool(poolIDToResize)
-//		storageNode, err = GetNodeWithGivenPoolID(poolIDToResize)
-//		log.FailOnError(err, "Failed to get node with given pool ID")
-//	})
-//
-//	JustAfterEach(func() {
-//		AfterEachTest(contexts)
-//	})
-//
-//	AfterEach(func() {
-//		appsValidateAndDestroy(contexts)
-//		EndTorpedoTest()
-//	})
-//
-//	It("Initiate pool expansion and Newly set pool labels should persist post pool expand add-disk operation", func() {
-//
-//		labelBeforeExpand := poolToResize.Labels
-//
-//		stepLog = "set pool label, before pool expand"
-//		Step(stepLog, func() {
-//			log.InfoD(stepLog)
-//			poolLabelToUpdate := make(map[string]string)
-//			poolLabelToUpdate["cust-type1"] = "add-disk-test-label"
-//			err = Inst().V.UpdatePoolLabels(*storageNode, poolIDToResize, poolLabelToUpdate)
-//			log.FailOnError(err, "Failed to update the label on the pool %s", poolIDToResize)
-//		})
-//
-//		stepLog = "Move pool to maintenance mode"
-//		Step(stepLog, func() {
-//			log.InfoD(stepLog)
-//			expectedStatus := "In Maintenance"
-//			log.InfoD(fmt.Sprintf("Entering pool maintenance mode on node %s", storageNode.Name))
-//			err = Inst().V.EnterPoolMaintenance(*storageNode)
-//			log.FailOnError(err, fmt.Sprintf("failed to enter node %s in maintenance mode", storageNode.Name))
-//			status, _ := Inst().V.GetNodeStatus(*storageNode)
-//			log.InfoD(fmt.Sprintf("Node %s status %s", storageNode.Name, status.String()))
-//			err := WaitForPoolStatusToUpdate(*storageNode, expectedStatus)
-//			dash.VerifyFatal(err, nil, "Pool now in maintenance mode")
-//		})
-//
-//		stepLog = "Initiate pool expand with add-disk operation"
-//		Step(stepLog, func() {
-//			log.InfoD(stepLog)
-//			originalSizeInBytes = poolToResize.TotalSize
-//			targetSizeInBytes = originalSizeInBytes + 100*units.GiB
-//			targetSizeGiB = targetSizeInBytes / units.GiB
-//
-//			log.InfoD("Current Size of the pool %s is %d GiB. Trying to expand to %v GiB with type add-disk",
-//				poolIDToResize, poolToResize.TotalSize/units.GiB, targetSizeGiB)
-//			err := Inst().V.ExpandPool(poolIDToResize, api.SdkStoragePool_RESIZE_TYPE_ADD_DISK, targetSizeGiB, true)
-//			dash.VerifyFatal(err, nil, "pool expansion requested successfully")
-//			resizeErr := waitForOngoingPoolExpansionToComplete(poolIDToResize)
-//			dash.VerifyFatal(resizeErr, nil, "Pool expansion does not result in error")
-//		})
-//
-//		stepLog = "Exit pool out of maintenance mode"
-//		Step(stepLog, func() {
-//			log.InfoD(stepLog)
-//			expectedStatus := "Online"
-//			statusMap, err := Inst().V.GetNodePoolsStatus(*storageNode)
-//			log.FailOnError(err, "Failed to get map of pool UUID and status")
-//			log.InfoD(fmt.Sprintf("pool %s has status %s", storageNode.Name, statusMap[poolToResize.Uuid]))
-//			if statusMap[poolToResize.Uuid] == "In Maintenance" {
-//				log.InfoD(fmt.Sprintf("Exiting pool maintenance mode on node %s", storageNode.Name))
-//				err := Inst().V.ExitPoolMaintenance(*storageNode)
-//				log.FailOnError(err, "failed to exit pool maintenance mode")
-//			} else {
-//				dash.VerifyFatal(statusMap[poolToResize.Uuid], "In Maintenance", "Pool is not in Maintenance mode")
-//			}
-//			status, err := Inst().V.GetNodeStatus(*storageNode)
-//			log.FailOnError(err, "err getting node [%s] status", storageNode.Name)
-//			log.Infof(fmt.Sprintf("Node %s status %s after exit", storageNode.Name, status.String()))
-//			exitErr := WaitForPoolStatusToUpdate(*storageNode, expectedStatus)
-//			dash.VerifyFatal(exitErr, nil, "Pool is now online")
-//		})
-//
-//		stepLog = "check pool label, after pool expand"
-//		Step(stepLog, func() {
-//			log.InfoD(stepLog)
-//			labelAfterExpand := poolToResize.Labels
-//			result := reflect.DeepEqual(labelBeforeExpand, labelAfterExpand)
-//			dash.VerifyFatal(result, true, "Check if labels changed after pool expand")
-//		})
-//	})
-//
+// var _ = Describe("{CheckPoolLabelsAfterAddDisk}", func() {
+
+// 	var testrailID = 34542906
+// 	// testrailID corresponds to: https://portworx.testrail.net/index.php?/tests/view/34542906
+
+// 	BeforeEach(func() {
+// 		StartTorpedoTest("CheckPoolLabelsAfterAddDisk",
+// 			"Initiate pool expansion and Newly set pool labels should persist post pool expand add-disk operation", nil, testrailID)
+// 		contexts = scheduleApps()
+// 	})
+
+// 	JustBeforeEach(func() {
+// 		poolIDToResize = pickPoolToResize()
+// 		log.Infof("Picked pool %s to resize", poolIDToResize)
+// 		poolToResize = getStoragePool(poolIDToResize)
+// 		storageNode, err = GetNodeWithGivenPoolID(poolIDToResize)
+// 		log.FailOnError(err, "Failed to get node with given pool ID")
+// 	})
+// 	JustAfterEach(func() {
+// 		AfterEachTest(contexts)
+// 	})
+
+// 	AfterEach(func() {
+// 		appsValidateAndDestroy(contexts)
+// 		EndTorpedoTest()
+// 	})
+
+// 	It("Initiate pool expansion and Newly set pool labels should persist post pool expand add-disk operation", func() {
+
+// 		labelBeforeExpand := poolToResize.Labels
+
+// 		stepLog = "set pool label, before pool expand"
+// 		Step(stepLog, func() {
+// 			log.InfoD(stepLog)
+// 			poolLabelToUpdate := make(map[string]string)
+// 			poolLabelToUpdate["cust-type1"] = "add-disk-test-label"
+// 			err = Inst().V.UpdatePoolLabels(*storageNode, poolIDToResize, poolLabelToUpdate)
+// 			log.FailOnError(err, "Failed to update the label on the pool %s", poolIDToResize)
+// 		})
+
+// 		stepLog = "Move pool to maintenance mode"
+// 		Step(stepLog, func() {
+// 			log.InfoD(stepLog)
+// 			expectedStatus := "In Maintenance"
+// 			log.InfoD(fmt.Sprintf("Entering pool maintenance mode on node %s", storageNode.Name))
+// 			err = Inst().V.EnterPoolMaintenance(*storageNode)
+// 			log.FailOnError(err, fmt.Sprintf("failed to enter node %s in maintenance mode", storageNode.Name))
+// 			status, _ := Inst().V.GetNodeStatus(*storageNode)
+// 			log.InfoD(fmt.Sprintf("Node %s status %s", storageNode.Name, status.String()))
+// 			err := WaitForPoolStatusToUpdate(*storageNode, expectedStatus)
+// 			dash.VerifyFatal(err, nil, "Pool now in maintenance mode")
+// 		})
+
+// 		stepLog = "Initiate pool expand with add-disk operation"
+// 		Step(stepLog, func() {
+// 			log.InfoD(stepLog)
+// 			originalSizeInBytes = poolToResize.TotalSize
+// 			targetSizeInBytes = originalSizeInBytes + 100*units.GiB
+// 			targetSizeGiB = targetSizeInBytes / units.GiB
+
+// 			log.InfoD("Current Size of the pool %s is %d GiB. Trying to expand to %v GiB with type add-disk",
+// 				poolIDToResize, poolToResize.TotalSize/units.GiB, targetSizeGiB)
+// 			err := Inst().V.ExpandPool(poolIDToResize, api.SdkStoragePool_RESIZE_TYPE_ADD_DISK, targetSizeGiB, true)
+// 			dash.VerifyFatal(err, nil, "pool expansion requested successfully")
+// 			resizeErr := waitForOngoingPoolExpansionToComplete(poolIDToResize)
+// 			dash.VerifyFatal(resizeErr, nil, "Pool expansion does not result in error")
+// 		})
+
+// 		stepLog = "Exit pool out of maintenance mode"
+// 		Step(stepLog, func() {
+// 			log.InfoD(stepLog)
+// 			expectedStatus := "Online"
+// 			statusMap, err := Inst().V.GetNodePoolsStatus(*storageNode)
+// 			log.FailOnError(err, "Failed to get map of pool UUID and status")
+// 			log.InfoD(fmt.Sprintf("pool %s has status %s", storageNode.Name, statusMap[poolToResize.Uuid]))
+// 			if statusMap[poolToResize.Uuid] == "In Maintenance" {
+// 				log.InfoD(fmt.Sprintf("Exiting pool maintenance mode on node %s", storageNode.Name))
+// 				err := Inst().V.ExitPoolMaintenance(*storageNode)
+// 				log.FailOnError(err, "failed to exit pool maintenance mode")
+// 			} else {
+// 				dash.VerifyFatal(statusMap[poolToResize.Uuid], "In Maintenance", "Pool is not in Maintenance mode")
+// 			}
+// 			status, err := Inst().V.GetNodeStatus(*storageNode)
+// 			log.FailOnError(err, "err getting node [%s] status", storageNode.Name)
+// 			log.Infof(fmt.Sprintf("Node %s status %s after exit", storageNode.Name, status.String()))
+// 			exitErr := WaitForPoolStatusToUpdate(*storageNode, expectedStatus)
+// 			dash.VerifyFatal(exitErr, nil, "Pool is now online")
+// 		})
+
+// 		stepLog = "check pool label, after pool expand"
+// 		Step(stepLog, func() {
+// 			log.InfoD(stepLog)
+// 			labelAfterExpand := poolToResize.Labels
+// 			result := reflect.DeepEqual(labelBeforeExpand, labelAfterExpand)
+// 			dash.VerifyFatal(result, true, "Check if labels changed after pool expand")
+// 		})
+// 	})
+
 //})
 
-//var _ = Describe("{PoolExpandTestLimits}", func() {
-//	BeforeEach(func() {
-//		contexts = scheduleApps()
-//	})
-//
-//	JustBeforeEach(func() {
-//		poolIDToResize = pickPoolToResize()
-//		log.Infof("Picked pool %s to resize", poolIDToResize)
-//		poolToResize = getStoragePool(poolIDToResize)
-//	})
-//
-//	JustAfterEach(func() {
-//		AfterEachTest(contexts)
-//	})
-//
-//	AfterEach(func() {
-//		appsValidateAndDestroy(contexts)
-//		EndTorpedoTest()
-//	})
-//
-//	It("Initiate pool expansion (DMThin) to its limits (15 TiB)", func() {
-//		var testrailID = 51292
-//		// testrailID corresponds to: https://portworx.testrail.net/index.php?/cases/view/51292
-//
-//		StartTorpedoTest("PoolExpandTestWithin15TiBLimit",
-//			"Initiate pool expansion using resize-disk to 15 TiB target size", nil, testrailID)
-//
-//		// To achieve total pool size of 15 TiB:
-//		// 1. Add another drive of same size for pool to have 2 drives.
-//		// 2. Perform resize-disk operation which is faster than pool rebalance
-//		//    due to adding a new 7 TiB drive.
-//		targetSizeGiB := (poolToResize.TotalSize / units.GiB) * 2
-//
-//		log.InfoD("Next trying to expand the pool %s to %v GiB with type add-disk",
-//			poolIDToResize, targetSizeGiB)
-//		triggerPoolExpansion(poolIDToResize, targetSizeGiB, api.SdkStoragePool_RESIZE_TYPE_ADD_DISK)
-//		resizeErr := waitForOngoingPoolExpansionToComplete(poolIDToResize)
-//		dash.VerifyFatal(resizeErr, nil, "Pool expansion should not result in error")
-//		verifyPoolSizeEqualOrLargerThanExpected(poolIDToResize, targetSizeGiB)
-//
-//		targetSizeTiB := uint64(15)
-//		targetSizeInBytes = targetSizeTiB * units.TiB
-//		targetSizeGiB = targetSizeInBytes / units.GiB
-//
-//		log.InfoD("Current Size of the pool %s is %d GiB. Trying to expand to %v TiB with type resize-disk",
-//			poolIDToResize, targetSizeGiB, targetSizeTiB)
-//		triggerPoolExpansion(poolIDToResize, targetSizeGiB, api.SdkStoragePool_RESIZE_TYPE_RESIZE_DISK)
-//		resizeErr = waitForOngoingPoolExpansionToComplete(poolIDToResize)
-//		dash.VerifyFatal(resizeErr, nil, "Pool expansion should not result in error")
-//		verifyPoolSizeEqualOrLargerThanExpected(poolIDToResize, targetSizeGiB)
-//
-//	})
-//
-//	It("Expand pool to 20 TiB (beyond max supported capacity for DMThin) with add-disk type. ", func() {
-//		var testrailID = 50643
-//		// testrailID corresponds to: https://portworx.testrail.net/index.php?/cases/view/50643
-//
-//		StartTorpedoTest("DMThinPoolExpandBeyond15TiBLimit",
-//			"Initiate pool expansion using add-disk to 20 TiB target size", nil, testrailID)
-//		isDMthin, err := IsDMthin()
-//		dash.VerifyFatal(err, nil, "error verifying if set up is DMTHIN enabled")
-//		dash.VerifyFatal(isDMthin, true, "DMThin/PX-Storev2 is not enabled on underlaying PX cluster. Skipping `PoolExpandTestBeyond15TiBLimit` test.")
-//
-//		targetSizeTiB := uint64(20)
-//		targetSizeInBytes = targetSizeTiB * units.TiB
-//		targetSizeGiB = targetSizeInBytes / units.GiB
-//		log.InfoD("Trying to expand pool %s to %v TiB with type add-disk",
-//			poolIDToResize, targetSizeTiB)
-//		err = Inst().V.ExpandPool(poolIDToResize, api.SdkStoragePool_RESIZE_TYPE_ADD_DISK, targetSizeGiB, true)
-//		dash.VerifyFatal(err != nil, true, "DMThin pool expansion to 20 TB should result in error")
-//	})
+
+// var _ = Describe("{PoolExpandAndCheckAlertsUsingAddDisk}", func() {
+
+// 	var testrailID = 34542894
+// 	// testrailID corresponds to: https://portworx.testrail.net/index.php?/tests/view/34542894
+
+// 	BeforeEach(func() {
+// 		StartTorpedoTest("PoolExpandAndCheckAlertsUsingAddDisk", "pool expansion using add-disk and check alerts after each operation", nil, testrailID)
+// 		contexts = scheduleApps()
+// 		ValidateApplications(contexts)
+// 	})
+// 	JustBeforeEach(func() {
+// 		poolIDToResize = pickPoolToResize()
+// 		log.Infof("Picked pool %s to resize", poolIDToResize)
+// 		poolToResize = getStoragePool(poolIDToResize)
+// 		storageNode, err = GetNodeWithGivenPoolID(poolIDToResize)
+// 		log.FailOnError(err, "Failed to get node with given pool ID")
+// 	})
+// 	JustAfterEach(func() {
+// 		AfterEachTest(contexts)
+// 	})
+
+// 	AfterEach(func() {
+// 		appsValidateAndDestroy(contexts)
+// 		EndTorpedoTest()
+// 	})
+
+// 	It("pool expansion using add-disk and check alerts after each operation", func() {
+// 		var err error
+
+// 		stepLog = "Move pool to maintenance mode"
+// 		Step(stepLog, func() {
+// 			log.InfoD(stepLog)
+// 			expectedStatus := "In Maintenance"
+// 			log.InfoD(fmt.Sprintf("Entering pool maintenance mode on node %s", storageNode.Name))
+// 			err = Inst().V.EnterPoolMaintenance(*storageNode)
+// 			log.FailOnError(err, fmt.Sprintf("failed to enter node %s in maintenance mode", storageNode.Name))
+// 			status, _ := Inst().V.GetNodeStatus(*storageNode)
+// 			log.InfoD(fmt.Sprintf("Node %s status %s", storageNode.Name, status.String()))
+// 			err := WaitForPoolStatusToUpdate(*storageNode, expectedStatus)
+// 			dash.VerifyFatal(err, nil, "Pool now in maintenance mode")
+// 		})
+
+// 		stepLog = "Initiate pool expand with add-disk operation"
+// 		Step(stepLog, func() {
+// 			log.InfoD(stepLog)
+// 			originalSizeInBytes = poolToResize.TotalSize
+// 			targetSizeInBytes = originalSizeInBytes + 100*units.GiB
+// 			targetSizeGiB = targetSizeInBytes / units.GiB
+
+// 			log.InfoD("Current Size of the pool %s is %d GiB. Trying to expand to %v GiB with type add-disk",
+// 				poolIDToResize, poolToResize.TotalSize/units.GiB, targetSizeGiB)
+// 			err := Inst().V.ExpandPool(poolIDToResize, api.SdkStoragePool_RESIZE_TYPE_ADD_DISK, targetSizeGiB, true)
+// 			dash.VerifyFatal(err, nil, "pool expansion requested successfully")
+// 			resizeErr := waitForOngoingPoolExpansionToComplete(poolIDToResize)
+// 			dash.VerifyFatal(resizeErr, nil, "Pool expansion does not result in error")
+
+// 		})
+
+// 		stepLog = "Exit pool out of maintenance mode"
+// 		Step(stepLog, func() {
+// 			log.InfoD(stepLog)
+// 			expectedStatus := "Online"
+// 			statusMap, err := Inst().V.GetNodePoolsStatus(*storageNode)
+// 			log.FailOnError(err, "Failed to get map of pool UUID and status")
+// 			log.InfoD(fmt.Sprintf("pool %s has status %s", storageNode.Name, statusMap[poolToResize.Uuid]))
+// 			if statusMap[poolToResize.Uuid] == "In Maintenance" {
+// 				log.InfoD(fmt.Sprintf("Exiting pool maintenance mode on node %s", storageNode.Name))
+// 				err := Inst().V.ExitPoolMaintenance(*storageNode)
+// 				log.FailOnError(err, "failed to exit pool maintenance mode")
+// 			} else {
+// 				dash.VerifyFatal(statusMap[poolToResize.Uuid], "In Maintenance", "Pool is not in Maintenance mode")
+// 			}
+// 			status, err := Inst().V.GetNodeStatus(*storageNode)
+// 			log.FailOnError(err, "err getting node [%s] status", storageNode.Name)
+// 			log.Infof(fmt.Sprintf("Node %s status %s after exit", storageNode.Name, status.String()))
+// 			exitErr := WaitForPoolStatusToUpdate(*storageNode, expectedStatus)
+// 			dash.VerifyFatal(exitErr, nil, "Pool is now online")
+// 		})
+
+// 		stepLog = "Check the alerts for pool expand"
+// 		Step(stepLog, func() {
+// 			log.Infof("Check the alert for pool expand for pool uuid %s", poolIDToResize)
+// 			alertExists, _ := checkAlertsForPoolExpansion(poolIDToResize, targetSizeGiB)
+// 			dash.VerifyFatal(alertExists, true, "Verify Alert is Present")
+// 		})
+// 	})
+
 //})
-//
-=======
-var _ = Describe("{CheckPoolLabelsAfterAddDisk}", func() {
-
-	var testrailID = 34542906
-	// testrailID corresponds to: https://portworx.testrail.net/index.php?/tests/view/34542906
-
-	BeforeEach(func() {
-		StartTorpedoTest("CheckPoolLabelsAfterAddDisk",
-			"Initiate pool expansion and Newly set pool labels should persist post pool expand add-disk operation", nil, testrailID)
-		contexts = scheduleApps()
-	})
-
-	JustBeforeEach(func() {
-		poolIDToResize = pickPoolToResize()
-		log.Infof("Picked pool %s to resize", poolIDToResize)
-		poolToResize = getStoragePool(poolIDToResize)
-		storageNode, err = GetNodeWithGivenPoolID(poolIDToResize)
-		log.FailOnError(err, "Failed to get node with given pool ID")
-	})
-	JustAfterEach(func() {
-		AfterEachTest(contexts)
-	})
-
-	AfterEach(func() {
-		appsValidateAndDestroy(contexts)
-		EndTorpedoTest()
-	})
-
-	It("Initiate pool expansion and Newly set pool labels should persist post pool expand add-disk operation", func() {
-
-		labelBeforeExpand := poolToResize.Labels
-
-		stepLog = "set pool label, before pool expand"
-		Step(stepLog, func() {
-			log.InfoD(stepLog)
-			poolLabelToUpdate := make(map[string]string)
-			poolLabelToUpdate["cust-type1"] = "add-disk-test-label"
-			err = Inst().V.UpdatePoolLabels(*storageNode, poolIDToResize, poolLabelToUpdate)
-			log.FailOnError(err, "Failed to update the label on the pool %s", poolIDToResize)
-		})
-
-		stepLog = "Move pool to maintenance mode"
-		Step(stepLog, func() {
-			log.InfoD(stepLog)
-			expectedStatus := "In Maintenance"
-			log.InfoD(fmt.Sprintf("Entering pool maintenance mode on node %s", storageNode.Name))
-			err = Inst().V.EnterPoolMaintenance(*storageNode)
-			log.FailOnError(err, fmt.Sprintf("failed to enter node %s in maintenance mode", storageNode.Name))
-			status, _ := Inst().V.GetNodeStatus(*storageNode)
-			log.InfoD(fmt.Sprintf("Node %s status %s", storageNode.Name, status.String()))
-			err := WaitForPoolStatusToUpdate(*storageNode, expectedStatus)
-			dash.VerifyFatal(err, nil, "Pool now in maintenance mode")
-		})
-
-		stepLog = "Initiate pool expand with add-disk operation"
-		Step(stepLog, func() {
-			log.InfoD(stepLog)
-			originalSizeInBytes = poolToResize.TotalSize
-			targetSizeInBytes = originalSizeInBytes + 100*units.GiB
-			targetSizeGiB = targetSizeInBytes / units.GiB
-
-			log.InfoD("Current Size of the pool %s is %d GiB. Trying to expand to %v GiB with type add-disk",
-				poolIDToResize, poolToResize.TotalSize/units.GiB, targetSizeGiB)
-			err := Inst().V.ExpandPool(poolIDToResize, api.SdkStoragePool_RESIZE_TYPE_ADD_DISK, targetSizeGiB, true)
-			dash.VerifyFatal(err, nil, "pool expansion requested successfully")
-			resizeErr := waitForOngoingPoolExpansionToComplete(poolIDToResize)
-			dash.VerifyFatal(resizeErr, nil, "Pool expansion does not result in error")
-		})
-
-		stepLog = "Exit pool out of maintenance mode"
-		Step(stepLog, func() {
-			log.InfoD(stepLog)
-			expectedStatus := "Online"
-			statusMap, err := Inst().V.GetNodePoolsStatus(*storageNode)
-			log.FailOnError(err, "Failed to get map of pool UUID and status")
-			log.InfoD(fmt.Sprintf("pool %s has status %s", storageNode.Name, statusMap[poolToResize.Uuid]))
-			if statusMap[poolToResize.Uuid] == "In Maintenance" {
-				log.InfoD(fmt.Sprintf("Exiting pool maintenance mode on node %s", storageNode.Name))
-				err := Inst().V.ExitPoolMaintenance(*storageNode)
-				log.FailOnError(err, "failed to exit pool maintenance mode")
-			} else {
-				dash.VerifyFatal(statusMap[poolToResize.Uuid], "In Maintenance", "Pool is not in Maintenance mode")
-			}
-			status, err := Inst().V.GetNodeStatus(*storageNode)
-			log.FailOnError(err, "err getting node [%s] status", storageNode.Name)
-			log.Infof(fmt.Sprintf("Node %s status %s after exit", storageNode.Name, status.String()))
-			exitErr := WaitForPoolStatusToUpdate(*storageNode, expectedStatus)
-			dash.VerifyFatal(exitErr, nil, "Pool is now online")
-		})
-
-		stepLog = "check pool label, after pool expand"
-		Step(stepLog, func() {
-			log.InfoD(stepLog)
-			labelAfterExpand := poolToResize.Labels
-			result := reflect.DeepEqual(labelBeforeExpand, labelAfterExpand)
-			dash.VerifyFatal(result, true, "Check if labels changed after pool expand")
-		})
-	})
-
-})
-
-
-var _ = Describe("{PoolExpandAndCheckAlertsUsingAddDisk}", func() {
-
-	var testrailID = 34542894
-	// testrailID corresponds to: https://portworx.testrail.net/index.php?/tests/view/34542894
-
-	BeforeEach(func() {
-		StartTorpedoTest("PoolExpandAndCheckAlertsUsingAddDisk", "pool expansion using add-disk and check alerts after each operation", nil, testrailID)
-		contexts = scheduleApps()
-		ValidateApplications(contexts)
-	})
-	JustBeforeEach(func() {
-		poolIDToResize = pickPoolToResize()
-		log.Infof("Picked pool %s to resize", poolIDToResize)
-		poolToResize = getStoragePool(poolIDToResize)
-		storageNode, err = GetNodeWithGivenPoolID(poolIDToResize)
-		log.FailOnError(err, "Failed to get node with given pool ID")
-	})
-	JustAfterEach(func() {
-		AfterEachTest(contexts)
-	})
-
-	AfterEach(func() {
-		appsValidateAndDestroy(contexts)
-		EndTorpedoTest()
-	})
-
-	It("pool expansion using add-disk and check alerts after each operation", func() {
-		var err error
-
-		stepLog = "Move pool to maintenance mode"
-		Step(stepLog, func() {
-			log.InfoD(stepLog)
-			expectedStatus := "In Maintenance"
-			log.InfoD(fmt.Sprintf("Entering pool maintenance mode on node %s", storageNode.Name))
-			err = Inst().V.EnterPoolMaintenance(*storageNode)
-			log.FailOnError(err, fmt.Sprintf("failed to enter node %s in maintenance mode", storageNode.Name))
-			status, _ := Inst().V.GetNodeStatus(*storageNode)
-			log.InfoD(fmt.Sprintf("Node %s status %s", storageNode.Name, status.String()))
-			err := WaitForPoolStatusToUpdate(*storageNode, expectedStatus)
-			dash.VerifyFatal(err, nil, "Pool now in maintenance mode")
-		})
-
-		stepLog = "Initiate pool expand with add-disk operation"
-		Step(stepLog, func() {
-			log.InfoD(stepLog)
-			originalSizeInBytes = poolToResize.TotalSize
-			targetSizeInBytes = originalSizeInBytes + 100*units.GiB
-			targetSizeGiB = targetSizeInBytes / units.GiB
-
-			log.InfoD("Current Size of the pool %s is %d GiB. Trying to expand to %v GiB with type add-disk",
-				poolIDToResize, poolToResize.TotalSize/units.GiB, targetSizeGiB)
-			err := Inst().V.ExpandPool(poolIDToResize, api.SdkStoragePool_RESIZE_TYPE_ADD_DISK, targetSizeGiB, true)
-			dash.VerifyFatal(err, nil, "pool expansion requested successfully")
-			resizeErr := waitForOngoingPoolExpansionToComplete(poolIDToResize)
-			dash.VerifyFatal(resizeErr, nil, "Pool expansion does not result in error")
-
-		})
-
-		stepLog = "Exit pool out of maintenance mode"
-		Step(stepLog, func() {
-			log.InfoD(stepLog)
-			expectedStatus := "Online"
-			statusMap, err := Inst().V.GetNodePoolsStatus(*storageNode)
-			log.FailOnError(err, "Failed to get map of pool UUID and status")
-			log.InfoD(fmt.Sprintf("pool %s has status %s", storageNode.Name, statusMap[poolToResize.Uuid]))
-			if statusMap[poolToResize.Uuid] == "In Maintenance" {
-				log.InfoD(fmt.Sprintf("Exiting pool maintenance mode on node %s", storageNode.Name))
-				err := Inst().V.ExitPoolMaintenance(*storageNode)
-				log.FailOnError(err, "failed to exit pool maintenance mode")
-			} else {
-				dash.VerifyFatal(statusMap[poolToResize.Uuid], "In Maintenance", "Pool is not in Maintenance mode")
-			}
-			status, err := Inst().V.GetNodeStatus(*storageNode)
-			log.FailOnError(err, "err getting node [%s] status", storageNode.Name)
-			log.Infof(fmt.Sprintf("Node %s status %s after exit", storageNode.Name, status.String()))
-			exitErr := WaitForPoolStatusToUpdate(*storageNode, expectedStatus)
-			dash.VerifyFatal(exitErr, nil, "Pool is now online")
-		})
-
-		stepLog = "Check the alerts for pool expand"
-		Step(stepLog, func() {
-			log.Infof("Check the alert for pool expand for pool uuid %s", poolIDToResize)
-			alertExists, _ := checkAlertsForPoolExpansion(poolIDToResize, targetSizeGiB)
-			dash.VerifyFatal(alertExists, true, "Verify Alert is Present")
-		})
-	})
-
-})
->>>>>>> 9538a1c9

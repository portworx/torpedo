--- conflicted
+++ resolved
@@ -2,13 +2,9 @@
 
 import (
 	"fmt"
-<<<<<<< HEAD
 	"math/rand"
 
 	"github.com/google/uuid"
-=======
-
->>>>>>> dc333b2b
 	"github.com/portworx/torpedo/drivers/node"
 	"github.com/portworx/torpedo/drivers/volume"
 

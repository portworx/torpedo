--- conflicted
+++ resolved
@@ -5645,59 +5645,6 @@
 	JustBeforeEach(func() {
 		StartTorpedoTest("PoolResizeSameSize", "Validate storage pool expansion using resize-disk with same size should fail", nil, 0)
 	})
-<<<<<<< HEAD
-})
-
-var _ = Describe("{ChangedIOPriorityPersistPoolExpand}", func() {
-	var testrailID = 79487
-	// Testrail Description : Changed pool IO_priority should persist post pool expand
-	// Testrail Corresponds : https://portworx.testrail.net/index.php?/cases/view/79487
-	var runID int
-
-	JustBeforeEach(func() {
-		StartTorpedoTest("ChangedIOPriorityPersistPoolExpand",
-			"Changed pool IO_priority should persist post pool expand",
-			nil, testrailID)
-		runID = testrailuttils.AddRunsToMilestone(testrailID)
-	})
-
-	var contexts []*scheduler.Context
-	stepLog := "Changed pool IO_priority should persist post pool expand"
-	It(stepLog, func() {
-		log.InfoD(stepLog)
-
-		contexts = make([]*scheduler.Context, 0)
-		for i := 0; i < Inst().GlobalScaleFactor; i++ {
-			contexts = append(contexts, ScheduleApplications(fmt.Sprintf("changedioprioritypoolexpand-%d", i))...)
-		}
-		ValidateApplications(contexts)
-
-		// Get the Pool UUID on which IO is running
-		poolUUID, err := GetPoolIDWithIOs()
-		log.InfoD("Pool UUID on which IO is running [%s]", poolUUID)
-		log.FailOnError(err, "Failed to get pool using UUID [%v]", poolUUID)
-
-		// Get IO Priority of Pool before running the test
-		ioPriorityBefore, err := GetPoolIOPriorityStatus(poolUUID)
-		log.FailOnError(err, "Failed to get IO Priority for Pool with UUID [%v]", poolUUID)
-		log.InfoD("IO Priority of Pool [%s] before Pool expand is [%s]", poolUUID, ioPriorityBefore)
-
-		// Change IO Priority of the Pool
-		nodeDetail, err := GetNodeWithGivenPoolID(poolUUID)
-		log.FailOnError(err, "Failed to get Node Details using PoolUUID [%v]", poolUUID)
-
-		log.InfoD("Bring Node to Maintenance Mode")
-		log.FailOnError(Inst().V.EnterMaintenance(*nodeDetail), fmt.Sprintf("Failed to bring Pool [%s] to Mainteinance Mode on Node [%s]", poolUUID, nodeDetail.Name))
-
-		// Set IO Priority on the Pool
-		var ioPriorities = []string{"low", "medium", "high"}
-		var setIOPriority string
-
-		// Selecting Pool IO Priority Value different that the one already set
-		for _, eachIOPriority := range ioPriorities {
-			if eachIOPriority != ioPriorityBefore {
-				setIOPriority = eachIOPriority
-=======
 
 	var contexts []*scheduler.Context
 	stepLog := "add multiple pools and do resize on a pool with same size"
@@ -5740,152 +5687,10 @@
 		for _, n := range stNodes {
 			if n.Name == stNode.Name {
 				stNode = n
->>>>>>> 9971318e
 				break
 			}
 		}
 
-<<<<<<< HEAD
-		log.InfoD("Setting Pool [%s] with IO Priority [%s]", poolUUID, setIOPriority)
-		log.FailOnError(Inst().V.UpdatePoolIOPriority(*nodeDetail, poolUUID, setIOPriority), fmt.Sprintf("Failed to set IO Priority of Pool [%s]", poolUUID))
-
-		log.InfoD("Bring Node out of Maintenance Mode")
-		t := func() (interface{}, bool, error) {
-			if err := Inst().V.ExitMaintenance(*nodeDetail); err != nil {
-				return nil, true, err
-			}
-			return nil, false, nil
-		}
-
-		_, err = task.DoRetryWithTimeout(t, 15*time.Minute, 2*time.Minute)
-		log.FailOnError(err, fmt.Sprintf("Failed to exit maintenence mode on node [%s]", nodeDetail.Name))
-
-		// Do Pool Expand on the Node
-		stepLog = fmt.Sprintf("Expanding pool on node [%s] and pool UUID: [%s] using auto", nodeDetail.Name, poolUUID)
-		Step(stepLog, func() {
-			log.InfoD(stepLog)
-			poolToBeResized, err := GetStoragePoolByUUID(poolUUID)
-			log.FailOnError(err, "Failed to get pool using UUID [%s]", poolUUID)
-			expectedSize := poolToBeResized.TotalSize * 2 / units.GiB
-
-			isjournal, err := isJournalEnabled()
-			log.FailOnError(err, "Failed to check if Journal enabled")
-
-			log.InfoD("Current Size of the pool [%s] is [%d]", poolUUID, poolToBeResized.TotalSize/units.GiB)
-			err = Inst().V.ExpandPool(poolUUID, api.SdkStoragePool_RESIZE_TYPE_AUTO, expectedSize)
-			dash.VerifyFatal(err, nil, "Pool expansion init successful?")
-
-			resizeErr := waitForPoolToBeResized(expectedSize, poolUUID, isjournal)
-			dash.VerifyFatal(resizeErr, nil, fmt.Sprintf("Verify pool [%s] on node [%s] expansion using auto", poolUUID, nodeDetail.Name))
-		})
-
-		// Validate if PoolIO Priority is not changed after pool Expansion
-		ioPriorityAfter, err := GetPoolIOPriorityStatus(poolUUID)
-		log.FailOnError(err, "Failed to get IO Priority for Pool with UUID [%v]", poolUUID)
-
-		log.InfoD(fmt.Sprintf("Priority Before [%s] and Priority after Pool Expansion [%s]", ioPriorityBefore, ioPriorityAfter))
-
-		opts := make(map[string]bool)
-		opts[scheduler.OptionsWaitForResourceLeakCleanup] = true
-		ValidateAndDestroy(contexts, opts)
-
-		stepLog = "destroy all the applications created before test runs"
-		Step(stepLog, func() {
-			log.InfoD(stepLog)
-			opts := make(map[string]bool)
-			opts[scheduler.OptionsWaitForResourceLeakCleanup] = true
-			for _, ctx := range contexts {
-				TearDownContext(ctx, opts)
-			}
-		})
-	})
-
-	JustAfterEach(func() {
-		// Making sure that the nodes are not in Mainteinance mode
-		ExitNodesFromMaintenanceMode()
-		defer EndTorpedoTest()
-		AfterEachTest(contexts, testrailID, runID)
-	})
-})
-
-var _ = Describe("{VerifyPoolDeleteInvalidPoolID}", func() {
-	var testrailID = 79487
-	// Testrail Description : Verify deletion of invalid pool ids
-	// Testrail Corresponds : https://portworx.testrail.net/index.php?/cases/view/55349
-	var runID int
-
-	JustBeforeEach(func() {
-		StartTorpedoTest("VerifyPoolDeleteInvalidPoolID",
-			"Verify deletion of invalid pool ids",
-			nil, testrailID)
-		runID = testrailuttils.AddRunsToMilestone(testrailID)
-	})
-
-	var contexts []*scheduler.Context
-	stepLog := "Verify deletion of invalid pool ids"
-	It(stepLog, func() {
-		log.InfoD(stepLog)
-
-		contexts = make([]*scheduler.Context, 0)
-		for i := 0; i < Inst().GlobalScaleFactor; i++ {
-			contexts = append(contexts, ScheduleApplications(fmt.Sprintf("deleteinvalidpoolid-%d", i))...)
-		}
-		ValidateApplications(contexts)
-
-		// Get the Pool UUID on which IO is running
-		poolUUID, err := GetPoolIDWithIOs()
-		log.InfoD("Pool UUID on which IO is running [%s]", poolUUID)
-		log.FailOnError(err, "Failed to get pool using UUID [%v]", poolUUID)
-
-		nodeDetail, err := GetNodeWithGivenPoolID(poolUUID)
-		log.FailOnError(err, "Failed to get Node Details from PoolUUID [%v]", poolUUID)
-
-		PoolDetail := GetPoolsDetailsOnNode(*nodeDetail)
-		log.InfoD("Pool Details [%v] Picked for Delete", PoolDetail)
-
-		// invalidPoolID is total Pools present on the node + 1
-		invalidPoolID := len(PoolDetail) + 1
-
-		log.InfoD("Bring Node to Maintenance Mode")
-		log.FailOnError(Inst().V.EnterMaintenance(*nodeDetail), fmt.Sprintf("Failed to bring Pool [%s] to Mainteinance Mode on Node [%s]", poolUUID, nodeDetail.Name))
-
-		// Wait for some time before verifying Maintenance state
-		time.Sleep(5 * time.Minute)
-
-		log.InfoD("Wait for Node to Enter Maintenance Mode")
-		WaitTillEnterMaintenanceMode(*nodeDetail)
-
-		// Delete the Pool with Invalid Pool ID
-		err = Inst().V.DeletePool(*nodeDetail, invalidPoolID)
-		dash.VerifyFatal(err != nil, true, fmt.Sprintf("Pool Delete Status is SUCCESS. Expected Failure! : Node Detail [%v]", nodeDetail))
-		log.InfoD("Deleting Pool with InvalidID Errored as expected [%v]", err)
-
-		log.InfoD("Bring Node out of Maintenance Mode")
-		ExitFromMaintenanceMode(*nodeDetail)
-
-		opts := make(map[string]bool)
-		opts[scheduler.OptionsWaitForResourceLeakCleanup] = true
-		ValidateAndDestroy(contexts, opts)
-
-		stepLog = "DSestroy all the applications created before test runs"
-		Step(stepLog, func() {
-			log.InfoD(stepLog)
-			opts := make(map[string]bool)
-			opts[scheduler.OptionsWaitForResourceLeakCleanup] = true
-			for _, ctx := range contexts {
-				TearDownContext(ctx, opts)
-			}
-		})
-
-		JustAfterEach(func() {
-			log.InfoD("Exit from Maintenance mode if Pool is still in Maintenance")
-			ExitNodesFromMaintenanceMode()
-			defer EndTorpedoTest()
-			AfterEachTest(contexts, testrailID, runID)
-		})
-	})
-})
-=======
 		selectedNodePool := stNode.StoragePools[0]
 		minSize := selectedNodePool.TotalSize / units.GiB
 		for _, p := range stNode.StoragePools {
@@ -5989,4 +5794,196 @@
 	}
 	return nil
 }
->>>>>>> 9971318e
+
+var _ = Describe("{ChangedIOPriorityPersistPoolExpand}", func() {
+	var testrailID = 79487
+	// Testrail Description : Changed pool IO_priority should persist post pool expand
+	// Testrail Corresponds : https://portworx.testrail.net/index.php?/cases/view/79487
+	var runID int
+
+	JustBeforeEach(func() {
+		StartTorpedoTest("ChangedIOPriorityPersistPoolExpand",
+			"Changed pool IO_priority should persist post pool expand",
+			nil, testrailID)
+		runID = testrailuttils.AddRunsToMilestone(testrailID)
+	})
+
+	var contexts []*scheduler.Context
+	stepLog := "Changed pool IO_priority should persist post pool expand"
+	It(stepLog, func() {
+		log.InfoD(stepLog)
+
+		contexts = make([]*scheduler.Context, 0)
+		for i := 0; i < Inst().GlobalScaleFactor; i++ {
+			contexts = append(contexts, ScheduleApplications(fmt.Sprintf("changedioprioritypoolexpand-%d", i))...)
+		}
+		ValidateApplications(contexts)
+
+		// Get the Pool UUID on which IO is running
+		poolUUID, err := GetPoolIDWithIOs()
+		log.InfoD("Pool UUID on which IO is running [%s]", poolUUID)
+		log.FailOnError(err, "Failed to get pool using UUID [%v]", poolUUID)
+
+		// Get IO Priority of Pool before running the test
+		ioPriorityBefore, err := GetPoolIOPriorityStatus(poolUUID)
+		log.FailOnError(err, "Failed to get IO Priority for Pool with UUID [%v]", poolUUID)
+		log.InfoD("IO Priority of Pool [%s] before Pool expand is [%s]", poolUUID, ioPriorityBefore)
+
+		// Change IO Priority of the Pool
+		nodeDetail, err := GetNodeWithGivenPoolID(poolUUID)
+		log.FailOnError(err, "Failed to get Node Details using PoolUUID [%v]", poolUUID)
+
+		log.InfoD("Bring Node to Maintenance Mode")
+		log.FailOnError(Inst().V.EnterMaintenance(*nodeDetail), fmt.Sprintf("Failed to bring Pool [%s] to Mainteinance Mode on Node [%s]", poolUUID, nodeDetail.Name))
+
+		// Set IO Priority on the Pool
+		var ioPriorities = []string{"low", "medium", "high"}
+		var setIOPriority string
+
+		// Selecting Pool IO Priority Value different that the one already set
+		for _, eachIOPriority := range ioPriorities {
+			if eachIOPriority != ioPriorityBefore {
+				setIOPriority = eachIOPriority
+				break
+			}
+		}
+
+		log.InfoD("Setting Pool [%s] with IO Priority [%s]", poolUUID, setIOPriority)
+		log.FailOnError(Inst().V.UpdatePoolIOPriority(*nodeDetail, poolUUID, setIOPriority), fmt.Sprintf("Failed to set IO Priority of Pool [%s]", poolUUID))
+
+		log.InfoD("Bring Node out of Maintenance Mode")
+		t := func() (interface{}, bool, error) {
+			if err := Inst().V.ExitMaintenance(*nodeDetail); err != nil {
+				return nil, true, err
+			}
+			return nil, false, nil
+		}
+
+		_, err = task.DoRetryWithTimeout(t, 15*time.Minute, 2*time.Minute)
+		log.FailOnError(err, fmt.Sprintf("Failed to exit maintenence mode on node [%s]", nodeDetail.Name))
+
+		// Do Pool Expand on the Node
+		stepLog = fmt.Sprintf("Expanding pool on node [%s] and pool UUID: [%s] using auto", nodeDetail.Name, poolUUID)
+		Step(stepLog, func() {
+			log.InfoD(stepLog)
+			poolToBeResized, err := GetStoragePoolByUUID(poolUUID)
+			log.FailOnError(err, "Failed to get pool using UUID [%s]", poolUUID)
+			expectedSize := poolToBeResized.TotalSize * 2 / units.GiB
+
+			isjournal, err := isJournalEnabled()
+			log.FailOnError(err, "Failed to check if Journal enabled")
+
+			log.InfoD("Current Size of the pool [%s] is [%d]", poolUUID, poolToBeResized.TotalSize/units.GiB)
+			err = Inst().V.ExpandPool(poolUUID, api.SdkStoragePool_RESIZE_TYPE_AUTO, expectedSize)
+			dash.VerifyFatal(err, nil, "Pool expansion init successful?")
+
+			resizeErr := waitForPoolToBeResized(expectedSize, poolUUID, isjournal)
+			dash.VerifyFatal(resizeErr, nil, fmt.Sprintf("Verify pool [%s] on node [%s] expansion using auto", poolUUID, nodeDetail.Name))
+		})
+
+		// Validate if PoolIO Priority is not changed after pool Expansion
+		ioPriorityAfter, err := GetPoolIOPriorityStatus(poolUUID)
+		log.FailOnError(err, "Failed to get IO Priority for Pool with UUID [%v]", poolUUID)
+
+		log.InfoD(fmt.Sprintf("Priority Before [%s] and Priority after Pool Expansion [%s]", ioPriorityBefore, ioPriorityAfter))
+
+		opts := make(map[string]bool)
+		opts[scheduler.OptionsWaitForResourceLeakCleanup] = true
+		ValidateAndDestroy(contexts, opts)
+
+		stepLog = "destroy all the applications created before test runs"
+		Step(stepLog, func() {
+			log.InfoD(stepLog)
+			opts := make(map[string]bool)
+			opts[scheduler.OptionsWaitForResourceLeakCleanup] = true
+			for _, ctx := range contexts {
+				TearDownContext(ctx, opts)
+			}
+		})
+	})
+
+	JustAfterEach(func() {
+		// Making sure that the nodes are not in Mainteinance mode
+		ExitNodesFromMaintenanceMode()
+		defer EndTorpedoTest()
+		AfterEachTest(contexts, testrailID, runID)
+	})
+})
+
+var _ = Describe("{VerifyPoolDeleteInvalidPoolID}", func() {
+	var testrailID = 79487
+	// Testrail Description : Verify deletion of invalid pool ids
+	// Testrail Corresponds : https://portworx.testrail.net/index.php?/cases/view/55349
+	var runID int
+
+	JustBeforeEach(func() {
+		StartTorpedoTest("VerifyPoolDeleteInvalidPoolID",
+			"Verify deletion of invalid pool ids",
+			nil, testrailID)
+		runID = testrailuttils.AddRunsToMilestone(testrailID)
+	})
+
+	var contexts []*scheduler.Context
+	stepLog := "Verify deletion of invalid pool ids"
+	It(stepLog, func() {
+		log.InfoD(stepLog)
+
+		contexts = make([]*scheduler.Context, 0)
+		for i := 0; i < Inst().GlobalScaleFactor; i++ {
+			contexts = append(contexts, ScheduleApplications(fmt.Sprintf("deleteinvalidpoolid-%d", i))...)
+		}
+		ValidateApplications(contexts)
+
+		// Get the Pool UUID on which IO is running
+		poolUUID, err := GetPoolIDWithIOs()
+		log.InfoD("Pool UUID on which IO is running [%s]", poolUUID)
+		log.FailOnError(err, "Failed to get pool using UUID [%v]", poolUUID)
+
+		nodeDetail, err := GetNodeWithGivenPoolID(poolUUID)
+		log.FailOnError(err, "Failed to get Node Details from PoolUUID [%v]", poolUUID)
+
+		PoolDetail := GetPoolsDetailsOnNode(*nodeDetail)
+		log.InfoD("Pool Details [%v] Picked for Delete", PoolDetail)
+
+		// invalidPoolID is total Pools present on the node + 1
+		invalidPoolID := len(PoolDetail) + 1
+
+		log.InfoD("Bring Node to Maintenance Mode")
+		log.FailOnError(Inst().V.EnterMaintenance(*nodeDetail), fmt.Sprintf("Failed to bring Pool [%s] to Mainteinance Mode on Node [%s]", poolUUID, nodeDetail.Name))
+
+		// Wait for some time before verifying Maintenance state
+		time.Sleep(5 * time.Minute)
+
+		log.InfoD("Wait for Node to Enter Maintenance Mode")
+		WaitTillEnterMaintenanceMode(*nodeDetail)
+
+		// Delete the Pool with Invalid Pool ID
+		err = Inst().V.DeletePool(*nodeDetail, invalidPoolID)
+		dash.VerifyFatal(err != nil, true, fmt.Sprintf("Pool Delete Status is SUCCESS. Expected Failure! : Node Detail [%v]", nodeDetail))
+		log.InfoD("Deleting Pool with InvalidID Errored as expected [%v]", err)
+
+		log.InfoD("Bring Node out of Maintenance Mode")
+		ExitFromMaintenanceMode(*nodeDetail)
+
+		opts := make(map[string]bool)
+		opts[scheduler.OptionsWaitForResourceLeakCleanup] = true
+		ValidateAndDestroy(contexts, opts)
+
+		stepLog = "DSestroy all the applications created before test runs"
+		Step(stepLog, func() {
+			log.InfoD(stepLog)
+			opts := make(map[string]bool)
+			opts[scheduler.OptionsWaitForResourceLeakCleanup] = true
+			for _, ctx := range contexts {
+				TearDownContext(ctx, opts)
+			}
+		})
+
+		JustAfterEach(func() {
+			log.InfoD("Exit from Maintenance mode if Pool is still in Maintenance")
+			ExitNodesFromMaintenanceMode()
+			defer EndTorpedoTest()
+			AfterEachTest(contexts, testrailID, runID)
+		})
+	})
+})
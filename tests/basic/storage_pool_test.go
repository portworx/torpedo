--- conflicted
+++ resolved
@@ -50,79 +50,10 @@
 		contexts = scheduleApps()
 	})
 
-<<<<<<< HEAD
 	JustBeforeEach(func() {
 		poolIDToResize = pickPoolToResize(contexts)
 		poolToBeResized = getStoragePool(poolIDToResize)
 	})
-=======
-	var contexts []*scheduler.Context
-	stepLog := "has to schedule apps, and expand it by resizing a disk"
-	It(stepLog, func() {
-		log.InfoD(stepLog)
-		contexts = make([]*scheduler.Context, 0)
-
-		for i := 0; i < Inst().GlobalScaleFactor; i++ {
-			contexts = append(contexts, ScheduleApplications(fmt.Sprintf("poolexpand-%d", i))...)
-		}
-
-		ValidateApplications(contexts)
-		defer appsValidateAndDestroy(contexts)
-
-		var poolIDToResize string
-
-		pools, err := Inst().V.ListStoragePools(metav1.LabelSelector{})
-		log.FailOnError(err, "Failed to list storage pools")
-		dash.VerifyFatal(len(pools) > 0, true, " Storage pools exist?")
-
-		// pick a pool from a pools list and resize it
-		poolIDToResize, err = GetPoolIDWithIOs(contexts)
-		log.FailOnError(err, "error identifying pool to run test")
-		dash.VerifyFatal(len(poolIDToResize) > 0, true, fmt.Sprintf("Expected poolIDToResize to not be empty, pool id to resize %s", poolIDToResize))
-
-		poolToBeResized := pools[poolIDToResize]
-		dash.VerifyFatal(poolToBeResized != nil, true, "Pool to be resized exist?")
-
-		// px will put a new request in a queue, but in this case we can't calculate the expected size,
-		// so need to wain until the ongoing operation is completed
-		time.Sleep(time.Second * 60)
-		stepLog = "Verify that pool resize is not in progress"
-		Step(stepLog, func() {
-			log.InfoD(stepLog)
-			if val, err := poolResizeIsInProgress(poolToBeResized); val {
-				// wait until resize is completed and get the updated pool again
-				poolToBeResized, err = GetStoragePoolByUUID(poolIDToResize)
-				log.FailOnError(err, fmt.Sprintf("Failed to get pool using UUID %s", poolIDToResize))
-			} else {
-				log.FailOnError(err, fmt.Sprintf("pool [%s] cannot be expanded due to error: %v", poolIDToResize, err))
-			}
-		})
-
-		var expectedSize uint64
-		var expectedSizeWithJournal uint64
-		stepLog = "Calculate expected pool size and trigger pool resize"
-		Step(stepLog, func() {
-
-			expectedSize = poolToBeResized.TotalSize * 2 / units.GiB
-
-			isjournal, err := IsJournalEnabled()
-			log.FailOnError(err, "Failed to check if Journal enabled")
-
-			//To-Do Need to handle the case for multiple pools
-			expectedSizeWithJournal = expectedSize
-			if isjournal {
-				expectedSizeWithJournal = expectedSizeWithJournal - 3
-			}
-
-			log.InfoD("Current Size of the pool %s is %d", poolIDToResize, poolToBeResized.TotalSize/units.GiB)
-
-			err = Inst().V.ExpandPool(poolIDToResize, api.SdkStoragePool_RESIZE_TYPE_RESIZE_DISK, expectedSize, false)
-			dash.VerifyFatal(err, nil, "Pool expansion init successful?")
-
-			resizeErr := waitForPoolToBeResized(expectedSize, poolIDToResize, isjournal)
-			dash.VerifyFatal(resizeErr, nil, fmt.Sprintf("Expected new size to be '%d' or '%d'", expectedSize, expectedSizeWithJournal))
-		})
->>>>>>> bc54fc43
 
 	testName = "StoragePoolExpandDiskResize"
 	testDescription = "Validate storage pool expansion using resize-disk option"

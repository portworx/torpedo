package tests

import (
	"errors"
	"fmt"
	"math"
	"math/rand"
	"reflect"
	"regexp"

	"github.com/google/uuid"
	"github.com/portworx/torpedo/drivers/node"
	"github.com/portworx/torpedo/drivers/scheduler/k8s"
	"github.com/portworx/torpedo/drivers/volume"

	"github.com/portworx/torpedo/pkg/log"

	"strconv"
	"strings"
	"sync"
	"time"

	"github.com/libopenstorage/openstorage/api"
	. "github.com/onsi/ginkgo"
	"github.com/portworx/sched-ops/task"
	"github.com/portworx/torpedo/drivers/scheduler"
	"github.com/portworx/torpedo/pkg/testrailuttils"
	"github.com/portworx/torpedo/pkg/units"
	. "github.com/portworx/torpedo/tests"
	metav1 "k8s.io/apimachinery/pkg/apis/meta/v1"
)

const (
	replicationUpdateTimeout = 4 * time.Hour
	poolResizeTimeout        = time.Minute * 360
	retryTimeout             = time.Minute * 2
	addDriveUpTimeOut        = time.Minute * 15
	maxPoolLength            = 8
)

var _ = Describe("{StoragePoolExpandDiskResize}", func() {
	JustBeforeEach(func() {
		StartTorpedoTest("StoragePoolExpandDiskResize", "Validate storage pool expansion using resize-disk option", nil, 0)
	})

	var contexts []*scheduler.Context
	stepLog := "has to schedule apps, and expand it by resizing a disk"
	It(stepLog, func() {
		log.InfoD(stepLog)
		contexts = make([]*scheduler.Context, 0)

		for i := 0; i < Inst().GlobalScaleFactor; i++ {
			contexts = append(contexts, ScheduleApplications(fmt.Sprintf("poolexpand-%d", i))...)
		}

		ValidateApplications(contexts)
		defer appsValidateAndDestroy(contexts)

		var poolIDToResize string

		pools, err := Inst().V.ListStoragePools(metav1.LabelSelector{})
		log.FailOnError(err, "Failed to list storage pools")
		dash.VerifyFatal(len(pools) > 0, true, " Storage pools exist?")

		// pick a pool from a pools list and resize it
		poolIDToResize, err = GetPoolIDWithIOs(contexts)
		log.FailOnError(err, "error identifying pool to run test")
		dash.VerifyFatal(len(poolIDToResize) > 0, true, fmt.Sprintf("Expected poolIDToResize to not be empty, pool id to resize %s", poolIDToResize))

		poolToBeResized := pools[poolIDToResize]
		dash.VerifyFatal(poolToBeResized != nil, true, "Pool to be resized exist?")

		// px will put a new request in a queue, but in this case we can't calculate the expected size,
		// so need to wain until the ongoing operation is completed
		time.Sleep(time.Second * 60)
		stepLog = "Verify that pool resize is not in progress"
		Step(stepLog, func() {
			log.InfoD(stepLog)
			if val, err := poolResizeIsInProgress(poolToBeResized); val {
				// wait until resize is completed and get the updated pool again
				poolToBeResized, err = GetStoragePoolByUUID(poolIDToResize)
				log.FailOnError(err, fmt.Sprintf("Failed to get pool using UUID %s", poolIDToResize))
			} else {
				log.FailOnError(err, fmt.Sprintf("pool [%s] cannot be expanded due to error: %v", poolIDToResize, err))
			}
		})

		var expectedSize uint64
		var expectedSizeWithJournal uint64
		stepLog = "Calculate expected pool size and trigger pool resize"
		Step(stepLog, func() {

			expectedSize = poolToBeResized.TotalSize * 2 / units.GiB

			isjournal, err := isJournalEnabled()
			log.FailOnError(err, "Failed to check if Journal enabled")

			//To-Do Need to handle the case for multiple pools
			expectedSizeWithJournal = expectedSize
			if isjournal {
				expectedSizeWithJournal = expectedSizeWithJournal - 3
			}

			log.InfoD("Current Size of the pool %s is %d", poolIDToResize, poolToBeResized.TotalSize/units.GiB)

			err = Inst().V.ExpandPool(poolIDToResize, api.SdkStoragePool_RESIZE_TYPE_RESIZE_DISK, expectedSize, false)
			dash.VerifyFatal(err, nil, "Pool expansion init successful?")

			resizeErr := waitForPoolToBeResized(expectedSize, poolIDToResize, isjournal)
			dash.VerifyFatal(resizeErr, nil, fmt.Sprintf("Expected new size to be '%d' or '%d'", expectedSize, expectedSizeWithJournal))
		})

		stepLog = "Ensure that new pool has been expanded to the expected size"
		Step(stepLog, func() {
			log.InfoD(stepLog)
			ValidateApplications(contexts)

			resizedPool, err := GetStoragePoolByUUID(poolIDToResize)
			log.FailOnError(err, fmt.Sprintf("Failed to get pool using UUID %s", poolIDToResize))
			newPoolSize := resizedPool.TotalSize / units.GiB
			isExpansionSuccess := false
			if newPoolSize >= expectedSizeWithJournal {
				isExpansionSuccess = true
			}
			dash.VerifyFatal(isExpansionSuccess, true, fmt.Sprintf("Expected new pool size to be %v or %v, got %v", expectedSize, expectedSizeWithJournal, newPoolSize))
		})

	})
	JustAfterEach(func() {
		defer EndTorpedoTest()
		AfterEachTest(contexts)
	})
})

var _ = Describe("{StoragePoolExpandDiskAdd}", func() {
	JustBeforeEach(func() {
		StartTorpedoTest("StoragePoolExpandDiskAdd", "Validate storage pool expansion using add-disk option", nil, 0)
	})
	var contexts []*scheduler.Context

	stepLog := "should get the existing pool and expand it by adding a disk"
	It(stepLog, func() {
		log.InfoD(stepLog)
		contexts = make([]*scheduler.Context, 0)

		for i := 0; i < Inst().GlobalScaleFactor; i++ {
			contexts = append(contexts, ScheduleApplications(fmt.Sprintf("pooladddisk-%d", i))...)
		}

		ValidateApplications(contexts)

		var poolIDToResize string

		pools, err := Inst().V.ListStoragePools(metav1.LabelSelector{})
		log.FailOnError(err, "Failed to list storage pools")
		dash.VerifyFatal(len(pools) > 0, true, "Storage pools exist ?")

		// pick a pool from a pools list and resize it
		poolIDToResize, err = GetPoolIDWithIOs(contexts)
		log.FailOnError(err, "error identifying pool to run test")
		dash.VerifyFatal(len(poolIDToResize) > 0, true, fmt.Sprintf("Expected poolIDToResize to not be empty, pool id to resize %s", poolIDToResize))

		poolToBeResized := pools[poolIDToResize]
		dash.VerifyFatal(poolToBeResized != nil, true, "Pool to be resized exist?")

		// px will put a new request in a queue, but in this case we can't calculate the expected size,
		// so need to wain until the ongoing operation is completed
		stepLog = "Verify that pool resize is not in progress"
		Step(stepLog, func() {

			log.InfoD(stepLog)
			if val, err := poolResizeIsInProgress(poolToBeResized); val {
				// wait until resize is completed and get the updated pool again
				poolToBeResized, err = GetStoragePoolByUUID(poolIDToResize)
				log.FailOnError(err, fmt.Sprintf("Failed to get pool using UUID %s", poolIDToResize))
			} else {
				log.FailOnError(err, fmt.Sprintf("pool [%s] cannot be expanded due to error: %v", poolIDToResize, err))
			}
		})

		var expectedSize uint64
		var expectedSizeWithJournal uint64

		stepLog = "Calculate expected pool size and trigger pool resize"
		Step(stepLog, func() {
			log.InfoD(stepLog)
			expectedSize = poolToBeResized.TotalSize * 2 / units.GiB
			expectedSize = roundUpValue(expectedSize)
			isjournal, err := isJournalEnabled()
			log.FailOnError(err, "Failed to check is Journal enabled")

			//To-Do Need to handle the case for multiple pools
			expectedSizeWithJournal = expectedSize
			if isjournal {
				expectedSizeWithJournal = expectedSizeWithJournal - 3
			}

			log.InfoD("Current Size of the pool %s is %d", poolIDToResize, poolToBeResized.TotalSize/units.GiB)

			err = Inst().V.ExpandPool(poolIDToResize, api.SdkStoragePool_RESIZE_TYPE_ADD_DISK, expectedSize, false)
			dash.VerifyFatal(err, nil, "Pool expansion init successful?")

			resizeErr := waitForPoolToBeResized(expectedSize, poolIDToResize, isjournal)
			dash.VerifyFatal(resizeErr, nil, fmt.Sprintf("Expected new size to be '%d' or '%d' if pool has journal", expectedSize, expectedSizeWithJournal))
		})

		Step("Ensure that new pool has been expanded to the expected size", func() {
			ValidateApplications(contexts)
			resizedPool, err := GetStoragePoolByUUID(poolIDToResize)
			log.FailOnError(err, fmt.Sprintf("Failed to get pool using UUID %s", poolIDToResize))
			newPoolSize := resizedPool.TotalSize / units.GiB
			isExpansionSuccess := false
			if newPoolSize >= expectedSizeWithJournal {
				isExpansionSuccess = true
			}
			dash.VerifyFatal(isExpansionSuccess, true,
				fmt.Sprintf("expected new pool size to be %v or %v if pool has journal, got %v", expectedSize, expectedSizeWithJournal, newPoolSize))
			appsValidateAndDestroy(contexts)
		})
	})
	JustAfterEach(func() {
		defer EndTorpedoTest()
		AfterEachTest(contexts)
	})
})

var _ = Describe("{StoragePoolExpandDiskAuto}", func() {
	JustBeforeEach(func() {
		StartTorpedoTest("StoragePoolExpandDiskAuto", "Validate storage pool expansion using auto option", nil, 0)
	})

	var contexts []*scheduler.Context
	stepLog := "has to schedule apps, and expand it by resizing a disk"
	It(stepLog, func() {
		log.InfoD(stepLog)
		contexts = make([]*scheduler.Context, 0)

		for i := 0; i < Inst().GlobalScaleFactor; i++ {
			contexts = append(contexts, ScheduleApplications(fmt.Sprintf("poolexpandauto-%d", i))...)
		}

		ValidateApplications(contexts)
		defer appsValidateAndDestroy(contexts)

		var poolIDToResize string

		pools, err := Inst().V.ListStoragePools(metav1.LabelSelector{})
		log.FailOnError(err, "Failed to list storage pools")
		dash.VerifyFatal(len(pools) > 0, true, " Storage pools exist?")

		// pick a pool from a pools list and resize it
		poolIDToResize, err = GetPoolIDWithIOs(contexts)
		log.FailOnError(err, "error identifying pool to run test")
		dash.VerifyFatal(len(poolIDToResize) > 0, true, fmt.Sprintf("Expected poolIDToResize to not be empty, pool id to resize %s", poolIDToResize))

		poolToBeResized := pools[poolIDToResize]
		dash.VerifyFatal(poolToBeResized != nil, true, "Pool to be resized exist?")

		// px will put a new request in a queue, but in this case we can't calculate the expected size,
		// so need to wain until the ongoing operation is completed
		time.Sleep(time.Second * 60)
		stepLog = "Verify that pool resize is not in progress"
		Step(stepLog, func() {
			log.InfoD(stepLog)
			if val, err := poolResizeIsInProgress(poolToBeResized); val {
				// wait until resize is completed and get the updated pool again
				poolToBeResized, err = GetStoragePoolByUUID(poolIDToResize)
				log.FailOnError(err, fmt.Sprintf("Failed to get pool using UUID %s", poolIDToResize))
			} else {
				log.FailOnError(err, fmt.Sprintf("pool [%s] cannot be expanded due to error: %v", poolIDToResize, err))
			}
		})

		var expectedSize uint64
		var expectedSizeWithJournal uint64
		stepLog = "Calculate expected pool size and trigger pool resize"
		Step(stepLog, func() {
			expectedSize = poolToBeResized.TotalSize * 2 / units.GiB

			isjournal, err := isJournalEnabled()
			log.FailOnError(err, "Failed to check if Journal enabled")

			//To-Do Need to handle the case for multiple pools
			expectedSizeWithJournal = expectedSize
			if isjournal {
				expectedSizeWithJournal = expectedSizeWithJournal - 3
			}
			log.InfoD("Current Size of the pool %s is %d", poolIDToResize, poolToBeResized.TotalSize/units.GiB)
			err = Inst().V.ExpandPool(poolIDToResize, api.SdkStoragePool_RESIZE_TYPE_AUTO, expectedSize, false)
			dash.VerifyFatal(err, nil, "Pool expansion init successful?")

			resizeErr := waitForPoolToBeResized(expectedSize, poolIDToResize, isjournal)
			dash.VerifyFatal(resizeErr, nil, fmt.Sprintf("Expected new size to be '%d' or '%d'", expectedSize, expectedSizeWithJournal))
		})

		stepLog = "Ensure that new pool has been expanded to the expected size"
		Step(stepLog, func() {
			log.InfoD(stepLog)
			ValidateApplications(contexts)

			resizedPool, err := GetStoragePoolByUUID(poolIDToResize)
			log.FailOnError(err, fmt.Sprintf("Failed to get pool using UUID %s", poolIDToResize))
			newPoolSize := resizedPool.TotalSize / units.GiB
			isExpansionSuccess := false
			if newPoolSize >= expectedSizeWithJournal {
				isExpansionSuccess = true
			}
			dash.VerifyFatal(isExpansionSuccess, true, fmt.Sprintf("Expected new pool size to be %v or %v, got %v", expectedSize, expectedSizeWithJournal, newPoolSize))

		})

	})
	JustAfterEach(func() {
		defer EndTorpedoTest()
		AfterEachTest(contexts)
	})
})

var _ = Describe("{PoolResizeDiskReboot}", func() {

	/*
		1. Initiate pool expansion using resize-disk
		2. Reboot the node where pool is present
		3.Validate pool expansion
	*/

	var testrailID = 51309
	// testrailID corresponds to: https://portworx.testrail.net/index.php?/cases/view/51309
	var runID int
	JustBeforeEach(func() {
		StartTorpedoTest("PoolResizeDiskReboot", "Initiate pool expansion using resize-disk and reboot node", nil, testrailID)
		runID = testrailuttils.AddRunsToMilestone(testrailID)
	})

	var contexts []*scheduler.Context

	stepLog := "has to schedule apps, and expand it by resizing a disk"
	It(stepLog, func() {
		contexts = make([]*scheduler.Context, 0)

		for i := 0; i < Inst().GlobalScaleFactor; i++ {
			contexts = append(contexts, ScheduleApplications(fmt.Sprintf("poolresizediskreboot-%d", i))...)
		}

		ValidateApplications(contexts)
		defer appsValidateAndDestroy(contexts)

		var poolIDToResize string

		pools, err := Inst().V.ListStoragePools(metav1.LabelSelector{})
		dash.VerifyFatal(err, nil, "Validate list storage pools")
		dash.VerifyFatal(len(pools) > 0, true, "Validate storage pools exist")

		// pick a pool from a pools list and resize it
		poolIDToResize, err = GetPoolIDWithIOs(contexts)
		log.FailOnError(err, "error identifying pool to run test")
		dash.VerifyFatal(len(poolIDToResize) > 0, true, fmt.Sprintf("Expected poolIDToResize to not be empty, pool id to resize %s", poolIDToResize))

		poolToBeResized := pools[poolIDToResize]
		dash.VerifyFatal(poolToBeResized != nil, true, "Pool to be resized exist?")

		// px will put a new request in a queue, but in this case we can't calculate the expected size,
		// so need to wain until the ongoing operation is completed
		time.Sleep(time.Second * 60)
		stepLog = "Verify that pool resize is not in progress"
		Step(stepLog, func() {
			log.InfoD(stepLog)
			if val, err := poolResizeIsInProgress(poolToBeResized); val {
				// wait until resize is completed and get the updated pool again
				poolToBeResized, err = GetStoragePoolByUUID(poolIDToResize)
				log.FailOnError(err, fmt.Sprintf("Failed to get pool using UUID %s", poolIDToResize))
			} else {
				log.FailOnError(err, fmt.Sprintf("pool [%s] cannot be expanded due to error: %v", poolIDToResize, err))
			}
		})

		var expectedSize uint64
		var expectedSizeWithJournal uint64

		stepLog = "Calculate expected pool size and trigger pool resize"
		Step(stepLog, func() {
			log.InfoD(stepLog)
			drvSize, err := getPoolDiskSize(poolToBeResized)
			log.FailOnError(err, "error getting drive size for pool [%s]", poolToBeResized.Uuid)
			expectedSize = (poolToBeResized.TotalSize / units.GiB) + drvSize

			isjournal, err := isJournalEnabled()
			log.FailOnError(err, "Failed to check is journal enabled")

			//To-Do Need to handle the case for multiple pools
			expectedSizeWithJournal = expectedSize
			if isjournal {
				expectedSizeWithJournal = expectedSizeWithJournal - 3
			}
			log.InfoD("Current Size of the pool %s is %d", poolIDToResize, poolToBeResized.TotalSize/units.GiB)
			err = Inst().V.ExpandPool(poolIDToResize, api.SdkStoragePool_RESIZE_TYPE_RESIZE_DISK, expectedSize, true)
			dash.VerifyFatal(err, nil, "Pool expansion init successful ?")

			err = WaitForExpansionToStart(poolIDToResize)
			log.FailOnError(err, "Expansion is not started")

			storageNode, err := GetNodeWithGivenPoolID(poolIDToResize)
			log.FailOnError(err, fmt.Sprintf("Failed to get pool using UUID %s", poolIDToResize))
			err = RebootNodeAndWait(*storageNode)
			log.FailOnError(err, "Failed to reboot node and wait till it is up")
			resizeErr := waitForPoolToBeResized(expectedSize, poolIDToResize, isjournal)
			dash.VerifyFatal(resizeErr, nil, fmt.Sprintf("Expected new size to be '%d' or '%d'", expectedSize, expectedSizeWithJournal))
		})

		stepLog = "Ensure that new pool has been expanded to the expected size"
		Step(stepLog, func() {
			log.InfoD(stepLog)
			ValidateApplications(contexts)

			resizedPool, err := GetStoragePoolByUUID(poolIDToResize)
			log.FailOnError(err, fmt.Sprintf("Failed to get pool using UUID %s", poolIDToResize))
			newPoolSize := resizedPool.TotalSize / units.GiB
			isExpansionSuccess := false
			if newPoolSize >= expectedSizeWithJournal {
				isExpansionSuccess = true
			}
			dash.VerifyFatal(isExpansionSuccess, true,
				fmt.Sprintf("Expected new pool size to be %v or %v, got %v", expectedSize, expectedSizeWithJournal, newPoolSize))
		})

	})
	JustAfterEach(func() {
		defer EndTorpedoTest()
		AfterEachTest(contexts, testrailID, runID)
	})
})

var _ = Describe("{PoolAddDiskReboot}", func() {
	/*
		1. Initiate pool expansion using add-disk
		2. Trigger node reboot while expansion is in-progress
		3. Validate pool expansion once node and PX are up
	*/
	var testrailID = 51440
	// testrailID corresponds to: https://portworx.testrail.net/index.php?/cases/view/51440
	var runID int
	JustBeforeEach(func() {
		StartTorpedoTest("PoolAddDiskReboot", "Initiate pool expansion using add-disk and reboot node", nil, testrailID)
		runID = testrailuttils.AddRunsToMilestone(testrailID)
	})
	var contexts []*scheduler.Context

	stepLog := "should get the existing pool and expand it by adding a disk"

	It(stepLog, func() {
		log.InfoD(stepLog)
		contexts = make([]*scheduler.Context, 0)

		for i := 0; i < Inst().GlobalScaleFactor; i++ {
			contexts = append(contexts, ScheduleApplications(fmt.Sprintf("pooladddiskreboot-%d", i))...)
		}

		ValidateApplications(contexts)
		defer appsValidateAndDestroy(contexts)

		var poolIDToResize string

		pools, err := Inst().V.ListStoragePools(metav1.LabelSelector{})
		log.FailOnError(err, "Failed to list storage pools")
		dash.VerifyFatal(len(pools) > 0, true, "Storage pools exist?")

		// pick a pool from a pools list and resize it
		poolIDToResize, err = GetPoolIDWithIOs(contexts)
		log.FailOnError(err, "error identifying pool to run test")
		dash.VerifyFatal(len(poolIDToResize) > 0, true, fmt.Sprintf("Expected poolIDToResize to not be empty, pool id to resize %s", poolIDToResize))

		poolToBeResized := pools[poolIDToResize]
		dash.VerifyFatal(poolToBeResized != nil, true, "Pool to be resized exist?")

		// px will put a new request in a queue, but in this case we can't calculate the expected size,
		// so need to wain until the ongoing operation is completed
		stepLog = "Verify that pool resize is not in progress"
		Step(stepLog, func() {
			log.InfoD(stepLog)
			if val, err := poolResizeIsInProgress(poolToBeResized); val {
				// wait until resize is completed and get the updated pool again
				poolToBeResized, err = GetStoragePoolByUUID(poolIDToResize)
				log.FailOnError(err, fmt.Sprintf("Failed to get pool using UUID %s", poolIDToResize))
			} else {
				log.FailOnError(err, fmt.Sprintf("pool [%s] cannot be expanded due to error: %v", poolIDToResize, err))
			}
		})

		var expectedSize uint64
		var expectedSizeWithJournal uint64

		stepLog = "Calculate expected pool size and trigger pool resize"
		Step(stepLog, func() {
			drvSize, err := getPoolDiskSize(poolToBeResized)
			log.FailOnError(err, "error getting drive size for pool [%s]", poolToBeResized.Uuid)
			expectedSize = (poolToBeResized.TotalSize / units.GiB) + drvSize
			expectedSize = roundUpValue(expectedSize)
			isjournal, err := isJournalEnabled()
			log.FailOnError(err, "Failed to check is journal enabled")

			//To-Do Need to handle the case for multiple pools
			expectedSizeWithJournal = expectedSize
			if isjournal {
				expectedSizeWithJournal = expectedSizeWithJournal - 3
			}
			log.InfoD("Current Size of the pool %s is %d", poolIDToResize, poolToBeResized.TotalSize/units.GiB)
			err = Inst().V.ExpandPool(poolIDToResize, api.SdkStoragePool_RESIZE_TYPE_ADD_DISK, expectedSize, true)
			dash.VerifyFatal(err, nil, "Pool expansion init successful?")

			err = WaitForExpansionToStart(poolIDToResize)
			log.FailOnError(err, "Failed while waiting for expansion to start")

			storageNode, err := GetNodeWithGivenPoolID(poolIDToResize)
			log.FailOnError(err, fmt.Sprintf("Failed to get pool using UUID %s", poolIDToResize))
			err = RebootNodeAndWait(*storageNode)
			log.FailOnError(err, "Failed to reboot node and wait till it is up")
			resizeErr := waitForPoolToBeResized(expectedSize, poolIDToResize, isjournal)
			dash.VerifyFatal(resizeErr, nil, fmt.Sprintf("Expected new size to be '%d' or '%d' if pool has journal", expectedSize, expectedSizeWithJournal))
		})

		stepLog = "Ensure that new pool has been expanded to the expected size"
		Step(stepLog, func() {
			ValidateApplications(contexts)

			resizedPool, err := GetStoragePoolByUUID(poolIDToResize)
			log.FailOnError(err, fmt.Sprintf("Failed to get pool using UUID %s", poolIDToResize))
			newPoolSize := resizedPool.TotalSize / units.GiB
			isExpansionSuccess := false
			if newPoolSize >= expectedSizeWithJournal {
				isExpansionSuccess = true
			}
			dash.VerifyFatal(isExpansionSuccess, true,
				fmt.Sprintf("Expected new pool size to be %v or %v if pool has journal, got %v", expectedSize, expectedSizeWithJournal, newPoolSize))
		})
	})
	JustAfterEach(func() {
		defer EndTorpedoTest()
		AfterEachTest(contexts, testrailID, runID)
	})
})

var _ = Describe("{NodePoolsResizeDisk}", func() {

	/*
		1. Initiate pool expansion on multiple pools in the same node using resize-disk
		2. Validate pool expansion in all the pools
	*/
	nodePoolsExpansion("NodePoolsResizeDisk")

})

var _ = Describe("{NodePoolsAddDisk}", func() {

	/*
		1. Initiate pool expansion on multiple pools in the same node using add-disk
		2. Validate pool expansion in all the pools
	*/

	nodePoolsExpansion("NodePoolsAddDisk")

})

func nodePoolsExpansion(testName string) {

	var operation api.SdkStoragePool_ResizeOperationType
	var option string
	if testName == "NodePoolsResizeDisk" {
		operation = api.SdkStoragePool_RESIZE_TYPE_RESIZE_DISK
		option = "resize-disk"
	} else {
		operation = api.SdkStoragePool_RESIZE_TYPE_ADD_DISK
		option = "add-disk"
	}

	JustBeforeEach(func() {
		StartTorpedoTest(testName, fmt.Sprintf("Validate multi storage pools on the same node expansion  using %s option", option), nil, 0)
	})

	var (
		contexts           []*scheduler.Context
		err                error
		pools              map[string]*api.StoragePool
		poolsToBeResized   []*api.StoragePool
		nodePoolToExpanded node.Node
		nodePools          []*api.StoragePool
		eligibility        map[string]bool
	)

	stepLog := fmt.Sprintf("has to schedule apps, and expand it by %s", option)
	It(stepLog, func() {
		log.InfoD(stepLog)
		contexts = make([]*scheduler.Context, 0)

		for i := 0; i < Inst().GlobalScaleFactor; i++ {
			contexts = append(contexts, ScheduleApplications(fmt.Sprintf("nodepools-%s-%d", option, i))...)
		}

		ValidateApplications(contexts)
		defer appsValidateAndDestroy(contexts)

		pools, err = Inst().V.ListStoragePools(metav1.LabelSelector{})
		log.FailOnError(err, "Failed to list storage pools")

		stNodes := node.GetStorageNodes()

		//getting the eligible pools of the node to initiate expansion
		for _, stNode := range stNodes {
			nodePools = stNode.Pools
			nodePoolToExpanded = stNode
			eligibility, err = GetPoolExpansionEligibility(&stNode)
			log.FailOnError(err, "error checking node [%s] expansion criteria", stNode.Name)
			if len(nodePools) > 1 && eligibility[stNode.Id] {
				for _, p := range nodePools {
					if eligibility[p.Uuid] {
						poolsToBeResized = append(poolsToBeResized, pools[p.Uuid])
					}
				}
				if len(poolsToBeResized) > 1 {
					break
				}
			}
		}
		dash.VerifyFatal(len(poolsToBeResized) > 1, true, fmt.Sprintf("verify Node [%s] has multiple storage pools to initiate expansion", nodePoolToExpanded.Name))

		// px will put a new request in a queue, but in this case we can't calculate the expected size,
		// so need to wait until the ongoing operation is completed
		stepLog = "Verify that pool resize is not in progress"
		Step(stepLog, func() {
			log.InfoD(stepLog)
			for _, poolToBeResized := range poolsToBeResized {
				poolIDToResize := poolToBeResized.Uuid
				if val, err := poolResizeIsInProgress(poolToBeResized); val {
					// wait until resize is completed and get the updated pool again
					poolToBeResized, err = GetStoragePoolByUUID(poolIDToResize)
					log.FailOnError(err, fmt.Sprintf("Failed to get pool using UUID %s", poolIDToResize))
				} else {
					log.FailOnError(err, fmt.Sprintf("pool [%s] cannot be expanded due to error: %v", poolIDToResize, err))
				}
			}
		})

		var expectedSize uint64
		var expectedSizeWithJournal uint64
		poolsExpectedSizeMap := make(map[string]uint64)
		isjournal, err := isJournalEnabled()
		log.FailOnError(err, "Failed to check is Journal Enabled")
		stepLog = fmt.Sprintf("Calculate expected pool size and trigger pool resize for %s", nodePoolToExpanded.Name)
		Step(stepLog, func() {

			for _, poolToBeResized := range poolsToBeResized {
				drvSize, err := getPoolDiskSize(poolToBeResized)
				log.FailOnError(err, fmt.Sprintf("error getting drive size for pool [%s]", poolToBeResized.Uuid))
				expectedSize = (poolToBeResized.TotalSize / units.GiB) + drvSize
				poolsExpectedSizeMap[poolToBeResized.Uuid] = expectedSize

				//To-Do Need to handle the case for multiple pools
				expectedSizeWithJournal = expectedSize
				if isjournal {
					expectedSizeWithJournal = expectedSizeWithJournal - 3
				}
				log.InfoD("Current Size of the pool %s is %d", poolToBeResized.Uuid, poolToBeResized.TotalSize/units.GiB)
				err = Inst().V.ExpandPool(poolToBeResized.Uuid, operation, expectedSize, false)
				dash.VerifyFatal(err, nil, fmt.Sprintf("Pool %s expansion init succesful?", poolToBeResized.Uuid))
				err = WaitForExpansionToStart(poolToBeResized.Uuid)
				//this condition is skip error where drive is size is small and resize completes very fast
				if err != nil {
					expandedPool, err := GetStoragePoolByUUID(poolToBeResized.Uuid)
					log.FailOnError(err, fmt.Sprintf("error getting pool using uuid [%s]", poolToBeResized.Uuid))
					if expandedPool.LastOperation.Status == api.SdkStoragePool_OPERATION_SUCCESSFUL {
						// storage pool resize expansion completed
						err = nil
					}
				}
				log.FailOnError(err, "pool expansion not started")
			}

			for poolUUID, expectedSize := range poolsExpectedSizeMap {
				resizeErr := waitForPoolToBeResized(expectedSize, poolUUID, isjournal)
				expectedSizeWithJournal = expectedSize
				if isjournal {
					expectedSizeWithJournal = expectedSizeWithJournal - 3
				}
				log.FailOnError(resizeErr, fmt.Sprintf("Expected new size to be '%d' or '%d'", expectedSize, expectedSizeWithJournal))
			}

		})

		stepLog = "Ensure that pools have been expanded to the expected size"
		Step(stepLog, func() {
			log.InfoD(stepLog)
			ValidateApplications(contexts)
			for poolUUID, expectedSize := range poolsExpectedSizeMap {
				resizedPool, err := GetStoragePoolByUUID(poolUUID)
				log.FailOnError(err, fmt.Sprintf("Failed to get pool using UUID  %s", poolUUID))
				newPoolSize := resizedPool.TotalSize / units.GiB
				isExpansionSuccess := false
				expectedSizeWithJournal = expectedSize
				if isjournal {
					expectedSizeWithJournal = expectedSizeWithJournal - 3
				}
				if newPoolSize >= expectedSizeWithJournal {
					isExpansionSuccess = true
				}
				dash.VerifyFatal(isExpansionSuccess, true, fmt.Sprintf("Expected new pool size to be %v or %v, got %v", expectedSize, expectedSizeWithJournal, newPoolSize))
			}

		})
	})
	JustAfterEach(func() {
		defer EndTorpedoTest()
		AfterEachTest(contexts)
	})
}

var _ = Describe("{AddNewPoolWhileRebalance}", func() {
	//AddNewPoolWhileRebalance:
	//
	//step1: create volume repl=2, and get its pool P1 on n1 and p2 on n2
	//
	//step2: feed 10GB I/O on the volume
	//
	//step3: After I/O expand the pool p1 when p1 is rebalancing add a new drive with different size
	//so that a new pool would be created
	//
	//step4: validate the pool and the data
	var testrailID = 51441
	// testrailID corresponds to: https://portworx.testrail.net/index.php?/cases/view/51441
	var (
		runID                int
		contexts             []*scheduler.Context
		poolIDToResize       string
		poolToBeResized      *api.StoragePool
		currentTotalPoolSize uint64
		err                  error
		nodeSelected         node.Node
		pools                map[string]*api.StoragePool
		volSelected          *volume.Volume
	)

	JustBeforeEach(func() {
		StartTorpedoTest("AddNewPoolWhileRebalance", "Validate adding new storage pool while another pool rebalancing", nil, testrailID)
		runID = testrailuttils.AddRunsToMilestone(testrailID)
	})

	stepLog := "has to schedule apps, and expand it by resizing a disk"
	It(stepLog, func() {
		log.InfoD(stepLog)
		contexts = make([]*scheduler.Context, 0)

		for i := 0; i < Inst().GlobalScaleFactor; i++ {
			contexts = append(contexts, ScheduleApplications(fmt.Sprintf("addnewpoolrebal-%d", i))...)
		}

		ValidateApplications(contexts)
		defer appsValidateAndDestroy(contexts)

		stNodes := node.GetStorageNodes()

		volSelected, err = getVolumeWithMinimumSize(contexts, 10)
		log.FailOnError(err, "error identifying volume")
		log.Infof("%+v", volSelected)
		rs, err := Inst().V.GetReplicaSets(volSelected)
		log.FailOnError(err, fmt.Sprintf("error getting replica sets for vol %s", volSelected.Name))
		attachedNodeID := rs[0].Nodes[0]
		volumePools := rs[0].PoolUuids
		for _, stNode := range stNodes {
			if stNode.Id == attachedNodeID {
				nodeSelected = stNode
			}
		}

		if &nodeSelected == nil {
			dash.VerifyFatal(false, true, "unable to identify the node for add new pool")
		}
	poolloop:
		for _, volPool := range volumePools {
			for _, nodePool := range nodeSelected.Pools {
				if nodePool.Uuid == volPool {
					poolIDToResize = nodePool.Uuid
					break poolloop
				}
			}
		}
		dash.Infof("selected node %s, pool %s", nodeSelected.Name, poolIDToResize)
		poolToBeResized, err = GetStoragePoolByUUID(poolIDToResize)
		log.FailOnError(err, "unable to get pool using UUID")
		currentTotalPoolSize = poolToBeResized.TotalSize / units.GiB
		pools, err = Inst().V.ListStoragePools(metav1.LabelSelector{})
		log.FailOnError(err, "error getting storage pools")
		existingPoolsCount := len(pools)
		///creating a spec to perform add  drive
		driveSpecs, err := GetCloudDriveDeviceSpecs()
		log.FailOnError(err, "Error getting cloud drive specs")

		minSpecSize := uint64(math.MaxUint64)
		var specSize uint64
		for _, s := range driveSpecs {
			specParams := strings.Split(s, ",")
			for _, param := range specParams {
				if strings.Contains(param, "size") {
					val := strings.Split(param, "=")[1]
					specSize, err = strconv.ParseUint(val, 10, 64)
					log.FailOnError(err, "Error converting size to uint64")
					if specSize < minSpecSize {
						minSpecSize = specSize
					}
				}
			}
		}

		deviceSpec := driveSpecs[0]
		deviceSpecParams := strings.Split(deviceSpec, ",")
		paramsArr := make([]string, 0)
		for _, param := range deviceSpecParams {
			if strings.Contains(param, "size") {
				paramsArr = append(paramsArr, fmt.Sprintf("size=%d,", minSpecSize/2))
			} else {
				paramsArr = append(paramsArr, param)
			}
		}
		newSpec := strings.Join(paramsArr, ",")
		expandedExpectedPoolSize := currentTotalPoolSize + specSize

		stepLog = fmt.Sprintf("Verify that pool %s can be expanded", poolIDToResize)
		Step(stepLog, func() {
			log.InfoD(stepLog)
			isPoolHealthy, err := poolResizeIsInProgress(poolToBeResized)
			log.FailOnError(err, fmt.Sprintf("pool [%s] cannot be expanded due to error: %v", poolIDToResize, err))
			dash.VerifyFatal(isPoolHealthy, true, "Verify pool before expansion")
		})

		stepLog = fmt.Sprintf("Trigger pool %s resize by add-disk", poolIDToResize)
		Step(stepLog, func() {
			log.InfoD(stepLog)
			dash.VerifyFatal(err, nil, "Validate is journal enabled check")
			err = Inst().V.ExpandPool(poolIDToResize, api.SdkStoragePool_RESIZE_TYPE_ADD_DISK, expandedExpectedPoolSize, false)
			log.FailOnError(err, "failed to initiate pool expansion")
		})

		stepLog = fmt.Sprintf("Ensure that pool %s rebalance started and add new pool to the node %s", poolIDToResize, nodeSelected.Name)
		Step(stepLog, func() {
			log.InfoD(stepLog)
			t := func() (interface{}, bool, error) {
				expandedPool, err := GetStoragePoolByUUID(poolIDToResize)
				if err != nil {
					return nil, true, fmt.Errorf("error getting pool by using id %s", poolIDToResize)
				}

				if expandedPool == nil {
					return nil, false, fmt.Errorf("expanded pool value is nil")
				}
				if expandedPool.LastOperation != nil {
					log.Infof("Pool Resize Status : %v, Message : %s", expandedPool.LastOperation.Status, expandedPool.LastOperation.Msg)
					if expandedPool.LastOperation.Status == api.SdkStoragePool_OPERATION_IN_PROGRESS &&
						(strings.Contains(expandedPool.LastOperation.Msg, "Storage rebalance is running") || strings.Contains(expandedPool.LastOperation.Msg, "Rebalance in progress")) {
						return nil, false, nil
					}
					if expandedPool.LastOperation.Status == api.SdkStoragePool_OPERATION_FAILED {
						return nil, false, fmt.Errorf("PoolResize has failed. Error: %s", expandedPool.LastOperation)
					}

				}
				return nil, true, fmt.Errorf("pool status not updated")
			}
			_, err = task.DoRetryWithTimeout(t, 5*time.Minute, 10*time.Second)
			log.FailOnError(err, "Error checking pool rebalance")

			err = Inst().V.RefreshDriverEndpoints()
			log.FailOnError(err, "error refreshing driver end points")
			nodeName := nodeSelected.Name
			nodeSelected, err = node.GetNodeByName(nodeSelected.Name)
			log.FailOnError(err, "error getting node using name [%s]", nodeName)
			err = Inst().V.AddCloudDrive(&nodeSelected, newSpec, -1)
			log.FailOnError(err, fmt.Sprintf("Add cloud drive failed on node %s", nodeSelected.Name))
			//validating add-disk rebalance
			isjournal, err := isJournalEnabled()
			log.FailOnError(err, "is journal enabled check failed")
			err = waitForPoolToBeResized(expandedExpectedPoolSize, poolIDToResize, isjournal)
			log.FailOnError(err, "Error waiting for poor resize")

			//validating new pool rebalance
			log.InfoD("Validate pool rebalance after drive add")
			err = ValidateDriveRebalance(nodeSelected)
			if err != nil && strings.Contains(err.Error(), "Device already exists") {
				log.Infof("new pool with spec [%s] created.", newSpec)
				err = nil
			}
			log.FailOnError(err, fmt.Sprintf("pool %s rebalance failed", poolIDToResize))

			resizedPool, err := GetStoragePoolByUUID(poolIDToResize)
			log.FailOnError(err, fmt.Sprintf("error get pool using UUID %s", poolIDToResize))
			newPoolSize := resizedPool.TotalSize / units.GiB
			isExpansionSuccess := false
			expectedSizeWithJournal := expandedExpectedPoolSize - 3

			if newPoolSize >= expectedSizeWithJournal {
				isExpansionSuccess = true
			}
			dash.VerifyFatal(isExpansionSuccess, true, fmt.Sprintf("expected new pool size to be %v or %v, got %v", expandedExpectedPoolSize, expectedSizeWithJournal, newPoolSize))
			pools, err = Inst().V.ListStoragePools(metav1.LabelSelector{})
			log.FailOnError(err, "error getting storage pools")

			dash.VerifyFatal(len(pools), existingPoolsCount+1, "Validate new pool is created")
			ValidateApplications(contexts)
			for _, stNode := range stNodes {
				status, err := Inst().V.GetNodeStatus(stNode)
				log.FailOnError(err, fmt.Sprintf("Error getting PX status of node %s", stNode.Name))
				dash.VerifySafely(*status, api.Status_STATUS_OK, fmt.Sprintf("validate PX status on node %s", stNode.Name))
			}
		})

	})
	JustAfterEach(func() {
		defer EndTorpedoTest()
		AfterEachTest(contexts, testrailID, runID)
	})
})

func roundUpValue(toRound uint64) uint64 {

	if toRound%10 == 0 {
		return toRound
	}
	rs := (10 - toRound%10) + toRound
	return rs

}

func poolResizeIsInProgress(poolToBeResized *api.StoragePool) (bool, error) {
	if poolToBeResized.LastOperation != nil {
		f := func() (interface{}, bool, error) {
			pools, err := Inst().V.ListStoragePools(metav1.LabelSelector{})
			if err != nil || len(pools) == 0 {
				return nil, true, fmt.Errorf("error getting pools list, err %v", err)
			}

			updatedPoolToBeResized := pools[poolToBeResized.Uuid]
			if updatedPoolToBeResized == nil {
				return nil, false, fmt.Errorf("error getting pool with given pool id %s", poolToBeResized.Uuid)
			}

			if updatedPoolToBeResized.LastOperation.Status != api.SdkStoragePool_OPERATION_SUCCESSFUL {
				log.Infof("Current pool status : %v", updatedPoolToBeResized.LastOperation)
				if updatedPoolToBeResized.LastOperation.Status == api.SdkStoragePool_OPERATION_FAILED {
					return nil, false, fmt.Errorf("PoolResize has failed. Error: %s", updatedPoolToBeResized.LastOperation)
				}
				log.Infof("Pool Resize is already in progress: %v", updatedPoolToBeResized.LastOperation)
				return nil, true, nil
			}
			return nil, false, nil
		}

		_, err := task.DoRetryWithTimeout(f, poolResizeTimeout, retryTimeout)
		if err != nil {
			return false, err
		}
	}

	stNode, err := GetNodeWithGivenPoolID(poolToBeResized.Uuid)
	if err != nil {
		return false, err
	}

	t := func() (interface{}, bool, error) {
		status, err := Inst().V.GetNodePoolsStatus(*stNode)
		if err != nil {
			return "", false, err
		}
		currStatus := status[poolToBeResized.Uuid]

		if currStatus == "Offline" {
			return "", true, fmt.Errorf("pool [%s] has current status [%s].Waiting rebalance to complete if in-progress", poolToBeResized.Uuid, currStatus)
		}
		return "", false, nil
	}

	_, err = task.DoRetryWithTimeout(t, 120*time.Minute, 2*time.Second)
	if err != nil {
		return false, err
	}

	return true, nil
}

func waitForPoolToBeResized(expectedSize uint64, poolIDToResize string, isJournalEnabled bool) error {

	currentLastMsg := ""
	f := func() (interface{}, bool, error) {
		expandedPool, err := GetStoragePoolByUUID(poolIDToResize)
		if err != nil {
			return nil, true, fmt.Errorf("error getting pool by using id %s", poolIDToResize)
		}

		if expandedPool == nil {
			return nil, false, fmt.Errorf("expanded pool value is nil")
		}
		if expandedPool.LastOperation != nil {
			log.Infof("Pool Resize Status : %v, Message : %s", expandedPool.LastOperation.Status, expandedPool.LastOperation.Msg)
			if expandedPool.LastOperation.Status == api.SdkStoragePool_OPERATION_FAILED {
				return nil, false, fmt.Errorf("pool %s expansion has failed. Error: %s", poolIDToResize, expandedPool.LastOperation)
			}
			if expandedPool.LastOperation.Status == api.SdkStoragePool_OPERATION_PENDING {
				return nil, true, fmt.Errorf("pool %s is in pending state, waiting to start", poolIDToResize)
			}
			if expandedPool.LastOperation.Status == api.SdkStoragePool_OPERATION_IN_PROGRESS {
				if strings.Contains(expandedPool.LastOperation.Msg, "Rebalance in progress") {
					if currentLastMsg == expandedPool.LastOperation.Msg {
						return nil, false, fmt.Errorf("pool reblance is not progressing")
					}
					currentLastMsg = expandedPool.LastOperation.Msg
					return nil, true, fmt.Errorf("wait for pool rebalance to complete")
				}

				if strings.Contains(expandedPool.LastOperation.Msg, "No pending operation pool status: Maintenance") ||
					strings.Contains(expandedPool.LastOperation.Msg, "Storage rebalance complete pool status: Maintenance") {
					return nil, false, nil
				}

				return nil, true, fmt.Errorf("waiting for pool status to update")
			}
		}
		newPoolSize := expandedPool.TotalSize / units.GiB

		expectedSizeWithJournal := expectedSize
		if isJournalEnabled {
			expectedSizeWithJournal = expectedSizeWithJournal - 3
		}
		if newPoolSize >= expectedSizeWithJournal {
			// storage pool resize has been completed
			return nil, false, nil
		}
		return nil, true, fmt.Errorf("pool has not been resized to %d or %d yet. Waiting...Current size is %d", expectedSize, expectedSizeWithJournal, newPoolSize)
	}

	_, err := task.DoRetryWithTimeout(f, poolResizeTimeout, retryTimeout)
	return err
}

func getPoolLastOperation(poolID string) (*api.StoragePoolOperation, error) {
	log.Infof(fmt.Sprintf("Getting pool status for %s", poolID))
	f := func() (interface{}, bool, error) {
		pool, err := GetStoragePoolByUUID(poolID)
		if err != nil {
			return nil, true, fmt.Errorf("error getting pool by using id %s", poolID)
		}

		if pool == nil {
			return nil, false, fmt.Errorf("pool value is nil")
		}
		if pool.LastOperation != nil {
			return pool.LastOperation, false, nil
		}
		return nil, true, fmt.Errorf("pool status not updated")
	}

	var poolLastOperation *api.StoragePoolOperation
	poolStatus, err := task.DoRetryWithTimeout(f, poolResizeTimeout, retryTimeout)
	if err != nil {
		return nil, err
	}
	poolLastOperation = poolStatus.(*api.StoragePoolOperation)
	return poolLastOperation, err
}

func isJournalEnabled() (bool, error) {
	storageSpec, err := Inst().V.GetStorageSpec()
	if err != nil {
		return false, err
	}
	jDev := storageSpec.GetJournalDev()
	if jDev != "" {
		log.Infof("JournalDev: %s", jDev)
		return true, nil
	}
	return false, nil
}

var _ = Describe("{PoolAddDrive}", func() {

	/*
		Add Drive using legacy add drive feature
	*/
	var testrailID = 2017
	// testrailID corresponds to: https://portworx.testrail.net/index.php?/cases/view/2017
	var runID int
	JustBeforeEach(func() {
		StartTorpedoTest("PoolAddDrive", "Initiate pool expansion using add-drive", nil, testrailID)
		runID = testrailuttils.AddRunsToMilestone(testrailID)
	})
	var contexts []*scheduler.Context

	stepLog := "should get the existing storage node and expand the pool by adding a drive"

	It(stepLog, func() {
		log.InfoD(stepLog)
		contexts = make([]*scheduler.Context, 0)
		for i := 0; i < Inst().GlobalScaleFactor; i++ {
			contexts = append(contexts, ScheduleApplications(fmt.Sprintf("pooladddrive-%d", i))...)
		}
		ValidateApplications(contexts)
		defer appsValidateAndDestroy(contexts)

		stNode, err := GetRandomNodeWithPoolIOs(contexts)
		log.FailOnError(err, "error identifying node to run test")
		err = addCloudDrive(stNode, -1)
		log.FailOnError(err, "error adding cloud drive")

	})
	JustAfterEach(func() {
		defer EndTorpedoTest()
		AfterEachTest(contexts, testrailID, runID)
	})
})

var _ = Describe("{AddDriveAndPXRestart}", func() {
	//1) Deploy px with cloud drive.
	//2) Create a volume on that pool and write some data on the volume.
	//3) Expand pool by adding cloud drives.
	//4) Restart px service where the pool is present.
	var testrailID = 2014
	// testrailID corresponds to: https://portworx.testrail.net/index.php?/cases/view/2014
	var runID int

	JustBeforeEach(func() {
		StartTorpedoTest("AddDriveAndPXRestart", "Initiate pool expansion using add-drive and restart PX", nil, testrailID)
		runID = testrailuttils.AddRunsToMilestone(testrailID)
	})
	var contexts []*scheduler.Context

	stepLog := "should get the existing storage node and expand the pool by adding a drive"

	It(stepLog, func() {
		log.InfoD(stepLog)
		contexts = make([]*scheduler.Context, 0)
		for i := 0; i < Inst().GlobalScaleFactor; i++ {
			contexts = append(contexts, ScheduleApplications(fmt.Sprintf("pladddrvrestrt-%d", i))...)
		}
		ValidateApplications(contexts)
		defer appsValidateAndDestroy(contexts)

		stNode, err := GetRandomNodeWithPoolIOs(contexts)
		log.FailOnError(err, "error identifying node to run test")
		err = addCloudDrive(stNode, -1)
		log.FailOnError(err, "error adding cloud drive")
		stepLog = fmt.Sprintf("Restart PX on node %s", stNode.Name)
		Step(stepLog, func() {
			log.InfoD(stepLog)
			err := Inst().V.RestartDriver(stNode, nil)
			log.FailOnError(err, fmt.Sprintf("error restarting px on node %s", stNode.Name))
			err = Inst().V.WaitDriverUpOnNode(stNode, 5*time.Minute)
			log.FailOnError(err, fmt.Sprintf("Driver is down on node %s", stNode.Name))
			dash.VerifyFatal(err == nil, true, fmt.Sprintf("PX is up after restarting on node %s", stNode.Name))
		})
	})
	JustAfterEach(func() {
		defer EndTorpedoTest()
		AfterEachTest(contexts, testrailID, runID)
	})

})

var _ = Describe("{AddDriveWithPXRestart}", func() {
	//1) Deploy px with cloud drive.
	//2) Create a volume on that pool and write some data on the volume.
	//3) Expand pool by adding cloud drives.
	//4) Restart px service where the pool expansion is in-progress
	//5) Verify total pool count after addition of cloud drive of same spec with PX restart

	var testrailID = 50632
	// testrailID corresponds to: https://portworx.testrail.net/index.php?/cases/view/50632
	var runID int

	JustBeforeEach(func() {
		StartTorpedoTest("AddDriveWithPXRestart", "Initiate pool expansion using add-drive and restart PX while it is in progress", nil, testrailID)
		runID = testrailuttils.AddRunsToMilestone(testrailID)
	})
	var contexts []*scheduler.Context

	stepLog := "should get the existing storage node and expand the pool by adding a drive"

	It(stepLog, func() {
		log.InfoD(stepLog)
		contexts = make([]*scheduler.Context, 0)
		for i := 0; i < Inst().GlobalScaleFactor; i++ {
			contexts = append(contexts, ScheduleApplications(fmt.Sprintf("pladddrvwrst-%d", i))...)
		}
		ValidateApplications(contexts)
		defer appsValidateAndDestroy(contexts)

		var initialPoolCount int
		stNode, err := GetRandomNodeWithPoolIOs(contexts)
		log.FailOnError(err, "error identifying node to run test")
		pools, err := Inst().V.ListStoragePools(metav1.LabelSelector{})
		log.FailOnError(err, "error getting pools list")
		dash.VerifyFatal(len(pools) > 0, true, "Verify pools exist")
		initialPoolCount = len(pools)

		var currentTotalPoolSize uint64
		var specSize uint64
		for _, pool := range pools {
			currentTotalPoolSize += pool.GetTotalSize() / units.GiB
		}

		driveSpecs, err := GetCloudDriveDeviceSpecs()
		log.FailOnError(err, "Error getting cloud drive specs")
		deviceSpec := driveSpecs[0]
		deviceSpecParams := strings.Split(deviceSpec, ",")

		for _, param := range deviceSpecParams {
			if strings.Contains(param, "size") {
				val := strings.Split(param, "=")[1]
				specSize, err = strconv.ParseUint(val, 10, 64)
				log.FailOnError(err, "Error converting size to uint64")
			}
		}
		expectedTotalPoolSize := currentTotalPoolSize + specSize

		stepLog := "Initiate add cloud drive and restart PX"
		Step(stepLog, func() {
			log.InfoD(stepLog)
			err = Inst().V.AddCloudDrive(&stNode, deviceSpec, -1)
			log.FailOnError(err, fmt.Sprintf("Add cloud drive failed on node %s", stNode.Name))
			time.Sleep(5 * time.Second)
			log.Infof(fmt.Sprintf("Restarting volume drive on node [%s]", stNode.Name))
			err = Inst().V.RestartDriver(stNode, nil)
			log.FailOnError(err, fmt.Sprintf("error restarting px on node %s", stNode.Name))
			err = Inst().V.WaitDriverUpOnNode(stNode, addDriveUpTimeOut)
			log.FailOnError(err, fmt.Sprintf("Driver is down on node %s", stNode.Name))
			log.InfoD("Validate pool rebalance after drive add and px restart")
			err = ValidateDriveRebalance(stNode)
			log.FailOnError(err, "Pool re-balance failed")
			dash.VerifyFatal(err == nil, true, "PX is up after add drive with vol driver restart")

			var finalPoolCount int
			var newTotalPoolSize uint64
			pools, err := Inst().V.ListStoragePools(metav1.LabelSelector{})
			log.FailOnError(err, "error getting pools list")
			dash.VerifyFatal(len(pools) > 0, true, "Verify pools exist")
			for _, pool := range pools {
				newTotalPoolSize += pool.GetTotalSize() / units.GiB
			}
			finalPoolCount = len(pools)
			dash.VerifyFatal(newTotalPoolSize, expectedTotalPoolSize, fmt.Sprintf("Validate total pool size after add cloud drive on node %s", stNode.Name))
			dash.VerifyFatal(initialPoolCount+1 == finalPoolCount, true, fmt.Sprintf("Total pool count after cloud drive add with PX restart Expected:[%d] Got:[%d]", initialPoolCount, finalPoolCount))
		})

	})
	JustAfterEach(func() {
		defer EndTorpedoTest()
		AfterEachTest(contexts, testrailID, runID)
	})

})

var _ = Describe("{PoolAddDriveVolResize}", func() {
	//1) Deploy px with cloud drive.
	//2) Create a volume on that pool and write some data on the volume.
	//3) Expand pool by adding cloud drives.
	//4) expand the volume to the resized pool
	var testrailID = 2018
	// testrailID corresponds to: https://portworx.testrail.net/index.php?/cases/view/2018
	var runID int
	JustBeforeEach(func() {
		StartTorpedoTest("PoolAddDriveVolResize", "pool expansion using add-drive and expand volume to the pool", nil, testrailID)
		runID = testrailuttils.AddRunsToMilestone(testrailID)
	})
	var contexts []*scheduler.Context

	stepLog := "should get the existing storage node and expand the pool by adding a drive"

	It(stepLog, func() {
		log.InfoD(stepLog)
		contexts = make([]*scheduler.Context, 0)
		for i := 0; i < Inst().GlobalScaleFactor; i++ {
			contexts = append(contexts, ScheduleApplications(fmt.Sprintf("pooladdvolrz-%d", i))...)
		}
		ValidateApplications(contexts)
		defer appsValidateAndDestroy(contexts)

		stNodes := node.GetStorageNodes()
		if len(stNodes) == 0 {
			dash.VerifyFatal(len(stNodes) > 0, true, "Storage nodes found?")
		}
		volSelected, err := getVolumeWithMinimumSize(contexts, 10)
		log.FailOnError(err, "error identifying volume")
		appVol, err := Inst().V.InspectVolume(volSelected.ID)
		log.FailOnError(err, fmt.Sprintf("err inspecting vol : %s", volSelected.ID))
		volNodes := appVol.ReplicaSets[0].Nodes
		var stNode node.Node
		for _, n := range stNodes {
			nodeExist := false
			for _, vn := range volNodes {
				if n.Id == vn {
					nodeExist = true
				}
			}
			if !nodeExist {
				stNode = n
				break
			}
		}
		selectedPool := stNode.StoragePools[0]
		err = addCloudDrive(stNode, selectedPool.ID)
		log.FailOnError(err, "error adding cloud drive")
		stepLog = "Expand volume to the expanded pool"
		Step(stepLog, func() {
			log.InfoD(stepLog)
			currRep, err := Inst().V.GetReplicationFactor(volSelected)
			log.FailOnError(err, fmt.Sprintf("err getting repl factor for  vol : %s", volSelected.Name))
			opts := volume.Options{
				ValidateReplicationUpdateTimeout: replicationUpdateTimeout,
			}
			newRep := currRep
			if currRep == 3 {
				newRep = currRep - 1
				err = Inst().V.SetReplicationFactor(volSelected, newRep, nil, nil, true, opts)
				log.FailOnError(err, fmt.Sprintf("err setting repl factor  to %d for  vol : %s", newRep, volSelected.Name))
			}
			log.InfoD(fmt.Sprintf("setting repl factor  to %d for  vol : %s", newRep+1, volSelected.Name))
			err = Inst().V.SetReplicationFactor(volSelected, newRep+1, []string{stNode.Id}, []string{selectedPool.Uuid}, true, opts)
			log.FailOnError(err, fmt.Sprintf("err setting repl factor  to %d for  vol : %s", newRep+1, volSelected.Name))
			dash.VerifyFatal(err == nil, true, fmt.Sprintf("vol %s expanded successfully on node %s", volSelected.Name, stNode.Name))
			//Reverting to original rep for volume validation
			if currRep < 3 {
				err = Inst().V.SetReplicationFactor(volSelected, currRep, nil, nil, true, opts)
				log.FailOnError(err, fmt.Sprintf("err setting repl factor to %d for vol : %s", newRep, volSelected.Name))
			}
		})

	})
	JustAfterEach(func() {
		defer EndTorpedoTest()
		AfterEachTest(contexts, testrailID, runID)
	})
})

var _ = Describe("{AddDriveMaintenanceMode}", func() {
	/*
		1.Put node in maintenance mode
		2. Perform add drive operatiom
		3. Validate add drive failed
		4.Exit node from maintenance mode
	*/
	var testrailID = 2013
	// testrailID corresponds to: https://portworx.testrail.net/index.php?/cases/view/2013
	var runID int
	JustBeforeEach(func() {
		StartTorpedoTest("AddDriveMaintenanceMode", "pool expansion using add-drive when node is in maintenance mode", nil, testrailID)
		runID = testrailuttils.AddRunsToMilestone(testrailID)
	})
	var contexts []*scheduler.Context

	stepLog := "should get the existing storage node and put it in maintenance mode"

	It(stepLog, func() {
		log.InfoD(stepLog)
		contexts = make([]*scheduler.Context, 0)
		for i := 0; i < Inst().GlobalScaleFactor; i++ {
			contexts = append(contexts, ScheduleApplications(fmt.Sprintf("adddrvmnt-%d", i))...)
		}
		ValidateApplications(contexts)
		defer appsValidateAndDestroy(contexts)

		stNode, err := GetRandomNodeWithPoolIOs(contexts)
		log.FailOnError(err, "error identifying node to run test")
		err = Inst().V.EnterMaintenance(stNode)
		log.FailOnError(err, fmt.Sprintf("fail to enter node %s in maintenance mode", stNode.Name))
		status, err := Inst().V.GetNodeStatus(stNode)
		log.Infof(fmt.Sprintf("Node %s status %s", stNode.Name, status.String()))
		defer func() {
			status, err := Inst().V.GetNodeStatus(stNode)
			log.FailOnError(err, fmt.Sprintf("error getting node %s status", stNode.Name))
			log.InfoD(fmt.Sprintf("Node %s status %s", stNode.Name, status.String()))
			if *status == api.Status_STATUS_MAINTENANCE {
				log.InfoD(fmt.Sprintf("Exiting maintenance mode on node %s", stNode.Name))
				err = Inst().V.ExitMaintenance(stNode)
				log.FailOnError(err, fmt.Sprintf("fail to exit node %s in maintenance mode", stNode.Name))
				status, err = Inst().V.GetNodeStatus(stNode)
				log.FailOnError(err, fmt.Sprintf("err getting node [%s] status", stNode.Name))
				log.Infof(fmt.Sprintf("Node %s status %s after exit", stNode.Name, status.String()))
			}
		}()
		stepLog = fmt.Sprintf("add cloud drive to the node %s", stNode.Name)
		Step(stepLog, func() {
			log.InfoD(stepLog)
			err = addCloudDrive(stNode, -1)
			if err != nil {
				errStr := err.Error()
				res := strings.Contains(errStr, "node in maintenance mode") || strings.Contains(errStr, "couldn't get: /adddrive")
				dash.VerifySafely(res, true, fmt.Sprintf("Add drive failed when node [%s] is in maintenance mode. Error: %s", stNode.Name, errStr))
			} else {
				dash.VerifyFatal(err == nil, false, fmt.Sprintf("Add drive succeeded whien node [%s] is in maintenance mode", stNode.Name))
			}
		})
	})

	JustAfterEach(func() {
		defer EndTorpedoTest()
		AfterEachTest(contexts, testrailID, runID)
	})
})

var _ = Describe("{AddDriveStoragelessAndResize}", func() {
	var testrailID = 50617
	// testrailID corresponds to: https://portworx.testrail.net/index.php?/cases/view/2017
	var runID int
	JustBeforeEach(func() {
		StartTorpedoTest("AddDriveStorageless", "Initiate add-drive to storageless node and pool expansion", nil, testrailID)
		runID = testrailuttils.AddRunsToMilestone(testrailID)
	})
	var contexts []*scheduler.Context

	stepLog := "should get the storageless node and add a drive"

	It(stepLog, func() {
		log.InfoD(stepLog)
		contexts = make([]*scheduler.Context, 0)
		for i := 0; i < Inst().GlobalScaleFactor; i++ {
			contexts = append(contexts, ScheduleApplications(fmt.Sprintf("adddrvsl-%d", i))...)
		}
		ValidateApplications(contexts)
		defer appsValidateAndDestroy(contexts)

		slNodes := node.GetStorageLessNodes()
		if len(slNodes) == 0 {
			dash.VerifyFatal(len(slNodes) > 0, true, "Storage less nodes found?")
		}

		slNode := GetRandomStorageLessNode(slNodes)

		isDMthin, err := IsDMthin()
		log.FailOnError(err, "error verifying if set up is DMTHIN enabled")

		if isDMthin {
			err = AddMetadataDisk(slNode)
			log.FailOnError(err, "error while adding metadata disk")
		}

		err = addCloudDrive(slNode, -1)
		log.FailOnError(err, "error adding cloud drive")
		err = Inst().V.RefreshDriverEndpoints()
		log.FailOnError(err, "error refreshing end points")
		stNodes := node.GetStorageNodes()
		var stNode node.Node
		for _, n := range stNodes {
			if n.Id == slNode.Id {
				stNode = n
				break
			}
		}
		dash.VerifyFatal(stNode.Name != "", true, fmt.Sprintf("Verify node %s is converted to storage node", slNode.Name))

		poolToResize := stNode.Pools[0]

		dash.VerifyFatal(poolToResize != nil, true, fmt.Sprintf("Is pool identified from stroage node %s?", stNode.Name))

		pools, err := Inst().V.ListStoragePools(metav1.LabelSelector{})
		log.FailOnError(err, "error getting pools list")

		poolToBeResized := pools[poolToResize.Uuid]
		dash.VerifyFatal(poolToBeResized != nil, true, "Pool to be resized exist?")

		// px will put a new request in a queue, but in this case we can't calculate the expected size,
		// so need to wain until the ongoing operation is completed
		time.Sleep(time.Second * 60)
		stepLog = "Verify that pool resize is not in progress"
		Step(stepLog, func() {
			log.InfoD(stepLog)
			_, err := poolResizeIsInProgress(poolToBeResized)
			log.FailOnError(err, fmt.Sprintf("pool [%s] cannot be expanded due to error: %v", poolToBeResized.Uuid, err))
		})

		var expectedSize uint64
		var expectedSizeWithJournal uint64

		stepLog = "Calculate expected pool size and trigger pool expansion by resize-disk "
		Step(stepLog, func() {
			log.InfoD(stepLog)
			expectedSize = poolToBeResized.TotalSize * 2 / units.GiB

			isjournal, err := isJournalEnabled()
			log.FailOnError(err, "Failed to check is journal enabled")

			//To-Do Need to handle the case for multiple pools
			expectedSizeWithJournal = expectedSize
			if isjournal {
				expectedSizeWithJournal = expectedSizeWithJournal - 3
			}
			log.InfoD("Current Size of the pool %s is %d", poolToBeResized.Uuid, poolToBeResized.TotalSize/units.GiB)
			err = Inst().V.ExpandPool(poolToBeResized.Uuid, api.SdkStoragePool_RESIZE_TYPE_RESIZE_DISK, expectedSize, false)
			log.FailOnError(err, fmt.Sprintf("Pool %s expansion init failed", poolToResize.Uuid))

			resizeErr := waitForPoolToBeResized(expectedSize, poolToResize.Uuid, isjournal)
			dash.VerifyFatal(resizeErr, nil, fmt.Sprintf("Expected new size to be '%d' or '%d'", expectedSize, expectedSizeWithJournal))
		})

		pools, err = Inst().V.ListStoragePools(metav1.LabelSelector{})
		log.FailOnError(err, "error getting pools list")

		poolToBeResized = pools[poolToResize.Uuid]

		stepLog = "Calculate expected pool size and trigger pool expansion by add-disk"
		Step(stepLog, func() {
			log.InfoD(stepLog)
			expectedSize = poolToBeResized.TotalSize * 2 / units.GiB

			isjournal, err := isJournalEnabled()
			log.FailOnError(err, "Failed to check is journal enabled")

			//To-Do Need to handle the case for multiple pools
			expectedSizeWithJournal = expectedSize
			if isjournal {
				expectedSizeWithJournal = expectedSizeWithJournal - 3
			}
			log.InfoD("Current Size of the pool %s is %d", poolToBeResized.Uuid, poolToBeResized.TotalSize/units.GiB)
			err = Inst().V.ExpandPool(poolToBeResized.Uuid, api.SdkStoragePool_RESIZE_TYPE_ADD_DISK, expectedSize, false)
			log.FailOnError(err, fmt.Sprintf("Pool %s expansion init failed", poolToResize.Uuid))

			resizeErr := waitForPoolToBeResized(expectedSize, poolToResize.Uuid, isjournal)
			dash.VerifyFatal(resizeErr, nil, fmt.Sprintf("Expected new size to be '%d' or '%d'", expectedSize, expectedSizeWithJournal))
		})

	})
	JustAfterEach(func() {
		defer EndTorpedoTest()
		AfterEachTest(contexts, testrailID, runID)
	})
})

func addCloudDrive(stNode node.Node, poolID int32) error {
	driveSpecs, err := GetCloudDriveDeviceSpecs()
	if err != nil {
		return fmt.Errorf("error getting cloud drive specs, err: %v", err)
	}
	deviceSpec := driveSpecs[0]
	deviceSpecParams := strings.Split(deviceSpec, ",")
	var specSize uint64
	var driveSize string

	if poolID != -1 {
		systemOpts := node.SystemctlOpts{
			ConnectionOpts: node.ConnectionOpts{
				Timeout:         2 * time.Minute,
				TimeBeforeRetry: defaultRetryInterval,
			},
			Action: "start",
		}
		drivesMap, err := Inst().N.GetBlockDrives(stNode, systemOpts)
		if err != nil {
			return fmt.Errorf("error getting block drives from node %s, Err :%v", stNode.Name, err)
		}

	outer:
		for _, v := range drivesMap {
			labels := v.Labels
			for _, pID := range labels {
				if pID == fmt.Sprintf("%d", poolID) {
					driveSize = v.Size
					i := strings.Index(driveSize, "G")
					driveSize = driveSize[:i]
					break outer
				}
			}
		}
	}

	if driveSize != "" {
		paramsArr := make([]string, 0)
		for _, param := range deviceSpecParams {
			if strings.Contains(param, "size") {
				paramsArr = append(paramsArr, fmt.Sprintf("size=%s,", driveSize))
			} else {
				paramsArr = append(paramsArr, param)
			}
		}
		deviceSpec = strings.Join(paramsArr, ",")
		specSize, err = strconv.ParseUint(driveSize, 10, 64)
		if err != nil {
			return fmt.Errorf("error converting size to uint64, err: %v", err)
		}
	}

	pools, err := Inst().V.ListStoragePools(metav1.LabelSelector{})
	if err != nil {
		return fmt.Errorf("error getting pools list, err: %v", err)
	}
	dash.VerifyFatal(len(pools) > 0, true, "Verify pools exist")

	var currentTotalPoolSize uint64

	for _, pool := range pools {
		currentTotalPoolSize += pool.GetTotalSize() / units.GiB
	}

	log.Info(fmt.Sprintf("current pool size: %d GiB", currentTotalPoolSize))

	expectedTotalPoolSize := currentTotalPoolSize + specSize

	log.InfoD("Initiate add cloud drive and validate")
	err = Inst().V.AddCloudDrive(&stNode, deviceSpec, poolID)
	if err != nil {
		return fmt.Errorf("add cloud drive failed on node %s, err: %v", stNode.Name, err)
	}

	log.InfoD("Validate pool rebalance after drive add")
	err = ValidateDriveRebalance(stNode)
	if err != nil {
		return fmt.Errorf("pool re-balance failed, err: %v", err)
	}
	err = Inst().V.WaitDriverUpOnNode(stNode, addDriveUpTimeOut)
	if err != nil {
		return fmt.Errorf("volume driver is down on node %s, err: %v", stNode.Name, err)
	}
	dash.VerifyFatal(err == nil, true, "PX is up after add drive")

	var newTotalPoolSize uint64

	pools, err = Inst().V.ListStoragePools(metav1.LabelSelector{})
	if err != nil {
		return fmt.Errorf("error getting pools list, err: %v", err)
	}
	dash.VerifyFatal(len(pools) > 0, true, "Verify pools exist")
	for _, pool := range pools {
		newTotalPoolSize += pool.GetTotalSize() / units.GiB
	}
	isPoolSizeUpdated := false

	if newTotalPoolSize >= expectedTotalPoolSize {
		isPoolSizeUpdated = true
	}
	log.Info(fmt.Sprintf("updated pool size: %d GiB", newTotalPoolSize))
	dash.VerifyFatal(isPoolSizeUpdated, true, fmt.Sprintf("Validate total pool size after add cloud drive on node %s", stNode.Name))
	return nil
}

func getVolumeWithMinimumSize(contexts []*scheduler.Context, size uint64) (*volume.Volume, error) {
	var volSelected *volume.Volume
	//waiting till one of the volume has enough IO and selecting pool and node  using the volume to run the test
	f := func() (interface{}, bool, error) {
		for _, ctx := range contexts {
			vols, err := Inst().S.GetVolumes(ctx)
			if err != nil {
				return nil, true, err
			}
			for _, vol := range vols {
				appVol, err := Inst().V.InspectVolume(vol.ID)
				if err != nil {
					return nil, true, err
				}
				usedBytes := appVol.GetUsage()
				usedGiB := usedBytes / units.GiB
				if usedGiB > size {
					volSelected = vol
					return nil, false, nil
				}
			}
		}
		return nil, true, fmt.Errorf("error getting volume with size atleast %d GiB used", size)
	}
	_, err := task.DoRetryWithTimeout(f, 60*time.Minute, retryTimeout)
	return volSelected, err
}

func getVolumeWithMinRepl(contexts []*scheduler.Context, repl int) (*volume.Volume, error) {
	var volSelected *volume.Volume

	f := func() (interface{}, bool, error) {
		for _, ctx := range contexts {
			vols, err := Inst().S.GetVolumes(ctx)
			if err != nil {
				return nil, true, err
			}
			for _, vol := range vols {
				appVol, err := Inst().V.InspectVolume(vol.ID)
				if err != nil {
					return nil, true, err
				}
				replNodes := appVol.ReplicaSets[0].Nodes

				if len(replNodes) >= repl {
					volSelected = vol
					return nil, false, nil
				}
			}
		}
		return nil, true, fmt.Errorf("error getting volume with minimum repl %d", repl)
	}
	_, err := task.DoRetryWithTimeout(f, 2*time.Minute, 10*time.Second)
	return volSelected, err
}

func getPoolWithLeastSize() *api.StoragePool {

	pools, err := Inst().V.ListStoragePools(metav1.LabelSelector{})
	log.FailOnError(err, "error getting pools list")
	var currentSize uint64
	currentSize = 54975581388800 / units.GiB
	var selectedPool *api.StoragePool
	for _, pool := range pools {
		poolSize := pool.TotalSize / units.GiB
		if poolSize < currentSize {
			currentSize = poolSize
			selectedPool = pool
		}
	}
	log.Infof(fmt.Sprintf("Pool %s has least size %d", selectedPool.Uuid, currentSize))
	return selectedPool
}

func getNodeWithLeastSize() *node.Node {
	stNodes := node.GetStorageNodes()
	var selectedNode node.Node
	var currLowestSize uint64
	currLowestSize = 54975581388800 / units.GiB
	for _, n := range stNodes {
		plSize := getTotalPoolSize(n) / units.GiB
		if plSize < currLowestSize {
			currLowestSize = plSize
			selectedNode = n
		}
	}
	log.Infof(fmt.Sprintf("Node %s has least total size %d", selectedNode.Name, currLowestSize))
	return &selectedNode
}

func waitForVolMinimumSize(volID string, size uint64) (bool, error) {

	//waiting till given volume has enough IO to run the test
	f := func() (interface{}, bool, error) {
		appVol, err := Inst().V.InspectVolume(volID)
		if err != nil {
			return nil, true, err
		}
		usedBytes := appVol.GetUsage()
		usedGiB := usedBytes / units.GiB
		if usedGiB >= size {
			return nil, false, nil
		}
		return nil, true, fmt.Errorf("vol %s is not having required IO", volID)
	}
	_, err := task.DoRetryWithTimeout(f, 30*time.Minute, retryTimeout)
	if err != nil {
		return false, err
	}
	return true, nil
}

var _ = Describe("{PoolResizeMul}", func() {
	//1) Deploy px with cloud drive.
	//2) Select a pool with iops happening.
	//3) Expand pool by adding cloud drives.
	//4) Expand pool again by adding cloud drives.
	//4) Expand pool again by pool expand auto.
	var testrailID = 2019
	// testrailID corresponds to: https://portworx.testrail.net/index.php?/cases/view/2019
	var runID int
	JustBeforeEach(func() {
		StartTorpedoTest("PoolResizeMul", "Initiate pool resize multiple times", nil, testrailID)
		runID = testrailuttils.AddRunsToMilestone(testrailID)
	})
	var contexts []*scheduler.Context

	stepLog := "should get the existing storage node and expand the pool multiple times"

	It(stepLog, func() {
		log.InfoD(stepLog)
		contexts = make([]*scheduler.Context, 0)

		for i := 0; i < Inst().GlobalScaleFactor; i++ {
			contexts = append(contexts, ScheduleApplications(fmt.Sprintf("poolresizemul-%d", i))...)
		}
		ValidateApplications(contexts)
		defer appsValidateAndDestroy(contexts)

		stNodes := node.GetStorageNodes()
		if len(stNodes) == 0 {
			dash.VerifyFatal(len(stNodes) > 0, true, "Storage nodes found?")
		}
		var selectedNode node.Node
		var err error
		var selectedPool *api.StoragePool
		for _, stNode := range stNodes {
			selectedPool, err = GetPoolWithIOsInGivenNode(stNode, contexts)
			if selectedPool != nil {
				drvMap, err := Inst().V.GetPoolDrives(&stNode)
				log.FailOnError(err, "error getting pool drives from node [%s]", stNode.Name)
				drvs := drvMap[fmt.Sprintf("%d", selectedPool.ID)]
				if len(drvs) > (POOL_MAX_CLOUD_DRIVES - 2) {
					continue
				}
				selectedNode = stNode
				break
			}
		}
		log.FailOnError(err, "error identifying node to run test")
		stepLog = fmt.Sprintf("Adding drive to the node %s and pool UUID: %s, Id:%d", selectedNode.Name, selectedPool.Uuid, selectedPool.ID)
		Step(stepLog, func() {
			err = addCloudDrive(selectedNode, selectedPool.ID)
			log.FailOnError(err, "error adding cloud drive")
		})
		stepLog = fmt.Sprintf("Adding drive again to the node %s and pool UUID: %s, Id:%d", selectedNode.Name, selectedPool.Uuid, selectedPool.ID)
		Step(stepLog, func() {
			err = addCloudDrive(selectedNode, selectedPool.ID)
			log.FailOnError(err, "error adding cloud drive")
		})

		stepLog = fmt.Sprintf("Expanding pool  on node %s and pool UUID: %s using auto", selectedNode.Name, selectedPool.Uuid)
		Step(stepLog, func() {
			poolToBeResized, err := GetStoragePoolByUUID(selectedPool.Uuid)
			log.FailOnError(err, fmt.Sprintf("Failed to get pool using UUID %s", selectedPool.Uuid))
			drvSize, err := getPoolDiskSize(poolToBeResized)
			log.FailOnError(err, "error getting drive size for pool [%s]", poolToBeResized.Uuid)
			expectedSize := (poolToBeResized.TotalSize / units.GiB) + drvSize

			isjournal, err := isJournalEnabled()
			log.FailOnError(err, "Failed to check if Journal enabled")

			log.InfoD("Current Size of the pool %s is %d", selectedPool.Uuid, poolToBeResized.TotalSize/units.GiB)
			err = Inst().V.ExpandPool(selectedPool.Uuid, api.SdkStoragePool_RESIZE_TYPE_AUTO, expectedSize, false)
			dash.VerifyFatal(err, nil, "Pool expansion init successful?")

			resizeErr := waitForPoolToBeResized(expectedSize, selectedPool.Uuid, isjournal)
			dash.VerifyFatal(resizeErr, nil, fmt.Sprintf("Verify pool %s on node %s expansion using auto", selectedPool.Uuid, selectedNode.Name))
		})

	})
	JustAfterEach(func() {
		defer EndTorpedoTest()
		AfterEachTest(contexts, testrailID, runID)
	})
})

var _ = Describe("{PoolResizeDiskDiff}", func() {
	//1) Deploy px with cloud drive.
	//2) Select a pool with iops happening.
	//3) Expand pool by resize-disk
	//4) Expand pool again by resize-disk with different size multiple.
	//4) Expand pool again by resize-disk with different size multiple.
	var testrailID = 51311
	// testrailID corresponds to: https://portworx.testrail.net/index.php?/cases/view/51311
	var runID int
	JustBeforeEach(func() {
		StartTorpedoTest("PoolResizeDiskDiff", "Initiate pool resize multiple times with different size multiples using resize-disk", nil, testrailID)
		runID = testrailuttils.AddRunsToMilestone(testrailID)
	})
	var contexts []*scheduler.Context

	stepLog := "should get the existing storage node and expand the pool multiple times"

	It(stepLog, func() {
		log.InfoD(stepLog)
		contexts = make([]*scheduler.Context, 0)

		for i := 0; i < Inst().GlobalScaleFactor; i++ {
			contexts = append(contexts, ScheduleApplications(fmt.Sprintf("plrszediff-%d", i))...)
		}
		ValidateApplications(contexts)
		defer appsValidateAndDestroy(contexts)

		stNodes := node.GetStorageNodes()
		if len(stNodes) == 0 {
			dash.VerifyFatal(len(stNodes) > 0, true, "Storage nodes found?")
		}
		var selectedNode node.Node
		var err error
		var selectedPool *api.StoragePool
		for _, stNode := range stNodes {
			selectedPool, err = GetPoolWithIOsInGivenNode(stNode, contexts)
			if selectedPool != nil {
				selectedNode = stNode
				break
			}
		}
		log.FailOnError(err, "error identifying node to run test")
		isjournal, err := isJournalEnabled()
		log.FailOnError(err, "Failed to check if Journal enabled")

		stepLog = fmt.Sprintf("Expanding pool on node %s and pool UUID: %s using resize-disk", selectedNode.Name, selectedPool.Uuid)
		var drvSize uint64
		Step(stepLog, func() {
			poolToBeResized, err := GetStoragePoolByUUID(selectedPool.Uuid)
			log.FailOnError(err, fmt.Sprintf("Failed to get pool using UUID %s", selectedPool.Uuid))
			drvSize, err = getPoolDiskSize(poolToBeResized)
			log.FailOnError(err, "error getting drive size for pool [%s]", poolToBeResized.Uuid)
			expectedSize := (poolToBeResized.TotalSize / units.GiB) + drvSize

			log.InfoD("Current Size of the pool %s is %d", selectedPool.Uuid, poolToBeResized.TotalSize/units.GiB)
			err = Inst().V.ExpandPool(selectedPool.Uuid, api.SdkStoragePool_RESIZE_TYPE_RESIZE_DISK, expectedSize, false)
			dash.VerifyFatal(err, nil, "Pool expansion init successful?")

			resizeErr := waitForPoolToBeResized(expectedSize, selectedPool.Uuid, isjournal)
			dash.VerifyFatal(resizeErr, nil, fmt.Sprintf("Verify pool %s on node %s expansion using resize-disk", selectedPool.Uuid, selectedNode.Name))
		})

		stepLog = fmt.Sprintf("Expanding pool  2nd time on node %s and pool UUID: %s using resize-disk", selectedNode.Name, selectedPool.Uuid)
		Step(stepLog, func() {
			poolToBeResized, err := GetStoragePoolByUUID(selectedPool.Uuid)
			log.FailOnError(err, fmt.Sprintf("Failed to get pool using UUID %s", selectedPool.Uuid))
			expectedSize := (poolToBeResized.TotalSize / units.GiB) + 50 + drvSize

			log.InfoD("Current Size of the pool %s is %d", selectedPool.Uuid, poolToBeResized.TotalSize/units.GiB)
			err = Inst().V.ExpandPool(selectedPool.Uuid, api.SdkStoragePool_RESIZE_TYPE_RESIZE_DISK, expectedSize, false)
			dash.VerifyFatal(err, nil, "Pool expansion init successful?")

			resizeErr := waitForPoolToBeResized(expectedSize, selectedPool.Uuid, isjournal)
			dash.VerifyFatal(resizeErr, nil, fmt.Sprintf("Verify pool %s on node %s expansion using resize-disk", selectedPool.Uuid, selectedNode.Name))
		})

		stepLog = fmt.Sprintf("Expanding pool 3rd time on node %s and pool UUID: %s using resize-disk", selectedNode.Name, selectedPool.Uuid)
		Step(stepLog, func() {
			poolToBeResized, err := GetStoragePoolByUUID(selectedPool.Uuid)
			log.FailOnError(err, fmt.Sprintf("Failed to get pool using UUID %s", selectedPool.Uuid))
			expectedSize := (poolToBeResized.TotalSize / units.GiB) + 150 + drvSize

			log.InfoD("Current Size of the pool %s is %d", selectedPool.Uuid, poolToBeResized.TotalSize/units.GiB)
			err = Inst().V.ExpandPool(selectedPool.Uuid, api.SdkStoragePool_RESIZE_TYPE_RESIZE_DISK, expectedSize, false)
			dash.VerifyFatal(err, nil, "Pool expansion init successful?")

			resizeErr := waitForPoolToBeResized(expectedSize, selectedPool.Uuid, isjournal)
			dash.VerifyFatal(resizeErr, nil, fmt.Sprintf("Verify pool %s on node %s expansion using resize-disk", selectedPool.Uuid, selectedNode.Name))
		})

	})
	JustAfterEach(func() {
		defer EndTorpedoTest()
		AfterEachTest(contexts, testrailID, runID)
	})
})

var _ = Describe("{PoolAddDiskDiff}", func() {
	//1) Deploy px with cloud drive.
	//2) Select a pool with iops happening.
	//3) Expand pool by add-disk
	//4) Expand pool again by add-disk with different size multiple.
	//4) Expand pool again by add-disk with different size multiple.
	var testrailID = 51184
	// testrailID corresponds to: https://portworx.testrail.net/index.php?/cases/view/51184
	var runID int
	JustBeforeEach(func() {
		StartTorpedoTest("PoolAddDiskDiff", "Initiate pool resize multiple times with different size multiples using add-disk", nil, testrailID)
		runID = testrailuttils.AddRunsToMilestone(testrailID)
	})
	var contexts []*scheduler.Context

	stepLog := "should get the existing storage node and expand the pool multiple times"

	It(stepLog, func() {
		log.InfoD(stepLog)
		contexts = make([]*scheduler.Context, 0)

		for i := 0; i < Inst().GlobalScaleFactor; i++ {
			contexts = append(contexts, ScheduleApplications(fmt.Sprintf("plradddiff-%d", i))...)
		}
		ValidateApplications(contexts)
		defer appsValidateAndDestroy(contexts)

		stNodes := node.GetStorageNodes()
		if len(stNodes) == 0 {
			dash.VerifyFatal(len(stNodes) > 0, true, "Storage nodes found?")
		}
		var selectedNode node.Node
		var err error
		var selectedPool *api.StoragePool
		for _, stNode := range stNodes {
			selectedPool, err = GetPoolWithIOsInGivenNode(stNode, contexts)
			if selectedPool != nil {
				selectedNode = stNode
				break
			}
		}
		log.FailOnError(err, "error identifying node to run test")
		isjournal, err := isJournalEnabled()
		log.FailOnError(err, "Failed to check if Journal enabled")

		stepLog = fmt.Sprintf("Expanding pool on node %s and pool UUID: %s using add-disk", selectedNode.Name, selectedPool.Uuid)
		var drvSize uint64
		Step(stepLog, func() {
			poolToBeResized, err := GetStoragePoolByUUID(selectedPool.Uuid)
			log.FailOnError(err, fmt.Sprintf("Failed to get pool using UUID %s", selectedPool.Uuid))
			drvSize, err = getPoolDiskSize(poolToBeResized)
			log.FailOnError(err, "error getting drive size for pool [%s]", poolToBeResized.Uuid)
			expectedSize := (poolToBeResized.TotalSize / units.GiB) + drvSize

			log.InfoD("Current Size of the pool %s is %d", selectedPool.Uuid, poolToBeResized.TotalSize/units.GiB)
			err = Inst().V.ExpandPool(selectedPool.Uuid, api.SdkStoragePool_RESIZE_TYPE_ADD_DISK, expectedSize, false)
			dash.VerifyFatal(err, nil, "Pool expansion init successful?")

			resizeErr := waitForPoolToBeResized(expectedSize, selectedPool.Uuid, isjournal)
			dash.VerifyFatal(resizeErr, nil, fmt.Sprintf("Verify pool %s on node %s expansion using add-disk", selectedPool.Uuid, selectedNode.Name))
		})

		stepLog = fmt.Sprintf("Expanding pool 2nd time on node %s and pool UUID: %s using add-disk", selectedNode.Name, selectedPool.Uuid)
		Step(stepLog, func() {
			poolToBeResized, err := GetStoragePoolByUUID(selectedPool.Uuid)
			log.FailOnError(err, fmt.Sprintf("Failed to get pool using UUID %s", selectedPool.Uuid))
			expectedSize := (poolToBeResized.TotalSize / units.GiB) + 50 + drvSize

			log.InfoD("Current Size of the pool %s is %d", selectedPool.Uuid, poolToBeResized.TotalSize/units.GiB)
			err = Inst().V.ExpandPool(selectedPool.Uuid, api.SdkStoragePool_RESIZE_TYPE_ADD_DISK, expectedSize, false)
			dash.VerifyFatal(err, nil, "Pool expansion init successful?")

			resizeErr := waitForPoolToBeResized(expectedSize, selectedPool.Uuid, isjournal)
			dash.VerifyFatal(resizeErr, nil, fmt.Sprintf("Verify pool %s on node %s expansion using add-disk", selectedPool.Uuid, selectedNode.Name))
		})

		stepLog = fmt.Sprintf("Expanding pool 3rd time on node %s and pool UUID: %s using add-disk", selectedNode.Name, selectedPool.Uuid)
		Step(stepLog, func() {
			poolToBeResized, err := GetStoragePoolByUUID(selectedPool.Uuid)
			log.FailOnError(err, fmt.Sprintf("Failed to get pool using UUID %s", selectedPool.Uuid))
			expectedSize := (poolToBeResized.TotalSize / units.GiB) + 100 + drvSize

			log.InfoD("Current Size of the pool %s is %d", selectedPool.Uuid, poolToBeResized.TotalSize/units.GiB)
			err = Inst().V.ExpandPool(selectedPool.Uuid, api.SdkStoragePool_RESIZE_TYPE_RESIZE_DISK, expectedSize, false)
			dash.VerifyFatal(err, nil, "Pool expansion init successful?")

			resizeErr := waitForPoolToBeResized(expectedSize, selectedPool.Uuid, isjournal)
			dash.VerifyFatal(resizeErr, nil, fmt.Sprintf("Verify pool %s on node %s expansion using add-disk", selectedPool.Uuid, selectedNode.Name))
		})

	})
	JustAfterEach(func() {
		defer EndTorpedoTest()
		AfterEachTest(contexts, testrailID, runID)
	})
})

var _ = Describe("{MultiDriveResizeDisk}", func() {
	//Select Pool with multiple drives
	//While IO is going onto repl=3 vols on all the pools on that system, expand the pool using ""pxctl sv pool expand-u <uuid> -s <size> -o resize-disk"
	var testrailID = 51266
	// testrailID corresponds to: https://portworx.testrail.net/index.php?/cases/view/51266
	var runID int
	JustBeforeEach(func() {
		StartTorpedoTest("MultiDriveResizeDisk", "Initiate pool resize multiple drive", nil, testrailID)
		runID = testrailuttils.AddRunsToMilestone(testrailID)
	})
	var contexts []*scheduler.Context

	stepLog := "should get the existing storage node with multi drives and resize-disk"

	It(stepLog, func() {
		log.InfoD(stepLog)
		var err error
		contexts = make([]*scheduler.Context, 0)

		for i := 0; i < Inst().GlobalScaleFactor; i++ {
			contexts = append(contexts, ScheduleApplications(fmt.Sprintf("muldrvresize-%d", i))...)
		}
		ValidateApplications(contexts)
		defer appsValidateAndDestroy(contexts)

		stNodes := node.GetStorageNodes()
		if len(stNodes) == 0 {
			dash.VerifyFatal(len(stNodes) > 0, true, "Storage nodes found?")
		}
		isjournal, err := isJournalEnabled()
		log.FailOnError(err, "Failed to check if Journal enabled")
		minDiskCount := 1
		if isjournal {
			minDiskCount = 2
		}

		nodesWithMultiDrives := make([]node.Node, 0)
		for _, n := range stNodes {
			pxNode, err := Inst().V.GetDriverNode(&n)
			log.FailOnError(err, "Error getting PX node")
			if len(pxNode.Disks) > minDiskCount {
				nodesWithMultiDrives = append(nodesWithMultiDrives, n)
			}
		}
		dash.VerifyFatal(len(nodesWithMultiDrives) > 0, true, "nodes with multiple disks exist?")
		var selectedNode node.Node

		var selectedPool *api.StoragePool
		for _, stNode := range nodesWithMultiDrives {
			selectedPool, err = GetPoolWithIOsInGivenNode(stNode, contexts)
			if selectedPool != nil {
				selectedNode = stNode
				break
			}
		}
		log.FailOnError(err, "error identifying node to run test")

		stepLog = fmt.Sprintf("Expanding pool  on node %s and pool UUID: %s using resize-disk", selectedNode.Name, selectedPool.Uuid)
		Step(stepLog, func() {
			poolToBeResized, err := GetStoragePoolByUUID(selectedPool.Uuid)
			log.FailOnError(err, fmt.Sprintf("Failed to get pool using UUID %s", selectedPool.Uuid))
			drvSize, err := getPoolDiskSize(poolToBeResized)
			log.FailOnError(err, "error getting drive size for pool [%s]", poolToBeResized.Uuid)
			expectedSize := (poolToBeResized.TotalSize / units.GiB) + drvSize

			log.InfoD("Current Size of the pool %s is %d", selectedPool.Uuid, poolToBeResized.TotalSize/units.GiB)
			err = Inst().V.ExpandPool(selectedPool.Uuid, api.SdkStoragePool_RESIZE_TYPE_RESIZE_DISK, expectedSize, false)
			dash.VerifyFatal(err, nil, "Pool expansion init successful?")

			resizeErr := waitForPoolToBeResized(expectedSize, selectedPool.Uuid, isjournal)
			dash.VerifyFatal(resizeErr, nil, fmt.Sprintf("Verify pool %s on node %s expansion using resize-disk", selectedPool.Uuid, selectedNode.Name))
		})

	})
	JustAfterEach(func() {
		defer EndTorpedoTest()
		AfterEachTest(contexts, testrailID, runID)
	})
})

var _ = Describe("{ResizeWithPXRestart}", func() {
	//1) Deploy px with cloud drive.
	//2) Create a volume on that pool and write some data on the volume.
	//3) Expand pool by resize-disk
	//4) Restart px service where the pool expansion is in-progress
	var testrailID = 51281
	// testrailID corresponds to: https://portworx.testrail.net/index.php?/cases/view/51281
	var runID int

	JustBeforeEach(func() {
		StartTorpedoTest("ResizeWithPXRestart", "Initiate pool expansion using resize-disk and restart PX while it is in progress", nil, testrailID)
		runID = testrailuttils.AddRunsToMilestone(testrailID)
	})
	var contexts []*scheduler.Context

	stepLog := "should get the existing storage node and expand the pool by resize-disk"

	It(stepLog, func() {
		log.InfoD(stepLog)
		contexts = make([]*scheduler.Context, 0)
		for i := 0; i < Inst().GlobalScaleFactor; i++ {
			contexts = append(contexts, ScheduleApplications(fmt.Sprintf("rsizedskrst-%d", i))...)
		}
		ValidateApplications(contexts)
		defer appsValidateAndDestroy(contexts)

		stNode, err := GetRandomNodeWithPoolIOs(contexts)
		log.FailOnError(err, "error identifying node to run test")
		selectedPool, err := GetPoolWithIOsInGivenNode(stNode, contexts)
		log.FailOnError(err, "error identifying pool to run test")

		stepLog := "Initiate pool expansion drive and restart PX"
		Step(stepLog, func() {
			log.InfoD(stepLog)

			poolToBeResized, err := GetStoragePoolByUUID(selectedPool.Uuid)
			log.FailOnError(err, fmt.Sprintf("Failed to get pool using UUID %s", selectedPool.Uuid))
			drvSize, err := getPoolDiskSize(poolToBeResized)
			log.FailOnError(err, "error getting drive size for pool [%s]", poolToBeResized.Uuid)
			expectedSize := (poolToBeResized.TotalSize / units.GiB) + drvSize

			isjournal, err := isJournalEnabled()
			log.FailOnError(err, "Failed to check if Journal enabled")

			log.InfoD("Current Size of the pool %s is %d", selectedPool.Uuid, poolToBeResized.TotalSize/units.GiB)
			err = Inst().V.ExpandPool(selectedPool.Uuid, api.SdkStoragePool_RESIZE_TYPE_RESIZE_DISK, expectedSize, true)
			dash.VerifyFatal(err, nil, "Pool expansion init successful?")

			err = WaitForExpansionToStart(poolToBeResized.Uuid)
			log.FailOnError(err, "pool expansion not started")
			err = Inst().V.RestartDriver(stNode, nil)
			log.FailOnError(err, fmt.Sprintf("error restarting px on node %s", stNode.Name))

			resizeErr := waitForPoolToBeResized(expectedSize, selectedPool.Uuid, isjournal)
			dash.VerifyFatal(resizeErr, nil, fmt.Sprintf("Verify pool %s on node %s expansion using resize-disk", selectedPool.Uuid, stNode.Name))

		})
	})
	JustAfterEach(func() {
		defer EndTorpedoTest()
		AfterEachTest(contexts, testrailID, runID)
	})

})

var _ = Describe("{AddWithPXRestart}", func() {
	//1) Deploy px with cloud drive.
	//2) Create a volume on that pool and write some data on the volume.
	//3) Expand pool by add-disk
	//4) Restart px service where the pool expansion is in-progress

	JustBeforeEach(func() {
		StartTorpedoTest("AddWithPXRestart", "Initiate pool expansion using add-disk and restart PX while it is in progress", nil, 0)

	})
	var contexts []*scheduler.Context

	stepLog := "should get the existing storage node and expand the pool by resize-disk"

	It(stepLog, func() {
		log.InfoD(stepLog)
		contexts = make([]*scheduler.Context, 0)
		for i := 0; i < Inst().GlobalScaleFactor; i++ {
			contexts = append(contexts, ScheduleApplications(fmt.Sprintf("adddskwrst-%d", i))...)
		}
		ValidateApplications(contexts)
		defer appsValidateAndDestroy(contexts)

		stNode, err := GetRandomNodeWithPoolIOs(contexts)
		log.FailOnError(err, "error identifying node to run test")
		selectedPool, err := GetPoolWithIOsInGivenNode(stNode, contexts)
		log.FailOnError(err, "error identifying pool to run test")

		stepLog := "Initiate pool expansion drive and restart PX"
		Step(stepLog, func() {
			log.InfoD(stepLog)

			poolToBeResized, err := GetStoragePoolByUUID(selectedPool.Uuid)
			log.FailOnError(err, fmt.Sprintf("Failed to get pool using UUID %s", selectedPool.Uuid))
			drvSize, err := getPoolDiskSize(poolToBeResized)
			log.FailOnError(err, "error getting drive size for pool [%s]", poolToBeResized.Uuid)
			expectedSize := (poolToBeResized.TotalSize / units.GiB) + drvSize

			isjournal, err := isJournalEnabled()
			log.FailOnError(err, "Failed to check if Journal enabled")

			log.InfoD("Current Size of the pool %s is %d", selectedPool.Uuid, poolToBeResized.TotalSize/units.GiB)
			err = Inst().V.ExpandPool(selectedPool.Uuid, api.SdkStoragePool_RESIZE_TYPE_ADD_DISK, expectedSize, true)
			dash.VerifyFatal(err, nil, "Pool expansion init successful?")

			err = WaitForExpansionToStart(poolToBeResized.Uuid)
			log.FailOnError(err, "pool expansion not started")
			err = Inst().V.RestartDriver(stNode, nil)
			log.FailOnError(err, fmt.Sprintf("error restarting px on node %s", stNode.Name))

			resizeErr := waitForPoolToBeResized(expectedSize, selectedPool.Uuid, isjournal)
			dash.VerifyFatal(resizeErr, nil, fmt.Sprintf("Verify pool %s on node %s expansion using add-disk", selectedPool.Uuid, stNode.Name))

		})

	})
	JustAfterEach(func() {
		defer EndTorpedoTest()
		AfterEachTest(contexts)
	})

})

var _ = Describe("{ResizeDiskVolUpdate}", func() {
	//1) Deploy px with cloud drive.
	//2) Create a volume on that pool and write some data on the volume.
	//3) Expand pool by resize-disk.
	//4) expand the volume to the resized pool
	var testrailID = 51290
	// testrailID corresponds to: https://portworx.testrail.net/index.php?/cases/view/51290
	var runID int
	JustBeforeEach(func() {
		StartTorpedoTest("ResizeDiskVolUpdate", "pool expansion using resize-disk and expand volume to the pool", nil, testrailID)
		runID = testrailuttils.AddRunsToMilestone(testrailID)
	})
	var contexts []*scheduler.Context

	stepLog := "should get the existing storage node and expand the pool by resize-disk"

	It(stepLog, func() {
		log.InfoD(stepLog)
		contexts = make([]*scheduler.Context, 0)
		for i := 0; i < Inst().GlobalScaleFactor; i++ {
			contexts = append(contexts, ScheduleApplications(fmt.Sprintf("plrszvolupdt-%d", i))...)
		}
		ValidateApplications(contexts)
		defer appsValidateAndDestroy(contexts)

		stNodes := node.GetStorageNodes()
		if len(stNodes) == 0 {
			dash.VerifyFatal(len(stNodes) > 0, true, "Storage nodes found?")
		}
		volSelected, err := getVolumeWithMinimumSize(contexts, 10)
		log.FailOnError(err, "error identifying volume")
		appVol, err := Inst().V.InspectVolume(volSelected.ID)
		log.FailOnError(err, fmt.Sprintf("err inspecting vol : %s", volSelected.ID))
		volNodes := appVol.ReplicaSets[0].Nodes
		var stNode node.Node
		for _, n := range stNodes {
			nodeExist := false
			for _, vn := range volNodes {
				if n.Id == vn {
					nodeExist = true
				}
			}
			if !nodeExist {
				stNode = n
				break
			}
		}
		selectedPool := stNode.Pools[0]
		var poolToBeResized *api.StoragePool
		stepLog := "Initiate pool expansion using resize-disk"
		Step(stepLog, func() {
			log.InfoD(stepLog)

			poolToBeResized, err = GetStoragePoolByUUID(selectedPool.Uuid)
			log.FailOnError(err, fmt.Sprintf("Failed to get pool using UUID %s", selectedPool.Uuid))

			drvSize, err := getPoolDiskSize(poolToBeResized)
			log.FailOnError(err, "error getting drive size for pool [%s]", poolToBeResized.Uuid)
			expectedSize := (poolToBeResized.TotalSize / units.GiB) + drvSize

			isjournal, err := isJournalEnabled()
			log.FailOnError(err, "Failed to check if Journal enabled")

			log.InfoD("Current Size of the pool %s is %d", selectedPool.Uuid, poolToBeResized.TotalSize/units.GiB)
			err = Inst().V.ExpandPool(selectedPool.Uuid, api.SdkStoragePool_RESIZE_TYPE_RESIZE_DISK, expectedSize, false)
			dash.VerifyFatal(err, nil, "Pool expansion init successful?")

			resizeErr := waitForPoolToBeResized(expectedSize, selectedPool.Uuid, isjournal)
			dash.VerifyFatal(resizeErr, nil, fmt.Sprintf("Verify pool %s on node %s expansion using resize-disk", selectedPool.Uuid, stNode.Name))

		})
		stepLog = "Expand volume to the expanded pool"
		Step(stepLog, func() {
			log.InfoD(stepLog)
			currRep, err := Inst().V.GetReplicationFactor(volSelected)
			log.FailOnError(err, fmt.Sprintf("err getting repl factor for  vol : %s", volSelected.Name))
			opts := volume.Options{
				ValidateReplicationUpdateTimeout: replicationUpdateTimeout,
			}
			newRep := currRep
			if currRep == 3 {
				newRep = currRep - 1
				err = Inst().V.SetReplicationFactor(volSelected, newRep, nil, nil, true, opts)
				log.FailOnError(err, fmt.Sprintf("err setting repl factor  to %d for  vol : %s", newRep, volSelected.Name))
			}
			log.InfoD(fmt.Sprintf("setting repl factor  to %d for  vol : %s", newRep+1, volSelected.Name))
			err = Inst().V.SetReplicationFactor(volSelected, newRep+1, []string{stNode.Id}, []string{poolToBeResized.Uuid}, true, opts)
			log.FailOnError(err, fmt.Sprintf("err setting repl factor  to %d for  vol : %s", newRep+1, volSelected.Name))
			dash.VerifyFatal(err == nil, true, fmt.Sprintf("vol %s expanded successfully on node %s", volSelected.Name, stNode.Name))
			//reverting the replication to volume validation to pass
			if currRep < 3 {
				err = Inst().V.SetReplicationFactor(volSelected, currRep, nil, nil, true, opts)
				log.FailOnError(err, fmt.Sprintf("err setting repl factor to %d for vol : %s", newRep, volSelected.Name))
			}
		})

	})
	JustAfterEach(func() {
		defer EndTorpedoTest()
		AfterEachTest(contexts, testrailID, runID)
	})
})

var _ = Describe("{VolUpdateResizeDisk}", func() {
	//1) Deploy px with cloud drive.
	//2) Create a volume on that pool and write some data on the volume.
	//3) expand the volume to the pool
	//4) perform resize disk operation on the pool while volume update is in-progress
	var testrailID = 51284
	// testrailID corresponds to: https://portworx.testrail.net/index.php?/cases/view/51284
	var runID int
	JustBeforeEach(func() {
		StartTorpedoTest("VolUpdateResizeDisk", "expand volume to the pool and pool expansion using resize-disk", nil, testrailID)
		runID = testrailuttils.AddRunsToMilestone(testrailID)
	})
	var contexts []*scheduler.Context

	stepLog := "should get the existing storage node and expand the pool by resize-disk"

	It(stepLog, func() {
		log.InfoD(stepLog)
		contexts = make([]*scheduler.Context, 0)
		for i := 0; i < Inst().GlobalScaleFactor; i++ {
			contexts = append(contexts, ScheduleApplications(fmt.Sprintf("volupdtplrsz-%d", i))...)
		}
		ValidateApplications(contexts)
		defer appsValidateAndDestroy(contexts)

		stNodes := node.GetStorageNodes()
		if len(stNodes) == 0 {
			dash.VerifyFatal(len(stNodes) > 0, true, "Storage nodes found?")
		}
		volSelected, err := getVolumeWithMinimumSize(contexts, 10)
		log.FailOnError(err, "error identifying volume")
		appVol, err := Inst().V.InspectVolume(volSelected.ID)
		log.FailOnError(err, fmt.Sprintf("err inspecting vol : %s", volSelected.ID))
		volNodes := appVol.ReplicaSets[0].Nodes
		var stNode node.Node
		for _, n := range stNodes {
			nodeExist := false
			for _, vn := range volNodes {
				if n.Id == vn {
					nodeExist = true
				}
			}
			if !nodeExist {
				stNode = n
				break
			}
		}
		selectedPool := stNode.Pools[0]
		var poolToBeResized *api.StoragePool
		poolToBeResized, err = GetStoragePoolByUUID(selectedPool.Uuid)
		log.FailOnError(err, fmt.Sprintf("Failed to get pool using UUID %s", selectedPool.Uuid))

		stepLog = "Expand volume to the expanded pool"
		var newRep int64
		opts := volume.Options{
			ValidateReplicationUpdateTimeout: replicationUpdateTimeout,
		}
		var currRep int64
		Step(stepLog, func() {
			log.InfoD(stepLog)
			currRep, err = Inst().V.GetReplicationFactor(volSelected)
			log.FailOnError(err, fmt.Sprintf("err getting repl factor for  vol : %s", volSelected.Name))

			newRep = currRep
			if currRep == 3 {
				newRep = currRep - 1
				err = Inst().V.SetReplicationFactor(volSelected, newRep, nil, nil, true, opts)
				log.FailOnError(err, fmt.Sprintf("err setting repl factor  to %d for  vol : %s", newRep, volSelected.Name))
			}
			log.InfoD(fmt.Sprintf("setting repl factor to %d for vol : %s", newRep+1, volSelected.Name))
			err = Inst().V.SetReplicationFactor(volSelected, newRep+1, []string{stNode.Id}, []string{poolToBeResized.Uuid}, false, opts)
			log.FailOnError(err, fmt.Sprintf("err setting repl factor  to %d for  vol : %s", newRep+1, volSelected.Name))
			dash.VerifyFatal(err == nil, true, fmt.Sprintf("vol %s expansion triggered successfully on node %s", volSelected.Name, stNode.Name))
		})
		isjournal, err := isJournalEnabled()
		log.FailOnError(err, "Failed to check if Journal enabled")

		stepLog := "Initiate pool expansion using resize-disk while repl increase is in progress"
		Step(stepLog, func() {
			log.InfoD(stepLog)

			drvSize, err := getPoolDiskSize(poolToBeResized)
			log.FailOnError(err, "error getting drive size for pool [%s]", poolToBeResized.Uuid)
			expectedSize := (poolToBeResized.TotalSize / units.GiB) + drvSize

			log.InfoD("Current Size of the pool %s is %d", selectedPool.Uuid, poolToBeResized.TotalSize/units.GiB)
			err = Inst().V.ExpandPool(selectedPool.Uuid, api.SdkStoragePool_RESIZE_TYPE_RESIZE_DISK, expectedSize, false)
			dash.VerifyFatal(err, nil, "Pool expansion init successful?")

			resizeErr := waitForPoolToBeResized(expectedSize, selectedPool.Uuid, isjournal)
			dash.VerifyFatal(resizeErr, nil, fmt.Sprintf("Verify pool %s on node %s expansion using resize-disk", selectedPool.Uuid, stNode.Name))

		})
		err = ValidateReplFactorUpdate(volSelected, newRep+1)
		log.FailOnError(err, "error validating repl factor for vol [%s]", volSelected.Name)

		stepLog = "Initiate pool expansion using resize-disk after rsync is successfull"
		Step(stepLog, func() {
			log.InfoD(stepLog)
			poolToBeResized, err = GetStoragePoolByUUID(selectedPool.Uuid)
			log.FailOnError(err, fmt.Sprintf("error getting pool using UUID [%s]", selectedPool.Uuid))

			drvSize, err := getPoolDiskSize(poolToBeResized)
			log.FailOnError(err, "error getting drive size for pool [%s]", poolToBeResized.Uuid)
			expectedSize := (poolToBeResized.TotalSize / units.GiB) + drvSize

			log.InfoD("Current Size of the pool %s is %d", selectedPool.Uuid, poolToBeResized.TotalSize/units.GiB)
			err = Inst().V.ExpandPool(selectedPool.Uuid, api.SdkStoragePool_RESIZE_TYPE_RESIZE_DISK, expectedSize, false)
			dash.VerifyFatal(err, nil, "Pool expansion init successful?")

			resizeErr := waitForPoolToBeResized(expectedSize, selectedPool.Uuid, isjournal)
			dash.VerifyFatal(resizeErr, nil, fmt.Sprintf("Verify pool %s on node %s expansion using resize-disk", selectedPool.Uuid, stNode.Name))
		})

		//reverting the replication for volume validation
		if currRep < 3 {
			err = Inst().V.SetReplicationFactor(volSelected, currRep, nil, nil, true, opts)
			log.FailOnError(err, fmt.Sprintf("err setting repl factor to %d for vol : %s", newRep, volSelected.Name))
		}

	})
	JustAfterEach(func() {
		defer EndTorpedoTest()
		AfterEachTest(contexts, testrailID, runID)
	})
})

var _ = Describe("{VolUpdateAddDisk}", func() {
	//1) Deploy px with cloud drive.
	//2) Create a volume on that pool and write some data on the volume.
	//3) expand the volume to the pool using add-disk
	//4) perform resize disk operation on the pool while volume update is in-progress

	JustBeforeEach(func() {
		StartTorpedoTest("VolUpdateAddDisk", "expand volume to the pool and pool expansion using add-disk", nil, 0)
	})
	var contexts []*scheduler.Context

	stepLog := "should get the existing storage node and expand the pool by resize-disk"

	It(stepLog, func() {
		log.InfoD(stepLog)
		contexts = make([]*scheduler.Context, 0)
		for i := 0; i < Inst().GlobalScaleFactor; i++ {
			contexts = append(contexts, ScheduleApplications(fmt.Sprintf("volupdtplrsz-%d", i))...)
		}
		ValidateApplications(contexts)
		defer appsValidateAndDestroy(contexts)

		stNodes := node.GetStorageNodes()
		if len(stNodes) == 0 {
			dash.VerifyFatal(len(stNodes) > 0, true, "Storage nodes found?")
		}
		volSelected, err := getVolumeWithMinimumSize(contexts, 10)
		log.FailOnError(err, "error identifying volume")
		appVol, err := Inst().V.InspectVolume(volSelected.ID)
		log.FailOnError(err, fmt.Sprintf("error inspecting vol : %s", volSelected.ID))
		volNodes := appVol.ReplicaSets[0].Nodes
		var stNode node.Node
		for _, n := range stNodes {
			nodeExist := false
			for _, vn := range volNodes {
				if n.Id == vn {
					nodeExist = true
				}
			}
			if !nodeExist {
				stNode = n
				break
			}
		}
		selectedPool := stNode.Pools[0]
		var poolToBeResized *api.StoragePool
		poolToBeResized, err = GetStoragePoolByUUID(selectedPool.Uuid)
		log.FailOnError(err, fmt.Sprintf("Failed to get pool using UUID %s", selectedPool.Uuid))

		stepLog = "Expand volume to the expanded pool"
		var newRep int64
		opts := volume.Options{
			ValidateReplicationUpdateTimeout: replicationUpdateTimeout,
		}
		var currRep int64
		Step(stepLog, func() {
			log.InfoD(stepLog)
			currRep, err = Inst().V.GetReplicationFactor(volSelected)
			log.FailOnError(err, fmt.Sprintf("err getting repl factor for  vol : %s", volSelected.Name))

			newRep = currRep
			if currRep == 3 {
				newRep = currRep - 1
				err = Inst().V.SetReplicationFactor(volSelected, newRep, nil, nil, true, opts)
				log.FailOnError(err, fmt.Sprintf("error setting repl factor to %d for vol : %s", newRep, volSelected.Name))
			}
			log.InfoD(fmt.Sprintf("setting repl factor to %d for vol : %s", newRep+1, volSelected.Name))
			err = Inst().V.SetReplicationFactor(volSelected, newRep+1, []string{stNode.Id}, []string{poolToBeResized.Uuid}, false, opts)
			log.FailOnError(err, fmt.Sprintf("error setting repl factor to %d for vol : %s", newRep+1, volSelected.Name))
			dash.VerifyFatal(err == nil, true, fmt.Sprintf("vol %s expansion triggered successfully on node %s", volSelected.Name, stNode.Name))
		})

		stepLog := "Initiate pool expansion using resize-disk"
		Step(stepLog, func() {
			log.InfoD(stepLog)

			drvSize, err := getPoolDiskSize(poolToBeResized)
			log.FailOnError(err, "error getting drive size for pool [%s]", poolToBeResized.Uuid)
			expectedSize := (poolToBeResized.TotalSize / units.GiB) + drvSize

			isjournal, err := isJournalEnabled()
			log.FailOnError(err, "Failed to check if Journal enabled")

			log.InfoD("Current Size of the pool %s is %d", selectedPool.Uuid, poolToBeResized.TotalSize/units.GiB)
			err = Inst().V.ExpandPool(selectedPool.Uuid, api.SdkStoragePool_RESIZE_TYPE_ADD_DISK, expectedSize, false)
			dash.VerifyFatal(err, nil, "Pool expansion init successful?")

			resizeErr := waitForPoolToBeResized(expectedSize, selectedPool.Uuid, isjournal)
			dash.VerifyFatal(resizeErr, nil, fmt.Sprintf("Verify pool %s on node %s expansion using add-disk", selectedPool.Uuid, stNode.Name))

		})
		err = ValidateReplFactorUpdate(volSelected, newRep+1)
		log.FailOnError(err, "error validating repl factor for vol [%s]", volSelected.Name)
		//reverting the replication for volume validation
		if currRep < 3 {
			err = Inst().V.SetReplicationFactor(volSelected, currRep, nil, nil, true, opts)
			log.FailOnError(err, fmt.Sprintf("err setting repl factor to %d for vol : %s", newRep, volSelected.Name))
		}

	})
	JustAfterEach(func() {
		defer EndTorpedoTest()
		AfterEachTest(contexts)
	})
})

var _ = Describe("{VolUpdateAddDrive}", func() {
	//1) Deploy px with cloud drive.
	//2) Create a volume on that pool and write some data on the volume.
	//3) expand the volume to the pool
	//4) perform add drive on the pool while volume update is in-progress
	var testrailID = 50635
	// testrailID corresponds to: https://portworx.testrail.net/index.php?/cases/view/50635
	var runID int
	JustBeforeEach(func() {
		StartTorpedoTest("VolUpdateAddDrive", "expand volume to the pool and pool expansion using add drive", nil, testrailID)
		runID = testrailuttils.AddRunsToMilestone(testrailID)
	})
	var contexts []*scheduler.Context

	stepLog := "should get the existing storage node and expand the pool by resize-disk"

	It(stepLog, func() {
		log.InfoD(stepLog)
		contexts = make([]*scheduler.Context, 0)
		for i := 0; i < Inst().GlobalScaleFactor; i++ {
			contexts = append(contexts, ScheduleApplications(fmt.Sprintf("plrszvolupdt-%d", i))...)
		}
		ValidateApplications(contexts)
		defer appsValidateAndDestroy(contexts)

		stNodes := node.GetStorageNodes()
		if len(stNodes) == 0 {
			dash.VerifyFatal(len(stNodes) > 0, true, "Storage nodes found?")
		}
		volSelected, err := getVolumeWithMinimumSize(contexts, 10)
		log.FailOnError(err, "error identifying volume")
		appVol, err := Inst().V.InspectVolume(volSelected.ID)
		log.FailOnError(err, fmt.Sprintf("err inspecting vol : %s", volSelected.ID))
		volNodes := appVol.ReplicaSets[0].Nodes
		var stNode node.Node
		for _, n := range stNodes {
			nodeExist := false
			for _, vn := range volNodes {
				if n.Id == vn {
					nodeExist = true
				}
			}
			if !nodeExist {
				stNode = n
				break
			}
		}
		selectedPool := stNode.Pools[0]
		var poolToBeResized *api.StoragePool
		poolToBeResized, err = GetStoragePoolByUUID(selectedPool.Uuid)
		log.FailOnError(err, fmt.Sprintf("Failed to get pool using UUID %s", selectedPool.Uuid))

		stepLog = "Expand volume to the expanded pool"
		var newRep int64
		var currRep int64
		opts := volume.Options{
			ValidateReplicationUpdateTimeout: replicationUpdateTimeout,
		}
		Step(stepLog, func() {
			log.InfoD(stepLog)
			currRep, err = Inst().V.GetReplicationFactor(volSelected)
			log.FailOnError(err, fmt.Sprintf("err getting repl factor for  vol : %s", volSelected.Name))

			newRep = currRep
			if currRep == 3 {
				newRep = currRep - 1
				err = Inst().V.SetReplicationFactor(volSelected, newRep, nil, nil, true, opts)
				log.FailOnError(err, fmt.Sprintf("err setting repl factor  to %d for  vol : %s", newRep, volSelected.Name))
			}
			log.InfoD(fmt.Sprintf("setting repl factor  to %d for  vol : %s", newRep+1, volSelected.Name))
			err = Inst().V.SetReplicationFactor(volSelected, newRep+1, []string{stNode.Id}, []string{poolToBeResized.Uuid}, false, opts)
			log.FailOnError(err, fmt.Sprintf("err setting repl factor  to %d for  vol : %s", newRep+1, volSelected.Name))
			dash.VerifyFatal(err == nil, true, fmt.Sprintf("vol %s expansion triggered successfully on node %s", volSelected.Name, stNode.Name))
		})

		stepLog := "Initiate pool expansion using add drive"
		Step(stepLog, func() {
			log.InfoD(stepLog)
			err = addCloudDrive(stNode, poolToBeResized.ID)
			log.FailOnError(err, "error adding cloud drive")
			dash.VerifyFatal(err == nil, true, fmt.Sprintf("Verify pool %s on node %s expansion using add drive", poolToBeResized.Uuid, stNode.Name))

		})
		err = ValidateReplFactorUpdate(volSelected, newRep+1)
		log.FailOnError(err, "error validating repl factor for vol [%s]", volSelected.Name)
		//Reverting to original repl for volume validation
		if currRep < 3 {
			err = Inst().V.SetReplicationFactor(volSelected, currRep, nil, nil, true, opts)
			log.FailOnError(err, fmt.Sprintf("err setting repl factor to %d for vol : %s", newRep, volSelected.Name))
		}

	})
	JustAfterEach(func() {
		defer EndTorpedoTest()
		AfterEachTest(contexts, testrailID, runID)
	})
})

var _ = Describe("{AddDriveWithNodeReboot}", func() {
	//1) Deploy px with cloud drive.
	//2) Create a volume on o that pool and write some data on the volume.
	//3) Expand pool by adding cloud drives.
	//4) reboot the node where the pool is present and while pool expand is in progress.
	var testrailID = 50944
	// testrailID corresponds to: https://portworx.testrail.net/index.php?/cases/view/50944
	var runID int

	JustBeforeEach(func() {
		StartTorpedoTest("AddDriveAndNodeReboot", "Initiate pool expansion using add-drive and reboot node", nil, testrailID)
		runID = testrailuttils.AddRunsToMilestone(testrailID)
	})
	var contexts []*scheduler.Context

	stepLog := "should get the existing storage node and expand the pool by adding a drive and reboot node"

	It(stepLog, func() {
		log.InfoD(stepLog)
		contexts = make([]*scheduler.Context, 0)
		for i := 0; i < Inst().GlobalScaleFactor; i++ {
			contexts = append(contexts, ScheduleApplications(fmt.Sprintf("pladddrvwrbt-%d", i))...)
		}
		ValidateApplications(contexts)
		defer appsValidateAndDestroy(contexts)

		stNode, err := GetRandomNodeWithPoolIOs(contexts)
		log.FailOnError(err, "error identifying node to run test")
		pools, err := Inst().V.ListStoragePools(metav1.LabelSelector{})
		log.FailOnError(err, "error getting pools list")
		dash.VerifyFatal(len(pools) > 0, true, "Verify pools exist")

		var currentTotalPoolSize uint64
		var specSize uint64
		for _, pool := range pools {
			currentTotalPoolSize += pool.GetTotalSize() / units.GiB
		}

		driveSpecs, err := GetCloudDriveDeviceSpecs()
		log.FailOnError(err, "Error getting cloud drive specs")
		deviceSpec := driveSpecs[0]
		deviceSpecParams := strings.Split(deviceSpec, ",")

		for _, param := range deviceSpecParams {
			if strings.Contains(param, "size") {
				val := strings.Split(param, "=")[1]
				specSize, err = strconv.ParseUint(val, 10, 64)
				log.FailOnError(err, "Error converting size to uint64")
			}
		}
		expectedTotalPoolSize := currentTotalPoolSize + specSize

		stepLog := "Initiate add cloud drive and reboot node"
		Step(stepLog, func() {
			log.InfoD(stepLog)
			err = Inst().V.AddCloudDrive(&stNode, deviceSpec, -1)
			log.FailOnError(err, fmt.Sprintf("Add cloud drive failed on node %s", stNode.Name))
			time.Sleep(3 * time.Second)
			err = RebootNodeAndWait(stNode)
			log.FailOnError(err, fmt.Sprintf("error rebooting node %s", stNode.Name))
			log.InfoD("Validate pool rebalance after drive add")
			err = ValidateDriveRebalance(stNode)
			log.FailOnError(err, "Pool re-balance failed")
			dash.VerifyFatal(err == nil, true, "PX is up after add drive")

			var newTotalPoolSize uint64
			pools, err := Inst().V.ListStoragePools(metav1.LabelSelector{})
			log.FailOnError(err, "error getting pools list")
			dash.VerifyFatal(len(pools) > 0, true, "Verify pools exist")
			for _, pool := range pools {
				newTotalPoolSize += pool.GetTotalSize() / units.GiB
			}
			dash.VerifyFatal(newTotalPoolSize, expectedTotalPoolSize, fmt.Sprintf("Validate total pool size after add cloud drive on node %s", stNode.Name))
		})

	})
	JustAfterEach(func() {
		defer EndTorpedoTest()
		AfterEachTest(contexts, testrailID, runID)
	})

})

var _ = Describe("{MulPoolsResize}", func() {
	//1) Deploy px with cloud drive.
	//2) Select multiple pools
	//3) Expand multiple pools by resize-disk same time.

	var testrailID = 51291
	// testrailID corresponds to: https://portworx.testrail.net/index.php?/cases/view/51291
	var runID int
	JustBeforeEach(func() {
		StartTorpedoTest("MulPoolsResize", "Initiate multiple pool resize on same node in parallel", nil, testrailID)
		runID = testrailuttils.AddRunsToMilestone(testrailID)
	})
	var contexts []*scheduler.Context

	stepLog := "should get the existing storage node with multiple pools and expand pools at same time using resize-disk"

	It(stepLog, func() {
		log.InfoD(stepLog)
		contexts = make([]*scheduler.Context, 0)

		for i := 0; i < Inst().GlobalScaleFactor; i++ {
			contexts = append(contexts, ScheduleApplications(fmt.Sprintf("mulpoolsresiz-%d", i))...)
		}
		ValidateApplications(contexts)
		defer appsValidateAndDestroy(contexts)

		var poolsToBeResized []*api.StoragePool

		pools, err := Inst().V.ListStoragePools(metav1.LabelSelector{})
		log.FailOnError(err, "Failed to list storage pools")

		numPoolsToResize := len(pools) / 3
		i := 1
		for _, v := range pools {
			if i == numPoolsToResize {
				break
			}
			poolsToBeResized = append(poolsToBeResized, v)
			i += 1
		}

		stepLog = fmt.Sprintf("Expanding multiple pools on node and pool using resize-disk")
		Step(stepLog, func() {

			resizedPoolsMap := make(map[string]uint64)
			for _, selPool := range poolsToBeResized {
				poolToBeResized, err := GetStoragePoolByUUID(selPool.Uuid)
				log.FailOnError(err, fmt.Sprintf("Failed to get pool using UUID %s", selPool.Uuid))
				drvSize, err := getPoolDiskSize(poolToBeResized)
				log.FailOnError(err, "error getting drive size for pool [%s]", poolToBeResized.Uuid)
				expectedSize := (poolToBeResized.TotalSize / units.GiB) + drvSize
				resizedPoolsMap[poolToBeResized.Uuid] = expectedSize
				log.InfoD("Current Size of the pool %s is %d", selPool.Uuid, poolToBeResized.TotalSize/units.GiB)
				err = Inst().V.ExpandPool(selPool.Uuid, api.SdkStoragePool_RESIZE_TYPE_RESIZE_DISK, expectedSize, false)
				dash.VerifyFatal(err, nil, "Pool expansion init successful?")
			}

			isjournal, err := isJournalEnabled()
			log.FailOnError(err, "Failed to check if Journal enabled")
			for selPoolID, expectedPoolSize := range resizedPoolsMap {

				resizeErr := waitForPoolToBeResized(expectedPoolSize, selPoolID, isjournal)
				dash.VerifyFatal(resizeErr, nil, fmt.Sprintf("Verify pool %s on expansion using resize-disk", selPoolID))

			}

		})

	})
	JustAfterEach(func() {
		defer EndTorpedoTest()
		AfterEachTest(contexts, testrailID, runID)
	})
})

var _ = Describe("{MulPoolsAddDisk}", func() {
	//1) Deploy px with cloud drive.
	//2) Select multiple pools
	//3) Expand multiple pools by add-disk same time.

	var testrailID = 50642
	// testrailID corresponds to: https://portworx.testrail.net/index.php?/cases/view/50642
	var runID int
	JustBeforeEach(func() {
		StartTorpedoTest("MulPoolsAddDisk", "Initiate multiple pool add-disk on same node in parallel", nil, testrailID)
		runID = testrailuttils.AddRunsToMilestone(testrailID)
	})
	var contexts []*scheduler.Context

	stepLog := "should get the existing storage node with multiple pools and expand pools at same time using add-disk"

	It(stepLog, func() {
		log.InfoD(stepLog)
		contexts = make([]*scheduler.Context, 0)

		for i := 0; i < Inst().GlobalScaleFactor; i++ {
			contexts = append(contexts, ScheduleApplications(fmt.Sprintf("mulpooladd-%d", i))...)
		}
		ValidateApplications(contexts)
		defer appsValidateAndDestroy(contexts)

		var poolsToBeResized []*api.StoragePool

		stNodes := node.GetStorageNodes()

		elMap := make(map[string]bool, 0)
		for _, stNode := range stNodes {
			el, err := GetPoolExpansionEligibility(&stNode)
			log.FailOnError(err, "error getting pool expansion criteria for node [%s]", stNode.Name)
			for k, v := range el {
				elMap[k] = v
			}
		}

		pools, err := Inst().V.ListStoragePools(metav1.LabelSelector{})
		log.FailOnError(err, "Failed to list storage pools")
		numPoolsToResize := len(pools) / 3
		i := 1
		for _, v := range pools {
			if i > numPoolsToResize {
				break
			}
			//checking if pool can be expanded using add-disk
			if elMap[v.Uuid] {
				poolsToBeResized = append(poolsToBeResized, v)
				i += 1
			}
		}
		stepLog = fmt.Sprintf("Expanding multiple pools on node and pool using add-disk")
		Step(stepLog, func() {
			log.InfoD(stepLog)
			resizedPoolsMap := make(map[string]uint64)
			for _, selPool := range poolsToBeResized {
				poolToBeResized, err := GetStoragePoolByUUID(selPool.Uuid)
				log.FailOnError(err, fmt.Sprintf("Failed to get pool using UUID %s", selPool.Uuid))
				drvSize, err := getPoolDiskSize(poolToBeResized)
				log.FailOnError(err, "error getting drive size for pool [%s]", poolToBeResized.Uuid)
				expectedSize := (poolToBeResized.TotalSize / units.GiB) + drvSize
				resizedPoolsMap[poolToBeResized.Uuid] = expectedSize

				log.FailOnError(err, "Failed to check if Journal enabled")

				log.InfoD("Current Size of the pool %s is %d", selPool.Uuid, poolToBeResized.TotalSize/units.GiB)
				err = Inst().V.ExpandPool(selPool.Uuid, api.SdkStoragePool_RESIZE_TYPE_ADD_DISK, expectedSize, false)
				dash.VerifyFatal(err, nil, "Pool expansion init successful?")
			}

			isjournal, err := isJournalEnabled()
			log.FailOnError(err, "Failed to check if Journal enabled")
			for selPoolID, expectedPoolSize := range resizedPoolsMap {
				resizeErr := waitForPoolToBeResized(expectedPoolSize, selPoolID, isjournal)
				dash.VerifyFatal(resizeErr, nil, fmt.Sprintf("Verify pool %s on expansion using add-disk", selPoolID))
			}

		})

	})
	JustAfterEach(func() {
		defer EndTorpedoTest()
		AfterEachTest(contexts, testrailID, runID)
	})
})

var _ = Describe("{ResizeWithJrnlAndMeta}", func() {
	//1) Deploy px with cloud drive and journal enabled.
	//2) Create a volume on that pool and write some data on the volume.
	//3) Get the metadata node
	//4) Expand the pool with journal device
	var testrailID = 51289
	// testrailID corresponds to: https://portworx.testrail.net/index.php?/cases/view/51289
	var runID int

	JustBeforeEach(func() {
		StartTorpedoTest("ResizeWithJrnlAndMeta", "Initiate pool expansion using resize-disk for "+
			"the pool the with journal and metadata devices", nil, testrailID)
		runID = testrailuttils.AddRunsToMilestone(testrailID)
	})
	var contexts []*scheduler.Context

	stepLog := "should get the metadata node and expand the pool by resize-disk"

	It(stepLog, func() {
		log.InfoD(stepLog)
		journalStatus, err := isJournalEnabled()
		log.FailOnError(err, "err getting journal status")
		dash.VerifyFatal(journalStatus, true, "verify journal device is enabled")
		contexts = make([]*scheduler.Context, 0)
		for i := 0; i < Inst().GlobalScaleFactor; i++ {
			contexts = append(contexts, ScheduleApplications(fmt.Sprintf("rsizedrvmeta-%d", i))...)
		}
		ValidateApplications(contexts)
		defer appsValidateAndDestroy(contexts)

		stNode, err := GetRandomNodeWithPoolIOs(contexts)
		log.FailOnError(err, "error identifying node to run test")
		stNodePools := stNode.Pools

		var selectedPool *api.StoragePool
		for _, pool := range stNodePools {
			if pool.ID == int32(len(stNodePools)-1) {
				selectedPool = pool
				break
			}
		}

		stepLog := "Initiate pool expansion drive and restart PX"
		Step(stepLog, func() {
			log.InfoD(stepLog)

			poolToBeResized, err := GetStoragePoolByUUID(selectedPool.Uuid)
			log.FailOnError(err, fmt.Sprintf("Failed to get pool using UUID %s", selectedPool.Uuid))
			drvSize, err := getPoolDiskSize(poolToBeResized)
			log.FailOnError(err, "error getting drive size for pool [%s]", poolToBeResized.Uuid)
			expectedSize := (poolToBeResized.TotalSize / units.GiB) + drvSize

			log.FailOnError(err, "Failed to check if Journal enabled")

			log.InfoD("Current Size of the pool %s is %d", selectedPool.Uuid, poolToBeResized.TotalSize/units.GiB)
			err = Inst().V.ExpandPool(selectedPool.Uuid, api.SdkStoragePool_RESIZE_TYPE_RESIZE_DISK, expectedSize, false)
			dash.VerifyFatal(err, nil, "Pool expansion init successful?")

			resizeErr := waitForPoolToBeResized(expectedSize, selectedPool.Uuid, journalStatus)
			dash.VerifyFatal(resizeErr, nil, fmt.Sprintf("Verify pool %s on node %s expansion using resize-disk", selectedPool.Uuid, stNode.Name))

		})

	})
	JustAfterEach(func() {
		defer EndTorpedoTest()
		AfterEachTest(contexts, testrailID, runID)
	})

})

var _ = Describe("{PoolExpandWhileIOAndPXRestart}", func() {
	//step1: create volume repl node n1 and n2 and start IO
	//step2: during I/O restart px on n1 and at the same time expand the pool on n2
	//step3: after n1 is back operational validate that n2 pool size is the new size
	//step4: read/validate I/O after expansion
	var testrailID = 51445
	// testrailID corresponds to: https://portworx.testrail.net/index.php?/cases/view/51445
	var runID int

	JustBeforeEach(func() {
		StartTorpedoTest("PoolExpandWhileIOAndPXRestart", "Initiate pool expansion and restart px on n1 and at the same time expand the pool on n2 where vol repl exists", nil, testrailID)
		runID = testrailuttils.AddRunsToMilestone(testrailID)
	})
	var contexts []*scheduler.Context

	stepLog := "should get the volume with IOs, expand the pool by resize-disk and restart PX on one the repl node"

	It(stepLog, func() {
		log.InfoD(stepLog)
		contexts = make([]*scheduler.Context, 0)
		for i := 0; i < Inst().GlobalScaleFactor; i++ {
			contexts = append(contexts, ScheduleApplications(fmt.Sprintf("rsizerepl-%d", i))...)
		}
		ValidateApplications(contexts)
		defer appsValidateAndDestroy(contexts)

		stNodes := node.GetStorageNodes()
		if len(stNodes) == 0 {
			dash.VerifyFatal(len(stNodes) > 0, true, "Storage nodes found?")
		}
		volSelected, err := getVolumeWithMinRepl(contexts, 2)
		log.FailOnError(err, "error identifying volume")
		appVol, err := Inst().V.InspectVolume(volSelected.ID)
		log.FailOnError(err, fmt.Sprintf("err inspecting vol : %s", volSelected.ID))
		replPools := appVol.ReplicaSets[0].PoolUuids
		storageNode1, err := GetNodeWithGivenPoolID(replPools[0])
		log.FailOnError(err, fmt.Sprintf("Failed to get pool using UUID %s", replPools[0]))
		selectedPool := replPools[1]
		storageNode2, err := GetNodeWithGivenPoolID(selectedPool)
		log.FailOnError(err, fmt.Sprintf("Failed to get pool using UUID %s", selectedPool))

		var poolToBeResized *api.StoragePool
		poolToBeResized, err = GetStoragePoolByUUID(selectedPool)
		log.FailOnError(err, fmt.Sprintf("Failed to get pool using UUID %s", selectedPool))

		stepLog := "Initiate pool expansion drive on n2 and restart PX on n1"
		Step(stepLog, func() {
			log.InfoD(stepLog)

			expectedSize := poolToBeResized.TotalSize * 2 / units.GiB

			isjournal, err := isJournalEnabled()
			log.FailOnError(err, "Failed to check if Journal enabled")

			log.InfoD("Current Size of the pool %s is %d", poolToBeResized.Uuid, poolToBeResized.TotalSize/units.GiB)
			err = Inst().V.ExpandPool(poolToBeResized.Uuid, api.SdkStoragePool_RESIZE_TYPE_RESIZE_DISK, expectedSize, true)
			dash.VerifyFatal(err, nil, "Pool expansion init successful?")

			time.Sleep(3 * time.Second)
			err = Inst().V.RestartDriver(*storageNode1, nil)
			log.FailOnError(err, fmt.Sprintf("error restarting px on node %s", storageNode1.Name))

			resizeErr := waitForPoolToBeResized(expectedSize, poolToBeResized.Uuid, isjournal)
			dash.VerifyFatal(resizeErr, nil, fmt.Sprintf("Verify pool %s on node %s expansion using resize-disk", poolToBeResized.Uuid, storageNode2.Name))

		})

	})
	JustAfterEach(func() {
		defer EndTorpedoTest()
		AfterEachTest(contexts, testrailID, runID)
	})

})

var _ = Describe("{ResizeNodeMaintenanceCycle}", func() {
	//1) Deploy px with cloud drive.
	//2) Create a volume on that pool and write some data on the volume.
	//3) Expand pool by resize-disk
	//4) Enter and Exit node maintenance
	//5) Validate PX and applications
	var testrailID = 51297
	// testrailID corresponds to: https://portworx.testrail.net/index.php?/cases/view/51297
	var runID int

	JustBeforeEach(func() {
		StartTorpedoTest("ResizeNodeMaintenanceCycle", "Initiate pool expansion using resize-disk and perform node maintenance cycle", nil, testrailID)
		runID = testrailuttils.AddRunsToMilestone(testrailID)
	})
	var contexts []*scheduler.Context

	stepLog := "should get the volume with IOs, expand the pool by resize-disk and perform node maintenance cycle"

	It(stepLog, func() {
		log.InfoD(stepLog)
		contexts = make([]*scheduler.Context, 0)
		for i := 0; i < Inst().GlobalScaleFactor; i++ {
			contexts = append(contexts, ScheduleApplications(fmt.Sprintf("rsizenodem-%d", i))...)
		}
		ValidateApplications(contexts)
		defer appsValidateAndDestroy(contexts)

		stNodes := node.GetStorageNodes()
		if len(stNodes) == 0 {
			dash.VerifyFatal(len(stNodes) > 0, true, "Storage nodes found?")
		}

		var selectedNode node.Node
		var err error
		var selectedPool *api.StoragePool
		for _, stNode := range stNodes {
			selectedPool, err = GetPoolWithIOsInGivenNode(stNode, contexts)
			if selectedPool != nil {
				selectedNode = stNode
				break
			}
		}
		log.FailOnError(err, "error identifying node to run test")

		var poolToBeResized *api.StoragePool
		poolToBeResized, err = GetStoragePoolByUUID(selectedPool.Uuid)
		log.FailOnError(err, fmt.Sprintf("Failed to get pool using UUID %s", selectedPool.Uuid))

		stepLog := "Initiate pool expansion drive start node maintenance"
		Step(stepLog, func() {
			log.InfoD(stepLog)
			drvSize, err := getPoolDiskSize(poolToBeResized)
			log.FailOnError(err, "error getting drive size for pool [%s]", poolToBeResized.Uuid)
			expectedSize := (poolToBeResized.TotalSize / units.GiB) + drvSize

			isjournal, err := isJournalEnabled()
			log.FailOnError(err, "Failed to check if Journal enabled")

			log.InfoD("Current Size of the pool %s is %d", poolToBeResized.Uuid, poolToBeResized.TotalSize/units.GiB)
			err = Inst().V.ExpandPool(poolToBeResized.Uuid, api.SdkStoragePool_RESIZE_TYPE_RESIZE_DISK, expectedSize, false)
			dash.VerifyFatal(err, nil, "Pool expansion init successful?")
			resizeErr := waitForPoolToBeResized(expectedSize, poolToBeResized.Uuid, isjournal)
			dash.VerifyFatal(resizeErr, nil, fmt.Sprintf("Verify pool %s on node %s expansion using resize-disk", poolToBeResized.Uuid, selectedNode.Name))

			log.InfoD(fmt.Sprintf("Performing node maintenance cycle on node %s", selectedNode.Name))
			err = Inst().V.RecoverDriver(selectedNode)
			log.FailOnError(err, fmt.Sprintf("error performing maintenance cycle on node %s", selectedNode.Name))

			err = Inst().V.WaitDriverUpOnNode(selectedNode, 5*time.Minute)
			log.FailOnError(err, fmt.Sprintf("Driver is down on node %s", selectedNode.Name))
			dash.VerifyFatal(err == nil, true, fmt.Sprintf("PX is up after maintenance cycle on node %s", selectedNode.Name))

		})

	})
	JustAfterEach(func() {
		defer EndTorpedoTest()
		AfterEachTest(contexts, testrailID, runID)
	})

})

var _ = Describe("{AddDiskNodeMaintenanceCycle}", func() {
	//1) Deploy px with cloud drive.
	//2) Create a volume on that pool and write some data on the volume.
	//3) Expand pool by resize-disk
	//4) Enter and Exit node maintenance
	//5) Validate PX and applications
	var testrailID = 50647
	// testrailID corresponds to: https://portworx.testrail.net/index.php?/cases/view/50647
	var runID int

	JustBeforeEach(func() {
		StartTorpedoTest("AddDiskNodeMaintenanceCycle", "Initiate pool expansion using add-disk and perform node maintenance cycle", nil, testrailID)
		runID = testrailuttils.AddRunsToMilestone(testrailID)
	})
	var contexts []*scheduler.Context

	stepLog := "should get the volume with IOs, expand the pool by add-disk and perform node maintenance cycle"

	It(stepLog, func() {
		log.InfoD(stepLog)
		contexts = make([]*scheduler.Context, 0)
		for i := 0; i < Inst().GlobalScaleFactor; i++ {
			contexts = append(contexts, ScheduleApplications(fmt.Sprintf("addnodem-%d", i))...)
		}
		ValidateApplications(contexts)
		defer appsValidateAndDestroy(contexts)

		stNodes := node.GetStorageNodes()
		if len(stNodes) == 0 {
			dash.VerifyFatal(len(stNodes) > 0, true, "Storage nodes found?")
		}

		var selectedNode node.Node
		var err error
		var selectedPool *api.StoragePool
		for _, stNode := range stNodes {
			selectedPool, err = GetPoolWithIOsInGivenNode(stNode, contexts)
			if selectedPool != nil {
				selectedNode = stNode
				break
			}
		}
		log.FailOnError(err, "error identifying node to run test")

		var poolToBeResized *api.StoragePool
		poolToBeResized, err = GetStoragePoolByUUID(selectedPool.Uuid)
		log.FailOnError(err, fmt.Sprintf("Failed to get pool using UUID %s", selectedPool.Uuid))

		stepLog := "Initiate pool expansion drive start node maintenance"
		Step(stepLog, func() {
			log.InfoD(stepLog)
			drvSize, err := getPoolDiskSize(poolToBeResized)
			log.FailOnError(err, "error getting drive size for pool [%s]", poolToBeResized.Uuid)
			expectedSize := (poolToBeResized.TotalSize / units.GiB) + drvSize

			isjournal, err := isJournalEnabled()
			log.FailOnError(err, "Failed to check if Journal enabled")

			log.InfoD("Current Size of the pool %s is %d", poolToBeResized.Uuid, poolToBeResized.TotalSize/units.GiB)
			err = Inst().V.ExpandPool(poolToBeResized.Uuid, api.SdkStoragePool_RESIZE_TYPE_ADD_DISK, expectedSize, true)
			dash.VerifyFatal(err, nil, "Pool expansion init successful?")
			resizeErr := waitForPoolToBeResized(expectedSize, poolToBeResized.Uuid, isjournal)
			dash.VerifyFatal(resizeErr, nil, fmt.Sprintf("Verify pool %s on node %s expansion using add-disk", poolToBeResized.Uuid, selectedNode.Name))

			log.InfoD(fmt.Sprintf("Performing node maintenance cycle on node %s", selectedNode.Name))
			err = Inst().V.RecoverDriver(selectedNode)
			log.FailOnError(err, fmt.Sprintf("error performing maintenance cycle on node %s", selectedNode.Name))

			err = Inst().V.WaitDriverUpOnNode(selectedNode, 5*time.Minute)
			log.FailOnError(err, fmt.Sprintf("Driver is down on node %s", selectedNode.Name))
			dash.VerifyFatal(err == nil, true, fmt.Sprintf("PX is up after maintenance cycle on node %s", selectedNode.Name))

		})

	})
	JustAfterEach(func() {
		defer EndTorpedoTest()
		AfterEachTest(contexts, testrailID, runID)
	})

})

var _ = Describe("{ResizePoolMaintenanceCycle}", func() {
	//1) Deploy px with cloud drive.
	//2) Create a volume on that pool and write some data on the volume.
	//3) Expand pool by resize-disk
	//4) Enter and Exit pool maintenance
	//5) Validate PX and applications

	JustBeforeEach(func() {
		StartTorpedoTest("ResizePoolMaintenanceCycle", "Initiate pool expansion using resize-disk and perform pool maintenance cycle", nil, 0)

	})
	var contexts []*scheduler.Context

	stepLog := "should get the volume with IOs, expand the pool by resize-disk and perform pool maintenance cycle"

	It(stepLog, func() {
		log.InfoD(stepLog)
		contexts = make([]*scheduler.Context, 0)
		for i := 0; i < Inst().GlobalScaleFactor; i++ {
			contexts = append(contexts, ScheduleApplications(fmt.Sprintf("rsizepoolm-%d", i))...)
		}
		ValidateApplications(contexts)
		defer appsValidateAndDestroy(contexts)

		stNodes := node.GetStorageNodes()
		if len(stNodes) == 0 {
			dash.VerifyFatal(len(stNodes) > 0, true, "Storage nodes found?")
		}

		var selectedNode node.Node
		var err error
		var selectedPool *api.StoragePool
		for _, stNode := range stNodes {
			selectedPool, err = GetPoolWithIOsInGivenNode(stNode, contexts)
			if selectedPool != nil {
				selectedNode = stNode
				break
			}
		}
		log.FailOnError(err, "error identifying node to run test")

		var poolToBeResized *api.StoragePool
		poolToBeResized, err = GetStoragePoolByUUID(selectedPool.Uuid)
		log.FailOnError(err, fmt.Sprintf("Failed to get pool using UUID %s", selectedPool.Uuid))

		stepLog := "Initiate pool expansion drive start pool maintenance"
		Step(stepLog, func() {
			log.InfoD(stepLog)

			drvSize, err := getPoolDiskSize(poolToBeResized)
			log.FailOnError(err, "error getting drive size for pool [%s]", poolToBeResized.Uuid)
			expectedSize := (poolToBeResized.TotalSize / units.GiB) + drvSize

			isjournal, err := isJournalEnabled()
			log.FailOnError(err, "Failed to check if Journal enabled")

			log.InfoD("Current Size of the pool %s is %d", poolToBeResized.Uuid, poolToBeResized.TotalSize/units.GiB)
			err = Inst().V.ExpandPool(poolToBeResized.Uuid, api.SdkStoragePool_RESIZE_TYPE_RESIZE_DISK, expectedSize, true)
			dash.VerifyFatal(err, nil, "Pool expansion init successful?")
			resizeErr := waitForPoolToBeResized(expectedSize, poolToBeResized.Uuid, isjournal)
			dash.VerifyFatal(resizeErr, nil, fmt.Sprintf("Verify pool %s on node %s expansion using resize-disk", poolToBeResized.Uuid, selectedNode.Name))

			log.InfoD(fmt.Sprintf("Performing pool maintenance cycle on node %s", selectedNode.Name))
			err = Inst().V.RecoverPool(selectedNode)
			log.FailOnError(err, fmt.Sprintf("error performing pool maintenance cycle on node %s", selectedNode.Name))

			err = Inst().V.WaitDriverUpOnNode(selectedNode, 5*time.Minute)
			log.FailOnError(err, fmt.Sprintf("Driver is down on node %s", selectedNode.Name))
			dash.VerifyFatal(err == nil, true, fmt.Sprintf("PX is up after maintenance cycle on node %s", selectedNode.Name))
		})

	})
	JustAfterEach(func() {
		defer EndTorpedoTest()
		AfterEachTest(contexts)
	})

})

var _ = Describe("{AddDiskPoolMaintenanceCycle}", func() {
	//1) Deploy px with cloud drive.
	//2) Create a volume on that pool and write some data on the volume.
	//3) Expand pool by resize-disk
	//4) Enter and Exit pool maintenance
	//5) Validate PX and applications

	JustBeforeEach(func() {
		StartTorpedoTest("AddDiskPoolMaintenanceCycle", "Initiate pool expansion using add-disk and perform pool maintenance cycle", nil, 0)

	})
	var contexts []*scheduler.Context

	stepLog := "should get the volume with IOs, expand the pool by add-disk and perform pool maintenance cycle"

	It(stepLog, func() {
		log.InfoD(stepLog)
		contexts = make([]*scheduler.Context, 0)
		for i := 0; i < Inst().GlobalScaleFactor; i++ {
			contexts = append(contexts, ScheduleApplications(fmt.Sprintf("addpoolm-%d", i))...)
		}
		ValidateApplications(contexts)
		defer appsValidateAndDestroy(contexts)

		stNodes := node.GetStorageNodes()
		if len(stNodes) == 0 {
			dash.VerifyFatal(len(stNodes) > 0, true, "Storage nodes found?")
		}

		var selectedNode node.Node
		var err error
		var selectedPool *api.StoragePool
		for _, stNode := range stNodes {
			selectedPool, err = GetPoolWithIOsInGivenNode(stNode, contexts)
			if selectedPool != nil {
				selectedNode = stNode
				break
			}
		}
		log.FailOnError(err, "error identifying node to run test")

		var poolToBeResized *api.StoragePool
		poolToBeResized, err = GetStoragePoolByUUID(selectedPool.Uuid)
		log.FailOnError(err, fmt.Sprintf("Failed to get pool using UUID %s", selectedPool.Uuid))

		stepLog := "Initiate pool expansion drive start pool maintenance"
		Step(stepLog, func() {
			log.InfoD(stepLog)

			drvSize, err := getPoolDiskSize(poolToBeResized)
			log.FailOnError(err, "error getting drive size for pool [%s]", poolToBeResized.Uuid)
			expectedSize := (poolToBeResized.TotalSize / units.GiB) + drvSize

			isjournal, err := isJournalEnabled()
			log.FailOnError(err, "Failed to check if Journal enabled")

			log.InfoD("Current Size of the pool %s is %d", poolToBeResized.Uuid, poolToBeResized.TotalSize/units.GiB)
			err = Inst().V.ExpandPool(poolToBeResized.Uuid, api.SdkStoragePool_RESIZE_TYPE_ADD_DISK, expectedSize, true)
			dash.VerifyFatal(err, nil, "Pool expansion init successful?")
			resizeErr := waitForPoolToBeResized(expectedSize, poolToBeResized.Uuid, isjournal)
			dash.VerifyFatal(resizeErr, nil, fmt.Sprintf("Verify pool %s on node %s expansion using add-disk", poolToBeResized.Uuid, selectedNode.Name))

			log.InfoD(fmt.Sprintf("Performing pool maintenance cycle on node %s", selectedNode.Name))
			err = Inst().V.RecoverPool(selectedNode)
			log.FailOnError(err, fmt.Sprintf("error performing pool maintenance cycle on node %s", selectedNode.Name))

			err = Inst().V.WaitDriverUpOnNode(selectedNode, 5*time.Minute)
			log.FailOnError(err, fmt.Sprintf("Driver is down on node %s", selectedNode.Name))
			dash.VerifyFatal(err == nil, true, fmt.Sprintf("PX is up after maintenance cycle on node %s", selectedNode.Name))

		})

	})
	JustAfterEach(func() {
		defer EndTorpedoTest()
		AfterEachTest(contexts)
	})

})

var _ = Describe("{NodeMaintenanceResize}", func() {
	/*
		1. Put node in maintenance mode
		2. Trigger pool expansion using resize-disk
		3. Exit maintenance mode
		4. Validate pool expansion
	*/
	var testrailID = 51269
	// testrailID corresponds to: https://portworx.testrail.net/index.php?/cases/view/51269
	var runID int
	JustBeforeEach(func() {
		StartTorpedoTest("NodeMaintenanceResize", "pool expansion using resize-disk when node is in maintenance mode", nil, testrailID)
		runID = testrailuttils.AddRunsToMilestone(testrailID)
	})
	var contexts []*scheduler.Context

	stepLog := "should get the existing storage node and put it in maintenance mode"

	It(stepLog, func() {
		log.InfoD(stepLog)
		contexts = make([]*scheduler.Context, 0)
		for i := 0; i < Inst().GlobalScaleFactor; i++ {
			contexts = append(contexts, ScheduleApplications(fmt.Sprintf("rszedskmnt-%d", i))...)
		}
		ValidateApplications(contexts)
		defer appsValidateAndDestroy(contexts)

		stNodes := node.GetStorageNodes()
		if len(stNodes) == 0 {
			dash.VerifyFatal(len(stNodes) > 0, true, "Storage nodes found?")
		}

		// pick a pool from a pools list and resize it
		poolIDToResize, err := GetPoolIDWithIOs(contexts)
		log.FailOnError(err, "error identifying pool to run test")
		dash.VerifyFatal(len(poolIDToResize) > 0, true, fmt.Sprintf("Expected poolIDToResize to not be empty, pool id to resize %s", poolIDToResize))

		pools, err := Inst().V.ListStoragePools(metav1.LabelSelector{})
		log.FailOnError(err, "error getting storage pools")
		poolToBeResized := pools[poolIDToResize]
		dash.VerifyFatal(poolToBeResized != nil, true, "Pool to be resized exist?")

		// px will put a new request in a queue, but in this case we can't calculate the expected size,
		// so need to wain until the ongoing operation is completed
		stepLog = "Verify that pool resize is not in progress"
		Step(stepLog, func() {
			log.InfoD(stepLog)
			if val, err := poolResizeIsInProgress(poolToBeResized); val {
				// wait until resize is completed and get the updated pool again
				poolToBeResized, err = GetStoragePoolByUUID(poolIDToResize)
				log.FailOnError(err, fmt.Sprintf("Failed to get pool using UUID %s", poolIDToResize))
			} else {
				log.FailOnError(err, fmt.Sprintf("pool [%s] cannot be expanded due to error: %v", poolIDToResize, err))
			}
		})

		stNode, err := GetNodeWithGivenPoolID(poolIDToResize)
		log.FailOnError(err, "error identifying node to run test")
		log.InfoD(fmt.Sprintf("Entering maintenance mode on node %s", stNode.Name))
		err = Inst().V.EnterMaintenance(*stNode)
		log.FailOnError(err, fmt.Sprintf("fail to enter node %s in maintenance mode", stNode.Name))
		status, err := Inst().V.GetNodeStatus(*stNode)
		log.InfoD(fmt.Sprintf("Node %s status %s", stNode.Name, status.String()))
		stepLog = fmt.Sprintf("pool expansion to the node %s", stNode.Name)
		var expectedSize uint64
		Step(stepLog, func() {
			log.InfoD(stepLog)
			drvSize, err := getPoolDiskSize(poolToBeResized)
			log.FailOnError(err, "error getting drive size for pool [%s]", poolToBeResized.Uuid)
			expectedSize = (poolToBeResized.TotalSize / units.GiB) + drvSize

			log.InfoD("Current Size of the pool %s is %d", poolToBeResized.Uuid, poolToBeResized.TotalSize/units.GiB)
			err = Inst().V.ExpandPool(poolToBeResized.Uuid, api.SdkStoragePool_RESIZE_TYPE_RESIZE_DISK, expectedSize, true)
			dash.VerifyFatal(err, nil, "Pool expansion init successful?")
		})

		log.InfoD(fmt.Sprintf("Exiting maintenance mode on node %s", stNode.Name))
		t := func() (interface{}, bool, error) {

			status, err := Inst().V.GetNodeStatus(*stNode)
			if err != nil {
				return nil, true, err
			}
			log.InfoD(fmt.Sprintf("Node %s status %s", stNode.Name, status.String()))
			if *status == api.Status_STATUS_MAINTENANCE {
				log.InfoD(fmt.Sprintf("Exiting maintenance mode on node %s", stNode.Name))
				if err := Inst().V.ExitMaintenance(*stNode); err != nil {
					return nil, true, err
				}
			}

			return nil, false, nil
		}
		_, err = task.DoRetryWithTimeout(t, 15*time.Minute, 2*time.Minute)
		log.FailOnError(err, fmt.Sprintf("fail to exit maintenance mode in node %s", stNode.Name))
		err = Inst().V.WaitDriverUpOnNode(*stNode, 5*time.Minute)
		log.FailOnError(err, fmt.Sprintf("Driver is down on node %s", stNode.Name))
		dash.VerifyFatal(err == nil, true, fmt.Sprintf("PX is up after exiting maintenance on node %s", stNode.Name))
		status, err = Inst().V.GetNodeStatus(*stNode)
		log.FailOnError(err, fmt.Sprintf("Error getting status on node %s", stNode.Name))
		log.Infof(fmt.Sprintf("Node %s status %s after exit", stNode.Name, status.String()))

		stepLog = fmt.Sprintf("validating pool [%s] expansion", poolToBeResized.Uuid)
		Step(stepLog, func() {
			log.InfoD(stepLog)
			isjournal, err := isJournalEnabled()
			log.FailOnError(err, "Failed to check if Journal enabled")
			resizeErr := waitForPoolToBeResized(expectedSize, poolToBeResized.Uuid, isjournal)
			dash.VerifyFatal(resizeErr, nil, fmt.Sprintf("Verify pool %s on node %s expansion using resize-disk", poolToBeResized.Uuid, stNode.Name))
		})

	})

	JustAfterEach(func() {
		defer EndTorpedoTest()
		AfterEachTest(contexts, testrailID, runID)
	})
})

var _ = Describe("{NodeMaintenanceModeAddDisk}", func() {
	/*
		1. Put node in maintenance mode
		2. Trigger pool expansion using add-disk
		3. Exit maintenance mode
		4. Validate pool expansion
	*/
	var testrailID = 2013
	// testrailID corresponds to: https://portworx.testrail.net/index.php?/cases/view/2013
	var runID int
	JustBeforeEach(func() {
		StartTorpedoTest("NodeMaintenanceModeAddDisk", "pool expansion using add-disk when node is in maintenance mode", nil, testrailID)
		runID = testrailuttils.AddRunsToMilestone(testrailID)
	})
	var contexts []*scheduler.Context

	stepLog := "should get the existing storage node and put it in maintenance mode"

	It(stepLog, func() {
		log.InfoD(stepLog)
		contexts = make([]*scheduler.Context, 0)
		for i := 0; i < Inst().GlobalScaleFactor; i++ {
			contexts = append(contexts, ScheduleApplications(fmt.Sprintf("adddskmnt-%d", i))...)
		}
		ValidateApplications(contexts)
		defer appsValidateAndDestroy(contexts)

		stNodes := node.GetStorageNodes()
		if len(stNodes) == 0 {
			dash.VerifyFatal(len(stNodes) > 0, true, "Storage nodes found?")
		}

		// pick a pool from a pools list and resize it
		poolIDToResize, err := GetPoolIDWithIOs(contexts)
		log.FailOnError(err, "error identifying pool to run test")
		dash.VerifyFatal(len(poolIDToResize) > 0, true, fmt.Sprintf("Expected poolIDToResize to not be empty, pool id to resize %s", poolIDToResize))

		pools, err := Inst().V.ListStoragePools(metav1.LabelSelector{})
		log.FailOnError(err, "error getting storage pools")
		poolToBeResized := pools[poolIDToResize]
		dash.VerifyFatal(poolToBeResized != nil, true, "Pool to be resized exist?")

		// px will put a new request in a queue, but in this case we can't calculate the expected size,
		// so need to wain until the ongoing operation is completed
		stepLog = "Verify that pool resize is not in progress"
		Step(stepLog, func() {
			log.InfoD(stepLog)
			if val, err := poolResizeIsInProgress(poolToBeResized); val {
				// wait until resize is completed and get the updated pool again
				poolToBeResized, err = GetStoragePoolByUUID(poolIDToResize)
				log.FailOnError(err, fmt.Sprintf("Failed to get pool using UUID %s", poolIDToResize))
			} else {
				log.FailOnError(err, fmt.Sprintf("pool [%s] cannot be expanded due to error: %v", poolIDToResize, err))
			}
		})

		stNode, err := GetNodeWithGivenPoolID(poolIDToResize)
		log.FailOnError(err, "error identifying node to run test")
		log.InfoD(fmt.Sprintf("Entering maintenance mode on node %s", stNode.Name))
		err = Inst().V.EnterMaintenance(*stNode)
		log.FailOnError(err, fmt.Sprintf("fail to enter node %s in maintenance mode", stNode.Name))
		status, err := Inst().V.GetNodeStatus(*stNode)
		log.InfoD(fmt.Sprintf("Node %s status %s", stNode.Name, status.String()))
		stepLog = fmt.Sprintf("pool expansion to the node %s", stNode.Name)
		var expectedSize uint64
		Step(stepLog, func() {
			log.InfoD(stepLog)
			drvSize, err := getPoolDiskSize(poolToBeResized)
			log.FailOnError(err, "error getting drive size for pool [%s]", poolToBeResized.Uuid)
			expectedSize = (poolToBeResized.TotalSize / units.GiB) + drvSize

			log.InfoD("Current Size of the pool %s is %d", poolToBeResized.Uuid, poolToBeResized.TotalSize/units.GiB)
			err = Inst().V.ExpandPool(poolToBeResized.Uuid, api.SdkStoragePool_RESIZE_TYPE_ADD_DISK, expectedSize, true)
			dash.VerifyFatal(err, nil, "Pool expansion init successful?")

		})
		log.InfoD(fmt.Sprintf("Exiting maintenance mode on node %s", stNode.Name))
		t := func() (interface{}, bool, error) {

			status, err := Inst().V.GetNodeStatus(*stNode)
			if err != nil {
				return nil, true, err
			}
			log.InfoD(fmt.Sprintf("Node %s status %s", stNode.Name, status.String()))
			if *status == api.Status_STATUS_MAINTENANCE {
				log.InfoD(fmt.Sprintf("Exiting maintenance mode on node %s", stNode.Name))
				if err := Inst().V.ExitMaintenance(*stNode); err != nil {
					return nil, true, err
				}
			}

			return nil, false, nil
		}
		_, err = task.DoRetryWithTimeout(t, 15*time.Minute, 2*time.Minute)
		log.FailOnError(err, fmt.Sprintf("fail to exit maintenance mode in node %s", stNode.Name))
		err = Inst().V.WaitDriverUpOnNode(*stNode, 5*time.Minute)
		log.FailOnError(err, fmt.Sprintf("Driver is down on node %s", stNode.Name))
		dash.VerifyFatal(err == nil, true, fmt.Sprintf("PX is up after exiting maintenance on node %s", stNode.Name))
		status, err = Inst().V.GetNodeStatus(*stNode)
		log.FailOnError(err, fmt.Sprintf("Error getting status on node %s", stNode.Name))
		log.Infof(fmt.Sprintf("Node %s status %s after exit", stNode.Name, status.String()))

		stepLog = fmt.Sprintf("validating pool [%s] expansion", poolToBeResized.Uuid)
		Step(stepLog, func() {
			isjournal, err := isJournalEnabled()
			log.FailOnError(err, "Failed to check if Journal enabled")
			resizeErr := waitForPoolToBeResized(expectedSize, poolToBeResized.Uuid, isjournal)
			dash.VerifyFatal(resizeErr, nil, fmt.Sprintf("Verify pool %s on node %s expansion using add-disk", poolToBeResized.Uuid, stNode.Name))
		})
	})

	JustAfterEach(func() {
		defer EndTorpedoTest()
		AfterEachTest(contexts, testrailID, runID)
	})
})

var _ = Describe("{PoolMaintenanceModeResize}", func() {

	/*
		1. Put pool in maintenance mode
		2. Trigger pool expansion using resize-disk
		3. Validate pool expansion
		4. Exit pool maintenance mode
	*/

	JustBeforeEach(func() {
		StartTorpedoTest("PoolMaintenanceModeResize", "pool expansion using resize-disk when pool is in maintenance mode", nil, 0)

	})
	var contexts []*scheduler.Context

	stepLog := "should get the existing storage node and put it in maintenance mode"

	It(stepLog, func() {
		log.InfoD(stepLog)
		contexts = make([]*scheduler.Context, 0)
		for i := 0; i < Inst().GlobalScaleFactor; i++ {
			contexts = append(contexts, ScheduleApplications(fmt.Sprintf("rszedskmnt-%d", i))...)
		}
		ValidateApplications(contexts)
		defer appsValidateAndDestroy(contexts)

		stNodes := node.GetStorageNodes()
		if len(stNodes) == 0 {
			dash.VerifyFatal(len(stNodes) > 0, true, "Storage nodes found?")
		}

		// pick a pool from a pools list and resize it
		poolIDToResize, err := GetPoolIDWithIOs(contexts)
		log.FailOnError(err, "error identifying pool to run test")
		dash.VerifyFatal(len(poolIDToResize) > 0, true, fmt.Sprintf("Expected poolIDToResize to not be empty, pool id to resize %s", poolIDToResize))

		pools, err := Inst().V.ListStoragePools(metav1.LabelSelector{})
		log.FailOnError(err, "error getting storage pools")
		poolToBeResized := pools[poolIDToResize]
		dash.VerifyFatal(poolToBeResized != nil, true, "Pool to be resized exist?")

		// px will put a new request in a queue, but in this case we can't calculate the expected size,
		// so need to wain until the ongoing operation is completed
		stepLog = "Verify that pool resize is not in progress"
		Step(stepLog, func() {
			log.InfoD(stepLog)
			if val, err := poolResizeIsInProgress(poolToBeResized); val {
				// wait until resize is completed and get the updated pool again
				poolToBeResized, err = GetStoragePoolByUUID(poolIDToResize)
				log.FailOnError(err, fmt.Sprintf("Failed to get pool using UUID %s", poolIDToResize))
			} else {
				log.FailOnError(err, fmt.Sprintf("pool [%s] cannot be expanded due to error: %v", poolIDToResize, err))
			}
		})

		stNode, err := GetNodeWithGivenPoolID(poolIDToResize)
		log.FailOnError(err, "error identifying node to run test")
		log.InfoD(fmt.Sprintf("Entering pool maintenance mode on node %s", stNode.Name))
		err = Inst().V.EnterPoolMaintenance(*stNode)
		log.FailOnError(err, fmt.Sprintf("fail to enter node %s in maintenance mode", stNode.Name))
		status, err := Inst().V.GetNodeStatus(*stNode)
		log.InfoD(fmt.Sprintf("Node %s status %s", stNode.Name, status.String()))
		stepLog = fmt.Sprintf("pool expansion to the node %s", stNode.Name)
		Step(stepLog, func() {
			log.InfoD(stepLog)
			drvSize, err := getPoolDiskSize(poolToBeResized)
			log.FailOnError(err, "error getting drive size for pool [%s]", poolToBeResized.Uuid)
			expectedSize := (poolToBeResized.TotalSize / units.GiB) + drvSize

			isjournal, err := isJournalEnabled()
			log.FailOnError(err, "Failed to check if Journal enabled")

			log.InfoD("Current Size of the pool %s is %d", poolToBeResized.Uuid, poolToBeResized.TotalSize/units.GiB)
			err = Inst().V.ExpandPool(poolToBeResized.Uuid, api.SdkStoragePool_RESIZE_TYPE_RESIZE_DISK, expectedSize, true)
			dash.VerifyFatal(err, nil, "Pool expansion init successful?")
			resizeErr := waitForPoolToBeResized(expectedSize, poolToBeResized.Uuid, isjournal)
			dash.VerifyFatal(resizeErr, nil, fmt.Sprintf("Verify pool %s on node %s expansion using resize-disk", poolToBeResized.Uuid, stNode.Name))

		})
		log.InfoD(fmt.Sprintf("Exiting pool maintenance mode on node %s", stNode.Name))

		t := func() (interface{}, bool, error) {

			status, err := Inst().V.GetNodePoolsStatus(*stNode)
			if err != nil {
				return nil, true, err
			}
			log.InfoD(fmt.Sprintf("pool %s has status %s", stNode.Name, status[poolToBeResized.Uuid]))
			if status[poolToBeResized.Uuid] == "In Maintenance" {
				log.InfoD(fmt.Sprintf("Exiting pool maintenance mode on node %s", stNode.Name))
				if err := Inst().V.ExitPoolMaintenance(*stNode); err != nil {
					return nil, true, err
				}
			}
			return nil, false, nil
		}
		_, err = task.DoRetryWithTimeout(t, 5*time.Minute, 1*time.Minute)
		err = Inst().V.WaitDriverUpOnNode(*stNode, 5*time.Minute)
		log.FailOnError(err, fmt.Sprintf("Driver is down on node %s", stNode.Name))
		dash.VerifyFatal(err == nil, true, fmt.Sprintf("PX is up after maintenance cycle on node %s", stNode.Name))
		status, err = Inst().V.GetNodeStatus(*stNode)
		log.FailOnError(err, "err getting node [%s] status", stNode.Name)
		log.Infof(fmt.Sprintf("Node %s status %s after exit", stNode.Name, status.String()))
	})

	JustAfterEach(func() {
		defer EndTorpedoTest()
		AfterEachTest(contexts)
	})
})

var _ = Describe("{PoolMaintenanceModeAddDisk}", func() {
	/*
		1. Put pool in maintenance mode
		2. Trigger pool expansion using add-disk
		3. Validate pool expansion
		4. Exit pool maintenance mode
	*/

	JustBeforeEach(func() {
		StartTorpedoTest("PoolMaintenanceModeAddDisk", "pool expansion using add-disk when pool is in maintenance mode", nil, 0)
	})
	var contexts []*scheduler.Context

	stepLog := "should get the existing storage node and put it in maintenance mode"

	It(stepLog, func() {
		log.InfoD(stepLog)
		contexts = make([]*scheduler.Context, 0)
		for i := 0; i < Inst().GlobalScaleFactor; i++ {
			contexts = append(contexts, ScheduleApplications(fmt.Sprintf("adddskmnt-%d", i))...)
		}
		ValidateApplications(contexts)
		defer appsValidateAndDestroy(contexts)

		stNodes := node.GetStorageNodes()
		if len(stNodes) == 0 {
			dash.VerifyFatal(len(stNodes) > 0, true, "Storage nodes found?")
		}

		// pick a pool from a pools list and resize it
		poolIDToResize, err := GetPoolIDWithIOs(contexts)
		log.FailOnError(err, "error identifying pool to run test")
		dash.VerifyFatal(len(poolIDToResize) > 0, true, fmt.Sprintf("Expected poolIDToResize to not be empty, pool id to resize %s", poolIDToResize))

		pools, err := Inst().V.ListStoragePools(metav1.LabelSelector{})
		log.FailOnError(err, "error getting storage pools")
		poolToBeResized := pools[poolIDToResize]
		dash.VerifyFatal(poolToBeResized != nil, true, "Pool to be resized exist?")

		// px will put a new request in a queue, but in this case we can't calculate the expected size,
		// so need to wain until the ongoing operation is completed
		stepLog = "Verify that pool resize is not in progress"
		Step(stepLog, func() {
			log.InfoD(stepLog)
			if val, err := poolResizeIsInProgress(poolToBeResized); val {
				// wait until resize is completed and get the updated pool again
				poolToBeResized, err = GetStoragePoolByUUID(poolIDToResize)
				log.FailOnError(err, fmt.Sprintf("Failed to get pool using UUID %s", poolIDToResize))
			} else {
				log.FailOnError(err, fmt.Sprintf("pool [%s] cannot be expanded due to error: %v", poolIDToResize, err))
			}
		})

		stNode, err := GetNodeWithGivenPoolID(poolIDToResize)
		log.FailOnError(err, "error identifying node to run test")
		log.InfoD(fmt.Sprintf("Entering maintenance mode on node %s", stNode.Name))
		err = Inst().V.EnterPoolMaintenance(*stNode)
		log.FailOnError(err, fmt.Sprintf("fail to enter node %s in maintenance mode", stNode.Name))
		status, err := Inst().V.GetNodeStatus(*stNode)
		log.InfoD(fmt.Sprintf("Node %s status %s", stNode.Name, status.String()))
		stepLog = fmt.Sprintf("pool expansion to the node %s", stNode.Name)
		Step(stepLog, func() {
			log.InfoD(stepLog)
			drvSize, err := getPoolDiskSize(poolToBeResized)
			log.FailOnError(err, "error getting drive size for pool [%s]", poolToBeResized.Uuid)
			expectedSize := (poolToBeResized.TotalSize / units.GiB) + drvSize

			isjournal, err := isJournalEnabled()
			log.FailOnError(err, "Failed to check if Journal enabled")

			log.InfoD("Current Size of the pool %s is %d", poolToBeResized.Uuid, poolToBeResized.TotalSize/units.GiB)
			err = Inst().V.ExpandPool(poolToBeResized.Uuid, api.SdkStoragePool_RESIZE_TYPE_ADD_DISK, expectedSize, true)
			dash.VerifyFatal(err, nil, "Pool expansion init successful?")
			resizeErr := waitForPoolToBeResized(expectedSize, poolToBeResized.Uuid, isjournal)
			dash.VerifyFatal(resizeErr, nil, fmt.Sprintf("Verify pool %s on node %s expansion using add-disk", poolToBeResized.Uuid, stNode.Name))

		})
		log.InfoD(fmt.Sprintf("Exiting pool maintenance mode on node %s", stNode.Name))
		t := func() (interface{}, bool, error) {

			status, err := Inst().V.GetNodePoolsStatus(*stNode)
			if err != nil {
				return nil, true, err
			}
			log.InfoD(fmt.Sprintf("pool %s has status %s", stNode.Name, status[poolToBeResized.Uuid]))
			if status[poolToBeResized.Uuid] == "In Maintenance" {
				log.InfoD(fmt.Sprintf("Exiting pool maintenance mode on node %s", stNode.Name))
				if err := Inst().V.ExitPoolMaintenance(*stNode); err != nil {
					return nil, true, err
				}
			}

			return nil, false, nil
		}
		_, err = task.DoRetryWithTimeout(t, 5*time.Minute, 1*time.Minute)
		err = Inst().V.WaitDriverUpOnNode(*stNode, 5*time.Minute)
		log.FailOnError(err, fmt.Sprintf("Driver is down on node %s", stNode.Name))
		dash.VerifyFatal(err == nil, true, fmt.Sprintf("PX is up after maintenance cycle on node %s", stNode.Name))
		status, err = Inst().V.GetNodeStatus(*stNode)
		log.FailOnError(err, "err getting node [%s] status", stNode.Name)
		log.Infof(fmt.Sprintf("Node %s status %s after exit", stNode.Name, status.String()))
	})

	JustAfterEach(func() {
		defer EndTorpedoTest()
		AfterEachTest(contexts)
	})
})

var _ = Describe("{AddDiskNodeMaintenanceMode}", func() {
	/*
		1. Trigger pool expansion using add-disk
		2. Place node in maintenance mode once expansion starts
		3. Exit maintenance mode
		4. Validate pool expansion
	*/
	JustBeforeEach(func() {
		StartTorpedoTest("AddDiskMaintenanceMode", "pool expansion using add-disk then put node is in maintenance mode", nil, 0)
	})
	var contexts []*scheduler.Context

	stepLog := "should get the existing storage node,trigger add-disk and put it in maintenance mode"

	It(stepLog, func() {
		log.InfoD(stepLog)
		contexts = make([]*scheduler.Context, 0)
		for i := 0; i < Inst().GlobalScaleFactor; i++ {
			contexts = append(contexts, ScheduleApplications(fmt.Sprintf("mntadddsk-%d", i))...)
		}
		ValidateApplications(contexts)
		defer appsValidateAndDestroy(contexts)

		stNodes := node.GetStorageNodes()
		if len(stNodes) == 0 {
			dash.VerifyFatal(len(stNodes) > 0, true, "Storage nodes found?")
		}

		// pick a pool from a pools list and resize it
		poolIDToResize, err := GetPoolIDWithIOs(contexts)
		log.FailOnError(err, "error identifying pool to run test")
		dash.VerifyFatal(len(poolIDToResize) > 0, true, fmt.Sprintf("Expected poolIDToResize to not be empty, pool id to resize %s", poolIDToResize))

		pools, err := Inst().V.ListStoragePools(metav1.LabelSelector{})
		log.FailOnError(err, "error getting storage pools")
		poolToBeResized := pools[poolIDToResize]
		dash.VerifyFatal(poolToBeResized != nil, true, "Pool to be resized exist?")

		// px will put a new request in a queue, but in this case we can't calculate the expected size,
		// so need to wain until the ongoing operation is completed
		stepLog = "Verify that pool resize is not in progress"
		Step(stepLog, func() {
			log.InfoD(stepLog)
			if val, err := poolResizeIsInProgress(poolToBeResized); val {
				// wait until resize is completed and get the updated pool again
				poolToBeResized, err = GetStoragePoolByUUID(poolIDToResize)
				log.FailOnError(err, fmt.Sprintf("Failed to get pool using UUID %s", poolIDToResize))
			} else {
				log.FailOnError(err, fmt.Sprintf("pool [%s] cannot be expanded due to error: %v", poolIDToResize, err))
			}
		})

		stNode, err := GetNodeWithGivenPoolID(poolIDToResize)
		log.FailOnError(err, "error identifying node to run test")

		stepLog = fmt.Sprintf("pool expansion to the node %s and put it in maintenance mode", stNode.Name)
		Step(stepLog, func() {
			log.InfoD(stepLog)
			drvSize, err := getPoolDiskSize(poolToBeResized)
			log.FailOnError(err, "error getting drive size for pool [%s]", poolToBeResized.Uuid)
			expectedSize := (poolToBeResized.TotalSize / units.GiB) + drvSize

			isjournal, err := isJournalEnabled()
			log.FailOnError(err, "Failed to check if Journal enabled")

			log.InfoD("Current Size of the pool %s is %d", poolToBeResized.Uuid, poolToBeResized.TotalSize/units.GiB)
			err = Inst().V.ExpandPool(poolToBeResized.Uuid, api.SdkStoragePool_RESIZE_TYPE_ADD_DISK, expectedSize, true)
			dash.VerifyFatal(err, nil, "Pool expansion init successful?")
			err = WaitForExpansionToStart(poolToBeResized.Uuid)
			log.FailOnError(err, "pool expansion not started")
			log.InfoD(fmt.Sprintf("Entering maintenance mode on node %s", stNode.Name))
			err = Inst().V.EnterMaintenance(*stNode)
			log.FailOnError(err, fmt.Sprintf("fail to enter node %s in maintenance mode", stNode.Name))
			status, err := Inst().V.GetNodeStatus(*stNode)
			log.InfoD(fmt.Sprintf("Node %s status %s", stNode.Name, status.String()))

			//Waiting for 5 mins before exiting node maintenance
			time.Sleep(5 * time.Minute)

			log.InfoD(fmt.Sprintf("Exiting maintenance mode on node %s", stNode.Name))
			t := func() (interface{}, bool, error) {

				status, err := Inst().V.GetNodeStatus(*stNode)
				if err != nil {
					return nil, true, err
				}
				log.InfoD(fmt.Sprintf("Node %s status %s", stNode.Name, status.String()))
				if *status == api.Status_STATUS_MAINTENANCE {
					log.InfoD(fmt.Sprintf("Exiting maintenance mode on node %s", stNode.Name))
					if err := Inst().V.ExitMaintenance(*stNode); err != nil {
						return nil, true, err
					}
				}

				return nil, false, nil
			}
			_, err = task.DoRetryWithTimeout(t, 15*time.Minute, 2*time.Minute)
			log.FailOnError(err, fmt.Sprintf("fail to exit maintenance mode in node %s", stNode.Name))
			err = Inst().V.WaitDriverUpOnNode(*stNode, 5*time.Minute)
			log.FailOnError(err, fmt.Sprintf("Driver is down on node %s", stNode.Name))
			dash.VerifyFatal(err == nil, true, fmt.Sprintf("PX is up after exiting maintenance on node %s", stNode.Name))
			status, err = Inst().V.GetNodeStatus(*stNode)
			log.FailOnError(err, "error get node [%s] status", stNode.Name)
			log.Infof(fmt.Sprintf("Node %s status %s after exit", stNode.Name, status.String()))

			resizeErr := waitForPoolToBeResized(expectedSize, poolToBeResized.Uuid, isjournal)
			dash.VerifyFatal(resizeErr, nil, fmt.Sprintf("Verify pool %s on node %s expansion using add-disk", poolToBeResized.Uuid, stNode.Name))

		})

	})

	JustAfterEach(func() {
		defer EndTorpedoTest()
		AfterEachTest(contexts)
	})
})

var _ = Describe("{ResizeNodeMaintenanceMode}", func() {
	/*
		1. Trigger pool expansion using resize-disk
		2. Place node in maintenance mode once expansion starts
		3. Wait for some time and exit maintenance mode
		4. Validate pool expansion
	*/

	JustBeforeEach(func() {
		StartTorpedoTest("ResizeNodeMaintenanceMode", "pool expansion using resize-disk then put node is in maintenance mode", nil, 0)

	})
	var contexts []*scheduler.Context

	stepLog := "should get the existing storage node,trigger resize-disk and put it in maintenance mode"

	It(stepLog, func() {
		log.InfoD(stepLog)
		contexts = make([]*scheduler.Context, 0)
		for i := 0; i < Inst().GlobalScaleFactor; i++ {
			contexts = append(contexts, ScheduleApplications(fmt.Sprintf("mntrsze-%d", i))...)
		}
		ValidateApplications(contexts)
		defer appsValidateAndDestroy(contexts)

		stNodes := node.GetStorageNodes()
		if len(stNodes) == 0 {
			dash.VerifyFatal(len(stNodes) > 0, true, "Storage nodes found?")
		}

		// pick a pool from a pools list and resize it
		poolIDToResize, err := GetPoolIDWithIOs(contexts)
		log.FailOnError(err, "error identifying pool to run test")
		dash.VerifyFatal(len(poolIDToResize) > 0, true, fmt.Sprintf("Expected poolIDToResize to not be empty, pool id to resize %s", poolIDToResize))

		pools, err := Inst().V.ListStoragePools(metav1.LabelSelector{})
		log.FailOnError(err, "error getting storage pools")
		poolToBeResized := pools[poolIDToResize]
		dash.VerifyFatal(poolToBeResized != nil, true, "Pool to be resized exist?")

		// px will put a new request in a queue, but in this case we can't calculate the expected size,
		// so need to wain until the ongoing operation is completed
		stepLog = "Verify that pool resize is not in progress"
		Step(stepLog, func() {
			log.InfoD(stepLog)
			if val, err := poolResizeIsInProgress(poolToBeResized); val {
				// wait until resize is completed and get the updated pool again
				poolToBeResized, err = GetStoragePoolByUUID(poolIDToResize)
				log.FailOnError(err, fmt.Sprintf("Failed to get pool using UUID %s", poolIDToResize))
			} else {
				log.FailOnError(err, fmt.Sprintf("pool [%s] cannot be expanded due to error: %v", poolIDToResize, err))
			}
		})

		stNode, err := GetNodeWithGivenPoolID(poolIDToResize)
		log.FailOnError(err, "error identifying node to run test")

		stepLog = fmt.Sprintf("pool expansion to the node %s and put it in maintenance mode", stNode.Name)
		Step(stepLog, func() {
			log.InfoD(stepLog)
			drvSize, err := getPoolDiskSize(poolToBeResized)
			log.FailOnError(err, "error getting drive size for pool [%s]", poolToBeResized.Uuid)
			expectedSize := (poolToBeResized.TotalSize / units.GiB) + drvSize

			isjournal, err := isJournalEnabled()
			log.FailOnError(err, "Failed to check if Journal enabled")

			log.InfoD("Current Size of the pool %s is %d", poolToBeResized.Uuid, poolToBeResized.TotalSize/units.GiB)
			err = Inst().V.ExpandPool(poolToBeResized.Uuid, api.SdkStoragePool_RESIZE_TYPE_RESIZE_DISK, expectedSize, true)
			dash.VerifyFatal(err, nil, "Pool expansion init successful?")
			err = WaitForExpansionToStart(poolToBeResized.Uuid)
			log.FailOnError(err, "pool expansion not started")
			log.InfoD(fmt.Sprintf("Entering maintenance mode on node %s", stNode.Name))
			err = Inst().V.EnterMaintenance(*stNode)
			log.FailOnError(err, fmt.Sprintf("fail to enter node %s into maintenance mode", stNode.Name))
			status, err := Inst().V.GetNodeStatus(*stNode)
			log.InfoD(fmt.Sprintf("Node %s status %s", stNode.Name, status.String()))
			//wait for 1 minute before existing maintenance
			time.Sleep(1 * time.Minute)
			log.InfoD(fmt.Sprintf("Exiting maintenance mode on node %s", stNode.Name))
			t := func() (interface{}, bool, error) {

				status, err := Inst().V.GetNodeStatus(*stNode)
				if err != nil {
					return nil, true, err
				}
				log.InfoD(fmt.Sprintf("Node %s status %s", stNode.Name, status.String()))
				if *status == api.Status_STATUS_MAINTENANCE {
					log.InfoD(fmt.Sprintf("Exiting maintenance mode on node %s", stNode.Name))
					if err := Inst().V.ExitMaintenance(*stNode); err != nil {
						return nil, true, err
					}
				}

				return nil, false, nil
			}
			_, err = task.DoRetryWithTimeout(t, 15*time.Minute, 2*time.Minute)
			log.FailOnError(err, fmt.Sprintf("fail to exit maintenance mode on node %s", stNode.Name))
			err = Inst().V.WaitDriverUpOnNode(*stNode, 5*time.Minute)
			dash.VerifyFatal(err, nil, fmt.Sprintf("verify PX is up after exiting maintenance on node %s", stNode.Name))
			status, err = Inst().V.GetNodeStatus(*stNode)
			log.FailOnError(err, "error getting node [%s] status", stNode.Name)
			log.Infof(fmt.Sprintf("Node %s status %s after exit", stNode.Name, status.String()))
			resizeErr := waitForPoolToBeResized(expectedSize, poolToBeResized.Uuid, isjournal)
			dash.VerifyFatal(resizeErr, nil, fmt.Sprintf("Verify pool %s on node %s expansion using resize-disk", poolToBeResized.Uuid, stNode.Name))

		})

	})

	JustAfterEach(func() {
		defer EndTorpedoTest()
		AfterEachTest(contexts)
	})
})

var _ = Describe("{ResizePoolMaintenanceMode}", func() {
	/*
		1. Trigger pool expansion using resize-disk
		2. Put pool in maintenance mode
		3. Validate pool expansion
		4. Exit pool maintenance mode
	*/
	JustBeforeEach(func() {
		StartTorpedoTest("ResizePoolMaintenanceMode", "pool expansion using resize-disk then put pool in maintenance mode", nil, 0)

	})
	var contexts []*scheduler.Context

	stepLog := "should get the existing storage node and put it in maintenance mode"

	It(stepLog, func() {
		log.InfoD(stepLog)
		contexts = make([]*scheduler.Context, 0)
		for i := 0; i < Inst().GlobalScaleFactor; i++ {
			contexts = append(contexts, ScheduleApplications(fmt.Sprintf("plmntrsze-%d", i))...)
		}
		ValidateApplications(contexts)
		defer appsValidateAndDestroy(contexts)

		stNodes := node.GetStorageNodes()
		if len(stNodes) == 0 {
			dash.VerifyFatal(len(stNodes) > 0, true, "Storage nodes found?")
		}

		// pick a pool from a pools list and resize it
		poolIDToResize, err := GetPoolIDWithIOs(contexts)
		log.FailOnError(err, "error identifying pool to run test")
		dash.VerifyFatal(len(poolIDToResize) > 0, true, fmt.Sprintf("Expected poolIDToResize to not be empty, pool id to resize %s", poolIDToResize))

		pools, err := Inst().V.ListStoragePools(metav1.LabelSelector{})
		log.FailOnError(err, "error getting storage pools")
		poolToBeResized := pools[poolIDToResize]
		dash.VerifyFatal(poolToBeResized != nil, true, "Pool to be resized exist?")

		// px will put a new request in a queue, but in this case we can't calculate the expected size,
		// so need to wain until the ongoing operation is completed
		stepLog = "Verify that pool resize is not in progress"
		Step(stepLog, func() {
			log.InfoD(stepLog)
			if val, err := poolResizeIsInProgress(poolToBeResized); val {
				// wait until resize is completed and get the updated pool again
				poolToBeResized, err = GetStoragePoolByUUID(poolIDToResize)
				log.FailOnError(err, fmt.Sprintf("Failed to get pool using UUID %s", poolIDToResize))
			} else {
				log.FailOnError(err, fmt.Sprintf("pool [%s] cannot be expanded due to error: %v", poolIDToResize, err))
			}
		})

		stNode, err := GetNodeWithGivenPoolID(poolIDToResize)
		log.FailOnError(err, "error identifying node to run test")
		stepLog = fmt.Sprintf("pool expansion to the node %s and trigger pool maintenance", stNode.Name)
		Step(stepLog, func() {
			log.InfoD(stepLog)
			drvSize, err := getPoolDiskSize(poolToBeResized)
			log.FailOnError(err, "error getting drive size for pool [%s]", poolToBeResized.Uuid)
			expectedSize := (poolToBeResized.TotalSize / units.GiB) + drvSize

			isjournal, err := isJournalEnabled()
			log.FailOnError(err, "Failed to check if Journal enabled")

			log.InfoD("Current Size of the pool %s is %d", poolToBeResized.Uuid, poolToBeResized.TotalSize/units.GiB)
			err = Inst().V.ExpandPool(poolToBeResized.Uuid, api.SdkStoragePool_RESIZE_TYPE_RESIZE_DISK, expectedSize, true)
			dash.VerifyFatal(err, nil, "Pool expansion init successful?")
			err = WaitForExpansionToStart(poolToBeResized.Uuid)
			log.FailOnError(err, "pool expansion not started")
			log.InfoD(fmt.Sprintf("Entering pool maintenance mode on node %s", stNode.Name))
			err = Inst().V.EnterPoolMaintenance(*stNode)
			log.FailOnError(err, fmt.Sprintf("fail to enter node %s in maintenance mode", stNode.Name))
			status, err := Inst().V.GetNodeStatus(*stNode)
			log.InfoD(fmt.Sprintf("Node %s status %s", stNode.Name, status.String()))

			resizeErr := waitForPoolToBeResized(expectedSize, poolToBeResized.Uuid, isjournal)
			dash.VerifyFatal(resizeErr, nil, fmt.Sprintf("Verify pool %s on node %s expansion using resize-disk", poolToBeResized.Uuid, stNode.Name))

		})
		log.InfoD(fmt.Sprintf("Exiting pool maintenance mode on node %s", stNode.Name))
		t := func() (interface{}, bool, error) {
			status, err := Inst().V.GetNodePoolsStatus(*stNode)
			if err != nil {
				return nil, true, err
			}
			log.InfoD(fmt.Sprintf("pool %s has status %s", stNode.Name, status[poolToBeResized.Uuid]))
			if status[poolToBeResized.Uuid] == "In Maintenance" {
				log.InfoD(fmt.Sprintf("Exiting pool maintenance mode on node %s", stNode.Name))
				if err := Inst().V.ExitPoolMaintenance(*stNode); err != nil {
					return nil, true, err
				}
			}
			return nil, false, nil
		}
		_, err = task.DoRetryWithTimeout(t, 5*time.Minute, 1*time.Minute)
		err = Inst().V.WaitDriverUpOnNode(*stNode, 5*time.Minute)
		log.FailOnError(err, fmt.Sprintf("Driver is down on node %s", stNode.Name))
		dash.VerifyFatal(err == nil, true, fmt.Sprintf("PX is up after maintenance cycle on node %s", stNode.Name))
		status, err := Inst().V.GetNodeStatus(*stNode)
		log.FailOnError(err, "error getting node [%s] status", stNode.Name)
		log.Infof(fmt.Sprintf("Node %s status %s after exit", stNode.Name, status.String()))
	})

	JustAfterEach(func() {
		defer EndTorpedoTest()
		AfterEachTest(contexts)
	})
})

var _ = Describe("{AddDiskPoolMaintenanceMode}", func() {

	/*
		1. Trigger pool expansion using add-disk
		2. Put pool in maintenance mode
		3. Validate pool expansion
		4. Exit pool maintenance mode
	*/

	JustBeforeEach(func() {
		StartTorpedoTest("AddDiskPoolMaintenanceMode", "pool expansion using add-disk then put pool in maintenance mode", nil, 0)

	})
	var contexts []*scheduler.Context

	stepLog := "should get the existing storage node and put it in maintenance mode"

	It(stepLog, func() {
		log.InfoD(stepLog)
		contexts = make([]*scheduler.Context, 0)
		for i := 0; i < Inst().GlobalScaleFactor; i++ {
			contexts = append(contexts, ScheduleApplications(fmt.Sprintf("plmntadddsk-%d", i))...)
		}
		ValidateApplications(contexts)
		defer appsValidateAndDestroy(contexts)

		stNodes := node.GetStorageNodes()
		if len(stNodes) == 0 {
			dash.VerifyFatal(len(stNodes) > 0, true, "Storage nodes found?")
		}

		// pick a pool from a pools list and resize it
		poolIDToResize, err := GetPoolIDWithIOs(contexts)
		log.FailOnError(err, "error identifying pool to run test")
		dash.VerifyFatal(len(poolIDToResize) > 0, true, fmt.Sprintf("Expected poolIDToResize to not be empty, pool id to resize %s", poolIDToResize))

		pools, err := Inst().V.ListStoragePools(metav1.LabelSelector{})
		log.FailOnError(err, "error getting storage pools")
		poolToBeResized := pools[poolIDToResize]
		dash.VerifyFatal(poolToBeResized != nil, true, "Pool to be resized exist?")

		// px will put a new request in a queue, but in this case we can't calculate the expected size,
		// so need to wain until the ongoing operation is completed
		stepLog = "Verify that pool resize is not in progress"
		Step(stepLog, func() {
			log.InfoD(stepLog)
			if val, err := poolResizeIsInProgress(poolToBeResized); val {
				// wait until resize is completed and get the updated pool again
				poolToBeResized, err = GetStoragePoolByUUID(poolIDToResize)
				log.FailOnError(err, fmt.Sprintf("Failed to get pool using UUID %s", poolIDToResize))
			} else {
				log.FailOnError(err, fmt.Sprintf("pool [%s] cannot be expanded due to error: %v", poolIDToResize, err))
			}
		})

		stNode, err := GetNodeWithGivenPoolID(poolIDToResize)
		log.FailOnError(err, "error identifying node to run test")
		stepLog = fmt.Sprintf("pool expansion to the node %s and trigger pool maintenance", stNode.Name)
		Step(stepLog, func() {
			log.InfoD(stepLog)
			drvSize, err := getPoolDiskSize(poolToBeResized)
			log.FailOnError(err, "error getting drive size for pool [%s]", poolToBeResized.Uuid)
			expectedSize := (poolToBeResized.TotalSize / units.GiB) + drvSize

			isjournal, err := isJournalEnabled()
			log.FailOnError(err, "Failed to check if Journal enabled")

			log.InfoD("Current Size of the pool %s is %d", poolToBeResized.Uuid, poolToBeResized.TotalSize/units.GiB)
			err = Inst().V.ExpandPool(poolToBeResized.Uuid, api.SdkStoragePool_RESIZE_TYPE_ADD_DISK, expectedSize, true)
			dash.VerifyFatal(err, nil, "Pool expansion init successful?")
			err = WaitForExpansionToStart(poolToBeResized.Uuid)
			log.FailOnError(err, "pool expansion not started")
			log.InfoD(fmt.Sprintf("Entering pool maintenance mode on node %s", stNode.Name))
			err = Inst().V.EnterPoolMaintenance(*stNode)
			log.FailOnError(err, fmt.Sprintf("fail to enter node %s in maintenance mode", stNode.Name))
			status, err := Inst().V.GetNodeStatus(*stNode)
			log.InfoD(fmt.Sprintf("Node %s status %s", stNode.Name, status.String()))

			resizeErr := waitForPoolToBeResized(expectedSize, poolToBeResized.Uuid, isjournal)
			dash.VerifyFatal(resizeErr, nil, fmt.Sprintf("Verify pool %s on node %s expansion using add-disk", poolToBeResized.Uuid, stNode.Name))

		})
		log.InfoD(fmt.Sprintf("Exiting pool maintenance mode on node %s", stNode.Name))
		t := func() (interface{}, bool, error) {
			status, err := Inst().V.GetNodePoolsStatus(*stNode)
			if err != nil {
				return nil, true, err
			}
			log.InfoD(fmt.Sprintf("pool %s has status %s", stNode.Name, status[poolToBeResized.Uuid]))
			if status[poolToBeResized.Uuid] == "In Maintenance" {
				log.InfoD(fmt.Sprintf("Exiting pool maintenance mode on node %s", stNode.Name))
				if err := Inst().V.ExitPoolMaintenance(*stNode); err != nil {
					return nil, true, err
				}
			}
			return nil, false, nil
		}
		_, err = task.DoRetryWithTimeout(t, 5*time.Minute, 1*time.Minute)
		err = Inst().V.WaitDriverUpOnNode(*stNode, 5*time.Minute)
		log.FailOnError(err, fmt.Sprintf("Driver is down on node %s", stNode.Name))
		dash.VerifyFatal(err == nil, true, fmt.Sprintf("PX is up after maintenance cycle on node %s", stNode.Name))
		status, err := Inst().V.GetNodeStatus(*stNode)
		log.FailOnError(err, "error getting node [%s] status", stNode.Name)
		log.Infof(fmt.Sprintf("Node %s status %s after exit", stNode.Name, status.String()))
	})

	JustAfterEach(func() {
		defer EndTorpedoTest()
		AfterEachTest(contexts)
	})
})

var _ = Describe("{PXRestartResize}", func() {
	//1) Deploy px with cloud drive.
	//2) Create a volume on that pool and write some data on the volume.
	//3) Restart px service
	//4) Expand pool by resize-disk

	JustBeforeEach(func() {
		StartTorpedoTest("PXRestartResize", "Restart PX and initiate pool expansion using resize-disk", nil, 0)

	})
	var contexts []*scheduler.Context

	stepLog := "should get the existing storage node,restart PX and expand the pool by resize-disk"

	It(stepLog, func() {
		log.InfoD(stepLog)
		contexts = make([]*scheduler.Context, 0)
		for i := 0; i < Inst().GlobalScaleFactor; i++ {
			contexts = append(contexts, ScheduleApplications(fmt.Sprintf("rstrszedsk-%d", i))...)
		}
		ValidateApplications(contexts)
		defer appsValidateAndDestroy(contexts)

		stNode, err := GetRandomNodeWithPoolIOs(contexts)
		log.FailOnError(err, "error identifying node to run test")
		selectedPool, err := GetPoolWithIOsInGivenNode(stNode, contexts)
		log.FailOnError(err, "error identifying pool to run test")

		err = Inst().V.RestartDriver(stNode, nil)
		log.FailOnError(err, fmt.Sprintf("error restarting px on node %s", stNode.Name))

		stepLog := "Initiate pool expansion drive while PX is restarting"
		Step(stepLog, func() {
			log.InfoD(stepLog)
			poolToBeResized, err := GetStoragePoolByUUID(selectedPool.Uuid)
			log.FailOnError(err, fmt.Sprintf("Failed to get pool using UUID %s", selectedPool.Uuid))

			drvSize, err := getPoolDiskSize(poolToBeResized)
			log.FailOnError(err, "error getting drive size for pool [%s]", poolToBeResized.Uuid)
			expectedSize := (poolToBeResized.TotalSize / units.GiB) + drvSize

			isjournal, err := isJournalEnabled()
			log.FailOnError(err, "Failed to check if Journal enabled")

			log.InfoD("Current Size of the pool %s is %d", selectedPool.Uuid, poolToBeResized.TotalSize/units.GiB)
			err = Inst().V.ExpandPool(selectedPool.Uuid, api.SdkStoragePool_RESIZE_TYPE_RESIZE_DISK, expectedSize, true)
			dash.VerifyFatal(err, nil, "Pool expansion init successful?")

			resizeErr := waitForPoolToBeResized(expectedSize, selectedPool.Uuid, isjournal)
			dash.VerifyFatal(resizeErr, nil, fmt.Sprintf("Verify pool %s on node %s expansion using resize-disk", selectedPool.Uuid, stNode.Name))

		})

	})
	JustAfterEach(func() {
		defer EndTorpedoTest()
		AfterEachTest(contexts)
	})

})

var _ = Describe("{PXRestartAddDisk}", func() {
	//1) Deploy px with cloud drive.
	//2) Create a volume on that pool and write some data on the volume.
	//3) Restart px service
	//4)Expand pool by add-disk

	JustBeforeEach(func() {
		StartTorpedoTest("PXRestartAddDisk", "Restart PX and Initiate pool expansion using add-disk", nil, 0)

	})
	var contexts []*scheduler.Context

	stepLog := "should get the existing storage node and expand the pool by add-disk"

	It(stepLog, func() {
		log.InfoD(stepLog)
		contexts = make([]*scheduler.Context, 0)
		for i := 0; i < Inst().GlobalScaleFactor; i++ {
			contexts = append(contexts, ScheduleApplications(fmt.Sprintf("rstadddsk-%d", i))...)
		}
		ValidateApplications(contexts)
		defer appsValidateAndDestroy(contexts)

		stNode, err := GetRandomNodeWithPoolIOs(contexts)
		log.FailOnError(err, "error identifying node to run test")
		selectedPool, err := GetPoolWithIOsInGivenNode(stNode, contexts)
		log.FailOnError(err, "error identifying pool to run test")

		err = Inst().V.RestartDriver(stNode, nil)
		log.FailOnError(err, fmt.Sprintf("error restarting px on node %s", stNode.Name))

		stepLog := "Initiate pool expansion drive while PX is restarting"
		Step(stepLog, func() {
			log.InfoD(stepLog)

			poolToBeResized, err := GetStoragePoolByUUID(selectedPool.Uuid)
			log.FailOnError(err, fmt.Sprintf("Failed to get pool using UUID %s", selectedPool.Uuid))
			drvSize, err := getPoolDiskSize(poolToBeResized)
			log.FailOnError(err, "error getting drive size for pool [%s]", poolToBeResized.Uuid)
			expectedSize := (poolToBeResized.TotalSize / units.GiB) + drvSize

			isjournal, err := isJournalEnabled()
			log.FailOnError(err, "Failed to check if Journal enabled")

			log.InfoD("Current Size of the pool %s is %d", selectedPool.Uuid, poolToBeResized.TotalSize/units.GiB)
			err = Inst().V.ExpandPool(selectedPool.Uuid, api.SdkStoragePool_RESIZE_TYPE_ADD_DISK, expectedSize, true)
			dash.VerifyFatal(err, nil, "Pool expansion init successful?")

			resizeErr := waitForPoolToBeResized(expectedSize, selectedPool.Uuid, isjournal)
			dash.VerifyFatal(resizeErr, nil, fmt.Sprintf("Verify pool %s on node %s expansion using add-disk", selectedPool.Uuid, stNode.Name))

		})

	})
	JustAfterEach(func() {
		defer EndTorpedoTest()
		AfterEachTest(contexts)
	})

})

var _ = Describe("{PoolExpandPendingUntilVolClean}", func() {
	/*
		step1: create volume repl=2 n1 and n2, bring down n1
		step2: feed data to volume then bring back n1 and when volume is resync bring down n2, so n1 is pending for resync
		step3: expand pool p1 on n1 and check the operation status should be pending
		step4: bring back n2 and wait until volume is clean and validate p1 size and n1 capacity
	*/

	var testrailID = 51442
	// testrailID corresponds to: https://portworx.testrail.net/index.php?/cases/view/51442
	var runID int

	JustBeforeEach(func() {
		StartTorpedoTest("PoolExpandPendingUntilVolClean", "Expand pool should wait until volume gets clean", nil, testrailID)
		runID = testrailuttils.AddRunsToMilestone(testrailID)
	})
	var contexts []*scheduler.Context

	stepLog := "should get the volume with IOs and resync pending, expand the pool by resize-disk"

	It(stepLog, func() {
		log.InfoD(stepLog)
		contexts = make([]*scheduler.Context, 0)
		for i := 0; i < Inst().GlobalScaleFactor; i++ {
			contexts = append(contexts, ScheduleApplications(fmt.Sprintf("rsizecln-%d", i))...)
		}
		ValidateApplications(contexts)
		defer appsValidateAndDestroy(contexts)

		stNodes := node.GetStorageNodes()
		if len(stNodes) == 0 {
			dash.VerifyFatal(len(stNodes) > 0, true, "Storage nodes found?")
		}
		volSelected, err := getVolumeWithMinRepl(contexts, 2)
		log.FailOnError(err, "error identifying volume")
		appVol, err := Inst().V.InspectVolume(volSelected.ID)
		log.FailOnError(err, fmt.Sprintf("err inspecting vol : %s", volSelected.ID))
		replPools := appVol.ReplicaSets[0].PoolUuids
		selectedPool := replPools[0]
		storageNode1, err := GetNodeWithGivenPoolID(selectedPool)
		log.FailOnError(err, fmt.Sprintf("Failed to get pool using UUID %s", replPools[0]))
		storageNode2, err := GetNodeWithGivenPoolID(replPools[1])
		log.FailOnError(err, fmt.Sprintf("Failed to get pool using UUID %s", selectedPool))

		var poolToBeResized *api.StoragePool
		poolToBeResized, err = GetStoragePoolByUUID(selectedPool)
		log.FailOnError(err, fmt.Sprintf("Failed to get pool using UUID %s", selectedPool))

		stepLog := "Stop PX on n1 and validate volume data and start PX on n1"
		Step(stepLog, func() {

			log.InfoD(stepLog)
			usedBytes := appVol.GetUsage()
			currUsedGiB := usedBytes / units.GiB
			log.Infof("Curr GiB %d", currUsedGiB)
			err = Inst().V.StopDriver([]node.Node{*storageNode1}, false, nil)
			log.FailOnError(err, "error stopping vol driver on node [%s]", storageNode1.Name)
			_, err = waitForVolMinimumSize(appVol.Id, currUsedGiB+10)
			log.FailOnError(err, fmt.Sprintf("Volume %s has not enough IO", appVol.Id))

			err = Inst().V.StartDriver(*storageNode1)
			log.FailOnError(err, "error starting vol driver on node [%s]", storageNode1.Name)
			err = Inst().V.WaitDriverUpOnNode(*storageNode1, 5*time.Minute)
			log.FailOnError(err, "error waiting for vol driver to be up on node [%s]", storageNode1.Name)

			time.Sleep(5 * time.Second)
			appVol, err = Inst().V.InspectVolume(appVol.Id)
			log.FailOnError(err, fmt.Sprintf("err inspecting vol : %s", appVol.Id))
			err = Inst().V.StopDriver([]node.Node{*storageNode2}, false, nil)
			log.FailOnError(err, "error stopping vol driver on node [%s]", storageNode2.Name)
			time.Sleep(5 * time.Second)
			appVol, err = Inst().V.InspectVolume(appVol.Id)
			log.FailOnError(err, fmt.Sprintf("err inspecting vol : %s", appVol.Id))

			drvSize, err := getPoolDiskSize(poolToBeResized)
			log.FailOnError(err, "error getting drive size for pool [%s]", poolToBeResized.Uuid)
			expectedSize := (poolToBeResized.TotalSize / units.GiB) + drvSize

			isjournal, err := isJournalEnabled()
			log.FailOnError(err, "Failed to check if Journal enabled")

			log.InfoD("Current Size of the pool %s is %d", poolToBeResized.Uuid, poolToBeResized.TotalSize/units.GiB)
			err = Inst().V.ExpandPool(poolToBeResized.Uuid, api.SdkStoragePool_RESIZE_TYPE_RESIZE_DISK, expectedSize, false)
			if err != nil {
				if strings.Contains(fmt.Sprintf("%v", err), "Please re-issue expand with force") {
					err = Inst().V.ExpandPool(poolToBeResized.Uuid, api.SdkStoragePool_RESIZE_TYPE_RESIZE_DISK, expectedSize, true)
				}
			}
			dash.VerifyFatal(err, nil, "Pool expansion init successful?")

			err = Inst().V.StartDriver(*storageNode2)
			log.FailOnError(err, "error starting vol driver on node [%s]", storageNode2.Name)
			err = Inst().V.WaitDriverUpOnNode(*storageNode2, 5*time.Minute)
			log.FailOnError(err, "error waiting for vol driver to be up on node [%s]", storageNode2.Name)
			poolStatus, err := getPoolLastOperation(poolToBeResized.Uuid)
			log.FailOnError(err, "error getting pool status")
			dash.VerifySafely(poolStatus.Status, api.SdkStoragePool_OPERATION_PENDING, "Verify pool status")
			dash.VerifySafely(strings.Contains(poolStatus.Msg, "to be clean before starting pool expansion"), true, fmt.Sprintf("verify pool expansion message %s", poolStatus.Msg))
			resizeErr := waitForPoolToBeResized(expectedSize, poolToBeResized.Uuid, isjournal)
			dash.VerifyFatal(resizeErr, nil, fmt.Sprintf("Verify pool %s on node %s expansion using resize-disk", poolToBeResized.Uuid, storageNode2.Name))

		})

	})
	JustAfterEach(func() {
		defer EndTorpedoTest()
		AfterEachTest(contexts, testrailID, runID)
	})

})

var _ = Describe("{AddNewPoolWhileFullPoolExpanding}", func() {
	/*
		step1: create volume repl=2, and get its pool P1 on n1 and p2 on n2, expand p2 by increasing P1's size
		step2: feed p1 size GB I/O on the volume
		step3: After I/O done p1 should be offline and full, expand the pool p1 when p1 is rebalancing add a new drive with different size so that a new pool would be created
		step4: validate the pool and the data
	*/
	var testrailID = 51443
	// testrailID corresponds to: https://portworx.testrail.net/index.php?/cases/view/51443
	var runID int

	JustBeforeEach(func() {
		StartTorpedoTest("AddNewPoolWhileFullPoolExpanding", "Feed a pool full, then expand the pool when it is rebalancing add another pool", nil, testrailID)
		runID = testrailuttils.AddRunsToMilestone(testrailID)
	})

	var contexts []*scheduler.Context

	stepLog := "Create vols and make pool full"
	It(stepLog, func() {
		log.InfoD(stepLog)
		selectedNode := getNodeWithLeastSize()
		log.Infof(fmt.Sprintf("Node %s is marked for repl 1", selectedNode.Name))
		stNodes := node.GetStorageNodes()
		var secondReplNode node.Node
		for _, stNode := range stNodes {
			if stNode.Name != selectedNode.Name {
				secondReplNode = stNode
			}
		}

		isjournal, err := isJournalEnabled()
		log.FailOnError(err, "is journal enabled check failed")
		err = adjustReplPools(*selectedNode, secondReplNode, isjournal)
		log.FailOnError(err, fmt.Sprintf("error increasing pool size on node %s", secondReplNode.Name))

		appList := Inst().AppList
		defer func() {
			Inst().AppList = appList
			err = Inst().S.RemoveLabelOnNode(*selectedNode, k8s.NodeType)
			log.FailOnError(err, "error removing label on node [%s]", selectedNode.Name)
			err = Inst().S.RemoveLabelOnNode(secondReplNode, k8s.NodeType)
			log.FailOnError(err, "error removing label on node [%s]", secondReplNode.Name)
		}()

		err = Inst().S.AddLabelOnNode(*selectedNode, k8s.NodeType, k8s.FastpathNodeType)
		log.FailOnError(err, fmt.Sprintf("Failed add label on node %s", selectedNode.Name))
		err = Inst().S.AddLabelOnNode(secondReplNode, k8s.NodeType, k8s.FastpathNodeType)
		log.FailOnError(err, fmt.Sprintf("Failed add label on node %s", secondReplNode.Name))

		Inst().AppList = []string{"fio-fastpath"}
		contexts = make([]*scheduler.Context, 0)
		for i := 0; i < Inst().GlobalScaleFactor; i++ {
			contexts = append(contexts, ScheduleApplications(fmt.Sprintf("nwplfullad-%d", i))...)
		}
		ValidateApplications(contexts)
		defer appsValidateAndDestroy(contexts)
		//creating a spec to perform add  drive
		driveSpecs, err := GetCloudDriveDeviceSpecs()
		log.FailOnError(err, "Error getting cloud drive specs")

		deviceSpec := driveSpecs[0]
		deviceSpecParams := strings.Split(deviceSpec, ",")
		var specSize uint64
		paramsArr := make([]string, 0)
		for _, param := range deviceSpecParams {
			if strings.Contains(param, "size") {
				val := strings.Split(param, "=")[1]
				specSize, err = strconv.ParseUint(val, 10, 64)
				log.FailOnError(err, "Error converting size to uint64")
				paramsArr = append(paramsArr, fmt.Sprintf("size=%d,", specSize/2))
			} else {
				paramsArr = append(paramsArr, param)
			}
		}
		newSpec := strings.Join(paramsArr, ",")
		pools, err := Inst().V.ListStoragePools(metav1.LabelSelector{})
		log.FailOnError(err, "error getting storage pools")
		existingPoolsCount := len(pools)

		err = WaitForPoolOffline(*selectedNode)
		log.FailOnError(err, fmt.Sprintf("Failed to make node %s storage down", selectedNode.Name))

		poolsStatus, err := Inst().V.GetNodePoolsStatus(*selectedNode)
		log.FailOnError(err, "error getting pool status on node %s", selectedNode.Name)

		var offlinePoolUUID string
		for i, s := range poolsStatus {
			if s == "Offline" {
				offlinePoolUUID = i
				break
			}
		}
		selectedPool, err := GetStoragePoolByUUID(offlinePoolUUID)
		log.FailOnError(err, "error getting pool with UUID [%s]", offlinePoolUUID)

		defer func() {
			status, err := Inst().V.GetNodePoolsStatus(*selectedNode)
			log.FailOnError(err, fmt.Sprintf("error getting node %s pool status", selectedNode.Name))
			log.InfoD(fmt.Sprintf("Pool %s has status %s", selectedNode.Name, status[selectedPool.Uuid]))
			if status[selectedPool.Uuid] == "In Maintenance" {
				log.InfoD(fmt.Sprintf("Exiting pool maintenance mode on node %s", selectedNode.Name))
				err = Inst().V.ExitPoolMaintenance(*selectedNode)
				log.FailOnError(err, fmt.Sprintf("fail to exit pool maintenance mode ib node %s", selectedNode.Name))
			}
		}()

		log.InfoD(fmt.Sprintf("Entering pool maintenance mode on node %s", selectedNode.Name))
		err = Inst().V.EnterPoolMaintenance(*selectedNode)
		log.FailOnError(err, fmt.Sprintf("fail to enter node %s in maintenance mode", selectedNode.Name))
		status, err := Inst().V.GetNodePoolsStatus(*selectedNode)
		log.FailOnError(err, fmt.Sprintf("error getting node %s pool status", selectedNode.Name))
		log.InfoD(fmt.Sprintf("pool %s status %s", selectedNode.Name, status[selectedPool.Uuid]))

		stepLog = fmt.Sprintf("expand pool %s using add-disk", selectedPool.Uuid)
		var expandedExpectedPoolSize uint64
		Step("", func() {
			expandedExpectedPoolSize = (selectedPool.TotalSize / units.GiB) * 2

			log.FailOnError(err, "Failed to check if Journal enabled")

			log.InfoD("Current Size of the pool %s is %d", selectedPool.Uuid, selectedPool.TotalSize/units.GiB)
			err = Inst().V.ExpandPool(selectedPool.Uuid, api.SdkStoragePool_RESIZE_TYPE_ADD_DISK, expandedExpectedPoolSize, true)
			dash.VerifyFatal(err, nil, "Pool expansion init successful?")
		})
		stepLog = fmt.Sprintf("Ensure that pool %s rebalance started and add new pool to the node %s", selectedPool.Uuid, selectedNode.Name)
		Step(stepLog, func() {
			log.InfoD(stepLog)
			t := func() (interface{}, bool, error) {
				expandedPool, err := GetStoragePoolByUUID(selectedPool.Uuid)
				if err != nil {
					return nil, true, fmt.Errorf("error getting pool by using id %s", selectedPool.Uuid)
				}

				if expandedPool == nil {
					return nil, false, fmt.Errorf("expanded pool value is nil")
				}
				if expandedPool.LastOperation != nil {
					log.Infof("Pool Resize Status : %v, Message : %s", expandedPool.LastOperation.Status, expandedPool.LastOperation.Msg)
					if expandedPool.LastOperation.Status == api.SdkStoragePool_OPERATION_IN_PROGRESS &&
						(strings.Contains(expandedPool.LastOperation.Msg, "Storage rebalance is running") || strings.Contains(expandedPool.LastOperation.Msg, "Rebalance in progress")) {
						return nil, false, nil
					}
					if expandedPool.LastOperation.Status == api.SdkStoragePool_OPERATION_FAILED {
						return nil, false, fmt.Errorf("PoolResize has failed. Error: %s", expandedPool.LastOperation)
					}

				}
				return nil, true, fmt.Errorf("pool status not updated")
			}
			_, err = task.DoRetryWithTimeout(t, 5*time.Minute, 10*time.Second)
			log.FailOnError(err, "Error checking pool rebalance")

			err = Inst().V.AddCloudDrive(selectedNode, newSpec, -1)
			log.FailOnError(err, fmt.Sprintf("Add cloud drive failed on node %s", selectedNode.Name))

			err = waitForPoolToBeResized(expandedExpectedPoolSize, selectedPool.Uuid, isjournal)
			log.FailOnError(err, fmt.Sprintf("Error waiting for poor %s resize", selectedPool.Uuid))

			status, err = Inst().V.GetNodePoolsStatus(*selectedNode)
			log.FailOnError(err, fmt.Sprintf("error getting node %s pool status", selectedNode.Name))
			log.InfoD(fmt.Sprintf("Pool %s has status %s", selectedNode.Name, status[selectedPool.Uuid]))
			if status[selectedPool.Uuid] == "In Maintenance" {
				log.InfoD(fmt.Sprintf("Exiting pool maintenance mode on node %s", selectedNode.Name))
				err = Inst().V.ExitPoolMaintenance(*selectedNode)
				log.FailOnError(err, fmt.Sprintf("fail to exit pool maintenance mode ib node %s", selectedNode.Name))
			}

			log.InfoD("Validate pool rebalance after drive add")
			err = ValidateDriveRebalance(*selectedNode)
			log.FailOnError(err, fmt.Sprintf("pool %s rebalance failed", selectedPool.Uuid))

			resizedPool, err := GetStoragePoolByUUID(selectedPool.Uuid)
			log.FailOnError(err, fmt.Sprintf("error get pool using UUID %s", selectedPool.Uuid))
			newPoolSize := resizedPool.TotalSize / units.GiB
			isExpansionSuccess := false
			expectedSizeWithJournal := expandedExpectedPoolSize - 3

			if newPoolSize >= expectedSizeWithJournal {
				isExpansionSuccess = true
			}
			dash.VerifyFatal(isExpansionSuccess, true, fmt.Sprintf("expected new pool size to be %v or %v, got %v", expandedExpectedPoolSize, expectedSizeWithJournal, newPoolSize))
			pools, err = Inst().V.ListStoragePools(metav1.LabelSelector{})
			log.FailOnError(err, "error getting storage pools")

			dash.VerifyFatal(len(pools), existingPoolsCount+1, "Validate new pool is created")
			nodeStatus, err := Inst().V.GetNodeStatus(*selectedNode)
			log.FailOnError(err, fmt.Sprintf("Error getting PX status of node %s", selectedNode.Name))
			dash.VerifySafely(*nodeStatus, api.Status_STATUS_OK, fmt.Sprintf("validate PX status on node %s", selectedNode.Name))
		})
	})

	JustAfterEach(func() {
		defer EndTorpedoTest()
		AfterEachTest(contexts, testrailID, runID)
	})

})

func adjustReplPools(firstNode, replNode node.Node, isjournal bool) error {

	selectedNodeSize := getTotalPoolSize(firstNode)
	secondReplSize := getTotalPoolSize(replNode)
	if secondReplSize <= selectedNodeSize*3 {
		secondPool := replNode.StoragePools[0]
		maxSize := secondPool.TotalSize / units.GiB
		for _, p := range replNode.StoragePools {
			currSize := p.TotalSize / units.GiB
			if currSize > maxSize {
				maxSize = currSize
				secondPool = p
			}
		}

		expandSize := maxSize * 3
		log.InfoD("Current Size of the pool %s is %d", secondPool.Uuid, secondPool.TotalSize/units.GiB)
		if err := Inst().V.ExpandPool(secondPool.Uuid, api.SdkStoragePool_RESIZE_TYPE_RESIZE_DISK, expandSize, false); err != nil {
			return fmt.Errorf("pool expansion init failed for %s. Err : %v", secondPool.Uuid, err)
		}

		log.InfoD("expand pool %s using resize-disk", secondPool.Uuid)
		if err := waitForPoolToBeResized(expandSize, secondPool.Uuid, isjournal); err != nil {
			return fmt.Errorf("error waiting for poor %s resize", secondPool.Uuid)
		}
	}
	return nil
}

var _ = Describe("{StorageFullPoolResize}", func() {

	//step1: feed p1 size GB I/O on the volume
	//step2: After I/O done p1 should be offline and full, expand the pool p1 using resize-disk
	//step4: validate the pool and the data

	var testrailID = 51280
	// testrailID corresponds to: https://portworx.testrail.net/index.php?/cases/view/51280
	var runID int

	JustBeforeEach(func() {
		StartTorpedoTest("StorageFullPoolResize", "Feed a pool full, then expand the pool using resize-disk", nil, testrailID)
		runID = testrailuttils.AddRunsToMilestone(testrailID)
	})

	var contexts []*scheduler.Context

	stepLog := "Create vols and make pool full"
	It(stepLog, func() {
		log.InfoD(stepLog)
		selectedNode := getNodeWithLeastSize()

		stNodes := node.GetStorageNodes()
		var secondReplNode node.Node
		for _, stNode := range stNodes {
			if stNode.Name != selectedNode.Name {
				secondReplNode = stNode
			}
		}

		applist := Inst().AppList
		var err error
		defer func() {
			Inst().AppList = applist
			err = Inst().S.RemoveLabelOnNode(*selectedNode, k8s.NodeType)
			log.FailOnError(err, "error removing label on node [%s]", selectedNode.Name)
			err = Inst().S.RemoveLabelOnNode(secondReplNode, k8s.NodeType)
			log.FailOnError(err, "error removing label on node [%s]", secondReplNode.Name)
		}()
		err = Inst().S.AddLabelOnNode(*selectedNode, k8s.NodeType, k8s.FastpathNodeType)
		log.FailOnError(err, fmt.Sprintf("Failed add label on node %s", selectedNode.Name))
		err = Inst().S.AddLabelOnNode(secondReplNode, k8s.NodeType, k8s.FastpathNodeType)
		log.FailOnError(err, fmt.Sprintf("Failed add label on node %s", secondReplNode.Name))

		isjournal, err := isJournalEnabled()
		log.FailOnError(err, "is journal enabled check failed")

		err = adjustReplPools(*selectedNode, secondReplNode, isjournal)
		log.FailOnError(err, "Error setting pools for clean volumes")

		Inst().AppList = []string{"fio-fastpath"}
		contexts = make([]*scheduler.Context, 0)
		for i := 0; i < Inst().GlobalScaleFactor; i++ {
			contexts = append(contexts, ScheduleApplications(fmt.Sprintf("sfullrz-%d", i))...)
		}
		defer appsValidateAndDestroy(contexts)

		err = WaitForPoolOffline(*selectedNode)
		log.FailOnError(err, fmt.Sprintf("Failed to make node %s storage down", selectedNode.Name))

		poolsStatus, err := Inst().V.GetNodePoolsStatus(*selectedNode)
		log.FailOnError(err, "error getting pool status on node %s", selectedNode.Name)

		var offlinePoolUUID string
		for i, s := range poolsStatus {
			if s == "Offline" {
				offlinePoolUUID = i
				break
			}
		}
		selectedPool, err := GetStoragePoolByUUID(offlinePoolUUID)
		log.FailOnError(err, "error getting pool with UUID [%s]", offlinePoolUUID)

		var expandedExpectedPoolSize uint64
		Step(stepLog, func() {
			log.InfoD(stepLog)
			expandedExpectedPoolSize = (selectedPool.TotalSize / units.GiB) * 2

			log.FailOnError(err, "Failed to check if Journal enabled")

			log.InfoD("Current Size of the pool %s is %d", selectedPool.Uuid, selectedPool.TotalSize/units.GiB)
			err = Inst().V.ExpandPool(selectedPool.Uuid, api.SdkStoragePool_RESIZE_TYPE_RESIZE_DISK, expandedExpectedPoolSize, true)
			dash.VerifyFatal(err, nil, "Pool expansion init successful?")
		})
		stepLog = fmt.Sprintf("Ensure that pool %s expansion is successful", selectedPool.Uuid)
		Step(stepLog, func() {
			log.InfoD(stepLog)

			err = waitForPoolToBeResized(expandedExpectedPoolSize, selectedPool.Uuid, isjournal)
			log.FailOnError(err, fmt.Sprintf("Error waiting for poor %s resize", selectedPool.Uuid))
			resizedPool, err := GetStoragePoolByUUID(selectedPool.Uuid)
			log.FailOnError(err, fmt.Sprintf("error get pool using UUID %s", selectedPool.Uuid))
			newPoolSize := resizedPool.TotalSize / units.GiB
			isExpansionSuccess := false
			expectedSizeWithJournal := expandedExpectedPoolSize - 3

			if newPoolSize >= expectedSizeWithJournal {
				isExpansionSuccess = true
			}
			dash.VerifyFatal(isExpansionSuccess, true, fmt.Sprintf("expected new pool size to be %v or %v, got %v", expandedExpectedPoolSize, expectedSizeWithJournal, newPoolSize))
			status, err := Inst().V.GetNodeStatus(*selectedNode)
			log.FailOnError(err, fmt.Sprintf("Error getting PX status of node %s", selectedNode.Name))
			dash.VerifySafely(*status, api.Status_STATUS_OK, fmt.Sprintf("validate PX status on node %s", selectedNode.Name))
		})
	})

	JustAfterEach(func() {
		defer EndTorpedoTest()
		AfterEachTest(contexts, testrailID, runID)
	})
})

var _ = Describe("{StorageFullPoolAddDisk}", func() {

	//step1: feed p1 size GB I/O on the volume
	//step2: After I/O done p1 should be offline and full, expand the pool p1 using add-disk
	//step4: validate the pool and the data

	var testrailID = 50631
	// testrailID corresponds to: https://portworx.testrail.net/index.php?/cases/view/50631
	var runID int

	JustBeforeEach(func() {
		StartTorpedoTest("StorageFullPoolAddDisk", "Feed a pool full, then expand the pool using add-disk", nil, testrailID)
		runID = testrailuttils.AddRunsToMilestone(testrailID)
	})

	var contexts []*scheduler.Context

	stepLog := "Create vols and make pool full"
	It(stepLog, func() {
		log.InfoD(stepLog)
		selectedNode := getNodeWithLeastSize()
		stNodes := node.GetStorageNodes()
		var secondReplNode node.Node
		for _, stNode := range stNodes {
			if stNode.Name != selectedNode.Name {
				secondReplNode = stNode
			}
		}

		applist := Inst().AppList
		var err error
		defer func() {
			Inst().AppList = applist
			err = Inst().S.RemoveLabelOnNode(*selectedNode, k8s.NodeType)
			log.FailOnError(err, "error removing label on node [%s]", selectedNode.Name)
			err = Inst().S.RemoveLabelOnNode(secondReplNode, k8s.NodeType)
			log.FailOnError(err, "error removing label on node [%s]", secondReplNode.Name)
		}()
		err = Inst().S.AddLabelOnNode(*selectedNode, k8s.NodeType, k8s.FastpathNodeType)
		log.FailOnError(err, fmt.Sprintf("Failed add label on node %s", selectedNode.Name))
		err = Inst().S.AddLabelOnNode(secondReplNode, k8s.NodeType, k8s.FastpathNodeType)
		log.FailOnError(err, fmt.Sprintf("Failed add label on node %s", secondReplNode.Name))

		isjournal, err := isJournalEnabled()
		log.FailOnError(err, "is journal enabled check failed")

		err = adjustReplPools(*selectedNode, secondReplNode, isjournal)
		log.FailOnError(err, "Error setting pools for clean volumes")

		Inst().AppList = []string{"fio-fastpath"}
		contexts = make([]*scheduler.Context, 0)
		for i := 0; i < Inst().GlobalScaleFactor; i++ {
			contexts = append(contexts, ScheduleApplications(fmt.Sprintf("sfullad-%d", i))...)
		}
		defer appsValidateAndDestroy(contexts)

		err = WaitForPoolOffline(*selectedNode)
		log.FailOnError(err, fmt.Sprintf("Failed to make node %s storage down", selectedNode.Name))

		poolsStatus, err := Inst().V.GetNodePoolsStatus(*selectedNode)
		log.FailOnError(err, "error getting pool status on node %s", selectedNode.Name)

		var offlinePoolUUID string
		for i, s := range poolsStatus {
			if s == "Offline" {
				offlinePoolUUID = i
				break
			}
		}
		selectedPool, err := GetStoragePoolByUUID(offlinePoolUUID)
		log.FailOnError(err, "error getting pool with UUID [%s]", offlinePoolUUID)

		defer func() {
			status, err := Inst().V.GetNodePoolsStatus(*selectedNode)
			log.FailOnError(err, fmt.Sprintf("error getting node %s pool status", selectedNode.Name))
			log.InfoD(fmt.Sprintf("Pool %s has status %s", selectedNode.Name, status[selectedPool.Uuid]))
			if status[selectedPool.Uuid] == "In Maintenance" {
				log.InfoD(fmt.Sprintf("Exiting pool maintenance mode on node %s", selectedNode.Name))
				err = Inst().V.ExitPoolMaintenance(*selectedNode)
				log.FailOnError(err, fmt.Sprintf("fail to exit pool maintenance mode ib node %s", selectedNode.Name))
			}
		}()

		log.InfoD(fmt.Sprintf("Entering pool maintenance mode on node %s", selectedNode.Name))
		err = Inst().V.EnterPoolMaintenance(*selectedNode)
		log.FailOnError(err, fmt.Sprintf("fail to enter node %s in maintenance mode", selectedNode.Name))
		status, err := Inst().V.GetNodePoolsStatus(*selectedNode)
		log.FailOnError(err, fmt.Sprintf("error getting node %s pool status", selectedNode.Name))
		log.InfoD(fmt.Sprintf("pool %s status %s", selectedNode.Name, status[selectedPool.Uuid]))

		stepLog = fmt.Sprintf("expand pool %s using add-disk", selectedPool.Uuid)
		var expandedExpectedPoolSize uint64
		Step(stepLog, func() {
			log.InfoD(stepLog)
			expandedExpectedPoolSize = (selectedPool.TotalSize / units.GiB) * 2

			log.FailOnError(err, "Failed to check if Journal enabled")

			log.InfoD("Current Size of the pool %s is %d", selectedPool.Uuid, selectedPool.TotalSize/units.GiB)
			err = Inst().V.ExpandPool(selectedPool.Uuid, api.SdkStoragePool_RESIZE_TYPE_ADD_DISK, expandedExpectedPoolSize, true)
			dash.VerifyFatal(err, nil, "Pool expansion init successful?")
		})
		stepLog = fmt.Sprintf("Ensure that pool %s expansion is successful", selectedPool.Uuid)
		Step(stepLog, func() {
			log.InfoD(stepLog)

			err = waitForPoolToBeResized(expandedExpectedPoolSize, selectedPool.Uuid, isjournal)
			log.FailOnError(err, "Error waiting for poor resize")
			status, err = Inst().V.GetNodePoolsStatus(*selectedNode)
			log.FailOnError(err, fmt.Sprintf("error getting node %s pool status", selectedNode.Name))
			log.InfoD(fmt.Sprintf("Pool %s has status %s", selectedNode.Name, status[selectedPool.Uuid]))
			if status[selectedPool.Uuid] == "In Maintenance" {
				log.InfoD(fmt.Sprintf("Exiting pool maintenance mode on node %s", selectedNode.Name))
				err = Inst().V.ExitPoolMaintenance(*selectedNode)
				log.FailOnError(err, fmt.Sprintf("failed to exit pool maintenance mode on node %s", selectedNode.Name))
			}

			resizedPool, err := GetStoragePoolByUUID(selectedPool.Uuid)
			log.FailOnError(err, fmt.Sprintf("error get pool using UUID %s", selectedPool.Uuid))
			newPoolSize := resizedPool.TotalSize / units.GiB
			isExpansionSuccess := false
			expectedSizeWithJournal := expandedExpectedPoolSize - 3

			if newPoolSize >= expectedSizeWithJournal {
				isExpansionSuccess = true
			}
			dash.VerifyFatal(isExpansionSuccess, true, fmt.Sprintf("expected new pool size to be %v or %v, got %v", expandedExpectedPoolSize, expectedSizeWithJournal, newPoolSize))
			status, err := Inst().V.GetNodeStatus(*selectedNode)
			log.FailOnError(err, fmt.Sprintf("Error getting PX status of node %s", selectedNode.Name))
			dash.VerifySafely(*status, api.Status_STATUS_OK, fmt.Sprintf("validate PX status on node %s", selectedNode.Name))
		})
	})

	JustAfterEach(func() {
		defer EndTorpedoTest()
		AfterEachTest(contexts, testrailID, runID)
	})

})

func waitForStorageDown(n node.Node) error {

	t := func() (interface{}, bool, error) {
		status, err := Inst().V.GetNodeStatus(n)

		if err != nil {
			return nil, true, err
		}

		if *status == api.Status_STATUS_STORAGE_DOWN || *status == api.Status_STATUS_OFFLINE {
			return nil, false, nil
		}
		return nil, true, fmt.Errorf("node %s status is not down yet, current status: %s", n.Name, status.String())
	}
	if _, err := task.DoRetryWithTimeout(t, poolResizeTimeout, retryTimeout); err != nil {
		return err
	}

	return nil
}

var _ = Describe("{ResizeClusterNoQuorum}", func() {
	//1) Deploy px with cloud drive.
	//2) Make Cluster out of quorum
	//3) Expand a healthy pools by resize-disk

	var testrailID = 51300
	// testrailID corresponds to: https://portworx.testrail.net/index.php?/cases/view/51300
	var runID int
	JustBeforeEach(func() {
		StartTorpedoTest("ResizeClusterNoQuorum", "Initiate pool expansion by resize-disk when cluster is out quorum", nil, testrailID)
		runID = testrailuttils.AddRunsToMilestone(testrailID)
	})
	var contexts []*scheduler.Context

	stepLog := "should make cluster out of quorum, and expand healthy pool using resize-disk"

	It(stepLog, func() {
		log.InfoD(stepLog)
		contexts = make([]*scheduler.Context, 0)

		for i := 0; i < Inst().GlobalScaleFactor; i++ {
			contexts = append(contexts, ScheduleApplications(fmt.Sprintf("resiznoqr-%d", i))...)
		}
		ValidateApplications(contexts)
		defer appsValidateAndDestroy(contexts)

		stoageDriverNodes := node.GetStorageDriverNodes()

		nonKvdbNodes := make([]node.Node, 0)
		kvdbNodes := make([]node.Node, 0)
		driverDownNodes := make([]node.Node, 0)

		kvdbNodesIDs := make([]string, 0)
		kvdbMembers, err := Inst().V.GetKvdbMembers(stoageDriverNodes[0])
		log.FailOnError(err, "Error getting KVDB members")

		for _, n := range kvdbMembers {
			kvdbNodesIDs = append(kvdbNodesIDs, n.Name)
		}
		for _, n := range stoageDriverNodes {
			if Contains(kvdbNodesIDs, n.Id) {
				kvdbNodes = append(kvdbNodes, n)
			} else {
				nonKvdbNodes = append(nonKvdbNodes, n)
			}
		}
		numNodesToBeDown := (len(stoageDriverNodes) / 2) + 1
		if len(nonKvdbNodes) < numNodesToBeDown {
			numNodesToBeDown = len(nonKvdbNodes)
		}

		selPool := kvdbNodes[0].Pools[0]
		poolToBeResized, err := GetStoragePoolByUUID(selPool.Uuid)

		stepLog = "Make cluster out of quorum"
		Step(stepLog, func() {
			log.InfoD(stepLog)
			i := 0
			for _, n := range nonKvdbNodes {
				if i == numNodesToBeDown {
					break
				}
				err := Inst().V.StopDriver([]node.Node{n}, false, nil)
				log.FailOnError(err, "error stopping driver on node %s", n.Name)

				err = Inst().V.WaitDriverDownOnNode(n)
				log.FailOnError(err, "error while waiting for driver down on node %s", n.Name)
				driverDownNodes = append(driverDownNodes, n)
				i += 1
			}
		})

		stepLog = fmt.Sprintf("Expanding pool on kvdb node using resize-disk")
		Step(stepLog, func() {

			log.FailOnError(err, fmt.Sprintf("Failed to get pool using UUID %s", selPool.Uuid))
			expectedSize := poolToBeResized.TotalSize * 2 / units.GiB

			log.InfoD("Current Size of the pool %s is %d", selPool.Uuid, poolToBeResized.TotalSize/units.GiB)
			err = Inst().V.ExpandPool(selPool.Uuid, api.SdkStoragePool_RESIZE_TYPE_RESIZE_DISK, expectedSize, true)
			dash.VerifyFatal(err, nil, "Pool expansion init successful?")
			Step("set cluster to running", func() {
				log.InfoD("set cluster to running")
				for _, n := range driverDownNodes {
					err := Inst().V.StartDriver(n)
					log.FailOnError(err, "error starting driver on node %s", n.Name)
					err = Inst().V.WaitDriverUpOnNode(n, 5*time.Minute)
					log.FailOnError(err, "error while waiting for driver up on node %s", n.Name)
				}
			})

			isjournal, err := isJournalEnabled()
			log.FailOnError(err, "Failed to check if Journal enabled")

			resizeErr := waitForPoolToBeResized(expectedSize, selPool.Uuid, isjournal)
			dash.VerifyFatal(resizeErr, nil, fmt.Sprintf("Verify pool %s on expansion using resize-disk", selPool.Uuid))
		})

	})
	JustAfterEach(func() {
		defer EndTorpedoTest()
		AfterEachTest(contexts, testrailID, runID)
	})
})

var _ = Describe("{StoPoolExpMulPools}", func() {
	/*
		Having multiple pools and resize only one pool
	*/
	var testrailID = 51298
	// testrailID corresponds to: https://portworx.testrail.net/index.php?/cases/view/51298
	var runID int
	JustBeforeEach(func() {
		StartTorpedoTest("StoPoolExpMulPools", "Validate storage pool expansion using resize-disk option when multiple pools are present on the cluster", nil, testrailID)
		runID = testrailuttils.AddRunsToMilestone(testrailID)
	})

	var contexts []*scheduler.Context

	stepLog := "Has to schedule apps, and expand it by resizing a pool"
	It(stepLog, func() {
		log.InfoD(stepLog)

		contexts = make([]*scheduler.Context, 0)

		for i := 0; i < Inst().GlobalScaleFactor; i++ {
			contexts = append(contexts, ScheduleApplications(fmt.Sprintf("poolexpand-%d", i))...)
		}
		ValidateApplications(contexts)
		defer appsValidateAndDestroy(contexts)

		// Get all the storage Nodes present in the system
		stNodes := node.GetStorageNodes()
		if len(stNodes) == 0 {
			dash.VerifyFatal(len(stNodes) > 0, true, "Storage nodes found!")
		}
		log.InfoD("All Storage Nodes present on the kubernetes cluster [%s]", stNodes)

		/* Validate if the Node with Multiple pools are available ,
		   if, any node has multiple pools present , then use that Node for expanding
		   else, Fail the test case
		*/
		var selectedNode node.Node
		isMultiPoolNode := false
		for _, selNode := range stNodes {
			log.InfoD("Validating Node [%s] for multipool configuraitons", selNode.Name)
			if len(selNode.StoragePools) > 1 {
				isMultiPoolNode = true
				selectedNode = selNode
				break
			}
		}

		dash.VerifyFatal(isMultiPoolNode, true, "Failed as Multipool configuration doesnot exists!")

		// Selecting Storage pool based on Pools present on the Node with IO running
		selectedPool, err := GetPoolWithIOsInGivenNode(selectedNode, contexts)
		log.FailOnError(err, "error while selecting the pool [%s]", selectedPool)

		stepLog := fmt.Sprintf("Expanding pool on node [%s] and pool UUID: [%s] using auto", selectedNode.Name, selectedPool.Uuid)
		Step(stepLog, func() {
			log.InfoD(stepLog)
			poolToBeResized, err := GetStoragePoolByUUID(selectedPool.Uuid)
			log.FailOnError(err, "Failed to get pool using UUID [%s]", selectedPool.Uuid)
			drvSize, err := getPoolDiskSize(poolToBeResized)
			log.FailOnError(err, "error getting drive size for pool [%s]", poolToBeResized.Uuid)
			expectedSize := (poolToBeResized.TotalSize / units.GiB) + drvSize

			isjournal, err := isJournalEnabled()
			log.FailOnError(err, "Failed to check if Journal enabled")

			log.InfoD("Current Size of the pool %s is %d", selectedPool.Uuid, poolToBeResized.TotalSize/units.GiB)
			err = Inst().V.ExpandPool(selectedPool.Uuid, api.SdkStoragePool_RESIZE_TYPE_AUTO, expectedSize, false)
			dash.VerifyFatal(err, nil, "Pool expansion init successful?")

			resizeErr := waitForPoolToBeResized(expectedSize, selectedPool.Uuid, isjournal)
			dash.VerifyFatal(resizeErr, nil, fmt.Sprintf("Verify pool [%s] on node [%s] expansion using auto", selectedPool.Uuid, selectedNode.Name))
		})

	})
	JustAfterEach(func() {
		defer EndTorpedoTest()
		AfterEachTest(contexts, testrailID, runID)
	})
})

var _ = Describe("{CreateSnapshotsPoolResize}", func() {
	/*
		Try pool resize when a lot of snapshots are created on the volume
	*/
	var testrailID = 50652
	// testrailID corresponds to: https://portworx.testrail.net/index.php?/cases/view/50652
	var runID int

	JustBeforeEach(func() {
		StartTorpedoTest("CreateSnapshotsPoolResize", "Validate storage pool expansion when lots of snapshots present on the system", nil, testrailID)
		runID = testrailuttils.AddRunsToMilestone(testrailID)
	})

	var contexts []*scheduler.Context
	totalSnapshotsPerVol := 60

	snapshotList := make(map[string][]string)
	var selectedNode node.Node

	// Try pool resize when ot of snapshots are created on the volume
	stepLog := "should get the existing storage node and expand the pool by resize-disk"
	It(stepLog, func() {

		log.InfoD(stepLog)

		contexts = make([]*scheduler.Context, 0)

		for i := 0; i < Inst().GlobalScaleFactor; i++ {
			contexts = append(contexts, ScheduleApplications(fmt.Sprintf("snapcreateresizepool-%d", i))...)
		}
		ValidateApplications(contexts)
		defer appsValidateAndDestroy(contexts)

		var stNode node.Node
		var err error

		// Get List of Volumes present in the Node
		stNode, err = GetRandomNodeWithPoolIOs(contexts)
		log.FailOnError(err, "error getting node having pool with IOs")

		// Selecting Storage pool based on Pools present on the Node
		selectedPool, err := GetPoolWithIOsInGivenNode(stNode, contexts)
		log.FailOnError(err, "error identifying pool running IO [%s]", stNode.Name)

		var selectedVol *volume.Volume
		for _, each := range contexts {
			log.InfoD("Getting context Info [%v]", each)
			Volumes, err := Inst().S.GetVolumes(each)
			log.FailOnError(err, "Listing Volumes Failed")

			log.InfoD("Get all the details of Volumes Present")
		outer:
			for _, vol := range Volumes {
				log.InfoD("List of Volumes to inspect [%T] , [%s]", vol, vol.ID)
				volInspect, err := Inst().V.InspectVolume(vol.ID)
				log.FailOnError(err, "Failed to Inpect volumes present Err : [%s]", volInspect)
				replicaNodes := volInspect.ReplicaSets[0].Nodes

				for _, nID := range replicaNodes {
					if nID == stNode.Id {
						selectedVol = vol
						break outer
					}
				}
			}
			if selectedVol != nil {
				break
			}
		}
		dash.VerifyFatal(selectedVol != nil, true, fmt.Sprintf("Identify volume for snapshots on the node [%v]", stNode.Name))

		for snap := 0; snap < totalSnapshotsPerVol; snap++ {
			uuidCreated := uuid.New()
			snapshotName := fmt.Sprintf("snapshot_%s_%s", selectedVol.ID, uuidCreated.String())
			snapshotResponse, err := Inst().V.CreateSnapshot(selectedVol.ID, snapshotName)
			log.FailOnError(err, "error identifying volume [%s]", selectedVol.ID)
			snapshotList[selectedVol.ID] = append(snapshotList[selectedVol.ID], snapshotName)
			log.InfoD("Snapshot [%s] created with ID [%s]", snapshotName, snapshotResponse.GetSnapshotId())
		}
		stepLog = fmt.Sprintf("Expanding pool on node [%s] and pool UUID: [%s] using auto", selectedNode.Name, selectedPool.Uuid)
		Step(stepLog, func() {
			log.InfoD(stepLog)
			poolToBeResized, err := GetStoragePoolByUUID(selectedPool.Uuid)
			log.FailOnError(err, "Failed to get pool using UUID [%s]", selectedPool.Uuid)
			drvSize, err := getPoolDiskSize(poolToBeResized)
			log.FailOnError(err, "error getting drive size for pool [%s]", poolToBeResized.Uuid)
			expectedSize := (poolToBeResized.TotalSize / units.GiB) + drvSize

			isjournal, err := isJournalEnabled()
			log.FailOnError(err, "Failed to check if Journal enabled")

			log.InfoD("Current Size of the pool [%s] is [%d]", selectedPool.Uuid, poolToBeResized.TotalSize/units.GiB)
			err = Inst().V.ExpandPool(selectedPool.Uuid, api.SdkStoragePool_RESIZE_TYPE_AUTO, expectedSize, false)
			dash.VerifyFatal(err, nil, "Pool expansion init successful?")

			resizeErr := waitForPoolToBeResized(expectedSize, selectedPool.Uuid, isjournal)
			dash.VerifyFatal(resizeErr, nil, fmt.Sprintf("Verify pool [%s] on node [%s] expansion using auto", selectedPool.Uuid, selectedNode.Name))
		})

	})
	JustAfterEach(func() {
		defer EndTorpedoTest()
		AfterEachTest(contexts, testrailID, runID)
	})
})

func inResync(vol string) bool {
	volDetails, err := Inst().V.InspectVolume(vol)
	if err != nil {
		log.Error("not in Resync State")
		return false
	}
	for _, v := range volDetails.RuntimeState {
		log.InfoD("RuntimeState is in state %s", v.GetRuntimeState()["RuntimeState"])
		if v.GetRuntimeState()["RuntimeState"] == "resync" ||
			v.GetRuntimeState()["RuntimeState"] == "clean" {
			return true
		}
	}
	return false
}

func WaitTillVolumeInResync(vol string) bool {
	now := time.Now()
	targetTime := now.Add(30 * time.Minute)

	for {
		if now.After(targetTime) {
			log.Error("Failed as the timeout of 0 Min is reached before resync triggered")
			return false
		} else {
			if inResync(vol) {
				return true
			}
		}
	}
}

var _ = Describe("{PoolResizeVolumesResync}", func() {
	/*
		Try pool resize when a lot of volumes are in resync state
	*/
	var testrailID = 51301
	// Testrail Corresponds : https://portworx.testrail.net/index.php?/cases/view/51301
	var runID int

	JustBeforeEach(func() {
		StartTorpedoTest("PoolResizeVolumesResync", "Validate Pool resize when lots of volumes are in resync state", nil, testrailID)
		runID = testrailuttils.AddRunsToMilestone(testrailID)
	})

	var contexts []*scheduler.Context
	var volIds []string

	stepLog := "should get the existing storage node and expand the pool by resize-disk"
	It(stepLog, func() {
		log.InfoD(stepLog)

		contexts = make([]*scheduler.Context, 0)

		for i := 0; i < Inst().GlobalScaleFactor; i++ {
			contexts = append(contexts, ScheduleApplications(fmt.Sprintf("snapcreateresizepool-%d", i))...)
		}
		ValidateApplications(contexts)
		defer appsValidateAndDestroy(contexts)

		time.Sleep(5 * time.Second)
		for _, each := range contexts {
			Volumes, err := Inst().S.GetVolumes(each)
			log.FailOnError(err, "Failed while listing the volume with error")

			// Appending all the volume IDs to array so that one random volume can be picked for resizeing
			for _, vol := range Volumes {
				volIds = append(volIds, vol.ID)
			}

			// Select Random Volumes for pool Expand
			randomIndex := rand.Intn(len(volIds))
			randomVolIDs := volIds[randomIndex]

			// From each volume pick the random pool and restart pxdriver
			poolUUIDs, err := GetPoolIDsFromVolName(randomVolIDs)
			log.InfoD("List of pool IDs %v", poolUUIDs)
			log.FailOnError(err, "Failed to get Pool IDs from the volume [%s]", poolUUIDs)

			// Select the random pools from UUIDs for PxDriver Restart
			randomIndex = rand.Intn(len(poolUUIDs))
			rebootPoolID := poolUUIDs[randomIndex]

			// Rebooting Node
			log.InfoD("Get the Node for Restart %v", rebootPoolID)
			restartDriver, err := GetNodeWithGivenPoolID(rebootPoolID)
			log.FailOnError(err, "Geting Node Driver for restart failed")

			isjournal, err := isJournalEnabled()
			log.FailOnError(err, "Failed to check if Journal enabled")

			poolToBeResized, err := GetStoragePoolByUUID(rebootPoolID)
			log.InfoD("Pool to be resized %v", poolToBeResized)
			log.FailOnError(err, "Failed to get pool using UUID [%s]", rebootPoolID)
			drvSize, err := getPoolDiskSize(poolToBeResized)
			log.FailOnError(err, "error getting drive size for pool [%s]", poolToBeResized.Uuid)
			expectedSize := (poolToBeResized.TotalSize / units.GiB) + drvSize

			log.InfoD("setting replication on the volumes")
			setRepl := func(vol *volume.Volume) error {
				log.InfoD("setting replication factor of the volume [%v] with ID [%v]", vol.Name, vol.ID)
				currRepFactor, err := Inst().V.GetReplicationFactor(vol)
				log.FailOnError(err, "Failed to get replication factor on the volume")
				log.Infof("Replication factor on the volume [%v] is [%v]", vol.Name, currRepFactor)
				opts := volume.Options{
					ValidateReplicationUpdateTimeout: replicationUpdateTimeout,
				}
				if currRepFactor == 3 {
					newRepl := currRepFactor - 1
					err = Inst().V.SetReplicationFactor(vol, newRepl, nil, nil, true, opts)
					if err != nil {
						return err
					}
				}
				// Change Replica sets of each volumes created to 3
				var (
					maxReplicaFactor int64
					nodesToBeUpdated []string
					poolsToBeUpdated []string
				)
				maxReplicaFactor = 3
				nodesToBeUpdated = nil
				poolsToBeUpdated = nil
				err = Inst().V.SetReplicationFactor(vol, maxReplicaFactor,
					nodesToBeUpdated, poolsToBeUpdated, true, opts)
				if err != nil {
					return err
				}

				return nil
			}

			// Set replicaiton on all volumes in parallel so that multiple volumes will be in resync
			var wg sync.WaitGroup
			var m sync.Mutex
			error_array := []error{}
			for _, eachVol := range Volumes {
				log.InfoD("Set replication on the volume [%v]", eachVol.ID)
				wg.Add(1)
				go func(eachVol *volume.Volume) {
					defer wg.Done()
					err := setRepl(eachVol)
					if err != nil {
						m.Lock()
						error_array = append(error_array, err)
						m.Unlock()
					}
				}(eachVol)
			}
			wg.Wait()
			dash.VerifyFatal(len(error_array) == 0, true, fmt.Sprintf("errored while setting replication on volumes [%v]", error_array))

			log.InfoD("Waiting till Volume is In Resync Mode ")
			if WaitTillVolumeInResync(randomVolIDs) == false {
				log.InfoD("Failed to get Volume in Resync state [%s]", randomVolIDs)
			}

			log.InfoD("Current Size of the pool %s is %d", rebootPoolID, poolToBeResized.TotalSize/units.GiB)
			err = Inst().V.ExpandPool(rebootPoolID, api.SdkStoragePool_RESIZE_TYPE_AUTO, expectedSize, true)
			dash.VerifyFatal(err, nil, "Pool expansion init successful?")

			resizeErr := waitForPoolToBeResized(expectedSize, rebootPoolID, isjournal)
			dash.VerifyFatal(resizeErr, nil, fmt.Sprintf("Verify pool [%s] on node [%s] expansion using auto", rebootPoolID, restartDriver.Name))
		}
	})

	JustAfterEach(func() {
		defer EndTorpedoTest()
		AfterEachTest(contexts, testrailID, runID)
	})
})

var _ = Describe("{PoolIncreaseSize20TB}", func() {
	/*
		Resize a pool of capacity of 100GB to 20TB
	*/
	var testrailID = 51292
	// Testrail Corresponds : https://portworx.testrail.net/index.php?/cases/view/51292
	var runID int

	JustBeforeEach(func() {
		StartTorpedoTest("PoolIncreaseSize20TB", "Resize a pool of capacity of 100GB to 20TB", nil, testrailID)
		runID = testrailuttils.AddRunsToMilestone(testrailID)
	})

	var contexts []*scheduler.Context
	//var vol_ids []string
	stepLog := "should get the existing storage node and expand the pool by resize-disk"
	It(stepLog, func() {
		log.InfoD(stepLog)
		contexts = make([]*scheduler.Context, 0)

		for i := 0; i < Inst().GlobalScaleFactor; i++ {
			contexts = append(contexts, ScheduleApplications(fmt.Sprintf("snapcreateresizepool-%d", i))...)
		}
		ValidateApplications(contexts)
		defer appsValidateAndDestroy(contexts)

		pools, err := Inst().V.ListStoragePools(metav1.LabelSelector{})
		log.FailOnError(err, "Failed to list storage pools")
		dash.VerifyFatal(len(pools) > 0, true, "Storage pools exist?")

		// pick a pool from a pools list and resize it
		poolIDToResize, err := GetPoolIDWithIOs(contexts)
		log.FailOnError(err, "error identifying pool to run test")
		dash.VerifyFatal(len(poolIDToResize) > 0, true, fmt.Sprintf("Expected poolIDToResize to not be empty, pool id to resize [%s]", poolIDToResize))

		poolToBeResized := pools[poolIDToResize]
		dash.VerifyFatal(poolToBeResized != nil, true, "Pool to be resized exist?")

		// px will put a new request in a queue, but in this case we can't calculate the expected size,
		// so need to wain until the ongoing operation is completed
		stepLog = "Verify that pool resize is not in progress"
		Step(stepLog, func() {
			log.InfoD(stepLog)
			if val, err := poolResizeIsInProgress(poolToBeResized); val {
				// wait until resize is completed and get the updated pool again
				poolToBeResized, err = GetStoragePoolByUUID(poolIDToResize)
				log.FailOnError(err, fmt.Sprintf("Failed to get pool using UUID %s", poolIDToResize))
			} else {
				log.FailOnError(err, fmt.Sprintf("pool [%s] cannot be expanded due to error: %v", poolIDToResize, err))
			}
		})

		var expectedSize uint64
		var expectedSizeWithJournal uint64

		// Marking the expected size to be 2TB
		expectedSize = (2048 * 1024 * 1024 * 1024 * 1024) / units.TiB

		stepLog = "Calculate expected pool size and trigger pool resize"
		Step(stepLog, func() {
			log.InfoD(stepLog)
			isjournal, err := isJournalEnabled()
			log.FailOnError(err, "Failed to check is Journal enabled")

			//To-Do Need to handle the case for multiple pools
			expectedSizeWithJournal = expectedSize
			if isjournal {
				expectedSizeWithJournal = expectedSizeWithJournal - 3
			}
			err = Inst().V.ExpandPool(poolIDToResize, api.SdkStoragePool_RESIZE_TYPE_RESIZE_DISK, expectedSize, false)
			dash.VerifyFatal(err, nil, "Pool expansion init successful?")

			resizeErr := waitForPoolToBeResized(expectedSize, poolIDToResize, isjournal)
			dash.VerifyFatal(resizeErr, nil, fmt.Sprintf("Expected new size to be [%d] or [%d] if pool has journal", expectedSize, expectedSizeWithJournal))
		})

		stepLog = "Ensure that new pool has been expanded to the expected size"
		Step(stepLog, func() {
			log.InfoD(stepLog)
			ValidateApplications(contexts)

			resizedPool, err := GetStoragePoolByUUID(poolIDToResize)
			log.FailOnError(err, "Failed to get pool using UUID [%s]", poolIDToResize)
			newPoolSize := resizedPool.TotalSize / units.GiB
			isExpansionSuccess := false
			if newPoolSize >= expectedSizeWithJournal {
				isExpansionSuccess = true
			}
			dash.VerifyFatal(isExpansionSuccess, true,
				fmt.Sprintf("expected new pool size to be [%v] or [%v] if pool has journal, got [%v]", expectedSize, expectedSizeWithJournal, newPoolSize))
		})

	})

	JustAfterEach(func() {
		defer EndTorpedoTest()
		AfterEachTest(contexts, testrailID, runID)
	})

})

func addDiskToSpecificPool(node node.Node, sizeOfDisk uint64, poolID int32) bool {
	// Get the Spec to add the disk to the Node
	//  if the diskSize ( sizeOfDisK ) is 0 , then Disk of default spec size will be picked
	driveSpecs, err := GetCloudDriveDeviceSpecs()
	log.FailOnError(err, "Error getting cloud drive specs")
	log.InfoD("Cloud Drive Spec %s", driveSpecs)

	// Update the device spec to update the disk size
	deviceSpec := driveSpecs[0]
	deviceSpecParams := strings.Split(deviceSpec, ",")
	paramsArr := make([]string, 0)
	for _, param := range deviceSpecParams {
		if strings.Contains(param, "size") {
			if sizeOfDisk == 0 {
				var specSize uint64
				val := strings.Split(param, "=")[1]
				specSize, err = strconv.ParseUint(val, 10, 64)
				log.FailOnError(err, "Error converting size [%v] to uint64", val)
				paramsArr = append(paramsArr, fmt.Sprintf("size=%d,", specSize))
			} else {
				paramsArr = append(paramsArr, fmt.Sprintf("size=%d", sizeOfDisk))
			}
		} else {
			paramsArr = append(paramsArr, param)
		}
	}
	newSpec := strings.Join(paramsArr, ",")
	log.InfoD("New Spec Details %v", newSpec)

	// Add Drive to the Volume
	err = Inst().V.AddCloudDrive(&node, newSpec, poolID)
	if err != nil {
		// Regex to check if the error message is reported
		re := regexp.MustCompile(`Drive not compatible with specified pool.*`)
		if re.MatchString(fmt.Sprintf("%v", err)) {
			log.InfoD("Error while adding Disk %v", err)
			return false
		}
	}
	return true
}

var _ = Describe("{ResizePoolDrivesInDifferentSize}", func() {
	/*
		Resizing the pool should fail when drives in the pool have been resized to different size
	*/
	var testrailID = 51320
	// Testrail Corresponds : https://portworx.testrail.net/index.php?/cases/view/51320
	var runID int

	JustBeforeEach(func() {
		StartTorpedoTest("ResizePoolDrivesInDifferentSize",
			"Resizing the pool should fail when drives in the pool have been resized to different size",
			nil, testrailID)
		runID = testrailuttils.AddRunsToMilestone(testrailID)
	})

	var contexts []*scheduler.Context
	stepLog := "should get the existing storage node and expand the pool by resize-disk"
	It(stepLog, func() {
		log.InfoD(stepLog)
		contexts = make([]*scheduler.Context, 0)
		for i := 0; i < Inst().GlobalScaleFactor; i++ {
			contexts = append(contexts, ScheduleApplications(fmt.Sprintf("resizepooldrivesdiffsize-%d", i))...)
		}
		ValidateApplications(contexts)
		defer appsValidateAndDestroy(contexts)

		// Select a Pool with IO Runing poolID returns UUID ( String )
		var poolID int32

		poolUUID, err := GetPoolIDWithIOs(contexts)
		log.InfoD("Pool UUID on which IO is running [%s]", poolUUID)
		log.FailOnError(err, "Failed to get pool using UUID [%v]", poolID)

		allPools, _ := Inst().V.ListStoragePools(metav1.LabelSelector{})
		log.InfoD("List of all the Pools present in the system [%s]", allPools)

		// Get Pool ID of pool selected for Resize
		for uuid, each := range allPools {
			if uuid == poolUUID {
				poolID = each.ID
				break
			}

		}
		log.InfoD("Getting Pool with ID [%v] and UUID [%v] for Drive Addition", poolID, poolUUID)

		// Get the Node from the PoolID (nodeDetails returns node.Node)
		nodeDetails, err := GetNodeWithGivenPoolID(poolUUID)
		log.FailOnError(err, "Getting NodeID from the given poolUUID [%v] Failed", poolUUID)
		log.InfoD("Node Details %v", nodeDetails)

		// Add disk to the Node
		var diskSize uint64
		minDiskSize := 50
		maxDiskSize := 150
		size := rand.Intn(maxDiskSize-minDiskSize) + minDiskSize
		diskSize = (uint64(size) * 1024 * 1024 * 1024) / units.GiB

		log.InfoD("Adding New Disk with Size [%v]", diskSize)
		response := addDiskToSpecificPool(*nodeDetails, diskSize, poolID)
		dash.VerifyFatal(response, false,
			fmt.Sprintf("Pool expansion with Disk Resize with Disk size [%v GiB] Succeeded?", diskSize))

		log.InfoD("Attempt Adding Disk with size same as pool size")
		response = addDiskToSpecificPool(*nodeDetails, 0, poolID)
		dash.VerifyFatal(response, true,
			fmt.Sprintf("Pool expansion with Disk size same as pool size [%v GiB] Succeeded?", diskSize))
	})

	JustAfterEach(func() {
		defer EndTorpedoTest()
		AfterEachTest(contexts, testrailID, runID)
	})
})
var _ = Describe("{PoolDelete}", func() {
	/*
		1) Place pool on maintenance mode
		2) Delete the pool
		3) Add new pool
		4) expand newly added pool
	*/

	JustBeforeEach(func() {
		StartTorpedoTest("PoolDelete", "Initiate pool deletion", nil, 0)

	})
	var contexts []*scheduler.Context

	stepLog := "Initiate pool delete, then add a new pool and expand the pool"

	It(stepLog, func() {
		log.InfoD(stepLog)

		stNodes := node.GetStorageNodes()
		var nodeSelected node.Node
		var nodePools []node.StoragePool

		randomIndex := rand.Intn(len(stNodes))
		nodeSelected = stNodes[randomIndex]
		nodePools = nodeSelected.StoragePools

		isjournal, err := isJournalEnabled()
		log.FailOnError(err, "Failed to check if Journal enabled")
		var jrnlPartPoolID string

		if isjournal && len(nodePools) > 1 {

			jDev, err := Inst().V.GetJournalDevicePath(&nodeSelected)
			log.FailOnError(err, fmt.Sprintf("error getting journal device path from node %s", nodeSelected.Name))

			log.Infof("JournalDev: %s", jDev)
			if jDev == "" {
				log.FailOnError(fmt.Errorf("no journal device path found"), "error getting journal device path from storage spec")
			}

			systemOpts := node.SystemctlOpts{
				ConnectionOpts: node.ConnectionOpts{
					Timeout:         2 * time.Minute,
					TimeBeforeRetry: defaultRetryInterval,
				},
				Action: "start",
			}

			drivesMap, err := Inst().N.GetBlockDrives(nodeSelected, systemOpts)
			jPath := jDev[:len(jDev)-1]
		outer:
			for k, v := range drivesMap {
				if strings.Contains(k, jPath) {
					drvlabels := v.Labels
					for k, v := range drvlabels {
						if k == "pxpool" {
							log.Infof("Journal partitioned with drive path: %s with pool id: %s", k, v)
							jrnlPartPoolID = v
							break outer
						}
					}
				}
			}
			if jrnlPartPoolID != "" {
				err = DeleteGivenPoolInNode(nodeSelected, jrnlPartPoolID, false)
				isValidError := strings.Contains(err.Error(), "pool with autojournal partition cannot be deleted when there are multiple pools")
				dash.VerifyFatal(isValidError, true, fmt.Sprintf("pool %s deletion failed with err : %s", jrnlPartPoolID, err.Error()))
			} else {
				log.Infof("No pool is partitioned with journal device")
			}

		}

		var poolToDelete node.StoragePool
		for _, pl := range nodePools {
			if strconv.Itoa(int(pl.ID)) != jrnlPartPoolID {
				poolToDelete = pl
				break
			}
		}
		poolIDToDelete := fmt.Sprintf("%d", poolToDelete.ID)
		poolsMap, err := Inst().V.GetPoolDrives(&nodeSelected)
		log.FailOnError(err, "error getting pool drive from the node [%s]", nodeSelected.Name)
		poolsCount := len(poolsMap)
		if _, ok := poolsMap[poolIDToDelete]; !ok {
			log.FailOnError(fmt.Errorf("error idetifying pool drive"), "poolID %s not found in the node %s", poolIDToDelete, nodeSelected.Name)
		}
		poolsBfr, err := Inst().V.ListStoragePools(metav1.LabelSelector{})
		log.FailOnError(err, "Failed to list storage pools")

		deletePoolAndValidate(nodeSelected, poolIDToDelete)

		contexts = make([]*scheduler.Context, 0)

		for i := 0; i < Inst().GlobalScaleFactor; i++ {
			contexts = append(contexts, ScheduleApplications(fmt.Sprintf("resiznoqr-%d", i))...)
		}
		ValidateApplications(contexts)
		defer appsValidateAndDestroy(contexts)

		newSpecSize := (poolToDelete.TotalSize / units.GiB) / 2
		///creating a spec to perform add  drive
		driveSpecs, err := GetCloudDriveDeviceSpecs()
		log.FailOnError(err, "Error getting cloud drive specs")

		deviceSpec := driveSpecs[0]
		deviceSpecParams := strings.Split(deviceSpec, ",")

		paramsArr := make([]string, 0)
		for _, param := range deviceSpecParams {
			if strings.Contains(param, "size") {
				paramsArr = append(paramsArr, fmt.Sprintf("size=%d,", newSpecSize))
			} else {
				paramsArr = append(paramsArr, param)
			}
		}
		newSpec := strings.Join(paramsArr, ",")
		stepLog = fmt.Sprintf("Adding cloud drive to node %s with size %s", nodeSelected.Name, newSpec)

		Step(stepLog, func() {
			log.InfoD(stepLog)
			err = Inst().V.AddCloudDrive(&nodeSelected, newSpec, -1)
			log.FailOnError(err, "error adding new drive to node %s", nodeSelected.Name)
			log.InfoD("Validate pool rebalance after drive add to the node %s", nodeSelected.Name)
			err = ValidateDriveRebalance(nodeSelected)
			log.FailOnError(err, "pool re-balance failed on node %s", nodeSelected.Name)
			err = Inst().V.WaitDriverUpOnNode(nodeSelected, addDriveUpTimeOut)
			log.FailOnError(err, "volume drive down on node %s", nodeSelected.Name)

			poolsAfr, err := Inst().V.ListStoragePools(metav1.LabelSelector{})
			log.FailOnError(err, "Failed to list storage pools")
			dash.VerifyFatal(len(poolsBfr) == len(poolsAfr), true, "verify new pool is created")
			newPoolsMap, err := Inst().V.GetPoolDrives(&nodeSelected)
			log.FailOnError(err, "error getting pool drive from the node [%s]", nodeSelected.Name)
			dash.VerifyFatal(poolsCount == len(newPoolsMap), true, "verify new drive is created")
		})
		stepLog = fmt.Sprintf("Expand newly added pool on node [%s]", nodeSelected.Name)
		Step(stepLog, func() {
			log.InfoD(stepLog)
			poolsAfr, err := Inst().V.ListStoragePools(metav1.LabelSelector{})
			log.FailOnError(err, "Failed to list storage pools")
			var poolIDSelected string
			for k := range poolsAfr {
				if _, ok := poolsBfr[k]; !ok {
					poolIDSelected = k
					break
				}
			}
			poolToBeResized, err := GetStoragePoolByUUID(poolIDSelected)
			log.FailOnError(err, fmt.Sprintf("Failed to get pool using UUID %s", poolIDSelected))
			expectedSize := (poolToBeResized.TotalSize / units.GiB) + 100

			log.InfoD("Current Size of the pool %s is %d", poolIDSelected, poolToBeResized.TotalSize/units.GiB)
			err = Inst().V.ExpandPool(poolIDSelected, api.SdkStoragePool_RESIZE_TYPE_AUTO, expectedSize, false)
			dash.VerifyFatal(err, nil, "Pool expansion init successful?")

			resizeErr := waitForPoolToBeResized(expectedSize, poolIDSelected, isjournal)
			dash.VerifyFatal(resizeErr, nil, fmt.Sprintf("Verify pool %s on expansion using auto option", poolIDSelected))
		})

	})
	JustAfterEach(func() {
		defer EndTorpedoTest()
		AfterEachTest(contexts)
	})
})

func appsValidateAndDestroy(contexts []*scheduler.Context) {
	opts := make(map[string]bool)
	opts[scheduler.OptionsWaitForResourceLeakCleanup] = true

	Step("validate apps", func() {
		log.InfoD("Validating apps")
		for _, ctx := range contexts {
			ctx.ReadinessTimeout = 15 * time.Minute
			ValidateContext(ctx)
		}
	})

	Step("destroy apps", func() {
		log.InfoD("Destroying apps")
		for _, ctx := range contexts {
			TearDownContext(ctx, opts)
		}
	})
}

var _ = Describe("{VolDeletePoolExpand}", func() {
	/*
		1) Deploy px with cloud drive.
		2) Create a large volume on that pool and write 200G on the volume.
		3) Update the label for the pool before expand
		4) perform volume delete
		5) Expand by resize the pool when delete is in progress
		6) Check the alert for the pool expand
		7) check the labels after pool expand
	*/
	var testrailID = 51285
	// testrailID corresponds to: https://portworx.testrail.net/index.php?/tests/view/51285

	var runID int
	JustBeforeEach(func() {

		StartTorpedoTest("VolDeletePoolExpand", "Delete volume which has ~200G data and do an expansion of pool by resize", nil, testrailID)
		runID = testrailuttils.AddRunsToMilestone(testrailID)

	})
	var contexts []*scheduler.Context
	var newContexts []*scheduler.Context

	stepLog := "should get the existing storage node and write ~200G data to a volume"

	It(stepLog, func() {

		log.InfoD(stepLog)
		contexts = make([]*scheduler.Context, 0)

		for i := 0; i < Inst().GlobalScaleFactor; i++ {
			contexts = append(contexts, ScheduleApplications(fmt.Sprintf("voldeletepoolexpand-%d", i))...)
		}

		ValidateApplications(contexts)

		log.Infof("Need to check if volume is close to 200G occupied")
		vol, err := getVolumeWithMinimumSize(contexts, 90)

		// We will change the size, after modifying/deploying a vdbench/fio to write ~200G. Current vdbench is writing 98G
		dash.VerifyFatal(err, nil, "Checking if the desired volume is obtained")
		volID := vol.ID
		volName := vol.Name

		log.Infof("The volume that is having size used around 190 G is %s with name %s", volID, volName)

		var poolIDToResize string
		pools, err := Inst().V.ListStoragePools(metav1.LabelSelector{})
		log.FailOnError(err, "Failed to list storage pools")
		dash.VerifyFatal(len(pools) > 0, true, " Storage pools exist?")

		// Pick a pool from a pools list and resize it
		appVol, err := Inst().V.InspectVolume(volID)
		dash.VerifyFatal(err, nil, fmt.Sprintf("Checking if the Volume inspect is success for the desired volume %s", volID))
		// Get the pool UUID on which the volume which is ~190G exist
		poolIDToResize = appVol.ReplicaSets[0].PoolUuids[0]

		dash.VerifyFatal(len(poolIDToResize) > 0, true, fmt.Sprintf("Expected poolIDToResize to not be empty, pool id to resize %s", poolIDToResize))
		poolToBeResized := pools[poolIDToResize]
		dash.VerifyFatal(poolToBeResized != nil, true, "Pool to be resized exist?")

		stepLog = "Verify that pool resize is not in progress"
		Step(stepLog, func() {
			log.InfoD(stepLog)
			if val, err := poolResizeIsInProgress(poolToBeResized); val {
				// wait until resize is completed and get the updated pool again
				poolToBeResized, err = GetStoragePoolByUUID(poolIDToResize)
				log.FailOnError(err, fmt.Sprintf("Failed to get pool using UUID %s", poolIDToResize))
			} else {
				log.FailOnError(err, fmt.Sprintf("pool [%s] cannot be expanded due to error: %v", poolIDToResize, err))
			}
		})
		stepLog = "set pool label, before pool expand"
		Step(stepLog, func() {
			log.InfoD(stepLog)
			poolLabelToUpdate := make(map[string]string)
			poolLabelToUpdate["cust-type"] = "test-label"
			storageNode, err := GetNodeWithGivenPoolID(poolIDToResize)
			log.FailOnError(err, "Failed to get the storagenode using pool UUID %s", poolIDToResize)
			// Update the pool label
			err = Inst().V.UpdatePoolLabels(*storageNode, poolIDToResize, poolLabelToUpdate)
			log.FailOnError(err, "Failed to update the label on the pool %s", poolIDToResize)
			// store the new label that is updated
		})

		// Let the expansion complete
		var expectedSize uint64
		var expectedSizeWithJournal uint64
		var contextToDel *scheduler.Context

		labelBeforeExpand := poolToBeResized.Labels
		stepLog = "Calculate expected pool size and trigger pool resize"
		Step(stepLog, func() {
			log.InfoD(stepLog)
			drvSize, err := getPoolDiskSize(poolToBeResized)
			log.FailOnError(err, "error getting drive size for pool [%s]", poolToBeResized.Uuid)
			expectedSize = (poolToBeResized.TotalSize / units.GiB) + drvSize
			isjournal, err := isJournalEnabled()
			log.FailOnError(err, "Failed to check if Journal enabled")
			// To-Do Need to handle the case for multiple pools
			expectedSizeWithJournal = expectedSize
			if isjournal {
				expectedSizeWithJournal = expectedSizeWithJournal - 3
			}
			log.InfoD("Current Size of the pool %s is %d", poolIDToResize, poolToBeResized.TotalSize/units.GiB)
			// Delete the Volume that was ~190G before the pool expand begins
			// Iterate through the contexts, get the volumes and then get the matching ID
		gotContext:
			for _, l := range contexts {
				vols, err := Inst().S.GetVolumes(l)
				dash.VerifyFatal(err, nil, "Verify if able to get the app for the volume that is filled approx 200G")
				for _, vol := range vols {
					if vol.ID == volID {
						contextToDel = l
						break gotContext
					}
				}
			}
			err = Inst().V.ExpandPool(poolIDToResize, api.SdkStoragePool_RESIZE_TYPE_RESIZE_DISK, expectedSize, false)
			dash.VerifyFatal(err, nil, "Pool expansion init successful?")
			// Destroy the context
			err = Inst().S.Destroy(contextToDel, nil)
			dash.VerifyFatal(err, nil, "Verify the successful delete context of the volume which had ~190 G usage")
			log.InfoD("Going to delete the volume, by deletion of Namespace")
			TearDownContext(contextToDel, map[string]bool{
				SkipClusterScopedObjects:                    false,
				scheduler.OptionsWaitForResourceLeakCleanup: true,
				scheduler.OptionsWaitForDestroy:             true,
			})
			dash.VerifyFatal(err, nil, "Verify the successful delete of the volume which had ~190 G usage")
			resizeErr := waitForPoolToBeResized(expectedSize, poolIDToResize, isjournal)
			dash.VerifyFatal(resizeErr, nil, fmt.Sprintf("Expected new size to be '%d' or '%d'", expectedSize, expectedSizeWithJournal))
		})
		// Make sure to remove the deleted context and validate the other apps
		for _, l := range contexts {
			if l.App.Key != contextToDel.App.Key {
				newContexts = append(newContexts, l)
			}
		}
		stepLog = "Ensure that new pool has been expanded to the expected size and also check the pool expand alert"
		Step(stepLog, func() {
			log.InfoD(stepLog)
			ValidateApplications(newContexts)
			resizedPool, err := GetStoragePoolByUUID(poolIDToResize)
			log.FailOnError(err, fmt.Sprintf(" Failed to get pool using UUID %s", poolIDToResize))
			newPoolSize := resizedPool.TotalSize / units.GiB
			isExpansionSuccess := false
			if newPoolSize == expectedSize || newPoolSize >= expectedSizeWithJournal {
				isExpansionSuccess = true
			}
			dash.VerifyFatal(isExpansionSuccess, true, fmt.Sprintf("Expected new pool size to be %v or %v, got %v", expectedSize, expectedSizeWithJournal, newPoolSize))
			log.Infof("Check the alert for pool expand for pool uuid %s", poolIDToResize)
			// Get the node to check the pool show output
			n := node.GetStorageDriverNodes()[0]
			// Below command to change when PWX-28484 is fixed
			cmd := "pxctl alerts show| grep -e POOL"

			// Execute the command and check the alerts of type POOL
			out, err := Inst().N.RunCommandWithNoRetry(n, cmd, node.ConnectionOpts{
				Timeout:         2 * time.Minute,
				TimeBeforeRetry: 10 * time.Second,
			})

			log.FailOnError(err, "Unable to execute the alerts show command")

			outLines := strings.Split(out, "\n")
			var alertExist bool
			alertExist = false
			for _, l := range outLines {
				line := strings.Trim(l, " ")
				if strings.Contains(line, "PoolExpandSuccessful") && strings.Contains(line, poolIDToResize) {
					if strings.Contains(line, fmt.Sprintf("%d", expectedSize)) || strings.Contains(line, fmt.Sprintf("%d", expectedSizeWithJournal)) {
						alertExist = true
						log.Infof("The Alert generated is %s", line)
						break
					}
				}
			}
			dash.VerifyFatal(alertExist, true, "Verify Alert is Present")
		})
		stepLog = "Ensure Label is not changed after expand"
		Step(stepLog, func() {
			log.InfoD(stepLog)
			ValidateApplications(newContexts)
			labelAfterExpand := poolToBeResized.Labels
			result := reflect.DeepEqual(labelBeforeExpand, labelAfterExpand)
			dash.VerifyFatal(result, true, "Check if labels changed after pool expand")
		})
	})
	JustAfterEach(func() {
		defer EndTorpedoTest()
		AfterEachTest(newContexts, testrailID, runID)
	})
})

var _ = Describe("{PoolResizeSameSize}", func() {
	JustBeforeEach(func() {
		StartTorpedoTest("PoolResizeSameSize", "Validate storage pool expansion using resize-disk with same size should fail", nil, 0)
	})

	var contexts []*scheduler.Context
	stepLog := "add multiple pools and do resize on a pool with same size"
	It(stepLog, func() {
		log.InfoD(stepLog)
		contexts = make([]*scheduler.Context, 0)

		for i := 0; i < Inst().GlobalScaleFactor; i++ {
			contexts = append(contexts, ScheduleApplications(fmt.Sprintf("plrszsame-%d", i))...)
		}

		ValidateApplications(contexts)
		defer appsValidateAndDestroy(contexts)

		err := Inst().V.RefreshDriverEndpoints()
		log.FailOnError(err, "error refreshing end points")

		stNode, err := GetRandomNodeWithPoolIOs(contexts)
		log.FailOnError(err, "err getting node with IOs running")

		if len(stNode.StoragePools) < 3 {
			poolsToAdd := 3 - len(stNode.StoragePools)

			stepLog = fmt.Sprintf("Adding %d new pools to the node %s", poolsToAdd, stNode.Name)
			Step(stepLog, func() {
				log.InfoD(stepLog)
				err = addNewPools(stNode, poolsToAdd)
				log.FailOnError(err, "error adding new pool on node [%s]", stNode.Name)
			})
		}

		err = Inst().V.RefreshDriverEndpoints()
		log.FailOnError(err, "error refreshing end points")
		stNodes := node.GetStorageNodes()
		for _, n := range stNodes {
			if n.Name == stNode.Name {
				stNode = n
				break
			}
		}

		selectedNodePool := stNode.StoragePools[0]
		minSize := selectedNodePool.TotalSize / units.GiB
		for _, p := range stNode.StoragePools {
			currSize := p.TotalSize / units.GiB
			if currSize < minSize {
				minSize = currSize
				selectedNodePool = p
			}
		}

		pools, err := Inst().V.ListStoragePools(metav1.LabelSelector{})
		log.FailOnError(err, "Failed to list storage pools")
		dash.VerifyFatal(len(pools) > 0, true, " Storage pools exist?")

		poolToBeResized := pools[selectedNodePool.Uuid]
		dash.VerifyFatal(poolToBeResized != nil, true, "Pool to be resized exist?")

		stepLog = "Verify that pool resize is not in progress"
		Step(stepLog, func() {
			log.InfoD(stepLog)
			if val, err := poolResizeIsInProgress(poolToBeResized); val {
				// wait until resize is completed and get the updated pool again
				poolToBeResized, err = GetStoragePoolByUUID(selectedNodePool.Uuid)
				log.FailOnError(err, fmt.Sprintf("Failed to get pool using UUID %s", selectedNodePool.Uuid))
			} else {
				log.FailOnError(err, fmt.Sprintf("pool [%s] cannot be expanded due to error: %v", selectedNodePool.Uuid, err))
			}
		})

		var expectedSize uint64

		stepLog = "trigger pool resize with the same size"
		Step(stepLog, func() {
			expectedSize = (poolToBeResized.TotalSize / units.GiB) + 2

			log.InfoD("Current Size of the pool %s is %d", selectedNodePool.Uuid, poolToBeResized.TotalSize/units.GiB)

			// expand pool should error when trying to expand pool of 2 GiB size when minimum expansion size is 4.0 GiB
			err = Inst().V.ExpandPool(selectedNodePool.Uuid, api.SdkStoragePool_RESIZE_TYPE_RESIZE_DISK, expectedSize, false)
			dash.VerifyFatal(err != nil, true,
				fmt.Sprintf("verify pool expansion using resize-disk with same size failed on pool [%s] in node [%s]",
					selectedNodePool.Uuid, stNode.Name))

		})

	})
	JustAfterEach(func() {
		defer EndTorpedoTest()
		AfterEachTest(contexts)
	})
})

func addNewPools(n node.Node, numPools int) error {

	if numPools == 0 {
		return nil
	}

	i := 0
	pools := n.StoragePools

	var currentSize uint64
	currentSize = 54975581388800 / units.GiB

	for _, pool := range pools {
		poolSize := pool.TotalSize / units.GiB
		if poolSize < currentSize {
			currentSize = poolSize
		}
	}
	driveSpecs, err := GetCloudDriveDeviceSpecs()
	log.FailOnError(err, "Error getting cloud drive specs")
	deviceSpec := driveSpecs[0]
	deviceSpecParams := strings.Split(deviceSpec, ",")
	paramsArr := make([]string, 0)
	for _, param := range deviceSpecParams {
		if !strings.Contains(param, "size") {
			paramsArr = append(paramsArr, param)
		}
	}

	for i < numPools {
		newParams := make([]string, 0)
		newParams = append(newParams, paramsArr...)
		newSize := currentSize + 4
		currentSize = newSize
		newParams = append(newParams, fmt.Sprintf("size=%d,", newSize))
		newSpec := strings.Join(newParams, ",")

		if err := Inst().V.AddCloudDrive(&n, newSpec, -1); err != nil {
			return fmt.Errorf("add cloud drive failed on node %s, err: %v", n.Name, err)
		}

		log.InfoD("Validate pool rebalance after drive add on node %s", n.Name)
		if err = ValidateDriveRebalance(n); err != nil {
			return fmt.Errorf("pool re-balance failed on node %s, err: %v", n.Name, err)
		}

		if err = Inst().V.WaitDriverUpOnNode(n, addDriveUpTimeOut); err != nil {
			return fmt.Errorf("volume driver is down on node %s, err: %v", n.Name, err)
		}
		i += 1
	}
	return nil
}

func getPoolDiskSize(poolToBeResized *api.StoragePool) (uint64, error) {

	var driveSize uint64
	systemOpts := node.SystemctlOpts{
		ConnectionOpts: node.ConnectionOpts{
			Timeout:         2 * time.Minute,
			TimeBeforeRetry: defaultRetryInterval,
		},
		Action: "start",
	}

	stNode, err := GetNodeWithGivenPoolID(poolToBeResized.Uuid)
	if err != nil {
		return driveSize, err
	}

	drivesMap, err := Inst().N.GetBlockDrives(*stNode, systemOpts)
	if err != nil {
		return driveSize, fmt.Errorf("error getting block drives from node %s, Err :%v", stNode.Name, err)
	}

	var drvSize string
outer:
	for _, drv := range drivesMap {
		labels := drv.Labels
		for k, v := range labels {
			if k == "pxpool" && v == fmt.Sprintf("%d", poolToBeResized.ID) {
				drvSize = drv.Size
				sizeString := []string{"G", "T"}
				indexChecked := false
				for _, eachString := range sizeString {
					i := strings.Index(drvSize, eachString)
					if i != -1 {
						indexChecked = true
						if eachString == "T" {
							num, err := strconv.ParseFloat(drvSize[:i], 64)
							if err != nil {
								return 0, fmt.Errorf("converting string to int failed for value [%v]", drv)
							}
							drvSize = strconv.FormatFloat(num*1000, 'f', 0, 64)
						} else {
							drvSize = drvSize[:i]
						}
					}
					if indexChecked {
						break outer
					}
				}
				return 0, fmt.Errorf("unable to determine drive size with info [%v]", drv)
			}
		}
	}

	driveSize, err = strconv.ParseUint(drvSize, 10, 64)

	if err != nil {
		return driveSize, err
	}
	return driveSize, nil

}

var _ = Describe("{ChangedIOPriorityPersistPoolExpand}", func() {
	var testrailID = 55349
	// Testrail Description : Changed pool IO_priority should persist post pool expand
	// Testrail Corresponds : https://portworx.testrail.net/index.php?/cases/view/79487
	var runID int

	JustBeforeEach(func() {
		StartTorpedoTest("ChangedIOPriorityPersistPoolExpand",
			"Changed pool IO_priority should persist post pool expand",
			nil, testrailID)
		runID = testrailuttils.AddRunsToMilestone(testrailID)
	})

	var contexts []*scheduler.Context
	stepLog := "Changed pool IO_priority should persist post pool expand"
	It(stepLog, func() {
		log.InfoD(stepLog)

		contexts = make([]*scheduler.Context, 0)
		for i := 0; i < Inst().GlobalScaleFactor; i++ {
			contexts = append(contexts, ScheduleApplications(fmt.Sprintf("changedioprioritypoolexpand-%d", i))...)
		}
		ValidateApplications(contexts)
		defer appsValidateAndDestroy(contexts)

		// Get the Pool UUID on which IO is running
		poolUUID, err := GetPoolIDWithIOs(contexts)

		log.FailOnError(err, "Failed to get pool using UUID")
		log.InfoD("Pool UUID on which IO is running [%s]", poolUUID)

		// Get IO Priority of Pool before running the test
		ioPriorityBefore, err := Inst().V.GetPoolLabelValue(poolUUID, "iopriority")
		log.FailOnError(err, "Failed to get IO Priority for Pool with UUID [%v]", poolUUID)
		log.InfoD("IO Priority of Pool [%s] before Pool expand is [%s]", poolUUID, ioPriorityBefore)

		// Change IO Priority of the Pool
		nodeDetail, err := GetNodeWithGivenPoolID(poolUUID)
		log.FailOnError(err, "Failed to get Node Details using PoolUUID [%v]", poolUUID)

		log.InfoD("Bring Node to Maintenance Mode")
		log.FailOnError(Inst().V.EnterMaintenance(*nodeDetail), fmt.Sprintf("Failed to bring Pool [%s] to Mainteinance Mode on Node [%s]", poolUUID, nodeDetail.Name))

		// Wait for some time before verifying Maintenance state
		time.Sleep(2 * time.Minute)

		// Set IO Priority on the Pool
		var ioPriorities = []string{"low", "medium", "high"}
		var setIOPriority string

		// Selecting Pool IO Priority Value different that the one already set
		for _, eachIOPriority := range ioPriorities {
			if eachIOPriority != strings.ToLower(ioPriorityBefore) {
				setIOPriority = eachIOPriority
				break
			}
		}

		log.InfoD("Setting Pool [%s] with IO Priority [%s]", poolUUID, setIOPriority)
		log.FailOnError(Inst().V.UpdatePoolIOPriority(*nodeDetail, poolUUID, setIOPriority), fmt.Sprintf("Failed to set IO Priority of Pool [%s]", poolUUID))

		log.InfoD("Bring Node out of Maintenance Mode")
		log.FailOnError(ExitFromMaintenanceMode(*nodeDetail), fmt.Sprintf("Failed to bring up node [%v] back from maintenance mode", nodeDetail.Name))

		// Do Pool Expand on the Node
		stepLog = fmt.Sprintf("Expanding pool on node [%s] and pool UUID: [%s] using auto", nodeDetail.Name, poolUUID)
		Step(stepLog, func() {
			log.InfoD(stepLog)
			poolToBeResized, err := GetStoragePoolByUUID(poolUUID)
			log.FailOnError(err, "Failed to get pool using UUID [%s]", poolUUID)

			drvSize, err := getPoolDiskSize(poolToBeResized)
			log.FailOnError(err, "error getting drive size for pool [%s]", poolToBeResized.Uuid)
			expectedSize := (poolToBeResized.TotalSize / units.GiB) + drvSize

			isjournal, err := isJournalEnabled()
			log.FailOnError(err, "Failed to check if Journal enabled")

			log.InfoD("Current Size of the pool [%s] is [%d]", poolUUID, poolToBeResized.TotalSize/units.GiB)
			err = Inst().V.ExpandPool(poolUUID, api.SdkStoragePool_RESIZE_TYPE_AUTO, expectedSize, true)
			dash.VerifyFatal(err, nil, "Pool expansion init successful?")

			resizeErr := waitForPoolToBeResized(expectedSize, poolUUID, isjournal)
			dash.VerifyFatal(resizeErr, nil, fmt.Sprintf("Verify pool [%s] on node [%s] expansion using auto", poolUUID, nodeDetail.Name))
		})

		// Validate if PoolIO Priority is not changed after pool Expansion
		ioPriorityAfter, err := Inst().V.GetPoolLabelValue(poolUUID, "iopriority")
		log.FailOnError(err, "Failed to get IO Priority for Pool with UUID [%v]", poolUUID)

		log.InfoD(fmt.Sprintf("Priority Before [%s] was set to [%s] and Priority after Pool Expansion [%s]", ioPriorityBefore, setIOPriority, ioPriorityAfter))
		dash.VerifyFatal(strings.ToLower(setIOPriority) == strings.ToLower(ioPriorityAfter), true, "IO Priority mismatch after pool expansion")

	})

	JustAfterEach(func() {
		defer EndTorpedoTest()
		log.InfoD("Exit from Maintenance mode if Pool is still in Maintenance")
		log.FailOnError(ExitNodesFromMaintenanceMode(), "exit from maintenance mode failed?")
		AfterEachTest(contexts, testrailID, runID)
	})
})

var _ = Describe("{VerifyPoolDeleteInvalidPoolID}", func() {
	var testrailID = 79487
	// Testrail Description : Verify deletion of invalid pool ids
	// Testrail Corresponds : https://portworx.testrail.net/index.php?/cases/view/55349

	// Testrail Corresponds : https://portworx.testrail.net/index.php?/cases/view/55330
	// Testrail Description : Delete pool when PX/Pool (2.6.0+) is not in maintenance mode and verify the error message

	var runID int

	JustBeforeEach(func() {
		StartTorpedoTest("VerifyPoolDeleteInvalidPoolID",
			"Verify deletion of invalid pool ids",
			nil, testrailID)
		runID = testrailuttils.AddRunsToMilestone(testrailID)
	})

	var contexts []*scheduler.Context
	stepLog := "Verify deletion of invalid pool ids"
	It(stepLog, func() {
		log.InfoD(stepLog)

		contexts = make([]*scheduler.Context, 0)
		for i := 0; i < Inst().GlobalScaleFactor; i++ {
			contexts = append(contexts, ScheduleApplications(fmt.Sprintf("deleteinvalidpoolid-%d", i))...)
		}
		ValidateApplications(contexts)
		defer appsValidateAndDestroy(contexts)

		// Get the Pool UUID on which IO is running
		poolUUID, err := GetPoolIDWithIOs(contexts)
		log.FailOnError(err, "Failed to get pool using UUID [%v]", poolUUID)
		log.InfoD("Pool UUID on which IO is running [%s]", poolUUID)

		nodeDetail, err := GetNodeWithGivenPoolID(poolUUID)
		log.FailOnError(err, "Failed to get Node Details from PoolUUID [%v]", poolUUID)

		PoolDetail, err := GetPoolsDetailsOnNode(*nodeDetail)
		log.FailOnError(err, "Fetching all pool details from the node [%v] failed ", nodeDetail.Name)

		if IsLocalCluster(*nodeDetail) == true || IsIksCluster() == true {
			// Delete Pool without entering Maintenance Mode [ PTX-15157 ]
			err = Inst().V.DeletePool(*nodeDetail, "0", true)
			dash.VerifyFatal(err == nil, false, fmt.Sprintf("Expected Failure as pool not in maintenance mode : Node Detail [%v]", nodeDetail.Name))

		}

		commonText := "service mode delete pool.*unable to delete pool with ID.*[0-9]+.*cause.*"
		compileText := fmt.Sprintf("%soperation is not supported", commonText)
		compileTextMaintenanceError := fmt.Sprintf("%sRequires pool maintenance mode", commonText)

		err = nil
		for _, each := range []string{compileText, compileTextMaintenanceError} {
			re := regexp.MustCompile(each)
			if re.MatchString(fmt.Sprintf("%v", err)) == false {
				err = fmt.Errorf("Failed to verify failure string on invalid Pool UUID")
			}
		}
		log.FailOnError(err, "pool delete successful?")

		// invalidPoolID is total Pools present on the node + 1
		invalidPoolID := fmt.Sprintf("%d", len(PoolDetail)+1)

		// Enter maintenance mode before deleting the pools from the cluster
		log.InfoD("Setting pools to maintenance on node [%s]", nodeDetail.Name)
		log.FailOnError(Inst().V.EnterPoolMaintenance(*nodeDetail),
			"failed to set pool maintenance mode on node [%s]", nodeDetail.Name)

		// Wait for some time before verifying Maintenance state
		time.Sleep(2 * time.Minute)
		expectedStatus := "In Maintenance"
		log.FailOnError(WaitForPoolStatusToUpdate(*nodeDetail, expectedStatus),
			fmt.Sprintf("node %s pools are not in status %s", nodeDetail.Name, expectedStatus))

		//Wait till the Node goes down
		log.FailOnError(Inst().V.WaitDriverDownOnNode(*nodeDetail), fmt.Sprintf("Failed while waiting node to become down [%v]", nodeDetail.Name))

		// Delete the Pool with Invalid Pool ID
		err = Inst().V.DeletePool(*nodeDetail, invalidPoolID, false)
		dash.VerifyFatal(err != nil, true,
			fmt.Sprintf("Expected Failure? : Node Detail [%v]", nodeDetail.Name))
		log.InfoD("Deleting Pool with InvalidID Errored as expected [%v]", err)

		// Exit pool maintenance and see if px becomes operational
		err = Inst().V.ExitPoolMaintenance(*nodeDetail)
		log.FailOnError(err, "failed to exit pool maintenance mode on node %s", nodeDetail.Name)

		err = Inst().V.WaitDriverUpOnNode(*nodeDetail, addDriveUpTimeOut)
		log.FailOnError(err, "volume driver down on node %s", nodeDetail.Name)

		expectedStatus = "Online"
		err = WaitForPoolStatusToUpdate(*nodeDetail, expectedStatus)
		log.FailOnError(err, fmt.Sprintf("node %s pools are not in status %s", nodeDetail.Name, expectedStatus))

		// Verify Alerts generated after Pool Expansion [PWX-28484]
		var severityType = []api.SeverityType{api.SeverityType_SEVERITY_TYPE_ALARM,
			api.SeverityType_SEVERITY_TYPE_NOTIFY,
			api.SeverityType_SEVERITY_TYPE_WARNING}
		for _, eachAlert := range severityType {
			alerts, err := Inst().V.GetAlertsUsingResourceTypeBySeverity(api.ResourceType_RESOURCE_TYPE_POOL,
				eachAlert)
			log.FailOnError(err, "Failed to fetch alerts using severity type [%v] of resource Type [%v]",
				eachAlert,
				api.ResourceType_RESOURCE_TYPE_POOL)

			dash.VerifyFatal(len(alerts.Alerts) > 0,
				true,
				fmt.Sprintf("did alert generated for resource type [%v] and severity [%v]?",
					api.ResourceType_RESOURCE_TYPE_POOL,
					eachAlert))
		}

		JustAfterEach(func() {
			defer EndTorpedoTest()
			log.InfoD("Exit from Maintenance mode if Pool is still in Maintenance")
			log.FailOnError(ExitNodesFromMaintenanceMode(), "exit from maintenance mode failed?")
			AfterEachTest(contexts, testrailID, runID)
		})
	})
})

var _ = Describe("{PoolResizeInvalidPoolID}", func() {
	var testrailID = 79487
	// Testrail Description : Resize with invalid pool ID
	// Testrail Corresponds : https://portworx.testrail.net/index.php?/cases/view/84470
	var runID int

	JustBeforeEach(func() {
		StartTorpedoTest("PoolResizeInvalidPoolID",
			"Resize with invalid pool ID",
			nil, testrailID)
		runID = testrailuttils.AddRunsToMilestone(testrailID)
	})

	var contexts []*scheduler.Context
	stepLog := "Resize with invalid pool ID"
	It(stepLog, func() {
		log.InfoD(stepLog)

		startTime := time.Now()

		contexts = make([]*scheduler.Context, 0)
		for i := 0; i < Inst().GlobalScaleFactor; i++ {
			contexts = append(contexts, ScheduleApplications(fmt.Sprintf("invalidpoolid-%d", i))...)
		}
		ValidateApplications(contexts)
		defer appsValidateAndDestroy(contexts)

		// Get the Pool UUID on which IO is running
		poolUUID, err := GetPoolIDWithIOs(contexts)
		log.FailOnError(err, "Failed to get pool running with IO")
		log.InfoD("Pool UUID on which IO is running [%s]", poolUUID)

		nodeDetail, err := GetNodeWithGivenPoolID(poolUUID)
		log.FailOnError(err, "Failed to get Node Details from PoolUUID [%v]", poolUUID)

		// invalidPoolUUID Generation
		id := uuid.New()
		invalidPoolUUID := id.String()

		// Resize Pool with Invalid Pool ID
		// Do Pool Expand on the Node
		stepLog = fmt.Sprintf("Expanding pool on node [%s] and pool UUID: [%s] using auto",
			nodeDetail.Name,
			poolUUID)
		Step(stepLog, func() {
			log.InfoD(stepLog)
			poolToBeResized, err := GetStoragePoolByUUID(poolUUID)
			log.FailOnError(err, "Failed to get pool using UUID [%s]", poolUUID)

			drvSize, err := getPoolDiskSize(poolToBeResized)
			log.FailOnError(err, "error getting drive size for pool [%s]", poolToBeResized.Uuid)
			expectedSize := (poolToBeResized.TotalSize / units.GiB) + drvSize

			isjournal, err := isJournalEnabled()
			log.FailOnError(err, "Failed to check if Journal enabled")

			log.InfoD("Current Size of the pool [%s] is [%d]", poolUUID, poolToBeResized.TotalSize/units.GiB)

			alertType := api.SdkStoragePool_RESIZE_TYPE_AUTO
			// Now trying to Expand Pool with Invalid Pool UUID
			err = Inst().V.ExpandPoolUsingPxctlCmd(*nodeDetail, invalidPoolUUID,
				alertType, expectedSize, false)
			if err != nil && strings.Contains(fmt.Sprintf("%v", err), "Please re-issue expand with force") {
				err = Inst().V.ExpandPoolUsingPxctlCmd(*nodeDetail, invalidPoolUUID,
					alertType, expectedSize, true)
			}

			// Verify error on pool expansion failure
			var errMatch error
			errMatch = nil
			re := regexp.MustCompile(fmt.Sprintf(".*failed to find storage pool with UID.*%s.*",
				invalidPoolUUID))
			if re.MatchString(fmt.Sprintf("%v", err)) == false {
				errMatch = fmt.Errorf("failed to verify failure using invalid PoolUUID [%v]", invalidPoolUUID)
			}
			dash.VerifyFatal(errMatch, nil, "Pool expand with invalid PoolUUID completed?")

			// retry pool resize but with valid pool UUID
			// Now trying to Expand Pool with Invalid Pool UUID
			err = Inst().V.ExpandPoolUsingPxctlCmd(*nodeDetail, poolUUID,
				api.SdkStoragePool_RESIZE_TYPE_AUTO, expectedSize, false)
			if err != nil && strings.Contains(fmt.Sprintf("%v", err), "Please re-issue expand with force") {
				err = Inst().V.ExpandPoolUsingPxctlCmd(*nodeDetail, poolUUID,
					api.SdkStoragePool_RESIZE_TYPE_AUTO, expectedSize, true)
			}
			log.FailOnError(err, "Failed to resize pool with UUID [%s]", poolToBeResized.Uuid)
			resizeErr := waitForPoolToBeResized(expectedSize, poolUUID, isjournal)
			dash.VerifyFatal(resizeErr, nil,
				fmt.Sprintf("Verify pool [%s] on node [%s] expansion using auto", poolUUID, nodeDetail.Name))

			// Sleep for 1 minute to check if there is some alerts generated
			time.Sleep(60 * time.Second)

			endTime := time.Now()

			// Get alerts from the cluster between startTime till endTime [ PWX-28484 ]
			log.InfoD("Getting alerts generated by Pool between startTime : [%v] and endTime : [%v]",
				startTime, endTime)
			alerts, err := Inst().V.GetAlertsUsingResourceTypeByTime(api.ResourceType_RESOURCE_TYPE_POOL,
				startTime, endTime)

			// Failing as no alerts seen , as we are running some negative scenarios it is expected to have some
			// alerts generated for resource type pool
			log.FailOnError(err, "Failed to fetch alerts between startTime [%v] and endTime [%v]",
				startTime, endTime)
			log.InfoD("Lists of alerts generated [%v]", alerts)

			alertErrorMessage := fmt.Sprintf("did alert generated for resource type [%v] with time specified?",
				api.ResourceType_RESOURCE_TYPE_POOL)
			dash.VerifyFatal(len(alerts.Alerts) > 0, true, alertErrorMessage)

		})
	})

	JustAfterEach(func() {
		defer EndTorpedoTest()
		log.InfoD("Exit from Maintenance mode if Pool is still in Maintenance")
		log.FailOnError(ExitNodesFromMaintenanceMode(), "exit from maintenance mode failed?")
		AfterEachTest(contexts, testrailID, runID)
	})
})

var _ = Describe("{ResizePoolReduceErrorcheck}", func() {
	// Testrail Description : Resize to lower size than existing pool size,should fail with proper error statement

	JustBeforeEach(func() {
		StartTorpedoTest("ResizePoolReduceErrorcheck",
			"Resize to lower size than existing pool size,should fail with proper error statement",
			nil, 0)
	})

	var contexts []*scheduler.Context
	stepLog := "Resize to lower size than existing"
	It(stepLog, func() {
		log.InfoD(stepLog)

		contexts = make([]*scheduler.Context, 0)
		for i := 0; i < Inst().GlobalScaleFactor; i++ {
			contexts = append(contexts, ScheduleApplications(fmt.Sprintf("reducesize-%d", i))...)
		}
		ValidateApplications(contexts)
		defer appsValidateAndDestroy(contexts)

		// Get the Pool UUID on which IO is running
		poolUUID, err := GetPoolIDWithIOs(contexts)
		log.FailOnError(err, "Failed to get pool using UUID")
		nodeDetail, err := GetNodeWithGivenPoolID(poolUUID)
		log.FailOnError(err, "Failed to get Node Details from PoolUUID [%v]", poolUUID)

		// Resize Pool with lower pool size than existing
		stepLog = fmt.Sprintf("Resizing pool on node [%s] and pool UUID: [%s] using auto", nodeDetail.Name, poolUUID)
		Step(stepLog, func() {
			log.InfoD(stepLog)
			poolToBeResized, err := GetStoragePoolByUUID(poolUUID)
			log.FailOnError(err, "Failed to get pool using UUID [%s]", poolUUID)
			expectedSize := (poolToBeResized.TotalSize / units.GiB) - 1
			log.InfoD("Current Size of the pool [%s] is [%d]", poolUUID, poolToBeResized.TotalSize/units.GiB)

			// Now trying to Expand Pool with reduced Pool size
			err = Inst().V.ExpandPoolUsingPxctlCmd(*nodeDetail, poolUUID, api.SdkStoragePool_RESIZE_TYPE_AUTO, expectedSize, false)

			// Verify error on pool expansion failure
			var errMatch error
			errMatch = nil
			re := regexp.MustCompile(fmt.Sprintf("service pool expand: pool: %s is already at a size..*", poolUUID))
			if re.MatchString(fmt.Sprintf("%v", err)) == false {
				errMatch = fmt.Errorf("Failed to verify failure to lower pool size PoolUUID [%v]", poolUUID)
			}
			dash.VerifyFatal(errMatch, nil, "Pool expand to lower size than existing pool size completed?")

		})
	})

	JustAfterEach(func() {
		defer EndTorpedoTest()
		AfterEachTest(contexts)
	})
})

var _ = Describe("{PoolDeleteRebalancePxState}", func() {
	/*
		1. Create 4 Pools  say  0, 1 ,2 3, using disk of different size
		2. Delete Pool 1 and 3 ( after adding additional  disk with some rebalance in progress )
		3. Create Pool 5  with a disk -
			# pxctl sv drive add -s "type=gp3,size=20"
		4. Add the new disk to the pool created in step 3
		5. let rebalance continue.
		6. Exit pool maintenance and see if px becomes operational
	*/

	var testrailID = 0
	// Testrail Description : Delete Pool while Rebalance and verify Px comes up
	var runID int

	JustBeforeEach(func() {
		StartTorpedoTest("PoolDeleteRebalancePxState",
			"Get Px State after pool delete",
			nil, testrailID)
		runID = testrailuttils.AddRunsToMilestone(testrailID)
	})
	var contexts []*scheduler.Context
	stepLog := "Get Px State after pool delete"
	It(stepLog, func() {
		log.InfoD(stepLog)

		if IsEksCluster() != true {
			log.FailOnError(fmt.Errorf("DeletePool is currently supported for EKS and LocalDrives"), "Pool deletion supported?")
		}

		contexts = make([]*scheduler.Context, 0)
		for i := 0; i < Inst().GlobalScaleFactor; i++ {
			contexts = append(contexts, ScheduleApplications(fmt.Sprintf("pooldeleterebalanceid-%d", i))...)
		}
		ValidateApplications(contexts)
		defer appsValidateAndDestroy(contexts)

		poolsBfr, err := Inst().V.ListStoragePools(metav1.LabelSelector{})
		log.FailOnError(err, "Failed to list storage pools")

		// Get Pool with running IO on the cluster
		poolUUID, err := GetPoolIDWithIOs(contexts)
		log.FailOnError(err, "Failed to get pool running with IO")
		log.InfoD("Pool UUID on which IO is running [%s]", poolUUID)

		// Get Node Details of the Pool with IO
		nodeDetail, err := GetNodeWithGivenPoolID(poolUUID)
		log.FailOnError(err, "Failed to get Node Details from PoolUUID [%v]", poolUUID)
		log.InfoD("Pool with UUID [%v] present in Node [%v]", poolUUID, nodeDetail.Name)

		// Get Total Pools present on the Node present
		poolDetails, err := GetPoolsDetailsOnNode(*nodeDetail)
		log.FailOnError(err, "Failed to get Pool Details from Node [%v]", nodeDetail.Name)
		log.InfoD("List of Pools present in the node [%v]", poolDetails)

		// Test Needs minimum of 4 Pools to be present on the Node
		if len(poolDetails) < 4 {
			log.FailOnError(addNewPools(*nodeDetail, 4-len(poolDetails)),
				fmt.Sprintf("Adding New Pools failed on Node [%v]", nodeDetail.Name))
		}

		// Enter maintenance mode before deleting the pools from the cluster
		log.InfoD("Setting pools to maintenance on node [%s]", nodeDetail.Name)
		log.FailOnError(Inst().V.EnterPoolMaintenance(*nodeDetail),
			"failed to set pool maintenance mode on node [%s]", nodeDetail.Name)

		time.Sleep(1 * time.Minute)
		expectedStatus := "In Maintenance"
		log.FailOnError(WaitForPoolStatusToUpdate(*nodeDetail, expectedStatus),
			fmt.Sprintf("node %s pools are not in status %s", nodeDetail.Name, expectedStatus))

		//Wait for 5 min to bring up the portworx daemon before trying cloud drive add
		time.Sleep(5 * time.Minute)

		// Once 4 Pools are added Delete Pool 1 and Pool 3 from the Node
		for _, poolID := range []string{"1", "3"} {
			log.FailOnError(Inst().V.DeletePool(*nodeDetail, poolID, true),
				fmt.Sprintf("Deleting Pool with ID [%s] from Node [%v] failed", poolID, nodeDetail.Name))
		}

		// Exit pool maintenance and see if px becomes operational
		err = Inst().V.ExitPoolMaintenance(*nodeDetail)
		log.FailOnError(err, "failed to exit pool maintenance mode on node %s", nodeDetail.Name)

		err = Inst().V.WaitDriverUpOnNode(*nodeDetail, addDriveUpTimeOut)
		log.FailOnError(err, "volume driver down on node %s", nodeDetail.Name)

		expectedStatus = "Online"
		err = WaitForPoolStatusToUpdate(*nodeDetail, expectedStatus)
		log.FailOnError(err, fmt.Sprintf("node %s pools are not in status %s", nodeDetail.Name, expectedStatus))

		poolsAfr, err := Inst().V.ListStoragePools(metav1.LabelSelector{})
		log.FailOnError(err, "Failed to list storage pools")

		dash.VerifySafely(len(poolsBfr) > len(poolsAfr),
			true,
			"verify pools count is updated after pools deletion")

		stepLog = fmt.Sprintf("Ensure that pool %s rebalance started and add new pool to the node %s", poolUUID, nodeDetail.Name)
		Step(stepLog, func() {
			log.InfoD(stepLog)
			t := func() (interface{}, bool, error) {
				expandedPool, err := GetStoragePoolByUUID(poolUUID)
				if err != nil {
					return nil, true, fmt.Errorf("error getting pool by using id %s", poolUUID)
				}

				if expandedPool == nil {
					return nil, false, fmt.Errorf("expanded pool value is nil")
				}
				if expandedPool.LastOperation != nil {
					log.Infof("Pool Resize Status: %v, Message : %s", expandedPool.LastOperation.Status, expandedPool.LastOperation.Msg)
					if expandedPool.LastOperation.Status == api.SdkStoragePool_OPERATION_IN_PROGRESS &&
						(strings.Contains(expandedPool.LastOperation.Msg, "Storage rebalance is running") || strings.Contains(expandedPool.LastOperation.Msg, "Rebalance in progress")) {
						return nil, false, nil
					}
					if expandedPool.LastOperation.Status == api.SdkStoragePool_OPERATION_FAILED {
						return nil, false, fmt.Errorf("PoolResize has failed. Error: %s", expandedPool.LastOperation)
					}

				}
				return nil, true, fmt.Errorf("pool status not updated")
			}
			_, err = task.DoRetryWithTimeout(t, 5*time.Minute, 10*time.Second)
			log.FailOnError(err, "Error checking pool rebalance")
		})

		log.FailOnError(addNewPools(*nodeDetail, -1),
			fmt.Sprintf("Adding New Pools failed on Node [%v]", nodeDetail.Name))

		// Verify New Pool added successfully
		poolsAfrAdding, err := Inst().V.ListStoragePools(metav1.LabelSelector{})
		log.FailOnError(err, "Failed to list storage pools")

		isAvailable := func(element *api.StoragePool, storagePools map[string]*api.StoragePool) bool {
			// iterate using the for loop
			for _, each := range storagePools {
				if each.Uuid == element.Uuid {
					return true
				}
			}
			return false
		}

		// Add newDisk for the pool created
		newPoolAdded := make([]*api.StoragePool, 0)
		for _, eachPool := range poolsAfrAdding {
			if isAvailable(eachPool, poolsAfr) == false {
				newPoolAdded = append(newPoolAdded, eachPool)
			}
		}

		dash.VerifySafely(len(poolsAfr) < len(poolsAfrAdding), true,
			fmt.Sprintf("New Pool added successfully on the node [%v]", newPoolAdded))

		dash.VerifyFatal(len(newPoolAdded) > 0, true, "New Pool Addition successful ?")
		log.InfoD("New Pool Added [%v]", newPoolAdded[0].Uuid)

		// Try resize the pool after addition
		poolUUID = newPoolAdded[0].Uuid
		expectedSize := (newPoolAdded[0].TotalSize / units.GiB) + 100

		log.InfoD("Current Size of the pool %s is %d", poolUUID, newPoolAdded[0].TotalSize/units.GiB)
		err = Inst().V.ExpandPool(poolUUID, api.SdkStoragePool_RESIZE_TYPE_AUTO, expectedSize, true)
		dash.VerifyFatal(err, nil, "Pool expansion init successful?")

		isjournal, err := isJournalEnabled()
		log.FailOnError(err, "Failed to check if Journal enabled")

		resizeErr := waitForPoolToBeResized(expectedSize, poolUUID, isjournal)
		dash.VerifyFatal(resizeErr, nil,
			fmt.Sprintf("Verify pool %s on expansion using auto option", poolUUID))

	})

	JustAfterEach(func() {
		defer EndTorpedoTest()
		log.InfoD("Exit from Maintenance mode if Pool is still in Maintenance")
		log.FailOnError(ExitNodesFromMaintenanceMode(), "exit from maintenance mode failed?")
		AfterEachTest(contexts, testrailID, runID)
	})

})

var _ = Describe("{AddMultipleDriveStorageLessNodeResizeDisk}", func() {
	/*
		Pool Resize after adding drives to storage less node
		https://portworx.testrail.net/index.php?/cases/view/51329
		https://portworx.testrail.net/index.php?/cases/view/51330
	*/

	var testrailID = 0
	// Testrail Description : Pool Resize after adding drives to storage less node
	var runID int

	JustBeforeEach(func() {
		StartTorpedoTest("AddMultipleDriveStorageLessNodeResizeDisk",
			"Add Drive to storage less node and resize Disk",
			nil, testrailID)
		runID = testrailuttils.AddRunsToMilestone(testrailID)
	})
	var contexts []*scheduler.Context
	stepLog := "Add Drives to storage less node and resize after adding the node"
	It(stepLog, func() {
		log.InfoD(stepLog)

		contexts = make([]*scheduler.Context, 0)
		for i := 0; i < Inst().GlobalScaleFactor; i++ {
			contexts = append(contexts, ScheduleApplications(fmt.Sprintf("storagelessresizedisk-%d", i))...)
		}
		ValidateApplications(contexts)
		defer appsValidateAndDestroy(contexts)

		// Get Pool with running IO on the cluster
		poolUUID, err := GetPoolIDWithIOs(contexts)
		log.FailOnError(err, "Failed to get pool running with IO")
		log.InfoD("Pool UUID on which IO is running [%s]", poolUUID)

		// Get Node Details of the Pool with IO
		nodeDetail, err := GetNodeWithGivenPoolID(poolUUID)
		log.FailOnError(err, "Failed to get Node Details from PoolUUID [%v]", poolUUID)
		log.InfoD("Pool with UUID [%v] present in Node [%v]", poolUUID, nodeDetail.Name)

		storageLessNode := node.GetStorageLessNodes()
		// Get random storage less node present in the cluster
		var pickNode node.Node
		if len(storageLessNode) == 0 {
			if IsEksCluster() != true {
				log.FailOnError(fmt.Errorf("DeletePool is currently supported for EKS and LocalDrives"), "Pool deletion supported?")
			}
			err := MakeStoragetoStoragelessNode(*nodeDetail)
			log.FailOnError(err, "failed to mark storage Node to Storage less Node")
			storageLessNode = node.GetStorageLessNodes()
		}
		randomIndex := rand.Intn(len(storageLessNode))
		pickNode = storageLessNode[randomIndex]
		log.InfoD("Storage Less node is [%v]", pickNode.Name)

		isDMthin, err := IsDMthin()
		log.FailOnError(err, "error verifying if set up is DMTHIN enabled")

		if isDMthin {
			err = AddMetadataDisk(pickNode)
			log.FailOnError(err, "err adding metadata disk")
		}

		// Add multiple Drives to Storage less node
		maxDrivesToAdd := 6
		for i := 0; i < maxDrivesToAdd; i++ {
			log.InfoD("Adding [%d/%d] disks to the Node [%v]", i, maxDrivesToAdd, pickNode.Name)
			log.FailOnError(addCloudDrive(pickNode, -1), "error adding cloud drive on Node [%v]", pickNode.Name)
		}

		// Refresh endpoints
		log.FailOnError(Inst().V.RefreshDriverEndpoints(), "Failed to refresh end points")

		// Resize the cloud drive added on the Node
		poolList, err := GetPoolsDetailsOnNode(pickNode)
		log.FailOnError(err, "failed to get pool details from Node [%v]", pickNode)

		for _, eachPool := range poolList {
			poolToBeResized, err := GetStoragePoolByUUID(eachPool.Uuid)
			log.FailOnError(err, fmt.Sprintf("Failed to get pool using UUID %s", eachPool.Uuid))
			expectedSize := (poolToBeResized.TotalSize / units.GiB) + 100

			// Resize the Pool with either one of the allowed resize type
			log.InfoD("Current Size of the pool %s is %d", eachPool.Uuid, poolToBeResized.TotalSize/units.GiB)
			poolResizeType := []api.SdkStoragePool_ResizeOperationType{api.SdkStoragePool_RESIZE_TYPE_AUTO,
				api.SdkStoragePool_RESIZE_TYPE_ADD_DISK,
				api.SdkStoragePool_RESIZE_TYPE_RESIZE_DISK}
			randomIndex := rand.Intn(len(poolResizeType))
			pickType := poolResizeType[randomIndex]
			log.InfoD("Expanding Pool [%v] using resize type [%v]", eachPool.Uuid, pickType)
			err = Inst().V.ExpandPool(eachPool.Uuid, pickType, expectedSize, false)
			dash.VerifyFatal(err, nil, "Pool expansion init successful?")

			isjournal, err := isJournalEnabled()
			log.FailOnError(err, "Failed to check if Journal enabled")

			resizeErr := waitForPoolToBeResized(expectedSize, eachPool.Uuid, isjournal)
			dash.VerifyFatal(resizeErr, nil,
				fmt.Sprintf("Verify pool %s on expansion using auto option", eachPool.Uuid))
		}
	})

	JustAfterEach(func() {
		defer EndTorpedoTest()
		log.InfoD("Exit from Maintenance mode if Pool is still in Maintenance")
		log.FailOnError(ExitNodesFromMaintenanceMode(), "exit from maintenance mode failed?")
		AfterEachTest(contexts, testrailID, runID)
	})

})

var _ = Describe("{DriveAddPXDown}", func() {
	/*
		Add drive when Px is down
	*/

	var testrailID = 0
	// Testrail Description : add drive when px is down
	var runID int

	JustBeforeEach(func() {
		StartTorpedoTest("DriveAddPXDown",
			"Add Drive when Px is down",
			nil, testrailID)
		runID = testrailuttils.AddRunsToMilestone(testrailID)
	})
	var contexts []*scheduler.Context
	stepLog := "Add Drive when Px is down"
	It(stepLog, func() {
		log.InfoD(stepLog)

		contexts = make([]*scheduler.Context, 0)
		for i := 0; i < Inst().GlobalScaleFactor; i++ {
			contexts = append(contexts, ScheduleApplications(fmt.Sprintf("adddrivepxdownid-%d", i))...)
		}
		ValidateApplications(contexts)
		defer appsValidateAndDestroy(contexts)

		// Get Pool with running IO on the cluster
		poolUUID, err := GetPoolIDWithIOs(contexts)
		log.FailOnError(err, "Failed to get pool running with IO")
		log.InfoD("Pool UUID on which IO is running [%s]", poolUUID)

		// Get Node Details of the Pool with IO
		nodeDetail, err := GetNodeWithGivenPoolID(poolUUID)
		log.FailOnError(err, "Failed to get Node Details from PoolUUID [%v]", poolUUID)
		log.InfoD("Pool with UUID [%v] present in Node [%v]", poolUUID, nodeDetail.Name)

		startDriver := func() {
			// Start Px Back on the Node
			log.InfoD("Start Px Driver and wait for driver to come up on node [%v]", nodeDetail.Name)
			log.FailOnError(Inst().V.StartDriver(*nodeDetail),
				fmt.Sprintf("Failed to Bring back the Px on Node [%v]", nodeDetail.Name))
			log.FailOnError(Inst().V.WaitDriverUpOnNode(*nodeDetail, addDriveUpTimeOut),
				fmt.Sprintf("Driver is still down on node [%v] after waiting", nodeDetail.Name))
		}
		// Bring Px Down on the Node selected
		var nodeToPxDown []node.Node
		nodeToPxDown = append(nodeToPxDown, *nodeDetail)
		log.FailOnError(Inst().V.StopDriver(nodeToPxDown,
			false,
			nil),
			"Errored while stopping Px Driver")

		// wait for some time for driver to go down completly
		log.FailOnError(Inst().V.WaitDriverDownOnNode(*nodeDetail), "Failed waiting for driver to come up")

		// Start PxDriver after attempting add cloud drive
		defer startDriver()

		// Add Drive on the Node [ PTX-15856 ]
		err = addCloudDrive(*nodeDetail, -1)
		log.FailOnError(err, "adding new pool on the node failed?")
	})

	JustAfterEach(func() {
		defer EndTorpedoTest()
		log.InfoD("Exit from Maintenance mode if Pool is still in Maintenance")
		log.FailOnError(ExitNodesFromMaintenanceMode(), "exit from maintenance mode failed?")
		AfterEachTest(contexts, testrailID, runID)
	})

})

var _ = Describe("{ExpandUsingAddDriveAndPXRestart}", func() {
	/*
		Expand Using Add drive and restart Px
	*/
	var testrailID = 0
	var runID int

	JustBeforeEach(func() {
		StartTorpedoTest("ExpandUsingAddDriveAndPXRestart",
			"Initiate pool expansion using add-drive and restart PX", nil, testrailID)
		runID = testrailuttils.AddRunsToMilestone(testrailID)
	})
	var contexts []*scheduler.Context

	stepLog := "Initiate pool expansion using add-drive and restart PX"

	It(stepLog, func() {
		log.InfoD(stepLog)
		contexts = make([]*scheduler.Context, 0)
		for i := 0; i < Inst().GlobalScaleFactor; i++ {
			contexts = append(contexts, ScheduleApplications(fmt.Sprintf("pladddrvrestrt-%d", i))...)
		}
		ValidateApplications(contexts)
		defer appsValidateAndDestroy(contexts)

		// Get Pool with running IO on the cluster
		poolUUID, err := GetPoolIDWithIOs(contexts)
		log.FailOnError(err, "Failed to get pool running with IO")
		log.InfoD("Pool UUID on which IO is running [%s]", poolUUID)

		// Get Node Details of the Pool with IO
		nodeDetail, err := GetNodeWithGivenPoolID(poolUUID)
		log.FailOnError(err, "Failed to get Node Details from PoolUUID [%v]", poolUUID)
		log.InfoD("Pool with UUID [%v] present in Node [%v]", poolUUID, nodeDetail.Name)

		poolToBeResized, err := GetStoragePoolByUUID(poolUUID)
		log.FailOnError(err, fmt.Sprintf("Failed to get pool using UUID [%s]", poolUUID))
		expectedSize := (poolToBeResized.TotalSize / units.GiB) + 100

		log.InfoD("Current Size of the pool %s is %d", poolUUID, poolToBeResized.TotalSize/units.GiB)
		err = Inst().V.ExpandPool(poolUUID, api.SdkStoragePool_RESIZE_TYPE_ADD_DISK, expectedSize, true)
		dash.VerifyFatal(err, nil, "Pool expansion init successful?")

		isjournal, err := isJournalEnabled()
		log.FailOnError(err, "Failed to check if Journal enabled")

		resizeErr := waitForPoolToBeResized(expectedSize, poolUUID, isjournal)
		dash.VerifyFatal(resizeErr, nil,
			fmt.Sprintf("Verify pool %s on expansion using auto option", poolUUID))

		stepLog = fmt.Sprintf("Restart PX on node %s", nodeDetail.Name)
		Step(stepLog, func() {
			log.InfoD(stepLog)
			err := Inst().V.RestartDriver(*nodeDetail, nil)
			log.FailOnError(err, fmt.Sprintf("error restarting px on node [%s]", nodeDetail.Name))
			err = Inst().V.WaitDriverUpOnNode(*nodeDetail, addDriveUpTimeOut)
			log.FailOnError(err, fmt.Sprintf("Driver is down on node [%s]", nodeDetail.Name))
			dash.VerifyFatal(err == nil, true,
				fmt.Sprintf("PX is up after restarting on node [%s]", nodeDetail.Name))
		})
	})
	JustAfterEach(func() {
		defer EndTorpedoTest()
		AfterEachTest(contexts, testrailID, runID)
	})
})

var _ = Describe("{ExpandUsingAddDriveAndNodeRestart}", func() {
	/*
		Expand Using Add drive and restart Node and verify if Px will be up after restart
	*/
	var testrailID = 0
	var runID int

	JustBeforeEach(func() {
		StartTorpedoTest("ExpandUsingAddDriveAndNodeRestart",
			"Initiate pool expansion using add-drive and Reboot Node", nil, testrailID)
		runID = testrailuttils.AddRunsToMilestone(testrailID)
	})
	var contexts []*scheduler.Context

	stepLog := "Initiate pool expansion using add-drive and Reboot Node"

	It(stepLog, func() {
		log.InfoD(stepLog)

		contexts = make([]*scheduler.Context, 0)
		for i := 0; i < Inst().GlobalScaleFactor; i++ {
			contexts = append(contexts, ScheduleApplications(fmt.Sprintf("expanddiskadddrive-%d", i))...)
		}
		ValidateApplications(contexts)
		defer appsValidateAndDestroy(contexts)

		// Get Pool with running IO on the cluster
		poolUUID, err := GetPoolIDWithIOs(contexts)
		log.FailOnError(err, "Failed to get pool running with IO")
		log.InfoD("Pool UUID on which IO is running [%s]", poolUUID)

		// Get Node Details of the Pool with IO
		nodeDetail, err := GetNodeWithGivenPoolID(poolUUID)
		log.FailOnError(err, "Failed to get Node Details from PoolUUID [%v]", poolUUID)
		log.InfoD("Pool with UUID [%v] present in Node [%v]", poolUUID, nodeDetail.Name)

		poolToBeResized, err := GetStoragePoolByUUID(poolUUID)
		log.FailOnError(err, "error getting drive size for pool [%s]", poolToBeResized.Uuid)

		drvSize, err := getPoolDiskSize(poolToBeResized)
		log.FailOnError(err, fmt.Sprintf("Failed to get pool using UUID [%s]", poolUUID))

		expectedSize := (poolToBeResized.TotalSize / units.GiB) + drvSize
		expectedSize = roundUpValue(expectedSize)
		expectedSizeWithJournal := expectedSize

		isjournal, err := isJournalEnabled()
		log.FailOnError(err, "Failed to check is journal enabled")

		if isjournal {
			expectedSizeWithJournal = expectedSizeWithJournal - 3
		}
		log.InfoD("Current Size of the pool [%s] is [%d]",
			poolToBeResized.Uuid,
			poolToBeResized.TotalSize/units.GiB)

		err = Inst().V.ExpandPool(poolToBeResized.Uuid,
			api.SdkStoragePool_RESIZE_TYPE_ADD_DISK,
			expectedSize, true)
		dash.VerifyFatal(err,
			nil,
			"Pool expansion init successful?")

		storageNode, err := GetNodeWithGivenPoolID(poolToBeResized.Uuid)
		log.FailOnError(err, fmt.Sprintf("Failed to get pool using UUID [%s]", poolToBeResized.Uuid))
		err = RebootNodeAndWait(*storageNode)
		log.FailOnError(err, "Failed to reboot node [%v] and wait till it is up", storageNode.Name)

		log.FailOnError(Inst().V.WaitDriverUpOnNode(*storageNode, addDriveUpTimeOut), fmt.Sprintf("Driver is down on node [%s]", storageNode.Name))

		resizeErr := waitForPoolToBeResized(expectedSize, poolToBeResized.Uuid, isjournal)
		dash.VerifyFatal(resizeErr,
			nil,
			fmt.Sprintf("Expected new size to be [%d] or [%d] if pool has journal",
				expectedSize,
				expectedSizeWithJournal))

	})
	JustAfterEach(func() {
		defer EndTorpedoTest()
		AfterEachTest(contexts, testrailID, runID)
	})
})

var _ = Describe("{ResizeDiskAddDiskSamePool}", func() {
	/*
		Resize Disk Followed by adddisk should not create a new pool
	*/
	var testrailID = 0
	var runID int

	JustBeforeEach(func() {
		StartTorpedoTest("ResizeDiskAddDiskSamePool",
			"Resize Disk Followed by adddisk should not create a new pool", nil, testrailID)
		runID = testrailuttils.AddRunsToMilestone(testrailID)
	})
	var contexts []*scheduler.Context

	stepLog := "Resize Disk Followed by adddisk should not create a new pool"

	It(stepLog, func() {
		log.InfoD(stepLog)
		contexts = make([]*scheduler.Context, 0)
		for i := 0; i < Inst().GlobalScaleFactor; i++ {
			contexts = append(contexts, ScheduleApplications(fmt.Sprintf("resizediskadddisk-%d", i))...)
		}
		ValidateApplications(contexts)
		defer appsValidateAndDestroy(contexts)

		// Get Pool with running IO on the cluster
		poolUUID, err := GetPoolIDWithIOs(contexts)
		log.FailOnError(err, "Failed to get pool running with IO")
		log.InfoD("Pool UUID on which IO is running [%s]", poolUUID)

		// Get Node Details of the Pool with IO
		nodeDetail, err := GetNodeWithGivenPoolID(poolUUID)
		log.FailOnError(err, "Failed to get Node Details from PoolUUID [%v]", poolUUID)
		log.InfoD("Pool with UUID [%v] present in Node [%v]", poolUUID, nodeDetail.Name)

		poolToBeResized, err := GetStoragePoolByUUID(poolUUID)
		log.FailOnError(err, "error getting drive size for pool [%s]", poolToBeResized.Uuid)

		allPoolsOnNode, err := GetPoolsDetailsOnNode(*nodeDetail)
		log.FailOnError(err, fmt.Sprintf("Failed to get all Pools present in Node [%s]", nodeDetail.Name))

		drvSize, err := getPoolDiskSize(poolToBeResized)
		log.FailOnError(err, fmt.Sprintf("Failed to get pool using UUID [%s]", poolUUID))

		expectedSize := (poolToBeResized.TotalSize / units.GiB) + drvSize
		expectedSize = roundUpValue(expectedSize)
		expectedSizeWithJournal := expectedSize

		isjournal, err := isJournalEnabled()
		log.FailOnError(err, "Failed to check is journal enabled")

		if isjournal {
			expectedSizeWithJournal = expectedSizeWithJournal - 3
		}
		log.InfoD("Current Size of the pool %s is %d",
			poolToBeResized.Uuid,
			poolToBeResized.TotalSize/units.GiB)

		err = Inst().V.ExpandPool(poolToBeResized.Uuid,
			api.SdkStoragePool_RESIZE_TYPE_RESIZE_DISK,
			expectedSize, false)
		dash.VerifyFatal(err,
			nil,
			"Pool expansion init successful?")

		resizeErr := waitForPoolToBeResized(expectedSize, poolToBeResized.Uuid, isjournal)
		dash.VerifyFatal(resizeErr, nil,
			fmt.Sprintf("Verify pool [%s] on expansion using auto option", poolToBeResized.Uuid))

		expectedSize += drvSize

		// Expand Pool using Add Drive and verify if the Pool is expanded successfully
		err = Inst().V.ExpandPool(poolToBeResized.Uuid,
			api.SdkStoragePool_RESIZE_TYPE_ADD_DISK,
			expectedSize, true)
		dash.VerifyFatal(err,
			nil,
			"Pool expansion init successful?")

		resizeErr = waitForPoolToBeResized(expectedSize, poolUUID, isjournal)
		dash.VerifyFatal(resizeErr, nil,
			fmt.Sprintf("Verify pool [%s] on expansion using auto option", poolUUID))

		allPoolsOnNodeAfterResize, err := GetPoolsDetailsOnNode(*nodeDetail)
		log.FailOnError(err, fmt.Sprintf("Failed to get all Pools present in Node [%s]", nodeDetail.Name))
		dash.VerifyFatal(len(allPoolsOnNode) <= len(allPoolsOnNodeAfterResize), true,
			"New pool is created on trying to expand pool using add disk option")

	})
	JustAfterEach(func() {
		defer EndTorpedoTest()
		AfterEachTest(contexts, testrailID, runID)
	})

})

var _ = Describe("{DriveAddRebalanceInMaintenance}", func() {
	/*
		Rebalance taking long time during drive add in pool maintenance mode [PTX-15691] -> [PWX-26629]
	*/
	var testrailID = 0
	var runID int

	JustBeforeEach(func() {
		StartTorpedoTest("DriveAddRebalanceInMaintenance",
			"Rebalance taking long time during drive add in pool maintenance mode", nil, testrailID)
		runID = testrailuttils.AddRunsToMilestone(testrailID)
	})
	var contexts []*scheduler.Context

	stepLog := "Rebalance taking long time during drive add in pool maintenance mode"

	It(stepLog, func() {
		log.InfoD(stepLog)
		contexts = make([]*scheduler.Context, 0)
		for i := 0; i < Inst().GlobalScaleFactor; i++ {
			contexts = append(contexts, ScheduleApplications(fmt.Sprintf("resizediskadddisk-%d", i))...)
		}
		ValidateApplications(contexts)
		defer appsValidateAndDestroy(contexts)

		// Get Pool with running IO on the cluster
		poolUUID, err := GetPoolIDWithIOs(contexts)
		log.FailOnError(err, "Failed to get pool running with IO")
		log.InfoD("Pool UUID on which IO is running [%s]", poolUUID)

		// Get Node Details of the Pool with IO
		nodeDetail, err := GetNodeWithGivenPoolID(poolUUID)
		log.FailOnError(err, "Failed to get Node Details from PoolUUID [%v]", poolUUID)
		log.InfoD("Pool with UUID [%v] present in Node [%v]", poolUUID, nodeDetail.Name)

		poolToBeResized, err := GetStoragePoolByUUID(poolUUID)
		log.FailOnError(err, "error getting drive size for pool [%s]", poolToBeResized.Uuid)

		// Enter maintenance mode before deleting the pools from the cluster
		log.InfoD("Setting pools to maintenance on node [%s]", nodeDetail.Name)
		log.FailOnError(Inst().V.EnterPoolMaintenance(*nodeDetail),
			"failed to set pool maintenance mode on node [%s]", nodeDetail.Name)

		expectedStatus := "In Maintenance"
		log.FailOnError(WaitForPoolStatusToUpdate(*nodeDetail, expectedStatus),
			fmt.Sprintf("node %s pools are not in status %s", nodeDetail.Name, expectedStatus))

		//Wait for 2 min to bring up the portworx daemon before trying cloud drive add
		time.Sleep(2 * time.Minute)

		// Add cloud drive on the node selected and wait for rebalance to happen
		driveSpecs, err := GetCloudDriveDeviceSpecs()
		log.FailOnError(err, "Error getting cloud drive specs")

		deviceSpec := driveSpecs[0]
		deviceSpecParams := strings.Split(deviceSpec, ",")
		var specSize uint64
		paramsArr := make([]string, 0)
		for _, param := range deviceSpecParams {
			if strings.Contains(param, "size") {
				val := strings.Split(param, "=")[1]
				specSize, err = strconv.ParseUint(val, 10, 64)
				log.FailOnError(err, "Error converting size to uint64")
				paramsArr = append(paramsArr, fmt.Sprintf("size=%d,", specSize/2))
			} else {
				paramsArr = append(paramsArr, param)
			}
		}
		newSpec := strings.Join(paramsArr, ",")
		cloudAdderr := Inst().V.AddCloudDrive(nodeDetail, newSpec, -1)
		// NOTE: Will be validating error after bringing up the pool out of maintenance mode
		// this is to make sure that Pool is out of maintenance and other tests which runs after this
		// would not fail because of pool maintenance

		// Exit pool maintenance and see if px becomes operational
		err = Inst().V.ExitPoolMaintenance(*nodeDetail)
		log.FailOnError(err, "failed to exit pool maintenance mode on node %s", nodeDetail.Name)

		err = Inst().V.WaitDriverUpOnNode(*nodeDetail, addDriveUpTimeOut)
		log.FailOnError(err, "volume driver down on node %s", nodeDetail.Name)

		log.FailOnError(cloudAdderr, fmt.Sprintf("Add cloud drive failed on node %s", nodeDetail.Name))

		log.FailOnError(ValidateDriveRebalance(*nodeDetail),
			fmt.Sprintf("pool %v rebalance failed", poolUUID))

	})
	JustAfterEach(func() {
		defer EndTorpedoTest()
		AfterEachTest(contexts, testrailID, runID)
	})
})

var _ = Describe("{ResizePoolReduceErrorcheck}", func() {
	// Testrail Description : Resize to lower size than existing pool size,should fail with proper error statement

	JustBeforeEach(func() {
		StartTorpedoTest("ResizePoolReduceErrorcheck",
			"Resize to lower size than existing pool size,should fail with proper error statement",
			nil, 0)

	})

	var contexts []*scheduler.Context
	stepLog := "Resize to lower size than existing"
	It(stepLog, func() {
		log.InfoD(stepLog)
		contexts = make([]*scheduler.Context, 0)
		for i := 0; i < Inst().GlobalScaleFactor; i++ {
			contexts = append(contexts, ScheduleApplications(fmt.Sprintf("reducesize-%d", i))...)
		}
		ValidateApplications(contexts)
		defer appsValidateAndDestroy(contexts)

		// Get the Pool UUID on which IO is running
		poolUUID, err := GetPoolIDWithIOs(contexts)
		log.FailOnError(err, "Failed to get pool using UUID")
		nodeDetail, err := GetNodeWithGivenPoolID(poolUUID)
		log.FailOnError(err, "Failed to get Node Details from PoolUUID [%v]", poolUUID)

		// Resize Pool with lower pool size than existing
		stepLog = fmt.Sprintf("Resizing pool on node [%s] and pool UUID: [%s] using auto", nodeDetail.Name, poolUUID)
		Step(stepLog, func() {
			log.InfoD(stepLog)
			poolToBeResized, err := GetStoragePoolByUUID(poolUUID)
			log.FailOnError(err, "Failed to get pool using UUID [%s]", poolUUID)
			expectedSize := (poolToBeResized.TotalSize / units.GiB) - 1
			log.InfoD("Current Size of the pool [%s] is [%d]", poolUUID, poolToBeResized.TotalSize/units.GiB)

			// Now trying to Expand Pool with reduced Pool size
			err = Inst().V.ExpandPoolUsingPxctlCmd(*nodeDetail, poolUUID, api.SdkStoragePool_RESIZE_TYPE_AUTO, expectedSize, false)

			// Verify error on pool expansion failure
			var errMatch error
			errMatch = nil
			re := regexp.MustCompile(fmt.Sprintf("service pool expand: pool: %s is already at a size..*", poolUUID))
			if re.MatchString(fmt.Sprintf("%v", err)) == false {
				errMatch = fmt.Errorf("Failed to verify failure to lower pool size PoolUUID [%v]", poolUUID)
			}
			dash.VerifyFatal(errMatch, nil, "Pool expand to lower size than existing pool size completed?")
		})
	})

	JustAfterEach(func() {
		defer EndTorpedoTest()
		AfterEachTest(contexts)
	})
})

var _ = Describe("{AllPoolsDeleteAndCreateAndDelete}", func() {
	/*
	   1. Delete all the pools in a node
	   2. Verify it becomes a storageless node
	   3. Create a new pool on the node
	   4. Validate volume upadate and apps deployment it the new pool
	   5. Delete newly created pool
	   6. Validate node becomes storage less node
	   7. validate apps
	*/

	var testrailID = 57293
	// Testrail Corresponds : https://portworx.testrail.net/index.php?/cases/view/57293
	var runID int

	JustBeforeEach(func() {
		StartTorpedoTest("AllPoolsDeleteAndCreateAndDelete",
			"Delete all the pools in a node, create a new pool and delete again",
			nil, testrailID)
		runID = testrailuttils.AddRunsToMilestone(testrailID)
	})

	var contexts []*scheduler.Context
	stepLog := "Delete all the pools in a node, create a new pool and delete again"
	It(stepLog, func() {
		log.InfoD(stepLog)

		stNodes := node.GetStorageNodes()
		kvdbNodesIDs := make([]string, 0)
		kvdbMembers, err := Inst().V.GetKvdbMembers(stNodes[0])
		log.FailOnError(err, "Error getting KVDB members")

		var stNode node.Node
		for _, k := range kvdbMembers {
			kvdbNodesIDs = append(kvdbNodesIDs, k.Name)
		}
		for _, n := range stNodes {
			if !Contains(kvdbNodesIDs, n.Id) {
				stNode = n
			}
		}

		stepLog = fmt.Sprintf("Deleting all the pools from the node [%s]", stNode.Name)
		Step(stepLog, func() {

			nodePools := stNode.StoragePools
			for _, nodePool := range nodePools {
				poolIDToDelete := fmt.Sprintf("%d", nodePool.ID)
				deletePoolAndValidate(stNode, poolIDToDelete)
			}
			stepLog := fmt.Sprintf("validate node [%s] changed to storageless node", stNode.Name)
			Step(stepLog, func() {
				err := Inst().V.RefreshDriverEndpoints()
				log.FailOnError(err, "error refreshing end points")
				slNodes := node.GetStorageLessNodes()
				isStorageless := false
				for _, n := range slNodes {
					if n.Name == stNode.Name {
						isStorageless = true
						break
					}
				}

				dash.VerifyFatal(isStorageless, true, fmt.Sprintf("Verify node %s is converted to storageless node", stNode.Name))
			})

		})

		stepLog = fmt.Sprintf("Creating a new pool on node [%v]", stNode.Name)

		Step(stepLog, func() {
			log.InfoD(stepLog)

			err := addCloudDrive(stNode, -1)
			log.FailOnError(err, "error adding cloud drive")
			err = Inst().V.RefreshDriverEndpoints()
			log.FailOnError(err, "error refreshing end points")
			stNodes := node.GetStorageNodes()
			isStorageNode := false

			for _, n := range stNodes {
				if n.Name == stNode.Name {
					isStorageNode = true
					stNode = n
					break
				}
			}
			dash.VerifyFatal(isStorageNode, true, fmt.Sprintf("Verify node %s is converted to storage node", stNode.Name))

		})
		stepLog = "Deploying Apps and validate"

		Step(stepLog, func() {
			log.InfoD(stepLog)
			contexts = make([]*scheduler.Context, 0)
			for i := 0; i < Inst().GlobalScaleFactor; i++ {
				contexts = append(contexts, ScheduleApplications(fmt.Sprintf("alpldel2-%d", i))...)
			}
			ValidateApplications(contexts)
			defer appsValidateAndDestroy(contexts)

			isReplExists := false

		outer:
			for _, ctx := range contexts {
				vols, err := Inst().S.GetVolumes(ctx)
				log.FailOnError(err, "error getting volumes for the context [%s]", ctx.App.Key)
				for _, vol := range vols {
					appVol, err := Inst().V.InspectVolume(vol.ID)
					log.FailOnError(err, "error inspecting volume [%v]", vol.ID)
					replNodes := appVol.ReplicaSets[0].Nodes
					if Contains(replNodes, stNode.Id) {
						isReplExists = true
						break outer
					}
				}
			}

			dash.VerifySafely(isReplExists, true, fmt.Sprintf("Verify volume is created on the node [%s]", stNode.Name))
		})

		stepLog = fmt.Sprintf("Delete pool from the node [%s]", stNode.Name)
		Step(stepLog, func() {
			log.InfoD(stepLog)
			nodePool := stNode.StoragePools[0]
			deletePoolAndValidate(stNode, fmt.Sprintf("%d", nodePool.ID))
			err := Inst().V.RefreshDriverEndpoints()
			log.FailOnError(err, "error refreshing end points")
			slNodes := node.GetStorageLessNodes()
			isStorageless := false

			for _, n := range slNodes {
				if n.Name == stNode.Name {
					isStorageless = true
					break
				}
			}
			dash.VerifyFatal(isStorageless, true, fmt.Sprintf("Verify node %s is converted to storageless node again after deleting pool %d", stNode.Name, nodePool.ID))
		})

	})

	JustAfterEach(func() {
		defer EndTorpedoTest()
		AfterEachTest(contexts, testrailID, runID)
	})
})

func deletePoolAndValidate(stNode node.Node, poolIDToDelete string) {
	poolsBfr, err := Inst().V.ListStoragePools(metav1.LabelSelector{})
	log.FailOnError(err, "Failed to list storage pools")

	poolsMap, err := Inst().V.GetPoolDrives(&stNode)
	log.FailOnError(err, "error getting pool drive from the node [%s]", stNode.Name)

	stepLog := fmt.Sprintf("Delete poolID %s on node %s", poolIDToDelete, stNode.Name)

	Step(stepLog, func() {
		log.InfoD(stepLog)
		err = DeleteGivenPoolInNode(stNode, poolIDToDelete, true)
		dash.VerifyFatal(err, nil, fmt.Sprintf("verify deleting pool [%s] in the node [%s]", poolIDToDelete, stNode.Name))

		poolsAfr, err := Inst().V.ListStoragePools(metav1.LabelSelector{})
		log.FailOnError(err, "Failed to list storage pools")

		dash.VerifySafely(len(poolsBfr) > len(poolsAfr), true, "verify pools count is updated after pools deletion")

		poolsMap, err = Inst().V.GetPoolDrives(&stNode)
		log.FailOnError(err, "error getting pool drive from the node [%s]", stNode.Name)
		_, ok := poolsMap[poolIDToDelete]
		dash.VerifyFatal(ok, false, "verify drive is deleted from the node")

	})
}

var _ = Describe("{NodeAddDiskWhileAddDiskInProgress}", func() {
	/*
	   1.Add disk using add-disk option
	   2. Add disk again while initial expansion is in-progress
	*/
	var testrailID = 51356
	// testrailID corresponds to: https://portworx.testrail.net/index.php?/cases/view/51356
	var runID int
	JustBeforeEach(func() {
		StartTorpedoTest("NodeAddDriveWhileAddDriveInProgress", "Initiate pool expansion using add-drive while one already in progress", nil, testrailID)
		runID = testrailuttils.AddRunsToMilestone(testrailID)
	})
	var contexts []*scheduler.Context

	stepLog := "should get the existing storage node and expand the pool by adding a drive while one already in progress"

	It(stepLog, func() {
		log.InfoD(stepLog)
		contexts = make([]*scheduler.Context, 0)
		for i := 0; i < Inst().GlobalScaleFactor; i++ {
			contexts = append(contexts, ScheduleApplications(fmt.Sprintf("pladddskinp-%d", i))...)
		}
		ValidateApplications(contexts)
		defer appsValidateAndDestroy(contexts)

		poolUUIDToBeResized, err := GetPoolIDWithIOs(contexts)
		log.FailOnError(err, "error finding pool with IOs")

		node, err := GetNodeWithGivenPoolID(poolUUIDToBeResized)
		log.FailOnError(err, "error finding node with pool uuid [%s]", poolUUIDToBeResized)

		stepLog = fmt.Sprintf("Add disk in pool [%s] from node [%s]", poolUUIDToBeResized, node.Name)
		Step(stepLog, func() {
			log.InfoD(stepLog)
			pools, err := Inst().V.ListStoragePools(metav1.LabelSelector{})
			log.FailOnError(err, "Failed to list storage pools")
			dash.VerifyFatal(len(pools) > 0, true, "Storage pools exist ?")

			poolToBeResized := pools[poolUUIDToBeResized]
			dash.VerifyFatal(poolToBeResized != nil, true, "Pool to be resized exist?")

			// px will put a new request in a queue, but in this case we can't calculate the expected size,
			// so need to wain until the ongoing operation is completed
			stepLog = "Verify that pool resize is not in progress"
			Step(stepLog, func() {
				log.InfoD(stepLog)
				if val, err := poolResizeIsInProgress(poolToBeResized); val {
					// wait until resize is completed and get the updated pool again
					poolToBeResized, err = GetStoragePoolByUUID(poolUUIDToBeResized)
					log.FailOnError(err, fmt.Sprintf("Failed to get pool using UUID %s", poolUUIDToBeResized))
				} else {
					log.FailOnError(err, fmt.Sprintf("pool [%s] cannot be expanded due to error: %v", poolUUIDToBeResized, err))
				}
			})

			var expectedSize uint64
			drvSize, err := getPoolDiskSize(poolToBeResized)
			log.FailOnError(err, "error getting drive size for pool [%s]", poolToBeResized.Uuid)
			isjournal, err := isJournalEnabled()
			log.FailOnError(err, "Failed to check is Journal enabled")

			stepLog = "Calculate expected pool size and trigger pool resize using add-disk"
			Step(stepLog, func() {
				log.InfoD(stepLog)

				expectedSize = (poolToBeResized.TotalSize / units.GiB) + drvSize

				log.InfoD("Current Size of the pool %s is %d", poolToBeResized.Uuid, poolToBeResized.TotalSize/units.GiB)

				err = Inst().V.ExpandPool(poolToBeResized.Uuid, api.SdkStoragePool_RESIZE_TYPE_ADD_DISK, expectedSize, true)
				dash.VerifyFatal(err, nil, "Pool expansion init successful?")

				err = WaitForExpansionToStart(poolToBeResized.Uuid)
				log.FailOnError(err, "error waiting for expansion to start on the pool [%s]", poolToBeResized.Uuid)

			})

			stepLog = fmt.Sprintf("trigger pool resize using add-disk again on pool [%s] while previous one is in-progress", poolToBeResized.Uuid)
			Step(stepLog, func() {
				log.InfoD(stepLog)

				newExpectedSize := expectedSize + drvSize

				//To-Do Need to handle the case for multiple pools
				newExpectedSizeWithJournal := newExpectedSize
				if isjournal {
					newExpectedSizeWithJournal = newExpectedSizeWithJournal - 3
				}

				log.InfoD("Current Size of the pool %s is %d", poolToBeResized.Uuid, poolToBeResized.TotalSize/units.GiB)

				poolNode, err := GetNodeWithGivenPoolID(poolToBeResized.Uuid)
				log.FailOnError(err, "error getting node with pool uuid [%s]", poolToBeResized.Uuid)
				err = Inst().V.ExpandPoolUsingPxctlCmd(*poolNode, poolToBeResized.Uuid, api.SdkStoragePool_RESIZE_TYPE_ADD_DISK, newExpectedSize, true)
				expectedErr := false
				expectedErrStr := fmt.Sprintf("resize for pool %s is already in progress", poolToBeResized.Uuid)
				if err != nil && strings.Contains(err.Error(), expectedErrStr) {
					expectedErr = true

				}
				dash.VerifyFatal(expectedErr, true, fmt.Sprintf("verify pool expansion failed with expected error. Error. %v", err))

			})

		})

	})
	JustAfterEach(func() {
		defer EndTorpedoTest()
		AfterEachTest(contexts, testrailID, runID)
	})
})

var _ = Describe("{NodeAddDiskWhileResizeDiskInProgress}", func() {
	/*
	   1.Add disk using resize-disk option
	   2. Add disk again while initial expansion is in-progress
	*/
	var testrailID = 50939
	// testrailID corresponds to: https://portworx.testrail.net/index.php?/cases/view/50939
	var runID int
	JustBeforeEach(func() {
		StartTorpedoTest("NodeAddDiskWhileResizeDiskInProgress", "Initiate pool expansion using add-disk while one already in progress with resize-disk", nil, testrailID)
		runID = testrailuttils.AddRunsToMilestone(testrailID)
	})
	var contexts []*scheduler.Context

	stepLog := "should get the existing storage node and expand the pool by adding a drive while one already in progress"

	It(stepLog, func() {
		log.InfoD(stepLog)
		contexts = make([]*scheduler.Context, 0)
		for i := 0; i < Inst().GlobalScaleFactor; i++ {
			contexts = append(contexts, ScheduleApplications(fmt.Sprintf("plrszdskinp-%d", i))...)
		}
		ValidateApplications(contexts)
		defer appsValidateAndDestroy(contexts)

		poolUUIDToBeResized, err := GetPoolIDWithIOs(contexts)
		log.FailOnError(err, "error finding pool with IOs")

		node, err := GetNodeWithGivenPoolID(poolUUIDToBeResized)
		log.FailOnError(err, "error finding node with pool uuid [%s]", poolUUIDToBeResized)

		stepLog = fmt.Sprintf("Resize disk in pool [%s] from node [%s]", poolUUIDToBeResized, node.Name)
		Step(stepLog, func() {
			log.InfoD(stepLog)
			pools, err := Inst().V.ListStoragePools(metav1.LabelSelector{})
			log.FailOnError(err, "Failed to list storage pools")
			dash.VerifyFatal(len(pools) > 0, true, "Storage pools exist ?")

			poolToBeResized := pools[poolUUIDToBeResized]
			dash.VerifyFatal(poolToBeResized != nil, true, "Pool to be resized exist?")

			// px will put a new request in a queue, but in this case we can't calculate the expected size,
			// so need to wain until the ongoing operation is completed
			stepLog = "Verify that pool resize is not in progress"
			Step(stepLog, func() {
				log.InfoD(stepLog)
				if val, err := poolResizeIsInProgress(poolToBeResized); val {
					// wait until resize is completed and get the updated pool again
					poolToBeResized, err = GetStoragePoolByUUID(poolUUIDToBeResized)
					log.FailOnError(err, fmt.Sprintf("Failed to get pool using UUID %s", poolUUIDToBeResized))
				} else {
					log.FailOnError(err, fmt.Sprintf("pool [%s] cannot be expanded due to error: %v", poolUUIDToBeResized, err))
				}
			})

			var expectedSize uint64
			drvSize, err := getPoolDiskSize(poolToBeResized)
			log.FailOnError(err, "error getting drive size for pool [%s]", poolToBeResized.Uuid)
			isjournal, err := isJournalEnabled()
			log.FailOnError(err, "Failed to check is Journal enabled")

			stepLog = "Calculate expected pool size and trigger pool resize using add-disk"
			Step(stepLog, func() {
				log.InfoD(stepLog)

				expectedSize = (poolToBeResized.TotalSize / units.GiB) * 2

				log.InfoD("Current Size of the pool %s is %d", poolToBeResized.Uuid, poolToBeResized.TotalSize/units.GiB)

				err = Inst().V.ExpandPool(poolToBeResized.Uuid, api.SdkStoragePool_RESIZE_TYPE_RESIZE_DISK, expectedSize, true)
				dash.VerifyFatal(err, nil, "Pool expansion init successful?")

				err = WaitForExpansionToStart(poolToBeResized.Uuid)
				log.FailOnError(err, "error waiting for expansion to start on the pool [%s]", poolToBeResized.Uuid)

			})

			stepLog = fmt.Sprintf("trigger pool resize using resize-disk on pool [%s] while previous one is in-progress", poolToBeResized.Uuid)
			Step(stepLog, func() {
				log.InfoD(stepLog)

				newExpectedSize := expectedSize + drvSize

				//To-Do Need to handle the case for multiple pools
				newExpectedSizeWithJournal := newExpectedSize
				if isjournal {
					newExpectedSizeWithJournal = newExpectedSizeWithJournal - 3
				}

				log.InfoD("Current Size of the pool %s is %d", poolToBeResized.Uuid, poolToBeResized.TotalSize/units.GiB)

				poolNode, err := GetNodeWithGivenPoolID(poolToBeResized.Uuid)
				log.FailOnError(err, "error getting node with pool uuid [%s]", poolToBeResized.Uuid)
				err = Inst().V.ExpandPoolUsingPxctlCmd(*poolNode, poolToBeResized.Uuid, api.SdkStoragePool_RESIZE_TYPE_RESIZE_DISK, newExpectedSize, true)
				expectedErr := false
				expectedErrStr := fmt.Sprintf("resize for pool %s is already in progress", poolToBeResized.Uuid)
				if err != nil && strings.Contains(err.Error(), expectedErrStr) {
					expectedErr = true

				}
				dash.VerifyFatal(expectedErr, true, fmt.Sprintf("verify pool expansion failed with expected error. Error. %v", err))
			})

		})

	})
	JustAfterEach(func() {
		defer EndTorpedoTest()
		AfterEachTest(contexts, testrailID, runID)
	})
})

var _ = Describe("{MulVolPoolResize}", func() {
	var testrailID = 51345
	/*
			Priority: P0
		1. Create a spec and deploy multiple volumes on a pool
		2. Perform pool resize on the pool
		3. Validate the applications
	*/

	// Testrail Corresponds : https://portworx.testrail.net/index.php?/cases/view/51345
	var runID int

	JustBeforeEach(func() {
		StartTorpedoTest("MulVolPoolResize",
			"Resize pool with multiples volumes attached",
			nil, testrailID)
		runID = testrailuttils.AddRunsToMilestone(testrailID)
	})

	var contexts []*scheduler.Context
	stepLog := "Deploy multiple volumes"
	It(stepLog, func() {
		log.InfoD(stepLog)

		contexts = make([]*scheduler.Context, 0)
		for i := 0; i < Inst().GlobalScaleFactor; i++ {
			contexts = append(contexts, ScheduleApplications(fmt.Sprintf("nwplfullad-%d", i))...)
		}
		ValidateApplications(contexts)
		defer appsValidateAndDestroy(contexts)

		stepLog = "Get pool with multiple volumes"
		var selectedPoolID string
		Step(stepLog, func() {
			log.InfoD(stepLog)

			poolsVolsMap := make(map[string]int, 0)
			for _, ctx := range contexts {
				vols, err := Inst().S.GetVolumes(ctx)
				log.FailOnError(err, "error getting volumes for context [%s]", ctx.App.Key)
				for _, vol := range vols {
					apiVol, err := Inst().V.InspectVolume(vol.ID)
					log.FailOnError(err, "error inspecting volume [%s]", vol.ID)
					volPools := apiVol.ReplicaSets[0].PoolUuids

					for _, volPool := range volPools {
						poolsVolsMap[volPool] += 1
					}
				}
			}
			currMaxVols := math.MinInt
			for k, v := range poolsVolsMap {

				if v > currMaxVols {
					selectedPoolID = k
					currMaxVols = v
				}
			}
		})

		stepLog = "Initiate pool expansion using resize-disk"
		Step(stepLog, func() {
			log.InfoD(stepLog)
			poolToBeResized, err := GetStoragePoolByUUID(selectedPoolID)
			log.FailOnError(err, fmt.Sprintf("Failed to get pool using UUID %s", selectedPoolID))
			drvSize, err := getPoolDiskSize(poolToBeResized)
			log.FailOnError(err, "error getting drive size for pool [%s]", poolToBeResized.Uuid)
			expectedSize := (poolToBeResized.TotalSize / units.GiB) + drvSize

			log.InfoD("Current Size of the pool %s is %d", poolToBeResized.Uuid, poolToBeResized.TotalSize/units.GiB)
			err = Inst().V.ExpandPool(poolToBeResized.Uuid, api.SdkStoragePool_RESIZE_TYPE_RESIZE_DISK, expectedSize, false)
			dash.VerifyFatal(err, nil, "Pool expansion init successful?")
			isjournal, err := isJournalEnabled()
			log.FailOnError(err, "Failed to check if Journal enabled")
			resizeErr := waitForPoolToBeResized(expectedSize, poolToBeResized.Uuid, isjournal)
			dash.VerifyFatal(resizeErr, nil, fmt.Sprintf("Verify pool %s on expansion using resize-disk", poolToBeResized.Uuid))
		})

	})

	JustAfterEach(func() {
		defer EndTorpedoTest()
		log.InfoD("Exit from Maintenance mode if Pool is still in Maintenance")
		log.FailOnError(ExitNodesFromMaintenanceMode(), "exit from maintenance mode failed?")
		AfterEachTest(contexts, testrailID, runID)
	})
})

var _ = Describe("{MulPoolsUpMetaPoolFullAndResize}", func() {
	var testrailID = 51350
	/*
			Priority: P0
		1. Selected a node with single pool and has metadataand
		2. deploy apps and add new pool
		2. Fill up the pool with the metadata
		3. Resize the pool and recover the node
	*/

	// Testrail Corresponds : https://portworx.testrail.net/index.php?/cases/view/51350
	var runID int

	JustBeforeEach(func() {
		StartTorpedoTest("MulPoolsUpMetaPoolFullAndResize",
			"Resize pool with multiples volumes attached",
			nil, testrailID)
		runID = testrailuttils.AddRunsToMilestone(testrailID)
	})

	var contexts []*scheduler.Context
	stepLog := "Get node with multiple pools and deploy volumes"
	It(stepLog, func() {
		log.InfoD(stepLog)
		existingAppList := Inst().AppList

		stNodes := node.GetStorageNodes()
		var selectedNode, secondReplNode node.Node

		for _, n := range stNodes {
			if len(n.Pools) > 1 {
				selectedNode = n
				break
			}
		}
		if selectedNode.Name == "" {
			log.FailOnError(fmt.Errorf("no node with multiple pools exists"), "error identifying node with more than one pool")

		}
		log.Infof("Identified node [%s] for pool expansion", selectedNode.Name)

		poolWithMetadataDisk, err := GetPoolUUIDWithMetadataDisk(selectedNode)
		log.FailOnError(err, "error identifying pool with metadata disk from the node [%v]", selectedNode.Name)
		repl1Pool, err := GetStoragePoolByUUID(poolWithMetadataDisk)
		fmt.Printf("repl1 UUID is [%s]\n", repl1Pool.Uuid)
		log.FailOnError(err, "error getting storage pool with UUID [%s]", poolWithMetadataDisk)
		for _, n := range stNodes {
			if n.Name != selectedNode.Name {
				secondReplNode = n
				break
			}
		}
		fmt.Printf("seconde repl node: %s\n", secondReplNode.Name)
		repl2Pool := secondReplNode.Pools[0]
		isjournal, err := isJournalEnabled()
		log.FailOnError(err, "Failed to check if Journal enabled")

		//expanding to repl2 pool so that it won't go to storage down state
		if (repl2Pool.TotalSize / units.GiB) <= (repl1Pool.TotalSize/units.GiB)*2 {
			expectedSize := (repl2Pool.TotalSize / units.GiB) * 2
			log.InfoD("Current Size of the pool %s is %d", repl2Pool.Uuid, repl2Pool.TotalSize/units.GiB)
			err = Inst().V.ExpandPool(repl2Pool.Uuid, api.SdkStoragePool_RESIZE_TYPE_RESIZE_DISK, expectedSize, true)
			dash.VerifyFatal(err, nil, "Pool expansion init successful?")
			resizeErr := waitForPoolToBeResized(expectedSize, repl2Pool.Uuid, isjournal)
			dash.VerifyFatal(resizeErr, nil, fmt.Sprintf("Verify pool %s on node %s expansion using resize-disk", repl2Pool.Uuid, secondReplNode.Name))
		}

		stepLog = fmt.Sprintf("Fill up metadata pool [%s] in node [%s] and initiate pool expansion", repl1Pool.Uuid, selectedNode.Name)
		Step(stepLog, func() {
			log.InfoD(stepLog)

			poolLabelToUpdate := make(map[string]string)
			nodesToDisableProvisioning := make([]string, 0)
			poolsToDisableProvisioning := make([]string, 0)

			defer func() {
				//Reverting the provisioning changes done for the test
				Inst().AppList = existingAppList
				err = Inst().V.SetClusterOpts(selectedNode, map[string]string{
					"--disable-provisioning-labels": ""})
				log.FailOnError(err, fmt.Sprintf("error removing cluster options disable-provisioning-labels"))
				err = Inst().S.RemoveLabelOnNode(selectedNode, k8s.NodeType)
				log.FailOnError(err, "error removing label on node [%s]", selectedNode.Name)
				err = Inst().S.RemoveLabelOnNode(secondReplNode, k8s.NodeType)
				log.FailOnError(err, "error removing label on node [%s]", secondReplNode.Name)

				poolLabelToUpdate[k8s.NodeType] = ""
				poolLabelToUpdate["provision"] = ""
				// Update the pool label
				for _, p := range selectedNode.Pools {
					err = Inst().V.UpdatePoolLabels(selectedNode, p.Uuid, poolLabelToUpdate)
					log.FailOnError(err, "Failed to update the label [%v] on the pool [%s] on node [%s]", poolLabelToUpdate, repl1Pool.Uuid, selectedNode.Name)
				}

			}()

			//Disabling provisioning on the other nodes/pools  and enabling only on selected pools for making sure the metadata node is full
			err = Inst().S.AddLabelOnNode(selectedNode, k8s.NodeType, k8s.FastpathNodeType)
			log.FailOnError(err, fmt.Sprintf("Failed add label on node %s", selectedNode.Name))
			err = Inst().S.AddLabelOnNode(secondReplNode, k8s.NodeType, k8s.FastpathNodeType)
			log.FailOnError(err, fmt.Sprintf("Failed add label on node %s", secondReplNode.Name))

			for _, n := range stNodes {
				if n.VolDriverNodeID != selectedNode.VolDriverNodeID && n.VolDriverNodeID != secondReplNode.VolDriverNodeID {
					nodesToDisableProvisioning = append(nodesToDisableProvisioning, n.VolDriverNodeID)
				}
			}

			for _, p := range selectedNode.Pools {
				if p.Uuid != repl1Pool.Uuid {
					poolsToDisableProvisioning = append(poolsToDisableProvisioning, p.Uuid)
				}

			}
			for _, p := range secondReplNode.Pools {
				if p.Uuid != repl2Pool.Uuid {
					poolsToDisableProvisioning = append(poolsToDisableProvisioning, p.Uuid)
				}

			}

			poolLabelToUpdate[k8s.NodeType] = ""
			poolLabelToUpdate["provision"] = "disable"
			for _, p := range selectedNode.Pools {
				if p.Uuid != repl1Pool.Uuid {
					err = Inst().V.UpdatePoolLabels(selectedNode, p.Uuid, poolLabelToUpdate)
					log.FailOnError(err, "Failed to update the label [%v] on the pool [%s] on node [%s]", poolLabelToUpdate, repl1Pool.Uuid, selectedNode.Name)

				}
			}

			clusterOptsVal := fmt.Sprintf("\"node=%s;provision=disable\"", strings.Join(nodesToDisableProvisioning, ","))
			err = Inst().V.SetClusterOpts(selectedNode, map[string]string{
				"--disable-provisioning-labels": clusterOptsVal})
			log.FailOnError(err, fmt.Sprintf("error update cluster options disable-provisioning-labels with value [%s]", clusterOptsVal))

			Inst().AppList = []string{"fio-fastpath"}
			contexts = make([]*scheduler.Context, 0)
			for i := 0; i < Inst().GlobalScaleFactor; i++ {
				contexts = append(contexts, ScheduleApplications(fmt.Sprintf("mtplfullrz-%d", i))...)
			}
			ValidateApplications(contexts)
			defer appsValidateAndDestroy(contexts)

			err = waitForStorageDown(selectedNode)
			log.FailOnError(err, fmt.Sprintf("Failed to make node %s storage down", selectedNode.Name))
			t := func() (interface{}, bool, error) {
				poolsStatus, err := Inst().V.GetNodePoolsStatus(selectedNode)
				log.FailOnError(err, "error getting pool status on node %s", selectedNode.Name)

				for i, s := range poolsStatus {
					log.Infof("pool [%s] has status [%s]", i, s)
					if i == repl1Pool.Uuid && s == "Offline" {
						return nil, false, nil
					}

				}

				return nil, true, fmt.Errorf("pool status not updated")
			}
			_, err = task.DoRetryWithTimeout(t, 15*time.Minute, 10*time.Second)
			log.FailOnError(err, "metadata pool is not offline")

			expectedSize := (repl1Pool.TotalSize / units.GiB) * 2

			log.InfoD("Current Size of the pool %s is %d", repl1Pool.Uuid, repl1Pool.TotalSize/units.GiB)
			err = Inst().V.ExpandPool(repl1Pool.Uuid, api.SdkStoragePool_RESIZE_TYPE_RESIZE_DISK, expectedSize, true)
			dash.VerifyFatal(err, nil, "Pool expansion init successful?")
			resizeErr := waitForPoolToBeResized(expectedSize, repl1Pool.Uuid, isjournal)
			dash.VerifyFatal(resizeErr, nil, fmt.Sprintf("Verify pool %s on node %s expansion using resize-disk", repl1Pool.Uuid, selectedNode.Name))
			status, err := Inst().V.GetNodeStatus(selectedNode)
			log.FailOnError(err, fmt.Sprintf("Error getting PX status of node %s", selectedNode.Name))
			dash.VerifySafely(*status, api.Status_STATUS_OK, fmt.Sprintf("validate PX status on node %s. Current status: [%s]", selectedNode.Name, status.String()))

		})

	})

	JustAfterEach(func() {
		defer EndTorpedoTest()
		AfterEachTest(contexts, testrailID, runID)
	})
})

var _ = Describe("{DiffPoolExpansionFromMaintenanceNode}", func() {
	/*
			Priority: P2
		1. Put a node in maintenance mode
		2. Pick a pool from another node and trigger expansion from node in maintenance mode
		3. Validate the applications
	*/

	JustBeforeEach(func() {
		StartTorpedoTest("DiffPoolExpansionFromMaintenanceNode",
			"Trigger pool expansion of node 2 from node 1 while node 1 is in maintenance mode",
			nil, 0)
	})

	var contexts []*scheduler.Context
	stepLog := "Deploy multiple volumes"
	It(stepLog, func() {
		log.InfoD(stepLog)

		contexts = make([]*scheduler.Context, 0)
		for i := 0; i < Inst().GlobalScaleFactor; i++ {
			contexts = append(contexts, ScheduleApplications(fmt.Sprintf("nwplfullad-%d", i))...)
		}
		ValidateApplications(contexts)
		defer appsValidateAndDestroy(contexts)

		stepLog = "Get pool with IOs"
		var selectedPoolID string
		var err error
		Step(stepLog, func() {
			log.InfoD(stepLog)
			selectedPoolID, err = GetPoolIDWithIOs(contexts)
			log.FailOnError(err, "error getting pools with IOs")
		})

		stepLog = "Pick node 2 and place it in maintenance mode"
		var selectedNode *node.Node
		var maintenanceNode node.Node
		Step(stepLog, func() {
			log.InfoD(stepLog)
			selectedNode, err = GetNodeWithGivenPoolID(selectedPoolID)
			log.FailOnError(err, "error getting node with pool UUID [%s]", selectedPoolID)
			stNodes := node.GetStorageNodes()
			for _, n := range stNodes {
				if n.Name != selectedNode.Name {
					maintenanceNode = n
					break
				}
			}

			err = Inst().V.EnterMaintenance(maintenanceNode)
			log.FailOnError(err, fmt.Sprintf("fail to enter node %s in maintenance mode", maintenanceNode.Name))
			//maintenance mode takes few seconds to be updated even though node has returned maintenance status,hence the wait
			time.Sleep(1 * time.Minute)
			status, err := Inst().V.GetNodeStatus(maintenanceNode)
			log.FailOnError(err, "error getting status of node [%s]", maintenanceNode.Name)
			log.InfoD(fmt.Sprintf("Node %s status %s", maintenanceNode.Name, status.String()))
		})

		stepLog = "Initiate pool expansion of node 1 using resize-disk from maintenance node"
		Step(stepLog, func() {
			log.InfoD(stepLog)
			poolToBeResized, err := GetStoragePoolByUUID(selectedPoolID)
			log.FailOnError(err, fmt.Sprintf("Failed to get pool using UUID %s", selectedPoolID))
			drvSize, err := getPoolDiskSize(poolToBeResized)
			log.FailOnError(err, "error getting drive size for pool [%s]", poolToBeResized.Uuid)
			expectedSize := (poolToBeResized.TotalSize / units.GiB) + drvSize

			log.InfoD("Current Size of the pool %s is %d", poolToBeResized.Uuid, poolToBeResized.TotalSize/units.GiB)
			err = Inst().V.ExpandPoolUsingPxctlCmd(maintenanceNode, poolToBeResized.Uuid, api.SdkStoragePool_RESIZE_TYPE_RESIZE_DISK, expectedSize, true)
			dash.VerifyFatal(err, nil, "Pool expansion init successful?")
			isjournal, err := isJournalEnabled()
			log.FailOnError(err, "Failed to check if Journal enabled")
			resizeErr := waitForPoolToBeResized(expectedSize, poolToBeResized.Uuid, isjournal)
			dash.VerifyFatal(resizeErr, nil, fmt.Sprintf("Verify pool %s on expansion using resize-disk", poolToBeResized.Uuid))
		})

	})

	JustAfterEach(func() {
		defer EndTorpedoTest()
		log.InfoD("Exit from Maintenance mode if Pool is still in Maintenance")
		log.FailOnError(ExitNodesFromMaintenanceMode(), "exit from maintenance mode failed?")
		AfterEachTest(contexts)
	})
})

var _ = Describe("{ResyncFailedPoolOutOfRebalance}", func() {
	// Testrail Description : Resync failed for a volume after pool came out of rebalance PTX-15696 -> PWX-26967
	/*
		Deployed systemtest sysbench spec with 1TB volume
		Pod come up and started writing
		Added the drive in node 10.13.166.216
		Observed the volume status to be degraded
		Waited for pool to come online
	*/

	JustBeforeEach(func() {
		StartTorpedoTest("ResyncFailedPoolOutOfRebalance",
			"Resync failed for a volume after pool came out of rebalance",
			nil, 0)
	})
	var contexts []*scheduler.Context
	stepLog := "Resync volume after rebalance"
	It(stepLog, func() {
		log.InfoD(stepLog)
		contexts = make([]*scheduler.Context, 0)
		for i := 0; i < Inst().GlobalScaleFactor; i++ {
			contexts = append(contexts, ScheduleApplications(fmt.Sprintf("reducesize-%d", i))...)
		}
		ValidateApplications(contexts)
		defer appsValidateAndDestroy(contexts)

		// Get Pool with running IO on the cluster
		poolUUID, err := GetPoolIDWithIOs(contexts)
		log.FailOnError(err, "Failed to get pool running with IO")
		log.InfoD("Pool UUID on which IO is running [%s]", poolUUID)

		// Get Node Details of the Pool with IO
		nodeDetail, err := GetNodeWithGivenPoolID(poolUUID)
		log.FailOnError(err, "Failed to get Node Details from PoolUUID [%v]", poolUUID)
		log.InfoD("Pool with UUID [%v] present in Node [%v]", poolUUID, nodeDetail.Name)

		// Resize the Pool few times expanding drives

		poolToBeResized, err := GetStoragePoolByUUID(poolUUID)
		for count := 0; count < 1; count++ {
			log.FailOnError(err, "error getting drive size for pool [%s]", poolToBeResized.Uuid)
			expectedSize := (poolToBeResized.TotalSize / units.GiB) + 50

			// Resize the Pool with either one of the allowed resize type

			log.InfoD("Current Size of the pool %s is %d", poolUUID, poolToBeResized.TotalSize/units.GiB)
			log.InfoD("Expanding Pool [%v] using resize type [%v]", poolUUID, api.SdkStoragePool_RESIZE_TYPE_ADD_DISK)
			err = Inst().V.ExpandPool(poolUUID, api.SdkStoragePool_RESIZE_TYPE_ADD_DISK, expectedSize, true)
			dash.VerifyFatal(err, nil, "Pool expansion init successful?")

			isjournal, err := isJournalEnabled()
			log.FailOnError(err, "Failed to check if Journal enabled")

			resizeErr := waitForPoolToBeResized(expectedSize, poolUUID, isjournal)
			dash.VerifyFatal(resizeErr, nil,
				fmt.Sprintf("Verify pool %s on expansion using auto option", poolUUID))
		}

		// Validate Volume resync if any volume got in to resync mode
		for _, eachContext := range contexts {
			vols, err := Inst().S.GetVolumes(eachContext)
			log.FailOnError(err, "Failed to get volumes from context")
			for _, eachVol := range vols {
				curReplSet, err := Inst().V.GetReplicationFactor(eachVol)
				log.FailOnError(err, "failed to get replication factor of the volume")

				var poolID []string
				poolID, err = GetPoolIDsFromVolName(eachVol.ID)
				log.FailOnError(err, "failed to get PoolID from volume Name [%s]", eachVol.Name)

				for _, eachPoolUUID := range poolID {
					if eachPoolUUID == poolUUID {
						// Check if Replication factor is 3. if so, then reduce the repl factor and then set repl factor to 3
						if curReplSet == 3 {
							newRepl := int64(curReplSet - 1)
							log.FailOnError(Inst().V.SetReplicationFactor(eachVol, newRepl,
								nil, nil, true),
								"Failed to set Replicaiton factor")
						}
						// Change Replica sets of each volumes created to 3
						var maxReplicaFactor int64
						var nodesToBeUpdated []string
						var poolsToBeUpdated []string
						maxReplicaFactor = 3
						nodesToBeUpdated = nil
						poolsToBeUpdated = nil
						log.FailOnError(Inst().V.SetReplicationFactor(eachVol, maxReplicaFactor,
							nodesToBeUpdated, poolsToBeUpdated, true),
							"Failed to set Replicaiton factor")

						// Sleep for some time before checking if any resync to start
						time.Sleep(2 * time.Minute)
						if inResync(eachVol.Name) {
							WaitTillVolumeInResync(eachVol.Name)
						}
					}
				}
			}
		}
	})

	JustAfterEach(func() {
		defer EndTorpedoTest()
		AfterEachTest(contexts)
	})
})

var _ = Describe("{AddDiskAddDriveAndDeleteInstance}", func() {
	/*
	   1.Add disk using add-disk option
	   2. Create a new pool
	   3. Delete the instance
	*/

	JustBeforeEach(func() {
		StartTorpedoTest("AddDiskAddDriveAndDeleteInstance", "Initiate pool expand using add-disk and create new pool and delete instance", nil, 0)

	})
	var contexts []*scheduler.Context

	stepLog := "should get the existing pool, expand the pool by adding disk and create a new pool and then delete the instance"

	It(stepLog, func() {
		log.InfoD(stepLog)
		contexts = make([]*scheduler.Context, 0)
		for i := 0; i < Inst().GlobalScaleFactor; i++ {
			contexts = append(contexts, ScheduleApplications(fmt.Sprintf("plrszdskinp-%d", i))...)
		}
		ValidateApplications(contexts)
		defer appsValidateAndDestroy(contexts)

		poolUUIDToBeResized, err := GetPoolIDWithIOs(contexts)
		log.FailOnError(err, "error finding pool with IOs")

		stNode, err := GetNodeWithGivenPoolID(poolUUIDToBeResized)
		log.FailOnError(err, "error finding stNode with pool uuid [%s]", poolUUIDToBeResized)

		stepLog = fmt.Sprintf("add-disk to the pool [%s] in the stNode [%s]", poolUUIDToBeResized, stNode.Name)
		Step(stepLog, func() {
			log.InfoD(stepLog)
			pools, err := Inst().V.ListStoragePools(metav1.LabelSelector{})
			log.FailOnError(err, "Failed to list storage pools")
			dash.VerifyFatal(len(pools) > 0, true, "Storage pools exist ?")

			poolToBeResized := pools[poolUUIDToBeResized]
			dash.VerifyFatal(poolToBeResized != nil, true, "Pool to be resized exist?")

			stepLog = "Verify that pool resize is not in progress"
			Step(stepLog, func() {
				log.InfoD(stepLog)
				if val, err := poolResizeIsInProgress(poolToBeResized); val {
					// wait until resize is completed and get the updated pool again
					poolToBeResized, err = GetStoragePoolByUUID(poolUUIDToBeResized)
					log.FailOnError(err, fmt.Sprintf("Failed to get pool using UUID %s", poolUUIDToBeResized))
				} else {
					log.FailOnError(err, fmt.Sprintf("pool [%s] cannot be expanded due to error: %v", poolUUIDToBeResized, err))
				}
			})

			var expectedSize uint64
			drvSize, err := getPoolDiskSize(poolToBeResized)
			log.FailOnError(err, "error getting drive size for pool [%s]", poolToBeResized.Uuid)
			isjournal, err := isJournalEnabled()
			log.FailOnError(err, "Failed to check is Journal enabled")

			stepLog = "Calculate expected pool size and trigger pool resize using add-disk"
			Step(stepLog, func() {
				log.InfoD(stepLog)

				expectedSize = (poolToBeResized.TotalSize / units.GiB) + drvSize

				log.InfoD("Current Size of the pool %s is %d", poolToBeResized.Uuid, poolToBeResized.TotalSize/units.GiB)

				err = Inst().V.ExpandPool(poolToBeResized.Uuid, api.SdkStoragePool_RESIZE_TYPE_ADD_DISK, expectedSize, false)
				dash.VerifyFatal(err, nil, "Pool expansion init successful?")
				resizeErr := waitForPoolToBeResized(expectedSize, poolToBeResized.Uuid, isjournal)
				dash.VerifyFatal(resizeErr, nil, fmt.Sprintf("Expected new size to be '%d' or '%d'", expectedSize, expectedSize-3))
			})

		})
		poolsBfr, err := Inst().V.ListStoragePools(metav1.LabelSelector{})
		log.FailOnError(err, "Failed to list storage pools")
		stepLog = fmt.Sprintf("create new pool in the stNode [%v]", stNode.Name)
		Step(stepLog, func() {
			log.InfoD(stepLog)
			///creating a spec to perform add  drive
			driveSpecs, err := GetCloudDriveDeviceSpecs()
			log.FailOnError(err, "Error getting cloud drive specs")

			minSpecSize := uint64(math.MaxUint64)

			for _, p := range stNode.Pools {
				diskSize, err := getPoolDiskSize(p)
				log.FailOnError(err, "error getting disk size from pool [%s] in the node [%s]", p.Uuid, stNode.Name)
				if diskSize < minSpecSize {
					minSpecSize = diskSize
				}
			}

			deviceSpec := driveSpecs[0]
			deviceSpecParams := strings.Split(deviceSpec, ",")
			paramsArr := make([]string, 0)
			for _, param := range deviceSpecParams {
				if strings.Contains(param, "size") {
					paramsArr = append(paramsArr, fmt.Sprintf("size=%d,", minSpecSize/2))
				} else {
					paramsArr = append(paramsArr, param)
				}
			}
			newSpec := strings.Join(paramsArr, ",")

			stepLog = fmt.Sprintf("Adding new pool to node [%s] with spec size [%s]", stNode.Name, newSpec)
			Step(stepLog, func() {
				log.InfoD(stepLog)
				err = Inst().V.AddCloudDrive(stNode, newSpec, -1)
				log.FailOnError(err, "error adding new drive to node %s", stNode.Name)
				log.InfoD("Validate pool rebalance after drive add to the node %s", stNode.Name)
				err = ValidateDriveRebalance(*stNode)
				log.FailOnError(err, "pool re-balance failed on node %s", stNode.Name)
				err = Inst().V.WaitDriverUpOnNode(*stNode, addDriveUpTimeOut)
				log.FailOnError(err, "volume drive down on node %s", stNode.Name)

				poolsAfr, err := Inst().V.ListStoragePools(metav1.LabelSelector{})
				log.FailOnError(err, "Failed to list storage pools")
				dash.VerifyFatal(len(poolsBfr)+1, len(poolsAfr), "verify new pool is created")

			})

		})

		stNode, err = GetNodeWithGivenPoolID(poolUUIDToBeResized)
		log.FailOnError(err, "error finding stNode with pool uuid [%s]", poolUUIDToBeResized)

		initDisks := stNode.Disks
		initPools := stNode.Pools

		systemOpts := node.SystemctlOpts{
			ConnectionOpts: node.ConnectionOpts{
				Timeout:         2 * time.Minute,
				TimeBeforeRetry: defaultRetryInterval,
			},
			Action: "start",
		}
		drivesMap, err := Inst().N.GetBlockDrives(*stNode, systemOpts)
		log.FailOnError(err, "error getting block drives from node [%s]", stNode.Name)

		stepLog = fmt.Sprintf("killing node [%s]", stNode.Name)
		Step(stepLog, func() {
			//Storing existing node details before terminating an instance
			storageDriverNodes := node.GetStorageDriverNodes()
			stDrvNodesNames := make([]string, len(storageDriverNodes))
			for _, sn := range storageDriverNodes {
				stDrvNodesNames = append(stDrvNodesNames, sn.Name)
			}
			slNodes := node.GetStorageLessNodes()
			slNodesNames := make([]string, len(slNodes))
			for _, sn := range slNodes {
				slNodesNames = append(slNodesNames, sn.Name)
			}
			stNodes := node.GetStorageNodes()
			stNodesNames := make([]string, len(stNodes))
			for _, sn := range stNodes {
				stNodesNames = append(stNodesNames, sn.Name)
			}

			err = AsgKillNode(*stNode)
			dash.VerifyFatal(err, nil, fmt.Sprintf("verify terminating node [%s]", stNode.Name))
			newStorageDriverNodes := node.GetStorageDriverNodes()
			dash.VerifyFatal(len(storageDriverNodes), len(newStorageDriverNodes), "verify new storage driver node is created")
			dash.VerifyFatal(len(slNodes), len(node.GetStorageLessNodes()), "verify storageless nodes count is same")

			var newNode node.Node
			var nodeToValidate node.Node
			for _, ns := range newStorageDriverNodes {
				if !Contains(stDrvNodesNames, ns.Name) {
					newNode = ns
					break
				}
			}
			if len(newNode.Pools) > 0 {
				log.InfoD("new node [%s] created as storage node", newNode.Name)
				nodeToValidate = newNode
			} else {
				log.InfoD("new node [%s] created as storageless node", newNode.Name)
				for _, n := range node.GetStorageNodes() {
					if Contains(slNodesNames, n.Name) {
						log.InfoD("node [%s] is converted to storage node", n.Name)
						nodeToValidate = n
						break
					}
				}
			}

			//validating if in-build metadata disk exists
			isInitMetadataDiskExist := false
			var initTotalDiskSize uint64
			for _, n := range initDisks {
				if n.Metadata {
					isInitMetadataDiskExist = true
				}
				initTotalDiskSize = initTotalDiskSize + (n.Size / units.GiB)

			}

			isnewMetadataDiskExist := false
			var newTotalDiskSize uint64
			nNodeDisks := nodeToValidate.Disks
			for k, n := range nNodeDisks {
				dash.VerifySafely(n.Online, true, fmt.Sprintf("verify disk [%s] is online", k))
				if n.Metadata {
					isnewMetadataDiskExist = true
				}
				newTotalDiskSize = newTotalDiskSize + (n.Size / units.GiB)

			}
			dash.VerifySafely(isInitMetadataDiskExist, isnewMetadataDiskExist, "Verify metadata disk status")

			dash.VerifySafely(len(nodeToValidate.Pools), len(initPools), fmt.Sprintf("verify node [%s] pools count matching with deleted node", nodeToValidate.Name))
			var initTotalSize uint64
			for _, p := range initPools {
				initTotalSize = initTotalSize + (p.TotalSize / units.GiB)
			}

			var newTotalSize uint64
			for _, p := range nodeToValidate.Pools {
				newTotalSize = newTotalSize + (p.TotalSize / units.GiB)
			}
			dash.VerifySafely(initTotalSize, newTotalSize, fmt.Sprintf("verify node [%s] total size matching with deleted node", nodeToValidate.Name))

			//validating if dedicated metadat disk exists
			newDrivesMap, err := Inst().N.GetBlockDrives(nodeToValidate, systemOpts)
			log.FailOnError(err, "error getting block drives from node [%s]", nodeToValidate.Name)

			isInitDedicatedMetadataDiskExist := false
			isNewDedicatedMetadataDiskExist := false
			for _, v := range drivesMap {
				for lk := range v.Labels {
					if lk == "mdvol" {
						isInitDedicatedMetadataDiskExist = true
					}
				}
			}

			for _, v := range newDrivesMap {
				for lk := range v.Labels {
					if lk == "mdvol" {
						isNewDedicatedMetadataDiskExist = true
					}
				}
			}

			dash.VerifySafely(isInitDedicatedMetadataDiskExist, isNewDedicatedMetadataDiskExist, "Verify dedicated metadisk status")
		})
	})

	JustAfterEach(func() {
		defer EndTorpedoTest()
		AfterEachTest(contexts)
	})
})

var _ = Describe("{DriveAddAsJournal}", func() {
	/*
		Add drive when as journal
		case1:if dmthin journal is not supported so it should fail with  error message
		case2:if it is btrfs and journal drive exists so it should have failed with error message jounral drive exists
		case3:if it is btrfs and journal drive does not exists so it add journal drive successfully

	*/
	var testrailID = 0
	// Testrail Description : Add drive when as journal
	var runID int

	JustBeforeEach(func() {
		StartTorpedoTest("DriveAddAsJournal",
			"Add drive when as journal",
			nil, testrailID)
		runID = testrailuttils.AddRunsToMilestone(testrailID)
	})
	var contexts []*scheduler.Context
	stepLog := "Add drive when as journal"
	It(stepLog, func() {
		log.InfoD(stepLog)

		contexts = make([]*scheduler.Context, 0)
		for i := 0; i < Inst().GlobalScaleFactor; i++ {
			contexts = append(contexts, ScheduleApplications(fmt.Sprintf("adddriveasjournal-%d", i))...)
		}
		ValidateApplications(contexts)
		defer appsValidateAndDestroy(contexts)

		// Get Pool with running IO on the cluster
		poolUUID, err := GetPoolIDWithIOs(contexts)
		log.FailOnError(err, "Failed to get pool running with IO")
		log.InfoD("Pool UUID on which IO is running [%s]", poolUUID)

		// Get Node Details of the Pool with IO
		nodeDetail, err := GetNodeWithGivenPoolID(poolUUID)
		log.FailOnError(err, "Failed to get Node Details from PoolUUID [%v]", poolUUID)
		log.InfoD("Pool with UUID [%v] present in Node [%v]", poolUUID, nodeDetail.Name)

		exitPoolMaintenance := func() {
			err = Inst().V.ExitPoolMaintenance(*nodeDetail)
			log.FailOnError(err, "Exiting maintenance mode failed")
			log.InfoD("Exiting pool Maintenance mode successful")

			expectedStatus := "Online"
			err = WaitForPoolStatusToUpdate(*nodeDetail, expectedStatus)
			log.FailOnError(err,
				fmt.Sprintf("node %s pools are not in status %s", nodeDetail.Name, expectedStatus))
		}

		dmthinEnabled, err := IsDMthin()
		log.FailOnError(err, "error checking if set up is DMTHIN enabled")

		// Add cloud drive on the node selected and wait for rebalance to happen
		driveSpecs, err := GetCloudDriveDeviceSpecs()
		log.FailOnError(err, "Error getting cloud drive specs")

		deviceSpec := driveSpecs[0]
		devicespecjournal := deviceSpec + " --journal"
		if dmthinEnabled {
			err := Inst().V.AddCloudDrive(nodeDetail, devicespecjournal, -1)
			dash.VerifyFatal(err != nil, true, "Did not Error out when adding cloud drive as expected")
			re := regexp.MustCompile(".*Journal/Metadata device add not supported for PX-StoreV2*")
			dash.VerifyFatal(re.MatchString(fmt.Sprintf("%v", err)),
				true,
				fmt.Sprintf("Errored while adding Pool as expected on Node [%v]", nodeDetail.Name))
		} else {

			err = Inst().V.EnterPoolMaintenance(*nodeDetail)
			log.FailOnError(err, "Error Entering Maintenance mode on Node[%v]", nodeDetail.Name)
			log.InfoD("Enter pool Maintenance mode ")
			expectedStatus := "In Maintenance"

			defer exitPoolMaintenance()

			log.FailOnError(WaitForPoolStatusToUpdate(*nodeDetail, expectedStatus),
				fmt.Sprintf("node %s pools are not in status %s", nodeDetail.Name, expectedStatus))

			//Wait for 7 min to bring up the portworx daemon before trying cloud drive add
			time.Sleep(7 * time.Minute)
			isjournal, err := Inst().V.GetJournalDevicePath(nodeDetail)
			log.FailOnError(err, "Error getting journal status")
			if isjournal != "" {
				devicespecjournal := deviceSpec + " --journal"
				err = Inst().V.AddCloudDrive(nodeDetail, devicespecjournal, -1)
				if err == nil {
					log.FailOnError(fmt.Errorf("adding cloud drive with journal expected ? Error: [%v]", err),
						"adding cloud drive with journal failed ?")
				}
				log.InfoD("adding journal failed as expected. verifying the error")
				re := regexp.MustCompile(".*journal exists*")
				re1 := regexp.MustCompile(".*Journal device.*is alredy configured*")
				dash.VerifyFatal(re.MatchString(fmt.Sprintf("%v", err)) || re1.MatchString(fmt.Sprintf("%v", err)),
					true,
					fmt.Sprintf("Errored while adding Pool as expected on Node [%v]", nodeDetail.Name))
			} else {
				systemOpts := node.SystemctlOpts{
					ConnectionOpts: node.ConnectionOpts{
						Timeout:         2 * time.Minute,
						TimeBeforeRetry: defaultRetryInterval,
					},
					Action: "start",
				}
				drivesMap, err := Inst().N.GetBlockDrives(*nodeDetail, systemOpts)
				log.FailOnError(err, "error getting block drives from node %s", nodeDetail.Name)
				blockDeviceBefore := len(drivesMap)
				devicespecjournal := deviceSpec + " --journal"
				err = Inst().V.AddCloudDrive(nodeDetail, devicespecjournal, -1)
				log.FailOnError(err, "journal add failed")
				drivesMap, err = Inst().N.GetBlockDrives(*nodeDetail, systemOpts)
				log.FailOnError(err, "error getting block drives from node %s", nodeDetail.Name)
				blockDeviceAfter := len(drivesMap)
				dash.VerifyFatal(blockDeviceBefore+1 == blockDeviceAfter, true, "adding cloud drive as journal successful")
				isjournal, err := isJournalEnabled()
				log.FailOnError(err, "Error getting journal status")
				dash.VerifyFatal(isjournal, true, "journal device added successfully")
			}
		}
	})

	JustAfterEach(func() {
		defer EndTorpedoTest()
		log.InfoD("Exit from Maintenance mode if Pool is still in Maintenance")
		log.FailOnError(ExitNodesFromMaintenanceMode(), "exit from maintenance mode failed?")
		AfterEachTest(contexts, testrailID, runID)
	})

})

func waitTillVolumeStatusUp(vol *volume.Volume) error {
	now := 20 * time.Minute
	targetTime := time.After(now)
	for {
		select {
		case <-targetTime:
			return fmt.Errorf("timeout reached waiting for volume status")
		default:
			log.InfoD("Validating Volume Status of Volume [%v]", vol.ID)
			status, err := IsVolumeStatusUP(vol)
			if err != nil {
				return err
			}
			if status == true {
				return nil
			}
		}
	}
}

var _ = Describe("{ReplResyncOnPoolExpand}", func() {
	/*
		PTX-15696 -> PWX-26967
		Deploy IO aggressive application using repl-2 volumes
		Identify the pools of this volume
		Invoke pool expand is one pool of this volume and wait for pool expand to be completed
		Volume status will be degraded when pool expand is going on for one of the pool
		Volume repl resync should not fail after pool expand is done (This behavior after fix)
	*/
	JustBeforeEach(func() {
		StartTorpedoTest("ReplResyncOnPoolExpand",
			"Resync failed for a volume after pool came out of rebalance",
			nil, 0)
	})

	var contexts []*scheduler.Context
	stepLog := "Resync volume after rebalance"
	It(stepLog, func() {

		contexts = make([]*scheduler.Context, 0)
		currAppList := Inst().AppList

		revertAppList := func() {
			Inst().AppList = currAppList
		}
		defer revertAppList()

		Inst().AppList = []string{}
		var ioIntensiveApp = []string{"fio", "fio-writes"}

		for _, eachApp := range ioIntensiveApp {
			Inst().AppList = append(Inst().AppList, eachApp)
		}
		for i := 0; i < Inst().GlobalScaleFactor; i++ {
			contexts = append(contexts, ScheduleApplications(fmt.Sprintf("replresyncpoolexpand-%d", i))...)
		}
		ValidateApplications(contexts)
		defer appsValidateAndDestroy(contexts)

		// Get a pool with running IO
		poolUUID, err := GetPoolIDWithIOs(contexts)
		log.FailOnError(err, "Failed to get pool running with IO")
		log.InfoD("Pool UUID on which IO is running [%s]", poolUUID)

		// Get Node Details of the Pool with IO
		nodeDetail, err := GetNodeWithGivenPoolID(poolUUID)
		log.FailOnError(err, "Failed to get Node Details from PoolUUID [%v]", poolUUID)
		log.InfoD("Pool with UUID [%v] present in Node [%v]", poolUUID, nodeDetail.Name)

		// Get All Volumes from the pool
		volumes, err := GetVolumesFromPoolID(contexts, poolUUID)
		log.FailOnError(err, "Failed to get list of volumes from the poolIDs")

		// Change replication factor to 2 on all the volumes
		volumeReplicaMap := make(map[string]int)
		revertReplica := func() {
			for _, eachvol := range volumes {
				for volName, replcount := range volumeReplicaMap {
					if eachvol.Name == volName {
						getReplicaSets, err := Inst().V.GetReplicaSets(eachvol)
						log.FailOnError(err, "Failed to get replication factor on the volume")
						if len(getReplicaSets[0].Nodes) != replcount {
							err := Inst().V.SetReplicationFactor(eachvol, 2, nil, nil, true)
							log.FailOnError(err, "failed to set replicaiton value of Volume [%v]", volName)
						}
					}
				}
			}
		}

		defer revertReplica()
		for _, eachVol := range volumes {
			getReplicaSets, err := Inst().V.GetReplicaSets(eachVol)
			log.FailOnError(err, "Failed to get replication factor on the volume")
			volumeReplicaMap[eachVol.Name] = len(getReplicaSets[0].Nodes)

			if len(getReplicaSets[0].Nodes) != 2 {
				err := Inst().V.SetReplicationFactor(eachVol, 2, nil, nil, true)
				if err != nil {
					log.FailOnError(err, "failed to set replicaiton for Volume [%v]", eachVol.Name)
				}
			}
		}

		// Wait for some time for ingest to continue and add up some more data to it
		time.Sleep(10 * time.Minute)

		// Invoke pool expand in one pool of this volume and wait for pool expand to be completed
		poolToBeResized, err := GetStoragePoolByUUID(poolUUID)
		log.FailOnError(err, fmt.Sprintf("Failed to get pool using UUID [%s]", poolUUID))
		expectedSize := (poolToBeResized.TotalSize / units.GiB) + 100

		log.InfoD("Current Size of the pool %s is %d", poolUUID, poolToBeResized.TotalSize/units.GiB)
		err = Inst().V.ExpandPool(poolUUID, api.SdkStoragePool_RESIZE_TYPE_ADD_DISK, expectedSize, true)
		dash.VerifyFatal(err, nil, "Pool expansion init successful?")

		isjournal, err := isJournalEnabled()
		log.FailOnError(err, "Failed to check if Journal enabled")

		resizeErr := waitForPoolToBeResized(expectedSize, poolUUID, isjournal)
		dash.VerifyFatal(resizeErr, nil,
			fmt.Sprintf("Verify pool %s on expansion using auto option", poolUUID))

		log.Info("Checking for each volumes status is up")
		for _, eachVol := range volumes {
			log.FailOnError(waitTillVolumeStatusUp(eachVol), "failed to get volume status UP")
		}
	})

	JustAfterEach(func() {
		defer EndTorpedoTest()
		AfterEachTest(contexts)
	})
})

// Volume replication change
var _ = Describe("{VolumeHAPoolOpsNoKVDBleaderDown}", func() {
	var testrailID = 0
	// Do multiple pool operations on the pool and volume and make sure kvdb leader is up and running
	// JIRA ID :https://portworx.atlassian.net/browse/PTX-17728
	var runID int
	JustBeforeEach(func() {
		StartTorpedoTest("VolumeHAPoolOpsNoKVDBleaderDown",
			"Test Volume HA Pool Operations should not make KVDB node down", nil, testrailID)
		runID = testrailuttils.AddRunsToMilestone(testrailID)
	})
	var contexts []*scheduler.Context
	stepLog := "has to schedule apps and update replication factor for attached node"
	It(stepLog, func() {
		var wg sync.WaitGroup
		numGoroutines := 2

		wg.Add(numGoroutines)

		volumesCreated := []string{}

		for i := 0; i < Inst().GlobalScaleFactor; i++ {
			contexts = append(contexts, ScheduleApplications(fmt.Sprintf("volumepooloperations-%d", i))...)
		}
		ValidateApplications(contexts)
		defer appsValidateAndDestroy(contexts)

		// Get Pool with running IO on the cluster
		poolUUID, err := GetPoolIDWithIOs(contexts)
		log.FailOnError(err, "Failed to get pool running with IO")
		log.InfoD("Pool UUID on which IO is running [%s]", poolUUID)

		terminate := false
		stopRoutine := func() {
			if !terminate {
				terminate = true
				time.Sleep(1 * time.Minute) // Wait for 1 min to settle down all other go routines to terminate
				for _, each := range volumesCreated {
					log.FailOnError(Inst().V.DeleteVolume(each), "volume deletion failed on the cluster with volume ID [%s]", each)
				}

			}
		}

		defer stopRoutine()

		// Wait for KVDB Nodes up and running and in healthy state
		// Go routine to kill kvdb master in regular intervals
		go func() {
			defer wg.Done()
			defer GinkgoRecover()
			for {
				if terminate {
					break
				}
				err := WaitForKVDBMembers()
				if err != nil {
					stopRoutine()
					log.FailOnError(err, "not all kvdb members in healthy state")
				}
				// Wait for some time after killing kvdb master Node
				time.Sleep(5 * time.Minute)
			}
		}()

		doPoolOperations := func() error {

			poolToBeResized, err := GetStoragePoolByUUID(poolUUID)
			if err != nil {
				return err
			}

			expectedSize := (poolToBeResized.TotalSize / units.GiB) + 10
			log.InfoD("Current Size of the pool %s is %d", poolUUID, poolToBeResized.TotalSize/units.GiB)

			poolResizeType := []api.SdkStoragePool_ResizeOperationType{api.SdkStoragePool_RESIZE_TYPE_AUTO,
				api.SdkStoragePool_RESIZE_TYPE_ADD_DISK,
				api.SdkStoragePool_RESIZE_TYPE_RESIZE_DISK}
			randomIndex := rand.Intn(len(poolResizeType))
			pickType := poolResizeType[randomIndex]
			log.InfoD("Current Size of the pool %s is %d", poolUUID, poolToBeResized.TotalSize/units.GiB)
			log.InfoD("Expanding Pool [%v] using resize type [%v]", poolUUID, pickType)
			err = Inst().V.ExpandPool(poolUUID, pickType, expectedSize, true)
			if err != nil {
				return err
			}

			isjournal, err := isJournalEnabled()
			if err != nil {
				return err
			}

			resizeErr := waitForPoolToBeResized(expectedSize, poolUUID, isjournal)
			if resizeErr != nil {
				return resizeErr
			}

			return nil
		}

		doVolumeOperations := func() {
			defer wg.Done()
			defer GinkgoRecover()
			for {
				if terminate {
					break
				}
				uuidObj := uuid.New()
				VolName := fmt.Sprintf("volume_%s", uuidObj.String())
				Size := uint64(rand.Intn(10) + 1)   // Size of the Volume between 1G to 10G
				haUpdate := int64(rand.Intn(3) + 1) // Size of the HA between 1 and 3

				volId, err := Inst().V.CreateVolume(VolName, Size, int64(haUpdate))
				log.FailOnError(err, "volume creation failed on the cluster with volume name [%s]", VolName)
				log.InfoD("Volume created with name [%s] having id [%s]", VolName, volId)

				volumesCreated = append(volumesCreated, volId)

				// HA Update on the volume
				_, err = Inst().V.InspectVolume(volId)
				log.FailOnError(err, "Failed to inspect volume [%s]", VolName)

				for _, eachVol := range volumesCreated {
					if len(volumesCreated) > 5 {
						_, err = Inst().V.AttachVolume(eachVol)
						if err != nil {
							stopRoutine()
							log.FailOnError(err, "attach volume with volume ID failed [%s]", eachVol)
						}

						err = Inst().V.DetachVolume(eachVol)
						if err != nil {
							stopRoutine()
							log.FailOnError(err, "detach volume with volume ID failed [%s]", eachVol)
						}

						time.Sleep(5 * time.Second)
						// Delete the Volume
						err = Inst().V.DeleteVolume(eachVol)
						if err != nil {
							stopRoutine()
							log.FailOnError(err, "failed to delete volume with volume ID [%s]", eachVol)
						}

						// Remove the first element
						for i := 0; i < len(volumesCreated)-1; i++ {
							volumesCreated[i] = volumesCreated[i+1]
						}
						// Resize the array by truncating the last element
						volumesCreated = volumesCreated[:len(volumesCreated)-1]
					}
					if terminate {
						break
					}
				}

			}
		}

		go doVolumeOperations()
		// Do pool resize continuously for 20 times when volume operation in progress
		for iteration := 0; iteration <= 5; iteration++ {
			err := doPoolOperations()
			if err != nil {
				stopRoutine()
				wg.Wait()
				log.FailOnError(err, "error seen during pool operations")
			}
			if terminate {
				break
			}
		}
		stopRoutine()
	})

	JustAfterEach(func() {
		defer EndTorpedoTest()
		AfterEachTest(contexts, testrailID, runID)
	})

})

// Volume replication change
var _ = Describe("{KvdbFailoverDuringPoolExpand}", func() {
	var testrailID = 0
	// JIRA ID :https://portworx.atlassian.net/browse/PTX-17728
	var runID int
	JustBeforeEach(func() {
		StartTorpedoTest("KvdbFailoverDuringPoolExpand",
			"KVDB failover during pool expand", nil, testrailID)
		runID = testrailuttils.AddRunsToMilestone(testrailID)
	})
	var contexts []*scheduler.Context
	stepLog := "KVDB failover during pool expand"
	It(stepLog, func() {
		for i := 0; i < Inst().GlobalScaleFactor; i++ {
			contexts = append(contexts, ScheduleApplications(fmt.Sprintf("volumepooloperations-%d", i))...)
		}
		ValidateApplications(contexts)
		defer appsValidateAndDestroy(contexts)

		// Get a pool with running IO
		poolUUID, err := GetPoolIDWithIOs(contexts)
		log.FailOnError(err, "Failed to get pool running with IO")
		log.InfoD("Pool UUID on which IO is running [%s]", poolUUID)

		// Get Node Details of the Pool with IO
		nodeDetail, err := GetNodeWithGivenPoolID(poolUUID)
		log.FailOnError(err, "Failed to get Node Details from PoolUUID [%v]", poolUUID)
		log.InfoD("Pool with UUID [%v] present in Node [%v]", poolUUID, nodeDetail.Name)

		poolResizeType := []api.SdkStoragePool_ResizeOperationType{api.SdkStoragePool_RESIZE_TYPE_AUTO,
			api.SdkStoragePool_RESIZE_TYPE_ADD_DISK,
			api.SdkStoragePool_RESIZE_TYPE_RESIZE_DISK}

		poolToBeResized, err := GetStoragePoolByUUID(poolUUID)
		if err != nil {
			log.FailOnError(err, "Failed to pool details to be resized from pool uuid [%s]", poolUUID)
		}

		randomIndex := rand.Intn(len(poolResizeType))
		pickType := poolResizeType[randomIndex]

		expandPoolWithKVDBFailover := func(poolUUID string) error {

			expectedSize := (poolToBeResized.TotalSize / units.GiB) + 200
			log.InfoD("Current Size of the pool %s is %d", poolUUID, poolToBeResized.TotalSize/units.GiB)

			err = Inst().V.ExpandPool(poolUUID, pickType, expectedSize, true)
			if err != nil {
				return err
			}

			err = WaitForExpansionToStart(poolUUID)
			if err != nil {
				return err
			}

			isjournal, err := isJournalEnabled()
			if err != nil {
				return err
			}

			err = KillKvdbMasterNodeAndFailover()
			if err != nil {
				return err
			}

			resizeErr := waitForPoolToBeResized(expectedSize, poolUUID, isjournal)
			if resizeErr != nil {
				return resizeErr
			}

			return nil
		}
		log.FailOnError(expandPoolWithKVDBFailover(poolUUID), "pool expand with kvdb failover failed")

	})

	JustAfterEach(func() {
		defer EndTorpedoTest()
		AfterEachTest(contexts, testrailID, runID)
	})

})
var _ = Describe("{KvdbRestartNewNodeAcquired}", func() {
	/*
		PTX-15696 -> PWX-26967
		Deploy IO aggressive application using repl-2 volumes
		Identify the pools of this volume
		Invoke pool expand is one pool of this volume and wait for pool expand to be completed
		Volume status will be degraded when pool expand is going on for one of the pool
		Volume repl resync should not fail after pool expand is done (This behavior after fix)
	*/
	JustBeforeEach(func() {
		StartTorpedoTest("KvdbRestartNewNodeAcquired",
			"Shutdown the KVDB leader node and wait for third copy to be created",
			nil, 0)
	})

	var contexts []*scheduler.Context
	stepLog := "Resync volume after rebalance"
	It(stepLog, func() {
		contexts = make([]*scheduler.Context, 0)
		for i := 0; i < Inst().GlobalScaleFactor; i++ {
			contexts = append(contexts, ScheduleApplications(fmt.Sprintf("kvdbrestartnewnodeacquired-%d", i))...)
		}
		ValidateApplications(contexts)
		defer appsValidateAndDestroy(contexts)

		killType := []string{"reboot", "kill"}

		if len(node.GetStorageNodes()) <= 3 {
			log.FailOnError(fmt.Errorf("test needs minimum of 4 storage nodes for kvdb failover"), "required nodes present?")
		}

		for _, eachType := range killType {
			allKvdbNodes, err := GetAllKvdbNodes()
			log.FailOnError(err, "failed to get list of kvdb nodes")

			dash.VerifyFatal(len(allKvdbNodes) == 3, true,
				fmt.Sprintf("all kvdb nodes are not up available total kvdb nodes [%v]", len(allKvdbNodes)))

			masterNode, err := GetKvdbMasterNode()
			log.FailOnError(err, "failed to get the master node ip")
			log.Infof("kvdb master node is [%v]", masterNode.Name)

			if eachType == "kill" {
				log.FailOnError(KillKvdbMemberUsingPid(*masterNode), "failed to kill kvdb master node")
			} else {
				err = RebootNodeAndWait(*masterNode)
				log.FailOnError(err, "Failed to reboot node and wait till it is up")
			}
			masterNodeAfterKill, err := GetKvdbMasterNode()
			log.FailOnError(err, "failed to get the master node ip")

			log.Infof("kvdb master node is [%v]", masterNodeAfterKill.Name)
			dash.VerifyFatal(masterNode.Name == masterNodeAfterKill.Name, false,
				"master node ip is same before and after masternode kill?")

			allKvdbNodes, err = GetAllKvdbNodes()
			log.FailOnError(err, "failed to get list of kvdb nodes")
			dash.VerifyFatal(len(allKvdbNodes) == 3, true,
				fmt.Sprintf("all kvdb nodes are not up available total kvdb nodes [%v]", len(allKvdbNodes)))

		}
	})

	JustAfterEach(func() {
		defer EndTorpedoTest()
		AfterEachTest(contexts)
	})
})

// ExpandMultiplePoolsInParallel expands provided poolIDs in parallel based on the expandType provided
// E.x : poolIds := [f724fb7f-9a43-4df2-bc38-550841fc3bfc, 492a3d03-cc47-4a8c-a8f0-d1d92dfdf25f]
//
//	size := 10
//	expandType := [api.SdkStoragePool_RESIZE_TYPE_AUTO]
//			     or  [api.SdkStoragePool_RESIZE_TYPE_ADD_DISK]
//			     or  [api.SdkStoragePool_RESIZE_TYPE_RESIZE_DISK, api.SdkStoragePool_RESIZE_TYPE_ADD_DISK]
func ExpandMultiplePoolsInParallel(poolIds []string, expandSize uint64, expandType []api.SdkStoragePool_ResizeOperationType) (*sync.WaitGroup, error) {
	var wg sync.WaitGroup
	numGoroutines := len(poolIds)

	wg.Add(numGoroutines)
	for _, eachPool := range poolIds {
		poolResizeType := expandType

		randomIndex := rand.Intn(len(poolResizeType))
		pickType := poolResizeType[randomIndex]
		go func(poolUUID string, expandSize uint64) {
			defer wg.Done()
			defer GinkgoRecover()
			poolToBeResized, err := GetStoragePoolByUUID(poolUUID)
			log.FailOnError(err, fmt.Sprintf("Failed to get pool using UUID [%s]", poolUUID))

			expectedSize := (poolToBeResized.TotalSize / units.GiB) + expandSize
			log.InfoD("Current Size of the pool %s is %d", poolUUID, poolToBeResized.TotalSize/units.GiB)
			err = Inst().V.ExpandPool(poolUUID, pickType, expectedSize, true)
			dash.VerifyFatal(err, nil, "Pool expansion init successful?")

			isjournal, err := isJournalEnabled()
			log.FailOnError(err, "Failed to check if Journal enabled")

			resizeErr := waitForPoolToBeResized(expectedSize, poolUUID, isjournal)
			dash.VerifyFatal(resizeErr, nil,
				fmt.Sprintf("Verify pool %s on expansion using auto option", poolUUID))

		}(eachPool, expandSize)

	}
	return &wg, nil
}

var _ = Describe("{ExpandMultiplePoolWithIOsInClusterAtOnce}", func() {
	/*
			test to expand multiple pool at once in parallel
		    Pick a Pool from each Storage Node and expand all the node in parallel
	*/
	JustBeforeEach(func() {
		StartTorpedoTest("ExpandMultiplePoolWithIOsInClusterAtOnce",
			"Expand multiple pool in the cluster at once in parallel",
			nil, 0)
	})

	var contexts []*scheduler.Context
	stepLog := "Expand multiple pool in the cluster at once in parallel"
	It(stepLog, func() {
		contexts = make([]*scheduler.Context, 0)
		for i := 0; i < Inst().GlobalScaleFactor; i++ {
			contexts = append(contexts, ScheduleApplications(fmt.Sprintf("expandmultiplepoolparallel-%d", i))...)
		}
		ValidateApplications(contexts)
		defer appsValidateAndDestroy(contexts)

		poolIdsToExpand := []string{}
		for _, eachNodes := range node.GetStorageNodes() {
			poolsPresent, err := GetPoolWithIOsInGivenNode(eachNodes, contexts)
			if err == nil {
				poolIdsToExpand = append(poolIdsToExpand, poolsPresent.Uuid)
			} else {
				log.InfoD("Errored while getting Pool IDs , ignoring for now ...")
			}
		}
		dash.VerifyFatal(len(poolIdsToExpand) > 0, true,
			fmt.Sprintf("No pools with IO present ?"))

		expandType := []api.SdkStoragePool_ResizeOperationType{api.SdkStoragePool_RESIZE_TYPE_ADD_DISK}
		wg, err := ExpandMultiplePoolsInParallel(poolIdsToExpand, 100, expandType)
		dash.VerifyFatal(err, nil, "Pool expansion in parallel failed")

		wg.Wait()
	})
	JustAfterEach(func() {
		defer EndTorpedoTest()
		AfterEachTest(contexts)
	})
})

var _ = Describe("{RestartMultipleStorageNodeOneKVDBMaster}", func() {
	/*
		Restart Multiple Storage Nodes with one KVDB Master in parallel and wait for the node to come back online
		https://portworx.atlassian.net/browse/PTX-17618
	*/
	JustBeforeEach(func() {
		StartTorpedoTest("RestartMultipleStorageNodeOneKVDBMaster",
			"Restart Multiple Storage Nodes with one KVDB Master",
			nil, 0)
	})
	var contexts []*scheduler.Context
	stepLog := "Expand multiple pool in the cluster at once in parallel"
	It(stepLog, func() {
		contexts = make([]*scheduler.Context, 0)
		var wg sync.WaitGroup

		listOfStorageNodes := node.GetStorageNodes()
		// Test Needs minimum of 3 nodes other than 3 KVDB Member nodes
		// so that few storage nodes (except kvdb nodes ) can be restarted
		dash.VerifyFatal(len(listOfStorageNodes) >= 6, true, "Test Needs minimum of 6 Storage Nodes")

		// assuming that there are minimum number of 3 nodes minus kvdb member nodes , we pick atleast 50% of the nodes for restating
		var nodesToReboot []node.Node
		getKVDBNodes, err := GetAllKvdbNodes()
		log.FailOnError(err, "failed to get list of all kvdb nodes")

		// Verifying if we have kvdb quorum set
		dash.VerifyFatal(len(getKVDBNodes) == 3, true, "missing required kvdb member nodes")

		// Get 50 % of other nodes for restart
		nodeCountsForRestart := (len(listOfStorageNodes) - len(getKVDBNodes)) / 2
		log.InfoD("total nodes picked for rebooting [%v]", nodeCountsForRestart)

		isKVDBNode := func(n node.Node) (bool, bool) {
			for _, eachKvdb := range getKVDBNodes {
				if n.Id == eachKvdb.ID {
					if eachKvdb.Leader == true {
						return true, true
					} else {
						return true, false
					}
				}
			}
			return false, false
		}

		count := 0
		// Add one KVDB node to the List
		for _, each := range listOfStorageNodes {
			kvdbNode, master := isKVDBNode(each)
			if kvdbNode == true && master == true {
				nodesToReboot = append(nodesToReboot, each)
				count = count + 1
			}
		}
		// Add nodes which are not KVDB Nodes
		for _, each := range listOfStorageNodes {
			kvdbNode, _ := isKVDBNode(each)
			if kvdbNode == false {
				if count <= nodeCountsForRestart {
					nodesToReboot = append(nodesToReboot, each)
					count = count + 1
				}
			}
		}

		for _, eachNode := range nodesToReboot {
			log.InfoD("Selected Node [%v] for Restart", eachNode.Name)
		}

		for i := 0; i < Inst().GlobalScaleFactor; i++ {
			contexts = append(contexts, ScheduleApplications(fmt.Sprintf("rebootmulparallel-%d", i))...)
		}
		ValidateApplications(contexts)
		defer appsValidateAndDestroy(contexts)

		// Initiate all node reboot at once using Go Routines
		wg.Add(len(nodesToReboot))

		rebootNode := func(n node.Node) {
			defer wg.Done()
			defer GinkgoRecover()
			log.InfoD("Rebooting Node [%v]", n.Name)

			err := Inst().N.RebootNode(n, node.RebootNodeOpts{
				Force: true,
				ConnectionOpts: node.ConnectionOpts{
					Timeout:         1 * time.Minute,
					TimeBeforeRetry: 5 * time.Second,
				},
			})
			log.FailOnError(err, "failed to reboot Node [%v]", n.Name)

		}

		// Initiating Go Routing to reboot all the nodes at once
		rebootAllNodes := func() {
			for _, each := range nodesToReboot {
				log.InfoD("Node to Reboot [%v]", each.Name)
				go rebootNode(each)
			}
			wg.Wait()

			// Wait for connection to come back online after reboot
			for _, each := range nodesToReboot {
				err = Inst().N.TestConnection(each, node.ConnectionOpts{
					Timeout:         15 * time.Minute,
					TimeBeforeRetry: 10 * time.Second,
				})

				err = Inst().S.IsNodeReady(each)
				log.FailOnError(err, "Node [%v] is not in ready state", each.Name)

				err = Inst().V.WaitDriverUpOnNode(each, Inst().DriverStartTimeout)
				log.FailOnError(err, "failed waiting for driver up on Node[%v]", each.Name)
			}
		}

		// Reboot all the Nodes at once
		rebootAllNodes()

		// Verifications
		getKVDBNodes, err = GetAllKvdbNodes()
		log.FailOnError(err, "failed to get list of all kvdb nodes")
		dash.VerifyFatal(len(getKVDBNodes) == 3, true, "missing required kvdb member nodes after node reboot")

	})

	JustAfterEach(func() {
		defer EndTorpedoTest()
		AfterEachTest(contexts)
	})
})

var _ = Describe("{KvdbFailoverSnapVolCreateDelete}", func() {
	/*
		KVDB failover when lots of snap create/delete, volume inspect requests are coming
		https://portworx.atlassian.net/browse/PTX-17729
	*/
	JustBeforeEach(func() {
		StartTorpedoTest("KvdbFailoverSnapVolCreateDelete",
			"KVDB failover when lot of snap create/delete, volume inspect requests are coming",
			nil, 0)
	})
	var contexts []*scheduler.Context
	stepLog := "Expand multiple pool in the cluster at once in parallel"
	It(stepLog, func() {
		contexts = make([]*scheduler.Context, 0)
		var wg sync.WaitGroup
		wg.Add(4)
		var volumesCreated []string
		var snapshotsCreated []string

		terminate := false

		stopRoutine := func() {
			if !terminate {
				terminate = true
				wg.Done()
				for _, each := range volumesCreated {
					log.FailOnError(Inst().V.DeleteVolume(each), "volume deletion failed on the cluster with volume ID [%s]", each)
				}
				for _, each := range snapshotsCreated {
					log.FailOnError(Inst().V.DeleteVolume(each), "Snapshot Volume deletion failed on the cluster with ID [%s]", each)
				}
			}
		}
		defer stopRoutine()

		go func() {
			defer wg.Done()
			defer GinkgoRecover()

			// Volume Create continuously
			for {
				if terminate {
					break
				}
				// Create Volume on the Cluster
				uuidObj := uuid.New()
				VolName := fmt.Sprintf("volume_%s", uuidObj.String())
				Size := uint64(rand.Intn(10) + 1)   // Size of the Volume between 1G to 10G
				haUpdate := int64(rand.Intn(3) + 1) // Size of the HA between 1 and 3

				volId, err := Inst().V.CreateVolume(VolName, Size, int64(haUpdate))
				log.FailOnError(err, "volume creation failed on the cluster with volume name [%s]", VolName)
				log.InfoD("Volume created with name [%s] having id [%s]", VolName, volId)

				volumesCreated = append(volumesCreated, volId)
			}
		}()

		inspectDeleteVolume := func(volumeId string) error {
			defer GinkgoRecover()
			// inspect volume
			appVol, err := Inst().V.InspectVolume(volumeId)
			if err != nil {
				stopRoutine()
				return err
			}

			err = Inst().V.DeleteVolume(appVol.Id)
			if err != nil {
				stopRoutine()
				return err
			}

			return nil
		}

		go func() {
			defer wg.Done()
			defer GinkgoRecover()

			// Create Snapshots on Volumes continuously
			for {
				if terminate {
					break
				}
				if len(volumesCreated) > 5 {
					for _, eachVol := range volumesCreated {
						uuidCreated := uuid.New()
						snapshotName := fmt.Sprintf("snapshot_%s_%s", eachVol, uuidCreated.String())

						snapshotResponse, err := Inst().V.CreateSnapshot(eachVol, snapshotName)
						if err != nil {
							stopRoutine()
							log.FailOnError(err, "error Creating Snapshot [%s]", eachVol)
						}

						snapshotsCreated = append(snapshotsCreated, snapshotResponse.GetSnapshotId())
						log.InfoD("Snapshot [%s] created with ID [%s]", snapshotName, snapshotResponse.GetSnapshotId())

						err = inspectDeleteVolume(eachVol)
						log.FailOnError(err, "Inspect and Delete Volume failed on cluster with Volume ID [%v]", eachVol)

						// Remove the first element
						for i := 0; i < len(volumesCreated)-1; i++ {
							volumesCreated[i] = volumesCreated[i+1]
						}
						// Resize the array by truncating the last element
						volumesCreated = volumesCreated[:len(volumesCreated)-1]
					}
				}
			}
		}()

		go func() {
			defer wg.Done()
			defer GinkgoRecover()

			// Delete Snapshots on Volumes continuously
			for {
				if terminate {
					break
				}
				if len(snapshotsCreated) > 5 {
					for _, each := range snapshotsCreated {
						err := inspectDeleteVolume(each)
						log.FailOnError(err, "Inspect and Delete Snapshot failed on cluster with snapshot ID [%v]", each)

						// Remove the first element
						for i := 0; i < len(snapshotsCreated)-1; i++ {
							snapshotsCreated[i] = snapshotsCreated[i+1]
						}
						// Resize the array by truncating the last element
						snapshotsCreated = snapshotsCreated[:len(snapshotsCreated)-1]
					}
				}
			}
		}()

		for i := 0; i < 6; i++ {
			// Wait for KVDB Members to be online
			err := WaitForKVDBMembers()
			if err != nil {
				stopRoutine()
				log.FailOnError(err, "failed waiting for KVDB members to be active")
			}

			// Kill KVDB Master Node
			masterNode, err := GetKvdbMasterNode()
			if err != nil {
				stopRoutine()
				log.FailOnError(err, "failed getting details of KVDB master node")
			}

			// Get KVDB Master PID
			pid, err := GetKvdbMasterPID(*masterNode)
			if err != nil {
				stopRoutine()
				log.FailOnError(err, "failed getting PID of KVDB master node")
			}

			log.InfoD("KVDB Master is [%v] and PID is [%v]", masterNode.Name, pid)

			// Kill kvdb master PID for regular intervals
			err = KillKvdbMemberUsingPid(*masterNode)
			if err != nil {
				stopRoutine()
				log.FailOnError(err, "failed to kill KVDB Node")
			}

			// Wait for some time after killing kvdb master Node
			time.Sleep(5 * time.Minute)
		}

		terminate = true
		wg.Wait()
	})

	JustAfterEach(func() {
		defer EndTorpedoTest()
		AfterEachTest(contexts)
	})
})

// CreateNewPoolsOnMultipleNodesInParallel Create New Pools in parallel on the cluster
func CreateNewPoolsOnMultipleNodesInParallel(nodes []node.Node) error {
	var wg sync.WaitGroup

	poolList := make(map[string]int)
	poolListAfterCreate := make(map[string]int)

	for _, eachNode := range nodes {
		pools, _ := GetPoolsDetailsOnNode(eachNode)
		log.InfoD("Length of pools present on Node [%v] =  [%v]", eachNode.Name, len(pools))
		poolList[eachNode.Name] = len(pools)
	}

<<<<<<< HEAD
})

var _ = Describe("{AddDriveBeyondMaxSupported}", func() {

	/*
		Add Drive using legacy add drive feature
		test max drive per pool
		test max pool per node
		test max drives per node
	*/
	var testrailID = 19170501
	// testrailID corresponds to: https://portworx.testrail.net/index.php?/tests/view/19170501
	var runID int
	JustBeforeEach(func() {
		StartTorpedoTest("AddDriveBeyondMaxSupported", "Initiate pool Cloud add-drive beyond permitted and expect error", nil, testrailID)
		runID = testrailuttils.AddRunsToMilestone(testrailID)
	})
	var contexts []*scheduler.Context

	stepLog := "Test max drives per pool"
	It(stepLog, func() {
		log.InfoD(stepLog)
		contexts = make([]*scheduler.Context, 0)
		for i := 0; i < Inst().GlobalScaleFactor; i++ {
			contexts = append(contexts, ScheduleApplications(fmt.Sprintf("pooladddrivebeyondmax-%d", i))...)
		}
		ValidateApplications(contexts)
		defer appsValidateAndDestroy(contexts)
		stNodes := node.GetStorageNodes()
		if len(stNodes) == 0 {
			dash.VerifyFatal(len(stNodes) > 0, true, "Storage nodes found?")
		}
		var selectedNode node.Node
		var selectedPool *api.StoragePool
		var numberOfDrivesCanBeAdded int
		stNode, err := GetRandomNodeWithPoolIOs(contexts)
		log.FailOnError(err, "error identifying node to run test")
		selectedPool, err = GetPoolWithIOsInGivenNode(stNode, contexts)
		log.FailOnError(err, "error in getting pool with IO with error %s", err)
		if selectedPool != nil {
			drvMap, err := Inst().V.GetPoolDrives(&stNode)
			log.FailOnError(err, "error getting pool drives from node [%s]", stNode.Name)
			drvs := drvMap[fmt.Sprintf("%d", selectedPool.ID)]
			numberOfDrivesCanBeAdded = POOL_MAX_CLOUD_DRIVES - len(drvs)
			selectedNode = stNode
		} else {
			log.FailOnError(err, "error getting pool from node [%s]", stNode.Name)
		}
		for i := 0; i <= numberOfDrivesCanBeAdded; i++ {
			err := addCloudDrive(selectedNode, selectedPool.ID)
			if i == numberOfDrivesCanBeAdded {
				dash.VerifyFatal(strings.Contains(err.Error(), "max drives per pool limit(6) breached"), true, "Error expected as drive added more than allowed per pool")
			}
		}
	})
	stepLog = "Test max pool count"
	It(stepLog, func() {
		log.InfoD(stepLog)
		stNodes := node.GetStorageNodes()
		nodetodooperation := stNodes[0]
		if len(stNodes) == 0 {
			dash.VerifyFatal(len(stNodes) > 0, true, "Storage nodes found?")
		}
		poolList, err := GetPoolsDetailsOnNode(nodetodooperation)
		poolLeft := 8 - len(poolList)
		err = addNewPools(nodetodooperation, poolLeft)
		err = addNewPools(nodetodooperation, 1)
		dash.VerifyFatal(err != nil, true, "Error expected as pools trying to create is more than allowed")
		poolList, err = GetPoolsDetailsOnNode(nodetodooperation)
		for _, pool := range poolList {
			if pool.ID != 0 {
				err = Inst().V.DeletePool(nodetodooperation, string(pool.ID), true)
				log.FailOnError(err, "error in deleting pool with error %s", err)
			}
		}
	})
	stepLog = "Test max drives per node"
	It(stepLog, func() {
		log.InfoD(stepLog)
		stNodes := node.GetStorageNodes()
		if len(stNodes) == 0 {
			dash.VerifyFatal(len(stNodes) > 0, true, "Storage nodes found?")
		}
		var selectedPools string
		nodetoincreasepools := stNodes[0]
		poolList, err := GetPoolsDetailsOnNode(nodetoincreasepools)
		log.FailOnError(err, "fialed while getting updated node pool list")
		fmt.Printf("Poollist %v", poolList)
		//first add all the new pools
		poolLeft := 8 - len(poolList)
		err = addNewPools(nodetoincreasepools, poolLeft)
		drvNum, err := Inst().N.RunCommand(nodetoincreasepools, "lsblk -l -d -e 11 -n -o NAME|wc -l", node.ConnectionOpts{
			Timeout:         defaultCommandTimeout,
			TimeBeforeRetry: defaultCommandRetry,
			IgnoreError:     false,
			Sudo:            false,
		})
		drvNum1 := strings.TrimSpace(string(drvNum))
		drvNum1 = strings.Trim(drvNum1, "\n")
		drvNumInt, err := strconv.Atoi(drvNum1)
		log.FailOnError(err, "fialed to convert to int")
		fmt.Printf("drive number %v", drvNumInt)
		numberOfDrivesCanBeAdded, err := GetPoolMaxCloudDriveLimit(&nodetoincreasepools)
		numberOfDrivesCanBeAdded1 := int(numberOfDrivesCanBeAdded)
		numberOfDrivesCanBeAdded2 := numberOfDrivesCanBeAdded1 - drvNumInt
		fmt.Printf("numberofdrivecanbeadded is %v", numberOfDrivesCanBeAdded2)
		err = RefreshDriverEndPoints()
		err = Inst().V.RefreshDriverEndpoints()
		//expand by adding disk
		nodetoincreasepools1, err := node.GetNodeByName(nodetoincreasepools.Name)
		log.FailOnError(err, "fialed while getting updated node pool list")
		poolList1, err := GetPoolsDetailsOnNode(nodetoincreasepools1)
		log.FailOnError(err, "fialed while getting updated node pool list")
		fmt.Printf("Poollist %v", poolList1)
		fmt.Printf("stNodes %v", nodetoincreasepools1)

		for numberOfDrivesCanBeAdded2 > 0 {
			for i := 0; i < len(poolList1); i++ {
				err = RefreshDriverEndPoints()
				err = Inst().V.RefreshDriverEndpoints()
				fmt.Printf("pool %s", poolList1[i])
				drvSize, err := getPoolDiskSize(poolList1[i])
				log.FailOnError(err, "error getting drive size for pool [%s]", poolList1[i].Uuid)
				for j := 1; j <= 4; j++ {
					driveSize := drvSize * uint64(j)
					expectedSize := (poolList1[i].TotalSize / units.GiB) + driveSize
					isjournal, err := isJournalEnabled()
					log.FailOnError(err, "Failed to check is journal enabled")
					expectedSizeWithJournal := expectedSize
					if isjournal {
						journalSize := 3 * uint64(j)
						expectedSizeWithJournal = expectedSizeWithJournal - journalSize
					}
					err = Inst().V.ExpandPool(poolList1[i].Uuid, api.SdkStoragePool_RESIZE_TYPE_ADD_DISK, expectedSize, false)
					numberOfDrivesCanBeAdded2 = numberOfDrivesCanBeAdded2 - 1
					resizeErr := waitForPoolToBeResized(expectedSize, poolList1[i].Uuid, isjournal)
					dash.VerifyFatal(resizeErr, nil, fmt.Sprintf("Expected new size to be '%d' or '%d'", expectedSize, expectedSize-3))
				}
			}
		}
		err = RefreshDriverEndPoints()
		err = Inst().V.RefreshDriverEndpoints()
		nodetoincreasepools2, err := node.GetNodeByName(nodetoincreasepools.Name)
		log.FailOnError(err, "fialed while getting updated node pool list")
		poolmap, _ := GetPoolExpansionEligibility(&nodetoincreasepools2)
		for pool, trfal := range poolmap {
			if trfal == true {
				selectedPools = pool
			}
		}
		//add one more extra drive than allowed per node
		err = RefreshDriverEndPoints()
		err = Inst().V.RefreshDriverEndpoints()
		poolToBeResized, err := GetStoragePoolByUUID(selectedPools)
		drvSize, err := getPoolDiskSize(poolToBeResized)
		log.FailOnError(err, "error getting drive size for pool [%s]", selectedPools)
		expectedSize := (poolToBeResized.TotalSize / units.GiB) + drvSize
		err = Inst().V.ExpandPool(poolToBeResized.Uuid, api.SdkStoragePool_RESIZE_TYPE_ADD_DISK, expectedSize, false)
		if poolToBeResized.LastOperation.Status != api.SdkStoragePool_OPERATION_FAILED {
			isjournal, err := isJournalEnabled()
			log.FailOnError(err, "error getting drive size for pool [%s]", selectedPools)
			err = Inst().V.ExpandPool(poolToBeResized.Uuid, api.SdkStoragePool_RESIZE_TYPE_ADD_DISK, expectedSize, false)
			resizeErr := waitForPoolToBeResized(expectedSize, poolToBeResized.Uuid, isjournal)
			log.FailOnError(resizeErr, "error getting drive size for pool [%s]", selectedPools)
		}
		if poolToBeResized.LastOperation.Status == api.SdkStoragePool_OPERATION_FAILED {
			log.InfoD("PoolResize has failed as expected. Error: %s", poolToBeResized.LastOperation)
		} else {
			err := errors.New("pool resize did not fail as expected")
			log.FailOnError(err, "pool resize did not fail as expected")
		}
=======
	log.InfoD("Pool Details and total pools present [%v]", poolList)

	wg.Add(len(nodes))
	for _, eachNode := range nodes {
		go func(eachNode node.Node) {
			defer wg.Done()
			defer GinkgoRecover()
			log.InfoD("Adding cloud drive on Node [%v]", eachNode.Name)

			err := addCloudDrive(eachNode, -1)
			log.FailOnError(err, "adding cloud drive failed on Node [%v]", eachNode)
		}(eachNode)
	}
	wg.Wait()

	err := Inst().V.RefreshDriverEndpoints()
	log.FailOnError(err, "error refreshing driver end points")

	for _, eachNode := range nodes {
		pools, _ := GetPoolsDetailsOnNode(eachNode)
		log.InfoD("Length of pools present on Node [%v] =  [%v]", eachNode.Name, len(pools))
		poolListAfterCreate[eachNode.Name] = len(pools)
	}
	log.InfoD("Pool Details and total pools present [%v]", poolListAfterCreate)

	for pool, poolCount := range poolList {
		if poolListAfterCreate[pool] <= poolList[pool] {
			return fmt.Errorf("NewPool didnot create on Node. Available pool length is [%v]", poolCount)
		}
	}
	return nil
}

var _ = Describe("{CreateNewPoolsOnClusterInParallel}", func() {
	/*
				Create new pools on the cluster in parallel
			    https://portworx.atlassian.net/browse/PTX-17614

				Priority : P0

		        Test legacy Drive Add to multiple pools at the same time
				for Automation : Trying to add Drives using legacy method to create new pools on all the nodes in the cluster
	*/
	JustBeforeEach(func() {
		StartTorpedoTest("CreateNewPoolsOnClusterInParallel",
			"create new pools on the cluster in parallel",
			nil, 0)
	})

	var contexts []*scheduler.Context
	stepLog := "create new pools on the cluster in parallel"
	It(stepLog, func() {

		var nodesToUse []node.Node

		contexts = make([]*scheduler.Context, 0)
		for i := 0; i < Inst().GlobalScaleFactor; i++ {
			contexts = append(contexts, ScheduleApplications(fmt.Sprintf("createnewpoolsinparallel-%d", i))...)
		}
		ValidateApplications(contexts)
		defer appsValidateAndDestroy(contexts)

		getNodes := node.GetNodes()
		for _, each := range getNodes {
			if node.IsMasterNode(each) == false {
				sPools, err := GetPoolsDetailsOnNode(each)
				if err != nil {
					fmt.Printf("[%v]", err)
				}
				if len(sPools) < 8 {
					nodesToUse = append(nodesToUse, each)
				}
			}
		}
		err := CreateNewPoolsOnMultipleNodesInParallel(nodesToUse)
		log.FailOnError(err, "error adding cloud drives in parallel")

	})

	JustAfterEach(func() {
		defer EndTorpedoTest()
		AfterEachTest(contexts)
	})
})

var _ = Describe("{AddDriveMetadataPool}", func() {
	/*
				Create new pools on the cluster in parallel
			    https://portworx.atlassian.net/browse/PTX-17616

				Priority : P0

		        Test Add Drive to Metadata Pool
				for Automation : for automation we try only expand using add-disk option on the pool
	*/
	JustBeforeEach(func() {
		StartTorpedoTest("AddDriveMetadataPool",
			"Test Add Drive to Metadata Pool",
			nil, 0)
	})

	var contexts []*scheduler.Context
	stepLog := "Test Add Drive to Metadata Pool"
	It(stepLog, func() {

		contexts = make([]*scheduler.Context, 0)
		for i := 0; i < Inst().GlobalScaleFactor; i++ {
			contexts = append(contexts, ScheduleApplications(fmt.Sprintf("adddrivemetadatapool-%d", i))...)
		}
		ValidateApplications(contexts)
		defer appsValidateAndDestroy(contexts)

		// Get Pool with running IO on the cluster
		poolUUID, err := GetPoolIDWithIOs(contexts)
		log.FailOnError(err, "Failed to get pool running with IO")
		log.InfoD("Pool UUID on which IO is running [%s]", poolUUID)

		// Get Node Details of the Pool with IO
		nodeDetail, err := GetNodeWithGivenPoolID(poolUUID)
		log.FailOnError(err, "Failed to get Node Details from PoolUUID [%v]", poolUUID)
		log.InfoD("Pool with UUID [%v] present in Node [%v]", poolUUID, nodeDetail.Name)

		// Get metadata poolUUID from the Node
		poolUUID, err = GetPoolUUIDWithMetadataDisk(*nodeDetail)
		log.FailOnError(err, "Failed to get metadata pool uuid on Node [%v]", nodeDetail.Name)

		poolToBeResized, err := GetStoragePoolByUUID(poolUUID)
		log.FailOnError(err, "Failed to get pool using UUID [%s]", poolUUID)

		drvSize, err := getPoolDiskSize(poolToBeResized)
		log.FailOnError(err, "error getting drive size for pool [%s]", poolToBeResized.Uuid)
		expectedSize := (poolToBeResized.TotalSize / units.GiB) + drvSize

		isjournal, err := isJournalEnabled()
		log.FailOnError(err, "Failed to check if Journal enabled")
		log.InfoD("Current Size of the pool [%s] is [%d]", poolUUID, expectedSize)

		alertType := api.SdkStoragePool_RESIZE_TYPE_AUTO
		// Now trying to Expand Pool with Invalid Pool UUID
		err = Inst().V.ExpandPoolUsingPxctlCmd(*nodeDetail, poolUUID,
			alertType, expectedSize, false)
		if err != nil && strings.Contains(fmt.Sprintf("%v", err), "Please re-issue expand with force") {
			err = Inst().V.ExpandPoolUsingPxctlCmd(*nodeDetail, poolUUID,
				alertType, expectedSize, true)
		}
		resizeErr := waitForPoolToBeResized(expectedSize, poolUUID, isjournal)
		dash.VerifyFatal(resizeErr, nil,
			fmt.Sprintf("Verify pool %s on expansion using auto option", poolUUID))

>>>>>>> a8febc24
	})

	JustAfterEach(func() {
		defer EndTorpedoTest()
<<<<<<< HEAD
		AfterEachTest(contexts, testrailID, runID)
=======
		AfterEachTest(contexts)
>>>>>>> a8febc24
	})
})<|MERGE_RESOLUTION|>--- conflicted
+++ resolved
@@ -9605,7 +9605,161 @@
 		poolList[eachNode.Name] = len(pools)
 	}
 
-<<<<<<< HEAD
+	log.InfoD("Pool Details and total pools present [%v]", poolList)
+
+	wg.Add(len(nodes))
+	for _, eachNode := range nodes {
+		go func(eachNode node.Node) {
+			defer wg.Done()
+			defer GinkgoRecover()
+			log.InfoD("Adding cloud drive on Node [%v]", eachNode.Name)
+
+			err := addCloudDrive(eachNode, -1)
+			log.FailOnError(err, "adding cloud drive failed on Node [%v]", eachNode)
+		}(eachNode)
+	}
+	wg.Wait()
+
+	err := Inst().V.RefreshDriverEndpoints()
+	log.FailOnError(err, "error refreshing driver end points")
+
+	for _, eachNode := range nodes {
+		pools, _ := GetPoolsDetailsOnNode(eachNode)
+		log.InfoD("Length of pools present on Node [%v] =  [%v]", eachNode.Name, len(pools))
+		poolListAfterCreate[eachNode.Name] = len(pools)
+	}
+	log.InfoD("Pool Details and total pools present [%v]", poolListAfterCreate)
+
+	for pool, poolCount := range poolList {
+		if poolListAfterCreate[pool] <= poolList[pool] {
+			return fmt.Errorf("NewPool didnot create on Node. Available pool length is [%v]", poolCount)
+		}
+	}
+	return nil
+}
+
+var _ = Describe("{CreateNewPoolsOnClusterInParallel}", func() {
+	/*
+				Create new pools on the cluster in parallel
+			    https://portworx.atlassian.net/browse/PTX-17614
+
+				Priority : P0
+
+		        Test legacy Drive Add to multiple pools at the same time
+				for Automation : Trying to add Drives using legacy method to create new pools on all the nodes in the cluster
+	*/
+	JustBeforeEach(func() {
+		StartTorpedoTest("CreateNewPoolsOnClusterInParallel",
+			"create new pools on the cluster in parallel",
+			nil, 0)
+	})
+
+	var contexts []*scheduler.Context
+	stepLog := "create new pools on the cluster in parallel"
+	It(stepLog, func() {
+
+		var nodesToUse []node.Node
+
+		contexts = make([]*scheduler.Context, 0)
+		for i := 0; i < Inst().GlobalScaleFactor; i++ {
+			contexts = append(contexts, ScheduleApplications(fmt.Sprintf("createnewpoolsinparallel-%d", i))...)
+		}
+		ValidateApplications(contexts)
+		defer appsValidateAndDestroy(contexts)
+
+		getNodes := node.GetNodes()
+		for _, each := range getNodes {
+			if node.IsMasterNode(each) == false {
+				sPools, err := GetPoolsDetailsOnNode(each)
+				if err != nil {
+					fmt.Printf("[%v]", err)
+				}
+				if len(sPools) < 8 {
+					nodesToUse = append(nodesToUse, each)
+				}
+			}
+		}
+		err := CreateNewPoolsOnMultipleNodesInParallel(nodesToUse)
+		log.FailOnError(err, "error adding cloud drives in parallel")
+
+	})
+
+	JustAfterEach(func() {
+		defer EndTorpedoTest()
+		AfterEachTest(contexts)
+	})
+})
+
+var _ = Describe("{AddDriveMetadataPool}", func() {
+	/*
+				Create new pools on the cluster in parallel
+			    https://portworx.atlassian.net/browse/PTX-17616
+
+				Priority : P0
+
+		        Test Add Drive to Metadata Pool
+				for Automation : for automation we try only expand using add-disk option on the pool
+	*/
+	JustBeforeEach(func() {
+		StartTorpedoTest("AddDriveMetadataPool",
+			"Test Add Drive to Metadata Pool",
+			nil, 0)
+	})
+
+	var contexts []*scheduler.Context
+	stepLog := "Test Add Drive to Metadata Pool"
+	It(stepLog, func() {
+
+		contexts = make([]*scheduler.Context, 0)
+		for i := 0; i < Inst().GlobalScaleFactor; i++ {
+			contexts = append(contexts, ScheduleApplications(fmt.Sprintf("adddrivemetadatapool-%d", i))...)
+		}
+		ValidateApplications(contexts)
+		defer appsValidateAndDestroy(contexts)
+
+		// Get Pool with running IO on the cluster
+		poolUUID, err := GetPoolIDWithIOs(contexts)
+		log.FailOnError(err, "Failed to get pool running with IO")
+		log.InfoD("Pool UUID on which IO is running [%s]", poolUUID)
+
+		// Get Node Details of the Pool with IO
+		nodeDetail, err := GetNodeWithGivenPoolID(poolUUID)
+		log.FailOnError(err, "Failed to get Node Details from PoolUUID [%v]", poolUUID)
+		log.InfoD("Pool with UUID [%v] present in Node [%v]", poolUUID, nodeDetail.Name)
+
+		// Get metadata poolUUID from the Node
+		poolUUID, err = GetPoolUUIDWithMetadataDisk(*nodeDetail)
+		log.FailOnError(err, "Failed to get metadata pool uuid on Node [%v]", nodeDetail.Name)
+
+		poolToBeResized, err := GetStoragePoolByUUID(poolUUID)
+		log.FailOnError(err, "Failed to get pool using UUID [%s]", poolUUID)
+
+		drvSize, err := getPoolDiskSize(poolToBeResized)
+		log.FailOnError(err, "error getting drive size for pool [%s]", poolToBeResized.Uuid)
+		expectedSize := (poolToBeResized.TotalSize / units.GiB) + drvSize
+
+		isjournal, err := isJournalEnabled()
+		log.FailOnError(err, "Failed to check if Journal enabled")
+		log.InfoD("Current Size of the pool [%s] is [%d]", poolUUID, expectedSize)
+
+		alertType := api.SdkStoragePool_RESIZE_TYPE_AUTO
+		// Now trying to Expand Pool with Invalid Pool UUID
+		err = Inst().V.ExpandPoolUsingPxctlCmd(*nodeDetail, poolUUID,
+			alertType, expectedSize, false)
+		if err != nil && strings.Contains(fmt.Sprintf("%v", err), "Please re-issue expand with force") {
+			err = Inst().V.ExpandPoolUsingPxctlCmd(*nodeDetail, poolUUID,
+				alertType, expectedSize, true)
+		}
+		resizeErr := waitForPoolToBeResized(expectedSize, poolUUID, isjournal)
+		dash.VerifyFatal(resizeErr, nil,
+			fmt.Sprintf("Verify pool %s on expansion using auto option", poolUUID))
+
+	})
+
+	JustAfterEach(func() {
+		defer EndTorpedoTest()
+		AfterEachTest(contexts)
+	})
 })
 
 var _ = Describe("{AddDriveBeyondMaxSupported}", func() {
@@ -9777,165 +9931,10 @@
 			err := errors.New("pool resize did not fail as expected")
 			log.FailOnError(err, "pool resize did not fail as expected")
 		}
-=======
-	log.InfoD("Pool Details and total pools present [%v]", poolList)
-
-	wg.Add(len(nodes))
-	for _, eachNode := range nodes {
-		go func(eachNode node.Node) {
-			defer wg.Done()
-			defer GinkgoRecover()
-			log.InfoD("Adding cloud drive on Node [%v]", eachNode.Name)
-
-			err := addCloudDrive(eachNode, -1)
-			log.FailOnError(err, "adding cloud drive failed on Node [%v]", eachNode)
-		}(eachNode)
-	}
-	wg.Wait()
-
-	err := Inst().V.RefreshDriverEndpoints()
-	log.FailOnError(err, "error refreshing driver end points")
-
-	for _, eachNode := range nodes {
-		pools, _ := GetPoolsDetailsOnNode(eachNode)
-		log.InfoD("Length of pools present on Node [%v] =  [%v]", eachNode.Name, len(pools))
-		poolListAfterCreate[eachNode.Name] = len(pools)
-	}
-	log.InfoD("Pool Details and total pools present [%v]", poolListAfterCreate)
-
-	for pool, poolCount := range poolList {
-		if poolListAfterCreate[pool] <= poolList[pool] {
-			return fmt.Errorf("NewPool didnot create on Node. Available pool length is [%v]", poolCount)
-		}
-	}
-	return nil
-}
-
-var _ = Describe("{CreateNewPoolsOnClusterInParallel}", func() {
-	/*
-				Create new pools on the cluster in parallel
-			    https://portworx.atlassian.net/browse/PTX-17614
-
-				Priority : P0
-
-		        Test legacy Drive Add to multiple pools at the same time
-				for Automation : Trying to add Drives using legacy method to create new pools on all the nodes in the cluster
-	*/
-	JustBeforeEach(func() {
-		StartTorpedoTest("CreateNewPoolsOnClusterInParallel",
-			"create new pools on the cluster in parallel",
-			nil, 0)
-	})
-
-	var contexts []*scheduler.Context
-	stepLog := "create new pools on the cluster in parallel"
-	It(stepLog, func() {
-
-		var nodesToUse []node.Node
-
-		contexts = make([]*scheduler.Context, 0)
-		for i := 0; i < Inst().GlobalScaleFactor; i++ {
-			contexts = append(contexts, ScheduleApplications(fmt.Sprintf("createnewpoolsinparallel-%d", i))...)
-		}
-		ValidateApplications(contexts)
-		defer appsValidateAndDestroy(contexts)
-
-		getNodes := node.GetNodes()
-		for _, each := range getNodes {
-			if node.IsMasterNode(each) == false {
-				sPools, err := GetPoolsDetailsOnNode(each)
-				if err != nil {
-					fmt.Printf("[%v]", err)
-				}
-				if len(sPools) < 8 {
-					nodesToUse = append(nodesToUse, each)
-				}
-			}
-		}
-		err := CreateNewPoolsOnMultipleNodesInParallel(nodesToUse)
-		log.FailOnError(err, "error adding cloud drives in parallel")
-
 	})
 
 	JustAfterEach(func() {
 		defer EndTorpedoTest()
-		AfterEachTest(contexts)
-	})
-})
-
-var _ = Describe("{AddDriveMetadataPool}", func() {
-	/*
-				Create new pools on the cluster in parallel
-			    https://portworx.atlassian.net/browse/PTX-17616
-
-				Priority : P0
-
-		        Test Add Drive to Metadata Pool
-				for Automation : for automation we try only expand using add-disk option on the pool
-	*/
-	JustBeforeEach(func() {
-		StartTorpedoTest("AddDriveMetadataPool",
-			"Test Add Drive to Metadata Pool",
-			nil, 0)
-	})
-
-	var contexts []*scheduler.Context
-	stepLog := "Test Add Drive to Metadata Pool"
-	It(stepLog, func() {
-
-		contexts = make([]*scheduler.Context, 0)
-		for i := 0; i < Inst().GlobalScaleFactor; i++ {
-			contexts = append(contexts, ScheduleApplications(fmt.Sprintf("adddrivemetadatapool-%d", i))...)
-		}
-		ValidateApplications(contexts)
-		defer appsValidateAndDestroy(contexts)
-
-		// Get Pool with running IO on the cluster
-		poolUUID, err := GetPoolIDWithIOs(contexts)
-		log.FailOnError(err, "Failed to get pool running with IO")
-		log.InfoD("Pool UUID on which IO is running [%s]", poolUUID)
-
-		// Get Node Details of the Pool with IO
-		nodeDetail, err := GetNodeWithGivenPoolID(poolUUID)
-		log.FailOnError(err, "Failed to get Node Details from PoolUUID [%v]", poolUUID)
-		log.InfoD("Pool with UUID [%v] present in Node [%v]", poolUUID, nodeDetail.Name)
-
-		// Get metadata poolUUID from the Node
-		poolUUID, err = GetPoolUUIDWithMetadataDisk(*nodeDetail)
-		log.FailOnError(err, "Failed to get metadata pool uuid on Node [%v]", nodeDetail.Name)
-
-		poolToBeResized, err := GetStoragePoolByUUID(poolUUID)
-		log.FailOnError(err, "Failed to get pool using UUID [%s]", poolUUID)
-
-		drvSize, err := getPoolDiskSize(poolToBeResized)
-		log.FailOnError(err, "error getting drive size for pool [%s]", poolToBeResized.Uuid)
-		expectedSize := (poolToBeResized.TotalSize / units.GiB) + drvSize
-
-		isjournal, err := isJournalEnabled()
-		log.FailOnError(err, "Failed to check if Journal enabled")
-		log.InfoD("Current Size of the pool [%s] is [%d]", poolUUID, expectedSize)
-
-		alertType := api.SdkStoragePool_RESIZE_TYPE_AUTO
-		// Now trying to Expand Pool with Invalid Pool UUID
-		err = Inst().V.ExpandPoolUsingPxctlCmd(*nodeDetail, poolUUID,
-			alertType, expectedSize, false)
-		if err != nil && strings.Contains(fmt.Sprintf("%v", err), "Please re-issue expand with force") {
-			err = Inst().V.ExpandPoolUsingPxctlCmd(*nodeDetail, poolUUID,
-				alertType, expectedSize, true)
-		}
-		resizeErr := waitForPoolToBeResized(expectedSize, poolUUID, isjournal)
-		dash.VerifyFatal(resizeErr, nil,
-			fmt.Sprintf("Verify pool %s on expansion using auto option", poolUUID))
-
->>>>>>> a8febc24
-	})
-
-	JustAfterEach(func() {
-		defer EndTorpedoTest()
-<<<<<<< HEAD
 		AfterEachTest(contexts, testrailID, runID)
-=======
-		AfterEachTest(contexts)
->>>>>>> a8febc24
 	})
 })
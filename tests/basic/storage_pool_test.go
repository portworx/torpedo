package tests

import (
	"fmt"
	"math"
	"math/rand"
	"reflect"
	"regexp"

	"github.com/google/uuid"
	"github.com/portworx/torpedo/drivers/node"
	"github.com/portworx/torpedo/drivers/scheduler/k8s"
	"github.com/portworx/torpedo/drivers/volume"

	"github.com/portworx/torpedo/pkg/log"

	"strconv"
	"strings"
	"sync"
	"time"

	"github.com/libopenstorage/openstorage/api"
	. "github.com/onsi/ginkgo"
	"github.com/portworx/sched-ops/task"
	"github.com/portworx/torpedo/drivers/scheduler"
	"github.com/portworx/torpedo/pkg/testrailuttils"
	"github.com/portworx/torpedo/pkg/units"
	. "github.com/portworx/torpedo/tests"
	metav1 "k8s.io/apimachinery/pkg/apis/meta/v1"
)

var _ = Describe("{StoragePoolExpandDiskResize}", func() {
	BeforeEach(func() {
		StartTorpedoTest(testName, testDescription, nil, 0)
		contexts = scheduleApps()
	})

	JustBeforeEach(func() {
		poolIDToResize = pickPoolToResize()
		poolToBeResized = getStoragePool(poolIDToResize)
		isJournalEnabled, _ = IsJournalEnabled()
		bufferSizeInGB = uint64(0)
		if isJournalEnabled {
			bufferSizeInGB = JournalDeviceSizeInGB
		}
	})

	testName = "StoragePoolExpandDiskResize"
	testDescription = "Validate storage pool expansion using resize-disk option"
	It("select a pool that has I/O and expand it by 100 GiB with resize-disk type. ", func() {
		originalSizeInBytes = poolToBeResized.TotalSize
		targetSizeInBytes = originalSizeInBytes + 100*units.GiB // getDesiredSize(originalSizeInBytes)
		targetSizeGiB := targetSizeInBytes / units.GiB

		log.InfoD("Current size of pool %s is %d GiB. Trying to expand to %v GiB",
			poolIDToResize, poolToBeResized.TotalSize/units.GiB, targetSizeGiB)
		triggerPoolExpansion(poolIDToResize, targetSizeGiB+bufferSizeInGB, api.SdkStoragePool_RESIZE_TYPE_RESIZE_DISK)
		resizeErr := waitForOngoingPoolExpansionToComplete(poolIDToResize)
		dash.VerifyFatal(resizeErr, nil, "Pool expansion does not result in error")
		verifyPoolSizeEqualOrLargerThanExpected(poolIDToResize, targetSizeGiB)
	})

	JustAfterEach(func() {
		AfterEachTest(contexts)
	})

	AfterEach(func() {
		appsValidateAndDestroy(contexts)
		EndTorpedoTest()
	})
})

var _ = Describe("{StoragePoolExpandDiskAdd}", func() {
	JustBeforeEach(func() {
		StartTorpedoTest("StoragePoolExpandDiskAdd", "Validate storage pool expansion using add-disk option", nil, 0)
	})

	stepLog := "should get the existing pool and expand it by adding a disk"
	It(stepLog, func() {
		log.InfoD(stepLog)
		contexts = make([]*scheduler.Context, 0)

		for i := 0; i < Inst().GlobalScaleFactor; i++ {
			contexts = append(contexts, ScheduleApplications(fmt.Sprintf("pooladddisk-%d", i))...)
		}

		ValidateApplications(contexts)

		pools, err := Inst().V.ListStoragePools(metav1.LabelSelector{})
		log.FailOnError(err, "Failed to list storage pools")
		dash.VerifyFatal(len(pools) > 0, true, "Storage pools exist ?")

		// pick a pool from a pools list and resize it
		poolIDToResize = pickPoolToResize()
		dash.VerifyFatal(len(poolIDToResize) > 0, true, fmt.Sprintf("Expected poolIDToResize to not be empty, pool id to resize %s", poolIDToResize))

		poolToBeResized := pools[poolIDToResize]
		dash.VerifyFatal(poolToBeResized != nil, true, "Pool to be resized exist?")

		// px will put a new request in a queue, but in this case we can't calculate the expected size,
		// so need to wain until the ongoing operation is completed
		stepLog = "Verify that pool resize is not in progress"
		Step(stepLog, func() {

			log.InfoD(stepLog)
			if val, err := poolResizeIsInProgress(poolToBeResized); val {
				// wait until resize is completed and get the updated pool again
				poolToBeResized, err = GetStoragePoolByUUID(poolIDToResize)
				log.FailOnError(err, fmt.Sprintf("Failed to get pool using UUID %s", poolIDToResize))
			} else {
				log.FailOnError(err, fmt.Sprintf("pool [%s] cannot be expanded due to error: %v", poolIDToResize, err))
			}
		})

		var expectedSize uint64
		var expectedSizeWithJournal uint64

		stepLog = "Calculate expected pool size and trigger pool resize"
		Step(stepLog, func() {
			log.InfoD(stepLog)
			expectedSize = poolToBeResized.TotalSize * 2 / units.GiB
			expectedSize = roundUpValue(expectedSize)
			isjournal, err := IsJournalEnabled()
			log.FailOnError(err, "Failed to check is Journal enabled")

			//To-Do Need to handle the case for multiple pools
			expectedSizeWithJournal = expectedSize
			if isjournal {
				expectedSizeWithJournal = expectedSizeWithJournal - 3
			}

			log.InfoD("Current Size of the pool %s is %d", poolIDToResize, poolToBeResized.TotalSize/units.GiB)

			err = Inst().V.ExpandPool(poolIDToResize, api.SdkStoragePool_RESIZE_TYPE_ADD_DISK, expectedSize, false)
			dash.VerifyFatal(err, nil, "Pool expansion init successful?")

			resizeErr := waitForPoolToBeResized(expectedSize, poolIDToResize, isjournal)
			dash.VerifyFatal(resizeErr, nil, fmt.Sprintf("Expected new size to be '%d' or '%d' if pool has journal", expectedSize, expectedSizeWithJournal))
		})

		Step("Ensure that new pool has been expanded to the expected size", func() {
			ValidateApplications(contexts)
			resizedPool, err := GetStoragePoolByUUID(poolIDToResize)
			log.FailOnError(err, fmt.Sprintf("Failed to get pool using UUID %s", poolIDToResize))
			newPoolSize := resizedPool.TotalSize / units.GiB
			isExpansionSuccess := false
			if newPoolSize >= expectedSizeWithJournal {
				isExpansionSuccess = true
			}
			dash.VerifyFatal(isExpansionSuccess, true,
				fmt.Sprintf("expected new pool size to be %v or %v if pool has journal, got %v", expectedSize, expectedSizeWithJournal, newPoolSize))
			appsValidateAndDestroy(contexts)
		})
	})
	JustAfterEach(func() {
		defer EndTorpedoTest()
		AfterEachTest(contexts)
	})
})

var _ = Describe("{StoragePoolExpandDiskAuto}", func() {
	JustBeforeEach(func() {
		StartTorpedoTest("StoragePoolExpandDiskAuto", "Validate storage pool expansion using auto option", nil, 0)
	})

	stepLog := "has to schedule apps, and expand it by resizing a disk"
	It(stepLog, func() {
		log.InfoD(stepLog)
		contexts = make([]*scheduler.Context, 0)

		for i := 0; i < Inst().GlobalScaleFactor; i++ {
			contexts = append(contexts, ScheduleApplications(fmt.Sprintf("poolexpandauto-%d", i))...)
		}

		ValidateApplications(contexts)
		defer appsValidateAndDestroy(contexts)

		pools, err := Inst().V.ListStoragePools(metav1.LabelSelector{})
		log.FailOnError(err, "Failed to list storage pools")
		dash.VerifyFatal(len(pools) > 0, true, " Storage pools exist?")

		// pick a pool from a pools list and resize it
		poolIDToResize = pickPoolToResize()
		dash.VerifyFatal(len(poolIDToResize) > 0, true, fmt.Sprintf("Expected poolIDToResize to not be empty, pool id to resize %s", poolIDToResize))

		poolToBeResized := pools[poolIDToResize]
		dash.VerifyFatal(poolToBeResized != nil, true, "Pool to be resized exist?")

		// px will put a new request in a queue, but in this case we can't calculate the expected size,
		// so need to wain until the ongoing operation is completed
		time.Sleep(time.Second * 60)
		stepLog = "Verify that pool resize is not in progress"
		Step(stepLog, func() {
			log.InfoD(stepLog)
			if val, err := poolResizeIsInProgress(poolToBeResized); val {
				// wait until resize is completed and get the updated pool again
				poolToBeResized, err = GetStoragePoolByUUID(poolIDToResize)
				log.FailOnError(err, fmt.Sprintf("Failed to get pool using UUID %s", poolIDToResize))
			} else {
				log.FailOnError(err, fmt.Sprintf("pool [%s] cannot be expanded due to error: %v", poolIDToResize, err))
			}
		})

		var expectedSize uint64
		var expectedSizeWithJournal uint64
		stepLog = "Calculate expected pool size and trigger pool resize"
		Step(stepLog, func() {
			expectedSize = poolToBeResized.TotalSize * 2 / units.GiB

			isjournal, err := IsJournalEnabled()
			log.FailOnError(err, "Failed to check if Journal enabled")

			//To-Do Need to handle the case for multiple pools
			expectedSizeWithJournal = expectedSize
			if isjournal {
				expectedSizeWithJournal = expectedSizeWithJournal - 3
			}
			log.InfoD("Current Size of the pool %s is %d", poolIDToResize, poolToBeResized.TotalSize/units.GiB)
			err = Inst().V.ExpandPool(poolIDToResize, api.SdkStoragePool_RESIZE_TYPE_AUTO, expectedSize, false)
			dash.VerifyFatal(err, nil, "Pool expansion init successful?")

			resizeErr := waitForPoolToBeResized(expectedSize, poolIDToResize, isjournal)
			dash.VerifyFatal(resizeErr, nil, fmt.Sprintf("Expected new size to be '%d' or '%d'", expectedSize, expectedSizeWithJournal))
		})

		stepLog = "Ensure that new pool has been expanded to the expected size"
		Step(stepLog, func() {
			log.InfoD(stepLog)
			ValidateApplications(contexts)

			resizedPool, err := GetStoragePoolByUUID(poolIDToResize)
			log.FailOnError(err, fmt.Sprintf("Failed to get pool using UUID %s", poolIDToResize))
			newPoolSize := resizedPool.TotalSize / units.GiB
			isExpansionSuccess := false
			if newPoolSize >= expectedSizeWithJournal {
				isExpansionSuccess = true
			}
			dash.VerifyFatal(isExpansionSuccess, true, fmt.Sprintf("Expected new pool size to be %v or %v, got %v", expectedSize, expectedSizeWithJournal, newPoolSize))

		})

	})
	JustAfterEach(func() {
		defer EndTorpedoTest()
		AfterEachTest(contexts)
	})
})

var _ = Describe("{PoolResizeDiskReboot}", func() {

	/*
		1. Initiate pool expansion using resize-disk
		2. Reboot the node where pool is present
		3.Validate pool expansion
	*/

	var testrailID = 51309
	// testrailID corresponds to: https://portworx.testrail.net/index.php?/cases/view/51309
	var runID int
	JustBeforeEach(func() {
		StartTorpedoTest("PoolResizeDiskReboot", "Initiate pool expansion using resize-disk and reboot node", nil, testrailID)
		runID = testrailuttils.AddRunsToMilestone(testrailID)
	})

	stepLog := "has to schedule apps, and expand it by resizing a disk"
	It(stepLog, func() {
		contexts = make([]*scheduler.Context, 0)

		for i := 0; i < Inst().GlobalScaleFactor; i++ {
			contexts = append(contexts, ScheduleApplications(fmt.Sprintf("poolresizediskreboot-%d", i))...)
		}

		ValidateApplications(contexts)
		defer appsValidateAndDestroy(contexts)

		pools, err := Inst().V.ListStoragePools(metav1.LabelSelector{})
		dash.VerifyFatal(err, nil, "Validate list storage pools")
		dash.VerifyFatal(len(pools) > 0, true, "Validate storage pools exist")

		// pick a pool from a pools list and resize it
		poolIDToResize = pickPoolToResize()
		dash.VerifyFatal(len(poolIDToResize) > 0, true, fmt.Sprintf("Expected poolIDToResize to not be empty, pool id to resize %s", poolIDToResize))

		poolToBeResized := pools[poolIDToResize]
		dash.VerifyFatal(poolToBeResized != nil, true, "Pool to be resized exist?")

		// px will put a new request in a queue, but in this case we can't calculate the expected size,
		// so need to wain until the ongoing operation is completed
		time.Sleep(time.Second * 60)
		stepLog = "Verify that pool resize is not in progress"
		Step(stepLog, func() {
			log.InfoD(stepLog)
			if val, err := poolResizeIsInProgress(poolToBeResized); val {
				// wait until resize is completed and get the updated pool again
				poolToBeResized, err = GetStoragePoolByUUID(poolIDToResize)
				log.FailOnError(err, fmt.Sprintf("Failed to get pool using UUID %s", poolIDToResize))
			} else {
				log.FailOnError(err, fmt.Sprintf("pool [%s] cannot be expanded due to error: %v", poolIDToResize, err))
			}
		})

		var expectedSize uint64
		var expectedSizeWithJournal uint64

		stepLog = "Calculate expected pool size and trigger pool resize"
		Step(stepLog, func() {
			log.InfoD(stepLog)
			drvSize, err := getPoolDiskSize(poolToBeResized)
			log.FailOnError(err, "error getting drive size for pool [%s]", poolToBeResized.Uuid)
			expectedSize = (poolToBeResized.TotalSize / units.GiB) + drvSize

			isjournal, err := IsJournalEnabled()
			log.FailOnError(err, "Failed to check is journal enabled")

			//To-Do Need to handle the case for multiple pools
			expectedSizeWithJournal = expectedSize
			if isjournal {
				expectedSizeWithJournal = expectedSizeWithJournal - 3
			}
			log.InfoD("Current Size of the pool %s is %d", poolIDToResize, poolToBeResized.TotalSize/units.GiB)
			err = Inst().V.ExpandPool(poolIDToResize, api.SdkStoragePool_RESIZE_TYPE_RESIZE_DISK, expectedSize, true)
			dash.VerifyFatal(err, nil, "Pool expansion init successful ?")

			err = WaitForExpansionToStart(poolIDToResize)
			log.FailOnError(err, "Expansion is not started")

			storageNode, err := GetNodeWithGivenPoolID(poolIDToResize)
			log.FailOnError(err, fmt.Sprintf("Failed to get pool using UUID %s", poolIDToResize))
			err = RebootNodeAndWait(*storageNode)
			log.FailOnError(err, "Failed to reboot node and wait till it is up")
			resizeErr := waitForPoolToBeResized(expectedSize, poolIDToResize, isjournal)
			dash.VerifyFatal(resizeErr, nil, fmt.Sprintf("Expected new size to be '%d' or '%d'", expectedSize, expectedSizeWithJournal))
		})

		stepLog = "Ensure that new pool has been expanded to the expected size"
		Step(stepLog, func() {
			log.InfoD(stepLog)
			ValidateApplications(contexts)

			resizedPool, err := GetStoragePoolByUUID(poolIDToResize)
			log.FailOnError(err, fmt.Sprintf("Failed to get pool using UUID %s", poolIDToResize))
			newPoolSize := resizedPool.TotalSize / units.GiB
			isExpansionSuccess := false
			if newPoolSize >= expectedSizeWithJournal {
				isExpansionSuccess = true
			}
			dash.VerifyFatal(isExpansionSuccess, true,
				fmt.Sprintf("Expected new pool size to be %v or %v, got %v", expectedSize, expectedSizeWithJournal, newPoolSize))
		})

	})
	JustAfterEach(func() {
		defer EndTorpedoTest()
		AfterEachTest(contexts, testrailID, runID)
	})
})

var _ = Describe("{PoolAddDiskReboot}", func() {
	/*
		1. Initiate pool expansion using add-disk
		2. Trigger node reboot while expansion is in-progress
		3. Validate pool expansion once node and PX are up
	*/
	var testrailID = 51440
	// testrailID corresponds to: https://portworx.testrail.net/index.php?/cases/view/51440
	var runID int
	JustBeforeEach(func() {
		StartTorpedoTest("PoolAddDiskReboot", "Initiate pool expansion using add-disk and reboot node", nil, testrailID)
		runID = testrailuttils.AddRunsToMilestone(testrailID)
	})

	stepLog := "should get the existing pool and expand it by adding a disk"

	It(stepLog, func() {
		log.InfoD(stepLog)
		contexts = make([]*scheduler.Context, 0)

		for i := 0; i < Inst().GlobalScaleFactor; i++ {
			contexts = append(contexts, ScheduleApplications(fmt.Sprintf("pooladddiskreboot-%d", i))...)
		}

		ValidateApplications(contexts)
		defer appsValidateAndDestroy(contexts)

		pools, err := Inst().V.ListStoragePools(metav1.LabelSelector{})
		log.FailOnError(err, "Failed to list storage pools")
		dash.VerifyFatal(len(pools) > 0, true, "Storage pools exist?")

		// pick a pool from a pools list and resize it
		poolIDToResize = pickPoolToResize()
		dash.VerifyFatal(len(poolIDToResize) > 0, true, fmt.Sprintf("Expected poolIDToResize to not be empty, pool id to resize %s", poolIDToResize))

		poolToBeResized := pools[poolIDToResize]
		dash.VerifyFatal(poolToBeResized != nil, true, "Pool to be resized exist?")

		// px will put a new request in a queue, but in this case we can't calculate the expected size,
		// so need to wain until the ongoing operation is completed
		stepLog = "Verify that pool resize is not in progress"
		Step(stepLog, func() {
			log.InfoD(stepLog)
			if val, err := poolResizeIsInProgress(poolToBeResized); val {
				// wait until resize is completed and get the updated pool again
				poolToBeResized, err = GetStoragePoolByUUID(poolIDToResize)
				log.FailOnError(err, fmt.Sprintf("Failed to get pool using UUID %s", poolIDToResize))
			} else {
				log.FailOnError(err, fmt.Sprintf("pool [%s] cannot be expanded due to error: %v", poolIDToResize, err))
			}
		})

		var expectedSize uint64
		var expectedSizeWithJournal uint64

		stepLog = "Calculate expected pool size and trigger pool resize"
		Step(stepLog, func() {
			drvSize, err := getPoolDiskSize(poolToBeResized)
			log.FailOnError(err, "error getting drive size for pool [%s]", poolToBeResized.Uuid)
			expectedSize = (poolToBeResized.TotalSize / units.GiB) + drvSize
			expectedSize = roundUpValue(expectedSize)
			isjournal, err := IsJournalEnabled()
			log.FailOnError(err, "Failed to check is journal enabled")

			//To-Do Need to handle the case for multiple pools
			expectedSizeWithJournal = expectedSize
			if isjournal {
				expectedSizeWithJournal = expectedSizeWithJournal - 3
			}
			log.InfoD("Current Size of the pool %s is %d", poolIDToResize, poolToBeResized.TotalSize/units.GiB)
			err = Inst().V.ExpandPool(poolIDToResize, api.SdkStoragePool_RESIZE_TYPE_ADD_DISK, expectedSize, true)
			dash.VerifyFatal(err, nil, "Pool expansion init successful?")

			err = WaitForExpansionToStart(poolIDToResize)
			log.FailOnError(err, "Failed while waiting for expansion to start")

			storageNode, err := GetNodeWithGivenPoolID(poolIDToResize)
			log.FailOnError(err, fmt.Sprintf("Failed to get pool using UUID %s", poolIDToResize))
			err = RebootNodeAndWait(*storageNode)
			log.FailOnError(err, "Failed to reboot node and wait till it is up")
			resizeErr := waitForPoolToBeResized(expectedSize, poolIDToResize, isjournal)
			dash.VerifyFatal(resizeErr, nil, fmt.Sprintf("Expected new size to be '%d' or '%d' if pool has journal", expectedSize, expectedSizeWithJournal))
		})

		stepLog = "Ensure that new pool has been expanded to the expected size"
		Step(stepLog, func() {
			ValidateApplications(contexts)

			resizedPool, err := GetStoragePoolByUUID(poolIDToResize)
			log.FailOnError(err, fmt.Sprintf("Failed to get pool using UUID %s", poolIDToResize))
			newPoolSize := resizedPool.TotalSize / units.GiB
			isExpansionSuccess := false
			if newPoolSize >= expectedSizeWithJournal {
				isExpansionSuccess = true
			}
			dash.VerifyFatal(isExpansionSuccess, true,
				fmt.Sprintf("Expected new pool size to be %v or %v if pool has journal, got %v", expectedSize, expectedSizeWithJournal, newPoolSize))
		})
	})
	JustAfterEach(func() {
		defer EndTorpedoTest()
		AfterEachTest(contexts, testrailID, runID)
	})
})

var _ = Describe("{NodePoolsResizeDisk}", func() {

	/*
		1. Initiate pool expansion on multiple pools in the same node using resize-disk
		2. Validate pool expansion in all the pools
	*/
	nodePoolsExpansion("NodePoolsResizeDisk")

})

var _ = Describe("{NodePoolsAddDisk}", func() {

	/*
		1. Initiate pool expansion on multiple pools in the same node using add-disk
		2. Validate pool expansion in all the pools
	*/

	nodePoolsExpansion("NodePoolsAddDisk")

})

func nodePoolsExpansion(testName string) {

	var operation api.SdkStoragePool_ResizeOperationType
	var option string
	if testName == "NodePoolsResizeDisk" {
		operation = api.SdkStoragePool_RESIZE_TYPE_RESIZE_DISK
		option = "resize-disk"
	} else {
		operation = api.SdkStoragePool_RESIZE_TYPE_ADD_DISK
		option = "add-disk"
	}

	JustBeforeEach(func() {
		StartTorpedoTest(testName, fmt.Sprintf("Validate multi storage pools on the same node expansion  using %s option", option), nil, 0)
	})

	var (
		err                error
		pools              map[string]*api.StoragePool
		poolsToBeResized   []*api.StoragePool
		nodePoolToExpanded node.Node
		nodePools          []*api.StoragePool
		eligibility        map[string]bool
	)

	stepLog := fmt.Sprintf("has to schedule apps, and expand it by %s", option)
	It(stepLog, func() {
		log.InfoD(stepLog)
		contexts = make([]*scheduler.Context, 0)

		for i := 0; i < Inst().GlobalScaleFactor; i++ {
			contexts = append(contexts, ScheduleApplications(fmt.Sprintf("nodepools-%s-%d", option, i))...)
		}

		ValidateApplications(contexts)
		defer appsValidateAndDestroy(contexts)

		pools, err = Inst().V.ListStoragePools(metav1.LabelSelector{})
		log.FailOnError(err, "Failed to list storage pools")

		stNodes := node.GetStorageNodes()

		//getting the eligible pools of the node to initiate expansion
		for _, stNode := range stNodes {
			nodePools = stNode.Pools
			nodePoolToExpanded = stNode
			eligibility, err = GetPoolExpansionEligibility(&stNode)
			log.FailOnError(err, "error checking node [%s] expansion criteria", stNode.Name)
			if len(nodePools) > 1 && eligibility[stNode.Id] {
				for _, p := range nodePools {
					if eligibility[p.Uuid] {
						poolsToBeResized = append(poolsToBeResized, pools[p.Uuid])
					}
				}
				if len(poolsToBeResized) > 1 {
					break
				}
			}
		}
		dash.VerifyFatal(len(poolsToBeResized) > 1, true, fmt.Sprintf("verify Node [%s] has multiple storage pools to initiate expansion", nodePoolToExpanded.Name))

		// px will put a new request in a queue, but in this case we can't calculate the expected size,
		// so need to wait until the ongoing operation is completed
		stepLog = "Verify that pool resize is not in progress"
		Step(stepLog, func() {
			log.InfoD(stepLog)
			for _, poolToBeResized := range poolsToBeResized {
				poolIDToResize := poolToBeResized.Uuid
				if val, err := poolResizeIsInProgress(poolToBeResized); val {
					// wait until resize is completed and get the updated pool again
					poolToBeResized, err = GetStoragePoolByUUID(poolIDToResize)
					log.FailOnError(err, fmt.Sprintf("Failed to get pool using UUID %s", poolIDToResize))
				} else {
					log.FailOnError(err, fmt.Sprintf("pool [%s] cannot be expanded due to error: %v", poolIDToResize, err))
				}
			}
		})

		var expectedSize uint64
		var expectedSizeWithJournal uint64
		poolsExpectedSizeMap := make(map[string]uint64)
		isjournal, err := IsJournalEnabled()
		log.FailOnError(err, "Failed to check is Journal Enabled")
		stepLog = fmt.Sprintf("Calculate expected pool size and trigger pool resize for %s", nodePoolToExpanded.Name)
		Step(stepLog, func() {

			for _, poolToBeResized := range poolsToBeResized {
				drvSize, err := getPoolDiskSize(poolToBeResized)
				log.FailOnError(err, fmt.Sprintf("error getting drive size for pool [%s]", poolToBeResized.Uuid))
				expectedSize = (poolToBeResized.TotalSize / units.GiB) + drvSize
				poolsExpectedSizeMap[poolToBeResized.Uuid] = expectedSize

				//To-Do Need to handle the case for multiple pools
				expectedSizeWithJournal = expectedSize
				if isjournal {
					expectedSizeWithJournal = expectedSizeWithJournal - 3
				}
				log.InfoD("Current Size of the pool %s is %d", poolToBeResized.Uuid, poolToBeResized.TotalSize/units.GiB)
				err = Inst().V.ExpandPool(poolToBeResized.Uuid, operation, expectedSize, false)
				dash.VerifyFatal(err, nil, fmt.Sprintf("Pool %s expansion init succesful?", poolToBeResized.Uuid))
				err = WaitForExpansionToStart(poolToBeResized.Uuid)
				//this condition is skip error where drive is size is small and resize completes very fast
				if err != nil {
					expandedPool, err := GetStoragePoolByUUID(poolToBeResized.Uuid)
					log.FailOnError(err, fmt.Sprintf("error getting pool using uuid [%s]", poolToBeResized.Uuid))
					if expandedPool.LastOperation.Status == api.SdkStoragePool_OPERATION_SUCCESSFUL {
						// storage pool resize expansion completed
						err = nil
					}
				}
				log.FailOnError(err, "pool expansion not started")
			}

			for poolUUID, expectedSize := range poolsExpectedSizeMap {
				resizeErr := waitForPoolToBeResized(expectedSize, poolUUID, isjournal)
				expectedSizeWithJournal = expectedSize
				if isjournal {
					expectedSizeWithJournal = expectedSizeWithJournal - 3
				}
				log.FailOnError(resizeErr, fmt.Sprintf("Expected new size to be '%d' or '%d'", expectedSize, expectedSizeWithJournal))
			}

		})

		stepLog = "Ensure that pools have been expanded to the expected size"
		Step(stepLog, func() {
			log.InfoD(stepLog)
			ValidateApplications(contexts)
			for poolUUID, expectedSize := range poolsExpectedSizeMap {
				resizedPool, err := GetStoragePoolByUUID(poolUUID)
				log.FailOnError(err, fmt.Sprintf("Failed to get pool using UUID  %s", poolUUID))
				newPoolSize := resizedPool.TotalSize / units.GiB
				isExpansionSuccess := false
				expectedSizeWithJournal = expectedSize
				if isjournal {
					expectedSizeWithJournal = expectedSizeWithJournal - 3
				}
				if newPoolSize >= expectedSizeWithJournal {
					isExpansionSuccess = true
				}
				dash.VerifyFatal(isExpansionSuccess, true, fmt.Sprintf("Expected new pool size to be %v or %v, got %v", expectedSize, expectedSizeWithJournal, newPoolSize))
			}

		})
	})
	JustAfterEach(func() {
		defer EndTorpedoTest()
		AfterEachTest(contexts)
	})
}

var _ = Describe("{AddNewPoolWhileRebalance}", func() {
	//AddNewPoolWhileRebalance:
	//
	//step1: create volume repl=2, and get its pool P1 on n1 and p2 on n2
	//
	//step2: feed 10GB I/O on the volume
	//
	//step3: After I/O expand the pool p1 when p1 is rebalancing add a new drive with different size
	//so that a new pool would be created
	//
	//step4: validate the pool and the data
	var testrailID = 51441
	// testrailID corresponds to: https://portworx.testrail.net/index.php?/cases/view/51441
	var (
		runID                int
		currentTotalPoolSize uint64
		err                  error
		nodeSelected         node.Node
		pools                map[string]*api.StoragePool
		volSelected          *volume.Volume
	)

	JustBeforeEach(func() {
		StartTorpedoTest("AddNewPoolWhileRebalance", "Validate adding new storage pool while another pool rebalancing", nil, testrailID)
		runID = testrailuttils.AddRunsToMilestone(testrailID)
	})

	stepLog := "has to schedule apps, and expand it by resizing a disk"
	It(stepLog, func() {
		log.InfoD(stepLog)
		contexts = make([]*scheduler.Context, 0)

		for i := 0; i < Inst().GlobalScaleFactor; i++ {
			contexts = append(contexts, ScheduleApplications(fmt.Sprintf("addnewpoolrebal-%d", i))...)
		}

		ValidateApplications(contexts)
		defer appsValidateAndDestroy(contexts)

		stNodes := node.GetStorageNodes()

		volSelected, err = GetVolumeWithMinimumSize(contexts, 10)
		log.FailOnError(err, "error identifying volume")
		log.Infof("%+v", volSelected)
		rs, err := Inst().V.GetReplicaSets(volSelected)
		log.FailOnError(err, fmt.Sprintf("error getting replica sets for vol %s", volSelected.Name))
		attachedNodeID := rs[0].Nodes[0]
		volumePools := rs[0].PoolUuids
		for _, stNode := range stNodes {
			if stNode.Id == attachedNodeID {
				nodeSelected = stNode
			}
		}

		if &nodeSelected == nil {
			dash.VerifyFatal(false, true, "unable to identify the node for add new pool")
		}
	poolloop:
		for _, volPool := range volumePools {
			for _, nodePool := range nodeSelected.Pools {
				if nodePool.Uuid == volPool {
					poolIDToResize = nodePool.Uuid
					break poolloop
				}
			}
		}
		log.Infof("selected node %s, pool %s", nodeSelected.Name, poolIDToResize)
		poolToBeResized, err = GetStoragePoolByUUID(poolIDToResize)
		log.FailOnError(err, fmt.Sprintf("unable to get pool using UUID and vol %+v", volSelected))
		currentTotalPoolSize = poolToBeResized.TotalSize / units.GiB
		pools, err = Inst().V.ListStoragePools(metav1.LabelSelector{})
		log.FailOnError(err, "error getting storage pools")
		existingPoolsCount := len(pools)
		///creating a spec to perform add  drive
		driveSpecs, err := GetCloudDriveDeviceSpecs()
		log.FailOnError(err, "Error getting cloud drive specs")

		minSpecSize := uint64(math.MaxUint64)
		var specSize uint64
		for _, s := range driveSpecs {
			specParams := strings.Split(s, ",")
			for _, param := range specParams {
				if strings.Contains(param, "size") {
					val := strings.Split(param, "=")[1]
					specSize, err = strconv.ParseUint(val, 10, 64)
					log.FailOnError(err, "Error converting size to uint64")
					if specSize < minSpecSize {
						minSpecSize = specSize
					}
				}
			}
		}

		deviceSpec := driveSpecs[0]
		deviceSpecParams := strings.Split(deviceSpec, ",")
		paramsArr := make([]string, 0)
		for _, param := range deviceSpecParams {
			if strings.Contains(param, "size") {
				paramsArr = append(paramsArr, fmt.Sprintf("size=%d,", minSpecSize/2))
			} else {
				paramsArr = append(paramsArr, param)
			}
		}
		newSpec := strings.Join(paramsArr, ",")
		expandedExpectedPoolSize := currentTotalPoolSize + specSize

		stepLog = fmt.Sprintf("Verify that pool %s can be expanded", poolIDToResize)
		Step(stepLog, func() {
			log.InfoD(stepLog)
			isPoolHealthy, err := poolResizeIsInProgress(poolToBeResized)
			log.FailOnError(err, fmt.Sprintf("pool [%s] cannot be expanded due to error: %v", poolIDToResize, err))
			dash.VerifyFatal(isPoolHealthy, true, "Verify pool before expansion")
		})

		stepLog = fmt.Sprintf("Trigger pool %s resize by add-disk", poolIDToResize)
		Step(stepLog, func() {
			log.InfoD(stepLog)
			dash.VerifyFatal(err, nil, "Validate is journal enabled check")
			err = Inst().V.ExpandPool(poolIDToResize, api.SdkStoragePool_RESIZE_TYPE_ADD_DISK, expandedExpectedPoolSize, false)
			log.FailOnError(err, "failed to initiate pool expansion")
		})

		stepLog = fmt.Sprintf("Ensure that pool %s rebalance started and add new pool to the node %s", poolIDToResize, nodeSelected.Name)
		Step(stepLog, func() {
			log.InfoD(stepLog)
			t := func() (interface{}, bool, error) {
				expandedPool, err := GetStoragePoolByUUID(poolIDToResize)
				if err != nil {
					return nil, true, fmt.Errorf("error getting pool by using id %s", poolIDToResize)
				}

				if expandedPool == nil {
					return nil, false, fmt.Errorf("expanded pool value is nil")
				}
				if expandedPool.LastOperation != nil {
					log.Infof("Pool Resize Status : %v, Message : %s", expandedPool.LastOperation.Status, expandedPool.LastOperation.Msg)
					if expandedPool.LastOperation.Status == api.SdkStoragePool_OPERATION_IN_PROGRESS &&
						(strings.Contains(expandedPool.LastOperation.Msg, "Storage rebalance is running") || strings.Contains(expandedPool.LastOperation.Msg, "Rebalance in progress")) {
						return nil, false, nil
					}
					if expandedPool.LastOperation.Status == api.SdkStoragePool_OPERATION_FAILED {
						return nil, false, fmt.Errorf("PoolResize has failed. Error: %s", expandedPool.LastOperation)
					}

				}
				return nil, true, fmt.Errorf("pool status not updated")
			}
			_, err = task.DoRetryWithTimeout(t, 5*time.Minute, 10*time.Second)
			log.FailOnError(err, "Error checking pool rebalance")

			err = Inst().V.RefreshDriverEndpoints()
			log.FailOnError(err, "error refreshing driver end points")
			nodeName := nodeSelected.Name
			nodeSelected, err = node.GetNodeByName(nodeSelected.Name)
			log.FailOnError(err, "error getting node using name [%s]", nodeName)
			err = Inst().V.AddCloudDrive(&nodeSelected, newSpec, -1)
			log.FailOnError(err, fmt.Sprintf("Add cloud drive failed on node %s", nodeSelected.Name))
			//validating add-disk rebalance
			isjournal, err := IsJournalEnabled()
			log.FailOnError(err, "is journal enabled check failed")
			err = waitForPoolToBeResized(expandedExpectedPoolSize, poolIDToResize, isjournal)
			log.FailOnError(err, "Error waiting for pool resize")

			//validating new pool rebalance
			log.InfoD("Validate pool rebalance after drive add")
			err = ValidateDriveRebalance(nodeSelected)
			if err != nil && strings.Contains(err.Error(), "Device already exists") {
				log.Infof("new pool with spec [%s] created.", newSpec)
				err = nil
			}
			log.FailOnError(err, fmt.Sprintf("pool %s rebalance failed", poolIDToResize))

			resizedPool, err := GetStoragePoolByUUID(poolIDToResize)
			log.FailOnError(err, fmt.Sprintf("error get pool using UUID %s", poolIDToResize))
			newPoolSize := resizedPool.TotalSize / units.GiB
			isExpansionSuccess := false
			expectedSizeWithJournal := expandedExpectedPoolSize - 3

			if newPoolSize >= expectedSizeWithJournal {
				isExpansionSuccess = true
			}
			dash.VerifyFatal(isExpansionSuccess, true, fmt.Sprintf("expected new pool size to be %v or %v, got %v", expandedExpectedPoolSize, expectedSizeWithJournal, newPoolSize))
			pools, err = Inst().V.ListStoragePools(metav1.LabelSelector{})
			log.FailOnError(err, "error getting storage pools")

			dash.VerifyFatal(len(pools), existingPoolsCount+1, "Validate new pool is created")
			ValidateApplications(contexts)
			for _, stNode := range stNodes {
				status, err := Inst().V.GetNodeStatus(stNode)
				log.FailOnError(err, fmt.Sprintf("Error getting PX status of node %s", stNode.Name))
				dash.VerifySafely(*status, api.Status_STATUS_OK, fmt.Sprintf("validate PX status on node %s", stNode.Name))
			}
		})

	})
	JustAfterEach(func() {
		defer EndTorpedoTest()
		AfterEachTest(contexts, testrailID, runID)
	})
})

func roundUpValue(toRound uint64) uint64 {

	if toRound%10 == 0 {
		return toRound
	}
	rs := (10 - toRound%10) + toRound
	return rs

}

func poolResizeIsInProgress(poolToBeResized *api.StoragePool) (bool, error) {
	if poolToBeResized.LastOperation != nil {
		f := func() (interface{}, bool, error) {
			pools, err := Inst().V.ListStoragePools(metav1.LabelSelector{})
			if err != nil || len(pools) == 0 {
				return nil, true, fmt.Errorf("error getting pools list, err %v", err)
			}

			updatedPoolToBeResized := pools[poolToBeResized.Uuid]
			if updatedPoolToBeResized == nil {
				return nil, false, fmt.Errorf("error getting pool with given pool id %s", poolToBeResized.Uuid)
			}

			if updatedPoolToBeResized.LastOperation.Status != api.SdkStoragePool_OPERATION_SUCCESSFUL {
				log.Infof("Current pool status : %v", updatedPoolToBeResized.LastOperation)
				if updatedPoolToBeResized.LastOperation.Status == api.SdkStoragePool_OPERATION_FAILED {
					return nil, false, fmt.Errorf("PoolResize has failed. Error: %s", updatedPoolToBeResized.LastOperation)
				}
				log.Infof("Pool Resize is already in progress: %v", updatedPoolToBeResized.LastOperation)
				return nil, true, nil
			}
			return nil, false, nil
		}

		_, err := task.DoRetryWithTimeout(f, poolResizeTimeout, retryTimeout)
		if err != nil {
			return false, err
		}
	}

	stNode, err := GetNodeWithGivenPoolID(poolToBeResized.Uuid)
	if err != nil {
		return false, err
	}

	t := func() (interface{}, bool, error) {
		status, err := Inst().V.GetNodePoolsStatus(*stNode)
		if err != nil {
			return "", false, err
		}
		currStatus := status[poolToBeResized.Uuid]

		if currStatus == "Offline" {
			return "", true, fmt.Errorf("pool [%s] has current status [%s].Waiting rebalance to complete if in-progress", poolToBeResized.Uuid, currStatus)
		}
		return "", false, nil
	}

	_, err = task.DoRetryWithTimeout(t, 120*time.Minute, 2*time.Second)
	if err != nil {
		return false, err
	}

	return true, nil
}

func waitForPoolToBeResized(expectedSize uint64, poolIDToResize string, isJournalEnabled bool) error {

	cnt := 0
	currentLastMsg := ""
	f := func() (interface{}, bool, error) {
		expandedPool, err := GetStoragePoolByUUID(poolIDToResize)
		if err != nil {
			return nil, true, fmt.Errorf("error getting pool by using id %s", poolIDToResize)
		}

		if expandedPool == nil {
			return nil, false, fmt.Errorf("expanded pool value is nil")
		}
		if expandedPool.LastOperation != nil {
			log.Infof("Pool Resize Status : %v, Message : %s", expandedPool.LastOperation.Status, expandedPool.LastOperation.Msg)
			if expandedPool.LastOperation.Status == api.SdkStoragePool_OPERATION_FAILED {
				return nil, false, fmt.Errorf("pool %s expansion has failed. Error: %s", poolIDToResize, expandedPool.LastOperation)
			}
			if expandedPool.LastOperation.Status == api.SdkStoragePool_OPERATION_PENDING {
				return nil, true, fmt.Errorf("pool %s is in pending state, waiting to start", poolIDToResize)
			}
			if expandedPool.LastOperation.Status == api.SdkStoragePool_OPERATION_IN_PROGRESS {
				if strings.Contains(expandedPool.LastOperation.Msg, "Rebalance in progress") {
					if currentLastMsg == expandedPool.LastOperation.Msg {
						cnt += 1
					} else {
						cnt = 0
					}
					if cnt == 5 {
						return nil, false, fmt.Errorf("pool rebalance stuck at %s", currentLastMsg)
					}
					currentLastMsg = expandedPool.LastOperation.Msg

					return nil, true, fmt.Errorf("wait for pool rebalance to complete")
				}

				if strings.Contains(expandedPool.LastOperation.Msg, "No pending operation pool status: Maintenance") ||
					strings.Contains(expandedPool.LastOperation.Msg, "Storage rebalance complete pool status: Maintenance") {
					return nil, false, nil
				}

				return nil, true, fmt.Errorf("waiting for pool status to update")
			}
		}
		newPoolSize := expandedPool.TotalSize / units.GiB

		expectedSizeWithJournal := expectedSize
		if isJournalEnabled {
			expectedSizeWithJournal = expectedSizeWithJournal - 3
		}
		if newPoolSize >= expectedSizeWithJournal {
			// storage pool resize has been completed
			return nil, false, nil
		}
		return nil, true, fmt.Errorf("pool has not been resized to %d or %d yet. Waiting...Current size is %d", expectedSize, expectedSizeWithJournal, newPoolSize)
	}

	_, err := task.DoRetryWithTimeout(f, poolResizeTimeout, retryTimeout)
	return err
}

func getPoolLastOperation(poolID string) (*api.StoragePoolOperation, error) {
	log.Infof(fmt.Sprintf("Getting pool status for %s", poolID))
	f := func() (interface{}, bool, error) {
		pool, err := GetStoragePoolByUUID(poolID)
		if err != nil {
			return nil, true, fmt.Errorf("error getting pool by using id %s", poolID)
		}

		if pool == nil {
			return nil, false, fmt.Errorf("pool value is nil")
		}
		if pool.LastOperation != nil {
			return pool.LastOperation, false, nil
		}
		return nil, true, fmt.Errorf("pool status not updated")
	}

	var poolLastOperation *api.StoragePoolOperation
	poolStatus, err := task.DoRetryWithTimeout(f, poolResizeTimeout, retryTimeout)
	if err != nil {
		return nil, err
	}
	poolLastOperation = poolStatus.(*api.StoragePoolOperation)
	return poolLastOperation, err
}

var _ = Describe("{PoolAddDrive}", func() {

	/*
		Add Drive using legacy add drive feature
	*/
	var testrailID = 2017
	// testrailID corresponds to: https://portworx.testrail.net/index.php?/cases/view/2017
	var runID int
	JustBeforeEach(func() {
		StartTorpedoTest("PoolAddDrive", "Initiate pool expansion using add-drive", nil, testrailID)
		runID = testrailuttils.AddRunsToMilestone(testrailID)
	})

	stepLog := "should get the existing storage node and expand the pool by adding a drive"

	It(stepLog, func() {
		log.InfoD(stepLog)
		contexts = make([]*scheduler.Context, 0)
		for i := 0; i < Inst().GlobalScaleFactor; i++ {
			contexts = append(contexts, ScheduleApplications(fmt.Sprintf("pooladddrive-%d", i))...)
		}
		ValidateApplications(contexts)
		defer appsValidateAndDestroy(contexts)

		stNode, err := getRandomNodeWithPoolIOs(contexts)
		log.FailOnError(err, "error identifying node to run test")
		err = AddCloudDrive(stNode, -1)
		log.FailOnError(err, "error adding cloud drive")

	})
	JustAfterEach(func() {
		defer EndTorpedoTest()
		AfterEachTest(contexts, testrailID, runID)
	})
})

var _ = Describe("{AddDriveAndPXRestart}", func() {
	//1) Deploy px with cloud drive.
	//2) Create a volume on that pool and write some data on the volume.
	//3) Expand pool by adding cloud drives.
	//4) Restart px service where the pool is present.
	var testrailID = 2014
	// testrailID corresponds to: https://portworx.testrail.net/index.php?/cases/view/2014
	var runID int

	JustBeforeEach(func() {
		StartTorpedoTest("AddDriveAndPXRestart", "Initiate pool expansion using add-drive and restart PX", nil, testrailID)
		runID = testrailuttils.AddRunsToMilestone(testrailID)
	})

	stepLog := "should get the existing storage node and expand the pool by adding a drive"

	It(stepLog, func() {
		log.InfoD(stepLog)
		contexts = make([]*scheduler.Context, 0)
		for i := 0; i < Inst().GlobalScaleFactor; i++ {
			contexts = append(contexts, ScheduleApplications(fmt.Sprintf("pladddrvrestrt-%d", i))...)
		}
		ValidateApplications(contexts)
		defer appsValidateAndDestroy(contexts)

		stNode, err := getRandomNodeWithPoolIOs(contexts)
		log.FailOnError(err, "error identifying node to run test")
		err = AddCloudDrive(stNode, -1)
		log.FailOnError(err, "error adding cloud drive")
		stepLog = fmt.Sprintf("Restart PX on node %s", stNode.Name)
		Step(stepLog, func() {
			log.InfoD(stepLog)
			err := Inst().V.RestartDriver(stNode, nil)
			log.FailOnError(err, fmt.Sprintf("error restarting px on node %s", stNode.Name))
			err = Inst().V.WaitDriverUpOnNode(stNode, 5*time.Minute)
			log.FailOnError(err, fmt.Sprintf("Driver is down on node %s", stNode.Name))
			dash.VerifyFatal(err == nil, true, fmt.Sprintf("PX is up after restarting on node %s", stNode.Name))
		})
	})
	JustAfterEach(func() {
		defer EndTorpedoTest()
		AfterEachTest(contexts, testrailID, runID)
	})

})

var _ = Describe("{AddDriveWithPXRestart}", func() {
	//1) Deploy px with cloud drive.
	//2) Create a volume on that pool and write some data on the volume.
	//3) Expand pool by adding cloud drives.
	//4) Restart px service where the pool expansion is in-progress
	//5) Verify total pool count after addition of cloud drive of same spec with PX restart

	var testrailID = 50632
	// testrailID corresponds to: https://portworx.testrail.net/index.php?/cases/view/50632
	var runID int

	JustBeforeEach(func() {
		StartTorpedoTest("AddDriveWithPXRestart", "Initiate pool expansion using add-drive and restart PX while it is in progress", nil, testrailID)
		runID = testrailuttils.AddRunsToMilestone(testrailID)
	})
	var contexts []*scheduler.Context

	stepLog := "should get the existing storage node and expand the pool by adding a drive"

	It(stepLog, func() {
		log.InfoD(stepLog)
		contexts = make([]*scheduler.Context, 0)
		for i := 0; i < Inst().GlobalScaleFactor; i++ {
			contexts = append(contexts, ScheduleApplications(fmt.Sprintf("pladddrvwrst-%d", i))...)
		}
		ValidateApplications(contexts)
		defer appsValidateAndDestroy(contexts)

		var initialPoolCount int
		stNode, err := getRandomNodeWithPoolIOs(contexts)
		log.FailOnError(err, "error identifying node to run test")
		pools, err := Inst().V.ListStoragePools(metav1.LabelSelector{})
		log.FailOnError(err, "error getting pools list")
		dash.VerifyFatal(len(pools) > 0, true, "Verify pools exist")
		initialPoolCount = len(pools)

		var currentTotalPoolSize uint64
		var specSize uint64
		for _, pool := range pools {
			currentTotalPoolSize += pool.GetTotalSize() / units.GiB
		}

		driveSpecs, err := GetCloudDriveDeviceSpecs()
		log.FailOnError(err, "Error getting cloud drive specs")
		deviceSpec := driveSpecs[0]
		deviceSpecParams := strings.Split(deviceSpec, ",")

		for _, param := range deviceSpecParams {
			if strings.Contains(param, "size") {
				val := strings.Split(param, "=")[1]
				specSize, err = strconv.ParseUint(val, 10, 64)
				log.FailOnError(err, "Error converting size to uint64")
			}
		}
		expectedTotalPoolSize := currentTotalPoolSize + specSize

		stepLog := "Initiate add cloud drive and restart PX"
		Step(stepLog, func() {
			log.InfoD(stepLog)
			err = Inst().V.AddCloudDrive(&stNode, deviceSpec, -1)
			log.FailOnError(err, fmt.Sprintf("Add cloud drive failed on node %s", stNode.Name))
			time.Sleep(5 * time.Second)
			log.Infof(fmt.Sprintf("Restarting volume drive on node [%s]", stNode.Name))
			err = Inst().V.RestartDriver(stNode, nil)
			log.FailOnError(err, fmt.Sprintf("error restarting px on node %s", stNode.Name))
			err = Inst().V.WaitDriverUpOnNode(stNode, addDriveUpTimeOut)
			log.FailOnError(err, fmt.Sprintf("Driver is down on node %s", stNode.Name))
			log.InfoD("Validate pool rebalance after drive add and px restart")
			err = ValidateDriveRebalance(stNode)
			log.FailOnError(err, "Pool re-balance failed")
			dash.VerifyFatal(err == nil, true, "PX is up after add drive with vol driver restart")

			var finalPoolCount int
			var newTotalPoolSize uint64
			pools, err := Inst().V.ListStoragePools(metav1.LabelSelector{})
			log.FailOnError(err, "error getting pools list")
			dash.VerifyFatal(len(pools) > 0, true, "Verify pools exist")
			for _, pool := range pools {
				newTotalPoolSize += pool.GetTotalSize() / units.GiB
			}
			finalPoolCount = len(pools)
			dash.VerifyFatal(newTotalPoolSize, expectedTotalPoolSize, fmt.Sprintf("Validate total pool size after add cloud drive on node %s", stNode.Name))
			dash.VerifyFatal(initialPoolCount+1 == finalPoolCount, true, fmt.Sprintf("Total pool count after cloud drive add with PX restart Expected:[%d] Got:[%d]", initialPoolCount, finalPoolCount))
		})

	})
	JustAfterEach(func() {
		defer EndTorpedoTest()
		AfterEachTest(contexts, testrailID, runID)
	})

})

var _ = Describe("{PoolAddDriveVolResize}", func() {
	//1) Deploy px with cloud drive.
	//2) Create a volume on that pool and write some data on the volume.
	//3) Expand pool by adding cloud drives.
	//4) expand the volume to the resized pool
	var testrailID = 2018
	// testrailID corresponds to: https://portworx.testrail.net/index.php?/cases/view/2018
	var runID int
	JustBeforeEach(func() {
		StartTorpedoTest("PoolAddDriveVolResize", "pool expansion using add-drive and expand volume to the pool", nil, testrailID)
		runID = testrailuttils.AddRunsToMilestone(testrailID)
	})
	var contexts []*scheduler.Context

	stepLog := "should get the existing storage node and expand the pool by adding a drive"

	It(stepLog, func() {
		log.InfoD(stepLog)
		contexts = make([]*scheduler.Context, 0)
		for i := 0; i < Inst().GlobalScaleFactor; i++ {
			contexts = append(contexts, ScheduleApplications(fmt.Sprintf("pooladdvolrz-%d", i))...)
		}
		ValidateApplications(contexts)
		defer appsValidateAndDestroy(contexts)

		stNodes := node.GetStorageNodes()
		if len(stNodes) == 0 {
			dash.VerifyFatal(len(stNodes) > 0, true, "Storage nodes found?")
		}
		volSelected, err := GetVolumeWithMinimumSize(contexts, 10)
		log.FailOnError(err, "error identifying volume")
		appVol, err := Inst().V.InspectVolume(volSelected.ID)
		log.FailOnError(err, fmt.Sprintf("err inspecting vol : %s", volSelected.ID))
		volNodes := appVol.ReplicaSets[0].Nodes
		var stNode node.Node
		for _, n := range stNodes {
			nodeExist := false
			for _, vn := range volNodes {
				if n.Id == vn {
					nodeExist = true
				}
			}
			if !nodeExist {
				stNode = n
				break
			}
		}
		selectedPool := stNode.StoragePools[0]
		err = AddCloudDrive(stNode, -1)
		log.FailOnError(err, "error adding cloud drive")
		stepLog = "Expand volume to the expanded pool"
		Step(stepLog, func() {
			log.InfoD(stepLog)
			currRep, err := Inst().V.GetReplicationFactor(volSelected)
			log.FailOnError(err, fmt.Sprintf("err getting repl factor for  vol : %s", volSelected.Name))
			opts := volume.Options{
				ValidateReplicationUpdateTimeout: replicationUpdateTimeout,
			}
			newRep := currRep
			if currRep == 3 {
				newRep = currRep - 1
				err = Inst().V.SetReplicationFactor(volSelected, newRep, nil, nil, true, opts)
				log.FailOnError(err, fmt.Sprintf("err setting repl factor  to %d for  vol : %s", newRep, volSelected.Name))
			}
			log.InfoD(fmt.Sprintf("setting repl factor  to %d for  vol : %s", newRep+1, volSelected.Name))
			err = Inst().V.SetReplicationFactor(volSelected, newRep+1, []string{stNode.Id}, []string{selectedPool.Uuid}, true, opts)
			log.FailOnError(err, fmt.Sprintf("err setting repl factor  to %d for  vol : %s", newRep+1, volSelected.Name))
			dash.VerifyFatal(err == nil, true, fmt.Sprintf("vol %s expanded successfully on node %s", volSelected.Name, stNode.Name))
			//Reverting to original rep for volume validation
			if currRep < 3 {
				err = Inst().V.SetReplicationFactor(volSelected, currRep, nil, nil, true, opts)
				log.FailOnError(err, fmt.Sprintf("err setting repl factor to %d for vol : %s", newRep, volSelected.Name))
			}
		})

	})
	JustAfterEach(func() {
		defer EndTorpedoTest()
		AfterEachTest(contexts, testrailID, runID)
	})
})

var _ = Describe("{AddDriveMaintenanceMode}", func() {
	/*
		1.Put node in maintenance mode
		2. Perform add drive operatiom
		3. Validate add drive failed
		4.Exit node from maintenance mode
	*/
	var testrailID = 2013
	// testrailID corresponds to: https://portworx.testrail.net/index.php?/cases/view/2013
	var runID int
	JustBeforeEach(func() {
		StartTorpedoTest("AddDriveMaintenanceMode", "pool expansion using add-drive when node is in maintenance mode", nil, testrailID)
		runID = testrailuttils.AddRunsToMilestone(testrailID)
	})
	var contexts []*scheduler.Context

	stepLog := "should get the existing storage node and put it in maintenance mode"

	It(stepLog, func() {
		log.InfoD(stepLog)
		contexts = make([]*scheduler.Context, 0)
		for i := 0; i < Inst().GlobalScaleFactor; i++ {
			contexts = append(contexts, ScheduleApplications(fmt.Sprintf("adddrvmnt-%d", i))...)
		}
		ValidateApplications(contexts)
		defer appsValidateAndDestroy(contexts)

		stNode, err := getRandomNodeWithPoolIOs(contexts)
		log.FailOnError(err, "error identifying node to run test")
		err = Inst().V.EnterMaintenance(stNode)
		log.FailOnError(err, fmt.Sprintf("fail to enter node %s in maintenance mode", stNode.Name))
		status, err := Inst().V.GetNodeStatus(stNode)
		log.Infof(fmt.Sprintf("Node %s status %s", stNode.Name, status.String()))
		defer func() {
			status, err := Inst().V.GetNodeStatus(stNode)
			log.FailOnError(err, fmt.Sprintf("error getting node %s status", stNode.Name))
			log.InfoD(fmt.Sprintf("Node %s status %s", stNode.Name, status.String()))
			if *status == api.Status_STATUS_MAINTENANCE {
				log.InfoD(fmt.Sprintf("Exiting maintenance mode on node %s", stNode.Name))
				err = Inst().V.ExitMaintenance(stNode)
				log.FailOnError(err, fmt.Sprintf("fail to exit node %s in maintenance mode", stNode.Name))
				status, err = Inst().V.GetNodeStatus(stNode)
				log.FailOnError(err, fmt.Sprintf("err getting node [%s] status", stNode.Name))
				log.Infof(fmt.Sprintf("Node %s status %s after exit", stNode.Name, status.String()))
			}
		}()
		stepLog = fmt.Sprintf("add cloud drive to the node %s", stNode.Name)
		Step(stepLog, func() {
			log.InfoD(stepLog)
			err = AddCloudDrive(stNode, -1)
			if err != nil {
				errStr := err.Error()
				res := strings.Contains(errStr, "node in maintenance mode") || strings.Contains(errStr, "couldn't get: /adddrive")
				dash.VerifySafely(res, true, fmt.Sprintf("Add drive failed when node [%s] is in maintenance mode. Error: %s", stNode.Name, errStr))
			} else {
				dash.VerifyFatal(err == nil, false, fmt.Sprintf("Add drive succeeded whien node [%s] is in maintenance mode", stNode.Name))
			}
		})
	})

	JustAfterEach(func() {
		defer EndTorpedoTest()
		AfterEachTest(contexts, testrailID, runID)
	})
})

var _ = Describe("{AddDriveStoragelessAndResize}", func() {
	var testrailID = 50617
	// testrailID corresponds to: https://portworx.testrail.net/index.php?/cases/view/2017
	var runID int
	JustBeforeEach(func() {
		StartTorpedoTest("AddDriveStorageless", "Initiate add-drive to storageless node and pool expansion", nil, testrailID)
		runID = testrailuttils.AddRunsToMilestone(testrailID)
	})
	var contexts []*scheduler.Context

	stepLog := "should get the storageless node and add a drive"

	It(stepLog, func() {
		log.InfoD(stepLog)
		contexts = make([]*scheduler.Context, 0)
		for i := 0; i < Inst().GlobalScaleFactor; i++ {
			contexts = append(contexts, ScheduleApplications(fmt.Sprintf("adddrvsl-%d", i))...)
		}
		ValidateApplications(contexts)
		defer appsValidateAndDestroy(contexts)

		slNodes := node.GetStorageLessNodes()
		if len(slNodes) == 0 {
			dash.VerifyFatal(len(slNodes) > 0, true, "Storage less nodes found?")
		}

		slNode := GetRandomStorageLessNode(slNodes)

		isDMthin, err := IsDMthin()
		log.FailOnError(err, "error verifying if set up is DMTHIN enabled")

		if isDMthin {
			err = AddMetadataDisk(slNode)
			log.FailOnError(err, "error while adding metadata disk")
		}

		err = AddCloudDrive(slNode, -1)
		log.FailOnError(err, "error adding cloud drive")
		err = Inst().V.RefreshDriverEndpoints()
		log.FailOnError(err, "error refreshing end points")
		stNodes := node.GetStorageNodes()
		var stNode node.Node
		for _, n := range stNodes {
			if n.Id == slNode.Id {
				stNode = n
				break
			}
		}
		dash.VerifyFatal(stNode.Name != "", true, fmt.Sprintf("Verify node %s is converted to storage node", slNode.Name))

		poolToResize := stNode.Pools[0]

		dash.VerifyFatal(poolToResize != nil, true, fmt.Sprintf("Is pool identified from stroage node %s?", stNode.Name))

		pools, err := Inst().V.ListStoragePools(metav1.LabelSelector{})
		log.FailOnError(err, "error getting pools list")

		poolToBeResized := pools[poolToResize.Uuid]
		dash.VerifyFatal(poolToBeResized != nil, true, "Pool to be resized exist?")

		// px will put a new request in a queue, but in this case we can't calculate the expected size,
		// so need to wain until the ongoing operation is completed
		time.Sleep(time.Second * 60)
		stepLog = "Verify that pool resize is not in progress"
		Step(stepLog, func() {
			log.InfoD(stepLog)
			_, err := poolResizeIsInProgress(poolToBeResized)
			log.FailOnError(err, fmt.Sprintf("pool [%s] cannot be expanded due to error: %v", poolToBeResized.Uuid, err))
		})

		var expectedSize uint64
		var expectedSizeWithJournal uint64

		stepLog = "Calculate expected pool size and trigger pool expansion by resize-disk "
		Step(stepLog, func() {
			log.InfoD(stepLog)
			expectedSize = poolToBeResized.TotalSize * 2 / units.GiB

			isjournal, err := IsJournalEnabled()
			log.FailOnError(err, "Failed to check is journal enabled")

			//To-Do Need to handle the case for multiple pools
			expectedSizeWithJournal = expectedSize
			if isjournal {
				expectedSizeWithJournal = expectedSizeWithJournal - 3
			}
			log.InfoD("Current Size of the pool %s is %d", poolToBeResized.Uuid, poolToBeResized.TotalSize/units.GiB)
			err = Inst().V.ExpandPool(poolToBeResized.Uuid, api.SdkStoragePool_RESIZE_TYPE_RESIZE_DISK, expectedSize, false)
			log.FailOnError(err, fmt.Sprintf("Pool %s expansion init failed", poolToResize.Uuid))

			resizeErr := waitForPoolToBeResized(expectedSize, poolToResize.Uuid, isjournal)
			dash.VerifyFatal(resizeErr, nil, fmt.Sprintf("Expected new size to be '%d' or '%d'", expectedSize, expectedSizeWithJournal))
		})

		pools, err = Inst().V.ListStoragePools(metav1.LabelSelector{})
		log.FailOnError(err, "error getting pools list")

		poolToBeResized = pools[poolToResize.Uuid]

		stepLog = "Calculate expected pool size and trigger pool expansion by add-disk"
		Step(stepLog, func() {
			log.InfoD(stepLog)
			expectedSize = poolToBeResized.TotalSize * 2 / units.GiB

			isjournal, err := IsJournalEnabled()
			log.FailOnError(err, "Failed to check is journal enabled")

			//To-Do Need to handle the case for multiple pools
			expectedSizeWithJournal = expectedSize
			if isjournal {
				expectedSizeWithJournal = expectedSizeWithJournal - 3
			}
			log.InfoD("Current Size of the pool %s is %d", poolToBeResized.Uuid, poolToBeResized.TotalSize/units.GiB)
			err = Inst().V.ExpandPool(poolToBeResized.Uuid, api.SdkStoragePool_RESIZE_TYPE_ADD_DISK, expectedSize, false)
			log.FailOnError(err, fmt.Sprintf("Pool %s expansion init failed", poolToResize.Uuid))

			resizeErr := waitForPoolToBeResized(expectedSize, poolToResize.Uuid, isjournal)
			dash.VerifyFatal(resizeErr, nil, fmt.Sprintf("Expected new size to be '%d' or '%d'", expectedSize, expectedSizeWithJournal))
		})

	})
	JustAfterEach(func() {
		defer EndTorpedoTest()
		AfterEachTest(contexts, testrailID, runID)
	})
})

func GetVolumeWithMinimumSize(contexts []*scheduler.Context, size uint64) (*volume.Volume, error) {
	var volSelected *volume.Volume
	//waiting till one of the volume has enough IO and selecting pool and node  using the volume to run the test
	f := func() (interface{}, bool, error) {
		for _, ctx := range contexts {
			vols, err := Inst().S.GetVolumes(ctx)
			if err != nil {
				return nil, true, err
			}
			for _, vol := range vols {
				log.Infof("checking vol %s", vol.ID)
				appVol, err := Inst().V.InspectVolume(vol.ID)
				if err != nil {
					return nil, true, err
				}
				usedBytes := appVol.GetUsage()
				log.Infof("usedBytes %d", usedBytes)
				usedGiB := usedBytes / units.GiB
				log.Infof("usedGiB %d", usedGiB)
				if usedGiB > size {
					volSelected = vol
					return nil, false, nil
				}
			}
		}
		return nil, true, fmt.Errorf("error getting volume with size atleast %d GiB used", size)
	}
	_, err := task.DoRetryWithTimeout(f, 60*time.Minute, retryTimeout)
	return volSelected, err
}

func getVolumeWithMinRepl(contexts []*scheduler.Context, repl int) (*volume.Volume, error) {
	var volSelected *volume.Volume

	f := func() (interface{}, bool, error) {
		for _, ctx := range contexts {
			vols, err := Inst().S.GetVolumes(ctx)
			if err != nil {
				return nil, true, err
			}
			for _, vol := range vols {
				appVol, err := Inst().V.InspectVolume(vol.ID)
				if err != nil {
					return nil, true, err
				}
				replNodes := appVol.ReplicaSets[0].Nodes

				if len(replNodes) >= repl {
					volSelected = vol
					return nil, false, nil
				}
			}
		}
		return nil, true, fmt.Errorf("error getting volume with minimum repl %d", repl)
	}
	_, err := task.DoRetryWithTimeout(f, 2*time.Minute, 10*time.Second)
	return volSelected, err
}

func getPoolWithLeastSize() *api.StoragePool {

	pools, err := Inst().V.ListStoragePools(metav1.LabelSelector{})
	log.FailOnError(err, "error getting pools list")
	var currentSize uint64
	currentSize = 54975581388800 / units.GiB
	var selectedPool *api.StoragePool
	for _, pool := range pools {
		poolSize := pool.TotalSize / units.GiB
		if poolSize < currentSize {
			currentSize = poolSize
			selectedPool = pool
		}
	}
	log.Infof(fmt.Sprintf("Pool %s has least size %d", selectedPool.Uuid, currentSize))
	return selectedPool
}

func getNodeWithLeastSize() *node.Node {
	stNodes := node.GetStorageNodes()
	var selectedNode node.Node
	var currLowestSize uint64
	currLowestSize = 54975581388800 / units.GiB
	for _, n := range stNodes {
		plSize := getTotalPoolSize(n) / units.GiB
		if plSize < currLowestSize {
			currLowestSize = plSize
			selectedNode = n
		}
	}
	log.Infof(fmt.Sprintf("Node %s has least total size %d", selectedNode.Name, currLowestSize))
	return &selectedNode
}

func waitForVolMinimumSize(volID string, size uint64) (bool, error) {

	//waiting till given volume has enough IO to run the test
	f := func() (interface{}, bool, error) {
		appVol, err := Inst().V.InspectVolume(volID)
		if err != nil {
			return nil, true, err
		}
		usedBytes := appVol.GetUsage()
		usedGiB := usedBytes / units.GiB
		if usedGiB >= size {
			return nil, false, nil
		}
		return nil, true, fmt.Errorf("vol %s is not having required IO", volID)
	}
	_, err := task.DoRetryWithTimeout(f, 30*time.Minute, retryTimeout)
	if err != nil {
		return false, err
	}
	return true, nil
}

var _ = Describe("{PoolResizeMul}", func() {
	//1) Deploy px with cloud drive.
	//2) Select a pool with iops happening.
	//3) Expand pool by adding cloud drives.
	//4) Expand pool again by adding cloud drives.
	//4) Expand pool again by pool expand auto.
	var testrailID = 2019
	// testrailID corresponds to: https://portworx.testrail.net/index.php?/cases/view/2019
	var runID int
	JustBeforeEach(func() {
		StartTorpedoTest("PoolResizeMul", "Initiate pool resize multiple times", nil, testrailID)
		runID = testrailuttils.AddRunsToMilestone(testrailID)
	})
	var contexts []*scheduler.Context

	stepLog := "should get the existing storage node and expand the pool multiple times"

	It(stepLog, func() {
		log.InfoD(stepLog)
		contexts = make([]*scheduler.Context, 0)

		for i := 0; i < Inst().GlobalScaleFactor; i++ {
			contexts = append(contexts, ScheduleApplications(fmt.Sprintf("poolresizemul-%d", i))...)
		}
		ValidateApplications(contexts)
		defer appsValidateAndDestroy(contexts)

		stNodes := node.GetStorageNodes()
		if len(stNodes) == 0 {
			dash.VerifyFatal(len(stNodes) > 0, true, "Storage nodes found?")
		}
		var selectedNode node.Node
		var err error
		var selectedPool *api.StoragePool
		for _, stNode := range stNodes {
			selectedPool, err = GetPoolWithIOsInGivenNode(stNode, contexts)
			if selectedPool != nil {
				drvMap, err := Inst().V.GetPoolDrives(&stNode)
				log.FailOnError(err, "error getting pool drives from node [%s]", stNode.Name)
				drvs := drvMap[fmt.Sprintf("%d", selectedPool.ID)]
				if len(drvs) > (POOL_MAX_CLOUD_DRIVES - 2) {
					continue
				}
				selectedNode = stNode
				break
			}
		}
		log.FailOnError(err, "error identifying node to run test")
		stepLog = fmt.Sprintf("Adding drive to the node %s and pool UUID: %s, Id:%d", selectedNode.Name, selectedPool.Uuid, selectedPool.ID)
		Step(stepLog, func() {
			err = AddCloudDrive(selectedNode, -1)
			log.FailOnError(err, "error adding cloud drive")
		})
		stepLog = fmt.Sprintf("Adding drive again to the node %s and pool UUID: %s, Id:%d", selectedNode.Name, selectedPool.Uuid, selectedPool.ID)
		Step(stepLog, func() {
			err = AddCloudDrive(selectedNode, -1)
			log.FailOnError(err, "error adding cloud drive")
		})

		stepLog = fmt.Sprintf("Expanding pool  on node %s and pool UUID: %s using auto", selectedNode.Name, selectedPool.Uuid)
		Step(stepLog, func() {
			poolToBeResized, err := GetStoragePoolByUUID(selectedPool.Uuid)
			log.FailOnError(err, fmt.Sprintf("Failed to get pool using UUID %s", selectedPool.Uuid))
			drvSize, err := getPoolDiskSize(poolToBeResized)
			log.FailOnError(err, "error getting drive size for pool [%s]", poolToBeResized.Uuid)
			expectedSize := (poolToBeResized.TotalSize / units.GiB) + drvSize

			isjournal, err := IsJournalEnabled()
			log.FailOnError(err, "Failed to check if Journal enabled")

			log.InfoD("Current Size of the pool %s is %d", selectedPool.Uuid, poolToBeResized.TotalSize/units.GiB)
			err = Inst().V.ExpandPool(selectedPool.Uuid, api.SdkStoragePool_RESIZE_TYPE_AUTO, expectedSize, false)
			dash.VerifyFatal(err, nil, "Pool expansion init successful?")

			resizeErr := waitForPoolToBeResized(expectedSize, selectedPool.Uuid, isjournal)
			dash.VerifyFatal(resizeErr, nil, fmt.Sprintf("Verify pool %s on node %s expansion using auto", selectedPool.Uuid, selectedNode.Name))
		})

	})
	JustAfterEach(func() {
		defer EndTorpedoTest()
		AfterEachTest(contexts, testrailID, runID)
	})
})

var _ = Describe("{PoolResizeDiskDiff}", func() {
	//1) Deploy px with cloud drive.
	//2) Select a pool with iops happening.
	//3) Expand pool by resize-disk
	//4) Expand pool again by resize-disk with different size multiple.
	//4) Expand pool again by resize-disk with different size multiple.
	var testrailID = 51311
	// testrailID corresponds to: https://portworx.testrail.net/index.php?/cases/view/51311
	var runID int
	JustBeforeEach(func() {
		StartTorpedoTest("PoolResizeDiskDiff", "Initiate pool resize multiple times with different size multiples using resize-disk", nil, testrailID)
		runID = testrailuttils.AddRunsToMilestone(testrailID)
	})
	var contexts []*scheduler.Context

	stepLog := "should get the existing storage node and expand the pool multiple times"

	It(stepLog, func() {
		log.InfoD(stepLog)
		contexts = make([]*scheduler.Context, 0)

		for i := 0; i < Inst().GlobalScaleFactor; i++ {
			contexts = append(contexts, ScheduleApplications(fmt.Sprintf("plrszediff-%d", i))...)
		}
		ValidateApplications(contexts)
		defer appsValidateAndDestroy(contexts)

		stNodes := node.GetStorageNodes()
		if len(stNodes) == 0 {
			dash.VerifyFatal(len(stNodes) > 0, true, "Storage nodes found?")
		}
		var selectedNode node.Node
		var err error
		var selectedPool *api.StoragePool
		for _, stNode := range stNodes {
			selectedPool, err = GetPoolWithIOsInGivenNode(stNode, contexts)
			if selectedPool != nil {
				selectedNode = stNode
				break
			}
		}
		log.FailOnError(err, "error identifying node to run test")
		isjournal, err := IsJournalEnabled()
		log.FailOnError(err, "Failed to check if Journal enabled")

		stepLog = fmt.Sprintf("Expanding pool on node %s and pool UUID: %s using resize-disk", selectedNode.Name, selectedPool.Uuid)
		var drvSize uint64
		Step(stepLog, func() {
			poolToBeResized, err := GetStoragePoolByUUID(selectedPool.Uuid)
			log.FailOnError(err, fmt.Sprintf("Failed to get pool using UUID %s", selectedPool.Uuid))
			drvSize, err = getPoolDiskSize(poolToBeResized)
			log.FailOnError(err, "error getting drive size for pool [%s]", poolToBeResized.Uuid)
			expectedSize := (poolToBeResized.TotalSize / units.GiB) + drvSize

			log.InfoD("Current Size of the pool %s is %d", selectedPool.Uuid, poolToBeResized.TotalSize/units.GiB)
			err = Inst().V.ExpandPool(selectedPool.Uuid, api.SdkStoragePool_RESIZE_TYPE_RESIZE_DISK, expectedSize, false)
			dash.VerifyFatal(err, nil, "Pool expansion init successful?")

			resizeErr := waitForPoolToBeResized(expectedSize, selectedPool.Uuid, isjournal)
			dash.VerifyFatal(resizeErr, nil, fmt.Sprintf("Verify pool %s on node %s expansion using resize-disk", selectedPool.Uuid, selectedNode.Name))
		})

		stepLog = fmt.Sprintf("Expanding pool  2nd time on node %s and pool UUID: %s using resize-disk", selectedNode.Name, selectedPool.Uuid)
		Step(stepLog, func() {
			poolToBeResized, err := GetStoragePoolByUUID(selectedPool.Uuid)
			log.FailOnError(err, fmt.Sprintf("Failed to get pool using UUID %s", selectedPool.Uuid))
			expectedSize := (poolToBeResized.TotalSize / units.GiB) + 50 + drvSize

			log.InfoD("Current Size of the pool %s is %d", selectedPool.Uuid, poolToBeResized.TotalSize/units.GiB)
			err = Inst().V.ExpandPool(selectedPool.Uuid, api.SdkStoragePool_RESIZE_TYPE_RESIZE_DISK, expectedSize, false)
			dash.VerifyFatal(err, nil, "Pool expansion init successful?")

			resizeErr := waitForPoolToBeResized(expectedSize, selectedPool.Uuid, isjournal)
			dash.VerifyFatal(resizeErr, nil, fmt.Sprintf("Verify pool %s on node %s expansion using resize-disk", selectedPool.Uuid, selectedNode.Name))
		})

		stepLog = fmt.Sprintf("Expanding pool 3rd time on node %s and pool UUID: %s using resize-disk", selectedNode.Name, selectedPool.Uuid)
		Step(stepLog, func() {
			poolToBeResized, err := GetStoragePoolByUUID(selectedPool.Uuid)
			log.FailOnError(err, fmt.Sprintf("Failed to get pool using UUID %s", selectedPool.Uuid))
			expectedSize := (poolToBeResized.TotalSize / units.GiB) + 150 + drvSize

			log.InfoD("Current Size of the pool %s is %d", selectedPool.Uuid, poolToBeResized.TotalSize/units.GiB)
			err = Inst().V.ExpandPool(selectedPool.Uuid, api.SdkStoragePool_RESIZE_TYPE_RESIZE_DISK, expectedSize, false)
			dash.VerifyFatal(err, nil, "Pool expansion init successful?")

			resizeErr := waitForPoolToBeResized(expectedSize, selectedPool.Uuid, isjournal)
			dash.VerifyFatal(resizeErr, nil, fmt.Sprintf("Verify pool %s on node %s expansion using resize-disk", selectedPool.Uuid, selectedNode.Name))
		})

	})
	JustAfterEach(func() {
		defer EndTorpedoTest()
		AfterEachTest(contexts, testrailID, runID)
	})
})

var _ = Describe("{PoolAddDiskDiff}", func() {
	//1) Deploy px with cloud drive.
	//2) Select a pool with iops happening.
	//3) Expand pool by add-disk
	//4) Expand pool again by add-disk with different size multiple.
	//4) Expand pool again by add-disk with different size multiple.
	var testrailID = 51184
	// testrailID corresponds to: https://portworx.testrail.net/index.php?/cases/view/51184
	var runID int
	JustBeforeEach(func() {
		StartTorpedoTest("PoolAddDiskDiff", "Initiate pool resize multiple times with different size multiples using add-disk", nil, testrailID)
		runID = testrailuttils.AddRunsToMilestone(testrailID)
	})
	var contexts []*scheduler.Context

	stepLog := "should get the existing storage node and expand the pool multiple times"

	It(stepLog, func() {
		log.InfoD(stepLog)
		contexts = make([]*scheduler.Context, 0)

		for i := 0; i < Inst().GlobalScaleFactor; i++ {
			contexts = append(contexts, ScheduleApplications(fmt.Sprintf("plradddiff-%d", i))...)
		}
		ValidateApplications(contexts)
		defer appsValidateAndDestroy(contexts)

		stNodes := node.GetStorageNodes()
		if len(stNodes) == 0 {
			dash.VerifyFatal(len(stNodes) > 0, true, "Storage nodes found?")
		}
		var selectedNode node.Node
		var err error
		var selectedPool *api.StoragePool
		for _, stNode := range stNodes {
			selectedPool, err = GetPoolWithIOsInGivenNode(stNode, contexts)
			if selectedPool != nil {
				selectedNode = stNode
				break
			}
		}
		log.FailOnError(err, "error identifying node to run test")
		isjournal, err := IsJournalEnabled()
		log.FailOnError(err, "Failed to check if Journal enabled")

		stepLog = fmt.Sprintf("Expanding pool on node %s and pool UUID: %s using add-disk", selectedNode.Name, selectedPool.Uuid)
		var drvSize uint64
		Step(stepLog, func() {
			poolToBeResized, err := GetStoragePoolByUUID(selectedPool.Uuid)
			log.FailOnError(err, fmt.Sprintf("Failed to get pool using UUID %s", selectedPool.Uuid))
			drvSize, err = getPoolDiskSize(poolToBeResized)
			log.FailOnError(err, "error getting drive size for pool [%s]", poolToBeResized.Uuid)
			expectedSize := (poolToBeResized.TotalSize / units.GiB) + drvSize

			log.InfoD("Current Size of the pool %s is %d", selectedPool.Uuid, poolToBeResized.TotalSize/units.GiB)
			err = Inst().V.ExpandPool(selectedPool.Uuid, api.SdkStoragePool_RESIZE_TYPE_ADD_DISK, expectedSize, false)
			dash.VerifyFatal(err, nil, "Pool expansion init successful?")

			resizeErr := waitForPoolToBeResized(expectedSize, selectedPool.Uuid, isjournal)
			dash.VerifyFatal(resizeErr, nil, fmt.Sprintf("Verify pool %s on node %s expansion using add-disk", selectedPool.Uuid, selectedNode.Name))
		})

		stepLog = fmt.Sprintf("Expanding pool 2nd time on node %s and pool UUID: %s using add-disk", selectedNode.Name, selectedPool.Uuid)
		Step(stepLog, func() {
			poolToBeResized, err := GetStoragePoolByUUID(selectedPool.Uuid)
			log.FailOnError(err, fmt.Sprintf("Failed to get pool using UUID %s", selectedPool.Uuid))
			expectedSize := (poolToBeResized.TotalSize / units.GiB) + 50 + drvSize

			log.InfoD("Current Size of the pool %s is %d", selectedPool.Uuid, poolToBeResized.TotalSize/units.GiB)
			err = Inst().V.ExpandPool(selectedPool.Uuid, api.SdkStoragePool_RESIZE_TYPE_ADD_DISK, expectedSize, false)
			dash.VerifyFatal(err, nil, "Pool expansion init successful?")

			resizeErr := waitForPoolToBeResized(expectedSize, selectedPool.Uuid, isjournal)
			dash.VerifyFatal(resizeErr, nil, fmt.Sprintf("Verify pool %s on node %s expansion using add-disk", selectedPool.Uuid, selectedNode.Name))
		})

		stepLog = fmt.Sprintf("Expanding pool 3rd time on node %s and pool UUID: %s using add-disk", selectedNode.Name, selectedPool.Uuid)
		Step(stepLog, func() {
			poolToBeResized, err := GetStoragePoolByUUID(selectedPool.Uuid)
			log.FailOnError(err, fmt.Sprintf("Failed to get pool using UUID %s", selectedPool.Uuid))
			expectedSize := (poolToBeResized.TotalSize / units.GiB) + 100 + drvSize

			log.InfoD("Current Size of the pool %s is %d", selectedPool.Uuid, poolToBeResized.TotalSize/units.GiB)
			err = Inst().V.ExpandPool(selectedPool.Uuid, api.SdkStoragePool_RESIZE_TYPE_RESIZE_DISK, expectedSize, false)
			dash.VerifyFatal(err, nil, "Pool expansion init successful?")

			resizeErr := waitForPoolToBeResized(expectedSize, selectedPool.Uuid, isjournal)
			dash.VerifyFatal(resizeErr, nil, fmt.Sprintf("Verify pool %s on node %s expansion using add-disk", selectedPool.Uuid, selectedNode.Name))
		})

	})
	JustAfterEach(func() {
		defer EndTorpedoTest()
		AfterEachTest(contexts, testrailID, runID)
	})
})

var _ = Describe("{MultiDriveResizeDisk}", func() {
	//Select Pool with multiple drives
	//While IO is going onto repl=3 vols on all the pools on that system, expand the pool using ""pxctl sv pool expand-u <uuid> -s <size> -o resize-disk"
	var testrailID = 51266
	// testrailID corresponds to: https://portworx.testrail.net/index.php?/cases/view/51266
	var runID int
	JustBeforeEach(func() {
		StartTorpedoTest("MultiDriveResizeDisk", "Initiate pool resize multiple drive", nil, testrailID)
		runID = testrailuttils.AddRunsToMilestone(testrailID)
	})
	var contexts []*scheduler.Context

	stepLog := "should get the existing storage node with multi drives and resize-disk"

	It(stepLog, func() {
		log.InfoD(stepLog)
		var err error
		contexts = make([]*scheduler.Context, 0)

		for i := 0; i < Inst().GlobalScaleFactor; i++ {
			contexts = append(contexts, ScheduleApplications(fmt.Sprintf("muldrvresize-%d", i))...)
		}
		ValidateApplications(contexts)
		defer appsValidateAndDestroy(contexts)

		stNodes := node.GetStorageNodes()
		if len(stNodes) == 0 {
			dash.VerifyFatal(len(stNodes) > 0, true, "Storage nodes found?")
		}
		isjournal, err := IsJournalEnabled()
		log.FailOnError(err, "Failed to check if Journal enabled")
		minDiskCount := 1
		if isjournal {
			minDiskCount = 2
		}

		nodesWithMultiDrives := make([]node.Node, 0)
		for _, n := range stNodes {
			pxNode, err := Inst().V.GetDriverNode(&n)
			log.FailOnError(err, "Error getting PX node")
			if len(pxNode.Disks) > minDiskCount {
				nodesWithMultiDrives = append(nodesWithMultiDrives, n)
			}
		}
		dash.VerifyFatal(len(nodesWithMultiDrives) > 0, true, "nodes with multiple disks exist?")
		var selectedNode node.Node

		var selectedPool *api.StoragePool
		for _, stNode := range nodesWithMultiDrives {
			selectedPool, err = GetPoolWithIOsInGivenNode(stNode, contexts)
			if selectedPool != nil {
				selectedNode = stNode
				break
			}
		}
		log.FailOnError(err, "error identifying node to run test")

		stepLog = fmt.Sprintf("Expanding pool  on node %s and pool UUID: %s using resize-disk", selectedNode.Name, selectedPool.Uuid)
		Step(stepLog, func() {
			poolToBeResized, err := GetStoragePoolByUUID(selectedPool.Uuid)
			log.FailOnError(err, fmt.Sprintf("Failed to get pool using UUID %s", selectedPool.Uuid))
			drvSize, err := getPoolDiskSize(poolToBeResized)
			log.FailOnError(err, "error getting drive size for pool [%s]", poolToBeResized.Uuid)
			expectedSize := (poolToBeResized.TotalSize / units.GiB) + drvSize

			log.InfoD("Current Size of the pool %s is %d", selectedPool.Uuid, poolToBeResized.TotalSize/units.GiB)
			err = Inst().V.ExpandPool(selectedPool.Uuid, api.SdkStoragePool_RESIZE_TYPE_RESIZE_DISK, expectedSize, false)
			dash.VerifyFatal(err, nil, "Pool expansion init successful?")

			resizeErr := waitForPoolToBeResized(expectedSize, selectedPool.Uuid, isjournal)
			dash.VerifyFatal(resizeErr, nil, fmt.Sprintf("Verify pool %s on node %s expansion using resize-disk", selectedPool.Uuid, selectedNode.Name))
		})

	})
	JustAfterEach(func() {
		defer EndTorpedoTest()
		AfterEachTest(contexts, testrailID, runID)
	})
})

var _ = Describe("{ResizeWithPXRestart}", func() {
	//1) Deploy px with cloud drive.
	//2) Create a volume on that pool and write some data on the volume.
	//3) Expand pool by resize-disk
	//4) Restart px service where the pool expansion is in-progress
	var testrailID = 51281
	// testrailID corresponds to: https://portworx.testrail.net/index.php?/cases/view/51281
	var runID int

	JustBeforeEach(func() {
		StartTorpedoTest("ResizeWithPXRestart", "Initiate pool expansion using resize-disk and restart PX while it is in progress", nil, testrailID)
		runID = testrailuttils.AddRunsToMilestone(testrailID)
	})
	var contexts []*scheduler.Context

	stepLog := "should get the existing storage node and expand the pool by resize-disk"

	It(stepLog, func() {
		log.InfoD(stepLog)
		contexts = make([]*scheduler.Context, 0)
		for i := 0; i < Inst().GlobalScaleFactor; i++ {
			contexts = append(contexts, ScheduleApplications(fmt.Sprintf("rsizedskrst-%d", i))...)
		}
		ValidateApplications(contexts)
		defer appsValidateAndDestroy(contexts)

		stNode, err := getRandomNodeWithPoolIOs(contexts)
		log.FailOnError(err, "error identifying node to run test")
		selectedPool, err := GetPoolWithIOsInGivenNode(stNode, contexts)
		log.FailOnError(err, "error identifying pool to run test")

		stepLog := "Initiate pool expansion drive and restart PX"
		Step(stepLog, func() {
			log.InfoD(stepLog)

			poolToBeResized, err := GetStoragePoolByUUID(selectedPool.Uuid)
			log.FailOnError(err, fmt.Sprintf("Failed to get pool using UUID %s", selectedPool.Uuid))
			drvSize, err := getPoolDiskSize(poolToBeResized)
			log.FailOnError(err, "error getting drive size for pool [%s]", poolToBeResized.Uuid)
			expectedSize := (poolToBeResized.TotalSize / units.GiB) + drvSize

			isjournal, err := IsJournalEnabled()
			log.FailOnError(err, "Failed to check if Journal enabled")

			log.InfoD("Current Size of the pool %s is %d", selectedPool.Uuid, poolToBeResized.TotalSize/units.GiB)
			err = Inst().V.ExpandPool(selectedPool.Uuid, api.SdkStoragePool_RESIZE_TYPE_RESIZE_DISK, expectedSize, true)
			dash.VerifyFatal(err, nil, "Pool expansion init successful?")

			err = WaitForExpansionToStart(poolToBeResized.Uuid)
			log.FailOnError(err, "pool expansion not started")
			err = Inst().V.RestartDriver(stNode, nil)
			log.FailOnError(err, fmt.Sprintf("error restarting px on node %s", stNode.Name))

			resizeErr := waitForPoolToBeResized(expectedSize, selectedPool.Uuid, isjournal)
			dash.VerifyFatal(resizeErr, nil, fmt.Sprintf("Verify pool %s on node %s expansion using resize-disk", selectedPool.Uuid, stNode.Name))

		})
	})
	JustAfterEach(func() {
		defer EndTorpedoTest()
		AfterEachTest(contexts, testrailID, runID)
	})

})

var _ = Describe("{AddWithPXRestart}", func() {
	//1) Deploy px with cloud drive.
	//2) Create a volume on that pool and write some data on the volume.
	//3) Expand pool by add-disk
	//4) Restart px service where the pool expansion is in-progress

	JustBeforeEach(func() {
		StartTorpedoTest("AddWithPXRestart", "Initiate pool expansion using add-disk and restart PX while it is in progress", nil, 0)

	})
	var contexts []*scheduler.Context

	stepLog := "should get the existing storage node and expand the pool by resize-disk"

	It(stepLog, func() {
		log.InfoD(stepLog)
		contexts = make([]*scheduler.Context, 0)
		pickPoolToResize()
		for i := 0; i < Inst().GlobalScaleFactor; i++ {
			contexts = append(contexts, ScheduleApplications(fmt.Sprintf("adddskwrst-%d", i))...)
		}
		ValidateApplications(contexts)
		defer appsValidateAndDestroy(contexts)

		stNode, err := getRandomNodeWithPoolIOs(contexts)
		log.FailOnError(err, "error identifying node to run test")
		selectedPool, err := GetPoolWithIOsInGivenNode(stNode, contexts)
		log.FailOnError(err, "error identifying pool to run test")

		stepLog := "Initiate pool expansion drive and restart PX"
		Step(stepLog, func() {
			log.InfoD(stepLog)

			poolToBeResized, err := GetStoragePoolByUUID(selectedPool.Uuid)
			log.FailOnError(err, fmt.Sprintf("Failed to get pool using UUID %s", selectedPool.Uuid))
			drvSize, err := getPoolDiskSize(poolToBeResized)
			log.FailOnError(err, "error getting drive size for pool [%s]", poolToBeResized.Uuid)
			expectedSize := (poolToBeResized.TotalSize / units.GiB) + drvSize

			isjournal, err := IsJournalEnabled()
			log.FailOnError(err, "Failed to check if Journal enabled")

			log.InfoD("Current Size of the pool %s is %d", selectedPool.Uuid, poolToBeResized.TotalSize/units.GiB)
			err = Inst().V.ExpandPool(selectedPool.Uuid, api.SdkStoragePool_RESIZE_TYPE_ADD_DISK, expectedSize, true)
			dash.VerifyFatal(err, nil, "Pool expansion init successful?")

			err = WaitForExpansionToStart(poolToBeResized.Uuid)
			log.FailOnError(err, "pool expansion not started")
			err = Inst().V.RestartDriver(stNode, nil)
			log.FailOnError(err, fmt.Sprintf("error restarting px on node %s", stNode.Name))

			resizeErr := waitForPoolToBeResized(expectedSize, selectedPool.Uuid, isjournal)
			dash.VerifyFatal(resizeErr, nil, fmt.Sprintf("Verify pool %s on node %s expansion using add-disk", selectedPool.Uuid, stNode.Name))

		})

	})
	JustAfterEach(func() {
		defer EndTorpedoTest()
		AfterEachTest(contexts)
	})

})

var _ = Describe("{ResizeDiskVolUpdate}", func() {
	//1) Deploy px with cloud drive.
	//2) Create a volume on that pool and write some data on the volume.
	//3) Expand pool by resize-disk.
	//4) expand the volume to the resized pool
	var testrailID = 51290
	// testrailID corresponds to: https://portworx.testrail.net/index.php?/cases/view/51290
	var runID int
	JustBeforeEach(func() {
		StartTorpedoTest("ResizeDiskVolUpdate", "pool expansion using resize-disk and expand volume to the pool", nil, testrailID)
		runID = testrailuttils.AddRunsToMilestone(testrailID)
	})
	var contexts []*scheduler.Context

	stepLog := "should get the existing storage node and expand the pool by resize-disk"

	It(stepLog, func() {
		log.InfoD(stepLog)
		contexts = make([]*scheduler.Context, 0)
		for i := 0; i < Inst().GlobalScaleFactor; i++ {
			contexts = append(contexts, ScheduleApplications(fmt.Sprintf("plrszvolupdt-%d", i))...)
		}
		ValidateApplications(contexts)
		defer appsValidateAndDestroy(contexts)

		stNodes := node.GetStorageNodes()
		if len(stNodes) == 0 {
			dash.VerifyFatal(len(stNodes) > 0, true, "Storage nodes found?")
		}
		volSelected, err := GetVolumeWithMinimumSize(contexts, 10)
		log.FailOnError(err, "error identifying volume")
		appVol, err := Inst().V.InspectVolume(volSelected.ID)
		log.FailOnError(err, fmt.Sprintf("err inspecting vol : %s", volSelected.ID))
		volNodes := appVol.ReplicaSets[0].Nodes
		var stNode node.Node
		for _, n := range stNodes {
			nodeExist := false
			for _, vn := range volNodes {
				if n.Id == vn {
					nodeExist = true
				}
			}
			if !nodeExist {
				stNode = n
				break
			}
		}
		selectedPool := stNode.Pools[0]
		var poolToBeResized *api.StoragePool
		stepLog := "Initiate pool expansion using resize-disk"
		Step(stepLog, func() {
			log.InfoD(stepLog)

			poolToBeResized, err = GetStoragePoolByUUID(selectedPool.Uuid)
			log.FailOnError(err, fmt.Sprintf("Failed to get pool using UUID %s", selectedPool.Uuid))

			drvSize, err := getPoolDiskSize(poolToBeResized)
			log.FailOnError(err, "error getting drive size for pool [%s]", poolToBeResized.Uuid)
			expectedSize := (poolToBeResized.TotalSize / units.GiB) + drvSize

			isjournal, err := IsJournalEnabled()
			log.FailOnError(err, "Failed to check if Journal enabled")

			log.InfoD("Current Size of the pool %s is %d", selectedPool.Uuid, poolToBeResized.TotalSize/units.GiB)
			err = Inst().V.ExpandPool(selectedPool.Uuid, api.SdkStoragePool_RESIZE_TYPE_RESIZE_DISK, expectedSize, false)
			dash.VerifyFatal(err, nil, "Pool expansion init successful?")

			resizeErr := waitForPoolToBeResized(expectedSize, selectedPool.Uuid, isjournal)
			dash.VerifyFatal(resizeErr, nil, fmt.Sprintf("Verify pool %s on node %s expansion using resize-disk", selectedPool.Uuid, stNode.Name))

		})
		stepLog = "Expand volume to the expanded pool"
		Step(stepLog, func() {
			log.InfoD(stepLog)
			currRep, err := Inst().V.GetReplicationFactor(volSelected)
			log.FailOnError(err, fmt.Sprintf("err getting repl factor for  vol : %s", volSelected.Name))
			opts := volume.Options{
				ValidateReplicationUpdateTimeout: replicationUpdateTimeout,
			}
			newRep := currRep
			if currRep == 3 {
				newRep = currRep - 1
				err = Inst().V.SetReplicationFactor(volSelected, newRep, nil, nil, true, opts)
				log.FailOnError(err, fmt.Sprintf("err setting repl factor  to %d for  vol : %s", newRep, volSelected.Name))
			}
			log.InfoD(fmt.Sprintf("setting repl factor  to %d for  vol : %s", newRep+1, volSelected.Name))
			err = Inst().V.SetReplicationFactor(volSelected, newRep+1, []string{stNode.Id}, []string{poolToBeResized.Uuid}, true, opts)
			log.FailOnError(err, fmt.Sprintf("err setting repl factor  to %d for  vol : %s", newRep+1, volSelected.Name))
			dash.VerifyFatal(err == nil, true, fmt.Sprintf("vol %s expanded successfully on node %s", volSelected.Name, stNode.Name))
			//reverting the replication to volume validation to pass
			if currRep < 3 {
				err = Inst().V.SetReplicationFactor(volSelected, currRep, nil, nil, true, opts)
				log.FailOnError(err, fmt.Sprintf("err setting repl factor to %d for vol : %s", newRep, volSelected.Name))
			}
		})

	})
	JustAfterEach(func() {
		defer EndTorpedoTest()
		AfterEachTest(contexts, testrailID, runID)
	})
})

var _ = Describe("{VolUpdateResizeDisk}", func() {
	//1) Deploy px with cloud drive.
	//2) Create a volume on that pool and write some data on the volume.
	//3) expand the volume to the pool
	//4) perform resize disk operation on the pool while volume update is in-progress
	var testrailID = 51284
	// testrailID corresponds to: https://portworx.testrail.net/index.php?/cases/view/51284
	var runID int
	JustBeforeEach(func() {
		StartTorpedoTest("VolUpdateResizeDisk", "expand volume to the pool and pool expansion using resize-disk", nil, testrailID)
		runID = testrailuttils.AddRunsToMilestone(testrailID)
	})
	var contexts []*scheduler.Context

	stepLog := "should get the existing storage node and expand the pool by resize-disk"

	It(stepLog, func() {
		log.InfoD(stepLog)
		contexts = make([]*scheduler.Context, 0)
		for i := 0; i < Inst().GlobalScaleFactor; i++ {
			contexts = append(contexts, ScheduleApplications(fmt.Sprintf("volupdtplrsz-%d", i))...)
		}
		ValidateApplications(contexts)
		defer appsValidateAndDestroy(contexts)

		stNodes := node.GetStorageNodes()
		if len(stNodes) == 0 {
			dash.VerifyFatal(len(stNodes) > 0, true, "Storage nodes found?")
		}
		volSelected, err := GetVolumeWithMinimumSize(contexts, 10)
		log.FailOnError(err, "error identifying volume")
		appVol, err := Inst().V.InspectVolume(volSelected.ID)
		log.FailOnError(err, fmt.Sprintf("err inspecting vol : %s", volSelected.ID))
		volNodes := appVol.ReplicaSets[0].Nodes
		var stNode node.Node
		for _, n := range stNodes {
			nodeExist := false
			for _, vn := range volNodes {
				if n.Id == vn {
					nodeExist = true
				}
			}
			if !nodeExist {
				stNode = n
				break
			}
		}
		selectedPool := stNode.Pools[0]
		var poolToBeResized *api.StoragePool
		poolToBeResized, err = GetStoragePoolByUUID(selectedPool.Uuid)
		log.FailOnError(err, fmt.Sprintf("Failed to get pool using UUID %s", selectedPool.Uuid))

		stepLog = "Expand volume to the expanded pool"
		var newRep int64
		opts := volume.Options{
			ValidateReplicationUpdateTimeout: replicationUpdateTimeout,
		}
		var currRep int64
		Step(stepLog, func() {
			log.InfoD(stepLog)
			currRep, err = Inst().V.GetReplicationFactor(volSelected)
			log.FailOnError(err, fmt.Sprintf("err getting repl factor for  vol : %s", volSelected.Name))

			newRep = currRep
			if currRep == 3 {
				newRep = currRep - 1
				err = Inst().V.SetReplicationFactor(volSelected, newRep, nil, nil, true, opts)
				log.FailOnError(err, fmt.Sprintf("err setting repl factor  to %d for  vol : %s", newRep, volSelected.Name))
			}
			log.InfoD(fmt.Sprintf("setting repl factor to %d for vol : %s", newRep+1, volSelected.Name))
			err = Inst().V.SetReplicationFactor(volSelected, newRep+1, []string{stNode.Id}, []string{poolToBeResized.Uuid}, false, opts)
			log.FailOnError(err, fmt.Sprintf("err setting repl factor  to %d for  vol : %s", newRep+1, volSelected.Name))
			dash.VerifyFatal(err == nil, true, fmt.Sprintf("vol %s expansion triggered successfully on node %s", volSelected.Name, stNode.Name))
		})
		isjournal, err := IsJournalEnabled()
		log.FailOnError(err, "Failed to check if Journal enabled")

		stepLog := "Initiate pool expansion using resize-disk while repl increase is in progress"
		Step(stepLog, func() {
			log.InfoD(stepLog)

			drvSize, err := getPoolDiskSize(poolToBeResized)
			log.FailOnError(err, "error getting drive size for pool [%s]", poolToBeResized.Uuid)
			expectedSize := (poolToBeResized.TotalSize / units.GiB) + drvSize

			log.InfoD("Current Size of the pool %s is %d", poolToBeResized.Uuid, poolToBeResized.TotalSize/units.GiB)
			err = Inst().V.ExpandPool(poolToBeResized.Uuid, api.SdkStoragePool_RESIZE_TYPE_RESIZE_DISK, expectedSize, false)
			if err != nil {
				if strings.Contains(fmt.Sprintf("%v", err), "Please re-issue expand with force") {
					err = Inst().V.ExpandPool(poolToBeResized.Uuid, api.SdkStoragePool_RESIZE_TYPE_RESIZE_DISK, expectedSize, true)
				}
			}
			dash.VerifyFatal(err, nil, "Pool expansion init successful?")

			resizeErr := waitForPoolToBeResized(expectedSize, selectedPool.Uuid, isjournal)
			dash.VerifyFatal(resizeErr, nil, fmt.Sprintf("Verify pool %s on node %s expansion using resize-disk", selectedPool.Uuid, stNode.Name))

		})
		err = ValidateReplFactorUpdate(volSelected, newRep+1)
		log.FailOnError(err, "error validating repl factor for vol [%s]", volSelected.Name)

		stepLog = "Initiate pool expansion using resize-disk after rsync is successfull"
		Step(stepLog, func() {
			log.InfoD(stepLog)
			poolToBeResized, err = GetStoragePoolByUUID(selectedPool.Uuid)
			log.FailOnError(err, fmt.Sprintf("error getting pool using UUID [%s]", selectedPool.Uuid))

			drvSize, err := getPoolDiskSize(poolToBeResized)
			log.FailOnError(err, "error getting drive size for pool [%s]", poolToBeResized.Uuid)
			expectedSize := (poolToBeResized.TotalSize / units.GiB) + drvSize

			log.InfoD("Current Size of the pool %s is %d", selectedPool.Uuid, poolToBeResized.TotalSize/units.GiB)
			err = Inst().V.ExpandPool(selectedPool.Uuid, api.SdkStoragePool_RESIZE_TYPE_RESIZE_DISK, expectedSize, false)
			dash.VerifyFatal(err, nil, "Pool expansion init successful?")

			resizeErr := waitForPoolToBeResized(expectedSize, selectedPool.Uuid, isjournal)
			dash.VerifyFatal(resizeErr, nil, fmt.Sprintf("Verify pool %s on node %s expansion using resize-disk", selectedPool.Uuid, stNode.Name))
		})

		//reverting the replication for volume validation
		if currRep < 3 {
			err = Inst().V.SetReplicationFactor(volSelected, currRep, nil, nil, true, opts)
			log.FailOnError(err, fmt.Sprintf("err setting repl factor to %d for vol : %s", newRep, volSelected.Name))
		}

	})
	JustAfterEach(func() {
		defer EndTorpedoTest()
		AfterEachTest(contexts, testrailID, runID)
	})
})

var _ = Describe("{VolUpdateAddDisk}", func() {
	//1) Deploy px with cloud drive.
	//2) Create a volume on that pool and write some data on the volume.
	//3) expand the volume to the pool using add-disk
	//4) perform resize disk operation on the pool while volume update is in-progress

	JustBeforeEach(func() {
		StartTorpedoTest("VolUpdateAddDisk", "expand volume to the pool and pool expansion using add-disk", nil, 0)
	})
	var contexts []*scheduler.Context

	stepLog := "should get the existing storage node and expand the pool by resize-disk"

	It(stepLog, func() {
		log.InfoD(stepLog)
		contexts = make([]*scheduler.Context, 0)
		for i := 0; i < Inst().GlobalScaleFactor; i++ {
			contexts = append(contexts, ScheduleApplications(fmt.Sprintf("volupdtplrsz-%d", i))...)
		}
		ValidateApplications(contexts)
		defer appsValidateAndDestroy(contexts)

		stNodes := node.GetStorageNodes()
		if len(stNodes) == 0 {
			dash.VerifyFatal(len(stNodes) > 0, true, "Storage nodes found?")
		}
		volSelected, err := GetVolumeWithMinimumSize(contexts, 10)
		log.FailOnError(err, "error identifying volume")
		appVol, err := Inst().V.InspectVolume(volSelected.ID)
		log.FailOnError(err, fmt.Sprintf("error inspecting vol : %s", volSelected.ID))
		volNodes := appVol.ReplicaSets[0].Nodes
		var stNode node.Node
		for _, n := range stNodes {
			nodeExist := false
			for _, vn := range volNodes {
				if n.Id == vn {
					nodeExist = true
				}
			}
			if !nodeExist {
				stNode = n
				break
			}
		}
		selectedPool := stNode.Pools[0]
		var poolToBeResized *api.StoragePool
		poolToBeResized, err = GetStoragePoolByUUID(selectedPool.Uuid)
		log.FailOnError(err, fmt.Sprintf("Failed to get pool using UUID %s", selectedPool.Uuid))

		stepLog = "Expand volume to the expanded pool"
		var newRep int64
		opts := volume.Options{
			ValidateReplicationUpdateTimeout: replicationUpdateTimeout,
		}
		var currRep int64
		Step(stepLog, func() {
			log.InfoD(stepLog)
			currRep, err = Inst().V.GetReplicationFactor(volSelected)
			log.FailOnError(err, fmt.Sprintf("err getting repl factor for  vol : %s", volSelected.Name))

			newRep = currRep
			if currRep == 3 {
				newRep = currRep - 1
				err = Inst().V.SetReplicationFactor(volSelected, newRep, nil, nil, true, opts)
				log.FailOnError(err, fmt.Sprintf("error setting repl factor to %d for vol : %s", newRep, volSelected.Name))
			}
			log.InfoD(fmt.Sprintf("setting repl factor to %d for vol : %s", newRep+1, volSelected.Name))
			err = Inst().V.SetReplicationFactor(volSelected, newRep+1, []string{stNode.Id}, []string{poolToBeResized.Uuid}, false, opts)
			log.FailOnError(err, fmt.Sprintf("error setting repl factor to %d for vol : %s", newRep+1, volSelected.Name))
			dash.VerifyFatal(err == nil, true, fmt.Sprintf("vol %s expansion triggered successfully on node %s", volSelected.Name, stNode.Name))
		})

		stepLog := "Initiate pool expansion using resize-disk"
		Step(stepLog, func() {
			log.InfoD(stepLog)

			drvSize, err := getPoolDiskSize(poolToBeResized)
			log.FailOnError(err, "error getting drive size for pool [%s]", poolToBeResized.Uuid)
			expectedSize := (poolToBeResized.TotalSize / units.GiB) + drvSize

			isjournal, err := IsJournalEnabled()
			log.FailOnError(err, "Failed to check if Journal enabled")

			log.InfoD("Current Size of the pool %s is %d", selectedPool.Uuid, poolToBeResized.TotalSize/units.GiB)
			err = Inst().V.ExpandPool(selectedPool.Uuid, api.SdkStoragePool_RESIZE_TYPE_ADD_DISK, expectedSize, false)
			dash.VerifyFatal(err, nil, "Pool expansion init successful?")

			resizeErr := waitForPoolToBeResized(expectedSize, selectedPool.Uuid, isjournal)
			dash.VerifyFatal(resizeErr, nil, fmt.Sprintf("Verify pool %s on node %s expansion using add-disk", selectedPool.Uuid, stNode.Name))

		})
		err = ValidateReplFactorUpdate(volSelected, newRep+1)
		log.FailOnError(err, "error validating repl factor for vol [%s]", volSelected.Name)
		//reverting the replication for volume validation
		if currRep < 3 {
			err = Inst().V.SetReplicationFactor(volSelected, currRep, nil, nil, true, opts)
			log.FailOnError(err, fmt.Sprintf("err setting repl factor to %d for vol : %s", newRep, volSelected.Name))
		}

	})
	JustAfterEach(func() {
		defer EndTorpedoTest()
		AfterEachTest(contexts)
	})
})

var _ = Describe("{VolUpdateAddDrive}", func() {
	//1) Deploy px with cloud drive.
	//2) Create a volume on that pool and write some data on the volume.
	//3) expand the volume to the pool
	//4) perform add drive on the node where volume update is in-progress
	var testrailID = 50635
	// testrailID corresponds to: https://portworx.testrail.net/index.php?/cases/view/50635
	var runID int
	JustBeforeEach(func() {
		StartTorpedoTest("VolUpdateAddDrive", "expand volume to the pool and pool expansion using add drive", nil, testrailID)
		runID = testrailuttils.AddRunsToMilestone(testrailID)
	})
	var contexts []*scheduler.Context

	stepLog := "should get the existing storage node and expand the pool by resize-disk"

	It(stepLog, func() {
		log.InfoD(stepLog)
		contexts = make([]*scheduler.Context, 0)
		for i := 0; i < Inst().GlobalScaleFactor; i++ {
			contexts = append(contexts, ScheduleApplications(fmt.Sprintf("plrszvolupdt-%d", i))...)
		}
		ValidateApplications(contexts)
		defer appsValidateAndDestroy(contexts)

		stNodes := node.GetStorageNodes()
		if len(stNodes) == 0 {
			dash.VerifyFatal(len(stNodes) > 0, true, "Storage nodes found?")
		}
		volSelected, err := GetVolumeWithMinimumSize(contexts, 10)
		log.FailOnError(err, "error identifying volume")
		appVol, err := Inst().V.InspectVolume(volSelected.ID)
		log.FailOnError(err, fmt.Sprintf("err inspecting vol : %s", volSelected.ID))
		volNodes := appVol.ReplicaSets[0].Nodes
		var stNode node.Node
		for _, n := range stNodes {
			nodeExist := false
			for _, vn := range volNodes {
				if n.Id == vn {
					nodeExist = true
				}
			}
			if !nodeExist {
				stNode = n
				break
			}
		}
		selectedPool := stNode.Pools[0]
		var poolToBeResized *api.StoragePool
		poolToBeResized, err = GetStoragePoolByUUID(selectedPool.Uuid)
		log.FailOnError(err, fmt.Sprintf("Failed to get pool using UUID %s", selectedPool.Uuid))

		stepLog = "Expand volume to the expanded pool"
		var newRep int64
		var currRep int64
		opts := volume.Options{
			ValidateReplicationUpdateTimeout: replicationUpdateTimeout,
		}
		Step(stepLog, func() {
			log.InfoD(stepLog)
			currRep, err = Inst().V.GetReplicationFactor(volSelected)
			log.FailOnError(err, fmt.Sprintf("err getting repl factor for  vol : %s", volSelected.Name))

			newRep = currRep
			if currRep == 3 {
				newRep = currRep - 1
				err = Inst().V.SetReplicationFactor(volSelected, newRep, nil, nil, true, opts)
				log.FailOnError(err, fmt.Sprintf("err setting repl factor  to %d for  vol : %s", newRep, volSelected.Name))
			}
			log.InfoD(fmt.Sprintf("setting repl factor  to %d for  vol : %s", newRep+1, volSelected.Name))
			err = Inst().V.SetReplicationFactor(volSelected, newRep+1, []string{stNode.Id}, []string{poolToBeResized.Uuid}, false, opts)
			log.FailOnError(err, fmt.Sprintf("err setting repl factor  to %d for  vol : %s", newRep+1, volSelected.Name))
			dash.VerifyFatal(err == nil, true, fmt.Sprintf("vol %s expansion triggered successfully on node %s", volSelected.Name, stNode.Name))
		})

		stepLog := "Initiate pool expansion using add drive"
		Step(stepLog, func() {
			log.InfoD(stepLog)
			err = AddCloudDrive(stNode, -1)
			log.FailOnError(err, "error adding cloud drive")
			dash.VerifyFatal(err == nil, true, fmt.Sprintf("Verify pool %s on node %s expansion using add drive", poolToBeResized.Uuid, stNode.Name))

		})
		err = ValidateReplFactorUpdate(volSelected, newRep+1)
		log.FailOnError(err, "error validating repl factor for vol [%s]", volSelected.Name)
		//Reverting to original repl for volume validation
		if currRep < 3 {
			err = Inst().V.SetReplicationFactor(volSelected, currRep, nil, nil, true, opts)
			log.FailOnError(err, fmt.Sprintf("err setting repl factor to %d for vol : %s", newRep, volSelected.Name))
		}

	})
	JustAfterEach(func() {
		defer EndTorpedoTest()
		AfterEachTest(contexts, testrailID, runID)
	})
})

var _ = Describe("{AddDriveWithNodeReboot}", func() {
	//1) Deploy px with cloud drive.
	//2) Create a volume on o that pool and write some data on the volume.
	//3) Expand pool by adding cloud drives.
	//4) reboot the node where the pool is present and while pool expand is in progress.
	var testrailID = 50944
	// testrailID corresponds to: https://portworx.testrail.net/index.php?/cases/view/50944
	var runID int

	JustBeforeEach(func() {
		StartTorpedoTest("AddDriveAndNodeReboot", "Initiate pool expansion using add-drive and reboot node", nil, testrailID)
		runID = testrailuttils.AddRunsToMilestone(testrailID)
	})
	var contexts []*scheduler.Context

	stepLog := "should get the existing storage node and expand the pool by adding a drive and reboot node"

	It(stepLog, func() {
		log.InfoD(stepLog)
		contexts = make([]*scheduler.Context, 0)
		for i := 0; i < Inst().GlobalScaleFactor; i++ {
			contexts = append(contexts, ScheduleApplications(fmt.Sprintf("pladddrvwrbt-%d", i))...)
		}
		ValidateApplications(contexts)
		defer appsValidateAndDestroy(contexts)

		stNode, err := getRandomNodeWithPoolIOs(contexts)
		log.FailOnError(err, "error identifying node to run test")
		pools, err := Inst().V.ListStoragePools(metav1.LabelSelector{})
		log.FailOnError(err, "error getting pools list")
		dash.VerifyFatal(len(pools) > 0, true, "Verify pools exist")

		var currentTotalPoolSize uint64
		var specSize uint64
		for _, pool := range pools {
			currentTotalPoolSize += pool.GetTotalSize() / units.GiB
		}

		driveSpecs, err := GetCloudDriveDeviceSpecs()
		log.FailOnError(err, "Error getting cloud drive specs")
		deviceSpec := driveSpecs[0]
		deviceSpecParams := strings.Split(deviceSpec, ",")

		for _, param := range deviceSpecParams {
			if strings.Contains(param, "size") {
				val := strings.Split(param, "=")[1]
				specSize, err = strconv.ParseUint(val, 10, 64)
				log.FailOnError(err, "Error converting size to uint64")
			}
		}
		expectedTotalPoolSize := currentTotalPoolSize + specSize

		stepLog := "Initiate add cloud drive and reboot node"
		Step(stepLog, func() {
			log.InfoD(stepLog)
			err = Inst().V.AddCloudDrive(&stNode, deviceSpec, -1)
			log.FailOnError(err, fmt.Sprintf("Add cloud drive failed on node %s", stNode.Name))
			time.Sleep(3 * time.Second)
			err = RebootNodeAndWait(stNode)
			log.FailOnError(err, fmt.Sprintf("error rebooting node %s", stNode.Name))
			log.InfoD("Validate pool rebalance after drive add")
			err = ValidateDriveRebalance(stNode)
			log.FailOnError(err, "Pool re-balance failed")
			dash.VerifyFatal(err == nil, true, "PX is up after add drive")

			var newTotalPoolSize uint64
			pools, err := Inst().V.ListStoragePools(metav1.LabelSelector{})
			log.FailOnError(err, "error getting pools list")
			dash.VerifyFatal(len(pools) > 0, true, "Verify pools exist")
			for _, pool := range pools {
				newTotalPoolSize += pool.GetTotalSize() / units.GiB
			}
			dash.VerifyFatal(newTotalPoolSize, expectedTotalPoolSize, fmt.Sprintf("Validate total pool size after add cloud drive on node %s", stNode.Name))
		})

	})
	JustAfterEach(func() {
		defer EndTorpedoTest()
		AfterEachTest(contexts, testrailID, runID)
	})

})

var _ = Describe("{MulPoolsResize}", func() {
	//1) Deploy px with cloud drive.
	//2) Select multiple pools
	//3) Expand multiple pools by resize-disk same time.

	var testrailID = 51291
	// testrailID corresponds to: https://portworx.testrail.net/index.php?/cases/view/51291
	var runID int
	JustBeforeEach(func() {
		StartTorpedoTest("MulPoolsResize", "Initiate multiple pool resize on same node in parallel", nil, testrailID)
		runID = testrailuttils.AddRunsToMilestone(testrailID)
	})
	var contexts []*scheduler.Context

	stepLog := "should get the existing storage node with multiple pools and expand pools at same time using resize-disk"

	It(stepLog, func() {
		log.InfoD(stepLog)
		contexts = make([]*scheduler.Context, 0)

		for i := 0; i < Inst().GlobalScaleFactor; i++ {
			contexts = append(contexts, ScheduleApplications(fmt.Sprintf("mulpoolsresiz-%d", i))...)
		}
		ValidateApplications(contexts)
		defer appsValidateAndDestroy(contexts)

		var poolsToBeResized []*api.StoragePool

		pools, err := Inst().V.ListStoragePools(metav1.LabelSelector{})
		log.FailOnError(err, "Failed to list storage pools")

		numPoolsToResize := len(pools) / 3
		i := 1
		for _, v := range pools {
			if i == numPoolsToResize {
				break
			}
			poolsToBeResized = append(poolsToBeResized, v)
			i += 1
		}

		stepLog = fmt.Sprintf("Expanding multiple pools on node and pool using resize-disk")
		Step(stepLog, func() {

			resizedPoolsMap := make(map[string]uint64)
			for _, selPool := range poolsToBeResized {
				poolToBeResized, err := GetStoragePoolByUUID(selPool.Uuid)
				log.FailOnError(err, fmt.Sprintf("Failed to get pool using UUID %s", selPool.Uuid))
				drvSize, err := getPoolDiskSize(poolToBeResized)
				log.FailOnError(err, "error getting drive size for pool [%s]", poolToBeResized.Uuid)
				expectedSize := (poolToBeResized.TotalSize / units.GiB) + drvSize
				resizedPoolsMap[poolToBeResized.Uuid] = expectedSize
				log.InfoD("Current Size of the pool %s is %d", selPool.Uuid, poolToBeResized.TotalSize/units.GiB)
				err = Inst().V.ExpandPool(selPool.Uuid, api.SdkStoragePool_RESIZE_TYPE_RESIZE_DISK, expectedSize, false)
				dash.VerifyFatal(err, nil, "Pool expansion init successful?")
			}

			isjournal, err := IsJournalEnabled()
			log.FailOnError(err, "Failed to check if Journal enabled")
			for selPoolID, expectedPoolSize := range resizedPoolsMap {

				resizeErr := waitForPoolToBeResized(expectedPoolSize, selPoolID, isjournal)
				dash.VerifyFatal(resizeErr, nil, fmt.Sprintf("Verify pool %s on expansion using resize-disk", selPoolID))

			}

		})

	})
	JustAfterEach(func() {
		defer EndTorpedoTest()
		AfterEachTest(contexts, testrailID, runID)
	})
})

var _ = Describe("{MulPoolsAddDisk}", func() {
	//1) Deploy px with cloud drive.
	//2) Select multiple pools
	//3) Expand multiple pools by add-disk same time.

	var testrailID = 50642
	// testrailID corresponds to: https://portworx.testrail.net/index.php?/cases/view/50642
	var runID int
	JustBeforeEach(func() {
		StartTorpedoTest("MulPoolsAddDisk", "Initiate multiple pool add-disk on same node in parallel", nil, testrailID)
		runID = testrailuttils.AddRunsToMilestone(testrailID)
	})
	var contexts []*scheduler.Context

	stepLog := "should get the existing storage node with multiple pools and expand pools at same time using add-disk"

	It(stepLog, func() {
		log.InfoD(stepLog)
		contexts = make([]*scheduler.Context, 0)

		for i := 0; i < Inst().GlobalScaleFactor; i++ {
			contexts = append(contexts, ScheduleApplications(fmt.Sprintf("mulpooladd-%d", i))...)
		}
		ValidateApplications(contexts)
		defer appsValidateAndDestroy(contexts)

		var poolsToBeResized []*api.StoragePool

		stNodes := node.GetStorageNodes()

		elMap := make(map[string]bool, 0)
		for _, stNode := range stNodes {
			el, err := GetPoolExpansionEligibility(&stNode)
			log.FailOnError(err, "error getting pool expansion criteria for node [%s]", stNode.Name)
			for k, v := range el {
				elMap[k] = v
			}
		}

		pools, err := Inst().V.ListStoragePools(metav1.LabelSelector{})
		log.FailOnError(err, "Failed to list storage pools")
		numPoolsToResize := len(pools) / 3
		i := 1
		for _, v := range pools {
			if i > numPoolsToResize {
				break
			}
			//checking if pool can be expanded using add-disk
			if elMap[v.Uuid] {
				poolsToBeResized = append(poolsToBeResized, v)
				i += 1
			}
		}
		stepLog = fmt.Sprintf("Expanding multiple pools on node and pool using add-disk")
		Step(stepLog, func() {
			log.InfoD(stepLog)
			resizedPoolsMap := make(map[string]uint64)
			for _, selPool := range poolsToBeResized {
				poolToBeResized, err := GetStoragePoolByUUID(selPool.Uuid)
				log.FailOnError(err, fmt.Sprintf("Failed to get pool using UUID %s", selPool.Uuid))
				drvSize, err := getPoolDiskSize(poolToBeResized)
				log.FailOnError(err, "error getting drive size for pool [%s]", poolToBeResized.Uuid)
				expectedSize := (poolToBeResized.TotalSize / units.GiB) + drvSize
				resizedPoolsMap[poolToBeResized.Uuid] = expectedSize

				log.FailOnError(err, "Failed to check if Journal enabled")

				log.InfoD("Current Size of the pool %s is %d", selPool.Uuid, poolToBeResized.TotalSize/units.GiB)
				err = Inst().V.ExpandPool(selPool.Uuid, api.SdkStoragePool_RESIZE_TYPE_ADD_DISK, expectedSize, false)
				dash.VerifyFatal(err, nil, "Pool expansion init successful?")
			}

			isjournal, err := IsJournalEnabled()
			log.FailOnError(err, "Failed to check if Journal enabled")
			for selPoolID, expectedPoolSize := range resizedPoolsMap {
				resizeErr := waitForPoolToBeResized(expectedPoolSize, selPoolID, isjournal)
				dash.VerifyFatal(resizeErr, nil, fmt.Sprintf("Verify pool %s on expansion using add-disk", selPoolID))
			}

		})

	})
	JustAfterEach(func() {
		defer EndTorpedoTest()
		AfterEachTest(contexts, testrailID, runID)
	})
})

var _ = Describe("{ResizeWithJrnlAndMeta}", func() {
	//1) Deploy px with cloud drive and journal enabled.
	//2) Create a volume on that pool and write some data on the volume.
	//3) Get the metadata node
	//4) Expand the pool with journal device
	var testrailID = 51289
	// testrailID corresponds to: https://portworx.testrail.net/index.php?/cases/view/51289
	var runID int

	JustBeforeEach(func() {
		StartTorpedoTest("ResizeWithJrnlAndMeta", "Initiate pool expansion using resize-disk for "+
			"the pool the with journal and metadata devices", nil, testrailID)
		runID = testrailuttils.AddRunsToMilestone(testrailID)
	})
	var contexts []*scheduler.Context

	stepLog := "should get the metadata node and expand the pool by resize-disk"

	It(stepLog, func() {
		log.InfoD(stepLog)
		journalStatus, err := IsJournalEnabled()
		log.FailOnError(err, "err getting journal status")
		dash.VerifyFatal(journalStatus, true, "verify journal device is enabled")
		contexts = make([]*scheduler.Context, 0)
		for i := 0; i < Inst().GlobalScaleFactor; i++ {
			contexts = append(contexts, ScheduleApplications(fmt.Sprintf("rsizedrvmeta-%d", i))...)
		}
		ValidateApplications(contexts)
		defer appsValidateAndDestroy(contexts)

		stNode, err := getRandomNodeWithPoolIOs(contexts)
		log.FailOnError(err, "error identifying node to run test")
		stNodePools := stNode.Pools

		var selectedPool *api.StoragePool
		for _, pool := range stNodePools {
			if pool.ID == int32(len(stNodePools)-1) {
				selectedPool = pool
				break
			}
		}

		stepLog := "Initiate pool expansion drive and restart PX"
		Step(stepLog, func() {
			log.InfoD(stepLog)

			poolToBeResized, err := GetStoragePoolByUUID(selectedPool.Uuid)
			log.FailOnError(err, fmt.Sprintf("Failed to get pool using UUID %s", selectedPool.Uuid))
			drvSize, err := getPoolDiskSize(poolToBeResized)
			log.FailOnError(err, "error getting drive size for pool [%s]", poolToBeResized.Uuid)
			expectedSize := (poolToBeResized.TotalSize / units.GiB) + drvSize

			log.FailOnError(err, "Failed to check if Journal enabled")

			log.InfoD("Current Size of the pool %s is %d", selectedPool.Uuid, poolToBeResized.TotalSize/units.GiB)
			err = Inst().V.ExpandPool(selectedPool.Uuid, api.SdkStoragePool_RESIZE_TYPE_RESIZE_DISK, expectedSize, false)
			dash.VerifyFatal(err, nil, "Pool expansion init successful?")

			resizeErr := waitForPoolToBeResized(expectedSize, selectedPool.Uuid, journalStatus)
			dash.VerifyFatal(resizeErr, nil, fmt.Sprintf("Verify pool %s on node %s expansion using resize-disk", selectedPool.Uuid, stNode.Name))

		})

	})
	JustAfterEach(func() {
		defer EndTorpedoTest()
		AfterEachTest(contexts, testrailID, runID)
	})

})

var _ = Describe("{PoolExpandWhileIOAndPXRestart}", func() {
	//step1: create volume repl node n1 and n2 and start IO
	//step2: during I/O restart px on n1 and at the same time expand the pool on n2
	//step3: after n1 is back operational validate that n2 pool size is the new size
	//step4: read/validate I/O after expansion
	var testrailID = 51445
	// testrailID corresponds to: https://portworx.testrail.net/index.php?/cases/view/51445
	var runID int

	JustBeforeEach(func() {
		StartTorpedoTest("PoolExpandWhileIOAndPXRestart", "Initiate pool expansion and restart px on n1 and at the same time expand the pool on n2 where vol repl exists", nil, testrailID)
		runID = testrailuttils.AddRunsToMilestone(testrailID)
	})
	var contexts []*scheduler.Context

	stepLog := "should get the volume with IOs, expand the pool by resize-disk and restart PX on one the repl node"

	It(stepLog, func() {
		log.InfoD(stepLog)
		contexts = make([]*scheduler.Context, 0)
		for i := 0; i < Inst().GlobalScaleFactor; i++ {
			contexts = append(contexts, ScheduleApplications(fmt.Sprintf("rsizerepl-%d", i))...)
		}
		ValidateApplications(contexts)
		defer appsValidateAndDestroy(contexts)

		stNodes := node.GetStorageNodes()
		if len(stNodes) == 0 {
			dash.VerifyFatal(len(stNodes) > 0, true, "Storage nodes found?")
		}
		volSelected, err := getVolumeWithMinRepl(contexts, 2)
		log.FailOnError(err, "error identifying volume")
		appVol, err := Inst().V.InspectVolume(volSelected.ID)
		log.FailOnError(err, fmt.Sprintf("err inspecting vol : %s", volSelected.ID))
		replPools := appVol.ReplicaSets[0].PoolUuids
		storageNode1, err := GetNodeWithGivenPoolID(replPools[0])
		log.FailOnError(err, fmt.Sprintf("Failed to get pool using UUID %s", replPools[0]))
		selectedPool := replPools[1]
		storageNode2, err := GetNodeWithGivenPoolID(selectedPool)
		log.FailOnError(err, fmt.Sprintf("Failed to get pool using UUID %s", selectedPool))

		var poolToBeResized *api.StoragePool
		poolToBeResized, err = GetStoragePoolByUUID(selectedPool)
		log.FailOnError(err, fmt.Sprintf("Failed to get pool using UUID %s", selectedPool))

		stepLog := "Initiate pool expansion drive on n2 and restart PX on n1"
		Step(stepLog, func() {
			log.InfoD(stepLog)

			expectedSize := poolToBeResized.TotalSize * 2 / units.GiB

			isjournal, err := IsJournalEnabled()
			log.FailOnError(err, "Failed to check if Journal enabled")

			log.InfoD("Current Size of the pool %s is %d", poolToBeResized.Uuid, poolToBeResized.TotalSize/units.GiB)
			err = Inst().V.ExpandPool(poolToBeResized.Uuid, api.SdkStoragePool_RESIZE_TYPE_RESIZE_DISK, expectedSize, true)
			dash.VerifyFatal(err, nil, "Pool expansion init successful?")

			time.Sleep(3 * time.Second)
			err = Inst().V.RestartDriver(*storageNode1, nil)
			log.FailOnError(err, fmt.Sprintf("error restarting px on node %s", storageNode1.Name))

			resizeErr := waitForPoolToBeResized(expectedSize, poolToBeResized.Uuid, isjournal)
			dash.VerifyFatal(resizeErr, nil, fmt.Sprintf("Verify pool %s on node %s expansion using resize-disk", poolToBeResized.Uuid, storageNode2.Name))

		})

	})
	JustAfterEach(func() {
		defer EndTorpedoTest()
		AfterEachTest(contexts, testrailID, runID)
	})

})

var _ = Describe("{ResizeNodeMaintenanceCycle}", func() {
	//1) Deploy px with cloud drive.
	//2) Create a volume on that pool and write some data on the volume.
	//3) Expand pool by resize-disk
	//4) Enter and Exit node maintenance
	//5) Validate PX and applications
	var testrailID = 51297
	// testrailID corresponds to: https://portworx.testrail.net/index.php?/cases/view/51297
	var runID int

	JustBeforeEach(func() {
		StartTorpedoTest("ResizeNodeMaintenanceCycle", "Initiate pool expansion using resize-disk and perform node maintenance cycle", nil, testrailID)
		runID = testrailuttils.AddRunsToMilestone(testrailID)
	})
	var contexts []*scheduler.Context

	stepLog := "should get the volume with IOs, expand the pool by resize-disk and perform node maintenance cycle"

	It(stepLog, func() {
		log.InfoD(stepLog)
		contexts = make([]*scheduler.Context, 0)
		for i := 0; i < Inst().GlobalScaleFactor; i++ {
			contexts = append(contexts, ScheduleApplications(fmt.Sprintf("rsizenodem-%d", i))...)
		}
		ValidateApplications(contexts)
		defer appsValidateAndDestroy(contexts)

		stNodes := node.GetStorageNodes()
		if len(stNodes) == 0 {
			dash.VerifyFatal(len(stNodes) > 0, true, "Storage nodes found?")
		}

		var selectedNode node.Node
		var err error
		var selectedPool *api.StoragePool
		for _, stNode := range stNodes {
			selectedPool, err = GetPoolWithIOsInGivenNode(stNode, contexts)
			if selectedPool != nil {
				selectedNode = stNode
				break
			}
		}
		log.FailOnError(err, "error identifying node to run test")

		var poolToBeResized *api.StoragePool
		poolToBeResized, err = GetStoragePoolByUUID(selectedPool.Uuid)
		log.FailOnError(err, fmt.Sprintf("Failed to get pool using UUID %s", selectedPool.Uuid))

		stepLog := "Initiate pool expansion drive start node maintenance"
		Step(stepLog, func() {
			log.InfoD(stepLog)
			drvSize, err := getPoolDiskSize(poolToBeResized)
			log.FailOnError(err, "error getting drive size for pool [%s]", poolToBeResized.Uuid)
			expectedSize := (poolToBeResized.TotalSize / units.GiB) + drvSize

			isjournal, err := IsJournalEnabled()
			log.FailOnError(err, "Failed to check if Journal enabled")

			log.InfoD("Current Size of the pool %s is %d", poolToBeResized.Uuid, poolToBeResized.TotalSize/units.GiB)
			err = Inst().V.ExpandPool(poolToBeResized.Uuid, api.SdkStoragePool_RESIZE_TYPE_RESIZE_DISK, expectedSize, false)
			dash.VerifyFatal(err, nil, "Pool expansion init successful?")
			resizeErr := waitForPoolToBeResized(expectedSize, poolToBeResized.Uuid, isjournal)
			dash.VerifyFatal(resizeErr, nil, fmt.Sprintf("Verify pool %s on node %s expansion using resize-disk", poolToBeResized.Uuid, selectedNode.Name))

			log.InfoD(fmt.Sprintf("Performing node maintenance cycle on node %s", selectedNode.Name))
			err = Inst().V.RecoverDriver(selectedNode)
			log.FailOnError(err, fmt.Sprintf("error performing maintenance cycle on node %s", selectedNode.Name))

			err = Inst().V.WaitDriverUpOnNode(selectedNode, 5*time.Minute)
			log.FailOnError(err, fmt.Sprintf("Driver is down on node %s", selectedNode.Name))
			dash.VerifyFatal(err == nil, true, fmt.Sprintf("PX is up after maintenance cycle on node %s", selectedNode.Name))

		})

	})
	JustAfterEach(func() {
		defer EndTorpedoTest()
		AfterEachTest(contexts, testrailID, runID)
	})

})

var _ = Describe("{AddDiskNodeMaintenanceCycle}", func() {
	//1) Deploy px with cloud drive.
	//2) Create a volume on that pool and write some data on the volume.
	//3) Expand pool by resize-disk
	//4) Enter and Exit node maintenance
	//5) Validate PX and applications
	var testrailID = 50647
	// testrailID corresponds to: https://portworx.testrail.net/index.php?/cases/view/50647
	var runID int

	JustBeforeEach(func() {
		StartTorpedoTest("AddDiskNodeMaintenanceCycle", "Initiate pool expansion using add-disk and perform node maintenance cycle", nil, testrailID)
		runID = testrailuttils.AddRunsToMilestone(testrailID)
	})
	var contexts []*scheduler.Context

	stepLog := "should get the volume with IOs, expand the pool by add-disk and perform node maintenance cycle"

	It(stepLog, func() {
		log.InfoD(stepLog)
		contexts = make([]*scheduler.Context, 0)
		for i := 0; i < Inst().GlobalScaleFactor; i++ {
			contexts = append(contexts, ScheduleApplications(fmt.Sprintf("addnodem-%d", i))...)
		}
		ValidateApplications(contexts)
		defer appsValidateAndDestroy(contexts)

		stNodes := node.GetStorageNodes()
		if len(stNodes) == 0 {
			dash.VerifyFatal(len(stNodes) > 0, true, "Storage nodes found?")
		}

		var selectedNode node.Node
		var err error
		var selectedPool *api.StoragePool
		for _, stNode := range stNodes {
			selectedPool, err = GetPoolWithIOsInGivenNode(stNode, contexts)
			if selectedPool != nil {
				selectedNode = stNode
				break
			}
		}
		log.FailOnError(err, "error identifying node to run test")

		var poolToBeResized *api.StoragePool
		poolToBeResized, err = GetStoragePoolByUUID(selectedPool.Uuid)
		log.FailOnError(err, fmt.Sprintf("Failed to get pool using UUID %s", selectedPool.Uuid))

		stepLog := "Initiate pool expansion drive start node maintenance"
		Step(stepLog, func() {
			log.InfoD(stepLog)
			drvSize, err := getPoolDiskSize(poolToBeResized)
			log.FailOnError(err, "error getting drive size for pool [%s]", poolToBeResized.Uuid)
			expectedSize := (poolToBeResized.TotalSize / units.GiB) + drvSize

			isjournal, err := IsJournalEnabled()
			log.FailOnError(err, "Failed to check if Journal enabled")

			log.InfoD("Current Size of the pool %s is %d", poolToBeResized.Uuid, poolToBeResized.TotalSize/units.GiB)
			err = Inst().V.ExpandPool(poolToBeResized.Uuid, api.SdkStoragePool_RESIZE_TYPE_ADD_DISK, expectedSize, true)
			dash.VerifyFatal(err, nil, "Pool expansion init successful?")
			resizeErr := waitForPoolToBeResized(expectedSize, poolToBeResized.Uuid, isjournal)
			dash.VerifyFatal(resizeErr, nil, fmt.Sprintf("Verify pool %s on node %s expansion using add-disk", poolToBeResized.Uuid, selectedNode.Name))

			log.InfoD(fmt.Sprintf("Performing node maintenance cycle on node %s", selectedNode.Name))
			err = Inst().V.RecoverDriver(selectedNode)
			log.FailOnError(err, fmt.Sprintf("error performing maintenance cycle on node %s", selectedNode.Name))

			err = Inst().V.WaitDriverUpOnNode(selectedNode, 5*time.Minute)
			log.FailOnError(err, fmt.Sprintf("Driver is down on node %s", selectedNode.Name))
			dash.VerifyFatal(err == nil, true, fmt.Sprintf("PX is up after maintenance cycle on node %s", selectedNode.Name))

		})

	})
	JustAfterEach(func() {
		defer EndTorpedoTest()
		AfterEachTest(contexts, testrailID, runID)
	})

})

var _ = Describe("{ResizePoolMaintenanceCycle}", func() {
	//1) Deploy px with cloud drive.
	//2) Create a volume on that pool and write some data on the volume.
	//3) Expand pool by resize-disk
	//4) Enter and Exit pool maintenance
	//5) Validate PX and applications

	JustBeforeEach(func() {
		StartTorpedoTest("ResizePoolMaintenanceCycle", "Initiate pool expansion using resize-disk and perform pool maintenance cycle", nil, 0)

	})
	var contexts []*scheduler.Context

	stepLog := "should get the volume with IOs, expand the pool by resize-disk and perform pool maintenance cycle"

	It(stepLog, func() {
		log.InfoD(stepLog)
		contexts = make([]*scheduler.Context, 0)
		for i := 0; i < Inst().GlobalScaleFactor; i++ {
			contexts = append(contexts, ScheduleApplications(fmt.Sprintf("rsizepoolm-%d", i))...)
		}
		ValidateApplications(contexts)
		defer appsValidateAndDestroy(contexts)

		stNodes := node.GetStorageNodes()
		if len(stNodes) == 0 {
			dash.VerifyFatal(len(stNodes) > 0, true, "Storage nodes found?")
		}

		var selectedNode node.Node
		var err error
		var selectedPool *api.StoragePool
		for _, stNode := range stNodes {
			selectedPool, err = GetPoolWithIOsInGivenNode(stNode, contexts)
			if selectedPool != nil {
				selectedNode = stNode
				break
			}
		}
		log.FailOnError(err, "error identifying node to run test")

		var poolToBeResized *api.StoragePool
		poolToBeResized, err = GetStoragePoolByUUID(selectedPool.Uuid)
		log.FailOnError(err, fmt.Sprintf("Failed to get pool using UUID %s", selectedPool.Uuid))

		stepLog := "Initiate pool expansion drive start pool maintenance"
		Step(stepLog, func() {
			log.InfoD(stepLog)

			drvSize, err := getPoolDiskSize(poolToBeResized)
			log.FailOnError(err, "error getting drive size for pool [%s]", poolToBeResized.Uuid)
			expectedSize := (poolToBeResized.TotalSize / units.GiB) + drvSize

			isjournal, err := IsJournalEnabled()
			log.FailOnError(err, "Failed to check if Journal enabled")

			log.InfoD("Current Size of the pool %s is %d", poolToBeResized.Uuid, poolToBeResized.TotalSize/units.GiB)
			err = Inst().V.ExpandPool(poolToBeResized.Uuid, api.SdkStoragePool_RESIZE_TYPE_RESIZE_DISK, expectedSize, true)
			dash.VerifyFatal(err, nil, "Pool expansion init successful?")
			resizeErr := waitForPoolToBeResized(expectedSize, poolToBeResized.Uuid, isjournal)
			dash.VerifyFatal(resizeErr, nil, fmt.Sprintf("Verify pool %s on node %s expansion using resize-disk", poolToBeResized.Uuid, selectedNode.Name))

			log.InfoD(fmt.Sprintf("Performing pool maintenance cycle on node %s", selectedNode.Name))
			err = Inst().V.RecoverPool(selectedNode)
			log.FailOnError(err, fmt.Sprintf("error performing pool maintenance cycle on node %s", selectedNode.Name))

			err = Inst().V.WaitDriverUpOnNode(selectedNode, 5*time.Minute)
			log.FailOnError(err, fmt.Sprintf("Driver is down on node %s", selectedNode.Name))
			dash.VerifyFatal(err == nil, true, fmt.Sprintf("PX is up after maintenance cycle on node %s", selectedNode.Name))
		})

	})
	JustAfterEach(func() {
		defer EndTorpedoTest()
		AfterEachTest(contexts)
	})

})

var _ = Describe("{AddDiskPoolMaintenanceCycle}", func() {
	//1) Deploy px with cloud drive.
	//2) Create a volume on that pool and write some data on the volume.
	//3) Expand pool by resize-disk
	//4) Enter and Exit pool maintenance
	//5) Validate PX and applications

	JustBeforeEach(func() {
		StartTorpedoTest("AddDiskPoolMaintenanceCycle", "Initiate pool expansion using add-disk and perform pool maintenance cycle", nil, 0)

	})
	var contexts []*scheduler.Context

	stepLog := "should get the volume with IOs, expand the pool by add-disk and perform pool maintenance cycle"

	It(stepLog, func() {
		log.InfoD(stepLog)
		contexts = make([]*scheduler.Context, 0)
		for i := 0; i < Inst().GlobalScaleFactor; i++ {
			contexts = append(contexts, ScheduleApplications(fmt.Sprintf("addpoolm-%d", i))...)
		}
		ValidateApplications(contexts)
		defer appsValidateAndDestroy(contexts)

		stNodes := node.GetStorageNodes()
		if len(stNodes) == 0 {
			dash.VerifyFatal(len(stNodes) > 0, true, "Storage nodes found?")
		}

		var selectedNode node.Node
		var err error
		var selectedPool *api.StoragePool
		for _, stNode := range stNodes {
			selectedPool, err = GetPoolWithIOsInGivenNode(stNode, contexts)
			if selectedPool != nil {
				selectedNode = stNode
				break
			}
		}
		log.FailOnError(err, "error identifying node to run test")

		var poolToBeResized *api.StoragePool
		poolToBeResized, err = GetStoragePoolByUUID(selectedPool.Uuid)
		log.FailOnError(err, fmt.Sprintf("Failed to get pool using UUID %s", selectedPool.Uuid))

		stepLog := "Initiate pool expansion drive start pool maintenance"
		Step(stepLog, func() {
			log.InfoD(stepLog)

			drvSize, err := getPoolDiskSize(poolToBeResized)
			log.FailOnError(err, "error getting drive size for pool [%s]", poolToBeResized.Uuid)
			expectedSize := (poolToBeResized.TotalSize / units.GiB) + drvSize

			isjournal, err := IsJournalEnabled()
			log.FailOnError(err, "Failed to check if Journal enabled")

			log.InfoD("Current Size of the pool %s is %d", poolToBeResized.Uuid, poolToBeResized.TotalSize/units.GiB)
			err = Inst().V.ExpandPool(poolToBeResized.Uuid, api.SdkStoragePool_RESIZE_TYPE_ADD_DISK, expectedSize, true)
			dash.VerifyFatal(err, nil, "Pool expansion init successful?")
			resizeErr := waitForPoolToBeResized(expectedSize, poolToBeResized.Uuid, isjournal)
			dash.VerifyFatal(resizeErr, nil, fmt.Sprintf("Verify pool %s on node %s expansion using add-disk", poolToBeResized.Uuid, selectedNode.Name))

			log.InfoD(fmt.Sprintf("Performing pool maintenance cycle on node %s", selectedNode.Name))
			err = Inst().V.RecoverPool(selectedNode)
			log.FailOnError(err, fmt.Sprintf("error performing pool maintenance cycle on node %s", selectedNode.Name))

			err = Inst().V.WaitDriverUpOnNode(selectedNode, 5*time.Minute)
			log.FailOnError(err, fmt.Sprintf("Driver is down on node %s", selectedNode.Name))
			dash.VerifyFatal(err == nil, true, fmt.Sprintf("PX is up after maintenance cycle on node %s", selectedNode.Name))

		})

	})
	JustAfterEach(func() {
		defer EndTorpedoTest()
		AfterEachTest(contexts)
	})

})

var _ = Describe("{NodeMaintenanceResize}", func() {
	/*
		1. Put node in maintenance mode
		2. Trigger pool expansion using resize-disk
		3. Exit maintenance mode
		4. Validate pool expansion
	*/
	var testrailID = 51269
	// testrailID corresponds to: https://portworx.testrail.net/index.php?/cases/view/51269
	var runID int
	JustBeforeEach(func() {
		StartTorpedoTest("NodeMaintenanceResize", "pool expansion using resize-disk when node is in maintenance mode", nil, testrailID)
		runID = testrailuttils.AddRunsToMilestone(testrailID)
	})
	var contexts []*scheduler.Context

	stepLog := "should get the existing storage node and put it in maintenance mode"

	It(stepLog, func() {
		log.InfoD(stepLog)
		contexts = make([]*scheduler.Context, 0)
		for i := 0; i < Inst().GlobalScaleFactor; i++ {
			contexts = append(contexts, ScheduleApplications(fmt.Sprintf("rszedskmnt-%d", i))...)
		}
		ValidateApplications(contexts)
		defer appsValidateAndDestroy(contexts)

		stNodes := node.GetStorageNodes()
		if len(stNodes) == 0 {
			dash.VerifyFatal(len(stNodes) > 0, true, "Storage nodes found?")
		}

		// pick a pool from a pools list and resize it
		poolIDToResize = pickPoolToResize()
		dash.VerifyFatal(len(poolIDToResize) > 0, true, fmt.Sprintf("Expected poolIDToResize to not be empty, pool id to resize %s", poolIDToResize))

		pools, err := Inst().V.ListStoragePools(metav1.LabelSelector{})
		log.FailOnError(err, "error getting storage pools")
		poolToBeResized := pools[poolIDToResize]
		dash.VerifyFatal(poolToBeResized != nil, true, "Pool to be resized exist?")

		// px will put a new request in a queue, but in this case we can't calculate the expected size,
		// so need to wain until the ongoing operation is completed
		stepLog = "Verify that pool resize is not in progress"
		Step(stepLog, func() {
			log.InfoD(stepLog)
			if val, err := poolResizeIsInProgress(poolToBeResized); val {
				// wait until resize is completed and get the updated pool again
				poolToBeResized, err = GetStoragePoolByUUID(poolIDToResize)
				log.FailOnError(err, fmt.Sprintf("Failed to get pool using UUID %s", poolIDToResize))
			} else {
				log.FailOnError(err, fmt.Sprintf("pool [%s] cannot be expanded due to error: %v", poolIDToResize, err))
			}
		})

		stNode, err := GetNodeWithGivenPoolID(poolIDToResize)
		log.FailOnError(err, "error identifying node to run test")
		log.InfoD(fmt.Sprintf("Entering maintenance mode on node %s", stNode.Name))
		err = Inst().V.EnterMaintenance(*stNode)
		log.FailOnError(err, fmt.Sprintf("fail to enter node %s in maintenance mode", stNode.Name))
		status, err := Inst().V.GetNodeStatus(*stNode)
		log.InfoD(fmt.Sprintf("Node %s status %s", stNode.Name, status.String()))
		stepLog = fmt.Sprintf("pool expansion to the node %s", stNode.Name)
		var expectedSize uint64
		Step(stepLog, func() {
			log.InfoD(stepLog)
			drvSize, err := getPoolDiskSize(poolToBeResized)
			log.FailOnError(err, "error getting drive size for pool [%s]", poolToBeResized.Uuid)
			expectedSize = (poolToBeResized.TotalSize / units.GiB) + drvSize

			log.InfoD("Current Size of the pool %s is %d", poolToBeResized.Uuid, poolToBeResized.TotalSize/units.GiB)
			err = Inst().V.ExpandPool(poolToBeResized.Uuid, api.SdkStoragePool_RESIZE_TYPE_RESIZE_DISK, expectedSize, true)
			dash.VerifyFatal(err, nil, "Pool expansion init successful?")
		})

		log.InfoD(fmt.Sprintf("Exiting maintenance mode on node %s", stNode.Name))
		t := func() (interface{}, bool, error) {

			status, err := Inst().V.GetNodeStatus(*stNode)
			if err != nil {
				return nil, true, err
			}
			log.InfoD(fmt.Sprintf("Node %s status %s", stNode.Name, status.String()))
			if *status == api.Status_STATUS_MAINTENANCE {
				log.InfoD(fmt.Sprintf("Exiting maintenance mode on node %s", stNode.Name))
				if err := Inst().V.ExitMaintenance(*stNode); err != nil {
					return nil, true, err
				}
			}

			return nil, false, nil
		}
		_, err = task.DoRetryWithTimeout(t, 15*time.Minute, 2*time.Minute)
		log.FailOnError(err, fmt.Sprintf("fail to exit maintenance mode in node %s", stNode.Name))
		err = Inst().V.WaitDriverUpOnNode(*stNode, 5*time.Minute)
		log.FailOnError(err, fmt.Sprintf("Driver is down on node %s", stNode.Name))
		dash.VerifyFatal(err == nil, true, fmt.Sprintf("PX is up after exiting maintenance on node %s", stNode.Name))
		status, err = Inst().V.GetNodeStatus(*stNode)
		log.FailOnError(err, fmt.Sprintf("Error getting status on node %s", stNode.Name))
		log.Infof(fmt.Sprintf("Node %s status %s after exit", stNode.Name, status.String()))

		stepLog = fmt.Sprintf("validating pool [%s] expansion", poolToBeResized.Uuid)
		Step(stepLog, func() {
			log.InfoD(stepLog)
			isjournal, err := IsJournalEnabled()
			log.FailOnError(err, "Failed to check if Journal enabled")
			resizeErr := waitForPoolToBeResized(expectedSize, poolToBeResized.Uuid, isjournal)
			dash.VerifyFatal(resizeErr, nil, fmt.Sprintf("Verify pool %s on node %s expansion using resize-disk", poolToBeResized.Uuid, stNode.Name))
		})

	})

	JustAfterEach(func() {
		defer EndTorpedoTest()
		AfterEachTest(contexts, testrailID, runID)
	})
})

var _ = Describe("{NodeMaintenanceModeAddDisk}", func() {
	/*
		1. Put node in maintenance mode
		2. Trigger pool expansion using add-disk
		3. Exit maintenance mode
		4. Validate pool expansion
	*/
	var testrailID = 2013
	// testrailID corresponds to: https://portworx.testrail.net/index.php?/cases/view/2013
	var runID int
	JustBeforeEach(func() {
		StartTorpedoTest("NodeMaintenanceModeAddDisk", "pool expansion using add-disk when node is in maintenance mode", nil, testrailID)
		runID = testrailuttils.AddRunsToMilestone(testrailID)
	})
	var contexts []*scheduler.Context

	stepLog := "should get the existing storage node and put it in maintenance mode"

	It(stepLog, func() {
		log.InfoD(stepLog)
		contexts = make([]*scheduler.Context, 0)
		for i := 0; i < Inst().GlobalScaleFactor; i++ {
			contexts = append(contexts, ScheduleApplications(fmt.Sprintf("adddskmnt-%d", i))...)
		}
		ValidateApplications(contexts)
		defer appsValidateAndDestroy(contexts)

		stNodes := node.GetStorageNodes()
		if len(stNodes) == 0 {
			dash.VerifyFatal(len(stNodes) > 0, true, "Storage nodes found?")
		}

		// pick a pool from a pools list and resize it
		poolIDToResize = pickPoolToResize()
		dash.VerifyFatal(len(poolIDToResize) > 0, true, fmt.Sprintf("Expected poolIDToResize to not be empty, pool id to resize %s", poolIDToResize))

		pools, err := Inst().V.ListStoragePools(metav1.LabelSelector{})
		log.FailOnError(err, "error getting storage pools")
		poolToBeResized := pools[poolIDToResize]
		dash.VerifyFatal(poolToBeResized != nil, true, "Pool to be resized exist?")

		// px will put a new request in a queue, but in this case we can't calculate the expected size,
		// so need to wain until the ongoing operation is completed
		stepLog = "Verify that pool resize is not in progress"
		Step(stepLog, func() {
			log.InfoD(stepLog)
			if val, err := poolResizeIsInProgress(poolToBeResized); val {
				// wait until resize is completed and get the updated pool again
				poolToBeResized, err = GetStoragePoolByUUID(poolIDToResize)
				log.FailOnError(err, fmt.Sprintf("Failed to get pool using UUID %s", poolIDToResize))
			} else {
				log.FailOnError(err, fmt.Sprintf("pool [%s] cannot be expanded due to error: %v", poolIDToResize, err))
			}
		})

		stNode, err := GetNodeWithGivenPoolID(poolIDToResize)
		log.FailOnError(err, "error identifying node to run test")
		log.InfoD(fmt.Sprintf("Entering maintenance mode on node %s", stNode.Name))
		err = Inst().V.EnterMaintenance(*stNode)
		log.FailOnError(err, fmt.Sprintf("fail to enter node %s in maintenance mode", stNode.Name))
		status, err := Inst().V.GetNodeStatus(*stNode)
		log.InfoD(fmt.Sprintf("Node %s status %s", stNode.Name, status.String()))
		stepLog = fmt.Sprintf("pool expansion to the node %s", stNode.Name)
		var expectedSize uint64
		Step(stepLog, func() {
			log.InfoD(stepLog)
			drvSize, err := getPoolDiskSize(poolToBeResized)
			log.FailOnError(err, "error getting drive size for pool [%s]", poolToBeResized.Uuid)
			expectedSize = (poolToBeResized.TotalSize / units.GiB) + drvSize

			log.InfoD("Current Size of the pool %s is %d", poolToBeResized.Uuid, poolToBeResized.TotalSize/units.GiB)
			err = Inst().V.ExpandPool(poolToBeResized.Uuid, api.SdkStoragePool_RESIZE_TYPE_ADD_DISK, expectedSize, true)
			dash.VerifyFatal(err, nil, "Pool expansion init successful?")

		})
		log.InfoD(fmt.Sprintf("Exiting maintenance mode on node %s", stNode.Name))
		t := func() (interface{}, bool, error) {

			status, err := Inst().V.GetNodeStatus(*stNode)
			if err != nil {
				return nil, true, err
			}
			log.InfoD(fmt.Sprintf("Node %s status %s", stNode.Name, status.String()))
			if *status == api.Status_STATUS_MAINTENANCE {
				log.InfoD(fmt.Sprintf("Exiting maintenance mode on node %s", stNode.Name))
				if err := Inst().V.ExitMaintenance(*stNode); err != nil {
					return nil, true, err
				}
			}

			return nil, false, nil
		}
		_, err = task.DoRetryWithTimeout(t, 15*time.Minute, 2*time.Minute)
		log.FailOnError(err, fmt.Sprintf("fail to exit maintenance mode in node %s", stNode.Name))
		err = Inst().V.WaitDriverUpOnNode(*stNode, 5*time.Minute)
		log.FailOnError(err, fmt.Sprintf("Driver is down on node %s", stNode.Name))
		dash.VerifyFatal(err == nil, true, fmt.Sprintf("PX is up after exiting maintenance on node %s", stNode.Name))
		status, err = Inst().V.GetNodeStatus(*stNode)
		log.FailOnError(err, fmt.Sprintf("Error getting status on node %s", stNode.Name))
		log.Infof(fmt.Sprintf("Node %s status %s after exit", stNode.Name, status.String()))

		stepLog = fmt.Sprintf("validating pool [%s] expansion", poolToBeResized.Uuid)
		Step(stepLog, func() {
			log.InfoD(stepLog)
			isjournal, err := IsJournalEnabled()
			log.FailOnError(err, "Failed to check if Journal enabled")
			resizeErr := waitForPoolToBeResized(expectedSize, poolToBeResized.Uuid, isjournal)
			dash.VerifyFatal(resizeErr, nil, fmt.Sprintf("Verify pool %s on node %s expansion using add-disk", poolToBeResized.Uuid, stNode.Name))
		})
	})

	JustAfterEach(func() {
		defer EndTorpedoTest()
		AfterEachTest(contexts, testrailID, runID)
	})
})

var _ = Describe("{PoolMaintenanceModeResize}", func() {

	/*
		1. Put pool in maintenance mode
		2. Trigger pool expansion using resize-disk
		3. Validate pool expansion
		4. Exit pool maintenance mode
	*/

	JustBeforeEach(func() {
		StartTorpedoTest("PoolMaintenanceModeResize", "pool expansion using resize-disk when pool is in maintenance mode", nil, 0)

	})
	var contexts []*scheduler.Context

	stepLog := "should get the existing storage node and put it in maintenance mode"

	It(stepLog, func() {
		log.InfoD(stepLog)
		contexts = make([]*scheduler.Context, 0)
		for i := 0; i < Inst().GlobalScaleFactor; i++ {
			contexts = append(contexts, ScheduleApplications(fmt.Sprintf("rszedskmnt-%d", i))...)
		}
		ValidateApplications(contexts)
		defer appsValidateAndDestroy(contexts)

		stNodes := node.GetStorageNodes()
		if len(stNodes) == 0 {
			dash.VerifyFatal(len(stNodes) > 0, true, "Storage nodes found?")
		}

		// pick a pool from a pools list and resize it
		poolIDToResize = pickPoolToResize()
		dash.VerifyFatal(len(poolIDToResize) > 0, true, fmt.Sprintf("Expected poolIDToResize to not be empty, pool id to resize %s", poolIDToResize))

		pools, err := Inst().V.ListStoragePools(metav1.LabelSelector{})
		log.FailOnError(err, "error getting storage pools")
		poolToBeResized := pools[poolIDToResize]
		dash.VerifyFatal(poolToBeResized != nil, true, "Pool to be resized exist?")

		// px will put a new request in a queue, but in this case we can't calculate the expected size,
		// so need to wain until the ongoing operation is completed
		stepLog = "Verify that pool resize is not in progress"
		Step(stepLog, func() {
			log.InfoD(stepLog)
			if val, err := poolResizeIsInProgress(poolToBeResized); val {
				// wait until resize is completed and get the updated pool again
				poolToBeResized, err = GetStoragePoolByUUID(poolIDToResize)
				log.FailOnError(err, fmt.Sprintf("Failed to get pool using UUID %s", poolIDToResize))
			} else {
				log.FailOnError(err, fmt.Sprintf("pool [%s] cannot be expanded due to error: %v", poolIDToResize, err))
			}
		})

		stNode, err := GetNodeWithGivenPoolID(poolIDToResize)
		log.FailOnError(err, "error identifying node to run test")
		log.InfoD(fmt.Sprintf("Entering pool maintenance mode on node %s", stNode.Name))
		err = Inst().V.EnterPoolMaintenance(*stNode)
		log.FailOnError(err, fmt.Sprintf("fail to enter node %s in maintenance mode", stNode.Name))
		status, err := Inst().V.GetNodeStatus(*stNode)
		log.InfoD(fmt.Sprintf("Node %s status %s", stNode.Name, status.String()))
		stepLog = fmt.Sprintf("pool expansion to the node %s", stNode.Name)
		Step(stepLog, func() {
			log.InfoD(stepLog)
			drvSize, err := getPoolDiskSize(poolToBeResized)
			log.FailOnError(err, "error getting drive size for pool [%s]", poolToBeResized.Uuid)
			expectedSize := (poolToBeResized.TotalSize / units.GiB) + drvSize

			isjournal, err := IsJournalEnabled()
			log.FailOnError(err, "Failed to check if Journal enabled")

			log.InfoD("Current Size of the pool %s is %d", poolToBeResized.Uuid, poolToBeResized.TotalSize/units.GiB)
			err = Inst().V.ExpandPool(poolToBeResized.Uuid, api.SdkStoragePool_RESIZE_TYPE_RESIZE_DISK, expectedSize, true)
			dash.VerifyFatal(err, nil, "Pool expansion init successful?")
			resizeErr := waitForPoolToBeResized(expectedSize, poolToBeResized.Uuid, isjournal)
			dash.VerifyFatal(resizeErr, nil, fmt.Sprintf("Verify pool %s on node %s expansion using resize-disk", poolToBeResized.Uuid, stNode.Name))

		})
		log.InfoD(fmt.Sprintf("Exiting pool maintenance mode on node %s", stNode.Name))

		t := func() (interface{}, bool, error) {

			status, err := Inst().V.GetNodePoolsStatus(*stNode)
			if err != nil {
				return nil, true, err
			}
			log.InfoD(fmt.Sprintf("pool %s has status %s", stNode.Name, status[poolToBeResized.Uuid]))
			if status[poolToBeResized.Uuid] == "In Maintenance" {
				log.InfoD(fmt.Sprintf("Exiting pool maintenance mode on node %s", stNode.Name))
				if err := Inst().V.ExitPoolMaintenance(*stNode); err != nil {
					return nil, true, err
				}
			}
			return nil, false, nil
		}
		_, err = task.DoRetryWithTimeout(t, 5*time.Minute, 1*time.Minute)
		err = Inst().V.WaitDriverUpOnNode(*stNode, 5*time.Minute)
		log.FailOnError(err, fmt.Sprintf("Driver is down on node %s", stNode.Name))
		dash.VerifyFatal(err == nil, true, fmt.Sprintf("PX is up after maintenance cycle on node %s", stNode.Name))
		status, err = Inst().V.GetNodeStatus(*stNode)
		log.FailOnError(err, "err getting node [%s] status", stNode.Name)
		log.Infof(fmt.Sprintf("Node %s status %s after exit", stNode.Name, status.String()))
	})

	JustAfterEach(func() {
		defer EndTorpedoTest()
		AfterEachTest(contexts)
	})
})

var _ = Describe("{PoolMaintenanceModeAddDisk}", func() {
	/*
		1. Put pool in maintenance mode
		2. Trigger pool expansion using add-disk
		3. Validate pool expansion
		4. Exit pool maintenance mode
	*/

	JustBeforeEach(func() {
		StartTorpedoTest("PoolMaintenanceModeAddDisk", "pool expansion using add-disk when pool is in maintenance mode", nil, 0)
	})

	stepLog := "should get the existing storage node and put it in maintenance mode"

	It(stepLog, func() {
		log.InfoD(stepLog)

		for i := 0; i < Inst().GlobalScaleFactor; i++ {
			contexts = append(contexts, ScheduleApplications(fmt.Sprintf("adddskmnt-%d", i))...)
		}
		ValidateApplications(contexts)
		defer appsValidateAndDestroy(contexts)

		stNodes := node.GetStorageNodes()
		if len(stNodes) == 0 {
			dash.VerifyFatal(len(stNodes) > 0, true, "Storage nodes found?")
		}

		// pick a pool from a pools list and resize it
		poolIDToResize = pickPoolToResize()
		dash.VerifyFatal(len(poolIDToResize) > 0, true, fmt.Sprintf("Expected poolIDToResize to not be empty, pool id to resize %s", poolIDToResize))

		pools, err := Inst().V.ListStoragePools(metav1.LabelSelector{})
		log.FailOnError(err, "error getting storage pools")
		poolToBeResized := pools[poolIDToResize]
		dash.VerifyFatal(poolToBeResized != nil, true, "Pool to be resized exist?")

		// px will put a new request in a queue, but in this case we can't calculate the expected size,
		// so need to wain until the ongoing operation is completed
		stepLog = "Verify that pool resize is not in progress"
		Step(stepLog, func() {
			log.InfoD(stepLog)
			if val, err := poolResizeIsInProgress(poolToBeResized); val {
				// wait until resize is completed and get the updated pool again
				poolToBeResized, err = GetStoragePoolByUUID(poolIDToResize)
				log.FailOnError(err, fmt.Sprintf("Failed to get pool using UUID %s", poolIDToResize))
			} else {
				log.FailOnError(err, fmt.Sprintf("pool [%s] cannot be expanded due to error: %v", poolIDToResize, err))
			}
		})

		stNode, err := GetNodeWithGivenPoolID(poolIDToResize)
		log.FailOnError(err, "error identifying node to run test")
		log.InfoD(fmt.Sprintf("Entering maintenance mode on node %s", stNode.Name))
		err = Inst().V.EnterPoolMaintenance(*stNode)
		log.FailOnError(err, fmt.Sprintf("fail to enter node %s in maintenance mode", stNode.Name))
		status, err := Inst().V.GetNodeStatus(*stNode)
		log.InfoD(fmt.Sprintf("Node %s status %s", stNode.Name, status.String()))
		stepLog = fmt.Sprintf("pool expansion to the node %s", stNode.Name)
		Step(stepLog, func() {
			log.InfoD(stepLog)
			drvSize, err := getPoolDiskSize(poolToBeResized)
			log.FailOnError(err, "error getting drive size for pool [%s]", poolToBeResized.Uuid)
			expectedSize := (poolToBeResized.TotalSize / units.GiB) + drvSize

			isjournal, err := IsJournalEnabled()
			log.FailOnError(err, "Failed to check if Journal enabled")

			log.InfoD("Current Size of the pool %s is %d", poolToBeResized.Uuid, poolToBeResized.TotalSize/units.GiB)
			err = Inst().V.ExpandPool(poolToBeResized.Uuid, api.SdkStoragePool_RESIZE_TYPE_ADD_DISK, expectedSize, true)
			dash.VerifyFatal(err, nil, "Pool expansion init successful?")
			resizeErr := waitForPoolToBeResized(expectedSize, poolToBeResized.Uuid, isjournal)
			dash.VerifyFatal(resizeErr, nil, fmt.Sprintf("Verify pool %s on node %s expansion using add-disk", poolToBeResized.Uuid, stNode.Name))

		})
		log.InfoD(fmt.Sprintf("Exiting pool maintenance mode on node %s", stNode.Name))
		t := func() (interface{}, bool, error) {

			status, err := Inst().V.GetNodePoolsStatus(*stNode)
			if err != nil {
				return nil, true, err
			}
			log.InfoD(fmt.Sprintf("pool %s has status %s", stNode.Name, status[poolToBeResized.Uuid]))
			if status[poolToBeResized.Uuid] == "In Maintenance" {
				log.InfoD(fmt.Sprintf("Exiting pool maintenance mode on node %s", stNode.Name))
				if err := Inst().V.ExitPoolMaintenance(*stNode); err != nil {
					return nil, true, err
				}
			}

			return nil, false, nil
		}
		_, err = task.DoRetryWithTimeout(t, 5*time.Minute, 1*time.Minute)
		err = Inst().V.WaitDriverUpOnNode(*stNode, 5*time.Minute)
		log.FailOnError(err, fmt.Sprintf("Driver is down on node %s", stNode.Name))
		dash.VerifyFatal(err == nil, true, fmt.Sprintf("PX is up after maintenance cycle on node %s", stNode.Name))
		status, err = Inst().V.GetNodeStatus(*stNode)
		log.FailOnError(err, "err getting node [%s] status", stNode.Name)
		log.Infof(fmt.Sprintf("Node %s status %s after exit", stNode.Name, status.String()))
	})

	JustAfterEach(func() {
		defer EndTorpedoTest()
		AfterEachTest(contexts)
	})
})

var _ = Describe("{AddDiskNodeMaintenanceMode}", func() {
	/*
		1. Trigger pool expansion using add-disk
		2. Place node in maintenance mode once expansion starts
		3. Exit maintenance mode
		4. Validate pool expansion
	*/
	JustBeforeEach(func() {
		StartTorpedoTest("AddDiskMaintenanceMode", "pool expansion using add-disk then put node is in maintenance mode", nil, 0)
	})

	stepLog := "should get the existing storage node,trigger add-disk and put it in maintenance mode"

	It(stepLog, func() {
		log.InfoD(stepLog)
		contexts = make([]*scheduler.Context, 0)
		for i := 0; i < Inst().GlobalScaleFactor; i++ {
			contexts = append(contexts, ScheduleApplications(fmt.Sprintf("mntadddsk-%d", i))...)
		}
		ValidateApplications(contexts)
		defer appsValidateAndDestroy(contexts)

		stNodes := node.GetStorageNodes()
		if len(stNodes) == 0 {
			dash.VerifyFatal(len(stNodes) > 0, true, "Storage nodes found?")
		}

		// pick a pool from a pools list and resize it
		poolIDToResize = pickPoolToResize()
		dash.VerifyFatal(len(poolIDToResize) > 0, true, fmt.Sprintf("Expected poolIDToResize to not be empty, pool id to resize %s", poolIDToResize))

		pools, err := Inst().V.ListStoragePools(metav1.LabelSelector{})
		log.FailOnError(err, "error getting storage pools")
		poolToBeResized := pools[poolIDToResize]
		dash.VerifyFatal(poolToBeResized != nil, true, "Pool to be resized exist?")

		// px will put a new request in a queue, but in this case we can't calculate the expected size,
		// so need to wain until the ongoing operation is completed
		stepLog = "Verify that pool resize is not in progress"
		Step(stepLog, func() {
			log.InfoD(stepLog)
			if val, err := poolResizeIsInProgress(poolToBeResized); val {
				// wait until resize is completed and get the updated pool again
				poolToBeResized, err = GetStoragePoolByUUID(poolIDToResize)
				log.FailOnError(err, fmt.Sprintf("Failed to get pool using UUID %s", poolIDToResize))
			} else {
				log.FailOnError(err, fmt.Sprintf("pool [%s] cannot be expanded due to error: %v", poolIDToResize, err))
			}
		})

		stNode, err := GetNodeWithGivenPoolID(poolIDToResize)
		log.FailOnError(err, "error identifying node to run test")

		stepLog = fmt.Sprintf("pool expansion to the node %s and put it in maintenance mode", stNode.Name)
		Step(stepLog, func() {
			log.InfoD(stepLog)
			drvSize, err := getPoolDiskSize(poolToBeResized)
			log.FailOnError(err, "error getting drive size for pool [%s]", poolToBeResized.Uuid)
			expectedSize := (poolToBeResized.TotalSize / units.GiB) + drvSize

			isjournal, err := IsJournalEnabled()
			log.FailOnError(err, "Failed to check if Journal enabled")

			log.InfoD("Current Size of the pool %s is %d", poolToBeResized.Uuid, poolToBeResized.TotalSize/units.GiB)
			err = Inst().V.ExpandPool(poolToBeResized.Uuid, api.SdkStoragePool_RESIZE_TYPE_ADD_DISK, expectedSize, true)
			dash.VerifyFatal(err, nil, "Pool expansion init successful?")
			err = WaitForExpansionToStart(poolToBeResized.Uuid)
			log.FailOnError(err, "pool expansion not started")
			log.InfoD(fmt.Sprintf("Entering maintenance mode on node %s", stNode.Name))
			err = Inst().V.EnterMaintenance(*stNode)
			log.FailOnError(err, fmt.Sprintf("fail to enter node %s in maintenance mode", stNode.Name))
			status, err := Inst().V.GetNodeStatus(*stNode)
			log.InfoD(fmt.Sprintf("Node %s status %s", stNode.Name, status.String()))

			//Waiting for 5 mins before exiting node maintenance
			time.Sleep(5 * time.Minute)

			log.InfoD(fmt.Sprintf("Exiting maintenance mode on node %s", stNode.Name))
			t := func() (interface{}, bool, error) {

				status, err := Inst().V.GetNodeStatus(*stNode)
				if err != nil {
					return nil, true, err
				}
				log.InfoD(fmt.Sprintf("Node %s status %s", stNode.Name, status.String()))
				if *status == api.Status_STATUS_MAINTENANCE {
					log.InfoD(fmt.Sprintf("Exiting maintenance mode on node %s", stNode.Name))
					if err := Inst().V.ExitMaintenance(*stNode); err != nil {
						return nil, true, err
					}
				}

				return nil, false, nil
			}
			_, err = task.DoRetryWithTimeout(t, 15*time.Minute, 2*time.Minute)
			log.FailOnError(err, fmt.Sprintf("fail to exit maintenance mode in node %s", stNode.Name))
			err = Inst().V.WaitDriverUpOnNode(*stNode, 5*time.Minute)
			log.FailOnError(err, fmt.Sprintf("Driver is down on node %s", stNode.Name))
			dash.VerifyFatal(err == nil, true, fmt.Sprintf("PX is up after exiting maintenance on node %s", stNode.Name))
			status, err = Inst().V.GetNodeStatus(*stNode)
			log.FailOnError(err, "error get node [%s] status", stNode.Name)
			log.Infof(fmt.Sprintf("Node %s status %s after exit", stNode.Name, status.String()))

			resizeErr := waitForPoolToBeResized(expectedSize, poolToBeResized.Uuid, isjournal)
			dash.VerifyFatal(resizeErr, nil, fmt.Sprintf("Verify pool %s on node %s expansion using add-disk", poolToBeResized.Uuid, stNode.Name))

		})

	})

	JustAfterEach(func() {
		defer EndTorpedoTest()
		AfterEachTest(contexts)
	})
})

var _ = Describe("{ResizeNodeMaintenanceMode}", func() {
	/*
		1. Trigger pool expansion using resize-disk
		2. Place node in maintenance mode once expansion starts
		3. Wait for some time and exit maintenance mode
		4. Validate pool expansion
	*/

	JustBeforeEach(func() {
		StartTorpedoTest("ResizeNodeMaintenanceMode", "pool expansion using resize-disk then put node is in maintenance mode", nil, 0)

	})

	stepLog := "should get the existing storage node,trigger resize-disk and put it in maintenance mode"

	It(stepLog, func() {
		log.InfoD(stepLog)
		contexts = make([]*scheduler.Context, 0)
		for i := 0; i < Inst().GlobalScaleFactor; i++ {
			contexts = append(contexts, ScheduleApplications(fmt.Sprintf("mntrsze-%d", i))...)
		}
		ValidateApplications(contexts)
		defer appsValidateAndDestroy(contexts)

		stNodes := node.GetStorageNodes()
		if len(stNodes) == 0 {
			dash.VerifyFatal(len(stNodes) > 0, true, "Storage nodes found?")
		}

		// pick a pool from a pools list and resize it
		poolIDToResize = pickPoolToResize()
		dash.VerifyFatal(len(poolIDToResize) > 0, true, fmt.Sprintf("Expected poolIDToResize to not be empty, pool id to resize %s", poolIDToResize))

		pools, err := Inst().V.ListStoragePools(metav1.LabelSelector{})
		log.FailOnError(err, "error getting storage pools")
		poolToBeResized := pools[poolIDToResize]
		dash.VerifyFatal(poolToBeResized != nil, true, "Pool to be resized exist?")

		// px will put a new request in a queue, but in this case we can't calculate the expected size,
		// so need to wain until the ongoing operation is completed
		stepLog = "Verify that pool resize is not in progress"
		Step(stepLog, func() {
			log.InfoD(stepLog)
			if val, err := poolResizeIsInProgress(poolToBeResized); val {
				// wait until resize is completed and get the updated pool again
				poolToBeResized, err = GetStoragePoolByUUID(poolIDToResize)
				log.FailOnError(err, fmt.Sprintf("Failed to get pool using UUID %s", poolIDToResize))
			} else {
				log.FailOnError(err, fmt.Sprintf("pool [%s] cannot be expanded due to error: %v", poolIDToResize, err))
			}
		})

		stNode, err := GetNodeWithGivenPoolID(poolIDToResize)
		log.FailOnError(err, "error identifying node to run test")

		stepLog = fmt.Sprintf("pool expansion to the node %s and put it in maintenance mode", stNode.Name)
		Step(stepLog, func() {
			log.InfoD(stepLog)
			drvSize, err := getPoolDiskSize(poolToBeResized)
			log.FailOnError(err, "error getting drive size for pool [%s]", poolToBeResized.Uuid)
			expectedSize := (poolToBeResized.TotalSize / units.GiB) + drvSize

			isjournal, err := IsJournalEnabled()
			log.FailOnError(err, "Failed to check if Journal enabled")

			log.InfoD("Current Size of the pool %s is %d", poolToBeResized.Uuid, poolToBeResized.TotalSize/units.GiB)
			err = Inst().V.ExpandPool(poolToBeResized.Uuid, api.SdkStoragePool_RESIZE_TYPE_RESIZE_DISK, expectedSize, true)
			dash.VerifyFatal(err, nil, "Pool expansion init successful?")
			err = WaitForExpansionToStart(poolToBeResized.Uuid)
			log.FailOnError(err, "pool expansion not started")
			log.InfoD(fmt.Sprintf("Entering maintenance mode on node %s", stNode.Name))
			err = Inst().V.EnterMaintenance(*stNode)
			log.FailOnError(err, fmt.Sprintf("fail to enter node %s into maintenance mode", stNode.Name))
			status, err := Inst().V.GetNodeStatus(*stNode)
			log.InfoD(fmt.Sprintf("Node %s status %s", stNode.Name, status.String()))
			//wait for 1 minute before existing maintenance
			time.Sleep(1 * time.Minute)
			log.InfoD(fmt.Sprintf("Exiting maintenance mode on node %s", stNode.Name))
			t := func() (interface{}, bool, error) {

				status, err := Inst().V.GetNodeStatus(*stNode)
				if err != nil {
					return nil, true, err
				}
				log.InfoD(fmt.Sprintf("Node %s status %s", stNode.Name, status.String()))
				if *status == api.Status_STATUS_MAINTENANCE {
					log.InfoD(fmt.Sprintf("Exiting maintenance mode on node %s", stNode.Name))
					if err := Inst().V.ExitMaintenance(*stNode); err != nil {
						return nil, true, err
					}
				}

				return nil, false, nil
			}
			_, err = task.DoRetryWithTimeout(t, 15*time.Minute, 2*time.Minute)
			log.FailOnError(err, fmt.Sprintf("fail to exit maintenance mode on node %s", stNode.Name))
			err = Inst().V.WaitDriverUpOnNode(*stNode, 5*time.Minute)
			dash.VerifyFatal(err, nil, fmt.Sprintf("verify PX is up after exiting maintenance on node %s", stNode.Name))
			status, err = Inst().V.GetNodeStatus(*stNode)
			log.FailOnError(err, "error getting node [%s] status", stNode.Name)
			log.Infof(fmt.Sprintf("Node %s status %s after exit", stNode.Name, status.String()))
			resizeErr := waitForPoolToBeResized(expectedSize, poolToBeResized.Uuid, isjournal)
			dash.VerifyFatal(resizeErr, nil, fmt.Sprintf("Verify pool %s on node %s expansion using resize-disk", poolToBeResized.Uuid, stNode.Name))

		})

	})

	JustAfterEach(func() {
		defer EndTorpedoTest()
		AfterEachTest(contexts)
	})
})

var _ = Describe("{ResizePoolMaintenanceMode}", func() {
	/*
		1. Trigger pool expansion using resize-disk
		2. Put pool in maintenance mode
		3. Validate pool expansion
		4. Exit pool maintenance mode
	*/
	JustBeforeEach(func() {
		StartTorpedoTest("ResizePoolMaintenanceMode", "pool expansion using resize-disk then put pool in maintenance mode", nil, 0)

	})

	stepLog := "should get the existing storage node and put it in maintenance mode"

	It(stepLog, func() {
		log.InfoD(stepLog)
		contexts = make([]*scheduler.Context, 0)
		for i := 0; i < Inst().GlobalScaleFactor; i++ {
			contexts = append(contexts, ScheduleApplications(fmt.Sprintf("plmntrsze-%d", i))...)
		}
		ValidateApplications(contexts)
		defer appsValidateAndDestroy(contexts)

		stNodes := node.GetStorageNodes()
		if len(stNodes) == 0 {
			dash.VerifyFatal(len(stNodes) > 0, true, "Storage nodes found?")
		}

		// pick a pool from a pools list and resize it
		poolIDToResize = pickPoolToResize()
		dash.VerifyFatal(len(poolIDToResize) > 0, true, fmt.Sprintf("Expected poolIDToResize to not be empty, pool id to resize %s", poolIDToResize))

		pools, err := Inst().V.ListStoragePools(metav1.LabelSelector{})
		log.FailOnError(err, "error getting storage pools")
		poolToBeResized := pools[poolIDToResize]
		dash.VerifyFatal(poolToBeResized != nil, true, "Pool to be resized exist?")

		// px will put a new request in a queue, but in this case we can't calculate the expected size,
		// so need to wain until the ongoing operation is completed
		stepLog = "Verify that pool resize is not in progress"
		Step(stepLog, func() {
			log.InfoD(stepLog)
			if val, err := poolResizeIsInProgress(poolToBeResized); val {
				// wait until resize is completed and get the updated pool again
				poolToBeResized, err = GetStoragePoolByUUID(poolIDToResize)
				log.FailOnError(err, fmt.Sprintf("Failed to get pool using UUID %s", poolIDToResize))
			} else {
				log.FailOnError(err, fmt.Sprintf("pool [%s] cannot be expanded due to error: %v", poolIDToResize, err))
			}
		})

		stNode, err := GetNodeWithGivenPoolID(poolIDToResize)
		log.FailOnError(err, "error identifying node to run test")
		stepLog = fmt.Sprintf("pool expansion to the node %s and trigger pool maintenance", stNode.Name)
		Step(stepLog, func() {
			log.InfoD(stepLog)
			drvSize, err := getPoolDiskSize(poolToBeResized)
			log.FailOnError(err, "error getting drive size for pool [%s]", poolToBeResized.Uuid)
			expectedSize := (poolToBeResized.TotalSize / units.GiB) + drvSize

			isjournal, err := IsJournalEnabled()
			log.FailOnError(err, "Failed to check if Journal enabled")

			log.InfoD("Current Size of the pool %s is %d", poolToBeResized.Uuid, poolToBeResized.TotalSize/units.GiB)
			err = Inst().V.ExpandPool(poolToBeResized.Uuid, api.SdkStoragePool_RESIZE_TYPE_RESIZE_DISK, expectedSize, true)
			dash.VerifyFatal(err, nil, "Pool expansion init successful?")
			err = WaitForExpansionToStart(poolToBeResized.Uuid)
			log.FailOnError(err, "pool expansion not started")
			log.InfoD(fmt.Sprintf("Entering pool maintenance mode on node %s", stNode.Name))
			err = Inst().V.EnterPoolMaintenance(*stNode)
			log.FailOnError(err, fmt.Sprintf("fail to enter node %s in maintenance mode", stNode.Name))
			status, err := Inst().V.GetNodeStatus(*stNode)
			log.InfoD(fmt.Sprintf("Node %s status %s", stNode.Name, status.String()))

			resizeErr := waitForPoolToBeResized(expectedSize, poolToBeResized.Uuid, isjournal)
			dash.VerifyFatal(resizeErr, nil, fmt.Sprintf("Verify pool %s on node %s expansion using resize-disk", poolToBeResized.Uuid, stNode.Name))

		})
		log.InfoD(fmt.Sprintf("Exiting pool maintenance mode on node %s", stNode.Name))
		t := func() (interface{}, bool, error) {
			status, err := Inst().V.GetNodePoolsStatus(*stNode)
			if err != nil {
				return nil, true, err
			}
			log.InfoD(fmt.Sprintf("pool %s has status %s", stNode.Name, status[poolToBeResized.Uuid]))
			if status[poolToBeResized.Uuid] == "In Maintenance" {
				log.InfoD(fmt.Sprintf("Exiting pool maintenance mode on node %s", stNode.Name))
				if err := Inst().V.ExitPoolMaintenance(*stNode); err != nil {
					return nil, true, err
				}
			}
			return nil, false, nil
		}
		_, err = task.DoRetryWithTimeout(t, 5*time.Minute, 1*time.Minute)
		err = Inst().V.WaitDriverUpOnNode(*stNode, 5*time.Minute)
		log.FailOnError(err, fmt.Sprintf("Driver is down on node %s", stNode.Name))
		dash.VerifyFatal(err == nil, true, fmt.Sprintf("PX is up after maintenance cycle on node %s", stNode.Name))
		status, err := Inst().V.GetNodeStatus(*stNode)
		log.FailOnError(err, "error getting node [%s] status", stNode.Name)
		log.Infof(fmt.Sprintf("Node %s status %s after exit", stNode.Name, status.String()))
	})

	JustAfterEach(func() {
		defer EndTorpedoTest()
		AfterEachTest(contexts)
	})
})

var _ = Describe("{AddDiskPoolMaintenanceMode}", func() {

	/*
		1. Trigger pool expansion using add-disk
		2. Put pool in maintenance mode
		3. Validate pool expansion
		4. Exit pool maintenance mode
	*/

	JustBeforeEach(func() {
		StartTorpedoTest("AddDiskPoolMaintenanceMode", "pool expansion using add-disk then put pool in maintenance mode", nil, 0)

	})

	stepLog := "should get the existing storage node and put it in maintenance mode"

	It(stepLog, func() {
		log.InfoD(stepLog)
		contexts = make([]*scheduler.Context, 0)
		for i := 0; i < Inst().GlobalScaleFactor; i++ {
			contexts = append(contexts, ScheduleApplications(fmt.Sprintf("plmntadddsk-%d", i))...)
		}
		ValidateApplications(contexts)
		defer appsValidateAndDestroy(contexts)

		stNodes := node.GetStorageNodes()
		if len(stNodes) == 0 {
			dash.VerifyFatal(len(stNodes) > 0, true, "Storage nodes found?")
		}

		// pick a pool from a pools list and resize it
		poolIDToResize = pickPoolToResize()
		dash.VerifyFatal(len(poolIDToResize) > 0, true, fmt.Sprintf("Expected poolIDToResize to not be empty, pool id to resize %s", poolIDToResize))

		pools, err := Inst().V.ListStoragePools(metav1.LabelSelector{})
		log.FailOnError(err, "error getting storage pools")
		poolToBeResized := pools[poolIDToResize]
		dash.VerifyFatal(poolToBeResized != nil, true, "Pool to be resized exist?")

		// px will put a new request in a queue, but in this case we can't calculate the expected size,
		// so need to wain until the ongoing operation is completed
		stepLog = "Verify that pool resize is not in progress"
		Step(stepLog, func() {
			log.InfoD(stepLog)
			if val, err := poolResizeIsInProgress(poolToBeResized); val {
				// wait until resize is completed and get the updated pool again
				poolToBeResized, err = GetStoragePoolByUUID(poolIDToResize)
				log.FailOnError(err, fmt.Sprintf("Failed to get pool using UUID %s", poolIDToResize))
			} else {
				log.FailOnError(err, fmt.Sprintf("pool [%s] cannot be expanded due to error: %v", poolIDToResize, err))
			}
		})

		stNode, err := GetNodeWithGivenPoolID(poolIDToResize)
		log.FailOnError(err, "error identifying node to run test")
		stepLog = fmt.Sprintf("pool expansion to the node %s and trigger pool maintenance", stNode.Name)
		Step(stepLog, func() {
			log.InfoD(stepLog)
			drvSize, err := getPoolDiskSize(poolToBeResized)
			log.FailOnError(err, "error getting drive size for pool [%s]", poolToBeResized.Uuid)
			expectedSize := (poolToBeResized.TotalSize / units.GiB) + drvSize

			isjournal, err := IsJournalEnabled()
			log.FailOnError(err, "Failed to check if Journal enabled")

			log.InfoD("Current Size of the pool %s is %d", poolToBeResized.Uuid, poolToBeResized.TotalSize/units.GiB)
			err = Inst().V.ExpandPool(poolToBeResized.Uuid, api.SdkStoragePool_RESIZE_TYPE_ADD_DISK, expectedSize, true)
			dash.VerifyFatal(err, nil, "Pool expansion init successful?")
			err = WaitForExpansionToStart(poolToBeResized.Uuid)
			log.FailOnError(err, "pool expansion not started")
			log.InfoD(fmt.Sprintf("Entering pool maintenance mode on node %s", stNode.Name))
			err = Inst().V.EnterPoolMaintenance(*stNode)
			log.FailOnError(err, fmt.Sprintf("fail to enter node %s in maintenance mode", stNode.Name))
			status, err := Inst().V.GetNodeStatus(*stNode)
			log.InfoD(fmt.Sprintf("Node %s status %s", stNode.Name, status.String()))

			resizeErr := waitForPoolToBeResized(expectedSize, poolToBeResized.Uuid, isjournal)
			dash.VerifyFatal(resizeErr, nil, fmt.Sprintf("Verify pool %s on node %s expansion using add-disk", poolToBeResized.Uuid, stNode.Name))

		})
		log.InfoD(fmt.Sprintf("Exiting pool maintenance mode on node %s", stNode.Name))
		t := func() (interface{}, bool, error) {
			status, err := Inst().V.GetNodePoolsStatus(*stNode)
			if err != nil {
				return nil, true, err
			}
			log.InfoD(fmt.Sprintf("pool %s has status %s", stNode.Name, status[poolToBeResized.Uuid]))
			if status[poolToBeResized.Uuid] == "In Maintenance" {
				log.InfoD(fmt.Sprintf("Exiting pool maintenance mode on node %s", stNode.Name))
				if err := Inst().V.ExitPoolMaintenance(*stNode); err != nil {
					return nil, true, err
				}
			}
			return nil, false, nil
		}
		_, err = task.DoRetryWithTimeout(t, 5*time.Minute, 1*time.Minute)
		err = Inst().V.WaitDriverUpOnNode(*stNode, 5*time.Minute)
		log.FailOnError(err, fmt.Sprintf("Driver is down on node %s", stNode.Name))
		dash.VerifyFatal(err == nil, true, fmt.Sprintf("PX is up after maintenance cycle on node %s", stNode.Name))
		status, err := Inst().V.GetNodeStatus(*stNode)
		log.FailOnError(err, "error getting node [%s] status", stNode.Name)
		log.Infof(fmt.Sprintf("Node %s status %s after exit", stNode.Name, status.String()))
	})

	JustAfterEach(func() {
		defer EndTorpedoTest()
		AfterEachTest(contexts)
	})
})

var _ = Describe("{PXRestartResize}", func() {
	//1) Deploy px with cloud drive.
	//2) Create a volume on that pool and write some data on the volume.
	//3) Restart px service
	//4) Expand pool by resize-disk

	JustBeforeEach(func() {
		StartTorpedoTest("PXRestartResize", "Restart PX and initiate pool expansion using resize-disk", nil, 0)

	})
	var contexts []*scheduler.Context

	stepLog := "should get the existing storage node,restart PX and expand the pool by resize-disk"

	It(stepLog, func() {
		log.InfoD(stepLog)
		contexts = make([]*scheduler.Context, 0)
		for i := 0; i < Inst().GlobalScaleFactor; i++ {
			contexts = append(contexts, ScheduleApplications(fmt.Sprintf("rstrszedsk-%d", i))...)
		}
		ValidateApplications(contexts)
		defer appsValidateAndDestroy(contexts)

		stNode, err := getRandomNodeWithPoolIOs(contexts)
		log.FailOnError(err, "error identifying node to run test")
		selectedPool, err := GetPoolWithIOsInGivenNode(stNode, contexts)
		log.FailOnError(err, "error identifying pool to run test")

		err = Inst().V.RestartDriver(stNode, nil)
		log.FailOnError(err, fmt.Sprintf("error restarting px on node %s", stNode.Name))

		stepLog := "Initiate pool expansion drive while PX is restarting"
		Step(stepLog, func() {
			log.InfoD(stepLog)
			poolToBeResized, err := GetStoragePoolByUUID(selectedPool.Uuid)
			log.FailOnError(err, fmt.Sprintf("Failed to get pool using UUID %s", selectedPool.Uuid))

			drvSize, err := getPoolDiskSize(poolToBeResized)
			log.FailOnError(err, "error getting drive size for pool [%s]", poolToBeResized.Uuid)
			expectedSize := (poolToBeResized.TotalSize / units.GiB) + drvSize

			isjournal, err := IsJournalEnabled()
			log.FailOnError(err, "Failed to check if Journal enabled")

			log.InfoD("Current Size of the pool %s is %d", selectedPool.Uuid, poolToBeResized.TotalSize/units.GiB)
			err = Inst().V.ExpandPool(selectedPool.Uuid, api.SdkStoragePool_RESIZE_TYPE_RESIZE_DISK, expectedSize, true)
			dash.VerifyFatal(err, nil, "Pool expansion init successful?")

			resizeErr := waitForPoolToBeResized(expectedSize, selectedPool.Uuid, isjournal)
			dash.VerifyFatal(resizeErr, nil, fmt.Sprintf("Verify pool %s on node %s expansion using resize-disk", selectedPool.Uuid, stNode.Name))

		})

	})
	JustAfterEach(func() {
		defer EndTorpedoTest()
		AfterEachTest(contexts)
	})

})

var _ = Describe("{PXRestartAddDisk}", func() {
	//1) Deploy px with cloud drive.
	//2) Create a volume on that pool and write some data on the volume.
	//3) Restart px service
	//4)Expand pool by add-disk

	JustBeforeEach(func() {
		StartTorpedoTest("PXRestartAddDisk", "Restart PX and Initiate pool expansion using add-disk", nil, 0)

	})
	var contexts []*scheduler.Context

	stepLog := "should get the existing storage node and expand the pool by add-disk"

	It(stepLog, func() {
		log.InfoD(stepLog)
		contexts = make([]*scheduler.Context, 0)
		for i := 0; i < Inst().GlobalScaleFactor; i++ {
			contexts = append(contexts, ScheduleApplications(fmt.Sprintf("rstadddsk-%d", i))...)
		}
		ValidateApplications(contexts)
		defer appsValidateAndDestroy(contexts)

		stNode, err := getRandomNodeWithPoolIOs(contexts)
		log.FailOnError(err, "error identifying node to run test")
		selectedPool, err := GetPoolWithIOsInGivenNode(stNode, contexts)
		log.FailOnError(err, "error identifying pool to run test")

		err = Inst().V.RestartDriver(stNode, nil)
		log.FailOnError(err, fmt.Sprintf("error restarting px on node %s", stNode.Name))

		stepLog := "Initiate pool expansion drive while PX is restarting"
		Step(stepLog, func() {
			log.InfoD(stepLog)

			poolToBeResized, err := GetStoragePoolByUUID(selectedPool.Uuid)
			log.FailOnError(err, fmt.Sprintf("Failed to get pool using UUID %s", selectedPool.Uuid))
			drvSize, err := getPoolDiskSize(poolToBeResized)
			log.FailOnError(err, "error getting drive size for pool [%s]", poolToBeResized.Uuid)
			expectedSize := (poolToBeResized.TotalSize / units.GiB) + drvSize

			isjournal, err := IsJournalEnabled()
			log.FailOnError(err, "Failed to check if Journal enabled")

			log.InfoD("Current Size of the pool %s is %d", selectedPool.Uuid, poolToBeResized.TotalSize/units.GiB)
			err = Inst().V.ExpandPool(selectedPool.Uuid, api.SdkStoragePool_RESIZE_TYPE_ADD_DISK, expectedSize, true)
			dash.VerifyFatal(err, nil, "Pool expansion init successful?")

			resizeErr := waitForPoolToBeResized(expectedSize, selectedPool.Uuid, isjournal)
			dash.VerifyFatal(resizeErr, nil, fmt.Sprintf("Verify pool %s on node %s expansion using add-disk", selectedPool.Uuid, stNode.Name))

		})

	})
	JustAfterEach(func() {
		defer EndTorpedoTest()
		AfterEachTest(contexts)
	})

})

var _ = Describe("{PoolExpandPendingUntilVolClean}", func() {
	/*
		step1: create volume repl=2 n1 and n2, bring down n1
		step2: feed data to volume then bring back n1 and when volume is resync bring down n2, so n1 is pending for resync
		step3: expand pool p1 on n1 and check the operation status should be pending
		step4: bring back n2 and wait until volume is clean and validate p1 size and n1 capacity
	*/

	var testrailID = 51442
	// testrailID corresponds to: https://portworx.testrail.net/index.php?/cases/view/51442
	var runID int

	JustBeforeEach(func() {
		StartTorpedoTest("PoolExpandPendingUntilVolClean", "Expand pool should wait until volume gets clean", nil, testrailID)
		runID = testrailuttils.AddRunsToMilestone(testrailID)
	})
	var contexts []*scheduler.Context

	stepLog := "should get the volume with IOs and resync pending, expand the pool by resize-disk"

	It(stepLog, func() {
		log.InfoD(stepLog)
		contexts = make([]*scheduler.Context, 0)
		for i := 0; i < Inst().GlobalScaleFactor; i++ {
			contexts = append(contexts, ScheduleApplications(fmt.Sprintf("rsizecln-%d", i))...)
		}
		ValidateApplications(contexts)
		defer appsValidateAndDestroy(contexts)

		stNodes := node.GetStorageNodes()
		if len(stNodes) == 0 {
			dash.VerifyFatal(len(stNodes) > 0, true, "Storage nodes found?")
		}
		volSelected, err := getVolumeWithMinRepl(contexts, 2)
		log.FailOnError(err, "error identifying volume")
		appVol, err := Inst().V.InspectVolume(volSelected.ID)
		log.FailOnError(err, fmt.Sprintf("err inspecting vol : %s", volSelected.ID))
		replPools := appVol.ReplicaSets[0].PoolUuids
		selectedPool := replPools[0]
		storageNode1, err := GetNodeWithGivenPoolID(selectedPool)
		log.FailOnError(err, fmt.Sprintf("Failed to get pool using UUID %s", replPools[0]))
		storageNode2, err := GetNodeWithGivenPoolID(replPools[1])
		log.FailOnError(err, fmt.Sprintf("Failed to get pool using UUID %s", selectedPool))

		var poolToBeResized *api.StoragePool
		poolToBeResized, err = GetStoragePoolByUUID(selectedPool)
		log.FailOnError(err, fmt.Sprintf("Failed to get pool using UUID %s", selectedPool))

		stepLog := "Stop PX on n1 and validate volume data and start PX on n1"
		Step(stepLog, func() {

			log.InfoD(stepLog)
			usedBytes := appVol.GetUsage()
			currUsedGiB := usedBytes / units.GiB
			log.Infof("Curr GiB %d", currUsedGiB)
			err = Inst().V.StopDriver([]node.Node{*storageNode1}, false, nil)
			log.FailOnError(err, "error stopping vol driver on node [%s]", storageNode1.Name)
			_, err = waitForVolMinimumSize(appVol.Id, currUsedGiB+10)
			log.FailOnError(err, fmt.Sprintf("Volume %s has not enough IO", appVol.Id))

			err = Inst().V.StartDriver(*storageNode1)
			log.FailOnError(err, "error starting vol driver on node [%s]", storageNode1.Name)
			err = Inst().V.WaitDriverUpOnNode(*storageNode1, 5*time.Minute)
			log.FailOnError(err, "error waiting for vol driver to be up on node [%s]", storageNode1.Name)

			time.Sleep(5 * time.Second)
			appVol, err = Inst().V.InspectVolume(appVol.Id)
			log.FailOnError(err, fmt.Sprintf("err inspecting vol : %s", appVol.Id))
			err = Inst().V.StopDriver([]node.Node{*storageNode2}, false, nil)
			log.FailOnError(err, "error stopping vol driver on node [%s]", storageNode2.Name)
			time.Sleep(5 * time.Second)
			appVol, err = Inst().V.InspectVolume(appVol.Id)
			log.FailOnError(err, fmt.Sprintf("err inspecting vol : %s", appVol.Id))

			drvSize, err := getPoolDiskSize(poolToBeResized)
			log.FailOnError(err, "error getting drive size for pool [%s]", poolToBeResized.Uuid)
			expectedSize := (poolToBeResized.TotalSize / units.GiB) + drvSize

			isjournal, err := IsJournalEnabled()
			log.FailOnError(err, "Failed to check if Journal enabled")

			log.InfoD("Current Size of the pool %s is %d", poolToBeResized.Uuid, poolToBeResized.TotalSize/units.GiB)
			err = Inst().V.ExpandPool(poolToBeResized.Uuid, api.SdkStoragePool_RESIZE_TYPE_RESIZE_DISK, expectedSize, false)
			if err != nil {
				if strings.Contains(fmt.Sprintf("%v", err), "Please re-issue expand with force") {
					err = Inst().V.ExpandPool(poolToBeResized.Uuid, api.SdkStoragePool_RESIZE_TYPE_RESIZE_DISK, expectedSize, true)
				}
			}
			dash.VerifyFatal(err, nil, "Pool expansion init successful?")

			err = Inst().V.StartDriver(*storageNode2)
			log.FailOnError(err, "error starting vol driver on node [%s]", storageNode2.Name)
			err = Inst().V.WaitDriverUpOnNode(*storageNode2, 5*time.Minute)
			log.FailOnError(err, "error waiting for vol driver to be up on node [%s]", storageNode2.Name)
			poolStatus, err := getPoolLastOperation(poolToBeResized.Uuid)
			log.FailOnError(err, "error getting pool status")
			dash.VerifySafely(poolStatus.Status, api.SdkStoragePool_OPERATION_PENDING, "Verify pool status")
			dash.VerifySafely(strings.Contains(poolStatus.Msg, "to be clean before starting pool expansion"), true, fmt.Sprintf("verify pool expansion message %s", poolStatus.Msg))
			resizeErr := waitForPoolToBeResized(expectedSize, poolToBeResized.Uuid, isjournal)
			dash.VerifyFatal(resizeErr, nil, fmt.Sprintf("Verify pool %s on node %s expansion using resize-disk", poolToBeResized.Uuid, storageNode2.Name))

		})

	})
	JustAfterEach(func() {
		defer EndTorpedoTest()
		AfterEachTest(contexts, testrailID, runID)
	})

})

var _ = Describe("{AddNewPoolWhileFullPoolExpanding}", func() {
	/*
		step1: create volume repl=2, and get its pool P1 on n1 and p2 on n2, expand p2 by increasing P1's size
		step2: feed p1 size GB I/O on the volume
		step3: After I/O done p1 should be offline and full, expand the pool p1 when p1 is rebalancing add a new drive with different size so that a new pool would be created
		step4: validate the pool and the data
	*/
	var testrailID = 51443
	// testrailID corresponds to: https://portworx.testrail.net/index.php?/cases/view/51443
	var runID int

	JustBeforeEach(func() {
		StartTorpedoTest("AddNewPoolWhileFullPoolExpanding", "Feed a pool full, then expand the pool when it is rebalancing add another pool", nil, testrailID)
		runID = testrailuttils.AddRunsToMilestone(testrailID)
	})

	var contexts []*scheduler.Context

	stepLog := "Create vols and make pool full"
	It(stepLog, func() {
		log.InfoD(stepLog)
		selectedNode := getNodeWithLeastSize()
		log.Infof(fmt.Sprintf("Node %s is marked for repl 1", selectedNode.Name))
		stNodes := node.GetStorageNodes()
		var secondReplNode node.Node
		for _, stNode := range stNodes {
			if stNode.Name != selectedNode.Name {
				secondReplNode = stNode
			}
		}

		isjournal, err := IsJournalEnabled()
		log.FailOnError(err, "is journal enabled check failed")
		err = adjustReplPools(*selectedNode, secondReplNode, isjournal)
		log.FailOnError(err, fmt.Sprintf("error increasing pool size on node %s", secondReplNode.Name))

		appList := Inst().AppList
		defer func() {
			Inst().AppList = appList
			err = Inst().S.RemoveLabelOnNode(*selectedNode, k8s.NodeType)
			log.FailOnError(err, "error removing label on node [%s]", selectedNode.Name)
			err = Inst().S.RemoveLabelOnNode(secondReplNode, k8s.NodeType)
			log.FailOnError(err, "error removing label on node [%s]", secondReplNode.Name)
		}()

		err = Inst().S.AddLabelOnNode(*selectedNode, k8s.NodeType, k8s.FastpathNodeType)
		log.FailOnError(err, fmt.Sprintf("Failed add label on node %s", selectedNode.Name))
		err = Inst().S.AddLabelOnNode(secondReplNode, k8s.NodeType, k8s.FastpathNodeType)
		log.FailOnError(err, fmt.Sprintf("Failed add label on node %s", secondReplNode.Name))

		Inst().AppList = []string{"fio-fastpath"}
		contexts = make([]*scheduler.Context, 0)
		for i := 0; i < Inst().GlobalScaleFactor; i++ {
			contexts = append(contexts, ScheduleApplications(fmt.Sprintf("nwplfullad-%d", i))...)
		}
		ValidateApplications(contexts)
		defer appsValidateAndDestroy(contexts)
		//creating a spec to perform add  drive
		driveSpecs, err := GetCloudDriveDeviceSpecs()
		log.FailOnError(err, "Error getting cloud drive specs")

		deviceSpec := driveSpecs[0]
		deviceSpecParams := strings.Split(deviceSpec, ",")
		var specSize uint64
		paramsArr := make([]string, 0)
		for _, param := range deviceSpecParams {
			if strings.Contains(param, "size") {
				val := strings.Split(param, "=")[1]
				specSize, err = strconv.ParseUint(val, 10, 64)
				log.FailOnError(err, "Error converting size to uint64")
				paramsArr = append(paramsArr, fmt.Sprintf("size=%d,", specSize/2))
			} else {
				paramsArr = append(paramsArr, param)
			}
		}
		newSpec := strings.Join(paramsArr, ",")
		pools, err := Inst().V.ListStoragePools(metav1.LabelSelector{})
		log.FailOnError(err, "error getting storage pools")
		existingPoolsCount := len(pools)

		err = WaitForPoolOffline(*selectedNode)
		log.FailOnError(err, fmt.Sprintf("Failed to make node %s storage down", selectedNode.Name))

		poolsStatus, err := Inst().V.GetNodePoolsStatus(*selectedNode)
		log.FailOnError(err, "error getting pool status on node %s", selectedNode.Name)

		var offlinePoolUUID string
		for i, s := range poolsStatus {
			if s == "Offline" {
				offlinePoolUUID = i
				break
			}
		}
		selectedPool, err := GetStoragePoolByUUID(offlinePoolUUID)
		log.FailOnError(err, "error getting pool with UUID [%s]", offlinePoolUUID)

		defer func() {
			status, err := Inst().V.GetNodePoolsStatus(*selectedNode)
			log.FailOnError(err, fmt.Sprintf("error getting node %s pool status", selectedNode.Name))
			log.InfoD(fmt.Sprintf("Pool %s has status %s", selectedNode.Name, status[selectedPool.Uuid]))
			if status[selectedPool.Uuid] == "In Maintenance" {
				log.InfoD(fmt.Sprintf("Exiting pool maintenance mode on node %s", selectedNode.Name))
				err = Inst().V.ExitPoolMaintenance(*selectedNode)
				log.FailOnError(err, fmt.Sprintf("fail to exit pool maintenance mode ib node %s", selectedNode.Name))
			}
		}()

		log.InfoD(fmt.Sprintf("Entering pool maintenance mode on node %s", selectedNode.Name))
		err = Inst().V.EnterPoolMaintenance(*selectedNode)
		log.FailOnError(err, fmt.Sprintf("fail to enter node %s in maintenance mode", selectedNode.Name))
		status, err := Inst().V.GetNodePoolsStatus(*selectedNode)
		log.FailOnError(err, fmt.Sprintf("error getting node %s pool status", selectedNode.Name))
		log.InfoD(fmt.Sprintf("pool %s status %s", selectedNode.Name, status[selectedPool.Uuid]))

		stepLog = fmt.Sprintf("expand pool %s using add-disk", selectedPool.Uuid)
		var expandedExpectedPoolSize uint64
		Step("", func() {
			expandedExpectedPoolSize = (selectedPool.TotalSize / units.GiB) * 2

			log.FailOnError(err, "Failed to check if Journal enabled")

			log.InfoD("Current Size of the pool %s is %d", selectedPool.Uuid, selectedPool.TotalSize/units.GiB)
			err = Inst().V.ExpandPool(selectedPool.Uuid, api.SdkStoragePool_RESIZE_TYPE_ADD_DISK, expandedExpectedPoolSize, true)
			dash.VerifyFatal(err, nil, "Pool expansion init successful?")
		})
		stepLog = fmt.Sprintf("Ensure that pool %s rebalance started and add new pool to the node %s", selectedPool.Uuid, selectedNode.Name)
		Step(stepLog, func() {
			log.InfoD(stepLog)
			t := func() (interface{}, bool, error) {
				expandedPool, err := GetStoragePoolByUUID(selectedPool.Uuid)
				if err != nil {
					return nil, true, fmt.Errorf("error getting pool by using id %s", selectedPool.Uuid)
				}

				if expandedPool == nil {
					return nil, false, fmt.Errorf("expanded pool value is nil")
				}
				if expandedPool.LastOperation != nil {
					log.Infof("Pool Resize Status : %v, Message : %s", expandedPool.LastOperation.Status, expandedPool.LastOperation.Msg)
					if expandedPool.LastOperation.Status == api.SdkStoragePool_OPERATION_IN_PROGRESS &&
						(strings.Contains(expandedPool.LastOperation.Msg, "Storage rebalance is running") || strings.Contains(expandedPool.LastOperation.Msg, "Rebalance in progress")) {
						return nil, false, nil
					}
					if expandedPool.LastOperation.Status == api.SdkStoragePool_OPERATION_FAILED {
						return nil, false, fmt.Errorf("PoolResize has failed. Error: %s", expandedPool.LastOperation)
					}

				}
				return nil, true, fmt.Errorf("pool status not updated")
			}
			_, err = task.DoRetryWithTimeout(t, 5*time.Minute, 10*time.Second)
			log.FailOnError(err, "Error checking pool rebalance")

			err = Inst().V.AddCloudDrive(selectedNode, newSpec, -1)
			log.FailOnError(err, fmt.Sprintf("Add cloud drive failed on node %s", selectedNode.Name))

			err = waitForPoolToBeResized(expandedExpectedPoolSize, selectedPool.Uuid, isjournal)
			log.FailOnError(err, fmt.Sprintf("Error waiting for poor %s resize", selectedPool.Uuid))

			status, err = Inst().V.GetNodePoolsStatus(*selectedNode)
			log.FailOnError(err, fmt.Sprintf("error getting node %s pool status", selectedNode.Name))
			log.InfoD(fmt.Sprintf("Pool %s has status %s", selectedNode.Name, status[selectedPool.Uuid]))
			if status[selectedPool.Uuid] == "In Maintenance" {
				log.InfoD(fmt.Sprintf("Exiting pool maintenance mode on node %s", selectedNode.Name))
				err = Inst().V.ExitPoolMaintenance(*selectedNode)
				log.FailOnError(err, fmt.Sprintf("fail to exit pool maintenance mode ib node %s", selectedNode.Name))
			}

			log.InfoD("Validate pool rebalance after drive add")
			err = ValidateDriveRebalance(*selectedNode)
			log.FailOnError(err, fmt.Sprintf("pool %s rebalance failed", selectedPool.Uuid))

			resizedPool, err := GetStoragePoolByUUID(selectedPool.Uuid)
			log.FailOnError(err, fmt.Sprintf("error get pool using UUID %s", selectedPool.Uuid))
			newPoolSize := resizedPool.TotalSize / units.GiB
			isExpansionSuccess := false
			expectedSizeWithJournal := expandedExpectedPoolSize - 3

			if newPoolSize >= expectedSizeWithJournal {
				isExpansionSuccess = true
			}
			dash.VerifyFatal(isExpansionSuccess, true, fmt.Sprintf("expected new pool size to be %v or %v, got %v", expandedExpectedPoolSize, expectedSizeWithJournal, newPoolSize))
			pools, err = Inst().V.ListStoragePools(metav1.LabelSelector{})
			log.FailOnError(err, "error getting storage pools")

			dash.VerifyFatal(len(pools), existingPoolsCount+1, "Validate new pool is created")
			nodeStatus, err := Inst().V.GetNodeStatus(*selectedNode)
			log.FailOnError(err, fmt.Sprintf("Error getting PX status of node %s", selectedNode.Name))
			dash.VerifySafely(*nodeStatus, api.Status_STATUS_OK, fmt.Sprintf("validate PX status on node %s", selectedNode.Name))
		})
	})

	JustAfterEach(func() {
		defer EndTorpedoTest()
		AfterEachTest(contexts, testrailID, runID)
	})

})

func adjustReplPools(firstNode, replNode node.Node, isjournal bool) error {

	selectedNodeSize := getTotalPoolSize(firstNode)
	secondReplSize := getTotalPoolSize(replNode)
	if secondReplSize <= selectedNodeSize*3 {
		secondPool := replNode.StoragePools[0]
		maxSize := secondPool.TotalSize / units.GiB
		for _, p := range replNode.StoragePools {
			currSize := p.TotalSize / units.GiB
			if currSize > maxSize {
				maxSize = currSize
				secondPool = p
			}
		}

		expandSize := maxSize * 3
		log.InfoD("Current Size of the pool %s is %d", secondPool.Uuid, secondPool.TotalSize/units.GiB)
		if err := Inst().V.ExpandPool(secondPool.Uuid, api.SdkStoragePool_RESIZE_TYPE_RESIZE_DISK, expandSize, false); err != nil {
			return fmt.Errorf("pool expansion init failed for %s. Err : %v", secondPool.Uuid, err)
		}

		log.InfoD("expand pool %s using resize-disk", secondPool.Uuid)
		if err := waitForPoolToBeResized(expandSize, secondPool.Uuid, isjournal); err != nil {
			return fmt.Errorf("error waiting for poor %s resize", secondPool.Uuid)
		}
	}
	return nil
}

var _ = Describe("{StorageFullPoolResize}", func() {

	//step1: feed p1 size GB I/O on the volume
	//step2: After I/O done p1 should be offline and full, expand the pool p1 using resize-disk
	//step4: validate the pool and the data

	var testrailID = 51280
	// testrailID corresponds to: https://portworx.testrail.net/index.php?/cases/view/51280
	var runID int

	JustBeforeEach(func() {
		StartTorpedoTest("StorageFullPoolResize", "Feed a pool full, then expand the pool using resize-disk", nil, testrailID)
		runID = testrailuttils.AddRunsToMilestone(testrailID)
	})

	var contexts []*scheduler.Context

	stepLog := "Create vols and make pool full"
	It(stepLog, func() {
		log.InfoD(stepLog)
		selectedNode := getNodeWithLeastSize()

		stNodes := node.GetStorageNodes()
		var secondReplNode node.Node
		for _, stNode := range stNodes {
			if stNode.Name != selectedNode.Name {
				secondReplNode = stNode
			}
		}

		applist := Inst().AppList
		var err error
		defer func() {
			Inst().AppList = applist
			err = Inst().S.RemoveLabelOnNode(*selectedNode, k8s.NodeType)
			log.FailOnError(err, "error removing label on node [%s]", selectedNode.Name)
			err = Inst().S.RemoveLabelOnNode(secondReplNode, k8s.NodeType)
			log.FailOnError(err, "error removing label on node [%s]", secondReplNode.Name)
		}()
		err = Inst().S.AddLabelOnNode(*selectedNode, k8s.NodeType, k8s.FastpathNodeType)
		log.FailOnError(err, fmt.Sprintf("Failed add label on node %s", selectedNode.Name))
		err = Inst().S.AddLabelOnNode(secondReplNode, k8s.NodeType, k8s.FastpathNodeType)
		log.FailOnError(err, fmt.Sprintf("Failed add label on node %s", secondReplNode.Name))

		isjournal, err := IsJournalEnabled()
		log.FailOnError(err, "is journal enabled check failed")

		err = adjustReplPools(*selectedNode, secondReplNode, isjournal)
		log.FailOnError(err, "Error setting pools for clean volumes")

		Inst().AppList = []string{"fio-fastpath"}
		contexts = make([]*scheduler.Context, 0)
		for i := 0; i < Inst().GlobalScaleFactor; i++ {
			contexts = append(contexts, ScheduleApplications(fmt.Sprintf("sfullrz-%d", i))...)
		}
		defer appsValidateAndDestroy(contexts)

		err = WaitForPoolOffline(*selectedNode)
		log.FailOnError(err, fmt.Sprintf("Failed to make node %s storage down", selectedNode.Name))

		poolsStatus, err := Inst().V.GetNodePoolsStatus(*selectedNode)
		log.FailOnError(err, "error getting pool status on node %s", selectedNode.Name)

		var offlinePoolUUID string
		for i, s := range poolsStatus {
			if s == "Offline" {
				offlinePoolUUID = i
				break
			}
		}
		selectedPool, err := GetStoragePoolByUUID(offlinePoolUUID)
		log.FailOnError(err, "error getting pool with UUID [%s]", offlinePoolUUID)

		var expandedExpectedPoolSize uint64
		Step(stepLog, func() {
			log.InfoD(stepLog)
			expandedExpectedPoolSize = (selectedPool.TotalSize / units.GiB) * 2

			log.FailOnError(err, "Failed to check if Journal enabled")

			log.InfoD("Current Size of the pool %s is %d", selectedPool.Uuid, selectedPool.TotalSize/units.GiB)
			err = Inst().V.ExpandPool(selectedPool.Uuid, api.SdkStoragePool_RESIZE_TYPE_RESIZE_DISK, expandedExpectedPoolSize, true)
			dash.VerifyFatal(err, nil, "Pool expansion init successful?")
		})
		stepLog = fmt.Sprintf("Ensure that pool %s expansion is successful", selectedPool.Uuid)
		Step(stepLog, func() {
			log.InfoD(stepLog)

			err = waitForPoolToBeResized(expandedExpectedPoolSize, selectedPool.Uuid, isjournal)
			log.FailOnError(err, fmt.Sprintf("Error waiting for poor %s resize", selectedPool.Uuid))
			resizedPool, err := GetStoragePoolByUUID(selectedPool.Uuid)
			log.FailOnError(err, fmt.Sprintf("error get pool using UUID %s", selectedPool.Uuid))
			newPoolSize := resizedPool.TotalSize / units.GiB
			isExpansionSuccess := false
			expectedSizeWithJournal := expandedExpectedPoolSize - 3

			if newPoolSize >= expectedSizeWithJournal {
				isExpansionSuccess = true
			}
			dash.VerifyFatal(isExpansionSuccess, true, fmt.Sprintf("expected new pool size to be %v or %v, got %v", expandedExpectedPoolSize, expectedSizeWithJournal, newPoolSize))
			status, err := Inst().V.GetNodeStatus(*selectedNode)
			log.FailOnError(err, fmt.Sprintf("Error getting PX status of node %s", selectedNode.Name))
			dash.VerifySafely(*status, api.Status_STATUS_OK, fmt.Sprintf("validate PX status on node %s", selectedNode.Name))
		})
	})

	JustAfterEach(func() {
		defer EndTorpedoTest()
		AfterEachTest(contexts, testrailID, runID)
	})
})

var _ = Describe("{StorageFullPoolAddDisk}", func() {

	//step1: feed p1 size GB I/O on the volume
	//step2: After I/O done p1 should be offline and full, expand the pool p1 using add-disk
	//step4: validate the pool and the data

	var testrailID = 50631
	// testrailID corresponds to: https://portworx.testrail.net/index.php?/cases/view/50631
	var runID int

	JustBeforeEach(func() {
		StartTorpedoTest("StorageFullPoolAddDisk", "Feed a pool full, then expand the pool using add-disk", nil, testrailID)
		runID = testrailuttils.AddRunsToMilestone(testrailID)
	})

	var contexts []*scheduler.Context

	stepLog := "Create vols and make pool full"
	It(stepLog, func() {
		log.InfoD(stepLog)
		selectedNode := getNodeWithLeastSize()
		stNodes := node.GetStorageNodes()
		var secondReplNode node.Node
		for _, stNode := range stNodes {
			if stNode.Name != selectedNode.Name {
				secondReplNode = stNode
			}
		}

		applist := Inst().AppList
		var err error
		defer func() {
			Inst().AppList = applist
			err = Inst().S.RemoveLabelOnNode(*selectedNode, k8s.NodeType)
			log.FailOnError(err, "error removing label on node [%s]", selectedNode.Name)
			err = Inst().S.RemoveLabelOnNode(secondReplNode, k8s.NodeType)
			log.FailOnError(err, "error removing label on node [%s]", secondReplNode.Name)
		}()
		err = Inst().S.AddLabelOnNode(*selectedNode, k8s.NodeType, k8s.FastpathNodeType)
		log.FailOnError(err, fmt.Sprintf("Failed add label on node %s", selectedNode.Name))
		err = Inst().S.AddLabelOnNode(secondReplNode, k8s.NodeType, k8s.FastpathNodeType)
		log.FailOnError(err, fmt.Sprintf("Failed add label on node %s", secondReplNode.Name))

		isjournal, err := IsJournalEnabled()
		log.FailOnError(err, "is journal enabled check failed")

		err = adjustReplPools(*selectedNode, secondReplNode, isjournal)
		log.FailOnError(err, "Error setting pools for clean volumes")

		Inst().AppList = []string{"fio-fastpath"}
		contexts = make([]*scheduler.Context, 0)
		for i := 0; i < Inst().GlobalScaleFactor; i++ {
			contexts = append(contexts, ScheduleApplications(fmt.Sprintf("sfullad-%d", i))...)
		}
		defer appsValidateAndDestroy(contexts)

		err = WaitForPoolOffline(*selectedNode)
		log.FailOnError(err, fmt.Sprintf("Failed to make node %s storage down", selectedNode.Name))

		poolsStatus, err := Inst().V.GetNodePoolsStatus(*selectedNode)
		log.FailOnError(err, "error getting pool status on node %s", selectedNode.Name)

		var offlinePoolUUID string
		for i, s := range poolsStatus {
			if s == "Offline" {
				offlinePoolUUID = i
				break
			}
		}
		selectedPool, err := GetStoragePoolByUUID(offlinePoolUUID)
		log.FailOnError(err, "error getting pool with UUID [%s]", offlinePoolUUID)

		defer func() {
			status, err := Inst().V.GetNodePoolsStatus(*selectedNode)
			log.FailOnError(err, fmt.Sprintf("error getting node %s pool status", selectedNode.Name))
			log.InfoD(fmt.Sprintf("Pool %s has status %s", selectedNode.Name, status[selectedPool.Uuid]))
			if status[selectedPool.Uuid] == "In Maintenance" {
				log.InfoD(fmt.Sprintf("Exiting pool maintenance mode on node %s", selectedNode.Name))
				err = Inst().V.ExitPoolMaintenance(*selectedNode)
				log.FailOnError(err, fmt.Sprintf("fail to exit pool maintenance mode ib node %s", selectedNode.Name))
			}
		}()

		log.InfoD(fmt.Sprintf("Entering pool maintenance mode on node %s", selectedNode.Name))
		err = Inst().V.EnterPoolMaintenance(*selectedNode)
		log.FailOnError(err, fmt.Sprintf("fail to enter node %s in maintenance mode", selectedNode.Name))
		status, err := Inst().V.GetNodePoolsStatus(*selectedNode)
		log.FailOnError(err, fmt.Sprintf("error getting node %s pool status", selectedNode.Name))
		log.InfoD(fmt.Sprintf("pool %s status %s", selectedNode.Name, status[selectedPool.Uuid]))

		stepLog = fmt.Sprintf("expand pool %s using add-disk", selectedPool.Uuid)
		var expandedExpectedPoolSize uint64
		Step(stepLog, func() {
			log.InfoD(stepLog)
			expandedExpectedPoolSize = (selectedPool.TotalSize / units.GiB) * 2

			log.FailOnError(err, "Failed to check if Journal enabled")

			log.InfoD("Current Size of the pool %s is %d", selectedPool.Uuid, selectedPool.TotalSize/units.GiB)
			err = Inst().V.ExpandPool(selectedPool.Uuid, api.SdkStoragePool_RESIZE_TYPE_ADD_DISK, expandedExpectedPoolSize, true)
			dash.VerifyFatal(err, nil, "Pool expansion init successful?")
		})
		stepLog = fmt.Sprintf("Ensure that pool %s expansion is successful", selectedPool.Uuid)
		Step(stepLog, func() {
			log.InfoD(stepLog)

			err = waitForPoolToBeResized(expandedExpectedPoolSize, selectedPool.Uuid, isjournal)
			log.FailOnError(err, "Error waiting for poor resize")
			status, err = Inst().V.GetNodePoolsStatus(*selectedNode)
			log.FailOnError(err, fmt.Sprintf("error getting node %s pool status", selectedNode.Name))
			log.InfoD(fmt.Sprintf("Pool %s has status %s", selectedNode.Name, status[selectedPool.Uuid]))
			if status[selectedPool.Uuid] == "In Maintenance" {
				log.InfoD(fmt.Sprintf("Exiting pool maintenance mode on node %s", selectedNode.Name))
				err = Inst().V.ExitPoolMaintenance(*selectedNode)
				log.FailOnError(err, fmt.Sprintf("failed to exit pool maintenance mode on node %s", selectedNode.Name))
				expectedStatus := "Online"
				err = WaitForPoolStatusToUpdate(*selectedNode, expectedStatus)
				log.FailOnError(err, fmt.Sprintf("node %s pools are not in status %s", selectedNode.Name, expectedStatus))

			}

			resizedPool, err := GetStoragePoolByUUID(selectedPool.Uuid)
			log.FailOnError(err, fmt.Sprintf("error get pool using UUID %s", selectedPool.Uuid))
			newPoolSize := resizedPool.TotalSize / units.GiB
			isExpansionSuccess := false
			expectedSizeWithJournal := expandedExpectedPoolSize - 3

			if newPoolSize >= expectedSizeWithJournal {
				isExpansionSuccess = true
			}
			dash.VerifyFatal(isExpansionSuccess, true, fmt.Sprintf("expected new pool size to be %v or %v, got %v", expandedExpectedPoolSize, expectedSizeWithJournal, newPoolSize))
			status, err := Inst().V.GetNodeStatus(*selectedNode)
			log.FailOnError(err, fmt.Sprintf("Error getting PX status of node %s", selectedNode.Name))
			dash.VerifySafely(*status, api.Status_STATUS_OK, fmt.Sprintf("validate PX status on node %s", selectedNode.Name))
		})
	})

	JustAfterEach(func() {
		defer EndTorpedoTest()
		AfterEachTest(contexts, testrailID, runID)
	})

})

func waitForStorageDown(n node.Node) error {

	t := func() (interface{}, bool, error) {
		status, err := Inst().V.GetNodeStatus(n)

		if err != nil {
			return nil, true, err
		}

		if *status == api.Status_STATUS_STORAGE_DOWN || *status == api.Status_STATUS_OFFLINE {
			return nil, false, nil
		}
		return nil, true, fmt.Errorf("node %s status is not down yet, current status: %s", n.Name, status.String())
	}
	if _, err := task.DoRetryWithTimeout(t, poolResizeTimeout, retryTimeout); err != nil {
		return err
	}

	return nil
}

var _ = Describe("{ResizeClusterNoQuorum}", func() {
	//1) Deploy px with cloud drive.
	//2) Make Cluster out of quorum
	//3) Expand a healthy pools by resize-disk

	var testrailID = 51300
	// testrailID corresponds to: https://portworx.testrail.net/index.php?/cases/view/51300
	var runID int
	JustBeforeEach(func() {
		StartTorpedoTest("ResizeClusterNoQuorum", "Initiate pool expansion by resize-disk when cluster is out quorum", nil, testrailID)
		runID = testrailuttils.AddRunsToMilestone(testrailID)
	})
	var contexts []*scheduler.Context

	stepLog := "should make cluster out of quorum, and expand healthy pool using resize-disk"

	It(stepLog, func() {
		log.InfoD(stepLog)
		contexts = make([]*scheduler.Context, 0)

		for i := 0; i < Inst().GlobalScaleFactor; i++ {
			contexts = append(contexts, ScheduleApplications(fmt.Sprintf("resiznoqr-%d", i))...)
		}
		ValidateApplications(contexts)
		defer appsValidateAndDestroy(contexts)

		stoageDriverNodes := node.GetStorageDriverNodes()

		nonKvdbNodes := make([]node.Node, 0)
		kvdbNodes := make([]node.Node, 0)
		driverDownNodes := make([]node.Node, 0)

		kvdbNodesIDs := make([]string, 0)
		kvdbMembers, err := Inst().V.GetKvdbMembers(stoageDriverNodes[0])
		log.FailOnError(err, "Error getting KVDB members")

		for _, n := range kvdbMembers {
			kvdbNodesIDs = append(kvdbNodesIDs, n.Name)
		}
		for _, n := range stoageDriverNodes {
			if Contains(kvdbNodesIDs, n.Id) {
				kvdbNodes = append(kvdbNodes, n)
			} else {
				nonKvdbNodes = append(nonKvdbNodes, n)
			}
		}
		numNodesToBeDown := (len(stoageDriverNodes) / 2) + 1
		if len(nonKvdbNodes) < numNodesToBeDown {
			numNodesToBeDown = len(nonKvdbNodes)
		}

		selPool := kvdbNodes[0].Pools[0]
		poolToBeResized, err := GetStoragePoolByUUID(selPool.Uuid)

		stepLog = "Make cluster out of quorum"
		Step(stepLog, func() {
			log.InfoD(stepLog)
			i := 0
			for _, n := range nonKvdbNodes {
				if i == numNodesToBeDown {
					break
				}
				err := Inst().V.StopDriver([]node.Node{n}, false, nil)
				log.FailOnError(err, "error stopping driver on node %s", n.Name)

				err = Inst().V.WaitDriverDownOnNode(n)
				log.FailOnError(err, "error while waiting for driver down on node %s", n.Name)
				driverDownNodes = append(driverDownNodes, n)
				i += 1
			}
		})

		stepLog = fmt.Sprintf("Expanding pool on kvdb node using resize-disk")
		Step(stepLog, func() {

			log.FailOnError(err, fmt.Sprintf("Failed to get pool using UUID %s", selPool.Uuid))
			expectedSize := poolToBeResized.TotalSize * 2 / units.GiB

			log.InfoD("Current Size of the pool %s is %d", selPool.Uuid, poolToBeResized.TotalSize/units.GiB)
			err = Inst().V.ExpandPool(selPool.Uuid, api.SdkStoragePool_RESIZE_TYPE_RESIZE_DISK, expectedSize, true)
			dash.VerifyFatal(err, nil, "Pool expansion init successful?")
			Step("set cluster to running", func() {
				log.InfoD("set cluster to running")
				for _, n := range driverDownNodes {
					err := Inst().V.StartDriver(n)
					log.FailOnError(err, "error starting driver on node %s", n.Name)
					err = Inst().V.WaitDriverUpOnNode(n, 5*time.Minute)
					log.FailOnError(err, "error while waiting for driver up on node %s", n.Name)
				}
			})

			isjournal, err := IsJournalEnabled()
			log.FailOnError(err, "Failed to check if Journal enabled")

			resizeErr := waitForPoolToBeResized(expectedSize, selPool.Uuid, isjournal)
			dash.VerifyFatal(resizeErr, nil, fmt.Sprintf("Verify pool %s on expansion using resize-disk", selPool.Uuid))
		})

	})
	JustAfterEach(func() {
		defer EndTorpedoTest()
		AfterEachTest(contexts, testrailID, runID)
	})
})

var _ = Describe("{StoPoolExpMulPools}", func() {
	/*
		Having multiple pools and resize only one pool
	*/
	var testrailID = 51298
	// testrailID corresponds to: https://portworx.testrail.net/index.php?/cases/view/51298
	var runID int
	JustBeforeEach(func() {
		StartTorpedoTest("StoPoolExpMulPools", "Validate storage pool expansion using resize-disk option when multiple pools are present on the cluster", nil, testrailID)
		runID = testrailuttils.AddRunsToMilestone(testrailID)
	})

	var contexts []*scheduler.Context

	stepLog := "Has to schedule apps, and expand it by resizing a pool"
	It(stepLog, func() {
		log.InfoD(stepLog)

		contexts = make([]*scheduler.Context, 0)

		for i := 0; i < Inst().GlobalScaleFactor; i++ {
			contexts = append(contexts, ScheduleApplications(fmt.Sprintf("poolexpand-%d", i))...)
		}
		ValidateApplications(contexts)
		defer appsValidateAndDestroy(contexts)

		// Get all the storage Nodes present in the system
		stNodes := node.GetStorageNodes()
		if len(stNodes) == 0 {
			dash.VerifyFatal(len(stNodes) > 0, true, "Storage nodes found!")
		}
		log.InfoD("All Storage Nodes present on the kubernetes cluster [%s]", stNodes)

		/* Validate if the Node with Multiple pools are available ,
		   if, any node has multiple pools present , then use that Node for expanding
		   else, Fail the test case
		*/
		var selectedNode node.Node
		isMultiPoolNode := false
		for _, selNode := range stNodes {
			log.InfoD("Validating Node [%s] for multipool configuraitons", selNode.Name)
			if len(selNode.StoragePools) > 1 {
				isMultiPoolNode = true
				selectedNode = selNode
				break
			}
		}

		dash.VerifyFatal(isMultiPoolNode, true, "Failed as Multipool configuration doesnot exists!")

		// Selecting Storage pool based on Pools present on the Node with IO running
		selectedPool, err := GetPoolWithIOsInGivenNode(selectedNode, contexts)
		log.FailOnError(err, "error while selecting the pool [%s]", selectedPool)

		stepLog := fmt.Sprintf("Expanding pool on node [%s] and pool UUID: [%s] using auto", selectedNode.Name, selectedPool.Uuid)
		Step(stepLog, func() {
			log.InfoD(stepLog)
			poolToBeResized, err := GetStoragePoolByUUID(selectedPool.Uuid)
			log.FailOnError(err, "Failed to get pool using UUID [%s]", selectedPool.Uuid)
			drvSize, err := getPoolDiskSize(poolToBeResized)
			log.FailOnError(err, "error getting drive size for pool [%s]", poolToBeResized.Uuid)
			expectedSize := (poolToBeResized.TotalSize / units.GiB) + drvSize

			isjournal, err := IsJournalEnabled()
			log.FailOnError(err, "Failed to check if Journal enabled")

			log.InfoD("Current Size of the pool %s is %d", selectedPool.Uuid, poolToBeResized.TotalSize/units.GiB)
			err = Inst().V.ExpandPool(selectedPool.Uuid, api.SdkStoragePool_RESIZE_TYPE_AUTO, expectedSize, false)
			dash.VerifyFatal(err, nil, "Pool expansion init successful?")

			resizeErr := waitForPoolToBeResized(expectedSize, selectedPool.Uuid, isjournal)
			dash.VerifyFatal(resizeErr, nil, fmt.Sprintf("Verify pool [%s] on node [%s] expansion using auto", selectedPool.Uuid, selectedNode.Name))
		})

	})
	JustAfterEach(func() {
		defer EndTorpedoTest()
		AfterEachTest(contexts, testrailID, runID)
	})
})

var _ = Describe("{CreateSnapshotsPoolResize}", func() {
	/*
		Try pool resize when a lot of snapshots are created on the volume
	*/
	var testrailID = 50652
	// testrailID corresponds to: https://portworx.testrail.net/index.php?/cases/view/50652
	var runID int

	JustBeforeEach(func() {
		StartTorpedoTest("CreateSnapshotsPoolResize", "Validate storage pool expansion when lots of snapshots present on the system", nil, testrailID)
		runID = testrailuttils.AddRunsToMilestone(testrailID)
	})

	var contexts []*scheduler.Context
	totalSnapshotsPerVol := 60

	snapshotList := make(map[string][]string)
	var selectedNode node.Node

	// Try pool resize when ot of snapshots are created on the volume
	stepLog := "should get the existing storage node and expand the pool by resize-disk"
	It(stepLog, func() {

		log.InfoD(stepLog)

		contexts = make([]*scheduler.Context, 0)

		for i := 0; i < Inst().GlobalScaleFactor; i++ {
			contexts = append(contexts, ScheduleApplications(fmt.Sprintf("snapcreateresizepool-%d", i))...)
		}
		ValidateApplications(contexts)
		defer appsValidateAndDestroy(contexts)

		var stNode node.Node
		var err error

		// Get List of Volumes present in the Node
		stNode, err = getRandomNodeWithPoolIOs(contexts)
		log.FailOnError(err, "error getting node having pool with IOs")

		// Selecting Storage pool based on Pools present on the Node
		selectedPool, err := GetPoolWithIOsInGivenNode(stNode, contexts)
		log.FailOnError(err, "error identifying pool running IO [%s]", stNode.Name)

		var selectedVol *volume.Volume
		for _, each := range contexts {
			log.InfoD("Getting context Info [%v]", each)
			Volumes, err := Inst().S.GetVolumes(each)
			log.FailOnError(err, "Listing Volumes Failed")

			log.InfoD("Get all the details of Volumes Present")
		outer:
			for _, vol := range Volumes {
				log.InfoD("List of Volumes to inspect [%T] , [%s]", vol, vol.ID)
				volInspect, err := Inst().V.InspectVolume(vol.ID)
				log.FailOnError(err, "Failed to Inpect volumes present Err : [%s]", volInspect)
				replicaNodes := volInspect.ReplicaSets[0].Nodes

				for _, nID := range replicaNodes {
					if nID == stNode.Id {
						selectedVol = vol
						break outer
					}
				}
			}
			if selectedVol != nil {
				break
			}
		}
		dash.VerifyFatal(selectedVol != nil, true, fmt.Sprintf("Identify volume for snapshots on the node [%v]", stNode.Name))

		for snap := 0; snap < totalSnapshotsPerVol; snap++ {
			uuidCreated := uuid.New()
			snapshotName := fmt.Sprintf("snapshot_%s_%s", selectedVol.ID, uuidCreated.String())
			snapshotResponse, err := Inst().V.CreateSnapshot(selectedVol.ID, snapshotName)
			log.FailOnError(err, "error identifying volume [%s]", selectedVol.ID)
			snapshotList[selectedVol.ID] = append(snapshotList[selectedVol.ID], snapshotName)
			log.InfoD("Snapshot [%s] created with ID [%s]", snapshotName, snapshotResponse.GetSnapshotId())
		}
		stepLog = fmt.Sprintf("Expanding pool on node [%s] and pool UUID: [%s] using auto", selectedNode.Name, selectedPool.Uuid)
		Step(stepLog, func() {
			log.InfoD(stepLog)
			poolToBeResized, err := GetStoragePoolByUUID(selectedPool.Uuid)
			log.FailOnError(err, "Failed to get pool using UUID [%s]", selectedPool.Uuid)
			drvSize, err := getPoolDiskSize(poolToBeResized)
			log.FailOnError(err, "error getting drive size for pool [%s]", poolToBeResized.Uuid)
			expectedSize := (poolToBeResized.TotalSize / units.GiB) + drvSize

			isjournal, err := IsJournalEnabled()
			log.FailOnError(err, "Failed to check if Journal enabled")

			log.InfoD("Current Size of the pool [%s] is [%d]", selectedPool.Uuid, poolToBeResized.TotalSize/units.GiB)
			err = Inst().V.ExpandPool(selectedPool.Uuid, api.SdkStoragePool_RESIZE_TYPE_AUTO, expectedSize, false)
			dash.VerifyFatal(err, nil, "Pool expansion init successful?")

			resizeErr := waitForPoolToBeResized(expectedSize, selectedPool.Uuid, isjournal)
			dash.VerifyFatal(resizeErr, nil, fmt.Sprintf("Verify pool [%s] on node [%s] expansion using auto", selectedPool.Uuid, selectedNode.Name))
		})

	})
	JustAfterEach(func() {
		defer EndTorpedoTest()
		AfterEachTest(contexts, testrailID, runID)
	})
})

func inResync(vol string) bool {
	volDetails, err := Inst().V.InspectVolume(vol)
	if err != nil {
		log.Error("not in Resync State")
		return false
	}
	for _, v := range volDetails.RuntimeState {
		log.InfoD("RuntimeState is in state %s", v.GetRuntimeState()["RuntimeState"])
		if v.GetRuntimeState()["RuntimeState"] == "resync" ||
			v.GetRuntimeState()["RuntimeState"] == "clean" {
			return true
		}
	}
	return false
}

func WaitTillVolumeInResync(vol string) bool {
	now := time.Now()
	targetTime := now.Add(30 * time.Minute)

	for {
		if now.After(targetTime) {
			log.Error("Failed as the timeout of 0 Min is reached before resync triggered")
			return false
		} else {
			if inResync(vol) {
				return true
			}
		}
	}
}

var _ = Describe("{PoolResizeVolumesResync}", func() {
	/*
		Try pool resize when a lot of volumes are in resync state
	*/
	var testrailID = 51301
	// Testrail Corresponds : https://portworx.testrail.net/index.php?/cases/view/51301
	var runID int

	JustBeforeEach(func() {
		StartTorpedoTest("PoolResizeVolumesResync", "Validate Pool resize when lots of volumes are in resync state", nil, testrailID)
		runID = testrailuttils.AddRunsToMilestone(testrailID)
	})

	var contexts []*scheduler.Context
	var volIds []string

	stepLog := "should get the existing storage node and expand the pool by resize-disk"
	It(stepLog, func() {
		log.InfoD(stepLog)

		contexts = make([]*scheduler.Context, 0)

		for i := 0; i < Inst().GlobalScaleFactor; i++ {
			contexts = append(contexts, ScheduleApplications(fmt.Sprintf("snapcreateresizepool-%d", i))...)
		}
		ValidateApplications(contexts)
		defer appsValidateAndDestroy(contexts)

		time.Sleep(5 * time.Second)
		for _, each := range contexts {
			Volumes, err := Inst().S.GetVolumes(each)
			log.FailOnError(err, "Failed while listing the volume with error")

			// Appending all the volume IDs to array so that one random volume can be picked for resizeing
			for _, vol := range Volumes {
				volIds = append(volIds, vol.ID)
			}

			// Select Random Volumes for pool Expand
			randomIndex := rand.Intn(len(volIds))
			randomVolIDs := volIds[randomIndex]

			// From each volume pick the random pool and restart pxdriver
			poolUUIDs, err := GetPoolIDsFromVolName(randomVolIDs)
			log.InfoD("List of pool IDs %v", poolUUIDs)
			log.FailOnError(err, "Failed to get Pool IDs from the volume [%s]", poolUUIDs)

			// Select the random pools from UUIDs for PxDriver Restart
			randomIndex = rand.Intn(len(poolUUIDs))
			rebootPoolID := poolUUIDs[randomIndex]

			// Rebooting Node
			log.InfoD("Get the Node for Restart %v", rebootPoolID)
			restartDriver, err := GetNodeWithGivenPoolID(rebootPoolID)
			log.FailOnError(err, "Geting Node Driver for restart failed")

			isjournal, err := IsJournalEnabled()
			log.FailOnError(err, "Failed to check if Journal enabled")

			poolToBeResized, err := GetStoragePoolByUUID(rebootPoolID)
			log.InfoD("Pool to be resized %v", poolToBeResized)
			log.FailOnError(err, "Failed to get pool using UUID [%s]", rebootPoolID)
			drvSize, err := getPoolDiskSize(poolToBeResized)
			log.FailOnError(err, "error getting drive size for pool [%s]", poolToBeResized.Uuid)
			expectedSize := (poolToBeResized.TotalSize / units.GiB) + drvSize

			log.InfoD("setting replication on the volumes")
			setRepl := func(vol *volume.Volume) error {
				log.InfoD("setting replication factor of the volume [%v] with ID [%v]", vol.Name, vol.ID)
				currRepFactor, err := Inst().V.GetReplicationFactor(vol)
				log.FailOnError(err, "Failed to get replication factor on the volume")
				log.Infof("Replication factor on the volume [%v] is [%v]", vol.Name, currRepFactor)
				opts := volume.Options{
					ValidateReplicationUpdateTimeout: replicationUpdateTimeout,
				}
				if currRepFactor == 3 {
					newRepl := currRepFactor - 1
					err = Inst().V.SetReplicationFactor(vol, newRepl, nil, nil, true, opts)
					if err != nil {
						return err
					}
				}
				// Change Replica sets of each volumes created to 3
				var (
					maxReplicaFactor int64
					nodesToBeUpdated []string
					poolsToBeUpdated []string
				)
				maxReplicaFactor = 3
				nodesToBeUpdated = nil
				poolsToBeUpdated = nil
				err = Inst().V.SetReplicationFactor(vol, maxReplicaFactor,
					nodesToBeUpdated, poolsToBeUpdated, true, opts)
				if err != nil {
					return err
				}

				return nil
			}

			// Set replicaiton on all volumes in parallel so that multiple volumes will be in resync
			var wg sync.WaitGroup
			var m sync.Mutex
			error_array := []error{}
			for _, eachVol := range Volumes {
				log.InfoD("Set replication on the volume [%v]", eachVol.ID)
				wg.Add(1)
				go func(eachVol *volume.Volume) {
					defer wg.Done()
					err := setRepl(eachVol)
					if err != nil {
						m.Lock()
						error_array = append(error_array, err)
						m.Unlock()
					}
				}(eachVol)
			}
			wg.Wait()
			dash.VerifyFatal(len(error_array) == 0, true, fmt.Sprintf("errored while setting replication on volumes [%v]", error_array))

			log.InfoD("Waiting till Volume is In Resync Mode ")
			if WaitTillVolumeInResync(randomVolIDs) == false {
				log.InfoD("Failed to get Volume in Resync state [%s]", randomVolIDs)
			}

			log.InfoD("Current Size of the pool %s is %d", rebootPoolID, poolToBeResized.TotalSize/units.GiB)
			err = Inst().V.ExpandPool(rebootPoolID, api.SdkStoragePool_RESIZE_TYPE_AUTO, expectedSize, true)
			dash.VerifyFatal(err, nil, "Pool expansion init successful?")

			resizeErr := waitForPoolToBeResized(expectedSize, rebootPoolID, isjournal)
			dash.VerifyFatal(resizeErr, nil, fmt.Sprintf("Verify pool [%s] on node [%s] expansion using auto", rebootPoolID, restartDriver.Name))
		}
	})

	JustAfterEach(func() {
		defer EndTorpedoTest()
		AfterEachTest(contexts, testrailID, runID)
	})
})

var _ = Describe("{PoolIncreaseSize20TB}", func() {
	/*
		Resize a pool of capacity of 100GB to 20TB
	*/
	var testrailID = 51292
	// Testrail Corresponds : https://portworx.testrail.net/index.php?/cases/view/51292
	var runID int

	JustBeforeEach(func() {
		StartTorpedoTest("PoolIncreaseSize20TB", "Resize a pool of capacity of 100GB to 20TB", nil, testrailID)
		runID = testrailuttils.AddRunsToMilestone(testrailID)
	})

	//var vol_ids []string
	stepLog := "should get the existing storage node and expand the pool by resize-disk"
	It(stepLog, func() {
		log.InfoD(stepLog)
		contexts = make([]*scheduler.Context, 0)

		for i := 0; i < Inst().GlobalScaleFactor; i++ {
			contexts = append(contexts, ScheduleApplications(fmt.Sprintf("snapcreateresizepool-%d", i))...)
		}
		ValidateApplications(contexts)
		defer appsValidateAndDestroy(contexts)

		pools, err := Inst().V.ListStoragePools(metav1.LabelSelector{})
		log.FailOnError(err, "Failed to list storage pools")
		dash.VerifyFatal(len(pools) > 0, true, "Storage pools exist?")

		// pick a pool from a pools list and resize it
		poolIDToResize = pickPoolToResize()
		dash.VerifyFatal(len(poolIDToResize) > 0, true, fmt.Sprintf("Expected poolIDToResize to not be empty, pool id to resize [%s]", poolIDToResize))

		poolToBeResized := pools[poolIDToResize]
		dash.VerifyFatal(poolToBeResized != nil, true, "Pool to be resized exist?")

		// px will put a new request in a queue, but in this case we can't calculate the expected size,
		// so need to wain until the ongoing operation is completed
		stepLog = "Verify that pool resize is not in progress"
		Step(stepLog, func() {
			log.InfoD(stepLog)
			if val, err := poolResizeIsInProgress(poolToBeResized); val {
				// wait until resize is completed and get the updated pool again
				poolToBeResized, err = GetStoragePoolByUUID(poolIDToResize)
				log.FailOnError(err, fmt.Sprintf("Failed to get pool using UUID %s", poolIDToResize))
			} else {
				log.FailOnError(err, fmt.Sprintf("pool [%s] cannot be expanded due to error: %v", poolIDToResize, err))
			}
		})

		var expectedSize uint64
		var expectedSizeWithJournal uint64

		// Marking the expected size to be 2TB
		expectedSize = (2048 * 1024 * 1024 * 1024 * 1024) / units.TiB

		stepLog = "Calculate expected pool size and trigger pool resize"
		Step(stepLog, func() {
			log.InfoD(stepLog)
			isjournal, err := IsJournalEnabled()
			log.FailOnError(err, "Failed to check is Journal enabled")

			//To-Do Need to handle the case for multiple pools
			expectedSizeWithJournal = expectedSize
			if isjournal {
				expectedSizeWithJournal = expectedSizeWithJournal - 3
			}
			err = Inst().V.ExpandPool(poolIDToResize, api.SdkStoragePool_RESIZE_TYPE_RESIZE_DISK, expectedSize, false)
			dash.VerifyFatal(err, nil, "Pool expansion init successful?")

			resizeErr := waitForPoolToBeResized(expectedSize, poolIDToResize, isjournal)
			dash.VerifyFatal(resizeErr, nil, fmt.Sprintf("Expected new size to be [%d] or [%d] if pool has journal", expectedSize, expectedSizeWithJournal))
		})

		stepLog = "Ensure that new pool has been expanded to the expected size"
		Step(stepLog, func() {
			log.InfoD(stepLog)
			ValidateApplications(contexts)

			resizedPool, err := GetStoragePoolByUUID(poolIDToResize)
			log.FailOnError(err, "Failed to get pool using UUID [%s]", poolIDToResize)
			newPoolSize := resizedPool.TotalSize / units.GiB
			isExpansionSuccess := false
			if newPoolSize >= expectedSizeWithJournal {
				isExpansionSuccess = true
			}
			dash.VerifyFatal(isExpansionSuccess, true,
				fmt.Sprintf("expected new pool size to be [%v] or [%v] if pool has journal, got [%v]", expectedSize, expectedSizeWithJournal, newPoolSize))
		})

	})

	JustAfterEach(func() {
		defer EndTorpedoTest()
		AfterEachTest(contexts, testrailID, runID)
	})

})

func addDiskToSpecificPool(node node.Node, sizeOfDisk uint64, poolID int32) bool {
	// Get the Spec to add the disk to the Node
	//  if the diskSize ( sizeOfDisK ) is 0 , then Disk of default spec size will be picked
	driveSpecs, err := GetCloudDriveDeviceSpecs()
	log.FailOnError(err, "Error getting cloud drive specs")
	log.InfoD("Cloud Drive Spec %s", driveSpecs)

	// Update the device spec to update the disk size
	deviceSpec := driveSpecs[0]
	deviceSpecParams := strings.Split(deviceSpec, ",")
	paramsArr := make([]string, 0)
	for _, param := range deviceSpecParams {
		if strings.Contains(param, "size") {
			if sizeOfDisk == 0 {
				var specSize uint64
				val := strings.Split(param, "=")[1]
				specSize, err = strconv.ParseUint(val, 10, 64)
				log.FailOnError(err, "Error converting size [%v] to uint64", val)
				paramsArr = append(paramsArr, fmt.Sprintf("size=%d,", specSize))
			} else {
				paramsArr = append(paramsArr, fmt.Sprintf("size=%d", sizeOfDisk))
			}
		} else {
			paramsArr = append(paramsArr, param)
		}
	}
	newSpec := strings.Join(paramsArr, ",")
	log.InfoD("New Spec Details %v", newSpec)

	// Add Drive to the Volume
	err = Inst().V.AddCloudDrive(&node, newSpec, poolID)
	if err != nil {
		// Regex to check if the error message is reported
		re := regexp.MustCompile(`Drive not compatible with specified pool.*`)
		if re.MatchString(fmt.Sprintf("%v", err)) {
			log.InfoD("Error while adding Disk %v", err)
			return false
		}
	}
	return true
}

var _ = Describe("{ResizePoolDrivesInDifferentSize}", func() {
	/*
		Resizing the pool should fail when drives in the pool have been resized to different size
	*/
	var testrailID = 51320
	// Testrail Corresponds : https://portworx.testrail.net/index.php?/cases/view/51320
	var runID int

	JustBeforeEach(func() {
		StartTorpedoTest("ResizePoolDrivesInDifferentSize",
			"Resizing the pool should fail when drives in the pool have been resized to different size",
			nil, testrailID)
		runID = testrailuttils.AddRunsToMilestone(testrailID)
	})

	stepLog := "should get the existing storage node and expand the pool by resize-disk"
	It(stepLog, func() {
		log.InfoD(stepLog)
		contexts = make([]*scheduler.Context, 0)
		for i := 0; i < Inst().GlobalScaleFactor; i++ {
			contexts = append(contexts, ScheduleApplications(fmt.Sprintf("resizepooldrivesdiffsize-%d", i))...)
		}
		ValidateApplications(contexts)
		defer appsValidateAndDestroy(contexts)

		// Select a Pool with IO Runing poolID returns UUID ( String )
		var poolID int32

		poolUUID := pickPoolToResize()

		log.InfoD("Pool UUID on which IO is running [%s]", poolUUID)

		allPools, _ := Inst().V.ListStoragePools(metav1.LabelSelector{})
		log.InfoD("List of all the Pools present in the system [%s]", allPools)

		// Get Pool ID of pool selected for Resize
		for uuid, each := range allPools {
			if uuid == poolUUID {
				poolID = each.ID
				break
			}

		}
		log.InfoD("Getting Pool with ID [%v] and UUID [%v] for Drive Addition", poolID, poolUUID)

		// Get the Node from the PoolID (nodeDetails returns node.Node)
		nodeDetails, err := GetNodeWithGivenPoolID(poolUUID)
		log.FailOnError(err, "Getting NodeID from the given poolUUID [%v] Failed", poolUUID)
		log.InfoD("Node Details %v", nodeDetails)

		// Add disk to the Node
		var diskSize uint64
		minDiskSize := 50
		maxDiskSize := 150
		size := rand.Intn(maxDiskSize-minDiskSize) + minDiskSize
		diskSize = (uint64(size) * 1024 * 1024 * 1024) / units.GiB

		log.InfoD("Adding New Disk with Size [%v]", diskSize)
		response := addDiskToSpecificPool(*nodeDetails, diskSize, poolID)
		dash.VerifyFatal(response, false,
			fmt.Sprintf("Pool expansion with Disk Resize with Disk size [%v GiB] Succeeded?", diskSize))

		log.InfoD("Attempt Adding Disk with size same as pool size")
		response = addDiskToSpecificPool(*nodeDetails, 0, poolID)
		dash.VerifyFatal(response, true,
			fmt.Sprintf("Pool expansion with Disk size same as pool size [%v GiB] Succeeded?", diskSize))
	})

	JustAfterEach(func() {
		defer EndTorpedoTest()
		AfterEachTest(contexts, testrailID, runID)
	})
})
var _ = Describe("{PoolDelete}", func() {
	/*
		1) Place pool on maintenance mode
		2) Delete the pool
		3) Add new pool
		4) expand newly added pool
	*/

	JustBeforeEach(func() {
		StartTorpedoTest("PoolDelete", "Initiate pool deletion", nil, 0)

	})
	var contexts []*scheduler.Context

	stepLog := "Initiate pool delete, then add a new pool and expand the pool"

	It(stepLog, func() {
		log.InfoD(stepLog)

		stNodes := node.GetStorageNodes()
		var nodeSelected node.Node
		var nodePools []node.StoragePool

		randomIndex := rand.Intn(len(stNodes))
		nodeSelected = stNodes[randomIndex]
		nodePools = nodeSelected.StoragePools

		isjournal, err := IsJournalEnabled()
		log.FailOnError(err, "Failed to check if Journal enabled")
		var jrnlPartPoolID string

		if isjournal && len(nodePools) > 1 {

			jDev, err := Inst().V.GetJournalDevicePath(&nodeSelected)
			log.FailOnError(err, fmt.Sprintf("error getting journal device path from node %s", nodeSelected.Name))

			log.Infof("JournalDev: %s", jDev)
			if jDev == "" {
				log.FailOnError(fmt.Errorf("no journal device path found"), "error getting journal device path from storage spec")
			}

			systemOpts := node.SystemctlOpts{
				ConnectionOpts: node.ConnectionOpts{
					Timeout:         2 * time.Minute,
					TimeBeforeRetry: defaultRetryInterval,
				},
				Action: "start",
			}

			drivesMap, err := Inst().N.GetBlockDrives(nodeSelected, systemOpts)
			jPath := jDev[:len(jDev)-1]
		outer:
			for k, v := range drivesMap {
				if strings.Contains(k, jPath) {
					drvlabels := v.Labels
					for k, v := range drvlabels {
						if k == "pxpool" {
							log.Infof("Journal partitioned with drive path: %s with pool id: %s", k, v)
							jrnlPartPoolID = v
							break outer
						}
					}
				}
			}
			if jrnlPartPoolID != "" {
				err = DeleteGivenPoolInNode(nodeSelected, jrnlPartPoolID, false)
				isValidError := strings.Contains(err.Error(), "pool with autojournal partition cannot be deleted when there are multiple pools")
				dash.VerifyFatal(isValidError, true, fmt.Sprintf("pool %s deletion failed with err : %s", jrnlPartPoolID, err.Error()))
			} else {
				log.Infof("No pool is partitioned with journal device")
			}

		}

		var poolToDelete node.StoragePool
		for _, pl := range nodePools {
			if strconv.Itoa(int(pl.ID)) != jrnlPartPoolID {
				poolToDelete = pl
				break
			}
		}
		poolIDToDelete := fmt.Sprintf("%d", poolToDelete.ID)
		poolsMap, err := Inst().V.GetPoolDrives(&nodeSelected)
		log.FailOnError(err, "error getting pool drive from the node [%s]", nodeSelected.Name)
		poolsCount := len(poolsMap)
		if _, ok := poolsMap[poolIDToDelete]; !ok {
			log.FailOnError(fmt.Errorf("error idetifying pool drive"), "poolID %s not found in the node %s", poolIDToDelete, nodeSelected.Name)
		}
		poolsBfr, err := Inst().V.ListStoragePools(metav1.LabelSelector{})
		log.FailOnError(err, "Failed to list storage pools")

		deletePoolAndValidate(nodeSelected, poolIDToDelete)

		contexts = make([]*scheduler.Context, 0)

		for i := 0; i < Inst().GlobalScaleFactor; i++ {
			contexts = append(contexts, ScheduleApplications(fmt.Sprintf("resiznoqr-%d", i))...)
		}
		ValidateApplications(contexts)
		defer appsValidateAndDestroy(contexts)

		newSpecSize := (poolToDelete.TotalSize / units.GiB) / 2
		///creating a spec to perform add  drive
		driveSpecs, err := GetCloudDriveDeviceSpecs()
		log.FailOnError(err, "Error getting cloud drive specs")

		deviceSpec := driveSpecs[0]
		deviceSpecParams := strings.Split(deviceSpec, ",")

		paramsArr := make([]string, 0)
		for _, param := range deviceSpecParams {
			if strings.Contains(param, "size") {
				paramsArr = append(paramsArr, fmt.Sprintf("size=%d,", newSpecSize))
			} else {
				paramsArr = append(paramsArr, param)
			}
		}
		newSpec := strings.Join(paramsArr, ",")
		stepLog = fmt.Sprintf("Adding cloud drive to node %s with size %s", nodeSelected.Name, newSpec)

		Step(stepLog, func() {
			log.InfoD(stepLog)
			err = Inst().V.AddCloudDrive(&nodeSelected, newSpec, -1)
			log.FailOnError(err, "error adding new drive to node %s", nodeSelected.Name)
			log.InfoD("Validate pool rebalance after drive add to the node %s", nodeSelected.Name)
			err = ValidateDriveRebalance(nodeSelected)
			log.FailOnError(err, "pool re-balance failed on node %s", nodeSelected.Name)
			err = Inst().V.WaitDriverUpOnNode(nodeSelected, addDriveUpTimeOut)
			log.FailOnError(err, "volume drive down on node %s", nodeSelected.Name)

			poolsAfr, err := Inst().V.ListStoragePools(metav1.LabelSelector{})
			log.FailOnError(err, "Failed to list storage pools")
			dash.VerifyFatal(len(poolsBfr) == len(poolsAfr), true, "verify new pool is created")
			newPoolsMap, err := Inst().V.GetPoolDrives(&nodeSelected)
			log.FailOnError(err, "error getting pool drive from the node [%s]", nodeSelected.Name)
			dash.VerifyFatal(poolsCount == len(newPoolsMap), true, "verify new drive is created")
		})
		stepLog = fmt.Sprintf("Expand newly added pool on node [%s]", nodeSelected.Name)
		Step(stepLog, func() {
			log.InfoD(stepLog)
			poolsAfr, err := Inst().V.ListStoragePools(metav1.LabelSelector{})
			log.FailOnError(err, "Failed to list storage pools")
			var poolIDSelected string
			for k := range poolsAfr {
				if _, ok := poolsBfr[k]; !ok {
					poolIDSelected = k
					break
				}
			}
			poolToBeResized, err := GetStoragePoolByUUID(poolIDSelected)
			log.FailOnError(err, fmt.Sprintf("Failed to get pool using UUID %s", poolIDSelected))
			expectedSize := (poolToBeResized.TotalSize / units.GiB) + 100

			log.InfoD("Current Size of the pool %s is %d", poolIDSelected, poolToBeResized.TotalSize/units.GiB)
			err = Inst().V.ExpandPool(poolIDSelected, api.SdkStoragePool_RESIZE_TYPE_AUTO, expectedSize, false)
			dash.VerifyFatal(err, nil, "Pool expansion init successful?")

			resizeErr := waitForPoolToBeResized(expectedSize, poolIDSelected, isjournal)
			dash.VerifyFatal(resizeErr, nil, fmt.Sprintf("Verify pool %s on expansion using auto option", poolIDSelected))
		})

	})
	JustAfterEach(func() {
		defer EndTorpedoTest()
		AfterEachTest(contexts)
	})
})

func appsValidateAndDestroy(contexts []*scheduler.Context) {
	opts := make(map[string]bool)
	opts[scheduler.OptionsWaitForResourceLeakCleanup] = true

	Step("validate apps", func() {
		log.InfoD("Validating apps")
		for _, ctx := range contexts {
			ctx.ReadinessTimeout = 15 * time.Minute
			ValidateContext(ctx)
		}
	})

	Step("destroy apps", func() {
		log.InfoD("Destroying apps")
		for _, ctx := range contexts {
			TearDownContext(ctx, opts)
		}
	})
}

var _ = Describe("{VolDeletePoolExpand}", func() {
	/*
		1) Deploy px with cloud drive.
		2) Create a large volume on that pool and write 200G on the volume.
		3) Update the label for the pool before expand
		4) perform volume delete
		5) Expand by resize the pool when delete is in progress
		6) Check the alert for the pool expand
		7) check the labels after pool expand
	*/
	var testrailID = 51285
	// testrailID corresponds to: https://portworx.testrail.net/index.php?/tests/view/51285

	var runID int
	JustBeforeEach(func() {

		StartTorpedoTest("VolDeletePoolExpand", "Delete volume which has ~200G data and do an expansion of pool by resize", nil, testrailID)
		runID = testrailuttils.AddRunsToMilestone(testrailID)

	})
	var contexts []*scheduler.Context
	var newContexts []*scheduler.Context

	stepLog := "should get the existing storage node and write ~200G data to a volume"

	It(stepLog, func() {

		log.InfoD(stepLog)
		contexts = make([]*scheduler.Context, 0)

		for i := 0; i < Inst().GlobalScaleFactor; i++ {
			contexts = append(contexts, ScheduleApplications(fmt.Sprintf("voldeletepoolexpand-%d", i))...)
		}

		ValidateApplications(contexts)

		log.Infof("Need to check if volume is close to 200G occupied")
		vol, err := GetVolumeWithMinimumSize(contexts, 90)

		// We will change the size, after modifying/deploying a vdbench/fio to write ~200G. Current vdbench is writing 98G
		dash.VerifyFatal(err, nil, "Checking if the desired volume is obtained")
		volID := vol.ID
		volName := vol.Name

		log.Infof("The volume that is having size used around 190 G is %s with name %s", volID, volName)

		var poolIDToResize string
		pools, err := Inst().V.ListStoragePools(metav1.LabelSelector{})
		log.FailOnError(err, "Failed to list storage pools")
		dash.VerifyFatal(len(pools) > 0, true, " Storage pools exist?")

		// Pick a pool from a pools list and resize it
		appVol, err := Inst().V.InspectVolume(volID)
		dash.VerifyFatal(err, nil, fmt.Sprintf("Checking if the Volume inspect is success for the desired volume %s", volID))
		// Get the pool UUID on which the volume which is ~190G exist
		poolIDToResize = appVol.ReplicaSets[0].PoolUuids[0]

		dash.VerifyFatal(len(poolIDToResize) > 0, true, fmt.Sprintf("Expected poolIDToResize to not be empty, pool id to resize %s", poolIDToResize))
		poolToBeResized := pools[poolIDToResize]
		dash.VerifyFatal(poolToBeResized != nil, true, "Pool to be resized exist?")

		stepLog = "Verify that pool resize is not in progress"
		Step(stepLog, func() {
			log.InfoD(stepLog)
			if val, err := poolResizeIsInProgress(poolToBeResized); val {
				// wait until resize is completed and get the updated pool again
				poolToBeResized, err = GetStoragePoolByUUID(poolIDToResize)
				log.FailOnError(err, fmt.Sprintf("Failed to get pool using UUID %s", poolIDToResize))
			} else {
				log.FailOnError(err, fmt.Sprintf("pool [%s] cannot be expanded due to error: %v", poolIDToResize, err))
			}
		})
		stepLog = "set pool label, before pool expand"
		Step(stepLog, func() {
			log.InfoD(stepLog)
			poolLabelToUpdate := make(map[string]string)
			poolLabelToUpdate["cust-type"] = "test-label"
			storageNode, err := GetNodeWithGivenPoolID(poolIDToResize)
			log.FailOnError(err, "Failed to get the storagenode using pool UUID %s", poolIDToResize)
			// Update the pool label
			err = Inst().V.UpdatePoolLabels(*storageNode, poolIDToResize, poolLabelToUpdate)
			log.FailOnError(err, "Failed to update the label on the pool %s", poolIDToResize)
			// store the new label that is updated
		})

		// Let the expansion complete
		var expectedSize uint64
		var expectedSizeWithJournal uint64
		var contextToDel *scheduler.Context

		labelBeforeExpand := poolToBeResized.Labels
		stepLog = "Calculate expected pool size and trigger pool resize"
		Step(stepLog, func() {
			log.InfoD(stepLog)
			drvSize, err := getPoolDiskSize(poolToBeResized)
			log.FailOnError(err, "error getting drive size for pool [%s]", poolToBeResized.Uuid)
			expectedSize = (poolToBeResized.TotalSize / units.GiB) + drvSize
			isjournal, err := IsJournalEnabled()
			log.FailOnError(err, "Failed to check if Journal enabled")
			// To-Do Need to handle the case for multiple pools
			expectedSizeWithJournal = expectedSize
			if isjournal {
				expectedSizeWithJournal = expectedSizeWithJournal - 3
			}
			log.InfoD("Current Size of the pool %s is %d", poolIDToResize, poolToBeResized.TotalSize/units.GiB)
			// Delete the Volume that was ~190G before the pool expand begins
			// Iterate through the contexts, get the volumes and then get the matching ID
		gotContext:
			for _, l := range contexts {
				vols, err := Inst().S.GetVolumes(l)
				dash.VerifyFatal(err, nil, "Verify if able to get the app for the volume that is filled approx 200G")
				for _, vol := range vols {
					if vol.ID == volID {
						contextToDel = l
						break gotContext
					}
				}
			}
			err = Inst().V.ExpandPool(poolIDToResize, api.SdkStoragePool_RESIZE_TYPE_RESIZE_DISK, expectedSize, false)
			dash.VerifyFatal(err, nil, "Pool expansion init successful?")
			// Destroy the context
			err = Inst().S.Destroy(contextToDel, nil)
			dash.VerifyFatal(err, nil, "Verify the successful delete context of the volume which had ~190 G usage")
			log.InfoD("Going to delete the volume, by deletion of Namespace")
			TearDownContext(contextToDel, map[string]bool{
				SkipClusterScopedObjects:                    false,
				scheduler.OptionsWaitForResourceLeakCleanup: true,
				scheduler.OptionsWaitForDestroy:             true,
			})
			dash.VerifyFatal(err, nil, "Verify the successful delete of the volume which had ~190 G usage")
			resizeErr := waitForPoolToBeResized(expectedSize, poolIDToResize, isjournal)
			dash.VerifyFatal(resizeErr, nil, fmt.Sprintf("Expected new size to be '%d' or '%d'", expectedSize, expectedSizeWithJournal))
		})
		// Make sure to remove the deleted context and validate the other apps
		for _, l := range contexts {
			if l.App.Key != contextToDel.App.Key {
				newContexts = append(newContexts, l)
			}
		}
		stepLog = "Ensure that new pool has been expanded to the expected size and also check the pool expand alert"
		Step(stepLog, func() {
			log.InfoD(stepLog)
			ValidateApplications(newContexts)
			resizedPool, err := GetStoragePoolByUUID(poolIDToResize)
			log.FailOnError(err, fmt.Sprintf(" Failed to get pool using UUID %s", poolIDToResize))
			newPoolSize := resizedPool.TotalSize / units.GiB
			isExpansionSuccess := false
			if newPoolSize == expectedSize || newPoolSize >= expectedSizeWithJournal {
				isExpansionSuccess = true
			}
			dash.VerifyFatal(isExpansionSuccess, true, fmt.Sprintf("Expected new pool size to be %v or %v, got %v", expectedSize, expectedSizeWithJournal, newPoolSize))
			log.Infof("Check the alert for pool expand for pool uuid %s", poolIDToResize)
			// Get the node to check the pool show output
			n := node.GetStorageDriverNodes()[0]
			// Below command to change when PWX-28484 is fixed
			cmd := "pxctl alerts show| grep -e POOL"

			// Execute the command and check the alerts of type POOL
			out, err := Inst().N.RunCommandWithNoRetry(n, cmd, node.ConnectionOpts{
				Timeout:         2 * time.Minute,
				TimeBeforeRetry: 10 * time.Second,
			})

			log.FailOnError(err, "Unable to execute the alerts show command")

			outLines := strings.Split(out, "\n")
			var alertExist bool
			alertExist = false
			for _, l := range outLines {
				line := strings.Trim(l, " ")
				if strings.Contains(line, "PoolExpandSuccessful") && strings.Contains(line, poolIDToResize) {
					if strings.Contains(line, fmt.Sprintf("%d", expectedSize)) || strings.Contains(line, fmt.Sprintf("%d", expectedSizeWithJournal)) {
						alertExist = true
						log.Infof("The Alert generated is %s", line)
						break
					}
				}
			}
			dash.VerifyFatal(alertExist, true, "Verify Alert is Present")
		})
		stepLog = "Ensure Label is not changed after expand"
		Step(stepLog, func() {
			log.InfoD(stepLog)
			ValidateApplications(newContexts)
			labelAfterExpand := poolToBeResized.Labels
			result := reflect.DeepEqual(labelBeforeExpand, labelAfterExpand)
			dash.VerifyFatal(result, true, "Check if labels changed after pool expand")
		})
	})
	JustAfterEach(func() {
		defer EndTorpedoTest()
		AfterEachTest(newContexts, testrailID, runID)
	})
})

var _ = Describe("{PoolResizeSameSize}", func() {
	JustBeforeEach(func() {
		StartTorpedoTest("PoolResizeSameSize", "Validate storage pool expansion using resize-disk with same size should fail", nil, 0)
	})

	var contexts []*scheduler.Context
	stepLog := "add multiple pools and do resize on a pool with same size"
	It(stepLog, func() {
		log.InfoD(stepLog)
		contexts = make([]*scheduler.Context, 0)

		for i := 0; i < Inst().GlobalScaleFactor; i++ {
			contexts = append(contexts, ScheduleApplications(fmt.Sprintf("plrszsame-%d", i))...)
		}

		ValidateApplications(contexts)
		defer appsValidateAndDestroy(contexts)

		err := Inst().V.RefreshDriverEndpoints()
		log.FailOnError(err, "error refreshing end points")

		stNode, err := getRandomNodeWithPoolIOs(contexts)
		log.FailOnError(err, "err getting node with IOs running")

		if len(stNode.StoragePools) < 3 {
			poolsToAdd := 3 - len(stNode.StoragePools)

			stepLog = fmt.Sprintf("Adding %d new pools to the node %s", poolsToAdd, stNode.Name)
			Step(stepLog, func() {
				log.InfoD(stepLog)
				err = addNewPools(stNode, poolsToAdd)
				log.FailOnError(err, "error adding new pool on node [%s]", stNode.Name)
			})
		}

		err = Inst().V.RefreshDriverEndpoints()
		log.FailOnError(err, "error refreshing end points")
		stNodes := node.GetStorageNodes()
		for _, n := range stNodes {
			if n.Name == stNode.Name {
				stNode = n
				break
			}
		}

		selectedNodePool := stNode.StoragePools[0]
		minSize := selectedNodePool.TotalSize / units.GiB
		for _, p := range stNode.StoragePools {
			currSize := p.TotalSize / units.GiB
			if currSize < minSize {
				minSize = currSize
				selectedNodePool = p
			}
		}

		pools, err := Inst().V.ListStoragePools(metav1.LabelSelector{})
		log.FailOnError(err, "Failed to list storage pools")
		dash.VerifyFatal(len(pools) > 0, true, " Storage pools exist?")

		poolToBeResized := pools[selectedNodePool.Uuid]
		dash.VerifyFatal(poolToBeResized != nil, true, "Pool to be resized exist?")

		stepLog = "Verify that pool resize is not in progress"
		Step(stepLog, func() {
			log.InfoD(stepLog)
			if val, err := poolResizeIsInProgress(poolToBeResized); val {
				// wait until resize is completed and get the updated pool again
				poolToBeResized, err = GetStoragePoolByUUID(selectedNodePool.Uuid)
				log.FailOnError(err, fmt.Sprintf("Failed to get pool using UUID %s", selectedNodePool.Uuid))
			} else {
				log.FailOnError(err, fmt.Sprintf("pool [%s] cannot be expanded due to error: %v", selectedNodePool.Uuid, err))
			}
		})

		var expectedSize uint64

		stepLog = "trigger pool resize with the same size"
		Step(stepLog, func() {
			expectedSize = (poolToBeResized.TotalSize / units.GiB) + 2

			log.InfoD("Current Size of the pool %s is %d", selectedNodePool.Uuid, poolToBeResized.TotalSize/units.GiB)

			// expand pool should error when trying to expand pool of 2 GiB size when minimum expansion size is 4.0 GiB
			err = Inst().V.ExpandPool(selectedNodePool.Uuid, api.SdkStoragePool_RESIZE_TYPE_RESIZE_DISK, expectedSize, false)
			dash.VerifyFatal(err != nil, true,
				fmt.Sprintf("verify pool expansion using resize-disk with same size failed on pool [%s] in node [%s]",
					selectedNodePool.Uuid, stNode.Name))

		})

	})
	JustAfterEach(func() {
		defer EndTorpedoTest()
		AfterEachTest(contexts)
	})
})

func addNewPools(n node.Node, numPools int) error {

	if numPools == 0 {
		return nil
	}

	i := 0
	pools := n.StoragePools

	var currentSize uint64
	currentSize = 54975581388800 / units.GiB

	for _, pool := range pools {
		poolSize := pool.TotalSize / units.GiB
		if poolSize < currentSize {
			currentSize = poolSize
		}
	}
	driveSpecs, err := GetCloudDriveDeviceSpecs()
	log.FailOnError(err, "Error getting cloud drive specs")
	deviceSpec := driveSpecs[0]
	deviceSpecParams := strings.Split(deviceSpec, ",")
	paramsArr := make([]string, 0)
	for _, param := range deviceSpecParams {
		if !strings.Contains(param, "size") {
			paramsArr = append(paramsArr, param)
		}
	}

	for i < numPools {
		newParams := make([]string, 0)
		newParams = append(newParams, paramsArr...)
		newSize := currentSize + 4
		currentSize = newSize
		newParams = append(newParams, fmt.Sprintf("size=%d,", newSize))
		newSpec := strings.Join(newParams, ",")

		if err := Inst().V.AddCloudDrive(&n, newSpec, -1); err != nil {
			return fmt.Errorf("add cloud drive failed on node %s, err: %v", n.Name, err)
		}

		log.InfoD("Validate pool rebalance after drive add on node %s", n.Name)
		if err = ValidateDriveRebalance(n); err != nil {
			return fmt.Errorf("pool re-balance failed on node %s, err: %v", n.Name, err)
		}

		if err = Inst().V.WaitDriverUpOnNode(n, addDriveUpTimeOut); err != nil {
			return fmt.Errorf("volume driver is down on node %s, err: %v", n.Name, err)
		}
		i += 1
	}
	return nil
}

func getPoolDiskSize(poolToBeResized *api.StoragePool) (uint64, error) {

	var driveSize uint64
	systemOpts := node.SystemctlOpts{
		ConnectionOpts: node.ConnectionOpts{
			Timeout:         2 * time.Minute,
			TimeBeforeRetry: defaultRetryInterval,
		},
		Action: "start",
	}

	stNode, err := GetNodeWithGivenPoolID(poolToBeResized.Uuid)
	if err != nil {
		return driveSize, err
	}

	drivesMap, err := Inst().N.GetBlockDrives(*stNode, systemOpts)
	if err != nil {
		return driveSize, fmt.Errorf("error getting block drives from node %s, Err :%v", stNode.Name, err)
	}

	var drvSize string
outer:
	for _, drv := range drivesMap {
		labels := drv.Labels
		for k, v := range labels {
			if k == "pxpool" && v == fmt.Sprintf("%d", poolToBeResized.ID) {
				drvSize = drv.Size
				sizeString := []string{"G", "T"}
				indexChecked := false
				for _, eachString := range sizeString {
					i := strings.Index(drvSize, eachString)
					if i != -1 {
						indexChecked = true
						if eachString == "T" {
							num, err := strconv.ParseFloat(drvSize[:i], 64)
							if err != nil {
								return 0, fmt.Errorf("converting string to int failed for value [%v]", drv)
							}
							drvSize = strconv.FormatFloat(num*1000, 'f', 0, 64)
						} else {
							drvSize = drvSize[:i]
						}
					}
					if indexChecked {
						break outer
					}
				}
				return 0, fmt.Errorf("unable to determine drive size with info [%v]", drv)
			}
		}
	}

	driveSize, err = strconv.ParseUint(drvSize, 10, 64)

	if err != nil {
		return driveSize, err
	}
	return driveSize, nil

}

var _ = Describe("{ChangedIOPriorityPersistPoolExpand}", func() {
	var testrailID = 55349
	// Testrail Description : Changed pool IO_priority should persist post pool expand
	// Testrail Corresponds : https://portworx.testrail.net/index.php?/cases/view/79487
	var runID int

	JustBeforeEach(func() {
		StartTorpedoTest("ChangedIOPriorityPersistPoolExpand",
			"Changed pool IO_priority should persist post pool expand",
			nil, testrailID)
		runID = testrailuttils.AddRunsToMilestone(testrailID)
	})

	stepLog := "Changed pool IO_priority should persist post pool expand"
	It(stepLog, func() {
		log.InfoD(stepLog)

		contexts = make([]*scheduler.Context, 0)
		for i := 0; i < Inst().GlobalScaleFactor; i++ {
			contexts = append(contexts, ScheduleApplications(fmt.Sprintf("changedioprioritypoolexpand-%d", i))...)
		}
		ValidateApplications(contexts)
		defer appsValidateAndDestroy(contexts)

		// Get the Pool UUID on which IO is running
		poolUUID := pickPoolToResize()

		log.InfoD("Pool UUID on which IO is running [%s]", poolUUID)

		// Get IO Priority of Pool before running the test
		ioPriorityBefore, err := Inst().V.GetPoolLabelValue(poolUUID, "iopriority")
		log.FailOnError(err, "Failed to get IO Priority for Pool with UUID [%v]", poolUUID)
		log.InfoD("IO Priority of Pool [%s] before Pool expand is [%s]", poolUUID, ioPriorityBefore)

		// Change IO Priority of the Pool
		nodeDetail, err := GetNodeWithGivenPoolID(poolUUID)
		log.FailOnError(err, "Failed to get Node Details using PoolUUID [%v]", poolUUID)

		log.InfoD("Bring Node to Maintenance Mode")
		log.FailOnError(Inst().V.EnterMaintenance(*nodeDetail), fmt.Sprintf("Failed to bring Pool [%s] to Mainteinance Mode on Node [%s]", poolUUID, nodeDetail.Name))

		// Wait for some time before verifying Maintenance state
		time.Sleep(2 * time.Minute)

		// Set IO Priority on the Pool
		var ioPriorities = []string{"low", "medium", "high"}
		var setIOPriority string

		// Selecting Pool IO Priority Value different that the one already set
		for _, eachIOPriority := range ioPriorities {
			if eachIOPriority != strings.ToLower(ioPriorityBefore) {
				setIOPriority = eachIOPriority
				break
			}
		}

		log.InfoD("Setting Pool [%s] with IO Priority [%s]", poolUUID, setIOPriority)
		log.FailOnError(Inst().V.UpdatePoolIOPriority(*nodeDetail, poolUUID, setIOPriority), fmt.Sprintf("Failed to set IO Priority of Pool [%s]", poolUUID))

		log.InfoD("Bring Node out of Maintenance Mode")
		log.FailOnError(ExitFromMaintenanceMode(*nodeDetail), fmt.Sprintf("Failed to bring up node [%v] back from maintenance mode", nodeDetail.Name))

		// Do Pool Expand on the Node
		stepLog = fmt.Sprintf("Expanding pool on node [%s] and pool UUID: [%s] using auto", nodeDetail.Name, poolUUID)
		Step(stepLog, func() {
			log.InfoD(stepLog)
			poolToBeResized, err := GetStoragePoolByUUID(poolUUID)
			log.FailOnError(err, "Failed to get pool using UUID [%s]", poolUUID)

			drvSize, err := getPoolDiskSize(poolToBeResized)
			log.FailOnError(err, "error getting drive size for pool [%s]", poolToBeResized.Uuid)
			expectedSize := (poolToBeResized.TotalSize / units.GiB) + drvSize

			isjournal, err := IsJournalEnabled()
			log.FailOnError(err, "Failed to check if Journal enabled")

			log.InfoD("Current Size of the pool [%s] is [%d]", poolUUID, poolToBeResized.TotalSize/units.GiB)
			err = Inst().V.ExpandPool(poolUUID, api.SdkStoragePool_RESIZE_TYPE_AUTO, expectedSize, true)
			dash.VerifyFatal(err, nil, "Pool expansion init successful?")

			resizeErr := waitForPoolToBeResized(expectedSize, poolUUID, isjournal)
			dash.VerifyFatal(resizeErr, nil, fmt.Sprintf("Verify pool [%s] on node [%s] expansion using auto", poolUUID, nodeDetail.Name))
		})

		// Validate if PoolIO Priority is not changed after pool Expansion
		ioPriorityAfter, err := Inst().V.GetPoolLabelValue(poolUUID, "iopriority")
		log.FailOnError(err, "Failed to get IO Priority for Pool with UUID [%v]", poolUUID)

		log.InfoD(fmt.Sprintf("Priority Before [%s] was set to [%s] and Priority after Pool Expansion [%s]", ioPriorityBefore, setIOPriority, ioPriorityAfter))
		dash.VerifyFatal(strings.ToLower(setIOPriority) == strings.ToLower(ioPriorityAfter), true, "IO Priority mismatch after pool expansion")

	})

	JustAfterEach(func() {
		defer EndTorpedoTest()
		log.InfoD("Exit from Maintenance mode if Pool is still in Maintenance")
		log.FailOnError(ExitNodesFromMaintenanceMode(), "exit from maintenance mode failed?")
		AfterEachTest(contexts, testrailID, runID)
	})
})

var _ = Describe("{VerifyPoolDeleteInvalidPoolID}", func() {
	var testrailID = 79487
	// Testrail Description : Verify deletion of invalid pool ids
	// Testrail Corresponds : https://portworx.testrail.net/index.php?/cases/view/55349

	// Testrail Corresponds : https://portworx.testrail.net/index.php?/cases/view/55330
	// Testrail Description : Delete pool when PX/Pool (2.6.0+) is not in maintenance mode and verify the error message

	var runID int

	JustBeforeEach(func() {
		StartTorpedoTest("VerifyPoolDeleteInvalidPoolID",
			"Verify deletion of invalid pool ids",
			nil, testrailID)
		runID = testrailuttils.AddRunsToMilestone(testrailID)
	})

	stepLog := "Verify deletion of invalid pool ids"
	It(stepLog, func() {
		log.InfoD(stepLog)

		contexts = make([]*scheduler.Context, 0)
		for i := 0; i < Inst().GlobalScaleFactor; i++ {
			contexts = append(contexts, ScheduleApplications(fmt.Sprintf("deleteinvalidpoolid-%d", i))...)
		}
		ValidateApplications(contexts)
		defer appsValidateAndDestroy(contexts)

		// Get the Pool UUID on which IO is running
		poolUUID := pickPoolToResize()
		log.InfoD("Pool UUID on which IO is running [%s]", poolUUID)

		nodeDetail, err := GetNodeWithGivenPoolID(poolUUID)
		log.FailOnError(err, "Failed to get Node Details from PoolUUID [%v]", poolUUID)

		PoolDetail, err := GetPoolsDetailsOnNode(*nodeDetail)
		log.FailOnError(err, "Fetching all pool details from the node [%v] failed ", nodeDetail.Name)

		if IsLocalCluster(*nodeDetail) == true || IsIksCluster() == true {
			// Delete Pool without entering Maintenance Mode [ PTX-15157 ]
			err = Inst().V.DeletePool(*nodeDetail, "0", true)
			dash.VerifyFatal(err == nil, false, fmt.Sprintf("Expected Failure as pool not in maintenance mode : Node Detail [%v]", nodeDetail.Name))

		}

		err = nil
		re := regexp.MustCompile("Requires pool maintenance mode")
		if re.MatchString(fmt.Sprintf("%v", err)) == false {
			err = fmt.Errorf("Failed to verify failure string on invalid Pool UUID")
		}
		log.FailOnError(err, "pool delete successful?")

		// invalidPoolID is total Pools present on the node + 1
		invalidPoolID := fmt.Sprintf("%d", len(PoolDetail)+1)

		// Enter maintenance mode before deleting the pools from the cluster
		log.InfoD("Setting pools to maintenance on node [%s]", nodeDetail.Name)
		log.FailOnError(Inst().V.EnterPoolMaintenance(*nodeDetail),
			"failed to set pool maintenance mode on node [%s]", nodeDetail.Name)

		// Wait for some time before verifying Maintenance state
		time.Sleep(2 * time.Minute)
		expectedStatus := "In Maintenance"
		log.FailOnError(WaitForPoolStatusToUpdate(*nodeDetail, expectedStatus),
			fmt.Sprintf("node %s pools are not in status %s", nodeDetail.Name, expectedStatus))

		//Wait till the Node goes down
		log.FailOnError(Inst().V.WaitDriverDownOnNode(*nodeDetail), fmt.Sprintf("Failed while waiting node to become down [%v]", nodeDetail.Name))

		// Delete the Pool with Invalid Pool ID
		err = Inst().V.DeletePool(*nodeDetail, invalidPoolID, false)
		dash.VerifyFatal(err != nil, true,
			fmt.Sprintf("Expected Failure? : Node Detail [%v]", nodeDetail.Name))
		log.InfoD("Deleting Pool with InvalidID Errored as expected [%v]", err)

		// Exit pool maintenance and see if px becomes operational
		err = Inst().V.ExitPoolMaintenance(*nodeDetail)
		log.FailOnError(err, "failed to exit pool maintenance mode on node %s", nodeDetail.Name)

		err = Inst().V.WaitDriverUpOnNode(*nodeDetail, addDriveUpTimeOut)
		log.FailOnError(err, "volume driver down on node %s", nodeDetail.Name)

		expectedStatus = "Online"
		err = WaitForPoolStatusToUpdate(*nodeDetail, expectedStatus)
		log.FailOnError(err, fmt.Sprintf("node %s pools are not in status %s", nodeDetail.Name, expectedStatus))

		// Verify Alerts generated after Pool Expansion [PWX-28484]
		var severityType = []api.SeverityType{api.SeverityType_SEVERITY_TYPE_ALARM,
			api.SeverityType_SEVERITY_TYPE_NOTIFY,
			api.SeverityType_SEVERITY_TYPE_WARNING}
		for _, eachAlert := range severityType {
			alerts, err := Inst().V.GetAlertsUsingResourceTypeBySeverity(api.ResourceType_RESOURCE_TYPE_POOL,
				eachAlert)
			log.FailOnError(err, "Failed to fetch alerts using severity type [%v] of resource Type [%v]",
				eachAlert,
				api.ResourceType_RESOURCE_TYPE_POOL)

			dash.VerifyFatal(len(alerts.Alerts) > 0,
				true,
				fmt.Sprintf("did alert generated for resource type [%v] and severity [%v]?",
					api.ResourceType_RESOURCE_TYPE_POOL,
					eachAlert))
		}

		JustAfterEach(func() {
			defer EndTorpedoTest()
			log.InfoD("Exit from Maintenance mode if Pool is still in Maintenance")
			log.FailOnError(ExitNodesFromMaintenanceMode(), "exit from maintenance mode failed?")
			AfterEachTest(contexts, testrailID, runID)
		})
	})
})

var _ = Describe("{PoolResizeInvalidPoolID}", func() {
	var testrailID = 79487
	// Testrail Description : Resize with invalid pool ID
	// Testrail Corresponds : https://portworx.testrail.net/index.php?/cases/view/84470
	var runID int

	JustBeforeEach(func() {
		StartTorpedoTest("PoolResizeInvalidPoolID",
			"Resize with invalid pool ID",
			nil, testrailID)
		runID = testrailuttils.AddRunsToMilestone(testrailID)
	})

	stepLog := "Resize with invalid pool ID"
	It(stepLog, func() {
		log.InfoD(stepLog)

		startTime := time.Now()

		contexts = make([]*scheduler.Context, 0)
		for i := 0; i < Inst().GlobalScaleFactor; i++ {
			contexts = append(contexts, ScheduleApplications(fmt.Sprintf("invalidpoolid-%d", i))...)
		}
		ValidateApplications(contexts)
		defer appsValidateAndDestroy(contexts)

		// Get the Pool UUID on which IO is running
		poolUUID := pickPoolToResize()
		log.InfoD("Pool UUID on which IO is running [%s]", poolUUID)

		nodeDetail, err := GetNodeWithGivenPoolID(poolUUID)
		log.FailOnError(err, "Failed to get Node Details from PoolUUID [%v]", poolUUID)

		// invalidPoolUUID Generation
		id := uuid.New()
		invalidPoolUUID := id.String()

		// Resize Pool with Invalid Pool ID
		// Do Pool Expand on the Node
		stepLog = fmt.Sprintf("Expanding pool on node [%s] and pool UUID: [%s] using auto",
			nodeDetail.Name,
			poolUUID)
		Step(stepLog, func() {
			log.InfoD(stepLog)
			poolToBeResized, err := GetStoragePoolByUUID(poolUUID)
			log.FailOnError(err, "Failed to get pool using UUID [%s]", poolUUID)

			drvSize, err := getPoolDiskSize(poolToBeResized)
			log.FailOnError(err, "error getting drive size for pool [%s]", poolToBeResized.Uuid)
			expectedSize := (poolToBeResized.TotalSize / units.GiB) + drvSize

			isjournal, err := IsJournalEnabled()
			log.FailOnError(err, "Failed to check if Journal enabled")

			log.InfoD("Current Size of the pool [%s] is [%d]", poolUUID, poolToBeResized.TotalSize/units.GiB)

			alertType := api.SdkStoragePool_RESIZE_TYPE_AUTO
			// Now trying to Expand Pool with Invalid Pool UUID
			err = Inst().V.ExpandPoolUsingPxctlCmd(*nodeDetail, invalidPoolUUID,
				alertType, expectedSize, false)
			if err != nil && strings.Contains(fmt.Sprintf("%v", err), "Please re-issue expand with force") {
				err = Inst().V.ExpandPoolUsingPxctlCmd(*nodeDetail, invalidPoolUUID,
					alertType, expectedSize, true)
			}

			// Verify error on pool expansion failure
			var errMatch error
			errMatch = nil
			re := regexp.MustCompile(fmt.Sprintf(".*failed to find storage pool with UID.*%s.*",
				invalidPoolUUID))
			if re.MatchString(fmt.Sprintf("%v", err)) == false {
				errMatch = fmt.Errorf("failed to verify failure using invalid PoolUUID [%v]", invalidPoolUUID)
			}
			dash.VerifyFatal(errMatch, nil, "Pool expand with invalid PoolUUID completed?")

			// retry pool resize but with valid pool UUID
			// Now trying to Expand Pool with Invalid Pool UUID
			err = Inst().V.ExpandPoolUsingPxctlCmd(*nodeDetail, poolUUID,
				api.SdkStoragePool_RESIZE_TYPE_AUTO, expectedSize, false)
			if err != nil && strings.Contains(fmt.Sprintf("%v", err), "Please re-issue expand with force") {
				err = Inst().V.ExpandPoolUsingPxctlCmd(*nodeDetail, poolUUID,
					api.SdkStoragePool_RESIZE_TYPE_AUTO, expectedSize, true)
			}
			log.FailOnError(err, "Failed to resize pool with UUID [%s]", poolToBeResized.Uuid)
			resizeErr := waitForPoolToBeResized(expectedSize, poolUUID, isjournal)
			dash.VerifyFatal(resizeErr, nil,
				fmt.Sprintf("Verify pool [%s] on node [%s] expansion using auto", poolUUID, nodeDetail.Name))

			// Sleep for 1 minute to check if there is some alerts generated
			time.Sleep(60 * time.Second)

			endTime := time.Now()

			// Get alerts from the cluster between startTime till endTime [ PWX-28484 ]
			log.InfoD("Getting alerts generated by Pool between startTime : [%v] and endTime : [%v]",
				startTime, endTime)
			alerts, err := Inst().V.GetAlertsUsingResourceTypeByTime(api.ResourceType_RESOURCE_TYPE_POOL,
				startTime, endTime)

			// Failing as no alerts seen , as we are running some negative scenarios it is expected to have some
			// alerts generated for resource type pool
			log.FailOnError(err, "Failed to fetch alerts between startTime [%v] and endTime [%v]",
				startTime, endTime)
			log.InfoD("Lists of alerts generated [%v]", alerts)

			alertErrorMessage := fmt.Sprintf("did alert generated for resource type [%v] with time specified?",
				api.ResourceType_RESOURCE_TYPE_POOL)
			dash.VerifyFatal(len(alerts.Alerts) > 0, true, alertErrorMessage)

		})
	})

	JustAfterEach(func() {
		defer EndTorpedoTest()
		log.InfoD("Exit from Maintenance mode if Pool is still in Maintenance")
		log.FailOnError(ExitNodesFromMaintenanceMode(), "exit from maintenance mode failed?")
		AfterEachTest(contexts, testrailID, runID)
	})
})

var _ = Describe("{ResizePoolReduceErrorcheck}", func() {
	// Testrail Description : Resize to lower size than existing pool size,should fail with proper error statement

	JustBeforeEach(func() {
		StartTorpedoTest("ResizePoolReduceErrorcheck",
			"Resize to lower size than existing pool size,should fail with proper error statement",
			nil, 0)
	})

	stepLog := "Resize to lower size than existing"
	It(stepLog, func() {
		log.InfoD(stepLog)

		contexts = make([]*scheduler.Context, 0)
		for i := 0; i < Inst().GlobalScaleFactor; i++ {
			contexts = append(contexts, ScheduleApplications(fmt.Sprintf("reducesize-%d", i))...)
		}
		ValidateApplications(contexts)
		defer appsValidateAndDestroy(contexts)

		// Get the Pool UUID on which IO is running
		poolUUID := pickPoolToResize()
		nodeDetail, err := GetNodeWithGivenPoolID(poolUUID)
		log.FailOnError(err, "Failed to get Node Details from PoolUUID [%v]", poolUUID)

		// Resize Pool with lower pool size than existing
		stepLog = fmt.Sprintf("Resizing pool on node [%s] and pool UUID: [%s] using auto", nodeDetail.Name, poolUUID)
		Step(stepLog, func() {
			log.InfoD(stepLog)
			poolToBeResized, err := GetStoragePoolByUUID(poolUUID)
			log.FailOnError(err, "Failed to get pool using UUID [%s]", poolUUID)
			expectedSize := (poolToBeResized.TotalSize / units.GiB) - 1
			log.InfoD("Current Size of the pool [%s] is [%d]", poolUUID, poolToBeResized.TotalSize/units.GiB)

			// Now trying to Expand Pool with reduced Pool size
			err = Inst().V.ExpandPoolUsingPxctlCmd(*nodeDetail, poolUUID, api.SdkStoragePool_RESIZE_TYPE_AUTO, expectedSize, false)

			// Verify error on pool expansion failure
			var errMatch error
			errMatch = nil
			re := regexp.MustCompile(fmt.Sprintf("service pool expand: pool: %s is already at a size..*", poolUUID))
			if re.MatchString(fmt.Sprintf("%v", err)) == false {
				errMatch = fmt.Errorf("Failed to verify failure to lower pool size PoolUUID [%v]", poolUUID)
			}
			dash.VerifyFatal(errMatch, nil, "Pool expand to lower size than existing pool size completed?")

		})
	})

	JustAfterEach(func() {
		defer EndTorpedoTest()
		AfterEachTest(contexts)
	})
})

var _ = Describe("{PoolDeleteRebalancePxState}", func() {
	/*
		1. Create 4 Pools  say  0, 1 ,2 3, using disk of different size
		2. Delete Pool 1 and 3 ( after adding additional  disk with some rebalance in progress )
		3. Create Pool 5  with a disk -
			# pxctl sv drive add -s "type=gp3,size=20"
		4. Add the new disk to the pool created in step 3
		5. let rebalance continue.
		6. Exit pool maintenance and see if px becomes operational
	*/

	var testrailID = 0
	// Testrail Description : Delete Pool while Rebalance and verify Px comes up
	var runID int

	JustBeforeEach(func() {
		StartTorpedoTest("PoolDeleteRebalancePxState",
			"Get Px State after pool delete",
			nil, testrailID)
		runID = testrailuttils.AddRunsToMilestone(testrailID)
	})

	stepLog := "Get Px State after pool delete"
	It(stepLog, func() {
		log.InfoD(stepLog)

		if IsEksCluster() != true {
			log.FailOnError(fmt.Errorf("DeletePool is currently supported for EKS and LocalDrives"), "Pool deletion supported?")
		}

		contexts = make([]*scheduler.Context, 0)
		for i := 0; i < Inst().GlobalScaleFactor; i++ {
			contexts = append(contexts, ScheduleApplications(fmt.Sprintf("pooldeleterebalanceid-%d", i))...)
		}
		ValidateApplications(contexts)
		defer appsValidateAndDestroy(contexts)

		poolsBfr, err := Inst().V.ListStoragePools(metav1.LabelSelector{})
		log.FailOnError(err, "Failed to list storage pools")

		// Get Pool with running IO on the cluster
		poolUUID := pickPoolToResize()
		log.InfoD("Pool UUID on which IO is running [%s]", poolUUID)

		// Get Node Details of the Pool with IO
		nodeDetail, err := GetNodeWithGivenPoolID(poolUUID)
		log.FailOnError(err, "Failed to get Node Details from PoolUUID [%v]", poolUUID)
		log.InfoD("Pool with UUID [%v] present in Node [%v]", poolUUID, nodeDetail.Name)

		// Get Total Pools present on the Node present
		poolDetails, err := GetPoolsDetailsOnNode(*nodeDetail)
		log.FailOnError(err, "Failed to get Pool Details from Node [%v]", nodeDetail.Name)
		log.InfoD("List of Pools present in the node [%v]", poolDetails)

		// Test Needs minimum of 4 Pools to be present on the Node
		if len(poolDetails) < 4 {
			log.FailOnError(addNewPools(*nodeDetail, 4-len(poolDetails)),
				fmt.Sprintf("Adding New Pools failed on Node [%v]", nodeDetail.Name))
		}

		// Enter maintenance mode before deleting the pools from the cluster
		log.InfoD("Setting pools to maintenance on node [%s]", nodeDetail.Name)
		log.FailOnError(Inst().V.EnterPoolMaintenance(*nodeDetail),
			"failed to set pool maintenance mode on node [%s]", nodeDetail.Name)

		time.Sleep(1 * time.Minute)
		expectedStatus := "In Maintenance"
		log.FailOnError(WaitForPoolStatusToUpdate(*nodeDetail, expectedStatus),
			fmt.Sprintf("node %s pools are not in status %s", nodeDetail.Name, expectedStatus))

		//Wait for 5 min to bring up the portworx daemon before trying cloud drive add
		time.Sleep(5 * time.Minute)

		// Once 4 Pools are added Delete Pool 1 and Pool 3 from the Node
		for _, poolID := range []string{"1", "3"} {
			log.FailOnError(Inst().V.DeletePool(*nodeDetail, poolID, true),
				fmt.Sprintf("Deleting Pool with ID [%s] from Node [%v] failed", poolID, nodeDetail.Name))
		}

		// Exit pool maintenance and see if px becomes operational
		err = Inst().V.ExitPoolMaintenance(*nodeDetail)
		log.FailOnError(err, "failed to exit pool maintenance mode on node %s", nodeDetail.Name)

		err = Inst().V.WaitDriverUpOnNode(*nodeDetail, addDriveUpTimeOut)
		log.FailOnError(err, "volume driver down on node %s", nodeDetail.Name)

		expectedStatus = "Online"
		err = WaitForPoolStatusToUpdate(*nodeDetail, expectedStatus)
		log.FailOnError(err, fmt.Sprintf("node %s pools are not in status %s", nodeDetail.Name, expectedStatus))

		poolsAfr, err := Inst().V.ListStoragePools(metav1.LabelSelector{})
		log.FailOnError(err, "Failed to list storage pools")

		dash.VerifySafely(len(poolsBfr) > len(poolsAfr),
			true,
			"verify pools count is updated after pools deletion")

		stepLog = fmt.Sprintf("Ensure that pool %s rebalance started and add new pool to the node %s", poolUUID, nodeDetail.Name)
		Step(stepLog, func() {
			log.InfoD(stepLog)
			t := func() (interface{}, bool, error) {
				expandedPool, err := GetStoragePoolByUUID(poolUUID)
				if err != nil {
					return nil, true, fmt.Errorf("error getting pool by using id %s", poolUUID)
				}

				if expandedPool == nil {
					return nil, false, fmt.Errorf("expanded pool value is nil")
				}
				if expandedPool.LastOperation != nil {
					log.Infof("Pool Resize Status: %v, Message : %s", expandedPool.LastOperation.Status, expandedPool.LastOperation.Msg)
					if expandedPool.LastOperation.Status == api.SdkStoragePool_OPERATION_IN_PROGRESS &&
						(strings.Contains(expandedPool.LastOperation.Msg, "Storage rebalance is running") || strings.Contains(expandedPool.LastOperation.Msg, "Rebalance in progress")) {
						return nil, false, nil
					}
					if expandedPool.LastOperation.Status == api.SdkStoragePool_OPERATION_FAILED {
						return nil, false, fmt.Errorf("PoolResize has failed. Error: %s", expandedPool.LastOperation)
					}

				}
				return nil, true, fmt.Errorf("pool status not updated")
			}
			_, err = task.DoRetryWithTimeout(t, 5*time.Minute, 10*time.Second)
			log.FailOnError(err, "Error checking pool rebalance")
		})

		log.FailOnError(addNewPools(*nodeDetail, -1),
			fmt.Sprintf("Adding New Pools failed on Node [%v]", nodeDetail.Name))

		// Verify New Pool added successfully
		poolsAfrAdding, err := Inst().V.ListStoragePools(metav1.LabelSelector{})
		log.FailOnError(err, "Failed to list storage pools")

		isAvailable := func(element *api.StoragePool, storagePools map[string]*api.StoragePool) bool {
			// iterate using the for loop
			for _, each := range storagePools {
				if each.Uuid == element.Uuid {
					return true
				}
			}
			return false
		}

		// Add newDisk for the pool created
		newPoolAdded := make([]*api.StoragePool, 0)
		for _, eachPool := range poolsAfrAdding {
			if isAvailable(eachPool, poolsAfr) == false {
				newPoolAdded = append(newPoolAdded, eachPool)
			}
		}

		dash.VerifySafely(len(poolsAfr) < len(poolsAfrAdding), true,
			fmt.Sprintf("New Pool added successfully on the node [%v]", newPoolAdded))

		dash.VerifyFatal(len(newPoolAdded) > 0, true, "New Pool Addition successful ?")
		log.InfoD("New Pool Added [%v]", newPoolAdded[0].Uuid)

		// Try resize the pool after addition
		poolUUID = newPoolAdded[0].Uuid
		expectedSize := (newPoolAdded[0].TotalSize / units.GiB) + 100

		log.InfoD("Current Size of the pool %s is %d", poolUUID, newPoolAdded[0].TotalSize/units.GiB)
		err = Inst().V.ExpandPool(poolUUID, api.SdkStoragePool_RESIZE_TYPE_AUTO, expectedSize, true)
		dash.VerifyFatal(err, nil, "Pool expansion init successful?")

		isjournal, err := IsJournalEnabled()
		log.FailOnError(err, "Failed to check if Journal enabled")

		resizeErr := waitForPoolToBeResized(expectedSize, poolUUID, isjournal)
		dash.VerifyFatal(resizeErr, nil,
			fmt.Sprintf("Verify pool %s on expansion using auto option", poolUUID))

	})

	JustAfterEach(func() {
		defer EndTorpedoTest()
		log.InfoD("Exit from Maintenance mode if Pool is still in Maintenance")
		log.FailOnError(ExitNodesFromMaintenanceMode(), "exit from maintenance mode failed?")
		AfterEachTest(contexts, testrailID, runID)
	})

})

var _ = Describe("{AddMultipleDriveStorageLessNodeResizeDisk}", func() {
	/*
		Pool Resize after adding drives to storage less node
		https://portworx.testrail.net/index.php?/cases/view/51329
		https://portworx.testrail.net/index.php?/cases/view/51330
	*/

	var testrailID = 0
	// Testrail Description : Pool Resize after adding drives to storage less node
	var runID int

	JustBeforeEach(func() {
		StartTorpedoTest("AddMultipleDriveStorageLessNodeResizeDisk",
			"Add Drive to storage less node and resize Disk",
			nil, testrailID)
		runID = testrailuttils.AddRunsToMilestone(testrailID)
	})

	stepLog := "Add Drives to storage less node and resize after adding the node"
	It(stepLog, func() {
		log.InfoD(stepLog)

		contexts = make([]*scheduler.Context, 0)
		for i := 0; i < Inst().GlobalScaleFactor; i++ {
			contexts = append(contexts, ScheduleApplications(fmt.Sprintf("storagelessresizedisk-%d", i))...)
		}
		ValidateApplications(contexts)
		defer appsValidateAndDestroy(contexts)

		// Get Pool with running IO on the cluster
		poolUUID := pickPoolToResize()
		log.InfoD("Pool UUID on which IO is running [%s]", poolUUID)

		// Get Node Details of the Pool with IO
		nodeDetail, err := GetNodeWithGivenPoolID(poolUUID)
		log.FailOnError(err, "Failed to get Node Details from PoolUUID [%v]", poolUUID)
		log.InfoD("Pool with UUID [%v] present in Node [%v]", poolUUID, nodeDetail.Name)

		storageLessNode := node.GetStorageLessNodes()
		// Get random storage less node present in the cluster
		var pickNode node.Node
		if len(storageLessNode) == 0 {
			if IsEksCluster() != true {
				log.FailOnError(fmt.Errorf("DeletePool is currently supported for EKS and LocalDrives"), "Pool deletion supported?")
			}
			err := MakeStoragetoStoragelessNode(*nodeDetail)
			log.FailOnError(err, "failed to mark storage Node to Storage less Node")
			storageLessNode = node.GetStorageLessNodes()
		}
		randomIndex := rand.Intn(len(storageLessNode))
		pickNode = storageLessNode[randomIndex]
		log.InfoD("Storage Less node is [%v]", pickNode.Name)

		isDMthin, err := IsDMthin()
		log.FailOnError(err, "error verifying if set up is DMTHIN enabled")

		if isDMthin {
			err = AddMetadataDisk(pickNode)
			log.FailOnError(err, "err adding metadata disk")
		}

		// Add multiple Drives to Storage less node
		maxDrivesToAdd := 6
		for i := 0; i < maxDrivesToAdd; i++ {
			log.InfoD("Adding [%d/%d] disks to the Node [%v]", i, maxDrivesToAdd, pickNode.Name)
			log.FailOnError(AddCloudDrive(pickNode, -1), "error adding cloud drive on Node [%v]", pickNode.Name)
		}
		log.Infof("Adding disks to the node completed")

		// Refresh endpoints
		log.FailOnError(Inst().V.RefreshDriverEndpoints(), "Failed to refresh end points")

		// Resize the cloud drive added on the Node
<<<<<<< HEAD
=======
		//poolList, err := GetPoolsDetailsOnNode(pickNode)
>>>>>>> 4a9bfb48
		poolList, err := GetAllPoolsOnNode(pickNode.Id)
		log.FailOnError(err, "failed to get pool details from Node [%v]", pickNode)

		for _, eachPool := range poolList {
			poolToBeResized, err := GetStoragePoolByUUID(eachPool)
			log.FailOnError(err, fmt.Sprintf("Failed to get pool using UUID %s", eachPool))
			expectedSize := (poolToBeResized.TotalSize / units.GiB) + 100

			// Resize the Pool with either one of the allowed resize type
			log.InfoD("Current Size of the pool %s is %d", eachPool, poolToBeResized.TotalSize/units.GiB)
			poolResizeType := []api.SdkStoragePool_ResizeOperationType{api.SdkStoragePool_RESIZE_TYPE_AUTO,
				api.SdkStoragePool_RESIZE_TYPE_ADD_DISK,
				api.SdkStoragePool_RESIZE_TYPE_RESIZE_DISK}
			randomIndex := rand.Intn(len(poolResizeType))
			pickType := poolResizeType[randomIndex]
			log.InfoD("Expanding Pool [%v] using resize type [%v]", eachPool, pickType)
			err = Inst().V.ExpandPool(eachPool, pickType, expectedSize, false)
			dash.VerifyFatal(err, nil, "Pool expansion init successful?")

			isjournal, err := IsJournalEnabled()
			log.FailOnError(err, "Failed to check if Journal enabled")

			resizeErr := waitForPoolToBeResized(expectedSize, eachPool, isjournal)
			dash.VerifyFatal(resizeErr, nil,
				fmt.Sprintf("Verify pool %s on expansion using auto option", eachPool))
		}
	})

	JustAfterEach(func() {
		defer EndTorpedoTest()
		log.InfoD("Exit from Maintenance mode if Pool is still in Maintenance")
		log.FailOnError(ExitNodesFromMaintenanceMode(), "exit from maintenance mode failed?")
		AfterEachTest(contexts, testrailID, runID)
	})

})

var _ = Describe("{DriveAddPXDown}", func() {
	/*
		Add drive when Px is down
	*/

	var testrailID = 0
	// Testrail Description : add drive when px is down
	var runID int

	JustBeforeEach(func() {
		StartTorpedoTest("DriveAddPXDown",
			"Add Drive when Px is down",
			nil, testrailID)
		runID = testrailuttils.AddRunsToMilestone(testrailID)
	})

	stepLog := "Add Drive when Px is down"
	It(stepLog, func() {
		log.InfoD(stepLog)

		contexts = make([]*scheduler.Context, 0)
		for i := 0; i < Inst().GlobalScaleFactor; i++ {
			contexts = append(contexts, ScheduleApplications(fmt.Sprintf("adddrivepxdownid-%d", i))...)
		}
		ValidateApplications(contexts)
		defer appsValidateAndDestroy(contexts)

		// Get Pool with running IO on the cluster
		poolUUID := pickPoolToResize()
		log.InfoD("Pool UUID on which IO is running [%s]", poolUUID)

		// Get Node Details of the Pool with IO
		nodeDetail, err := GetNodeWithGivenPoolID(poolUUID)
		log.FailOnError(err, "Failed to get Node Details from PoolUUID [%v]", poolUUID)
		log.InfoD("Pool with UUID [%v] present in Node [%v]", poolUUID, nodeDetail.Name)

		startDriver := func() {
			// Start Px Back on the Node
			log.InfoD("Start Px Driver and wait for driver to come up on node [%v]", nodeDetail.Name)
			log.FailOnError(Inst().V.StartDriver(*nodeDetail),
				fmt.Sprintf("Failed to Bring back the Px on Node [%v]", nodeDetail.Name))
			log.FailOnError(Inst().V.WaitDriverUpOnNode(*nodeDetail, addDriveUpTimeOut),
				fmt.Sprintf("Driver is still down on node [%v] after waiting", nodeDetail.Name))
		}
		// Bring Px Down on the Node selected
		var nodeToPxDown []node.Node
		nodeToPxDown = append(nodeToPxDown, *nodeDetail)
		log.FailOnError(Inst().V.StopDriver(nodeToPxDown,
			false,
			nil),
			"Errored while stopping Px Driver")

		// wait for some time for driver to go down completly
		log.FailOnError(Inst().V.WaitDriverDownOnNode(*nodeDetail), "Failed waiting for driver to come up")

		// Start PxDriver after attempting add cloud drive
		defer startDriver()

		// Add Drive on the Node [ PTX-15856 ]
		err = AddCloudDrive(*nodeDetail, -1)
		log.FailOnError(err, "adding new pool on the node failed?")
	})

	JustAfterEach(func() {
		defer EndTorpedoTest()
		log.InfoD("Exit from Maintenance mode if Pool is still in Maintenance")
		log.FailOnError(ExitNodesFromMaintenanceMode(), "exit from maintenance mode failed?")
		AfterEachTest(contexts, testrailID, runID)
	})

})

var _ = Describe("{ExpandUsingAddDriveAndPXRestart}", func() {
	/*
		Expand Using Add drive and restart Px
	*/
	var testrailID = 0
	var runID int

	JustBeforeEach(func() {
		StartTorpedoTest("ExpandUsingAddDriveAndPXRestart",
			"Initiate pool expansion using add-drive and restart PX", nil, testrailID)
		runID = testrailuttils.AddRunsToMilestone(testrailID)
	})

	stepLog := "Initiate pool expansion using add-drive and restart PX"

	It(stepLog, func() {
		log.InfoD(stepLog)
		contexts = make([]*scheduler.Context, 0)
		for i := 0; i < Inst().GlobalScaleFactor; i++ {
			contexts = append(contexts, ScheduleApplications(fmt.Sprintf("pladddrvrestrt-%d", i))...)
		}
		ValidateApplications(contexts)
		defer appsValidateAndDestroy(contexts)

		// Get Pool with running IO on the cluster
		poolUUID := pickPoolToResize()
		log.InfoD("Pool UUID on which IO is running [%s]", poolUUID)

		// Get Node Details of the Pool with IO
		nodeDetail, err := GetNodeWithGivenPoolID(poolUUID)
		log.FailOnError(err, "Failed to get Node Details from PoolUUID [%v]", poolUUID)
		log.InfoD("Pool with UUID [%v] present in Node [%v]", poolUUID, nodeDetail.Name)

		poolToBeResized, err := GetStoragePoolByUUID(poolUUID)
		log.FailOnError(err, fmt.Sprintf("Failed to get pool using UUID [%s]", poolUUID))
		expectedSize := (poolToBeResized.TotalSize / units.GiB) + 100

		log.InfoD("Current Size of the pool %s is %d", poolUUID, poolToBeResized.TotalSize/units.GiB)
		err = Inst().V.ExpandPool(poolUUID, api.SdkStoragePool_RESIZE_TYPE_ADD_DISK, expectedSize, true)
		dash.VerifyFatal(err, nil, "Pool expansion init successful?")

		isjournal, err := IsJournalEnabled()
		log.FailOnError(err, "Failed to check if Journal enabled")

		resizeErr := waitForPoolToBeResized(expectedSize, poolUUID, isjournal)
		dash.VerifyFatal(resizeErr, nil,
			fmt.Sprintf("Verify pool %s on expansion using auto option", poolUUID))

		stepLog = fmt.Sprintf("Restart PX on node %s", nodeDetail.Name)
		Step(stepLog, func() {
			log.InfoD(stepLog)
			err := Inst().V.RestartDriver(*nodeDetail, nil)
			log.FailOnError(err, fmt.Sprintf("error restarting px on node [%s]", nodeDetail.Name))
			err = Inst().V.WaitDriverUpOnNode(*nodeDetail, addDriveUpTimeOut)
			log.FailOnError(err, fmt.Sprintf("Driver is down on node [%s]", nodeDetail.Name))
			dash.VerifyFatal(err == nil, true,
				fmt.Sprintf("PX is up after restarting on node [%s]", nodeDetail.Name))
		})
	})
	JustAfterEach(func() {
		defer EndTorpedoTest()
		AfterEachTest(contexts, testrailID, runID)
	})
})

var _ = Describe("{ExpandUsingAddDriveAndNodeRestart}", func() {
	/*
		Expand Using Add drive and restart Node and verify if Px will be up after restart
	*/
	var testrailID = 0
	var runID int

	JustBeforeEach(func() {
		StartTorpedoTest("ExpandUsingAddDriveAndNodeRestart",
			"Initiate pool expansion using add-drive and Reboot Node", nil, testrailID)
		runID = testrailuttils.AddRunsToMilestone(testrailID)
	})

	stepLog := "Initiate pool expansion using add-drive and Reboot Node"

	It(stepLog, func() {
		log.InfoD(stepLog)

		contexts = make([]*scheduler.Context, 0)
		for i := 0; i < Inst().GlobalScaleFactor; i++ {
			contexts = append(contexts, ScheduleApplications(fmt.Sprintf("expanddiskadddrive-%d", i))...)
		}
		ValidateApplications(contexts)
		defer appsValidateAndDestroy(contexts)

		// Get Pool with running IO on the cluster
		poolUUID := pickPoolToResize()
		log.InfoD("Pool UUID on which IO is running [%s]", poolUUID)

		// Get Node Details of the Pool with IO
		nodeDetail, err := GetNodeWithGivenPoolID(poolUUID)
		log.FailOnError(err, "Failed to get Node Details from PoolUUID [%v]", poolUUID)
		log.InfoD("Pool with UUID [%v] present in Node [%v]", poolUUID, nodeDetail.Name)

		poolToBeResized, err := GetStoragePoolByUUID(poolUUID)
		log.FailOnError(err, "error getting drive size for pool [%s]", poolToBeResized.Uuid)

		drvSize, err := getPoolDiskSize(poolToBeResized)
		log.FailOnError(err, fmt.Sprintf("Failed to get pool using UUID [%s]", poolUUID))

		expectedSize := (poolToBeResized.TotalSize / units.GiB) + drvSize
		expectedSize = roundUpValue(expectedSize)
		expectedSizeWithJournal := expectedSize

		isjournal, err := IsJournalEnabled()
		log.FailOnError(err, "Failed to check is journal enabled")

		if isjournal {
			expectedSizeWithJournal = expectedSizeWithJournal - 3
		}
		log.InfoD("Current Size of the pool [%s] is [%d]",
			poolToBeResized.Uuid,
			poolToBeResized.TotalSize/units.GiB)

		err = Inst().V.ExpandPool(poolToBeResized.Uuid,
			api.SdkStoragePool_RESIZE_TYPE_ADD_DISK,
			expectedSize, true)
		dash.VerifyFatal(err,
			nil,
			"Pool expansion init successful?")

		storageNode, err := GetNodeWithGivenPoolID(poolToBeResized.Uuid)
		log.FailOnError(err, fmt.Sprintf("Failed to get pool using UUID [%s]", poolToBeResized.Uuid))
		err = RebootNodeAndWait(*storageNode)
		log.FailOnError(err, "Failed to reboot node [%v] and wait till it is up", storageNode.Name)

		log.FailOnError(Inst().V.WaitDriverUpOnNode(*storageNode, addDriveUpTimeOut), fmt.Sprintf("Driver is down on node [%s]", storageNode.Name))

		resizeErr := waitForPoolToBeResized(expectedSize, poolToBeResized.Uuid, isjournal)
		dash.VerifyFatal(resizeErr,
			nil,
			fmt.Sprintf("Expected new size to be [%d] or [%d] if pool has journal",
				expectedSize,
				expectedSizeWithJournal))

	})
	JustAfterEach(func() {
		defer EndTorpedoTest()
		AfterEachTest(contexts, testrailID, runID)
	})
})

var _ = Describe("{ResizeDiskAddDiskSamePool}", func() {
	/*
		Resize Disk Followed by adddisk should not create a new pool
	*/
	var testrailID = 0
	var runID int

	JustBeforeEach(func() {
		StartTorpedoTest("ResizeDiskAddDiskSamePool",
			"Resize Disk Followed by adddisk should not create a new pool", nil, testrailID)
		runID = testrailuttils.AddRunsToMilestone(testrailID)
	})

	stepLog := "Resize Disk Followed by adddisk should not create a new pool"

	It(stepLog, func() {
		log.InfoD(stepLog)
		contexts = make([]*scheduler.Context, 0)
		for i := 0; i < Inst().GlobalScaleFactor; i++ {
			contexts = append(contexts, ScheduleApplications(fmt.Sprintf("resizediskadddisk-%d", i))...)
		}
		ValidateApplications(contexts)
		defer appsValidateAndDestroy(contexts)

		// Get Pool with running IO on the cluster
		poolUUID := pickPoolToResize()
		log.InfoD("Pool UUID on which IO is running [%s]", poolUUID)

		// Get Node Details of the Pool with IO
		nodeDetail, err := GetNodeWithGivenPoolID(poolUUID)
		log.FailOnError(err, "Failed to get Node Details from PoolUUID [%v]", poolUUID)
		log.InfoD("Pool with UUID [%v] present in Node [%v]", poolUUID, nodeDetail.Name)

		poolToBeResized, err := GetStoragePoolByUUID(poolUUID)
		log.FailOnError(err, "error getting drive size for pool [%s]", poolToBeResized.Uuid)

		allPoolsOnNode, err := GetPoolsDetailsOnNode(*nodeDetail)
		log.FailOnError(err, fmt.Sprintf("Failed to get all Pools present in Node [%s]", nodeDetail.Name))

		drvSize, err := getPoolDiskSize(poolToBeResized)
		log.FailOnError(err, fmt.Sprintf("Failed to get pool using UUID [%s]", poolUUID))

		expectedSize := (poolToBeResized.TotalSize / units.GiB) + drvSize
		expectedSize = roundUpValue(expectedSize)
		expectedSizeWithJournal := expectedSize

		isjournal, err := IsJournalEnabled()
		log.FailOnError(err, "Failed to check is journal enabled")

		if isjournal {
			expectedSizeWithJournal = expectedSizeWithJournal - 3
		}
		log.InfoD("Current Size of the pool %s is %d",
			poolToBeResized.Uuid,
			poolToBeResized.TotalSize/units.GiB)

		err = Inst().V.ExpandPool(poolToBeResized.Uuid,
			api.SdkStoragePool_RESIZE_TYPE_RESIZE_DISK,
			expectedSize, false)
		dash.VerifyFatal(err,
			nil,
			"Pool expansion init successful?")

		resizeErr := waitForPoolToBeResized(expectedSize, poolToBeResized.Uuid, isjournal)
		dash.VerifyFatal(resizeErr, nil,
			fmt.Sprintf("Verify pool [%s] on expansion using auto option", poolToBeResized.Uuid))

		expectedSize += drvSize

		// Expand Pool using Add Drive and verify if the Pool is expanded successfully
		err = Inst().V.ExpandPool(poolToBeResized.Uuid,
			api.SdkStoragePool_RESIZE_TYPE_ADD_DISK,
			expectedSize, true)
		dash.VerifyFatal(err,
			nil,
			"Pool expansion init successful?")

		resizeErr = waitForPoolToBeResized(expectedSize, poolUUID, isjournal)
		dash.VerifyFatal(resizeErr, nil,
			fmt.Sprintf("Verify pool [%s] on expansion using auto option", poolUUID))

		allPoolsOnNodeAfterResize, err := GetPoolsDetailsOnNode(*nodeDetail)
		log.FailOnError(err, fmt.Sprintf("Failed to get all Pools present in Node [%s]", nodeDetail.Name))
		dash.VerifyFatal(len(allPoolsOnNode) <= len(allPoolsOnNodeAfterResize), true,
			"New pool is created on trying to expand pool using add disk option")

	})
	JustAfterEach(func() {
		defer EndTorpedoTest()
		AfterEachTest(contexts, testrailID, runID)
	})

})

var _ = Describe("{DriveAddRebalanceInMaintenance}", func() {
	/*
		Rebalance taking long time during drive add in pool maintenance mode [PTX-15691] -> [PWX-26629]
	*/
	var testrailID = 0
	var runID int

	JustBeforeEach(func() {
		StartTorpedoTest("DriveAddRebalanceInMaintenance",
			"Rebalance taking long time during drive add in pool maintenance mode", nil, testrailID)
		runID = testrailuttils.AddRunsToMilestone(testrailID)
	})

	stepLog := "Rebalance taking long time during drive add in pool maintenance mode"

	It(stepLog, func() {
		log.InfoD(stepLog)
		contexts = make([]*scheduler.Context, 0)
		for i := 0; i < Inst().GlobalScaleFactor; i++ {
			contexts = append(contexts, ScheduleApplications(fmt.Sprintf("resizediskadddisk-%d", i))...)
		}
		ValidateApplications(contexts)
		defer appsValidateAndDestroy(contexts)

		// Get Pool with running IO on the cluster
		poolUUID := pickPoolToResize()
		log.InfoD("Pool UUID on which IO is running [%s]", poolUUID)

		// Get Node Details of the Pool with IO
		nodeDetail, err := GetNodeWithGivenPoolID(poolUUID)
		log.FailOnError(err, "Failed to get Node Details from PoolUUID [%v]", poolUUID)
		log.InfoD("Pool with UUID [%v] present in Node [%v]", poolUUID, nodeDetail.Name)

		poolToBeResized, err := GetStoragePoolByUUID(poolUUID)
		log.FailOnError(err, "error getting drive size for pool [%s]", poolToBeResized.Uuid)

		// Enter maintenance mode before deleting the pools from the cluster
		log.InfoD("Setting pools to maintenance on node [%s]", nodeDetail.Name)
		log.FailOnError(Inst().V.EnterPoolMaintenance(*nodeDetail),
			"failed to set pool maintenance mode on node [%s]", nodeDetail.Name)

		expectedStatus := "In Maintenance"
		log.FailOnError(WaitForPoolStatusToUpdate(*nodeDetail, expectedStatus),
			fmt.Sprintf("node %s pools are not in status %s", nodeDetail.Name, expectedStatus))

		//Wait for 2 min to bring up the portworx daemon before trying cloud drive add
		time.Sleep(2 * time.Minute)

		// Add cloud drive on the node selected and wait for rebalance to happen
		driveSpecs, err := GetCloudDriveDeviceSpecs()
		log.FailOnError(err, "Error getting cloud drive specs")

		deviceSpec := driveSpecs[0]
		deviceSpecParams := strings.Split(deviceSpec, ",")
		var specSize uint64
		paramsArr := make([]string, 0)
		for _, param := range deviceSpecParams {
			if strings.Contains(param, "size") {
				val := strings.Split(param, "=")[1]
				specSize, err = strconv.ParseUint(val, 10, 64)
				log.FailOnError(err, "Error converting size to uint64")
				paramsArr = append(paramsArr, fmt.Sprintf("size=%d,", specSize/2))
			} else {
				paramsArr = append(paramsArr, param)
			}
		}
		newSpec := strings.Join(paramsArr, ",")
		cloudAdderr := Inst().V.AddCloudDrive(nodeDetail, newSpec, -1)
		// NOTE: Will be validating error after bringing up the pool out of maintenance mode
		// this is to make sure that Pool is out of maintenance and other tests which runs after this
		// would not fail because of pool maintenance

		// Exit pool maintenance and see if px becomes operational
		err = Inst().V.ExitPoolMaintenance(*nodeDetail)
		log.FailOnError(err, "failed to exit pool maintenance mode on node %s", nodeDetail.Name)

		err = Inst().V.WaitDriverUpOnNode(*nodeDetail, addDriveUpTimeOut)
		log.FailOnError(err, "volume driver down on node %s", nodeDetail.Name)

		log.FailOnError(cloudAdderr, fmt.Sprintf("Add cloud drive failed on node %s", nodeDetail.Name))

		log.FailOnError(ValidateDriveRebalance(*nodeDetail),
			fmt.Sprintf("pool %v rebalance failed", poolUUID))

	})
	JustAfterEach(func() {
		defer EndTorpedoTest()
		AfterEachTest(contexts, testrailID, runID)
	})
})

var _ = Describe("{ResizePoolReduceErrorcheck}", func() {
	// Testrail Description : Resize to lower size than existing pool size,should fail with proper error statement

	JustBeforeEach(func() {
		StartTorpedoTest("ResizePoolReduceErrorcheck",
			"Resize to lower size than existing pool size,should fail with proper error statement",
			nil, 0)

	})

	stepLog := "Resize to lower size than existing"
	It(stepLog, func() {
		log.InfoD(stepLog)
		contexts = make([]*scheduler.Context, 0)
		for i := 0; i < Inst().GlobalScaleFactor; i++ {
			contexts = append(contexts, ScheduleApplications(fmt.Sprintf("reducesize-%d", i))...)
		}
		ValidateApplications(contexts)
		defer appsValidateAndDestroy(contexts)

		// Get the Pool UUID on which IO is running
		poolUUID := pickPoolToResize()
		nodeDetail, err := GetNodeWithGivenPoolID(poolUUID)
		log.FailOnError(err, "Failed to get Node Details from PoolUUID [%v]", poolUUID)

		// Resize Pool with lower pool size than existing
		stepLog = fmt.Sprintf("Resizing pool on node [%s] and pool UUID: [%s] using auto", nodeDetail.Name, poolUUID)
		Step(stepLog, func() {
			log.InfoD(stepLog)
			poolToBeResized, err := GetStoragePoolByUUID(poolUUID)
			log.FailOnError(err, "Failed to get pool using UUID [%s]", poolUUID)
			expectedSize := (poolToBeResized.TotalSize / units.GiB) - 1
			log.InfoD("Current Size of the pool [%s] is [%d]", poolUUID, poolToBeResized.TotalSize/units.GiB)

			// Now trying to Expand Pool with reduced Pool size
			err = Inst().V.ExpandPoolUsingPxctlCmd(*nodeDetail, poolUUID, api.SdkStoragePool_RESIZE_TYPE_AUTO, expectedSize, false)

			// Verify error on pool expansion failure
			var errMatch error
			errMatch = nil
			re := regexp.MustCompile(fmt.Sprintf("service pool expand: pool: %s is already at a size..*", poolUUID))
			if re.MatchString(fmt.Sprintf("%v", err)) == false {
				errMatch = fmt.Errorf("Failed to verify failure to lower pool size PoolUUID [%v]", poolUUID)
			}
			dash.VerifyFatal(errMatch, nil, "Pool expand to lower size than existing pool size completed?")
		})
	})

	JustAfterEach(func() {
		defer EndTorpedoTest()
		AfterEachTest(contexts)
	})
})

var _ = Describe("{AllPoolsDeleteAndCreateAndDelete}", func() {
	/*
	   1. Delete all the pools in a node
	   2. Verify it becomes a storageless node
	   3. Create a new pool on the node
	   4. Validate volume upadate and apps deployment it the new pool
	   5. Delete newly created pool
	   6. Validate node becomes storage less node
	   7. validate apps
	*/

	var testrailID = 57293
	// Testrail Corresponds : https://portworx.testrail.net/index.php?/cases/view/57293
	var runID int

	JustBeforeEach(func() {
		StartTorpedoTest("AllPoolsDeleteAndCreateAndDelete",
			"Delete all the pools in a node, create a new pool and delete again",
			nil, testrailID)
		runID = testrailuttils.AddRunsToMilestone(testrailID)
	})

	var contexts []*scheduler.Context
	stepLog := "Delete all the pools in a node, create a new pool and delete again"
	It(stepLog, func() {
		log.InfoD(stepLog)

		stNodes := node.GetStorageNodes()
		kvdbNodesIDs := make([]string, 0)
		kvdbMembers, err := Inst().V.GetKvdbMembers(stNodes[0])
		log.FailOnError(err, "Error getting KVDB members")

		var stNode node.Node
		for _, k := range kvdbMembers {
			kvdbNodesIDs = append(kvdbNodesIDs, k.Name)
		}
		for _, n := range stNodes {
			if !Contains(kvdbNodesIDs, n.Id) {
				stNode = n
			}
		}

		stepLog = fmt.Sprintf("Deleting all the pools from the node [%s]", stNode.Name)
		Step(stepLog, func() {

			nodePools := stNode.StoragePools
			for _, nodePool := range nodePools {
				poolIDToDelete := fmt.Sprintf("%d", nodePool.ID)
				deletePoolAndValidate(stNode, poolIDToDelete)
			}
			stepLog := fmt.Sprintf("validate node [%s] changed to storageless node", stNode.Name)
			Step(stepLog, func() {
				err := Inst().V.RefreshDriverEndpoints()
				log.FailOnError(err, "error refreshing end points")
				slNodes := node.GetStorageLessNodes()
				isStorageless := false
				for _, n := range slNodes {
					if n.Name == stNode.Name {
						isStorageless = true
						break
					}
				}

				dash.VerifyFatal(isStorageless, true, fmt.Sprintf("Verify node %s is converted to storageless node", stNode.Name))
			})

		})

		stepLog = fmt.Sprintf("Creating a new pool on node [%v]", stNode.Name)

		Step(stepLog, func() {
			log.InfoD(stepLog)

			err := AddCloudDrive(stNode, -1)
			log.FailOnError(err, "error adding cloud drive")
			err = Inst().V.RefreshDriverEndpoints()
			log.FailOnError(err, "error refreshing end points")
			stNodes := node.GetStorageNodes()
			isStorageNode := false

			for _, n := range stNodes {
				if n.Name == stNode.Name {
					isStorageNode = true
					stNode = n
					break
				}
			}
			dash.VerifyFatal(isStorageNode, true, fmt.Sprintf("Verify node %s is converted to storage node", stNode.Name))

		})
		stepLog = "Deploying Apps and validate"

		Step(stepLog, func() {
			log.InfoD(stepLog)
			contexts = make([]*scheduler.Context, 0)
			for i := 0; i < Inst().GlobalScaleFactor; i++ {
				contexts = append(contexts, ScheduleApplications(fmt.Sprintf("alpldel2-%d", i))...)
			}
			ValidateApplications(contexts)
			defer appsValidateAndDestroy(contexts)

			isReplExists := false

		outer:
			for _, ctx := range contexts {
				vols, err := Inst().S.GetVolumes(ctx)
				log.FailOnError(err, "error getting volumes for the context [%s]", ctx.App.Key)
				for _, vol := range vols {
					appVol, err := Inst().V.InspectVolume(vol.ID)
					log.FailOnError(err, "error inspecting volume [%v]", vol.ID)
					replNodes := appVol.ReplicaSets[0].Nodes
					if Contains(replNodes, stNode.Id) {
						isReplExists = true
						break outer
					}
				}
			}

			dash.VerifySafely(isReplExists, true, fmt.Sprintf("Verify volume is created on the node [%s]", stNode.Name))
		})

		stepLog = fmt.Sprintf("Delete pool from the node [%s]", stNode.Name)
		Step(stepLog, func() {
			log.InfoD(stepLog)
			nodePool := stNode.StoragePools[0]
			deletePoolAndValidate(stNode, fmt.Sprintf("%d", nodePool.ID))
			err := Inst().V.RefreshDriverEndpoints()
			log.FailOnError(err, "error refreshing end points")
			slNodes := node.GetStorageLessNodes()
			isStorageless := false

			for _, n := range slNodes {
				if n.Name == stNode.Name {
					isStorageless = true
					break
				}
			}
			dash.VerifyFatal(isStorageless, true, fmt.Sprintf("Verify node %s is converted to storageless node again after deleting pool %d", stNode.Name, nodePool.ID))
		})

	})

	JustAfterEach(func() {
		defer EndTorpedoTest()
		AfterEachTest(contexts, testrailID, runID)
	})
})

func deletePoolAndValidate(stNode node.Node, poolIDToDelete string) {
	poolsBfr, err := Inst().V.ListStoragePools(metav1.LabelSelector{})
	log.FailOnError(err, "Failed to list storage pools")

	poolsMap, err := Inst().V.GetPoolDrives(&stNode)
	log.FailOnError(err, "error getting pool drive from the node [%s]", stNode.Name)

	stepLog := fmt.Sprintf("Delete poolID %s on node %s", poolIDToDelete, stNode.Name)

	Step(stepLog, func() {
		log.InfoD(stepLog)
		err = DeleteGivenPoolInNode(stNode, poolIDToDelete, true)
		dash.VerifyFatal(err, nil, fmt.Sprintf("verify deleting pool [%s] in the node [%s]", poolIDToDelete, stNode.Name))

		poolsAfr, err := Inst().V.ListStoragePools(metav1.LabelSelector{})
		log.FailOnError(err, "Failed to list storage pools")

		dash.VerifySafely(len(poolsBfr) > len(poolsAfr), true, "verify pools count is updated after pools deletion")

		poolsMap, err = Inst().V.GetPoolDrives(&stNode)
		log.FailOnError(err, "error getting pool drive from the node [%s]", stNode.Name)
		_, ok := poolsMap[poolIDToDelete]
		dash.VerifyFatal(ok, false, "verify drive is deleted from the node")

	})
}

var _ = Describe("{NodeAddDiskWhileAddDiskInProgress}", func() {
	/*
	   1.Add disk using add-disk option
	   2. Add disk again while initial expansion is in-progress
	*/
	var testrailID = 51356
	// testrailID corresponds to: https://portworx.testrail.net/index.php?/cases/view/51356
	var runID int
	JustBeforeEach(func() {
		StartTorpedoTest("NodeAddDriveWhileAddDriveInProgress", "Initiate pool expansion using add-drive while one already in progress", nil, testrailID)
		runID = testrailuttils.AddRunsToMilestone(testrailID)
	})

	stepLog := "should get the existing storage node and expand the pool by adding a drive while one already in progress"

	It(stepLog, func() {
		log.InfoD(stepLog)
		contexts = make([]*scheduler.Context, 0)
		for i := 0; i < Inst().GlobalScaleFactor; i++ {
			contexts = append(contexts, ScheduleApplications(fmt.Sprintf("pladddskinp-%d", i))...)
		}
		ValidateApplications(contexts)
		defer appsValidateAndDestroy(contexts)

		poolUUIDToBeResized := pickPoolToResize()

		node, err := GetNodeWithGivenPoolID(poolUUIDToBeResized)
		log.FailOnError(err, "error finding node with pool uuid [%s]", poolUUIDToBeResized)

		stepLog = fmt.Sprintf("Add disk in pool [%s] from node [%s]", poolUUIDToBeResized, node.Name)
		Step(stepLog, func() {
			log.InfoD(stepLog)
			pools, err := Inst().V.ListStoragePools(metav1.LabelSelector{})
			log.FailOnError(err, "Failed to list storage pools")
			dash.VerifyFatal(len(pools) > 0, true, "Storage pools exist ?")

			poolToBeResized := pools[poolUUIDToBeResized]
			dash.VerifyFatal(poolToBeResized != nil, true, "Pool to be resized exist?")

			// px will put a new request in a queue, but in this case we can't calculate the expected size,
			// so need to wain until the ongoing operation is completed
			stepLog = "Verify that pool resize is not in progress"
			Step(stepLog, func() {
				log.InfoD(stepLog)
				if val, err := poolResizeIsInProgress(poolToBeResized); val {
					// wait until resize is completed and get the updated pool again
					poolToBeResized, err = GetStoragePoolByUUID(poolUUIDToBeResized)
					log.FailOnError(err, fmt.Sprintf("Failed to get pool using UUID %s", poolUUIDToBeResized))
				} else {
					log.FailOnError(err, fmt.Sprintf("pool [%s] cannot be expanded due to error: %v", poolUUIDToBeResized, err))
				}
			})

			var expectedSize uint64
			drvSize, err := getPoolDiskSize(poolToBeResized)
			log.FailOnError(err, "error getting drive size for pool [%s]", poolToBeResized.Uuid)
			isjournal, err := IsJournalEnabled()
			log.FailOnError(err, "Failed to check is Journal enabled")

			stepLog = "Calculate expected pool size and trigger pool resize using add-disk"
			Step(stepLog, func() {
				log.InfoD(stepLog)

				expectedSize = (poolToBeResized.TotalSize / units.GiB) + drvSize

				log.InfoD("Current Size of the pool %s is %d", poolToBeResized.Uuid, poolToBeResized.TotalSize/units.GiB)

				err = Inst().V.ExpandPool(poolToBeResized.Uuid, api.SdkStoragePool_RESIZE_TYPE_ADD_DISK, expectedSize, true)
				dash.VerifyFatal(err, nil, "Pool expansion init successful?")

				err = WaitForExpansionToStart(poolToBeResized.Uuid)
				log.FailOnError(err, "error waiting for expansion to start on the pool [%s]", poolToBeResized.Uuid)

			})

			stepLog = fmt.Sprintf("trigger pool resize using add-disk again on pool [%s] while previous one is in-progress", poolToBeResized.Uuid)
			Step(stepLog, func() {
				log.InfoD(stepLog)

				newExpectedSize := expectedSize + drvSize

				//To-Do Need to handle the case for multiple pools
				newExpectedSizeWithJournal := newExpectedSize
				if isjournal {
					newExpectedSizeWithJournal = newExpectedSizeWithJournal - 3
				}

				log.InfoD("Current Size of the pool %s is %d", poolToBeResized.Uuid, poolToBeResized.TotalSize/units.GiB)

				poolNode, err := GetNodeWithGivenPoolID(poolToBeResized.Uuid)
				log.FailOnError(err, "error getting node with pool uuid [%s]", poolToBeResized.Uuid)
				err = Inst().V.ExpandPoolUsingPxctlCmd(*poolNode, poolToBeResized.Uuid, api.SdkStoragePool_RESIZE_TYPE_ADD_DISK, newExpectedSize, true)
				expectedErr := false
				expectedErrStr := fmt.Sprintf("resize for pool %s is already in progress", poolToBeResized.Uuid)
				if err != nil && strings.Contains(err.Error(), expectedErrStr) {
					expectedErr = true

				}
				dash.VerifyFatal(expectedErr, true, fmt.Sprintf("verify pool expansion failed with expected error. Error. %v", err))

			})

		})

	})
	JustAfterEach(func() {
		defer EndTorpedoTest()
		AfterEachTest(contexts, testrailID, runID)
	})
})

var _ = Describe("{NodeAddDiskWhileResizeDiskInProgress}", func() {
	/*
	   1.Add disk using resize-disk option
	   2. Add disk again while initial expansion is in-progress
	*/
	var testrailID = 50939
	// testrailID corresponds to: https://portworx.testrail.net/index.php?/cases/view/50939
	var runID int
	JustBeforeEach(func() {
		StartTorpedoTest("NodeAddDiskWhileResizeDiskInProgress", "Initiate pool expansion using add-disk while one already in progress with resize-disk", nil, testrailID)
		runID = testrailuttils.AddRunsToMilestone(testrailID)
	})

	stepLog := "should get the existing storage node and expand the pool by adding a drive while one already in progress"

	It(stepLog, func() {
		log.InfoD(stepLog)
		contexts = make([]*scheduler.Context, 0)
		for i := 0; i < Inst().GlobalScaleFactor; i++ {
			contexts = append(contexts, ScheduleApplications(fmt.Sprintf("plrszdskinp-%d", i))...)
		}
		ValidateApplications(contexts)
		defer appsValidateAndDestroy(contexts)

		poolUUIDToBeResized := pickPoolToResize()

		node, err := GetNodeWithGivenPoolID(poolUUIDToBeResized)
		log.FailOnError(err, "error finding node with pool uuid [%s]", poolUUIDToBeResized)

		stepLog = fmt.Sprintf("Resize disk in pool [%s] from node [%s]", poolUUIDToBeResized, node.Name)
		Step(stepLog, func() {
			log.InfoD(stepLog)
			pools, err := Inst().V.ListStoragePools(metav1.LabelSelector{})
			log.FailOnError(err, "Failed to list storage pools")
			dash.VerifyFatal(len(pools) > 0, true, "Storage pools exist ?")

			poolToBeResized := pools[poolUUIDToBeResized]
			dash.VerifyFatal(poolToBeResized != nil, true, "Pool to be resized exist?")

			// px will put a new request in a queue, but in this case we can't calculate the expected size,
			// so need to wain until the ongoing operation is completed
			stepLog = "Verify that pool resize is not in progress"
			Step(stepLog, func() {
				log.InfoD(stepLog)
				if val, err := poolResizeIsInProgress(poolToBeResized); val {
					// wait until resize is completed and get the updated pool again
					poolToBeResized, err = GetStoragePoolByUUID(poolUUIDToBeResized)
					log.FailOnError(err, fmt.Sprintf("Failed to get pool using UUID %s", poolUUIDToBeResized))
				} else {
					log.FailOnError(err, fmt.Sprintf("pool [%s] cannot be expanded due to error: %v", poolUUIDToBeResized, err))
				}
			})

			var expectedSize uint64
			drvSize, err := getPoolDiskSize(poolToBeResized)
			log.FailOnError(err, "error getting drive size for pool [%s]", poolToBeResized.Uuid)
			isjournal, err := IsJournalEnabled()
			log.FailOnError(err, "Failed to check is Journal enabled")

			stepLog = "Calculate expected pool size and trigger pool resize using add-disk"
			Step(stepLog, func() {
				log.InfoD(stepLog)

				expectedSize = (poolToBeResized.TotalSize / units.GiB) * 2

				log.InfoD("Current Size of the pool %s is %d", poolToBeResized.Uuid, poolToBeResized.TotalSize/units.GiB)

				err = Inst().V.ExpandPool(poolToBeResized.Uuid, api.SdkStoragePool_RESIZE_TYPE_RESIZE_DISK, expectedSize, true)
				dash.VerifyFatal(err, nil, "Pool expansion init successful?")

				err = WaitForExpansionToStart(poolToBeResized.Uuid)
				log.FailOnError(err, "error waiting for expansion to start on the pool [%s]", poolToBeResized.Uuid)

			})

			stepLog = fmt.Sprintf("trigger pool resize using resize-disk on pool [%s] while previous one is in-progress", poolToBeResized.Uuid)
			Step(stepLog, func() {
				log.InfoD(stepLog)

				newExpectedSize := expectedSize + drvSize

				//To-Do Need to handle the case for multiple pools
				newExpectedSizeWithJournal := newExpectedSize
				if isjournal {
					newExpectedSizeWithJournal = newExpectedSizeWithJournal - 3
				}

				log.InfoD("Current Size of the pool %s is %d", poolToBeResized.Uuid, poolToBeResized.TotalSize/units.GiB)

				poolNode, err := GetNodeWithGivenPoolID(poolToBeResized.Uuid)
				log.FailOnError(err, "error getting node with pool uuid [%s]", poolToBeResized.Uuid)
				err = Inst().V.ExpandPoolUsingPxctlCmd(*poolNode, poolToBeResized.Uuid, api.SdkStoragePool_RESIZE_TYPE_RESIZE_DISK, newExpectedSize, true)
				expectedErr := false
				expectedErrStr := fmt.Sprintf("resize for pool %s is already in progress", poolToBeResized.Uuid)
				if err != nil && strings.Contains(err.Error(), expectedErrStr) {
					expectedErr = true

				}
				dash.VerifyFatal(expectedErr, true, fmt.Sprintf("verify pool expansion failed with expected error. Error. %v", err))
			})

		})

	})
	JustAfterEach(func() {
		defer EndTorpedoTest()
		AfterEachTest(contexts, testrailID, runID)
	})
})

var _ = Describe("{MulVolPoolResize}", func() {
	var testrailID = 51345
	/*
			Priority: P0
		1. Create a spec and deploy multiple volumes on a pool
		2. Perform pool resize on the pool
		3. Validate the applications
	*/

	// Testrail Corresponds : https://portworx.testrail.net/index.php?/cases/view/51345
	var runID int

	JustBeforeEach(func() {
		StartTorpedoTest("MulVolPoolResize",
			"Resize pool with multiples volumes attached",
			nil, testrailID)
		runID = testrailuttils.AddRunsToMilestone(testrailID)
	})

	var contexts []*scheduler.Context
	stepLog := "Deploy multiple volumes"
	It(stepLog, func() {
		log.InfoD(stepLog)

		contexts = make([]*scheduler.Context, 0)
		for i := 0; i < Inst().GlobalScaleFactor; i++ {
			contexts = append(contexts, ScheduleApplications(fmt.Sprintf("nwplfullad-%d", i))...)
		}
		ValidateApplications(contexts)
		defer appsValidateAndDestroy(contexts)

		stepLog = "Get pool with multiple volumes"
		var selectedPoolID string
		Step(stepLog, func() {
			log.InfoD(stepLog)

			poolsVolsMap := make(map[string]int, 0)
			for _, ctx := range contexts {
				vols, err := Inst().S.GetVolumes(ctx)
				log.FailOnError(err, "error getting volumes for context [%s]", ctx.App.Key)
				for _, vol := range vols {
					apiVol, err := Inst().V.InspectVolume(vol.ID)
					log.FailOnError(err, "error inspecting volume [%s]", vol.ID)
					volPools := apiVol.ReplicaSets[0].PoolUuids

					for _, volPool := range volPools {
						poolsVolsMap[volPool] += 1
					}
				}
			}
			currMaxVols := math.MinInt
			for k, v := range poolsVolsMap {

				if v > currMaxVols {
					selectedPoolID = k
					currMaxVols = v
				}
			}
		})

		stepLog = "Initiate pool expansion using resize-disk"
		Step(stepLog, func() {
			log.InfoD(stepLog)
			poolToBeResized, err := GetStoragePoolByUUID(selectedPoolID)
			log.FailOnError(err, fmt.Sprintf("Failed to get pool using UUID %s", selectedPoolID))
			drvSize, err := getPoolDiskSize(poolToBeResized)
			log.FailOnError(err, "error getting drive size for pool [%s]", poolToBeResized.Uuid)
			expectedSize := (poolToBeResized.TotalSize / units.GiB) + drvSize

			log.InfoD("Current Size of the pool %s is %d", poolToBeResized.Uuid, poolToBeResized.TotalSize/units.GiB)
			err = Inst().V.ExpandPool(poolToBeResized.Uuid, api.SdkStoragePool_RESIZE_TYPE_RESIZE_DISK, expectedSize, false)
			dash.VerifyFatal(err, nil, "Pool expansion init successful?")
			isjournal, err := IsJournalEnabled()
			log.FailOnError(err, "Failed to check if Journal enabled")
			resizeErr := waitForPoolToBeResized(expectedSize, poolToBeResized.Uuid, isjournal)
			dash.VerifyFatal(resizeErr, nil, fmt.Sprintf("Verify pool %s on expansion using resize-disk", poolToBeResized.Uuid))
		})

	})

	JustAfterEach(func() {
		defer EndTorpedoTest()
		log.InfoD("Exit from Maintenance mode if Pool is still in Maintenance")
		log.FailOnError(ExitNodesFromMaintenanceMode(), "exit from maintenance mode failed?")
		AfterEachTest(contexts, testrailID, runID)
	})
})

var _ = Describe("{MulPoolsUpMetaPoolFullAndResize}", func() {
	var testrailID = 51350
	/*
			Priority: P0
		1. Selected a node with single pool and has metadataand
		2. deploy apps and add new pool
		2. Fill up the pool with the metadata
		3. Resize the pool and recover the node
	*/

	// Testrail Corresponds : https://portworx.testrail.net/index.php?/cases/view/51350
	var runID int

	JustBeforeEach(func() {
		StartTorpedoTest("MulPoolsUpMetaPoolFullAndResize",
			"Resize pool with multiples volumes attached",
			nil, testrailID)
		runID = testrailuttils.AddRunsToMilestone(testrailID)
	})

	var contexts []*scheduler.Context
	stepLog := "Get node with multiple pools and deploy volumes"
	It(stepLog, func() {
		log.InfoD(stepLog)
		existingAppList := Inst().AppList

		stNodes := node.GetStorageNodes()
		var selectedNode, secondReplNode node.Node

		for _, n := range stNodes {
			if len(n.Pools) > 1 {
				selectedNode = n
				break
			}
		}
		if selectedNode.Name == "" {
			log.FailOnError(fmt.Errorf("no node with multiple pools exists"), "error identifying node with more than one pool")

		}
		log.Infof("Identified node [%s] for pool expansion", selectedNode.Name)

		poolWithMetadataDisk, err := GetPoolUUIDWithMetadataDisk(selectedNode)
		log.FailOnError(err, "error identifying pool with metadata disk from the node [%v]", selectedNode.Name)
		repl1Pool, err := GetStoragePoolByUUID(poolWithMetadataDisk)
		fmt.Printf("repl1 UUID is [%s]\n", repl1Pool.Uuid)
		log.FailOnError(err, "error getting storage pool with UUID [%s]", poolWithMetadataDisk)
		for _, n := range stNodes {
			if n.Name != selectedNode.Name {
				secondReplNode = n
				break
			}
		}
		fmt.Printf("seconde repl node: %s\n", secondReplNode.Name)
		repl2Pool := secondReplNode.Pools[0]
		isjournal, err := IsJournalEnabled()
		log.FailOnError(err, "Failed to check if Journal enabled")

		//expanding to repl2 pool so that it won't go to storage down state
		if (repl2Pool.TotalSize / units.GiB) <= (repl1Pool.TotalSize/units.GiB)*2 {
			expectedSize := (repl2Pool.TotalSize / units.GiB) * 2
			log.InfoD("Current Size of the pool %s is %d", repl2Pool.Uuid, repl2Pool.TotalSize/units.GiB)
			err = Inst().V.ExpandPool(repl2Pool.Uuid, api.SdkStoragePool_RESIZE_TYPE_RESIZE_DISK, expectedSize, true)
			dash.VerifyFatal(err, nil, "Pool expansion init successful?")
			resizeErr := waitForPoolToBeResized(expectedSize, repl2Pool.Uuid, isjournal)
			dash.VerifyFatal(resizeErr, nil, fmt.Sprintf("Verify pool %s on node %s expansion using resize-disk", repl2Pool.Uuid, secondReplNode.Name))
		}

		stepLog = fmt.Sprintf("Fill up metadata pool [%s] in node [%s] and initiate pool expansion", repl1Pool.Uuid, selectedNode.Name)
		Step(stepLog, func() {
			log.InfoD(stepLog)

			poolLabelToUpdate := make(map[string]string)
			nodesToDisableProvisioning := make([]string, 0)
			poolsToDisableProvisioning := make([]string, 0)

			defer func() {
				//Reverting the provisioning changes done for the test
				Inst().AppList = existingAppList
				err = Inst().V.SetClusterOpts(selectedNode, map[string]string{
					"--disable-provisioning-labels": ""})
				log.FailOnError(err, fmt.Sprintf("error removing cluster options disable-provisioning-labels"))
				err = Inst().S.RemoveLabelOnNode(selectedNode, k8s.NodeType)
				log.FailOnError(err, "error removing label on node [%s]", selectedNode.Name)
				err = Inst().S.RemoveLabelOnNode(secondReplNode, k8s.NodeType)
				log.FailOnError(err, "error removing label on node [%s]", secondReplNode.Name)

				poolLabelToUpdate[k8s.NodeType] = ""
				poolLabelToUpdate["provision"] = ""
				// Update the pool label
				for _, p := range selectedNode.Pools {
					err = Inst().V.UpdatePoolLabels(selectedNode, p.Uuid, poolLabelToUpdate)
					log.FailOnError(err, "Failed to update the label [%v] on the pool [%s] on node [%s]", poolLabelToUpdate, repl1Pool.Uuid, selectedNode.Name)
				}

			}()

			//Disabling provisioning on the other nodes/pools  and enabling only on selected pools for making sure the metadata node is full
			err = Inst().S.AddLabelOnNode(selectedNode, k8s.NodeType, k8s.FastpathNodeType)
			log.FailOnError(err, fmt.Sprintf("Failed add label on node %s", selectedNode.Name))
			err = Inst().S.AddLabelOnNode(secondReplNode, k8s.NodeType, k8s.FastpathNodeType)
			log.FailOnError(err, fmt.Sprintf("Failed add label on node %s", secondReplNode.Name))

			for _, n := range stNodes {
				if n.VolDriverNodeID != selectedNode.VolDriverNodeID && n.VolDriverNodeID != secondReplNode.VolDriverNodeID {
					nodesToDisableProvisioning = append(nodesToDisableProvisioning, n.VolDriverNodeID)
				}
			}

			for _, p := range selectedNode.Pools {
				if p.Uuid != repl1Pool.Uuid {
					poolsToDisableProvisioning = append(poolsToDisableProvisioning, p.Uuid)
				}

			}
			for _, p := range secondReplNode.Pools {
				if p.Uuid != repl2Pool.Uuid {
					poolsToDisableProvisioning = append(poolsToDisableProvisioning, p.Uuid)
				}

			}

			poolLabelToUpdate[k8s.NodeType] = ""
			poolLabelToUpdate["provision"] = "disable"
			for _, p := range selectedNode.Pools {
				if p.Uuid != repl1Pool.Uuid {
					err = Inst().V.UpdatePoolLabels(selectedNode, p.Uuid, poolLabelToUpdate)
					log.FailOnError(err, "Failed to update the label [%v] on the pool [%s] on node [%s]", poolLabelToUpdate, repl1Pool.Uuid, selectedNode.Name)

				}
			}

			clusterOptsVal := fmt.Sprintf("\"node=%s;provision=disable\"", strings.Join(nodesToDisableProvisioning, ","))
			err = Inst().V.SetClusterOpts(selectedNode, map[string]string{
				"--disable-provisioning-labels": clusterOptsVal})
			log.FailOnError(err, fmt.Sprintf("error update cluster options disable-provisioning-labels with value [%s]", clusterOptsVal))

			Inst().AppList = []string{"fio-fastpath"}
			contexts = make([]*scheduler.Context, 0)
			for i := 0; i < Inst().GlobalScaleFactor; i++ {
				contexts = append(contexts, ScheduleApplications(fmt.Sprintf("mtplfullrz-%d", i))...)
			}
			ValidateApplications(contexts)
			defer appsValidateAndDestroy(contexts)

			err = waitForStorageDown(selectedNode)
			log.FailOnError(err, fmt.Sprintf("Failed to make node %s storage down", selectedNode.Name))
			t := func() (interface{}, bool, error) {
				poolsStatus, err := Inst().V.GetNodePoolsStatus(selectedNode)
				log.FailOnError(err, "error getting pool status on node %s", selectedNode.Name)

				for i, s := range poolsStatus {
					log.Infof("pool [%s] has status [%s]", i, s)
					if i == repl1Pool.Uuid && s == "Offline" {
						return nil, false, nil
					}

				}

				return nil, true, fmt.Errorf("pool status not updated")
			}
			_, err = task.DoRetryWithTimeout(t, 15*time.Minute, 10*time.Second)
			log.FailOnError(err, "metadata pool is not offline")

			expectedSize := (repl1Pool.TotalSize / units.GiB) * 2

			log.InfoD("Current Size of the pool %s is %d", repl1Pool.Uuid, repl1Pool.TotalSize/units.GiB)
			err = Inst().V.ExpandPool(repl1Pool.Uuid, api.SdkStoragePool_RESIZE_TYPE_RESIZE_DISK, expectedSize, true)
			dash.VerifyFatal(err, nil, "Pool expansion init successful?")
			resizeErr := waitForPoolToBeResized(expectedSize, repl1Pool.Uuid, isjournal)
			dash.VerifyFatal(resizeErr, nil, fmt.Sprintf("Verify pool %s on node %s expansion using resize-disk", repl1Pool.Uuid, selectedNode.Name))
			status, err := Inst().V.GetNodeStatus(selectedNode)
			log.FailOnError(err, fmt.Sprintf("Error getting PX status of node %s", selectedNode.Name))
			dash.VerifySafely(*status, api.Status_STATUS_OK, fmt.Sprintf("validate PX status on node %s. Current status: [%s]", selectedNode.Name, status.String()))

		})

	})

	JustAfterEach(func() {
		defer EndTorpedoTest()
		AfterEachTest(contexts, testrailID, runID)
	})
})

var _ = Describe("{DiffPoolExpansionFromMaintenanceNode}", func() {
	/*
			Priority: P2
		1. Put a node in maintenance mode
		2. Pick a pool from another node and trigger expansion from node in maintenance mode
		3. Validate the applications
	*/

	JustBeforeEach(func() {
		StartTorpedoTest("DiffPoolExpansionFromMaintenanceNode",
			"Trigger pool expansion of node 2 from node 1 while node 1 is in maintenance mode",
			nil, 0)
	})

	stepLog := "Deploy multiple volumes"
	It(stepLog, func() {
		log.InfoD(stepLog)

		contexts = make([]*scheduler.Context, 0)
		for i := 0; i < Inst().GlobalScaleFactor; i++ {
			contexts = append(contexts, ScheduleApplications(fmt.Sprintf("nwplfullad-%d", i))...)
		}
		ValidateApplications(contexts)
		defer appsValidateAndDestroy(contexts)

		stepLog = "Get pool with IOs"
		var selectedPoolID string
		var err error
		Step(stepLog, func() {
			log.InfoD(stepLog)
			selectedPoolID = pickPoolToResize()
		})

		stepLog = "Pick node 2 and place it in maintenance mode"
		var selectedNode *node.Node
		var maintenanceNode node.Node
		Step(stepLog, func() {
			log.InfoD(stepLog)
			selectedNode, err = GetNodeWithGivenPoolID(selectedPoolID)
			log.FailOnError(err, "error getting node with pool UUID [%s]", selectedPoolID)
			stNodes := node.GetStorageNodes()
			for _, n := range stNodes {
				if n.Name != selectedNode.Name {
					maintenanceNode = n
					break
				}
			}

			err = Inst().V.EnterMaintenance(maintenanceNode)
			log.FailOnError(err, fmt.Sprintf("fail to enter node %s in maintenance mode", maintenanceNode.Name))
			//maintenance mode takes few seconds to be updated even though node has returned maintenance status,hence the wait
			time.Sleep(1 * time.Minute)
			status, err := Inst().V.GetNodeStatus(maintenanceNode)
			log.FailOnError(err, "error getting status of node [%s]", maintenanceNode.Name)
			log.InfoD(fmt.Sprintf("Node %s status %s", maintenanceNode.Name, status.String()))
		})

		stepLog = "Initiate pool expansion of node 1 using resize-disk from maintenance node"
		Step(stepLog, func() {
			log.InfoD(stepLog)
			poolToBeResized, err := GetStoragePoolByUUID(selectedPoolID)
			log.FailOnError(err, fmt.Sprintf("Failed to get pool using UUID %s", selectedPoolID))
			drvSize, err := getPoolDiskSize(poolToBeResized)
			log.FailOnError(err, "error getting drive size for pool [%s]", poolToBeResized.Uuid)
			expectedSize := (poolToBeResized.TotalSize / units.GiB) + drvSize

			log.InfoD("Current Size of the pool %s is %d", poolToBeResized.Uuid, poolToBeResized.TotalSize/units.GiB)
			err = Inst().V.ExpandPoolUsingPxctlCmd(maintenanceNode, poolToBeResized.Uuid, api.SdkStoragePool_RESIZE_TYPE_RESIZE_DISK, expectedSize, true)
			dash.VerifyFatal(err, nil, "Pool expansion init successful?")
			isjournal, err := IsJournalEnabled()
			log.FailOnError(err, "Failed to check if Journal enabled")
			resizeErr := waitForPoolToBeResized(expectedSize, poolToBeResized.Uuid, isjournal)
			dash.VerifyFatal(resizeErr, nil, fmt.Sprintf("Verify pool %s on expansion using resize-disk", poolToBeResized.Uuid))
		})

	})

	JustAfterEach(func() {
		defer EndTorpedoTest()
		log.InfoD("Exit from Maintenance mode if Pool is still in Maintenance")
		log.FailOnError(ExitNodesFromMaintenanceMode(), "exit from maintenance mode failed?")
		AfterEachTest(contexts)
	})
})

var _ = Describe("{ResyncFailedPoolOutOfRebalance}", func() {
	// Testrail Description : Resync failed for a volume after pool came out of rebalance PTX-15696 -> PWX-26967
	/*
		Deployed systemtest sysbench spec with 1TB volume
		Pod come up and started writing
		Added the drive in node 10.13.166.216
		Observed the volume status to be degraded
		Waited for pool to come online
	*/

	JustBeforeEach(func() {
		StartTorpedoTest("ResyncFailedPoolOutOfRebalance",
			"Resync failed for a volume after pool came out of rebalance",
			nil, 0)
	})

	stepLog := "Resync volume after rebalance"
	It(stepLog, func() {
		log.InfoD(stepLog)
		contexts = make([]*scheduler.Context, 0)
		for i := 0; i < Inst().GlobalScaleFactor; i++ {
			contexts = append(contexts, ScheduleApplications(fmt.Sprintf("reducesize-%d", i))...)
		}
		ValidateApplications(contexts)
		defer appsValidateAndDestroy(contexts)

		// Get Pool with running IO on the cluster
		poolUUID := pickPoolToResize()
		log.InfoD("Pool UUID on which IO is running [%s]", poolUUID)

		// Get Node Details of the Pool with IO
		nodeDetail, err := GetNodeWithGivenPoolID(poolUUID)
		log.FailOnError(err, "Failed to get Node Details from PoolUUID [%v]", poolUUID)
		log.InfoD("Pool with UUID [%v] present in Node [%v]", poolUUID, nodeDetail.Name)

		// Resize the Pool few times expanding drives

		poolToBeResized, err := GetStoragePoolByUUID(poolUUID)
		for count := 0; count < 1; count++ {
			log.FailOnError(err, "error getting drive size for pool [%s]", poolToBeResized.Uuid)
			expectedSize := (poolToBeResized.TotalSize / units.GiB) + 50

			// Resize the Pool with either one of the allowed resize type

			log.InfoD("Current Size of the pool %s is %d", poolUUID, poolToBeResized.TotalSize/units.GiB)
			log.InfoD("Expanding Pool [%v] using resize type [%v]", poolUUID, api.SdkStoragePool_RESIZE_TYPE_ADD_DISK)
			err = Inst().V.ExpandPool(poolUUID, api.SdkStoragePool_RESIZE_TYPE_ADD_DISK, expectedSize, true)
			dash.VerifyFatal(err, nil, "Pool expansion init successful?")

			isjournal, err := IsJournalEnabled()
			log.FailOnError(err, "Failed to check if Journal enabled")

			resizeErr := waitForPoolToBeResized(expectedSize, poolUUID, isjournal)
			dash.VerifyFatal(resizeErr, nil,
				fmt.Sprintf("Verify pool %s on expansion using auto option", poolUUID))
		}

		// Validate Volume resync if any volume got in to resync mode
		for _, eachContext := range contexts {
			vols, err := Inst().S.GetVolumes(eachContext)
			log.FailOnError(err, "Failed to get volumes from context")
			for _, eachVol := range vols {
				curReplSet, err := Inst().V.GetReplicationFactor(eachVol)
				log.FailOnError(err, "failed to get replication factor of the volume")

				var poolID []string
				poolID, err = GetPoolIDsFromVolName(eachVol.ID)
				log.FailOnError(err, "failed to get PoolID from volume Name [%s]", eachVol.Name)

				for _, eachPoolUUID := range poolID {
					if eachPoolUUID == poolUUID {
						// Check if Replication factor is 3. if so, then reduce the repl factor and then set repl factor to 3
						if curReplSet == 3 {
							newRepl := int64(curReplSet - 1)
							log.FailOnError(Inst().V.SetReplicationFactor(eachVol, newRepl,
								nil, nil, true),
								"Failed to set Replicaiton factor")
						}
						// Change Replica sets of each volumes created to 3
						var maxReplicaFactor int64
						var nodesToBeUpdated []string
						var poolsToBeUpdated []string
						maxReplicaFactor = 3
						nodesToBeUpdated = nil
						poolsToBeUpdated = nil
						log.FailOnError(Inst().V.SetReplicationFactor(eachVol, maxReplicaFactor,
							nodesToBeUpdated, poolsToBeUpdated, true),
							"Failed to set Replicaiton factor")

						// Sleep for some time before checking if any resync to start
						time.Sleep(2 * time.Minute)
						if inResync(eachVol.Name) {
							WaitTillVolumeInResync(eachVol.Name)
						}
					}
				}
			}
		}
	})

	JustAfterEach(func() {
		defer EndTorpedoTest()
		AfterEachTest(contexts)
	})
})

var _ = Describe("{AddDiskAddDriveAndDeleteInstance}", func() {
	/*
	   1.Add disk using add-disk option
	   2. Create a new pool
	   3. Delete the instance
	*/

	JustBeforeEach(func() {
		StartTorpedoTest("AddDiskAddDriveAndDeleteInstance", "Initiate pool expand using add-disk and create new pool and delete instance", nil, 0)

	})

	stepLog := "should get the existing pool, expand the pool by adding disk and create a new pool and then delete the instance"

	It(stepLog, func() {
		log.InfoD(stepLog)
		contexts = make([]*scheduler.Context, 0)
		for i := 0; i < Inst().GlobalScaleFactor; i++ {
			contexts = append(contexts, ScheduleApplications(fmt.Sprintf("plrszdskinp-%d", i))...)
		}
		ValidateApplications(contexts)
		defer appsValidateAndDestroy(contexts)

		poolUUIDToBeResized := pickPoolToResize()

		stNode, err := GetNodeWithGivenPoolID(poolUUIDToBeResized)
		log.FailOnError(err, "error finding stNode with pool uuid [%s]", poolUUIDToBeResized)

		stepLog = fmt.Sprintf("add-disk to the pool [%s] in the stNode [%s]", poolUUIDToBeResized, stNode.Name)
		Step(stepLog, func() {
			log.InfoD(stepLog)
			pools, err := Inst().V.ListStoragePools(metav1.LabelSelector{})
			log.FailOnError(err, "Failed to list storage pools")
			dash.VerifyFatal(len(pools) > 0, true, "Storage pools exist ?")

			poolToBeResized := pools[poolUUIDToBeResized]
			dash.VerifyFatal(poolToBeResized != nil, true, "Pool to be resized exist?")

			stepLog = "Verify that pool resize is not in progress"
			Step(stepLog, func() {
				log.InfoD(stepLog)
				if val, err := poolResizeIsInProgress(poolToBeResized); val {
					// wait until resize is completed and get the updated pool again
					poolToBeResized, err = GetStoragePoolByUUID(poolUUIDToBeResized)
					log.FailOnError(err, fmt.Sprintf("Failed to get pool using UUID %s", poolUUIDToBeResized))
				} else {
					log.FailOnError(err, fmt.Sprintf("pool [%s] cannot be expanded due to error: %v", poolUUIDToBeResized, err))
				}
			})

			var expectedSize uint64
			drvSize, err := getPoolDiskSize(poolToBeResized)
			log.FailOnError(err, "error getting drive size for pool [%s]", poolToBeResized.Uuid)
			isjournal, err := IsJournalEnabled()
			log.FailOnError(err, "Failed to check is Journal enabled")

			stepLog = "Calculate expected pool size and trigger pool resize using add-disk"
			Step(stepLog, func() {
				log.InfoD(stepLog)

				expectedSize = (poolToBeResized.TotalSize / units.GiB) + drvSize

				log.InfoD("Current Size of the pool %s is %d", poolToBeResized.Uuid, poolToBeResized.TotalSize/units.GiB)

				err = Inst().V.ExpandPool(poolToBeResized.Uuid, api.SdkStoragePool_RESIZE_TYPE_ADD_DISK, expectedSize, false)
				dash.VerifyFatal(err, nil, "Pool expansion init successful?")
				resizeErr := waitForPoolToBeResized(expectedSize, poolToBeResized.Uuid, isjournal)
				dash.VerifyFatal(resizeErr, nil, fmt.Sprintf("Expected new size to be '%d' or '%d'", expectedSize, expectedSize-3))
			})

		})
		poolsBfr, err := Inst().V.ListStoragePools(metav1.LabelSelector{})
		log.FailOnError(err, "Failed to list storage pools")
		stepLog = fmt.Sprintf("create new pool in the stNode [%v]", stNode.Name)
		Step(stepLog, func() {
			log.InfoD(stepLog)
			///creating a spec to perform add  drive
			driveSpecs, err := GetCloudDriveDeviceSpecs()
			log.FailOnError(err, "Error getting cloud drive specs")

			minSpecSize := uint64(math.MaxUint64)

			for _, p := range stNode.Pools {

				diskSize, err := getPoolDiskSize(p)
				log.FailOnError(err, "error getting disk size from pool [%s] in the node [%s]", p.Uuid, stNode.Name)
				if diskSize < minSpecSize {
					minSpecSize = diskSize
				}
			}

			deviceSpec := driveSpecs[0]
			deviceSpecParams := strings.Split(deviceSpec, ",")
			paramsArr := make([]string, 0)
			for _, param := range deviceSpecParams {
				if strings.Contains(param, "size") {
					paramsArr = append(paramsArr, fmt.Sprintf("size=%d,", minSpecSize/2))
				} else {
					paramsArr = append(paramsArr, param)
				}
			}
			newSpec := strings.Join(paramsArr, ",")

			stepLog = fmt.Sprintf("Adding new pool to node [%s] with spec size [%s]", stNode.Name, newSpec)
			Step(stepLog, func() {
				log.InfoD(stepLog)
				err = Inst().V.AddCloudDrive(stNode, newSpec, -1)
				log.FailOnError(err, "error adding new drive to node %s", stNode.Name)
				log.InfoD("Validate pool rebalance after drive add to the node %s", stNode.Name)
				err = ValidateDriveRebalance(*stNode)
				log.FailOnError(err, "pool re-balance failed on node %s", stNode.Name)
				err = Inst().V.WaitDriverUpOnNode(*stNode, addDriveUpTimeOut)
				log.FailOnError(err, "volume drive down on node %s", stNode.Name)

				poolsAfr, err := Inst().V.ListStoragePools(metav1.LabelSelector{})
				log.FailOnError(err, "Failed to list storage pools")
				dash.VerifyFatal(len(poolsBfr)+1, len(poolsAfr), "verify new pool is created")

			})

		})

		stNode, err = GetNodeWithGivenPoolID(poolUUIDToBeResized)
		log.FailOnError(err, "error finding stNode with pool uuid [%s]", poolUUIDToBeResized)

		initDisks := stNode.Disks
		initPools := stNode.Pools

		systemOpts := node.SystemctlOpts{
			ConnectionOpts: node.ConnectionOpts{
				Timeout:         2 * time.Minute,
				TimeBeforeRetry: defaultRetryInterval,
			},
			Action: "start",
		}
		drivesMap, err := Inst().N.GetBlockDrives(*stNode, systemOpts)
		log.FailOnError(err, "error getting block drives from node [%s]", stNode.Name)

		stepLog = fmt.Sprintf("killing node [%s]", stNode.Name)
		Step(stepLog, func() {
			//Storing existing node details before terminating an instance
			storageDriverNodes := node.GetStorageDriverNodes()
			stDrvNodesNames := make([]string, len(storageDriverNodes))
			for _, sn := range storageDriverNodes {
				stDrvNodesNames = append(stDrvNodesNames, sn.Name)
			}
			slNodes := node.GetStorageLessNodes()
			slNodesNames := make([]string, len(slNodes))
			for _, sn := range slNodes {
				slNodesNames = append(slNodesNames, sn.Name)
			}
			stNodes := node.GetStorageNodes()
			stNodesNames := make([]string, len(stNodes))
			for _, sn := range stNodes {
				stNodesNames = append(stNodesNames, sn.Name)
			}

			err = AsgKillNode(*stNode)
			dash.VerifyFatal(err, nil, fmt.Sprintf("verify terminating node [%s]", stNode.Name))
			newStorageDriverNodes := node.GetStorageDriverNodes()
			dash.VerifyFatal(len(storageDriverNodes), len(newStorageDriverNodes), "verify new storage driver node is created")
			dash.VerifyFatal(len(slNodes), len(node.GetStorageLessNodes()), "verify storageless nodes count is same")

			var newNode node.Node
			var nodeToValidate node.Node
			for _, ns := range newStorageDriverNodes {
				if !Contains(stDrvNodesNames, ns.Name) {
					newNode = ns
					break
				}
			}
			if len(newNode.Pools) > 0 {
				log.InfoD("new node [%s] created as storage node", newNode.Name)
				nodeToValidate = newNode
			} else {
				log.InfoD("new node [%s] created as storageless node", newNode.Name)
				for _, n := range node.GetStorageNodes() {
					if Contains(slNodesNames, n.Name) {
						log.InfoD("node [%s] is converted to storage node", n.Name)
						nodeToValidate = n
						break
					}
				}
			}

			//validating if in-build metadata disk exists
			isInitMetadataDiskExist := false
			var initTotalDiskSize uint64
			for _, n := range initDisks {
				if n.Metadata {
					isInitMetadataDiskExist = true
				}
				initTotalDiskSize = initTotalDiskSize + (n.Size / units.GiB)

			}

			isnewMetadataDiskExist := false
			var newTotalDiskSize uint64
			nNodeDisks := nodeToValidate.Disks
			for k, n := range nNodeDisks {
				dash.VerifySafely(n.Online, true, fmt.Sprintf("verify disk [%s] is online", k))
				if n.Metadata {
					isnewMetadataDiskExist = true
				}
				newTotalDiskSize = newTotalDiskSize + (n.Size / units.GiB)

			}
			dash.VerifySafely(isInitMetadataDiskExist, isnewMetadataDiskExist, "Verify metadata disk status")

			dash.VerifySafely(len(nodeToValidate.Pools), len(initPools), fmt.Sprintf("verify node [%s] pools count matching with deleted node", nodeToValidate.Name))
			var initTotalSize uint64
			for _, p := range initPools {
				initTotalSize = initTotalSize + (p.TotalSize / units.GiB)
			}

			var newTotalSize uint64
			for _, p := range nodeToValidate.Pools {
				newTotalSize = newTotalSize + (p.TotalSize / units.GiB)
			}
			dash.VerifySafely(initTotalSize, newTotalSize, fmt.Sprintf("verify node [%s] total size matching with deleted node", nodeToValidate.Name))

			//validating if dedicated metadat disk exists
			newDrivesMap, err := Inst().N.GetBlockDrives(nodeToValidate, systemOpts)
			log.FailOnError(err, "error getting block drives from node [%s]", nodeToValidate.Name)

			isInitDedicatedMetadataDiskExist := false
			isNewDedicatedMetadataDiskExist := false
			for _, v := range drivesMap {
				for lk := range v.Labels {
					if lk == "mdvol" {
						isInitDedicatedMetadataDiskExist = true
					}
				}
			}

			for _, v := range newDrivesMap {
				for lk := range v.Labels {
					if lk == "mdvol" {
						isNewDedicatedMetadataDiskExist = true
					}
				}
			}

			dash.VerifySafely(isInitDedicatedMetadataDiskExist, isNewDedicatedMetadataDiskExist, "Verify dedicated metadisk status")
		})
	})

	JustAfterEach(func() {
		defer EndTorpedoTest()
		AfterEachTest(contexts)
	})
})

var _ = Describe("{DriveAddAsJournal}", func() {
	/*
		Add drive when as journal
		case1:if dmthin journal is not supported so it should fail with  error message
		case2:if it is btrfs and journal drive exists so it should have failed with error message jounral drive exists
		case3:if it is btrfs and journal drive does not exists so it add journal drive successfully

	*/
	var testrailID = 0
	// Testrail Description : Add drive when as journal
	var runID int

	JustBeforeEach(func() {
		StartTorpedoTest("DriveAddAsJournal",
			"Add drive when as journal",
			nil, testrailID)
		runID = testrailuttils.AddRunsToMilestone(testrailID)
	})

	stepLog := "Add drive when as journal"
	It(stepLog, func() {
		log.InfoD(stepLog)

		contexts = make([]*scheduler.Context, 0)
		for i := 0; i < Inst().GlobalScaleFactor; i++ {
			contexts = append(contexts, ScheduleApplications(fmt.Sprintf("adddriveasjournal-%d", i))...)
		}
		ValidateApplications(contexts)
		defer appsValidateAndDestroy(contexts)

		// Get Pool with running IO on the cluster
		poolUUID := pickPoolToResize()
		log.InfoD("Pool UUID on which IO is running [%s]", poolUUID)

		// Get Node Details of the Pool with IO
		nodeDetail, err := GetNodeWithGivenPoolID(poolUUID)
		log.FailOnError(err, "Failed to get Node Details from PoolUUID [%v]", poolUUID)
		log.InfoD("Pool with UUID [%v] present in Node [%v]", poolUUID, nodeDetail.Name)

		exitPoolMaintenance := func() {
			err = Inst().V.ExitPoolMaintenance(*nodeDetail)
			log.FailOnError(err, "Exiting maintenance mode failed")
			log.InfoD("Exiting pool Maintenance mode successful")

			expectedStatus := "Online"
			err = WaitForPoolStatusToUpdate(*nodeDetail, expectedStatus)
			log.FailOnError(err,
				fmt.Sprintf("node %s pools are not in status %s", nodeDetail.Name, expectedStatus))
		}

		dmthinEnabled, err := IsDMthin()
		log.FailOnError(err, "error checking if set up is DMTHIN enabled")

		// Add cloud drive on the node selected and wait for rebalance to happen
		driveSpecs, err := GetCloudDriveDeviceSpecs()
		log.FailOnError(err, "Error getting cloud drive specs")

		deviceSpec := driveSpecs[0]
		devicespecjournal := deviceSpec + " --journal"
		if dmthinEnabled {
			err := Inst().V.AddCloudDrive(nodeDetail, devicespecjournal, -1)
			dash.VerifyFatal(err != nil, true, "Did not Error out when adding cloud drive as expected")
			re := regexp.MustCompile(".*Journal/Metadata device add not supported for PX-StoreV2*")
			dash.VerifyFatal(re.MatchString(fmt.Sprintf("%v", err)),
				true,
				fmt.Sprintf("Errored while adding Pool as expected on Node [%v]", nodeDetail.Name))
		} else {

			err = Inst().V.EnterPoolMaintenance(*nodeDetail)
			log.FailOnError(err, "Error Entering Maintenance mode on Node[%v]", nodeDetail.Name)
			log.InfoD("Enter pool Maintenance mode ")
			expectedStatus := "In Maintenance"

			defer exitPoolMaintenance()

			log.FailOnError(WaitForPoolStatusToUpdate(*nodeDetail, expectedStatus),
				fmt.Sprintf("node %s pools are not in status %s", nodeDetail.Name, expectedStatus))

			//Wait for 7 min to bring up the portworx daemon before trying cloud drive add
			time.Sleep(7 * time.Minute)
			isjournal, err := Inst().V.GetJournalDevicePath(nodeDetail)
			log.FailOnError(err, "Error getting journal status")
			if isjournal != "" {
				devicespecjournal := deviceSpec + " --journal"
				err = Inst().V.AddCloudDrive(nodeDetail, devicespecjournal, -1)
				if err == nil {
					log.FailOnError(fmt.Errorf("adding cloud drive with journal expected ? Error: [%v]", err),
						"adding cloud drive with journal failed ?")
				}
				log.InfoD("adding journal failed as expected. verifying the error")
				re := regexp.MustCompile(".*journal exists*")
				re1 := regexp.MustCompile(".*Journal device.*is alredy configured*")
				dash.VerifyFatal(re.MatchString(fmt.Sprintf("%v", err)) || re1.MatchString(fmt.Sprintf("%v", err)),
					true,
					fmt.Sprintf("Errored while adding Pool as expected on Node [%v]", nodeDetail.Name))
			} else {
				systemOpts := node.SystemctlOpts{
					ConnectionOpts: node.ConnectionOpts{
						Timeout:         2 * time.Minute,
						TimeBeforeRetry: defaultRetryInterval,
					},
					Action: "start",
				}
				drivesMap, err := Inst().N.GetBlockDrives(*nodeDetail, systemOpts)
				log.FailOnError(err, "error getting block drives from node %s", nodeDetail.Name)
				blockDeviceBefore := len(drivesMap)
				devicespecjournal := deviceSpec + " --journal"
				err = Inst().V.AddCloudDrive(nodeDetail, devicespecjournal, -1)
				log.FailOnError(err, "journal add failed")
				drivesMap, err = Inst().N.GetBlockDrives(*nodeDetail, systemOpts)
				log.FailOnError(err, "error getting block drives from node %s", nodeDetail.Name)
				blockDeviceAfter := len(drivesMap)
				dash.VerifyFatal(blockDeviceBefore+1 == blockDeviceAfter, true, "adding cloud drive as journal successful")
				isjournal, err := IsJournalEnabled()
				log.FailOnError(err, "Error getting journal status")
				dash.VerifyFatal(isjournal, true, "journal device added successfully")
			}
		}
	})

	JustAfterEach(func() {
		defer EndTorpedoTest()
		log.InfoD("Exit from Maintenance mode if Pool is still in Maintenance")
		log.FailOnError(ExitNodesFromMaintenanceMode(), "exit from maintenance mode failed?")
		AfterEachTest(contexts, testrailID, runID)
	})

})

func waitTillVolumeStatusUp(vol *volume.Volume) error {
	now := 20 * time.Minute
	targetTime := time.After(now)
	for {
		select {
		case <-targetTime:
			return fmt.Errorf("timeout reached waiting for volume status")
		default:
			log.InfoD("Validating Volume Status of Volume [%v]", vol.ID)
			status, err := IsVolumeStatusUP(vol)
			if err != nil {
				return err
			}
			if status == true {
				return nil
			}
		}
	}
}

var _ = Describe("{ReplResyncOnPoolExpand}", func() {
	/*
		PTX-15696 -> PWX-26967
		Deploy IO aggressive application using repl-2 volumes
		Identify the pools of this volume
		Invoke pool expand is one pool of this volume and wait for pool expand to be completed
		Volume status will be degraded when pool expand is going on for one of the pool
		Volume repl resync should not fail after pool expand is done (This behavior after fix)
	*/
	JustBeforeEach(func() {
		StartTorpedoTest("ReplResyncOnPoolExpand",
			"Resync failed for a volume after pool came out of rebalance",
			nil, 0)
	})

	stepLog := "Resync volume after rebalance"
	It(stepLog, func() {

		contexts = make([]*scheduler.Context, 0)
		currAppList := Inst().AppList

		revertAppList := func() {
			Inst().AppList = currAppList
		}
		defer revertAppList()

		Inst().AppList = []string{}
		var ioIntensiveApp = []string{"fio", "fio-writes"}

		for _, eachApp := range ioIntensiveApp {
			Inst().AppList = append(Inst().AppList, eachApp)
		}
		for i := 0; i < Inst().GlobalScaleFactor; i++ {
			contexts = append(contexts, ScheduleApplications(fmt.Sprintf("replresyncpoolexpand-%d", i))...)
		}
		ValidateApplications(contexts)
		defer appsValidateAndDestroy(contexts)

		// Get a pool with running IO
		poolUUID := pickPoolToResize()
		log.InfoD("Pool UUID on which IO is running [%s]", poolUUID)

		// Get Node Details of the Pool with IO
		nodeDetail, err := GetNodeWithGivenPoolID(poolUUID)
		log.FailOnError(err, "Failed to get Node Details from PoolUUID [%v]", poolUUID)
		log.InfoD("Pool with UUID [%v] present in Node [%v]", poolUUID, nodeDetail.Name)

		// Get All Volumes from the pool
		volumes, err := GetVolumesFromPoolID(contexts, poolUUID)
		log.FailOnError(err, "Failed to get list of volumes from the poolIDs")

		// Change replication factor to 2 on all the volumes
		volumeReplicaMap := make(map[string]int)
		revertReplica := func() {
			for _, eachvol := range volumes {
				for volName, replcount := range volumeReplicaMap {
					if eachvol.Name == volName {
						getReplicaSets, err := Inst().V.GetReplicaSets(eachvol)
						log.FailOnError(err, "Failed to get replication factor on the volume")
						if len(getReplicaSets[0].Nodes) != replcount {
							err := Inst().V.SetReplicationFactor(eachvol, 2, nil, nil, true)
							log.FailOnError(err, "failed to set replicaiton value of Volume [%v]", volName)
						}
					}
				}
			}
		}

		defer revertReplica()
		for _, eachVol := range volumes {
			getReplicaSets, err := Inst().V.GetReplicaSets(eachVol)
			log.FailOnError(err, "Failed to get replication factor on the volume")
			volumeReplicaMap[eachVol.Name] = len(getReplicaSets[0].Nodes)

			if len(getReplicaSets[0].Nodes) != 2 {
				err := Inst().V.SetReplicationFactor(eachVol, 2, nil, nil, true)
				if err != nil {
					log.FailOnError(err, "failed to set replicaiton for Volume [%v]", eachVol.Name)
				}
			}
		}

		// Wait for some time for ingest to continue and add up some more data to it
		time.Sleep(10 * time.Minute)

		// Invoke pool expand in one pool of this volume and wait for pool expand to be completed
		poolToBeResized, err := GetStoragePoolByUUID(poolUUID)
		log.FailOnError(err, fmt.Sprintf("Failed to get pool using UUID [%s]", poolUUID))
		expectedSize := (poolToBeResized.TotalSize / units.GiB) + 100

		log.InfoD("Current Size of the pool %s is %d", poolUUID, poolToBeResized.TotalSize/units.GiB)
		err = Inst().V.ExpandPool(poolUUID, api.SdkStoragePool_RESIZE_TYPE_ADD_DISK, expectedSize, true)
		dash.VerifyFatal(err, nil, "Pool expansion init successful?")

		isjournal, err := IsJournalEnabled()
		log.FailOnError(err, "Failed to check if Journal enabled")

		resizeErr := waitForPoolToBeResized(expectedSize, poolUUID, isjournal)
		dash.VerifyFatal(resizeErr, nil,
			fmt.Sprintf("Verify pool %s on expansion using auto option", poolUUID))

		log.Info("Checking for each volumes status is up")
		for _, eachVol := range volumes {
			log.FailOnError(waitTillVolumeStatusUp(eachVol), "failed to get volume status UP")
		}
	})

	JustAfterEach(func() {
		defer EndTorpedoTest()
		AfterEachTest(contexts)
	})
})

// Volume replication change
var _ = Describe("{VolumeHAPoolOpsNoKVDBleaderDown}", func() {
	var testrailID = 0
	// Do multiple pool operations on the pool and volume and make sure kvdb leader is up and running
	// JIRA ID :https://portworx.atlassian.net/browse/PTX-17728
	var runID int
	JustBeforeEach(func() {
		StartTorpedoTest("VolumeHAPoolOpsNoKVDBleaderDown",
			"Test Volume HA Pool Operations should not make KVDB node down", nil, testrailID)
		runID = testrailuttils.AddRunsToMilestone(testrailID)
	})

	stepLog := "has to schedule apps and update replication factor for attached node"
	It(stepLog, func() {
		var wg sync.WaitGroup
		numGoroutines := 2

		wg.Add(numGoroutines)

		volumesCreated := []string{}

		for i := 0; i < Inst().GlobalScaleFactor; i++ {
			contexts = append(contexts, ScheduleApplications(fmt.Sprintf("volumepooloperations-%d", i))...)
		}
		ValidateApplications(contexts)
		defer appsValidateAndDestroy(contexts)

		// Get Pool with running IO on the cluster
		poolUUID := pickPoolToResize()
		log.InfoD("Pool UUID on which IO is running [%s]", poolUUID)

		terminate := false
		stopRoutine := func() {
			if !terminate {
				terminate = true
				time.Sleep(1 * time.Minute) // Wait for 1 min to settle down all other go routines to terminate
				for _, each := range volumesCreated {
					if IsVolumeExits(each) {
						log.FailOnError(Inst().V.DeleteVolume(each), "volume deletion failed on the cluster with volume ID [%s]", each)
					}

				}

			}
		}

		defer stopRoutine()

		// Wait for KVDB Nodes up and running and in healthy state
		// Go routine to kill kvdb master in regular intervals
		go func() {
			defer wg.Done()
			defer GinkgoRecover()
			for {
				if terminate {
					break
				}
				err := WaitForKVDBMembers()
				if err != nil {
					stopRoutine()
					log.FailOnError(err, "not all kvdb members in healthy state")
				}
				// Wait for some time after killing kvdb master Node
				time.Sleep(5 * time.Minute)
			}
		}()

		doPoolOperations := func() error {

			poolToBeResized, err := GetStoragePoolByUUID(poolUUID)
			if err != nil {
				return err
			}

			expectedSize := (poolToBeResized.TotalSize / units.GiB) + 10
			log.InfoD("Current Size of the pool %s is %d", poolUUID, poolToBeResized.TotalSize/units.GiB)

			poolResizeType := []api.SdkStoragePool_ResizeOperationType{api.SdkStoragePool_RESIZE_TYPE_AUTO,
				api.SdkStoragePool_RESIZE_TYPE_ADD_DISK,
				api.SdkStoragePool_RESIZE_TYPE_RESIZE_DISK}
			randomIndex := rand.Intn(len(poolResizeType))
			pickType := poolResizeType[randomIndex]
			log.InfoD("Current Size of the pool %s is %d", poolUUID, poolToBeResized.TotalSize/units.GiB)
			log.InfoD("Expanding Pool [%v] using resize type [%v]", poolUUID, pickType)
			err = Inst().V.ExpandPool(poolUUID, pickType, expectedSize, true)
			if err != nil {
				return err
			}

			isjournal, err := IsJournalEnabled()
			if err != nil {
				return err
			}

			resizeErr := waitForPoolToBeResized(expectedSize, poolUUID, isjournal)
			if resizeErr != nil {
				return resizeErr
			}

			return nil
		}

		doVolumeOperations := func() {
			defer wg.Done()
			defer GinkgoRecover()
			for {
				if terminate {
					break
				}
				uuidObj := uuid.New()
				VolName := fmt.Sprintf("volume_%s", uuidObj.String())
				Size := uint64(rand.Intn(10) + 1)   // Size of the Volume between 1G to 10G
				haUpdate := int64(rand.Intn(3) + 1) // Size of the HA between 1 and 3

				volId, err := Inst().V.CreateVolume(VolName, Size, int64(haUpdate))
				log.FailOnError(err, "volume creation failed on the cluster with volume name [%s]", VolName)
				log.InfoD("Volume created with name [%s] having id [%s]", VolName, volId)

				volumesCreated = append(volumesCreated, volId)

				// HA Update on the volume
				_, err = Inst().V.InspectVolume(volId)
				log.FailOnError(err, "Failed to inspect volume [%s]", VolName)

				for _, eachVol := range volumesCreated {
					if len(volumesCreated) > 5 {
						_, err = Inst().V.AttachVolume(eachVol)
						if err != nil {
							stopRoutine()
							log.FailOnError(err, "attach volume with volume ID failed [%s]", eachVol)
						}

						err = Inst().V.DetachVolume(eachVol)
						if err != nil {
							stopRoutine()
							log.FailOnError(err, "detach volume with volume ID failed [%s]", eachVol)
						}

						time.Sleep(5 * time.Second)
						// Delete the Volume
						err = Inst().V.DeleteVolume(eachVol)
						if err != nil {
							stopRoutine()
							log.FailOnError(err, "failed to delete volume with volume ID [%s]", eachVol)
						}

						// Remove the first element
						for i := 0; i < len(volumesCreated)-1; i++ {
							volumesCreated[i] = volumesCreated[i+1]
						}
						// Resize the array by truncating the last element
						volumesCreated = volumesCreated[:len(volumesCreated)-1]
					}
					if terminate {
						break
					}
				}

			}
		}

		go doVolumeOperations()
		// Do pool resize continuously for 20 times when volume operation in progress
		for iteration := 0; iteration <= 5; iteration++ {
			err := doPoolOperations()
			if err != nil {
				stopRoutine()
				wg.Wait()
				log.FailOnError(err, "error seen during pool operations")
			}
			if terminate {
				break
			}
		}
		stopRoutine()
	})

	JustAfterEach(func() {
		defer EndTorpedoTest()
		AfterEachTest(contexts, testrailID, runID)
	})

})

// Volume replication change
var _ = Describe("{KvdbFailoverDuringPoolExpand}", func() {
	var testrailID = 0
	// JIRA ID :https://portworx.atlassian.net/browse/PTX-17728
	var runID int
	JustBeforeEach(func() {
		StartTorpedoTest("KvdbFailoverDuringPoolExpand",
			"KVDB failover during pool expand", nil, testrailID)
		runID = testrailuttils.AddRunsToMilestone(testrailID)
	})

	stepLog := "KVDB failover during pool expand"
	It(stepLog, func() {
		for i := 0; i < Inst().GlobalScaleFactor; i++ {
			contexts = append(contexts, ScheduleApplications(fmt.Sprintf("volumepooloperations-%d", i))...)
		}
		ValidateApplications(contexts)
		defer appsValidateAndDestroy(contexts)

		// Get a pool with running IO
		poolUUID := pickPoolToResize()
		log.InfoD("Pool UUID on which IO is running [%s]", poolUUID)

		// Get Node Details of the Pool with IO
		nodeDetail, err := GetNodeWithGivenPoolID(poolUUID)
		log.FailOnError(err, "Failed to get Node Details from PoolUUID [%v]", poolUUID)
		log.InfoD("Pool with UUID [%v] present in Node [%v]", poolUUID, nodeDetail.Name)

		poolResizeType := []api.SdkStoragePool_ResizeOperationType{api.SdkStoragePool_RESIZE_TYPE_AUTO,
			api.SdkStoragePool_RESIZE_TYPE_ADD_DISK,
			api.SdkStoragePool_RESIZE_TYPE_RESIZE_DISK}

		poolToBeResized, err := GetStoragePoolByUUID(poolUUID)
		if err != nil {
			log.FailOnError(err, "Failed to pool details to be resized from pool uuid [%s]", poolUUID)
		}

		randomIndex := rand.Intn(len(poolResizeType))
		pickType := poolResizeType[randomIndex]

		expandPoolWithKVDBFailover := func(poolUUID string) error {

			expectedSize := (poolToBeResized.TotalSize / units.GiB) + 200
			log.InfoD("Current Size of the pool %s is %d", poolUUID, poolToBeResized.TotalSize/units.GiB)

			err = Inst().V.ExpandPool(poolUUID, pickType, expectedSize, true)
			if err != nil {
				return err
			}

			err = WaitForExpansionToStart(poolUUID)
			if err != nil {
				return err
			}

			isjournal, err := IsJournalEnabled()
			if err != nil {
				return err
			}

			err = KillKvdbMasterNodeAndFailover()
			if err != nil {
				return err
			}

			resizeErr := waitForPoolToBeResized(expectedSize, poolUUID, isjournal)
			if resizeErr != nil {
				return resizeErr
			}

			return nil
		}
		log.FailOnError(expandPoolWithKVDBFailover(poolUUID), "pool expand with kvdb failover failed")

	})

	JustAfterEach(func() {
		defer EndTorpedoTest()
		AfterEachTest(contexts, testrailID, runID)
	})

})
var _ = Describe("{KvdbRestartNewNodeAcquired}", func() {
	/*
		PTX-15696 -> PWX-26967
		Deploy IO aggressive application using repl-2 volumes
		Identify the pools of this volume
		Invoke pool expand is one pool of this volume and wait for pool expand to be completed
		Volume status will be degraded when pool expand is going on for one of the pool
		Volume repl resync should not fail after pool expand is done (This behavior after fix)
	*/
	JustBeforeEach(func() {
		StartTorpedoTest("KvdbRestartNewNodeAcquired",
			"Shutdown the KVDB leader node and wait for third copy to be created",
			nil, 0)
	})

	var contexts []*scheduler.Context
	stepLog := "Resync volume after rebalance"
	It(stepLog, func() {
		contexts = make([]*scheduler.Context, 0)
		for i := 0; i < Inst().GlobalScaleFactor; i++ {
			contexts = append(contexts, ScheduleApplications(fmt.Sprintf("kvdbrestartnewnodeacquired-%d", i))...)
		}
		ValidateApplications(contexts)
		defer appsValidateAndDestroy(contexts)

		killType := []string{"reboot", "kill"}

		if len(node.GetStorageNodes()) <= 3 {
			log.FailOnError(fmt.Errorf("test needs minimum of 4 storage nodes for kvdb failover"), "required nodes present?")
		}

		for _, eachType := range killType {
			allKvdbNodes, err := GetAllKvdbNodes()
			log.FailOnError(err, "failed to get list of kvdb nodes")

			dash.VerifyFatal(len(allKvdbNodes) == 3, true,
				fmt.Sprintf("all kvdb nodes are not up available total kvdb nodes [%v]", len(allKvdbNodes)))

			masterNode, err := GetKvdbMasterNode()
			log.FailOnError(err, "failed to get the master node ip")
			log.Infof("kvdb master node is [%v]", masterNode.Name)

			if eachType == "kill" {
				log.FailOnError(KillKvdbMemberUsingPid(*masterNode), "failed to kill kvdb master node")
			} else {
				err = RebootNodeAndWait(*masterNode)
				log.FailOnError(err, "Failed to reboot node and wait till it is up")
			}
			masterNodeAfterKill, err := GetKvdbMasterNode()
			log.FailOnError(err, "failed to get the master node ip")

			log.Infof("kvdb master node is [%v]", masterNodeAfterKill.Name)
			dash.VerifyFatal(masterNode.Name == masterNodeAfterKill.Name, false,
				"master node ip is same before and after masternode kill?")

			allKvdbNodes, err = GetAllKvdbNodes()
			log.FailOnError(err, "failed to get list of kvdb nodes")
			dash.VerifyFatal(len(allKvdbNodes) == 3, true,
				fmt.Sprintf("all kvdb nodes are not up available total kvdb nodes [%v]", len(allKvdbNodes)))

		}
	})

	JustAfterEach(func() {
		defer EndTorpedoTest()
		AfterEachTest(contexts)
	})
})

// ExpandMultiplePoolsInParallel expands provided poolIDs in parallel based on the expandType provided
// E.x : poolIds := [f724fb7f-9a43-4df2-bc38-550841fc3bfc, 492a3d03-cc47-4a8c-a8f0-d1d92dfdf25f]
//
//	size := 10
//	expandType := [api.SdkStoragePool_RESIZE_TYPE_AUTO]
//			     or  [api.SdkStoragePool_RESIZE_TYPE_ADD_DISK]
//			     or  [api.SdkStoragePool_RESIZE_TYPE_RESIZE_DISK, api.SdkStoragePool_RESIZE_TYPE_ADD_DISK]
func ExpandMultiplePoolsInParallel(poolIds []string, expandSize uint64, expandType []api.SdkStoragePool_ResizeOperationType) (*sync.WaitGroup, error) {
	var wg sync.WaitGroup
	numGoroutines := len(poolIds)

	wg.Add(numGoroutines)
	for _, eachPool := range poolIds {
		poolResizeType := expandType

		randomIndex := rand.Intn(len(poolResizeType))
		pickType := poolResizeType[randomIndex]
		go func(poolUUID string, expandSize uint64) {
			defer wg.Done()
			defer GinkgoRecover()
			poolToBeResized, err := GetStoragePoolByUUID(poolUUID)
			log.FailOnError(err, fmt.Sprintf("Failed to get pool using UUID [%s]", poolUUID))

			expectedSize := (poolToBeResized.TotalSize / units.GiB) + expandSize
			log.InfoD("Current Size of the pool %s is %d", poolUUID, poolToBeResized.TotalSize/units.GiB)
			err = Inst().V.ExpandPool(poolUUID, pickType, expectedSize, true)
			dash.VerifyFatal(err, nil, "Pool expansion init successful?")

			isjournal, err := IsJournalEnabled()
			log.FailOnError(err, "Failed to check if Journal enabled")

			resizeErr := waitForPoolToBeResized(expectedSize, poolUUID, isjournal)
			dash.VerifyFatal(resizeErr, nil,
				fmt.Sprintf("Verify pool %s on expansion using auto option", poolUUID))

		}(eachPool, expandSize)

	}
	return &wg, nil
}

var _ = Describe("{ExpandMultiplePoolWithIOsInClusterAtOnce}", func() {
	/*
			test to expand multiple pool at once in parallel
		    Pick a Pool from each Storage Node and expand all the node in parallel
	*/
	JustBeforeEach(func() {
		StartTorpedoTest("ExpandMultiplePoolWithIOsInClusterAtOnce",
			"Expand multiple pool in the cluster at once in parallel",
			nil, 0)
	})

	var contexts []*scheduler.Context
	stepLog := "Expand multiple pool in the cluster at once in parallel"
	It(stepLog, func() {
		contexts = make([]*scheduler.Context, 0)
		for i := 0; i < Inst().GlobalScaleFactor; i++ {
			contexts = append(contexts, ScheduleApplications(fmt.Sprintf("expandmultiplepoolparallel-%d", i))...)
		}
		ValidateApplications(contexts)
		defer appsValidateAndDestroy(contexts)

		poolIdsToExpand := []string{}
		for _, eachNodes := range node.GetStorageNodes() {
			poolsPresent, err := GetPoolWithIOsInGivenNode(eachNodes, contexts)
			if err == nil {
				poolIdsToExpand = append(poolIdsToExpand, poolsPresent.Uuid)
			} else {
				log.InfoD("Errored while getting Pool IDs , ignoring for now ...")
			}
		}
		dash.VerifyFatal(len(poolIdsToExpand) > 0, true,
			fmt.Sprintf("No pools with IO present ?"))

		expandType := []api.SdkStoragePool_ResizeOperationType{api.SdkStoragePool_RESIZE_TYPE_ADD_DISK}
		wg, err := ExpandMultiplePoolsInParallel(poolIdsToExpand, 100, expandType)
		dash.VerifyFatal(err, nil, "Pool expansion in parallel failed")

		wg.Wait()
	})
	JustAfterEach(func() {
		defer EndTorpedoTest()
		AfterEachTest(contexts)
	})
})

var _ = Describe("{RestartMultipleStorageNodeOneKVDBMaster}", func() {
	/*
		Restart Multiple Storage Nodes with one KVDB Master in parallel and wait for the node to come back online
		https://portworx.atlassian.net/browse/PTX-17618
	*/
	JustBeforeEach(func() {
		StartTorpedoTest("RestartMultipleStorageNodeOneKVDBMaster",
			"Restart Multiple Storage Nodes with one KVDB Master",
			nil, 0)
	})
	var contexts []*scheduler.Context
	stepLog := "Expand multiple pool in the cluster at once in parallel"
	It(stepLog, func() {
		contexts = make([]*scheduler.Context, 0)
		var wg sync.WaitGroup

		listOfStorageNodes := node.GetStorageNodes()
		// Test Needs minimum of 3 nodes other than 3 KVDB Member nodes
		// so that few storage nodes (except kvdb nodes ) can be restarted
		dash.VerifyFatal(len(listOfStorageNodes) >= 6, true, "Test Needs minimum of 6 Storage Nodes")

		// assuming that there are minimum number of 3 nodes minus kvdb member nodes , we pick atleast 50% of the nodes for restating
		var nodesToReboot []node.Node
		getKVDBNodes, err := GetAllKvdbNodes()
		log.FailOnError(err, "failed to get list of all kvdb nodes")

		// Verifying if we have kvdb quorum set
		dash.VerifyFatal(len(getKVDBNodes) == 3, true, "missing required kvdb member nodes")

		// Get 50 % of other nodes for restart
		nodeCountsForRestart := (len(listOfStorageNodes) - len(getKVDBNodes)) / 2
		log.InfoD("total nodes picked for rebooting [%v]", nodeCountsForRestart)

		isKVDBNode := func(n node.Node) (bool, bool) {
			for _, eachKvdb := range getKVDBNodes {
				if n.Id == eachKvdb.ID {
					if eachKvdb.Leader == true {
						return true, true
					} else {
						return true, false
					}
				}
			}
			return false, false
		}

		count := 0
		// Add one KVDB node to the List
		for _, each := range listOfStorageNodes {
			kvdbNode, master := isKVDBNode(each)
			if kvdbNode == true && master == true {
				nodesToReboot = append(nodesToReboot, each)
				count = count + 1
			}
		}
		// Add nodes which are not KVDB Nodes
		for _, each := range listOfStorageNodes {
			kvdbNode, _ := isKVDBNode(each)
			if kvdbNode == false {
				if count <= nodeCountsForRestart {
					nodesToReboot = append(nodesToReboot, each)
					count = count + 1
				}
			}
		}

		for _, eachNode := range nodesToReboot {
			log.InfoD("Selected Node [%v] for Restart", eachNode.Name)
		}

		for i := 0; i < Inst().GlobalScaleFactor; i++ {
			contexts = append(contexts, ScheduleApplications(fmt.Sprintf("rebootmulparallel-%d", i))...)
		}
		ValidateApplications(contexts)
		defer appsValidateAndDestroy(contexts)

		// Initiate all node reboot at once using Go Routines
		wg.Add(len(nodesToReboot))

		rebootNode := func(n node.Node) {
			defer wg.Done()
			defer GinkgoRecover()
			log.InfoD("Rebooting Node [%v]", n.Name)

			err := Inst().N.RebootNode(n, node.RebootNodeOpts{
				Force: true,
				ConnectionOpts: node.ConnectionOpts{
					Timeout:         1 * time.Minute,
					TimeBeforeRetry: 5 * time.Second,
				},
			})
			log.FailOnError(err, "failed to reboot Node [%v]", n.Name)

		}

		// Initiating Go Routing to reboot all the nodes at once
		rebootAllNodes := func() {
			for _, each := range nodesToReboot {
				log.InfoD("Node to Reboot [%v]", each.Name)
				go rebootNode(each)
			}
			wg.Wait()

			// Wait for connection to come back online after reboot
			for _, each := range nodesToReboot {
				err = Inst().N.TestConnection(each, node.ConnectionOpts{
					Timeout:         15 * time.Minute,
					TimeBeforeRetry: 10 * time.Second,
				})

				err = Inst().S.IsNodeReady(each)
				log.FailOnError(err, "Node [%v] is not in ready state", each.Name)

				err = Inst().V.WaitDriverUpOnNode(each, Inst().DriverStartTimeout)
				log.FailOnError(err, "failed waiting for driver up on Node[%v]", each.Name)
			}
		}

		// Reboot all the Nodes at once
		rebootAllNodes()

		// Verifications
		getKVDBNodes, err = GetAllKvdbNodes()
		log.FailOnError(err, "failed to get list of all kvdb nodes")
		dash.VerifyFatal(len(getKVDBNodes) == 3, true, "missing required kvdb member nodes after node reboot")

	})

	JustAfterEach(func() {
		defer EndTorpedoTest()
		AfterEachTest(contexts)
	})
})

var _ = Describe("{KvdbFailoverSnapVolCreateDelete}", func() {
	/*
		KVDB failover when lots of snap create/delete, volume inspect requests are coming
		https://portworx.atlassian.net/browse/PTX-17729
	*/
	JustBeforeEach(func() {
		StartTorpedoTest("KvdbFailoverSnapVolCreateDelete",
			"KVDB failover when lot of snap create/delete, volume inspect requests are coming",
			nil, 0)
	})
	var contexts []*scheduler.Context
	stepLog := "Expand multiple pool in the cluster at once in parallel"
	It(stepLog, func() {
		contexts = make([]*scheduler.Context, 0)
		var wg sync.WaitGroup
		wg.Add(4)
		var volumesCreated []string
		var snapshotsCreated []string

		terminate := false

		stopRoutine := func() {
			if !terminate {
				terminate = true
				wg.Done()
				for _, each := range volumesCreated {
					if IsVolumeExits(each) {
						log.FailOnError(Inst().V.DeleteVolume(each), "volume deletion failed on the cluster with volume ID [%s]", each)
					}

				}
				for _, each := range snapshotsCreated {
					if IsVolumeExits(each) {
						log.FailOnError(Inst().V.DeleteVolume(each), "Snapshot Volume deletion failed on the cluster with ID [%s]", each)
					}
				}
			}
		}
		defer stopRoutine()

		go func() {
			defer wg.Done()
			defer GinkgoRecover()

			// Volume Create continuously
			for {
				if terminate {
					break
				}
				// Create Volume on the Cluster
				uuidObj := uuid.New()
				VolName := fmt.Sprintf("volume_%s", uuidObj.String())
				Size := uint64(rand.Intn(10) + 1)   // Size of the Volume between 1G to 10G
				haUpdate := int64(rand.Intn(3) + 1) // Size of the HA between 1 and 3

				volId, err := Inst().V.CreateVolume(VolName, Size, int64(haUpdate))
				log.FailOnError(err, "volume creation failed on the cluster with volume name [%s]", VolName)
				log.InfoD("Volume created with name [%s] having id [%s]", VolName, volId)

				volumesCreated = append(volumesCreated, volId)
			}
		}()

		inspectDeleteVolume := func(volumeId string) error {
			defer GinkgoRecover()
			if IsVolumeExits(volumeId) {
				// inspect volume
				appVol, err := Inst().V.InspectVolume(volumeId)
				if err != nil {
					stopRoutine()
					return err
				}

				err = Inst().V.DeleteVolume(appVol.Id)
				if err != nil {
					stopRoutine()
					return err
				}
			}
			return nil
		}

		go func() {
			defer wg.Done()
			defer GinkgoRecover()

			// Create Snapshots on Volumes continuously
			for {
				if terminate {
					break
				}
				if len(volumesCreated) > 5 {
					for _, eachVol := range volumesCreated {
						uuidCreated := uuid.New()
						snapshotName := fmt.Sprintf("snapshot_%s_%s", eachVol, uuidCreated.String())

						snapshotResponse, err := Inst().V.CreateSnapshot(eachVol, snapshotName)
						if err != nil {
							stopRoutine()
							log.FailOnError(err, "error Creating Snapshot [%s]", eachVol)
						}

						snapshotsCreated = append(snapshotsCreated, snapshotResponse.GetSnapshotId())
						log.InfoD("Snapshot [%s] created with ID [%s]", snapshotName, snapshotResponse.GetSnapshotId())

						err = inspectDeleteVolume(eachVol)
						log.FailOnError(err, "Inspect and Delete Volume failed on cluster with Volume ID [%v]", eachVol)

						// Remove the first element
						for i := 0; i < len(volumesCreated)-1; i++ {
							volumesCreated[i] = volumesCreated[i+1]
						}
						// Resize the array by truncating the last element
						volumesCreated = volumesCreated[:len(volumesCreated)-1]
					}
				}
			}
		}()

		go func() {
			defer wg.Done()
			defer GinkgoRecover()

			// Delete Snapshots on Volumes continuously
			for {
				if terminate {
					break
				}
				if len(snapshotsCreated) > 5 {
					for _, each := range snapshotsCreated {
						err := inspectDeleteVolume(each)
						log.FailOnError(err, "Inspect and Delete Snapshot failed on cluster with snapshot ID [%v]", each)

						// Remove the first element
						for i := 0; i < len(snapshotsCreated)-1; i++ {
							snapshotsCreated[i] = snapshotsCreated[i+1]
						}
						// Resize the array by truncating the last element
						snapshotsCreated = snapshotsCreated[:len(snapshotsCreated)-1]
					}
				}
			}
		}()

		for i := 0; i < 6; i++ {
			// Wait for KVDB Members to be online
			err := WaitForKVDBMembers()
			if err != nil {
				stopRoutine()
				log.FailOnError(err, "failed waiting for KVDB members to be active")
			}

			// Kill KVDB Master Node
			masterNode, err := GetKvdbMasterNode()
			if err != nil {
				stopRoutine()
				log.FailOnError(err, "failed getting details of KVDB master node")
			}

			// Get KVDB Master PID
			pid, err := GetKvdbMasterPID(*masterNode)
			if err != nil {
				stopRoutine()
				log.FailOnError(err, "failed getting PID of KVDB master node")
			}

			log.InfoD("KVDB Master is [%v] and PID is [%v]", masterNode.Name, pid)

			// Kill kvdb master PID for regular intervals
			err = KillKvdbMemberUsingPid(*masterNode)
			if err != nil {
				stopRoutine()
				log.FailOnError(err, "failed to kill KVDB Node")
			}

			// Wait for some time after killing kvdb master Node
			time.Sleep(5 * time.Minute)
		}

		terminate = true
		wg.Wait()
	})

	JustAfterEach(func() {
		defer EndTorpedoTest()
		AfterEachTest(contexts)
	})
})

// CreateNewPoolsOnMultipleNodesInParallel Create New Pools in parallel on the cluster
func CreateNewPoolsOnMultipleNodesInParallel(nodes []node.Node) error {
	var wg sync.WaitGroup

	poolList := make(map[string]int)
	poolListAfterCreate := make(map[string]int)

	for _, eachNode := range nodes {
		pools, _ := GetPoolsDetailsOnNode(eachNode)
		log.InfoD("Length of pools present on Node [%v] =  [%v]", eachNode.Name, len(pools))
		poolList[eachNode.Name] = len(pools)
	}

	log.InfoD("Pool Details and total pools present [%v]", poolList)

	wg.Add(len(nodes))
	for _, eachNode := range nodes {
		go func(eachNode node.Node) {
			defer wg.Done()
			defer GinkgoRecover()
			log.InfoD("Adding cloud drive on Node [%v]", eachNode.Name)

			err := AddCloudDrive(eachNode, -1)
			log.FailOnError(err, "adding cloud drive failed on Node [%v]", eachNode)
		}(eachNode)
	}
	wg.Wait()

	err := Inst().V.RefreshDriverEndpoints()
	log.FailOnError(err, "error refreshing driver end points")

	for _, eachNode := range nodes {
		pools, _ := GetPoolsDetailsOnNode(eachNode)
		log.InfoD("Length of pools present on Node [%v] =  [%v]", eachNode.Name, len(pools))
		poolListAfterCreate[eachNode.Name] = len(pools)
	}
	log.InfoD("Pool Details and total pools present [%v]", poolListAfterCreate)

	for pool, poolCount := range poolList {
		if poolListAfterCreate[pool] <= poolList[pool] {
			return fmt.Errorf("NewPool didnot create on Node. Available pool length is [%v]", poolCount)
		}
	}
	return nil
}

var _ = Describe("{CreateNewPoolsOnClusterInParallel}", func() {
	/*
				Create new pools on the cluster in parallel
			    https://portworx.atlassian.net/browse/PTX-17614

				Priority : P0

		        Test legacy Drive Add to multiple pools at the same time
				for Automation : Trying to add Drives using legacy method to create new pools on all the nodes in the cluster
	*/
	JustBeforeEach(func() {
		StartTorpedoTest("CreateNewPoolsOnClusterInParallel",
			"create new pools on the cluster in parallel",
			nil, 0)
	})

	var contexts []*scheduler.Context
	stepLog := "create new pools on the cluster in parallel"
	It(stepLog, func() {

		var nodesToUse []node.Node

		contexts = make([]*scheduler.Context, 0)
		for i := 0; i < Inst().GlobalScaleFactor; i++ {
			contexts = append(contexts, ScheduleApplications(fmt.Sprintf("createnewpoolsinparallel-%d", i))...)
		}
		ValidateApplications(contexts)
		defer appsValidateAndDestroy(contexts)

		getNodes := node.GetNodes()
		for _, each := range getNodes {
			if node.IsMasterNode(each) == false {
				sPools, err := GetPoolsDetailsOnNode(each)
				if err != nil {
					fmt.Printf("[%v]", err)
				}
				if len(sPools) < 8 {
					nodesToUse = append(nodesToUse, each)
				}
			}
		}
		err := CreateNewPoolsOnMultipleNodesInParallel(nodesToUse)
		log.FailOnError(err, "error adding cloud drives in parallel")

	})

	JustAfterEach(func() {
		defer EndTorpedoTest()
		AfterEachTest(contexts)
	})
})

var _ = Describe("{AddDriveMetadataPool}", func() {
	/*
				Create new pools on the cluster in parallel
			    https://portworx.atlassian.net/browse/PTX-17616

				Priority : P0

		        Test Add Drive to Metadata Pool
				for Automation : for automation we try only expand using add-disk option on the pool
	*/
	JustBeforeEach(func() {
		StartTorpedoTest("AddDriveMetadataPool",
			"Test Add Drive to Metadata Pool",
			nil, 0)
	})

	stepLog := "Test Add Drive to Metadata Pool"
	It(stepLog, func() {

		contexts = make([]*scheduler.Context, 0)
		for i := 0; i < Inst().GlobalScaleFactor; i++ {
			contexts = append(contexts, ScheduleApplications(fmt.Sprintf("adddrivemetadatapool-%d", i))...)
		}
		ValidateApplications(contexts)
		defer appsValidateAndDestroy(contexts)

		// Get Pool with running IO on the cluster
		poolUUID := pickPoolToResize()
		log.InfoD("Pool UUID on which IO is running [%s]", poolUUID)

		// Get Node Details of the Pool with IO
		nodeDetail, err := GetNodeWithGivenPoolID(poolUUID)
		log.FailOnError(err, "Failed to get Node Details from PoolUUID [%v]", poolUUID)
		log.InfoD("Pool with UUID [%v] present in Node [%v]", poolUUID, nodeDetail.Name)

		// Get metadata poolUUID from the Node
		poolUUID, err = GetPoolUUIDWithMetadataDisk(*nodeDetail)
		log.FailOnError(err, "Failed to get metadata pool uuid on Node [%v]", nodeDetail.Name)

		poolToBeResized, err := GetStoragePoolByUUID(poolUUID)
		log.FailOnError(err, "Failed to get pool using UUID [%s]", poolUUID)

		drvSize, err := getPoolDiskSize(poolToBeResized)
		log.FailOnError(err, "error getting drive size for pool [%s]", poolToBeResized.Uuid)
		expectedSize := (poolToBeResized.TotalSize / units.GiB) + drvSize

		isjournal, err := IsJournalEnabled()
		log.FailOnError(err, "Failed to check if Journal enabled")
		log.InfoD("Current Size of the pool [%s] is [%d]", poolUUID, expectedSize)

		alertType := api.SdkStoragePool_RESIZE_TYPE_AUTO
		// Now trying to Expand Pool with Invalid Pool UUID
		err = Inst().V.ExpandPoolUsingPxctlCmd(*nodeDetail, poolUUID,
			alertType, expectedSize, false)
		if err != nil && strings.Contains(fmt.Sprintf("%v", err), "Please re-issue expand with force") {
			err = Inst().V.ExpandPoolUsingPxctlCmd(*nodeDetail, poolUUID,
				alertType, expectedSize, true)
		}
		resizeErr := waitForPoolToBeResized(expectedSize, poolUUID, isjournal)
		dash.VerifyFatal(resizeErr, nil,
			fmt.Sprintf("Verify pool %s on expansion using auto option", poolUUID))

	})

	JustAfterEach(func() {
		defer EndTorpedoTest()
		AfterEachTest(contexts)
	})
})

func scheduleApps() []*scheduler.Context {
	contexts := make([]*scheduler.Context, 0)
	for i := 0; i < Inst().GlobalScaleFactor; i++ {
		log.Infof("Deploy app %v", i)
		contexts = append(contexts, ScheduleApplications(
			fmt.Sprintf("pooltest-%d", i))...)
	}
	ValidateApplications(contexts)
	return contexts
}

func pickPoolToResize() string {
	poolWithIO, err := GetPoolIDWithIOs(contexts)
	if poolWithIO == "" || err != nil {
		log.Warnf("No pool with IO found, picking a random pool in use to resize")
	}
	poolIDsInUseByTestingApp, err := GetPoolsInUse()
	failOnError(err, "Error identifying pool to run test")
	verifyArrayNotEmpty(poolIDsInUseByTestingApp, "Expected poolIDToResize to not be empty, pool id to resize %s")
	poolIDToResize := poolIDsInUseByTestingApp[0]
	return poolIDToResize
}

func getRandomNodeWithPoolIOs(contexts []*scheduler.Context) (node.Node, error) {
	// pick a storage node with pool having IOs
	poolID := pickPoolToResize()
	n, err := GetNodeWithGivenPoolID(poolID)
	return *n, err
}

func getStoragePool(poolIDToResize string) *api.StoragePool {
	pool, err := GetStoragePoolByUUID(poolIDToResize)
	failOnError(err, "Failed to get pool using UUID %s", poolIDToResize)
	dash.VerifyFatal(pool != nil, true, "found pool to resize")
	return pool
}

func failOnError(err error, message string, args ...interface{}) {
	log.FailOnError(err, message, args...)
}

func verifyNonEmpty(value string, message string) {
	dash.VerifyFatal(len(value) > 0, true, message)
}

func verifyArrayNotEmpty(values []string, message string) {
	dash.VerifyFatal(len(values) > 0, true, message)
}
func triggerPoolExpansion(poolIDToResize string, targetSizeGiB uint64, expandType api.SdkStoragePool_ResizeOperationType) {
	stepLog := "Trigger pool expansion"
	Step(stepLog, func() {
		log.InfoD(stepLog)
		err := Inst().V.ExpandPool(poolIDToResize, expandType, targetSizeGiB, true)
		dash.VerifyFatal(err, nil, "pool expansion requested successfully")
	})
}
func waitForOngoingPoolExpansionToComplete(poolIDToResize string) error {
	currentLastMsg := ""
	f := func() (interface{}, bool, error) {
		expandedPool, err := GetStoragePoolByUUID(poolIDToResize)
		if err != nil {
			return nil, true, fmt.Errorf("error getting pool by using id %s", poolIDToResize)
		}
		if expandedPool == nil {
			return nil, false, fmt.Errorf("pool to expand not found")
		}
		if expandedPool.LastOperation == nil {
			return nil, false, fmt.Errorf("no pool resize operation in progress")
		}
		log.Infof("Pool Resize Status: %v, Message : %s", expandedPool.LastOperation.Status, expandedPool.LastOperation.Msg)
		switch expandedPool.LastOperation.Status {
		case api.SdkStoragePool_OPERATION_SUCCESSFUL:
			return nil, false, nil
		case api.SdkStoragePool_OPERATION_FAILED:
			return nil, false, fmt.Errorf("pool %s expansion failed: %s", poolIDToResize, expandedPool.LastOperation)
		case api.SdkStoragePool_OPERATION_PENDING:
			return nil, true, fmt.Errorf("pool %s expansion is pending", poolIDToResize)
		case api.SdkStoragePool_OPERATION_IN_PROGRESS:
			if strings.Contains(expandedPool.LastOperation.Msg, "Rebalance in progress") {
				if currentLastMsg == expandedPool.LastOperation.Msg {
					return nil, true, fmt.Errorf("pool rebalance is not progressing")
				}
				currentLastMsg = expandedPool.LastOperation.Msg
				return nil, true, fmt.Errorf("wait for pool rebalance to complete")
			}
			fallthrough
		default:
			return nil, true, fmt.Errorf("waiting for pool status to update")
		}
	}

	_, err := task.DoRetryWithTimeout(f, poolResizeTimeout, poolExpansionStatusCheckInterval)
	return err
}

func verifyPoolSizeEqualOrLargerThanExpected(poolIDToResize string, targetSizeGiB uint64) {
	Step("Verify that pool has been expanded to the expected size", func() {
		resizedPool, err := GetStoragePoolByUUID(poolIDToResize)
		failOnError(err, "Failed to get pool using UUID %s", poolIDToResize)
		newPoolSizeGiB := resizedPool.TotalSize / units.GiB
		dash.VerifyFatal(newPoolSizeGiB >= targetSizeGiB, true,
			fmt.Sprintf("Expected pool to have been expanded to %v GiB, but got %v GiB", targetSizeGiB, newPoolSizeGiB))
	})
}

var _ = Describe("{PoolExpandRebalanceShutdownNode}", func() {
	/*
		1. create one pool
		2. run ios
		3. expand pool to higher size
		4. while it is in progress shutdown and restart the node
		5. let rebalance continue.
		6. check if pending operation continues
	*/

	var testrailID = 0
	// Testrail Description : while pool expand Rebalance is in progress ShutdownNode and check operation resumes
	var runID int

	JustBeforeEach(func() {
		StartTorpedoTest("PoolExpandRebalanceShutdownNode",
			"while pool is expanding shutdown and poweron and check operation resumes",
			nil, testrailID)
		runID = testrailuttils.AddRunsToMilestone(testrailID)
	})

	stepLog := "while pool is expanding shutdown and poweron and check operation resumes"
	It(stepLog, func() {
		contexts = make([]*scheduler.Context, 0)
		for i := 0; i < Inst().GlobalScaleFactor; i++ {
			contexts = append(contexts, ScheduleApplications(fmt.Sprintf("rebalanceshutdown-%d", i))...)
		}
		ValidateApplications(contexts)
		defer appsValidateAndDestroy(contexts)

		// Get Pool with running IO on the cluster
		poolUUID := pickPoolToResize()
		log.InfoD("Pool UUID on which IO is running [%s]", poolUUID)

		// Get Node Details of the Pool with IO
		nodeDetail, err := GetNodeWithGivenPoolID(poolUUID)
		log.FailOnError(err, "Failed to get Node Details from PoolUUID [%v]", poolUUID)
		log.InfoD("Pool with UUID [%v] present in Node [%v]", poolUUID, nodeDetail.Name)

		if IsLocalCluster(*nodeDetail) != true {
			log.FailOnError(fmt.Errorf("This test will only support onprem vms"), "is this onprem?")
		}
		// Get Total Pools present on the Node present
		poolDetails, err := GetPoolsDetailsOnNode(*nodeDetail)
		log.FailOnError(err, "Failed to get Pool Details from Node [%v]", nodeDetail.Name)
		log.InfoD("List of Pools present in the node [%v]", poolDetails)
		poolToBeResized, err := GetStoragePoolByUUID(poolDetails[0].Uuid)
		drvSize, err := getPoolDiskSize(poolToBeResized)
		log.FailOnError(err, "error getting drive size for pool [%s]", poolToBeResized)
		//getting the eligible pools of the node to initiate expansion
		eligibility, err := GetPoolExpansionEligibility(nodeDetail)
		log.FailOnError(err, "error checking node [%s] expansion criteria", nodeDetail.Name)
		if !eligibility[poolUUID] {
			log.FailOnError(fmt.Errorf("cannot add drive to the pool selected %s as it is full and not eligible for expansion through drive addition", poolUUID), "cannot add drive into the pool")
		}

		expectedSize := (poolToBeResized.TotalSize / units.GiB) + drvSize
		err = Inst().V.ExpandPool(poolToBeResized.Uuid, api.SdkStoragePool_RESIZE_TYPE_ADD_DISK, expectedSize, true)
		log.FailOnError(err, "error while doing pool expand using add drive on pool [%s]", poolToBeResized)
		expandedPool, err := GetStoragePoolByUUID(poolToBeResized.Uuid)
		log.FailOnError(err, "error getting pool by using uuid %s", poolToBeResized.Uuid)
		dash.VerifyFatal(expandedPool == nil, false, fmt.Sprintf("Pool selected for expansion is %s(UUID of pool)", expandedPool.Uuid))
		err = WaitForExpansionToStart(poolToBeResized.Uuid)
		log.FailOnError(err, "error when waiting for pool expansion on pool %s", poolToBeResized.Uuid)
		var connect node.ConnectionOpts
		connect.Timeout = 60
		connect.TimeBeforeRetry = 10
		err = Inst().N.ShutdownNode(*nodeDetail, node.ShutdownNodeOpts{
			Force:          true,
			ConnectionOpts: connect,
		})
		log.FailOnError(err, "failed to shutdown the node %s", nodeDetail.Name)
		time.Sleep(300 * time.Second)
		log.InfoD("sleeping for 5 mins to wait for shutdown to be completed")
		t := func() (interface{}, bool, error) {
			err = Inst().N.PowerOnVM(*nodeDetail)
			if err != nil {
				return nil, false, err
			}
			return nil, true, err
		}

		_, err = task.DoRetryWithTimeout(t, 5*time.Minute, 10*time.Second)
		log.FailOnError(err, "Failed to powered on the vm on Node %s", nodeDetail.Name)
		isjournal, err := IsJournalEnabled()
		log.FailOnError(err, "Failed to check if Journal enabled")
		validatePXStartTimeout := 15 * time.Minute
		err = Inst().V.WaitDriverUpOnNode(*nodeDetail, validatePXStartTimeout)
		log.FailOnError(err, "timedout when waiting for node %s to be up", nodeDetail.Name)
		poolStatus, err := getPoolLastOperation(expandedPool.Uuid)
		log.FailOnError(err, "Failed to get last operation on pool %s", expandedPool.Uuid)
		if poolStatus.Status == api.SdkStoragePool_OPERATION_FAILED {
			log.FailOnError(fmt.Errorf("Failed last operation with msg %s", poolStatus.Msg), "Failed on operation after reboot")
		}
		log.InfoD("after poweron the operation status is %v", poolStatus.Status)

		dash.VerifyFatal(poolStatus.Status != api.SdkStoragePool_OPERATION_FAILED, true, fmt.Sprintf("PoolResize is successful on pool %s", expandedPool.Uuid))
		resizeErr := waitForPoolToBeResized(expectedSize, poolUUID, isjournal)
		dash.VerifyFatal(resizeErr, nil,
			fmt.Sprintf("waiting for pool expansion to complete failed on pool %s", poolUUID))
	})

	JustAfterEach(func() {
		defer EndTorpedoTest()
		log.InfoD("Exit from Maintenance mode if Pool is still in Maintenance")
		log.FailOnError(ExitNodesFromMaintenanceMode(), "exit from maintenance mode failed?")
		AfterEachTest(contexts, testrailID, runID)
	})
})

var _ = Describe("{AddDriveWithKernelPanic}", func() {
	//1) Deploy px with cloud drive.
	//2) Create a volume on that pool and write some data on the volume.
	//3) Expand pool by adding cloud drives.
	//4) Inject kernel panic where the pool expansion is in-progress
	//5) Verify total pool count after addition of cloud drive with kernel panic

	var testrailID = 0
	var runID int

	JustBeforeEach(func() {
		StartTorpedoTest("AddDriveWithKernelPanic", "Initiate pool expansion using add-drive and do kernel panic while it is in progress", nil, testrailID)
		runID = testrailuttils.AddRunsToMilestone(testrailID)
	})

	stepLog := "should get the existing storage node and expand the pool by adding a drive"

	It(stepLog, func() {
		log.InfoD(stepLog)
		contexts = make([]*scheduler.Context, 0)
		for i := 0; i < Inst().GlobalScaleFactor; i++ {
			contexts = append(contexts, ScheduleApplications(fmt.Sprintf("pladddrvwrst-%d", i))...)
		}
		ValidateApplications(contexts)
		defer appsValidateAndDestroy(contexts)

		// Get Pool with running IO on the cluster
		poolUUID := pickPoolToResize()
		log.InfoD("Pool UUID on which IO is running [%s]", poolUUID)

		poolToBeResized, err := GetStoragePoolByUUID(poolUUID)
		log.FailOnError(err, "Failed to get Pool from Pool uuid [%v]", poolUUID)

		stNode, stNodeerr := GetNodeWithGivenPoolID(poolUUID)
		log.FailOnError(stNodeerr, "Failed to get Node Details from PoolUUID [%v]", poolUUID)

		expectedSize := (poolToBeResized.TotalSize / units.GiB) + 200
		log.InfoD("Current Size of the Pool %s is %d", poolUUID, poolToBeResized.TotalSize/units.GiB)

		expanderr := Inst().V.ExpandPool(poolUUID, api.SdkStoragePool_RESIZE_TYPE_ADD_DISK, expectedSize, true)
		log.FailOnError(expanderr, "Failed to initiate Expand on Pool [%v]", poolUUID)

		isjournal, journalerr := IsJournalEnabled()
		log.FailOnError(journalerr, "Failed to get Journal Disk Details")

		err = WaitForExpansionToStart(poolUUID)
		log.FailOnError(err, "Expansion is not started")

		cmd := "echo c > /proc/sysrq-trigger"

		// Execute the command to generate kernel panic
		log.Infof("Executing command on node, [%v]", stNode.Name)
		_, err = Inst().N.RunCommandWithNoRetry(*stNode, cmd, node.ConnectionOpts{
			Timeout:         2 * time.Minute,
			TimeBeforeRetry: 10 * time.Second,
		})

		re, _ := regexp.Compile(".*remote command exited without exit status or exit signal")
		regMatch := re.MatchString(fmt.Sprintf("%v", err))
		dash.VerifyFatal(regMatch, true, " force panic the node successful?")

		err = Inst().N.TestConnection(*stNode, node.ConnectionOpts{
			Timeout:         addDriveUpTimeOut,
			TimeBeforeRetry: 10 * time.Second,
		})
		log.FailOnError(err, fmt.Sprintf("Verify the Node %s connection is up?", stNode.Name))

		err = Inst().V.WaitDriverDownOnNode(*stNode)
		log.FailOnError(err, fmt.Sprintf("Verify the Node %s driver down and up?", stNode.Name))

		err = Inst().S.IsNodeReady(*stNode)
		log.FailOnError(err, fmt.Sprintf("Verify the Node %s is ready?", stNode.Name))

		err = Inst().V.WaitDriverUpOnNode(*stNode, addDriveUpTimeOut)
		log.FailOnError(err, fmt.Sprintf("Kernel Panic on Node %s", stNode.Name))
		log.InfoD("Validate pool rebalance after drive add and Kernel panic")

		resizeErr := waitForPoolToBeResized(expectedSize, poolUUID, isjournal)
		log.FailOnError(resizeErr, "Failed waiting for Pool Resize")

		err = ValidateDriveRebalance(*stNode)
		log.FailOnError(err, "Pool re-balance failed")
		dash.VerifyFatal(err == nil, true, "PX is up after add drive with kernel panic")
	})
	JustAfterEach(func() {
		defer EndTorpedoTest()
		AfterEachTest(contexts, testrailID, runID)
	})

})<|MERGE_RESOLUTION|>--- conflicted
+++ resolved
@@ -6750,10 +6750,6 @@
 		log.FailOnError(Inst().V.RefreshDriverEndpoints(), "Failed to refresh end points")
 
 		// Resize the cloud drive added on the Node
-<<<<<<< HEAD
-=======
-		//poolList, err := GetPoolsDetailsOnNode(pickNode)
->>>>>>> 4a9bfb48
 		poolList, err := GetAllPoolsOnNode(pickNode.Id)
 		log.FailOnError(err, "failed to get pool details from Node [%v]", pickNode)
 

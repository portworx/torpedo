package tests

import (
	"fmt"
	"math/rand"
	"time"

	"github.com/libopenstorage/openstorage/api"
	. "github.com/onsi/ginkgo"
	"github.com/portworx/sched-ops/task"
	"github.com/portworx/torpedo/drivers/scheduler"
	"github.com/portworx/torpedo/pkg/units"
	. "github.com/portworx/torpedo/tests"
	"github.com/sirupsen/logrus"
	metav1 "k8s.io/apimachinery/pkg/apis/meta/v1"
)

const poolResizeTimeout = time.Minute * 90
const retryTimeout = time.Minute

var _ = Describe("{StoragePoolExpandDiskResize}", func() {
<<<<<<< HEAD
	StartTorpedoTest("StoragePoolExpandDiskResize", "Validate storage pool expansion expansion using resize-disk option", nil, 0)
=======
	JustBeforeEach(func() {
		StartTorpedoTest("StoragePoolExpandDiskResize", "Validate storage pool expansion expansion using resize-disk option", nil)
	})

>>>>>>> c1025bca
	var contexts []*scheduler.Context
	stepLog := "has to schedule apps, and expand it by resizing a disk"
	It(stepLog, func() {
		dash.Info(stepLog)
		contexts = make([]*scheduler.Context, 0)

		for i := 0; i < Inst().GlobalScaleFactor; i++ {
			contexts = append(contexts, ScheduleApplications(fmt.Sprintf("poolexpand-%d", i))...)
		}

		ValidateApplications(contexts)

		var poolIDToResize string

		pools, err := Inst().V.ListStoragePools(metav1.LabelSelector{})
		dash.VerifyFatal(err, nil, "Validate list storage pools")
		dash.VerifyFatal(len(pools) > 0, true, "Validate storage pools exist")

		// pick a random pool from a pools list and resize it
		poolIDToResize = getRandomPoolID(pools)
		dash.VerifyFatal(len(poolIDToResize) > 0, true, fmt.Sprintf("Expected poolIDToResize to not be empty, pool id to resize %s", poolIDToResize))

		poolToBeResized := pools[poolIDToResize]
		dash.VerifyFatal(poolToBeResized != nil, true, "Validate pool to be resized exist")

		// px will put a new request in a queue, but in this case we can't calculate the expected size,
		// so need to wain until the ongoing operation is completed
		time.Sleep(time.Second * 60)
		stepLog = "Verify that pool resize is non in progress"
		Step(stepLog, func() {
			dash.Info(stepLog)
			if poolResizeIsInProgress(poolToBeResized) {
				// wait until resize is completed and get the updated pool again
				poolToBeResized, err = GetStoragePoolByUUID(poolIDToResize)
				dash.VerifyFatal(err, nil, "Validate get pool using UUID ")
			}
		})

		var expectedSize uint64
		var expectedSizeWithJournal uint64
		stepLog = "Calculate expected pool size and trigger pool resize"
		Step(stepLog, func() {
			expectedSize = poolToBeResized.TotalSize * 2 / units.GiB

			isjournal, err := isJournalEnabled()
			dash.VerifyFatal(err, nil, "Validate is journal enabled check")

			//To-Do Need to handle the case for multiple pools
			expectedSizeWithJournal = expectedSize
			if isjournal {
				expectedSizeWithJournal = expectedSizeWithJournal - 3
			}

			err = Inst().V.ExpandPool(poolIDToResize, api.SdkStoragePool_RESIZE_TYPE_RESIZE_DISK, expectedSize)
			dash.VerifyFatal(err, nil, "Validate pool expansion init")

			resizeErr := waitForPoolToBeResized(expectedSize, poolIDToResize, isjournal)
			dash.VerifyFatal(resizeErr, nil, fmt.Sprintf("expected new size to be '%d' or '%d', and error %s not not have occured", expectedSize, expectedSizeWithJournal, resizeErr))
		})

		stepLog = "Ensure that new pool has been expanded to the expected size"
		Step(stepLog, func() {
			dash.Info(stepLog)
			ValidateApplications(contexts)

			resizedPool, err := GetStoragePoolByUUID(poolIDToResize)
			dash.VerifyFatal(err, nil, "Validate get pool using UUID ")
			newPoolSize := resizedPool.TotalSize / units.GiB
			isExpansionSuccess := false
			if newPoolSize == expectedSize || newPoolSize == expectedSizeWithJournal {
				isExpansionSuccess = true
			}
			dash.VerifyFatal(isExpansionSuccess, true, fmt.Sprintf("expected new pool size to be %v or %v, got %v", expectedSize, expectedSizeWithJournal, newPoolSize))

		})
	})
	JustAfterEach(func() {
		defer EndTorpedoTest()
		AfterEachTest(contexts)
	})
})

var _ = Describe("{StoragePoolExpandDiskAdd}", func() {
<<<<<<< HEAD
	StartTorpedoTest("StoragePoolExpandDiskAdd", "Validate storage pool expansion expansion using add-disk option", nil, 0)
=======
	JustBeforeEach(func() {
		StartTorpedoTest("StoragePoolExpandDiskAdd", "Validate storage pool expansion expansion using add-disk option", nil)
	})
>>>>>>> c1025bca
	var contexts []*scheduler.Context

	stepLog := "should get the existing pool and expand it by adding a disk"
	It(stepLog, func() {
		dash.Info(stepLog)
		contexts = make([]*scheduler.Context, 0)

		for i := 0; i < Inst().GlobalScaleFactor; i++ {
			contexts = append(contexts, ScheduleApplications(fmt.Sprintf("voldriverdown-%d", i))...)
		}

		ValidateApplications(contexts)

		var poolIDToResize string

		pools, err := Inst().V.ListStoragePools(metav1.LabelSelector{})
		dash.VerifyFatal(err, nil, "Validate list storage pools")
		dash.VerifyFatal(len(pools) > 0, true, "Validate storage pools exist")

		// pick a random pool from a pools list and resize it
		poolIDToResize = getRandomPoolID(pools)
		dash.VerifyFatal(len(poolIDToResize) > 0, true, fmt.Sprintf("Expected poolIDToResize to not be empty, pool id to resize %s", poolIDToResize))

		poolToBeResized := pools[poolIDToResize]
		dash.VerifyFatal(poolToBeResized != nil, true, "Validate pool to be resized exist")

		// px will put a new request in a queue, but in this case we can't calculate the expected size,
		// so need to wain until the ongoing operation is completed
		stepLog = "Verify that pool resize is non in progress"
		Step(stepLog, func() {
			dash.Info(stepLog)
			if poolResizeIsInProgress(poolToBeResized) {
				// wait until resize is completed and get the updated pool again
				poolToBeResized, err = GetStoragePoolByUUID(poolIDToResize)
				dash.VerifyFatal(err, nil, "Validate get pool using UUID ")
			}
		})

		var expectedSize uint64
		var expectedSizeWithJournal uint64

		stepLog = "Calculate expected pool size and trigger pool resize"
		Step(stepLog, func() {
			dash.Info(stepLog)
			expectedSize = poolToBeResized.TotalSize * 2 / units.GiB
			expectedSize = roundUpValue(expectedSize)
			isjournal, err := isJournalEnabled()
			dash.VerifyFatal(err, nil, "Validate is journal enabled check")

			//To-Do Need to handle the case for multiple pools
			expectedSizeWithJournal = expectedSize
			if isjournal {
				expectedSizeWithJournal = expectedSizeWithJournal - 3
			}

			err = Inst().V.ExpandPool(poolIDToResize, api.SdkStoragePool_RESIZE_TYPE_ADD_DISK, expectedSize)
			dash.VerifyFatal(err, nil, "Validate pool expansion init")

			resizeErr := waitForPoolToBeResized(expectedSize, poolIDToResize, isjournal)
			dash.VerifyFatal(resizeErr, nil, fmt.Sprintf("expected new size to be '%d' or '%d' if pool has journal, and error %s not not have occured", expectedSize, expectedSizeWithJournal, resizeErr))
		})

		Step("Ensure that new pool has been expanded to the expected size", func() {
			ValidateApplications(contexts)

			resizedPool, err := GetStoragePoolByUUID(poolIDToResize)
			dash.VerifyFatal(err, nil, "Validate get pool using UUID ")
			newPoolSize := resizedPool.TotalSize / units.GiB
			isExpansionSuccess := false
			if newPoolSize == expectedSize || newPoolSize == expectedSizeWithJournal {
				isExpansionSuccess = true
			}
			dash.VerifyFatal(isExpansionSuccess, true,
				fmt.Sprintf("expected new pool size to be %v or %v if pool has journal, got %v", expectedSize, expectedSizeWithJournal, newPoolSize))

		})
	})
	JustAfterEach(func() {
		defer EndTorpedoTest()
		AfterEachTest(contexts)
	})
})

var _ = Describe("{PoolResizeDiskReboot}", func() {
<<<<<<< HEAD
	StartTorpedoTest("PoolResizeDiskReboot", "Initiate pool expansion using resize-disk and reboot node", nil, 0)
=======
	JustBeforeEach(func() {
		StartTorpedoTest("PoolResizeDiskReboot", "Initiate pool expansion using resize-disk and reboot node", nil)
	})

>>>>>>> c1025bca
	var contexts []*scheduler.Context

	stepLog := "has to schedule apps, and expand it by resizing a disk"
	It(stepLog, func() {
		contexts = make([]*scheduler.Context, 0)

		for i := 0; i < Inst().GlobalScaleFactor; i++ {
			contexts = append(contexts, ScheduleApplications(fmt.Sprintf("poolexpand-%d", i))...)
		}

		ValidateApplications(contexts)

		var poolIDToResize string

		pools, err := Inst().V.ListStoragePools(metav1.LabelSelector{})
		dash.VerifyFatal(err, nil, "Validate list storage pools")
		dash.VerifyFatal(len(pools) > 0, true, "Validate storage pools exist")

		// pick a random pool from a pools list and resize it
		poolIDToResize = getRandomPoolID(pools)
		dash.VerifyFatal(len(poolIDToResize) > 0, true, fmt.Sprintf("Expected poolIDToResize to not be empty, pool id to resize %s", poolIDToResize))

		poolToBeResized := pools[poolIDToResize]
		dash.VerifyFatal(poolToBeResized != nil, true, "Validate pool to be resized exist")

		// px will put a new request in a queue, but in this case we can't calculate the expected size,
		// so need to wain until the ongoing operation is completed
		time.Sleep(time.Second * 60)
		stepLog = "Verify that pool resize is non in progress"
		Step(stepLog, func() {
			dash.Info(stepLog)
			if poolResizeIsInProgress(poolToBeResized) {
				// wait until resize is completed and get the updated pool again
				poolToBeResized, err = GetStoragePoolByUUID(poolIDToResize)
				dash.VerifyFatal(err, nil, "Validate get pool using UUID ")
			}
		})

		var expectedSize uint64
		var expectedSizeWithJournal uint64

		stepLog = "Calculate expected pool size and trigger pool resize"
		Step(stepLog, func() {
			dash.Info(stepLog)
			expectedSize = poolToBeResized.TotalSize * 2 / units.GiB

			isjournal, err := isJournalEnabled()
			dash.VerifyFatal(err, nil, "Validate is journal enabled check")

			//To-Do Need to handle the case for multiple pools
			expectedSizeWithJournal = expectedSize
			if isjournal {
				expectedSizeWithJournal = expectedSizeWithJournal - 3
			}

			err = Inst().V.ExpandPool(poolIDToResize, api.SdkStoragePool_RESIZE_TYPE_RESIZE_DISK, expectedSize)
			dash.VerifyFatal(err, nil, "Validate pool expansion init")

			err = WaitForExpansionToStart(poolIDToResize)
			dash.VerifyFatal(err, nil, "Validate expansion is started")

			storageNode, err := GetNodeWithGivenPoolID(poolIDToResize)
			dash.VerifyFatal(err, nil, "Validate get pool using UUID ")
			err = RebootNodeAndWait(*storageNode)
			dash.VerifyFatal(err, nil, "Validate reboot node and wait till it is up")
			resizeErr := waitForPoolToBeResized(expectedSize, poolIDToResize, isjournal)
			dash.VerifyFatal(resizeErr, nil, fmt.Sprintf("expected new size to be '%d' or '%d', and error %s not not have occured", expectedSize, expectedSizeWithJournal, resizeErr))
		})

		stepLog = "Ensure that new pool has been expanded to the expected size"
		Step(stepLog, func() {
			dash.Info(stepLog)
			ValidateApplications(contexts)

			resizedPool, err := GetStoragePoolByUUID(poolIDToResize)
			dash.VerifyFatal(err, nil, "Validate get pool using UUID ")
			newPoolSize := resizedPool.TotalSize / units.GiB
			isExpansionSuccess := false
			if newPoolSize == expectedSize || newPoolSize == expectedSizeWithJournal {
				isExpansionSuccess = true
			}
			dash.VerifyFatal(isExpansionSuccess, true,
				fmt.Sprintf("expected new pool size to be %v or %v, got %v", expectedSize, expectedSizeWithJournal, newPoolSize))
		})
	})
	JustAfterEach(func() {
		defer EndTorpedoTest()
		AfterEachTest(contexts)
	})
})

var _ = Describe("{PoolAddDiskReboot}", func() {
<<<<<<< HEAD
	StartTorpedoTest("PoolAddDiskReboot", "Initiate pool expansion using add-disk and reboot node", nil, 0)
=======
	JustBeforeEach(func() {
		StartTorpedoTest("PoolAddDiskReboot", "Initiate pool expansion using add-disk and reboot node", nil)
	})
>>>>>>> c1025bca
	var contexts []*scheduler.Context

	stepLog := "should get the existing pool and expand it by adding a disk"

	It(stepLog, func() {
		dash.Info(stepLog)
		contexts = make([]*scheduler.Context, 0)

		for i := 0; i < Inst().GlobalScaleFactor; i++ {
			contexts = append(contexts, ScheduleApplications(fmt.Sprintf("voldriverdown-%d", i))...)
		}

		ValidateApplications(contexts)

		var poolIDToResize string

		pools, err := Inst().V.ListStoragePools(metav1.LabelSelector{})
		dash.VerifyFatal(err, nil, "Validate list storage pools")
		dash.VerifyFatal(len(pools) > 0, true, "Validate storage pools exist")

		// pick a random pool from a pools list and resize it
		poolIDToResize = getRandomPoolID(pools)
		dash.VerifyFatal(len(poolIDToResize) > 0, true, fmt.Sprintf("Expected poolIDToResize to not be empty, pool id to resize %s", poolIDToResize))

		poolToBeResized := pools[poolIDToResize]
		dash.VerifyFatal(poolToBeResized != nil, true, "Validate pool to be resized exist")

		// px will put a new request in a queue, but in this case we can't calculate the expected size,
		// so need to wain until the ongoing operation is completed
		stepLog = "Verify that pool resize is non in progress"
		Step(stepLog, func() {
			dash.Info(stepLog)
			if poolResizeIsInProgress(poolToBeResized) {
				// wait until resize is completed and get the updated pool again
				poolToBeResized, err = GetStoragePoolByUUID(poolIDToResize)
				dash.VerifyFatal(err, nil, "Validate get pool using UUID")
			}
		})

		var expectedSize uint64
		var expectedSizeWithJournal uint64

		stepLog = "Calculate expected pool size and trigger pool resize"
		Step(stepLog, func() {
			expectedSize = poolToBeResized.TotalSize * 2 / units.GiB
			expectedSize = roundUpValue(expectedSize)
			isjournal, err := isJournalEnabled()
			dash.VerifyFatal(err, nil, "Validate is journal enabled check")

			//To-Do Need to handle the case for multiple pools
			expectedSizeWithJournal = expectedSize
			if isjournal {
				expectedSizeWithJournal = expectedSizeWithJournal - 3
			}

			err = Inst().V.ExpandPool(poolIDToResize, api.SdkStoragePool_RESIZE_TYPE_ADD_DISK, expectedSize)
			dash.VerifyFatal(err, nil, "Validate pool expansion init")

			err = WaitForExpansionToStart(poolIDToResize)
			dash.VerifyFatal(err, nil, "Validate expansion is started")

			storageNode, err := GetNodeWithGivenPoolID(poolIDToResize)
			dash.VerifyFatal(err, nil, "Validate get pool using UUID ")
			err = RebootNodeAndWait(*storageNode)
			dash.VerifyFatal(err, nil, "Validate reboot node and wait till it is up")
			resizeErr := waitForPoolToBeResized(expectedSize, poolIDToResize, isjournal)
			dash.VerifyFatal(resizeErr, nil, fmt.Sprintf("expected new size to be '%d' or '%d' if pool has journal, and error %s not not have occured", expectedSize, expectedSizeWithJournal, resizeErr))
		})

		stepLog = "Ensure that new pool has been expanded to the expected size"
		Step(stepLog, func() {
			ValidateApplications(contexts)

			resizedPool, err := GetStoragePoolByUUID(poolIDToResize)
			dash.VerifyFatal(err, nil, "Validate get pool using UUID ")
			newPoolSize := resizedPool.TotalSize / units.GiB
			isExpansionSuccess := false
			if newPoolSize == expectedSize || newPoolSize == expectedSizeWithJournal {
				isExpansionSuccess = true
			}
			dash.VerifyFatal(isExpansionSuccess, true,
				fmt.Sprintf("expected new pool size to be %v or %v if pool has journal, got %v", expectedSize, expectedSizeWithJournal, newPoolSize))
		})
	})
	JustAfterEach(func() {
		defer EndTorpedoTest()
		AfterEachTest(contexts)
	})
})

func roundUpValue(toRound uint64) uint64 {

	if toRound%10 == 0 {
		return toRound
	}
	rs := (10 - toRound%10) + toRound
	return rs

}

func poolResizeIsInProgress(poolToBeResized *api.StoragePool) bool {
	poolSizeHasBeenChanged := false
	waitCount := 5
	if poolToBeResized.LastOperation != nil {
		for {
			pools, err := Inst().V.ListStoragePools(metav1.LabelSelector{})
			dash.VerifyFatal(err, nil, "Validate get storage pools list")

			dash.VerifyFatal(len(pools) > 0, true, "Validate storage pools exist")

			updatedPoolToBeResized := pools[poolToBeResized.Uuid]

			dash.VerifyFatal(updatedPoolToBeResized != nil, true, "Validate pool to be resized exist")
			dash.VerifyFatal(waitCount, 0, "timed out waiting for pool resize to finish")
			if updatedPoolToBeResized.LastOperation.Status != api.SdkStoragePool_OPERATION_SUCCESSFUL {
				dash.VerifyFatal(updatedPoolToBeResized.LastOperation.Status != api.SdkStoragePool_OPERATION_FAILED, true, fmt.Sprintf("PoolResize has failed. Error: %s", updatedPoolToBeResized.LastOperation))
				err = ValidatePoolRebalance()
				if err != nil {
					dash.VerifyFatal(err, nil, "Error while pool rebalance")
				}
				log.Infof("Pool Resize is already in progress: %v", updatedPoolToBeResized.LastOperation)
				time.Sleep(time.Second * 60)
				waitCount--
				continue
			}
			poolSizeHasBeenChanged = true
			break
		}
	}
	return poolSizeHasBeenChanged
}

func waitForPoolToBeResized(expectedSize uint64, poolIDToResize string, isJournalEnabled bool) error {

	f := func() (interface{}, bool, error) {
		expandedPool, err := GetStoragePoolByUUID(poolIDToResize)
		dash.VerifyFatal(err, nil, "Validate get pool using UUID ")

		if expandedPool == nil {
			return nil, false, fmt.Errorf("expanded pool value is nil")
		}
		if expandedPool.LastOperation != nil {
			logrus.Infof("Pool Resize Status : %v, Message : %s", expandedPool.LastOperation.Status, expandedPool.LastOperation.Msg)
			if expandedPool.LastOperation.Status == api.SdkStoragePool_OPERATION_FAILED {
				return nil, false, fmt.Errorf("PoolResize has failed. Error: %s", expandedPool.LastOperation)
			}
		}
		newPoolSize := expandedPool.TotalSize / units.GiB
		expectedSizeWithJournal := expectedSize
		if isJournalEnabled {
			expectedSizeWithJournal = expectedSizeWithJournal - 3
		}
		if newPoolSize == expectedSize || newPoolSize == expectedSizeWithJournal {
			// storage pool resize has been completed
			return nil, true, nil
		}
		return nil, true, fmt.Errorf("pool has not been resized to %d or %d yet. Waiting...Current size is %d", expectedSize, expectedSizeWithJournal, newPoolSize)
	}

	_, err := task.DoRetryWithTimeout(f, poolResizeTimeout, retryTimeout)
	return err
}

func isJournalEnabled() (bool, error) {
	storageSpec, err := Inst().V.GetStorageSpec()
	if err != nil {
		return false, err
	}
	jDev := storageSpec.GetJournalDev()
	if jDev != "" {
		logrus.Infof("JournalDev: %s", jDev)
		return true, nil
	}
	return false, nil
}

func getRandomPoolID(pools map[string]*api.StoragePool) string {
	// pick a random pool from a pools list and resize it
	randomIndex := rand.Intn(len(pools))
	for _, pool := range pools {
		if randomIndex == 0 {
			return pool.Uuid

		}
		randomIndex--
	}
	return ""
}<|MERGE_RESOLUTION|>--- conflicted
+++ resolved
@@ -19,14 +19,10 @@
 const retryTimeout = time.Minute
 
 var _ = Describe("{StoragePoolExpandDiskResize}", func() {
-<<<<<<< HEAD
-	StartTorpedoTest("StoragePoolExpandDiskResize", "Validate storage pool expansion expansion using resize-disk option", nil, 0)
-=======
 	JustBeforeEach(func() {
-		StartTorpedoTest("StoragePoolExpandDiskResize", "Validate storage pool expansion expansion using resize-disk option", nil)
-	})
-
->>>>>>> c1025bca
+		StartTorpedoTest("StoragePoolExpandDiskResize", "Validate storage pool expansion expansion using resize-disk option", nil, 0)
+	})
+
 	var contexts []*scheduler.Context
 	stepLog := "has to schedule apps, and expand it by resizing a disk"
 	It(stepLog, func() {
@@ -110,13 +106,7 @@
 })
 
 var _ = Describe("{StoragePoolExpandDiskAdd}", func() {
-<<<<<<< HEAD
-	StartTorpedoTest("StoragePoolExpandDiskAdd", "Validate storage pool expansion expansion using add-disk option", nil, 0)
-=======
-	JustBeforeEach(func() {
-		StartTorpedoTest("StoragePoolExpandDiskAdd", "Validate storage pool expansion expansion using add-disk option", nil)
-	})
->>>>>>> c1025bca
+	StartTorpedoTest("StoragePoolExpandDiskAdd", "Validate storage pool expansion expansion using add-disk option", nil)
 	var contexts []*scheduler.Context
 
 	stepLog := "should get the existing pool and expand it by adding a disk"
@@ -201,14 +191,7 @@
 })
 
 var _ = Describe("{PoolResizeDiskReboot}", func() {
-<<<<<<< HEAD
-	StartTorpedoTest("PoolResizeDiskReboot", "Initiate pool expansion using resize-disk and reboot node", nil, 0)
-=======
-	JustBeforeEach(func() {
-		StartTorpedoTest("PoolResizeDiskReboot", "Initiate pool expansion using resize-disk and reboot node", nil)
-	})
-
->>>>>>> c1025bca
+	StartTorpedoTest("PoolResizeDiskReboot", "Initiate pool expansion using resize-disk and reboot node", nil)
 	var contexts []*scheduler.Context
 
 	stepLog := "has to schedule apps, and expand it by resizing a disk"
@@ -301,13 +284,7 @@
 })
 
 var _ = Describe("{PoolAddDiskReboot}", func() {
-<<<<<<< HEAD
-	StartTorpedoTest("PoolAddDiskReboot", "Initiate pool expansion using add-disk and reboot node", nil, 0)
-=======
-	JustBeforeEach(func() {
-		StartTorpedoTest("PoolAddDiskReboot", "Initiate pool expansion using add-disk and reboot node", nil)
-	})
->>>>>>> c1025bca
+	StartTorpedoTest("PoolAddDiskReboot", "Initiate pool expansion using add-disk and reboot node", nil)
 	var contexts []*scheduler.Context
 
 	stepLog := "should get the existing pool and expand it by adding a disk"
@@ -410,7 +387,6 @@
 
 func poolResizeIsInProgress(poolToBeResized *api.StoragePool) bool {
 	poolSizeHasBeenChanged := false
-	waitCount := 5
 	if poolToBeResized.LastOperation != nil {
 		for {
 			pools, err := Inst().V.ListStoragePools(metav1.LabelSelector{})
@@ -419,18 +395,11 @@
 			dash.VerifyFatal(len(pools) > 0, true, "Validate storage pools exist")
 
 			updatedPoolToBeResized := pools[poolToBeResized.Uuid]
-
 			dash.VerifyFatal(updatedPoolToBeResized != nil, true, "Validate pool to be resized exist")
-			dash.VerifyFatal(waitCount, 0, "timed out waiting for pool resize to finish")
 			if updatedPoolToBeResized.LastOperation.Status != api.SdkStoragePool_OPERATION_SUCCESSFUL {
 				dash.VerifyFatal(updatedPoolToBeResized.LastOperation.Status != api.SdkStoragePool_OPERATION_FAILED, true, fmt.Sprintf("PoolResize has failed. Error: %s", updatedPoolToBeResized.LastOperation))
-				err = ValidatePoolRebalance()
-				if err != nil {
-					dash.VerifyFatal(err, nil, "Error while pool rebalance")
-				}
 				log.Infof("Pool Resize is already in progress: %v", updatedPoolToBeResized.LastOperation)
-				time.Sleep(time.Second * 60)
-				waitCount--
+				time.Sleep(time.Second * 90)
 				continue
 			}
 			poolSizeHasBeenChanged = true
@@ -450,7 +419,6 @@
 			return nil, false, fmt.Errorf("expanded pool value is nil")
 		}
 		if expandedPool.LastOperation != nil {
-			logrus.Infof("Pool Resize Status : %v, Message : %s", expandedPool.LastOperation.Status, expandedPool.LastOperation.Msg)
 			if expandedPool.LastOperation.Status == api.SdkStoragePool_OPERATION_FAILED {
 				return nil, false, fmt.Errorf("PoolResize has failed. Error: %s", expandedPool.LastOperation)
 			}

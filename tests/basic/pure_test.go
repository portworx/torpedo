--- conflicted
+++ resolved
@@ -1722,7 +1722,7 @@
 		contexts            []*scheduler.Context
 		appSpecMap          = make(map[string]*spec.AppSpec)
 		volCountFromSpecMap = make(map[string]int)
-		approxVolCount      = 2
+		approxVolCount      = 500
 		exceedVolCount      = true
 		backend             = BackendUnknown
 		volDriverNamespace  string
@@ -2061,7 +2061,6 @@
 	})
 })
 
-<<<<<<< HEAD
 var _ = Describe("{PVCLUNValidation}", func() {
 	var contexts []*scheduler.Context
 	JustBeforeEach(func() {
@@ -2289,8 +2288,6 @@
 	return false
 }
 
-=======
->>>>>>> fbc4e7ac
 var _ = Describe("{CloneVolumeAndValidate}", func() {
 
 	/*

--- conflicted
+++ resolved
@@ -4,13 +4,9 @@
 	"fmt"
 	"github.com/devans10/pugo/flasharray"
 	volsnapv1 "github.com/kubernetes-csi/external-snapshotter/client/v6/apis/volumesnapshot/v1"
-<<<<<<< HEAD
 	snapv1 "github.com/kubernetes-incubator/external-storage/snapshot/pkg/apis/crd/v1"
 	storkv1 "github.com/libopenstorage/stork/pkg/apis/stork/v1alpha1"
-=======
 	newFlashArray "github.com/portworx/torpedo/drivers/pure/flasharray"
-
->>>>>>> 791d617e
 	"github.com/portworx/sched-ops/k8s/storage"
 	storkops "github.com/portworx/sched-ops/k8s/stork"
 
@@ -5010,7 +5006,7 @@
 	})
 })
 
-<<<<<<< HEAD
+
 var _ = Describe("{TrashcanRecovery}", func() {
 	/*
 		1) Create volumes and app
@@ -5556,7 +5552,11 @@
 		DestroyApps(contexts, opts)
 		err = DeleteCloudSnapBucket(bucketName)
 		log.FailOnError(err, "error deleting cloud snap bucket")
-=======
+ 		AfterEachTest(contexts)
+	})
+})
+
+
 var _ = Describe("{ValidatePodNameinVolume}", func() {
 	/*
 	   https://purestorage.atlassian.net/browse/PWX-37369
@@ -5680,7 +5680,6 @@
 	})
 	JustAfterEach(func() {
 		defer EndTorpedoTest()
->>>>>>> 791d617e
 		AfterEachTest(contexts)
 	})
 })
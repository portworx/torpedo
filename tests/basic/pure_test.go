package tests

import (
	"fmt"
	"github.com/devans10/pugo/flasharray"
	volsnapv1 "github.com/kubernetes-csi/external-snapshotter/client/v6/apis/volumesnapshot/v1"
	snapv1 "github.com/kubernetes-incubator/external-storage/snapshot/pkg/apis/crd/v1"
	storkv1 "github.com/libopenstorage/stork/pkg/apis/stork/v1alpha1"
	"github.com/portworx/sched-ops/k8s/storage"
	storkops "github.com/portworx/sched-ops/k8s/stork"
	newFlashArray "github.com/portworx/torpedo/drivers/pure/flasharray"

	"math/rand"
	"sort"
	"strconv"
	"strings"
	"sync"
	"time"

	storageApi "k8s.io/api/storage/v1"
	apierrors "k8s.io/apimachinery/pkg/api/errors"
	"k8s.io/apimachinery/pkg/api/resource"

	"github.com/libopenstorage/openstorage/api"
	appsv1 "k8s.io/api/apps/v1"
	v1 "k8s.io/api/core/v1"
	metav1 "k8s.io/apimachinery/pkg/apis/meta/v1"

	"github.com/google/uuid"
	"github.com/portworx/sched-ops/k8s/core"
	"github.com/portworx/sched-ops/task"
	"github.com/portworx/torpedo/drivers/volume"
	"github.com/portworx/torpedo/drivers/volume/portworx"
	"github.com/portworx/torpedo/pkg/log"
	"github.com/portworx/torpedo/pkg/testrailuttils"

	"github.com/portworx/torpedo/drivers/node"
	"github.com/portworx/torpedo/drivers/scheduler"
	"github.com/portworx/torpedo/drivers/scheduler/k8s"
	"github.com/portworx/torpedo/drivers/scheduler/spec"
	"github.com/portworx/torpedo/pkg/osutils"
	"github.com/portworx/torpedo/pkg/pureutils"
	"github.com/portworx/torpedo/pkg/units"

	. "github.com/onsi/ginkgo/v2"
	. "github.com/onsi/gomega"
	. "github.com/portworx/torpedo/tests"
)

const (
	secretNamespace = "kube-system"

	// fbS3CredentialName is the name of the credential object created in pxctl
	// see also formattingPxctlEstablishBackupCredential
	fbS3CredentialName = "fbS3bucket"

	// formattingPxctlEstablishBackupCredential is the command template used to
	// create the S3 credentials object in Portworx
	formattingPxctlEstablishBackupCredential = "pxctl credentials create --provider s3 --s3-access-key %s --s3-secret-key %s --s3-region us-east-1 --s3-endpoint %s --s3-storage-class STANDARD %s"

	// formattingPxctlDeleteFBBackupCredential is the command template used to
	// delete the S3 credentials object in Portworx
	formattingPxctlDeleteFBBackupCredential = "pxctl credentials delete %s"
)

func createCloudsnapCredential() {
	fbConfigs, err := pureutils.GetS3Secret(secretNamespace)
	Expect(err).NotTo(HaveOccurred())
	nodes := node.GetStorageDriverNodes()
	_, err = Inst().N.RunCommand(nodes[0], fmt.Sprintf(formattingPxctlEstablishBackupCredential, fbConfigs.Blades[0].S3AccessKey, fbConfigs.Blades[0].S3SecretKey, fbConfigs.Blades[0].ObjectStoreEndpoint, fbS3CredentialName), node.ConnectionOpts{
		Timeout:         k8s.DefaultTimeout,
		TimeBeforeRetry: k8s.DefaultRetryInterval,
		Sudo:            true,
	})
	// if the cloudsnap credentials already exist, just leave them there
	if err != nil && strings.Contains(err.Error(), "already exist") {
		err = nil
	}
	Expect(err).NotTo(HaveOccurred(), "unexpected error creating cloudsnap credential")
}

func deleteCloudsnapCredential() {
	nodes := node.GetStorageDriverNodes()
	_, err := Inst().N.RunCommand(nodes[0], fmt.Sprintf(formattingPxctlDeleteFBBackupCredential, fbS3CredentialName), node.ConnectionOpts{
		Timeout:         k8s.DefaultTimeout,
		TimeBeforeRetry: k8s.DefaultRetryInterval,
		Sudo:            true,
	})
	Expect(err).NotTo(HaveOccurred(), "unexpected error deleting cloudsnap credential")
}

// This test performs basic tests making sure Pure direct access are running as expected
var _ = Describe("{PureVolumeCRUDWithSDK}", func() {
	var contexts []*scheduler.Context
	JustBeforeEach(func() {
		StartTorpedoTest("PureVolumeCRUDWithSDK", "Test pure volumes on applications, run CRUD", nil, 0)
		Step("setup credential necessary for cloudsnap", createCloudsnapCredential)
	})

	It("schedule pure volumes on applications, run CRUD, tear down", func() {
		contexts = make([]*scheduler.Context, 0)

		err := Inst().V.InitializePureLocalVolumePaths() // Initialize our "baseline" of Pure devices, such as FACD devices or other local FA disks
		Expect(err).NotTo(HaveOccurred(), "unexpected error taking Pure device baseline")

		for i := 0; i < Inst().GlobalScaleFactor; i++ {
			contexts = append(contexts, ScheduleApplications(fmt.Sprintf("purevolumestest-%d", i))...)
		}
		ValidateApplicationsPureSDK(contexts)
		opts := make(map[string]bool)
		opts[scheduler.OptionsWaitForResourceLeakCleanup] = true

		for _, ctx := range contexts {
			TearDownContext(ctx, opts)
		}
	})

	JustAfterEach(func() {
		Step("delete credential used for cloudsnap", deleteCloudsnapCredential)

		defer EndTorpedoTest()
		AfterEachTest(contexts)
	})
})

// This test performs basic tests making sure Pure direct access volumes are running as expected
var _ = Describe("{PureVolumeCRUDWithPXCTL}", func() {
	var contexts []*scheduler.Context
	JustBeforeEach(func() {
		StartTorpedoTest("PureVolumeCRUDWithPXCTL", "Test pure volumes on applications, run CRUD using pxctl", nil, 0)
		Step("setup credential necessary for cloudsnap", createCloudsnapCredential)
	})
	It("schedule pure volumes on applications, run CRUD, tear down", func() {
		contexts = make([]*scheduler.Context, 0)

		err := Inst().V.InitializePureLocalVolumePaths() // Initialize our "baseline" of Pure devices, such as FACD devices or other local FA disks
		Expect(err).NotTo(HaveOccurred(), "unexpected error taking Pure device baseline")

		for i := 0; i < Inst().GlobalScaleFactor; i++ {
			contexts = append(contexts, ScheduleApplications(fmt.Sprintf("purevolumestest-%d", i))...)
		}
		ValidateApplicationsPurePxctl(contexts)
		opts := make(map[string]bool)
		opts[scheduler.OptionsWaitForResourceLeakCleanup] = true

		for _, ctx := range contexts {
			TearDownContext(ctx, opts)
		}
	})
	JustAfterEach(func() {
		Step("delete credential used for cloudsnap", deleteCloudsnapCredential)

		defer EndTorpedoTest()
		AfterEachTest(contexts)
	})
})

// This test validates that, on an FACD installation, drives are located
// on the correct arrays that match their zone.
var _ = Describe("{PureFACDTopologyValidateDriveLocations}", func() {
	JustBeforeEach(func() {
		StartTorpedoTest("PureFACDTopologyValidateDriveLocations", "Test that FACD cloud drive volumes are located on proper FlashArrays", nil, 0)
	})
	It("installs with cloud drive volumes on the correct FlashArrays", func() {
		err := ValidatePureCloudDriveTopologies()
		Expect(err).NotTo(HaveOccurred(), "unexpected error validating Pure cloud drive topologies")
	})
	JustAfterEach(func() {
		defer EndTorpedoTest()
	})
})

// this tests brings up large number of pods on multiple namespaces and validate if there is not PANIC or nilpointer exceptions
var _ = Describe("{BringUpLargePodsVerifyNoPanic}", func() {
	/*
				https://portworx.atlassian.net/browse/PTX-18792
			    https://portworx.atlassian.net/browse/PTX-17723

				PWX :
				https://portworx.atlassian.net/browse/PWX-32190

				Bug Description :
					PX is hitting `panic: runtime error: invalid memory address or nil pointer dereference`
		when creating 250 FADA volumes

				1. Deploying nginx pods using two FADA volumes in 125 name-space simultaneously
				2. After that verify if any panic in the logs due to nil pointer deference.
	*/
	var testrailID = 0
	var runID int
	JustBeforeEach(func() {
		StartTorpedoTest("BringUpLargePodsVerifyNoPanic",
			"Validate no panics when creating more number of pods on "+
				"FADA/Generic Volumes while kvdb failover in progress", nil, testrailID)
		runID = testrailuttils.AddRunsToMilestone(testrailID)
	})
	contexts := make([]*scheduler.Context, 0)

	stepLog := "Validate no panics when creating more number of pods on FADA/Generic " +
		"Volumes while kvdb failover in progress"
	It(stepLog, func() {
		/*
			NOTE : In order to verify https://portworx.atlassian.net/browse/PWX-32190 , please use nginx-fa-davol
				please use provisioner as portworx.PortworxCsi and storage-device to pure and application as nginx-fa-davol
			e.x : --app-list nginx-fa-davol --provisioner csi --storage-driver pure
		*/

		//https://portworx.atlassian.net/browse/PWX-33551
		err := UpdateDriverVariables(map[string]string{"PURE_REST_TIMEOUT": "60"}, map[string]string{"execution_timeout_sec": "180"})
		log.FailOnError(err, "error update storage cluster spec with env variables")

		var wg sync.WaitGroup
		var terminate bool = false

		log.InfoD("Failover kvdb in parallel while volume creation in progress")
		go func() {
			defer GinkgoRecover()
			for {
				if terminate == true {
					break
				}
				// Wait for KVDB Members to be online
				log.FailOnError(WaitForKVDBMembers(), "failed waiting for KVDB members to be active")

				// Kill KVDB Master Node
				masterNode, err := GetKvdbMasterNode()
				log.FailOnError(err, "failed getting details of KVDB master node")

				log.InfoD("killing kvdb master node with Name [%v]", masterNode.Name)

				// Get KVDB Master PID
				pid, err := GetKvdbMasterPID(*masterNode)
				log.FailOnError(err, "failed getting PID of KVDB master node")

				log.InfoD("KVDB Master is [%v] and PID is [%v]", masterNode.Name, pid)

				// Kill kvdb master PID for regular intervals
				log.FailOnError(KillKvdbMemberUsingPid(*masterNode), "failed to kill KVDB Node")

				// Wait for some time after killing kvdb master Node
				time.Sleep(5 * time.Minute)
			}
		}()

		contexts = make([]*scheduler.Context, 0)

		// Apps list provided by user while triggering the test is considered to run the apps in parallel
		totalAppsRequested := Inst().AppList

		parallelThreads := 5
		scheduleCount := 1
		if len(totalAppsRequested) > 0 {
			for _, eachApp := range totalAppsRequested {
				if eachApp == "nginx-fa-davol" {
					if strings.ToLower(Inst().Provisioner) != fmt.Sprintf("%v", portworx.PortworxCsi) {
						log.FailOnError(fmt.Errorf("need csi provisioner to run the test , "+
							"please pass --provisioner csi "+
							"or -e provisioner=csi in the arguments"), "csi provisioner enabled?")
					}
					parallelThreads = 15
					scheduleCount = 20
				}
			}
		}

		// if app list is more than 5 we run 1 application in one point of time in parallel,
		// intention here is to run 20 applications in parallel, In any point of time max pod count doesn't exceed more than 300
		var appThreads int
		if len(totalAppsRequested) >= 5 {
			appThreads = 1
		} else {
			appThreads = parallelThreads / len(totalAppsRequested)
		}

		wg.Add(appThreads)
		scheduleAppParallel := func() {
			defer wg.Done()
			defer GinkgoRecover()
			id := uuid.New()
			nsName := fmt.Sprintf("%s", id.String()[:4])
			for i := 0; i < scheduleCount; i++ {
				contexts = append(contexts, ScheduleApplications(fmt.Sprintf(fmt.Sprintf("largenumberpods-%v-%d", nsName, i)))...)
			}
		}

		teardownContext := func() {
			opts := make(map[string]bool)
			opts[scheduler.OptionsWaitForResourceLeakCleanup] = true

			for _, ctx := range contexts {
				TearDownContext(ctx, opts)
			}
		}

		// Create apps in parallel
		for count := 0; count < appThreads; count++ {
			go scheduleAppParallel()
			time.Sleep(500 * time.Millisecond)
		}
		wg.Wait()

		allVolumes := []*volume.Volume{}
		for _, eachContext := range contexts {
			vols, err := Inst().S.GetVolumes(eachContext)
			if err != nil {
				log.Errorf("Failed to get app %s's volumes", eachContext.App.Key)
			}
			for _, eachVol := range vols {
				allVolumes = append(allVolumes, eachVol)
			}
		}

		// Funciton to validate nil pointer dereference errors
		validateNilPointerErrors := func() {
			terminate = true
			// we validate negative scenario here , function returns true if nil pointer exception is seen.
			errors := []string{}
			for _, eachNode := range node.GetStorageNodes() {
				status, output, Nodeerr := VerifyNilPointerDereferenceError(&eachNode)
				if status == true {
					log.Infof("nil pointer dereference error seen on the Node [%v]", eachNode.Name)
					log.Infof("error log [%v]", output)
					errors = append(errors, fmt.Sprintf("[%v]", eachNode.Name))
				} else if Nodeerr != nil && output == "" {
					// we just print error in case if found one
					log.InfoD(fmt.Sprintf("[%v]", Nodeerr))
				}
			}
			if len(errors) > 0 {
				log.FailOnError(fmt.Errorf("nil pointer dereference panic seen on nodes [%v]", errors),
					"nil pointer de-reference error?")
			}
		}

		// Delete all the applications
		defer teardownContext()

		// Check for nilPointer de-reference error on the nodes.
		defer validateNilPointerErrors()

		// Waiting for all pods to become ready and in running state
		waitForPodsRunning := func() (interface{}, bool, error) {
			for _, eachContext := range contexts {
				log.Infof("Verifying Context [%v]", eachContext.App.Key)
				err := Inst().S.WaitForRunning(eachContext, 5*time.Minute, 2*time.Second)
				if err != nil {
					return nil, true, err
				}
			}
			return nil, false, nil
		}
		_, err = task.DoRetryWithTimeout(waitForPodsRunning, 60*time.Minute, 10*time.Second)
		log.FailOnError(err, "Error checking pool rebalance")

		for _, eachVol := range allVolumes {
			log.InfoD("Validating Volume Status of Volume [%v]", eachVol.ID)
			status, err := IsVolumeStatusUP(eachVol)
			if err != nil {
				log.FailOnError(err, "error validating volume status")
			}
			dash.VerifyFatal(status == true, true, "is volume status up ?")
			terminate = true
		}

		terminate = true
		log.Info("all pods are up and in running state")
	})

	JustAfterEach(func() {
		defer EndTorpedoTest()
		AfterEachTest(contexts, testrailID, runID)
	})
})

// This test validates volume token timeout for FADA-volumes
var _ = Describe("{FADAVolTokenTimout}", func() {
	/*
					https://portworx.atlassian.net/browse/PTX-18941

					PWX :
					https://portworx.atlassian.net/browse/PWX-33632

					Bug Description :
						The current token manager timeout is 3 minutes. This is not sufficient for FADA volumes since as part of FADA operations a REST call is made to FA.
		                We have seen slowness in these APIs taking upto 15s to complete. This causes the token timeout to hit and PX to panic.

			1. Deploying nginx pods using two FADA volumes with volume placement strategy, creating volumes on  node-1
		    2. Deploy nginx pods using two FADA volumes creating 40 volumes at same time on the node-1
		    3. After that verify volumes are created successfully
	*/
	JustBeforeEach(func() {

		StartTorpedoTest("FADAVolTokenTimout", "Validate FADA volumes token timeout when multiple requests hit same node at same time", nil, 0)
	})
	stepLog := "Deploy and attach multiple FADA volumes on the same node and validate token request crash"
	It(stepLog, func() {
		log.InfoD(stepLog)
		//Scheduling app with volume placement strategy
		applist := Inst().AppList
		rand.Seed(time.Now().Unix())
		storageNodes := node.GetStorageNodes()
		selectedNode := storageNodes[rand.Intn(len(storageNodes))]
		var err error
		defer func() {
			Inst().AppList = applist
			err = Inst().S.RemoveLabelOnNode(selectedNode, k8s.NodeType)
			log.FailOnError(err, "error removing label on node [%s]", selectedNode.Name)
		}()
		Inst().AppList = []string{"nginx-fada-repl-vps"}
		err = Inst().S.AddLabelOnNode(selectedNode, k8s.NodeType, k8s.ReplVPS)
		log.FailOnError(err, fmt.Sprintf("Failed add label on node %s", selectedNode.Name))

		stepLog = "Schedule apps and attach 200+ volumes"
		i := 0
		Step(stepLog, func() {
			contexts = make([]*scheduler.Context, 0)
			appScale := 200

			for i = 1; i < appScale; i++ {
				contexts = append(contexts, ScheduleApplications(fmt.Sprintf("fadavoltkn-%d", i))...)
			}
			ValidateApplications(contexts)
		})

		var wg sync.WaitGroup

		stepLog = "Attaching 40 volumes at same time"
		scheduleCount := 40
		Step(stepLog, func() {
			scheduleAppParallel := func(c int) {
				defer wg.Done()
				defer GinkgoRecover()
				contexts = append(contexts, ScheduleApplications(fmt.Sprintf(fmt.Sprintf("fadavoltkn-%d", c)))...)

			}

			// Create apps in parallel
			for count := 0; count < scheduleCount; count++ {
				wg.Add(1)
				go scheduleAppParallel(i)
				i++
			}
			wg.Wait()
			ValidateApplications(contexts)
		})

		opts := make(map[string]bool)
		opts[scheduler.OptionsWaitForResourceLeakCleanup] = true
		for _, ctx := range contexts {
			TearDownContext(ctx, opts)
		}

	})
	JustAfterEach(func() {
		defer EndTorpedoTest()
		AfterEachTest(contexts)
	})
})

var _ = Describe("{FADARemoteDetach}", func() {

	/*
								https://portworx.atlassian.net/browse/PTX-20624


								PWX :
								https://portworx.atlassian.net/browse/PWX-33898
								https://portworx.atlassian.net/browse/PWX-34277

								Bug Description :
									pod is in to ContainerCreation state for longer time when tried to move deployment from one node to other after cordoning the node

							1. Deploying nginx pod with RWO FADA volumes on node-1
					        2. Cordon the node-1 and rollout another pod consuming same FADA volume in node-2
				            3. Validate pod is stuck in container creating state.
							4. Stop PX on node-1, pod running on node-1 should go to Terminating state and pod on node-2 should be in running
		                    5. Uncordon node-1 and start PX
							6. pod node-1 should be terminated
							7. Repeat same step from 2-5 and schedule pod on node-1
	*/

	JustBeforeEach(func() {
		StartTorpedoTest("FADARemoteDetach", "Validate FADA volume remote detach when px is down", nil, 0)
	})

	It("create and attach RWO volume. preform remote detach and attach to new pod", func() {

		applist := Inst().AppList
		var podNode node.Node
		appPodName := "test-mount-error"
		var appPod *v1.Pod
		var newPod *v1.Pod

		var appNamespace string
		contexts = make([]*scheduler.Context, 0)
		podNodes := node.GetStorageNodes()[:2]
		defer func() {
			Inst().AppList = applist
			if podNode.Name != "" {
				err = Inst().S.EnableSchedulingOnNode(podNode)
				log.FailOnError(err, "error enabling scheduling on node [%s]", podNode.Name)
				StartVolDriverAndWait([]node.Node{podNode})
				for _, pn := range podNodes {
					err = Inst().S.RemoveLabelOnNode(pn, "apptype")
					log.FailOnError(err, fmt.Sprintf("error removing label apptype=fada on node [%s]", pn.Name))
				}
			}

		}()
		Inst().AppList = []string{"nginx-fada-deploy"}

		stepLog = "Deploy nginx pod and with RWO FADA Volumes"
		Step(stepLog, func() {
			log.InfoD(stepLog)
			for _, pn := range podNodes {
				err = Inst().S.AddLabelOnNode(pn, "apptype", "fada")
				log.FailOnError(err, fmt.Sprintf("error applying label apptype=fada on node [%s]", pn.Name))
			}
			contexts = append(contexts, ScheduleApplications("fadavoldetach")...)
			ValidateApplications(contexts)
		})

		//Getting the pod and cordoning the node where pod is deployed
		disableSchedulingOnPodNode := func() {
			appPods, err := core.Instance().GetPods(appNamespace, nil)
			log.FailOnError(err, fmt.Sprintf("error getting pods in namespace %s", appNamespace))
			for _, p := range appPods.Items {
				if strings.Contains(p.Name, appPodName) {
					appPod = &p
					break
				}
			}
			if appPod == nil {
				log.FailOnError(fmt.Errorf("pod with name [%s] not availalbe", appPodName), "error getting app pod")
			}
			podNodeName := appPod.Spec.NodeName
			log.InfoD("pod [%s] is deployed on node %s", appPodName, podNodeName)
			podNode, err = node.GetNodeByName(podNodeName)
			log.FailOnError(err, fmt.Sprintf("error getting node with name %s", podNodeName))
			log.InfoD("Disabling scheduling on node %s", podNodeName)
			err = Inst().S.DisableSchedulingOnNode(podNode)
			log.FailOnError(err, fmt.Sprintf("error cordoning the node %s", podNodeName))
		}

		stepLog = "Disable scheduling on the node where pod is running"
		Step(stepLog, func() {
			log.InfoD(stepLog)
			nsList, err := core.Instance().ListNamespaces(map[string]string{"creator": "torpedo"})
			log.FailOnError(err, "error getting all namespaces")
			for _, ns := range nsList.Items {
				if strings.Contains(ns.Name, "fadavoldetach") {
					appNamespace = ns.Name
					break
				}
			}
			log.Infof("App deployed in namespace %s", appNamespace)
			disableSchedulingOnPodNode()
		})

		//Do rollout of deployment so the new pod is created
		performDeploymentRollout := func() {
			cmd := fmt.Sprintf("kubectl -n %s rollout restart deploy test-mount-error", appNamespace)
			output, _, err := osutils.ExecShell(cmd)
			log.FailOnError(err, "failed to run deployment rollout command")
			if !strings.Contains(output, "restarted") {
				log.FailOnError(fmt.Errorf("deployment restart failed with error : %s", output), "deployment restart failed")
			}
		}

		//validate the state of new pod is ContainerCreating after rollout
		validateNewPodState := func() {
			appPods, err := core.Instance().GetPods(appNamespace, nil)
			log.FailOnError(err, fmt.Sprintf("error getting pods in namespace %s", appNamespace))
			for _, p := range appPods.Items {
				if strings.Contains(p.Name, appPodName) && p.Name != appPod.Name {
					newPod = &p
					break
				}
			}
			if newPod == nil {
				log.FailOnError(fmt.Errorf("new pod with name [%s] is not available", appPodName), "error getting new app pod")
			}

			err = core.Instance().ValidatePod(newPod, 2*time.Minute, 20*time.Second)
			if err != nil {
				currPod, err := core.Instance().GetPodByUID(newPod.UID, newPod.Namespace)
				log.FailOnError(err, fmt.Sprintf("error getting current pod with UID[%s] in namespace [%s]", newPod.UID, newPod.Namespace))
				containerState := currPod.Status.ContainerStatuses[0].State
				if containerState.Waiting != nil {
					dash.VerifyFatal(containerState.Waiting.Reason, "ContainerCreating", "verify new pod container is in ContainerCreating state")
				} else {
					err = fmt.Errorf("current state of pod is %v where as Waiting state is expected", containerState)
					dash.VerifyFatal(err, nil, "validate new pod state")
				}
			}
		}

		podVolClaimName := appPod.Spec.Volumes[0].PersistentVolumeClaim.ClaimName
		stepLog = fmt.Sprintf("Do a rollout restart and create new replacement pod using volume [%s]", podVolClaimName)
		Step(stepLog, func() {
			log.InfoD(stepLog)
			performDeploymentRollout()
			validateNewPodState()

		})

		// Waiting for original pod to be in terminating state
		waitForPodTerminatingState := func() (interface{}, bool, error) {
			orgPod, err := core.Instance().GetPodByUID(appPod.UID, appPod.Namespace)
			if err != nil {
				return nil, true, err
			}
			containerState := orgPod.Status.ContainerStatuses[0].State
			if containerState.Running != nil {
				return nil, true, fmt.Errorf("container is still in running state")
			}
			log.Infof("current state is %v", containerState)

			return nil, false, nil
		}

		// Waiting for original pod to be in terminating state
		waitForPodTerminated := func() (interface{}, bool, error) {
			appPods, err := core.Instance().GetPods(appNamespace, nil)
			if err != nil {
				return nil, true, err
			}
			for _, p := range appPods.Items {
				if p.Name == appPod.Name {
					return nil, true, fmt.Errorf("pod [%s] still not terminated. Current state [%v]", appPod.Name, p.Status.ContainerStatuses[0].State)
				}
			}
			return nil, false, nil
		}

		//Validating  new pod ready  and original pod termination
		validatePodRemoteDetach := func() {
			stepLog = fmt.Sprintf("Stop Portworx on node [%s] and validate new pod", podNode.Name)
			Step(stepLog, func() {
				log.InfoD(stepLog)
				StopVolDriverAndWait([]node.Node{podNode})
				err = core.Instance().ValidatePod(newPod, 5*time.Minute, 10*time.Second)
				dash.VerifyFatal(err, nil, fmt.Sprintf("verify new pod [%s] is in ready state", newPod.Name))

				_, err = task.DoRetryWithTimeout(waitForPodTerminatingState, 5*time.Minute, 10*time.Second)
				log.FailOnError(err, fmt.Sprintf("error validating pod with UID[%s] status in namespace [%s]", newPod.UID, newPod.Namespace))

				StartVolDriverAndWait([]node.Node{podNode})
				_, err = task.DoRetryWithTimeout(waitForPodTerminated, 5*time.Minute, 10*time.Second)
				dash.VerifyFatal(err, nil, "validate original pod is deleted after px is started.")

				err = Inst().S.EnableSchedulingOnNode(podNode)
				log.FailOnError(err, "error enabling scheduling on node [%s]", podNode.Name)
			})
		}

		validatePodRemoteDetach()

		stepLog = fmt.Sprintf("Schedule pod back on node [%s]", podNode.Name)
		Step(stepLog, func() {
			log.InfoD(stepLog)
			disableSchedulingOnPodNode()
			performDeploymentRollout()
			validateNewPodState()
			validatePodRemoteDetach()

		})

		opts := make(map[string]bool)
		opts[scheduler.OptionsWaitForResourceLeakCleanup] = true
		for _, ctx := range contexts {
			TearDownContext(ctx, opts)
		}

	})

	JustAfterEach(func() {
		defer EndTorpedoTest()
		AfterEachTest(contexts)
	})
})

// This test Creates multiple FADA volume/app (nginx) - Reboots a Node while volume creation is in progress
/*

https://portworx.testrail.net/index.php?/tests/view/72615025

*/

var _ = Describe("{RebootNodeWhileVolCreate}", func() {
	JustBeforeEach(func() {
		StartTorpedoTest("RebootNodeWhileVolCreate", "Test creates multiple FADA volume and reboots a node while volume creation is in progress", nil, 72615025)
	})
	It("schedules nginx fada volumes on (n) * (NumberOfDeploymentsPerReboot) different namespaces and reboots a different node after every NumberOfDeploymentsPerReboot have been queued to schedule", func() {
		//Provisioner for pure apps
		var contexts = make([]*scheduler.Context, 0)
		var wg sync.WaitGroup
		//Scheduling app with volume placement strategy
		//Scheduling app with volume placement strategy
		applist := Inst().AppList
		rand.Seed(time.Now().Unix())
		storageNodes := node.GetStorageNodes()
		selectedNode := storageNodes[rand.Intn(len(storageNodes))]
		var err error
		defer func() {
			Inst().AppList = applist
			err = Inst().S.RemoveLabelOnNode(selectedNode, k8s.NodeType)
			log.FailOnError(err, "error removing label on node [%s]", selectedNode.Name)
		}()
		Inst().AppList = []string{"nginx-fada-repl-vps"}
		err = Inst().S.AddLabelOnNode(selectedNode, k8s.NodeType, k8s.ReplVPS)
		log.FailOnError(err, fmt.Sprintf("Failed add label on node %s", selectedNode.Name))
		Provisioner := fmt.Sprintf("%v", portworx.PortworxCsi)
		n := 3
		NumberOfDeploymentsPerReboot := 8
		//Reboot a random storage node n number of times
		for i := 0; i < n; i++ {
			// Step 1: Schedule applications
			wg.Add(1)
			go func() {
				defer wg.Done()
				Step("Schedule applications", func() {
					log.InfoD("Scheduling applications")
					for j := 0; j < NumberOfDeploymentsPerReboot; j++ {
						taskName := fmt.Sprintf("test-%v", (j+1)+NumberOfDeploymentsPerReboot*i)
						context, err := Inst().S.Schedule(taskName, scheduler.ScheduleOptions{
							AppKeys:            Inst().AppList,
							StorageProvisioner: Provisioner,
							PvcSize:            6 * units.GiB,
						})
						log.FailOnError(err, "Failed to schedule application of %v namespace", taskName)
						contexts = append(contexts, context...)
					}
				})
			}()
			// Step 2: Pick a random storage node and reboot
			wg.Add(1)
			go func() {
				defer wg.Done()
				stepLog := "Pick a random storage node and reboot"
				Step(stepLog, func() {

					log.Infof("Stopping node %s", selectedNode.Name)
					err := Inst().N.RebootNode(selectedNode,
						node.RebootNodeOpts{
							Force: true,
							ConnectionOpts: node.ConnectionOpts{
								Timeout:         defaultCommandTimeout,
								TimeBeforeRetry: defaultCommandRetry,
							},
						})
					log.FailOnError(err, "Failed to reboot node %v", selectedNode.Name)
				})
			}()

			// Wait for both steps to complete
			wg.Wait()

			log.Infof("wait for node: %s to be back up", selectedNode.Name)
			nodeReadyStatus := func() (interface{}, bool, error) {
				err := Inst().S.IsNodeReady(selectedNode)
				if err != nil {
					return "", true, err
				}
				return "", false, nil
			}
			_, err := DoRetryWithTimeoutWithGinkgoRecover(nodeReadyStatus, 10*time.Minute, 35*time.Second)
			dash.VerifyFatal(err, nil, fmt.Sprintf("Verifying the status of rebooted node %s", selectedNode.Name))
			err = Inst().V.WaitDriverUpOnNode(selectedNode, Inst().DriverStartTimeout)
			dash.VerifyFatal(err, nil, fmt.Sprintf("Verifying the node driver status of rebooted node %s", selectedNode.Name))
			log.FailOnError(err, "Failed to reboot node")
			stepLog = "Validate the applications"
			Step(stepLog, func() {
				ValidateApplications(contexts)
			})
		}
		for i := 0; i < n; i++ {
			stepLog = "Reboot a random node,destroy scheduled apps and check if pvc's are deleted gracefully"

			Step(stepLog, func() {
				wg.Add(1)
				// Step 1: Reboot one random storage node
				go func() {
					defer wg.Done()
					stepLog := "Reboot one random storage node"
					Step(stepLog, func() {
						err := Inst().N.RebootNode(selectedNode, node.RebootNodeOpts{
							Force: true,
							ConnectionOpts: node.ConnectionOpts{
								Timeout:         defaultCommandTimeout,
								TimeBeforeRetry: defaultCommandRetry,
							},
						})
						log.FailOnError(err, "Failed to reboot node")
					})
				}()
				// Step 2: Destroy Application
				wg.Add(1)
				go func() {
					defer wg.Done()
					stepLog := "Destroy Application"
					//this wait is added because while reboot some of the pods go to error state and takes time to comeback to normal state
					log.InfoD("sleep for 2 and half minutes for pods to comeback to running state")
					time.Sleep((5 / 2) * time.Minute)
					Step(stepLog, func() {
						opts := make(map[string]bool)
						opts[scheduler.OptionsWaitForResourceLeakCleanup] = true
						for j := 0; j < NumberOfDeploymentsPerReboot; j++ {
							TearDownContext(contexts[j+NumberOfDeploymentsPerReboot*i], opts)
						}
					})
				}()
				wg.Add(1)
				go func() {
					defer wg.Done()
					stepLog = "Wait for node to come up"
					Step(stepLog, func() {
						nodeReadyStatus := func() (interface{}, bool, error) {
							err := Inst().S.IsNodeReady(selectedNode)
							if err != nil {
								return "", true, err
							}
							return "", false, nil
						}
						_, err := DoRetryWithTimeoutWithGinkgoRecover(nodeReadyStatus, 10*time.Minute, 35*time.Second)
						dash.VerifyFatal(err, nil, fmt.Sprintf("Verifying the status of rebooted node %s", selectedNode.Name))
						err = Inst().V.WaitDriverUpOnNode(selectedNode, Inst().DriverStartTimeout)
						dash.VerifyFatal(err, nil, fmt.Sprintf("Verifying the node driver status of rebooted node %s", selectedNode.Name))
					})
				}()
				//wait for both the steps to finish
				wg.Wait()
			})
		}
	})
	JustAfterEach(func() {
		defer EndTorpedoTest()
	})
})

// This test Creates multiple FADA volume/app (nginx) - Restart PX on a Node while volume creation is in progress
/*
https://portworx.testrail.net/index.php?/tests/view/72615026

*/
var _ = Describe("{RestartPXWhileVolCreate}", func() {
	JustBeforeEach(func() {
		StartTorpedoTest("RestartPXWhileVolCreate", "Test creates multiple FADA volume and restarts px on a node while volume creation is in progress", nil, 72615026)
	})
	It("schedules nginx fada volumes on (n) * (NumberOfDeploymentsPerRestart) different namespaces and restarts portworx on a node where volumes are placed after every NumberOfDeploymentsPerRestart have been queued to schedule", func() {
		var contexts = make([]*scheduler.Context, 0)
		var wg sync.WaitGroup
		//Scheduling app with volume placement strategy
		applist := Inst().AppList
		rand.Seed(time.Now().Unix())

		//select the node to place volumes and PX will be restarted in this node
		storageNodes := node.GetStorageNodes()
		selectedNode := storageNodes[rand.Intn(len(storageNodes))]

		var err error
		defer func() {
			Inst().AppList = applist
			err = Inst().S.RemoveLabelOnNode(selectedNode, k8s.NodeType)
			log.FailOnError(err, "error removing label on node [%s]", selectedNode.Name)
		}()

		Inst().AppList = []string{"nginx-fada-repl-vps"}
		err = Inst().S.AddLabelOnNode(selectedNode, k8s.NodeType, k8s.ReplVPS)
		log.FailOnError(err, fmt.Sprintf("Failed add label on node %s", selectedNode.Name))
		Provisioner := fmt.Sprintf("%v", portworx.PortworxCsi)

		//Number of times portworx has to be restarted
		n := 3

		//Number of apps to be deployed after which a restart can be triggered
		NumberOfDeploymentsPerRestart := 8

		//Restart portworx n number of times
		stepLog = "start provisioning nginx apps in the created namespaces and for every NumberOfDeploymentsPerRestart restart portworx on the selected node"
		Step(stepLog, func() {
			for i := 0; i < n; i++ {

				// Step 1: Schedule applications
				wg.Add(1)
				go func() {
					defer wg.Done()
					Step("Schedule applications", func() {
						log.InfoD("Scheduling applications")
						for j := 0; j < NumberOfDeploymentsPerRestart; j++ {
							taskName := fmt.Sprintf("test%v", (j)+NumberOfDeploymentsPerRestart*i)
							context, err := Inst().S.Schedule(taskName, scheduler.ScheduleOptions{
								AppKeys:            Inst().AppList,
								StorageProvisioner: Provisioner,
								PvcSize:            6 * units.GiB,
							})
							log.FailOnError(err, "Failed to schedule application of %v namespace", taskName)
							contexts = append(contexts, context...)
						}
					})
				}()

				// Step 2: Restart Portworx
				wg.Add(1)
				go func() {
					defer wg.Done()
					stepLog := "Restart Portworx"
					Step(stepLog, func() {
						log.Infof("Stop volume driver [%s] on node: [%s]", Inst().V.String(), selectedNode.Name)
						StopVolDriverAndWait([]node.Node{selectedNode})
						log.Infof("Starting volume driver [%s] on node [%s]", Inst().V.String(), selectedNode.Name)
						StartVolDriverAndWait([]node.Node{selectedNode})
					})
				}()
				// Wait for both steps to complete
				wg.Wait()
				stepLog = "Validate the applications after portworx restart"
				Step(stepLog, func() {
					ValidateApplications(contexts)
				})
			}
		})
		for i := 0; i < n; i++ {
			stepLog = "Restart portworx,destroy apps and check if the pvc's are deleted gracefully"
			Step(stepLog, func() {

				// Step 1: Restart Portworx
				wg.Add(1)
				go func() {
					defer wg.Done()
					stepLog := "Restart Portworx"
					Step(stepLog, func() {
						log.Infof("Stop volume driver [%s] on node: [%s]", Inst().V.String(), selectedNode.Name)
						StopVolDriverAndWait([]node.Node{selectedNode})
						log.Infof("Starting volume driver [%s] on node [%s]", Inst().V.String(), selectedNode.Name)
						StartVolDriverAndWait([]node.Node{selectedNode})
					})
				}()

				// Step 2: Destroy Application
				wg.Add(1)
				go func() {
					defer wg.Done()
					stepLog := "Destroy Application"
					Step(stepLog, func() {
						opts := make(map[string]bool)
						opts[scheduler.OptionsWaitForResourceLeakCleanup] = true
						for j := 0; j < NumberOfDeploymentsPerRestart; j++ {
							TearDownContext(contexts[j+NumberOfDeploymentsPerRestart*i], opts)
						}
					})
				}()
				// Wait for both steps to complete
				wg.Wait()
			})
		}
	})
	JustAfterEach(func() {
		defer EndTorpedoTest()
	})
})

// This test Creates multiple FADA volume/app (nginx) - Stop PX on a Node, resize and validate pvc's,delete the apps and check if all the pods,pvc's and volumes are being deleted from the backend
/*
https://portworx.testrail.net/index.php?/cases/view/93034
https://portworx.testrail.net/index.php?/cases/view/93035

*/
var _ = Describe("{StopPXAddDiskDeleteApps}", func() {
	JustBeforeEach(func() {
		StartTorpedoTest("StopPXAddDiskDeleteApps", "Test creates multiple FADA volume and stops px on a node,resize pvc and checks if all the pods,pvc's are being deleted gracefully", nil, 93034)
	})
	It("schedules multiple nginx fada volumes, stops portworx on a node where volumes are placed,resize pvc's and checks if all the resources created are deleted gracefully", func() {
		var contexts = make([]*scheduler.Context, 0)
		requestedVols := make([]*volume.Volume, 0)
		//Scheduling app with volume placement strategy
		applist := Inst().AppList
		rand.Seed(time.Now().Unix())

		//select the node to place volumes and PX will be stopped in this node
		storageNodes := node.GetStorageNodes()
		selectedNode := storageNodes[rand.Intn(len(storageNodes))]

		var err error
		defer func() {
			Inst().AppList = applist
			err = Inst().S.RemoveLabelOnNode(selectedNode, k8s.NodeType)
			log.FailOnError(err, "error removing label on node [%s]", selectedNode.Name)
		}()

		Inst().AppList = []string{"nginx-fada-repl-vps"}
		err = Inst().S.AddLabelOnNode(selectedNode, k8s.NodeType, k8s.ReplVPS)
		log.FailOnError(err, fmt.Sprintf("Failed add label on node %s", selectedNode.Name))
		Provisioner := fmt.Sprintf("%v", portworx.PortworxCsi)

		//Number of apps to be deployed
		NumberOfDeployments := 200

		Step("Schedule applications", func() {
			log.InfoD("Scheduling applications")
			for j := 0; j < NumberOfDeployments; j++ {
				taskName := fmt.Sprintf("test-%v", j)
				context, err := Inst().S.Schedule(taskName, scheduler.ScheduleOptions{
					AppKeys:            Inst().AppList,
					StorageProvisioner: Provisioner,
					PvcSize:            6 * units.GiB,
				})
				log.FailOnError(err, "Failed to schedule application of %v namespace", taskName)
				contexts = append(contexts, context...)
			}
			ValidateApplications(contexts)
		})
		volDriverNamespace, err := Inst().V.GetVolumeDriverNamespace()
		log.FailOnError(err, "failed to get volume driver [%s] namespace", Inst().V.String())
		pxPureSecret, err := pureutils.GetPXPureSecret(volDriverNamespace)
		log.FailOnError(err, "failed to get secret [%s]  in namespace [%s]", PureSecretName, volDriverNamespace)
		flashArrays := pxPureSecret.Arrays
		stepLog = fmt.Sprintf("Stop portworx,resize and validate pvc,destroy apps and check if the pvc's are deleted gracefully")
		Step(stepLog, func() {
			stepLog := fmt.Sprintf("Stop Portworx")
			Step(stepLog, func() {
				log.Infof("Stop volume driver [%s] on node: [%s]", Inst().V.String(), selectedNode.Name)
				StopVolDriverAndWait([]node.Node{selectedNode})
			})
			for _, ctx := range contexts {
				var appVolumes []*volume.Volume
				var err error
				stepLog = fmt.Sprintf("get volumes for %s app", ctx.App.Key)
				Step(stepLog, func() {
					log.InfoD(stepLog)
					appVolumes, err = Inst().S.GetVolumes(ctx)
					log.Infof("len of app volumes is : %v", len(appVolumes))
					if len(appVolumes) == 0 {
						log.Errorf("found no volumes for app %s", ctx.App.Key)
					}
				})

				stepLog = fmt.Sprintf("increase volume size %s on app %s's volumes: %v",
					Inst().V.String(), ctx.App.Key, appVolumes)
				Step(stepLog,
					func() {
						log.InfoD(stepLog)
						pvcs, err := GetContextPVCs(ctx)
						log.FailOnError(err, "Failed to get pvc's from context")
						for _, pvc := range pvcs {
							pvcSize := pvc.Spec.Resources.Requests.Storage().String()
							pvcSize = strings.TrimSuffix(pvcSize, "Gi")
							pvcSizeInt, err := strconv.Atoi(pvcSize)
							log.InfoD("increasing pvc [%s/%s]  size to %v %v", pvc.Namespace, pvc.Name, 2*pvcSizeInt, pvc.UID)
							resizedVol, err := Inst().S.ResizePVC(ctx, pvc, uint64(2*pvcSizeInt))
							log.FailOnError(err, "pvc resize failed pvc:%v", pvc.UID)
							log.InfoD("Vol uid %v", resizedVol.ID)
							requestedVols = append(requestedVols, resizedVol)
						}
					})

				stepLog = fmt.Sprintf("validate successful volume size increase on app %s's volumes: %v",
					ctx.App.Key, appVolumes)
				Step(stepLog,
					func() {
						log.InfoD(stepLog)
						for _, v := range requestedVols {
							// Need to pass token before validating volume
							params := make(map[string]string)
							if Inst().ConfigMap != "" {
								params["auth-token"], err = Inst().S.GetTokenFromConfigMap(Inst().ConfigMap)
								log.FailOnError(err, "didn't get auth token")
							}
							err := Inst().V.ValidateUpdateVolume(v, params)
							log.FailOnError(err, "Could not validate volume resize %v", v.Name)

							gotVol := false
							for _, fa := range flashArrays {
								faVol, err := pureutils.GetPureFAVolumeSize(v.Name, fa.MgmtEndPoint, fa.APIToken)
								log.FailOnError(err, "error getting vol [%s] size", v.Name)
								if faVol != 0 {
									dash.VerifyFatal(faVol, v.Size, fmt.Sprintf("validate volume [%s] resize in FA backend", v.Name))
									gotVol = true
									break
								}
							}
							if !gotVol {
								log.FailOnError(fmt.Errorf("unable to find vol [%s] size", v.Name), "error getting volume size")
							}
						}
					})
			}
			stepLog = fmt.Sprintf("Destroy Application")
			Step(stepLog, func() {
				opts := make(map[string]bool)
				opts[scheduler.OptionsWaitForResourceLeakCleanup] = true
				for j := 0; j < NumberOfDeployments; j++ {
					TearDownContext(contexts[j], opts)
				}
			})
			stepLog = fmt.Sprintf("start portworx and wait for it to come up")
			Step(stepLog, func() {
				log.Infof("Start volume driver [%s] on node: [%s]", Inst().V.String(), selectedNode.Name)
				StartVolDriverAndWait([]node.Node{selectedNode})
			})
			log.Infof("waiting for 5 mins allowing voals to delete in backend")
			time.Sleep(5 * time.Minute)

			var faVolsAfterDel []string
			for _, fa := range flashArrays {
				v, err := pureutils.GetPureFAVolumes(fa.MgmtEndPoint, fa.APIToken)
				faVolsAfterDel = append(faVolsAfterDel, v...)
				log.FailOnError(err, "error getting vols using end point [%s],token [%s]", fa.MgmtEndPoint, fa.APIToken)
			}

			var existingVols []string
			for _, cv := range requestedVols {
				if faLUNExists(faVolsAfterDel, cv.Name) {
					existingVols = append(existingVols, cv.Name)
				}
			}

			dash.VerifyFatal(len(existingVols) == 0, true, fmt.Sprintf("validate all volumes are deleted in FA backend. Existing vols: [%v]", existingVols))
		})

	})
	JustAfterEach(func() {
		defer EndTorpedoTest()
	})
})

// This test Kills the PX nodes where FADA volumes are attached, Deletes the pods and PVCs.
/*
https://portworx.testrail.net/index.php?/cases/view/92893

*/
var _ = Describe("{AppCleanUpWhenPxKill}", func() {
	JustBeforeEach(func() {
		StartTorpedoTest("AppCleanUpWhenPxKill", "Test creates multiple FADA volume and kills px nodes while the pods and pvc's are being deleted", nil, 72760884)
	})
	It("Schedules apps that use FADA volumes, kill the nodes where these volumes are placed while the volumes are being deleted.", func() {
		var contexts = make([]*scheduler.Context, 0)
		var wg sync.WaitGroup
		requestedVols := make([]string, 0)
		//Scheduling app with volume placement strategy
		applist := Inst().AppList
		rand.Seed(time.Now().Unix())

		//select the one storage node,one storageless node and one KVDB member node to place volumes and kill the nodes while apps are being destroyed
		storageNodes := node.GetStorageNodes()
		storageLessNodes := node.GetStorageLessNodes()
		kvdbNodes, err := GetAllKvdbNodes()
		log.FailOnError(err, "Failed to get kvdb nodes")
		var selectedNodes []node.Node
		selectedNodes = append(selectedNodes, storageNodes[rand.Intn(len(storageNodes))])
		if len(storageLessNodes) > 0 {
			selectedNodes = append(selectedNodes, storageLessNodes[rand.Intn(len(storageLessNodes))])
		}
		for _, kvdbNode := range kvdbNodes {
			if kvdbNode.ID != selectedNodes[0].Id {
				selectedKvdbNode, err := node.GetNodeDetailsByNodeID(kvdbNode.ID)
				log.FailOnError(err, "Failed to get kvdb node details")
				log.InfoD("Selected kvdb node: %v", selectedKvdbNode.Name)
				selectedNodes = append(selectedNodes, selectedKvdbNode)
				break
			}
		}

		defer func() {
			Inst().AppList = applist
			for _, node := range selectedNodes {
				err = Inst().S.RemoveLabelOnNode(node, k8s.NodeType)
				log.FailOnError(err, "error removing label on node [%s]", node.Name)
			}
		}()

		Inst().AppList = []string{"nginx-fada-repl-vps"}
		for _, node := range selectedNodes {
			err = Inst().S.AddLabelOnNode(node, k8s.NodeType, k8s.ReplVPS)
			log.FailOnError(err, fmt.Sprintf("Failed add label on node %s", node.Name))
		}

		Provisioner := fmt.Sprintf("%v", portworx.PortworxCsi)
		//Number of apps to be deployed
		NumberOfAppsToBeDeployed := 300

		stepLog = fmt.Sprintf("schedule application")
		Step(stepLog, func() {
			for j := 0; j < NumberOfAppsToBeDeployed; j++ {
				taskName := fmt.Sprintf("app-cleanup-when-px-kill-%v", j)
				context, err := Inst().S.Schedule(taskName, scheduler.ScheduleOptions{
					AppKeys:            Inst().AppList,
					StorageProvisioner: Provisioner,
					PvcSize:            6 * units.GiB,
				})
				log.FailOnError(err, "Failed to schedule application of %v namespace", taskName)
				contexts = append(contexts, context...)
			}
			ValidateApplications(contexts)

			for _, ctx := range contexts {
				pvcs, err := GetContextPVCs(ctx)
				log.FailOnError(err, "Failed to get pvc's from context")
				for _, pvc := range pvcs {
					requestedVols = append(requestedVols, pvc.Spec.VolumeName)
				}
			}
		})
		stepLog = fmt.Sprintf("Kill PX nodes,destroy apps and check if the pvc's are deleted gracefully")
		Step(stepLog, func() {
			// Step 1: Destroy Applications
			wg.Add(1)
			go func() {
				defer wg.Done()
				stepLog := "Destroy Applications"
				Step(stepLog, func() {
					opts := make(map[string]bool)
					opts[scheduler.OptionsWaitForResourceLeakCleanup] = true
					for j := 0; j < NumberOfAppsToBeDeployed; j++ {
						TearDownContext(contexts[j], opts)
					}
				})
			}()

			// Step 2: kill px nodes
			wg.Add(1)
			go func() {
				defer GinkgoRecover()
				defer wg.Done()
				stepLog := fmt.Sprintf("Kill px nodes")
				Step(stepLog, func() {
					for _, selectedNode := range selectedNodes {
						log.InfoD("Crashing node: %v", selectedNode.Name)
						err := Inst().N.CrashNode(selectedNode, node.CrashNodeOpts{
							Force: true,
							ConnectionOpts: node.ConnectionOpts{
								Timeout:         1 * time.Minute,
								TimeBeforeRetry: 5 * time.Second,
							},
						})
						log.FailOnError(err, "Failed to crash node:%v", selectedNode.Name)
					}
				})
			}()
			// Wait for both steps to complete
			wg.Wait()
		})
		stepLog = fmt.Sprintf("Wait until all the nodes come up")
		Step(stepLog, func() {
			log.InfoD(stepLog)
			for _, selectedNode := range selectedNodes {
				err = Inst().N.TestConnection(selectedNode, node.ConnectionOpts{
					Timeout:         defaultTestConnectionTimeout,
					TimeBeforeRetry: defaultWaitRebootRetry,
				})
				log.FailOnError(err, "node:%v Failed to come up?", selectedNode.Name)
				err = Inst().V.WaitDriverUpOnNode(selectedNode, 5*time.Minute)
				log.FailOnError(err, "Portworx not coming up on node:%v", selectedNode.Name)

			}
		})

		volDriverNamespace, err := Inst().V.GetVolumeDriverNamespace()
		log.FailOnError(err, "failed to get volume driver [%s] namespace", Inst().V.String())
		pxPureSecret, err := pureutils.GetPXPureSecret(volDriverNamespace)
		log.FailOnError(err, "failed to get secret [%s]  in namespace [%s]", PureSecretName, volDriverNamespace)
		flashArrays := pxPureSecret.Arrays

		if len(flashArrays) == 0 {
			log.FailOnError(fmt.Errorf("no FlashArrays details found"), fmt.Sprintf("error getting FlashArrays creds from %s [%s]", PureSecretName, pxPureSecret))
		}

		var faVolsAfterDel []string
		for _, fa := range flashArrays {
			v, err := pureutils.GetPureFAVolumes(fa.MgmtEndPoint, fa.APIToken)
			faVolsAfterDel = append(faVolsAfterDel, v...)
			log.FailOnError(err, "error getting vols using end point [%s],token [%s]", fa.MgmtEndPoint, fa.APIToken)
		}

		var existingVols []string
		for _, cv := range requestedVols {
			if faLUNExists(faVolsAfterDel, cv) {
				existingVols = append(existingVols, cv)
			}
		}

		dash.VerifyFatal(len(existingVols) == 0, true, fmt.Sprintf("validate all volumes are deleted in FA backend. Existing vols: [%v]", existingVols))
	})
	JustAfterEach(func() {
		defer EndTorpedoTest()
	})
})

var _ = Describe("{ResizePVCToMaxLimit}", func() {

	/*
		PTX:
			https://portworx.atlassian.net/browse/PTX-20636
			https://portworx.atlassian.net/browse/PTX-20637
		TestRail:
			https://portworx.testrail.net/index.php?/cases/view/87940
			https://portworx.testrail.net/index.php?/tests/view/87941
	*/

	// Backend represents the cloud storage provider for volume provisioning
	type Backend string

	const (
		BackendPure    Backend = "PURE"
		BackendVSphere Backend = "VSPHERE"
		BackendUnknown Backend = "UNKNOWN"
	)

	// VolumeType represents the type of provisioned volume
	type VolumeType string

	const (
		VolumeFADA    VolumeType = "FADA"
		VolumeFBDA    VolumeType = "FBDA"
		VolumeFACD    VolumeType = "FACD"
		VolumeVsCD    VolumeType = "VsCD"
		VolumeUnknown VolumeType = "UNKNOWN"
	)

	var (
		contexts            = make([]*scheduler.Context, 0)
		backend             = BackendUnknown
		volumeMap           = make(map[VolumeType][]*api.Volume)
		volumeCtxMap        = make(map[string]*scheduler.Context)
		steps        uint64 = 5
	)

	JustBeforeEach(func() {
		StartTorpedoTest("ResizePVCToMaxLimit", "Validate PVC resize to max limit", nil, 87940)
	})

	It("Validates PVC resize to max limit", func() {
		// getPureMaxVolSize returns the maximum volume size based on the given volume type on pure backend
		getPureMaxVolSize := func(volType VolumeType) uint64 {
			switch volType {
			case VolumeFADA, VolumeFBDA:
				return 100 * units.TiB
			default:
				return uint64(MaxVolumeSize) * units.TiB
			}
		}
		// getMaxVolSize gets the maximum volume size based on the given backend and volume type
		getMaxVolSize := func(backend Backend, volType VolumeType) uint64 {
			switch backend {
			case BackendPure:
				return getPureMaxVolSize(volType)
			default:
				return 40 * units.TiB
			}
		}
		// getResizeSequence generates a sequence of sizes to resize to, based on the start, max values and number of steps
		getResizeSequence := func(start uint64, max uint64, steps uint64) []uint64 {
			seq := make([]uint64, 0)
			if steps == 0 {
				return []uint64{max}
			}
			if start >= max {
				log.Errorf("start value [%d] should be less than max value [%d]", start, max)
				return nil
			}
			d := (max - start) / steps
			for i := uint64(1); i <= steps; i++ {
				value := start + i*d
				seq = append(seq, value)
			}
			return seq
		}
		// getPureVolumeType determines the type of the volume based on the proxy spec
		getPureVolumeType := func(vol *volume.Volume) (VolumeType, error) {
			proxySpec, err := Inst().V.GetProxySpecForAVolume(vol)
			if err != nil {
				return "", fmt.Errorf("failed to get proxy spec for the volume [%s/%s]. Err: [%v]", vol.Namespace, vol.Name, err)
			}
			if proxySpec != nil {
				switch proxySpec.ProxyProtocol {
				case api.ProxyProtocol_PROXY_PROTOCOL_PURE_FILE:
					return VolumeFBDA, nil
				case api.ProxyProtocol_PROXY_PROTOCOL_PURE_BLOCK:
					return VolumeFADA, nil
				default:
					return VolumeUnknown, nil
				}
			} else {
				return VolumeFACD, nil
			}
		}
		// formatMaxVolSizeReachedErrorMessage formats the error message when the maximum volume size is reached
		formatMaxVolSizeReachedErrorMessage := func(allowedSize uint64, requestedSize uint64) string {
			return "rpc error: code = Internal desc = Failed to update volume: " +
				"rpc error: code = Internal desc = Failed to update volume: " +
				"Feature upgrade needed. Licensed maximum reached for " +
				"'VolumeSize' feature (allowed " + fmt.Sprintf("%d", allowedSize/units.GiB) +
				" GiB, requested " + fmt.Sprintf("%d", requestedSize/units.GiB) + " GiB)\n"
		}
		// getContextAndPVC retrieves the scheduler context and PVC spec associated with a given volume
		getContextAndPVC := func(vol *api.Volume) (*scheduler.Context, *v1.PersistentVolumeClaim, error) {
			pvcName := vol.Spec.VolumeLabels["pvc"]
			namespace := vol.Spec.VolumeLabels["namespace"]
			pvc, err := core.Instance().GetPersistentVolumeClaim(pvcName, namespace)
			if err != nil {
				return nil, nil, fmt.Errorf("failed to get PVC [%s/%s] spec", pvcName, namespace)
			}
			if ctx, ok := volumeCtxMap[vol.Id]; !ok {
				return nil, nil, fmt.Errorf("context associated with PVC [%s/%s] not found", pvcName, namespace)
			} else {
				return ctx, pvc, nil
			}
		}
		// getPVCSize returns the requested storage size of the given PVC in bytes
		getPVCSize := func(pvc *v1.PersistentVolumeClaim) (uint64, error) {
			storage, ok := pvc.Spec.Resources.Requests[v1.ResourceStorage]
			if !ok {
				return 0, fmt.Errorf("failed to get storage resource request from PVC [%v]", pvc)
			}
			return uint64(storage.Value()), nil
		}
		// resizePVC resizes the given PVC using K8s API
		resizePVC := func(volType VolumeType, vol *api.Volume, newSize uint64) error {
			ctx, pvc, err := getContextAndPVC(vol)
			if err != nil {
				return fmt.Errorf("failed to get pvc from contexts. Err: [%v]", err)
			}
			pvcSize, err := getPVCSize(pvc)
			if err != nil {
				return fmt.Errorf("failed to get pvc [%v] size. Err: [%v]", pvc, err)
			}
			// adjustedSize ensures ResizePVC sets the volume to newSize
			adjustedSize := newSize - pvcSize
			log.Infof("Adjusted size for resizing [%s] volume [%s/%s] is [%d]", volType, vol.Id, vol.Locator.Name, adjustedSize)
			_, err = Inst().S.ResizePVC(ctx, pvc, adjustedSize/units.GiB)
			if err != nil {
				return fmt.Errorf("failed to resize [%s] volume [%s/%s] from [%d] to [%d]. Err: [%v]", volType, vol.Id, vol.Locator.Name, pvcSize, newSize, err)
			}
			return nil
		}
		// resizeVolumeToMaxSize attempts to resize the volume to the maximum allowed size
		resizeVolumeToMaxSize := func(volType VolumeType, vol *api.Volume) error {
			maxVolSize := getMaxVolSize(backend, volType)
			previousSize := vol.Spec.Size
			resizeSequence := getResizeSequence(vol.Spec.Size, maxVolSize, steps)
			log.Infof("Original size of [%s] volume [%s/%s] is [%d]", volType, vol.Id, vol.Locator.Name, vol.Spec.Size)
			waitForResizeCompletionBasedOnSize := func(newSize uint64) (interface{}, bool, error) {
				vol, err = Inst().V.InspectVolume(vol.Id)
				if err != nil {
					return nil, false, fmt.Errorf("failed to inspect [%s] volume [%s/%s]", volType, vol.Id, vol.Locator.Name)
				}
				if vol.Spec.Size == newSize {
					return nil, false, nil
				}
				return nil, true, fmt.Errorf("volume size mismatch: inspected [%d], estimated [%d]", vol.Spec.Size, newSize)
			}
			for _, newSize := range resizeSequence {
				log.Infof("Resizing [%s] volume [%s/%s] from [%d] to [%d]", volType, vol.Id, vol.Locator.Name, previousSize, newSize)
				switch volType {
				case VolumeFADA, VolumeFBDA:
					err = resizePVC(volType, vol, newSize)
				default:
					err = Inst().V.ResizeVolume(vol.Id, newSize)
				}
				if err != nil {
					return fmt.Errorf("failed to resize [%s] volume [%s/%s] from [%d] to [%d]. Err: [%v]", volType, vol.Id, vol.Locator.Name, previousSize, newSize, err)
				}
				waitForResizeCompletion := func() (interface{}, bool, error) {
					return waitForResizeCompletionBasedOnSize(newSize)
				}
				_, err = task.DoRetryWithTimeout(waitForResizeCompletion, 10*time.Minute, 30*time.Second)
				if err != nil {
					return fmt.Errorf("failed to wait for volume [%s] resize completion. Err: [%v]", vol.Locator.Name, err)
				}
				previousSize = newSize
			}
			newSize := 2 * previousSize
			log.Infof("Resizing [%s] volume [%s/%s] from [%d] to size [%d], which is over the limit [%d]", volType, vol.Id, vol.Locator.Name, previousSize, newSize, maxVolSize)
			switch volType {
			case VolumeFADA:
				err = resizePVC(volType, vol, newSize)
				waitForResizeCompletion := func() (interface{}, bool, error) {
					return waitForResizeCompletionBasedOnSize(newSize)
				}
				_, err = task.DoRetryWithTimeout(waitForResizeCompletion, 10*time.Minute, 30*time.Second)
				if err != nil {
					return fmt.Errorf("failed to wait for volume [%s] resize completion. Err: [%v]", vol.Locator.Name, err)
				}
			default:
				err = Inst().V.ResizeVolume(vol.Id, newSize)
			}
			if err != nil {
				switch err.Error() {
				case formatMaxVolSizeReachedErrorMessage(vol.Spec.Size, newSize):
					log.InfoD("Skipping error [%v] as it falls within expected behavior", err)
					return nil
				default:
					return fmt.Errorf("failed to resize [%s] volume [%s/%s] from [%d] to [%d]. Err: [%v]", volType, vol.Id, vol.Locator.Name, vol.Spec.Size, newSize, err)
				}
			}
			return nil
		}
		Step("Schedule applications", func() {
			log.InfoD("Scheduling applications")
			for i := 0; i < Inst().GlobalScaleFactor; i++ {
				taskName := fmt.Sprintf("pure-test-%d", i)
				for _, ctx := range ScheduleApplications(taskName) {
					ctx.ReadinessTimeout = appReadinessTimeout
					contexts = append(contexts, ctx)
				}
			}
		})
		Step("Validate applications", func() {
			log.InfoD("Validating applications")
			ValidateApplications(contexts)
		})
		Step("Identify backend and categorize volumes", func() {
			log.InfoD("Identifying backend")
			volDriverNamespace, err := Inst().V.GetVolumeDriverNamespace()
			log.FailOnError(err, "failed to get volume driver [%s] namespace", Inst().V.String())
			secretList, err := core.Instance().ListSecret(volDriverNamespace, metav1.ListOptions{})
			log.FailOnError(err, "failed to get secret list from namespace [%s]", volDriverNamespace)
			for _, secret := range secretList.Items {
				switch secret.Name {
				case PX_PURE_SECRET_NAME:
					backend = BackendPure
					break
				case PX_VSPHERE_SCERET_NAME:
					backend = BackendVSphere
					break
				}
			}
			log.InfoD("Backend: %v", backend)
			log.InfoD("Categorizing volumes")
			for _, ctx := range contexts {
				volumes, err := Inst().S.GetVolumes(ctx)
				log.FailOnError(err, "failed to get volumes for app [%s/%s]", ctx.App.NameSpace, ctx.App.Key)
				dash.VerifyFatal(len(volumes) > 0, true, "Verifying if volumes exist for resizing")
				// The CloudStorage.Provider in StorageCluster Spec is not accurate
				for _, vol := range volumes {
					apiVol, err := Inst().V.InspectVolume(vol.ID)
					log.FailOnError(err, "failed to inspect volume [%s/%s]", vol.Name, vol.ID)
					switch backend {
					case BackendPure:
						volType, err := getPureVolumeType(vol)
						log.FailOnError(err, "failed to get pure volume type for volume [%+v]", vol)
						volumeMap[volType] = append(volumeMap[volType], apiVol)
					case BackendVSphere:
						volumeMap[VolumeVsCD] = append(volumeMap[VolumeVsCD], apiVol)
					default:
						volumeMap[VolumeUnknown] = append(volumeMap[VolumeUnknown], apiVol)
					}
					volumeCtxMap[apiVol.Id] = ctx
				}
			}
		})
		Step("Resize a random volume of each type to max limit", func() {
			log.InfoD("Resizing a random volume of each type to max limit")
			for volType, vols := range volumeMap {
				log.Infof("List of all [%d] [%s] volumes [%s]", len(vols), volType, vols)
				randomVol := vols[rand.Intn(len(vols))]
				log.InfoD("Resizing random [%s] volume [%s/%s] to max limit [%d]", volType, randomVol.Id, randomVol.Locator.Name, getMaxVolSize(backend, volType))
				err := resizeVolumeToMaxSize(volType, randomVol)
				log.FailOnError(err, "failed to resize random [%s] volume [%s/%s] to max limit [%d]", volType, randomVol.Id, randomVol.Locator.Name, getMaxVolSize(backend, volType))
			}
		})
	})

	JustAfterEach(func() {
		defer EndTorpedoTest()
		opts := make(map[string]bool)
		opts[SkipClusterScopedObjects] = true
		log.InfoD("Destroying applications")
		DestroyApps(contexts, opts)
	})
})

var _ = Describe("{CreateAndDeleteMultipleVolumesInParallel}", func() {

	/*
		PTX:
			https://portworx.atlassian.net/browse/PTX-20633
			https://portworx.atlassian.net/browse/PTX-20619
			https://portworx.atlassian.net/browse/PTX-20631

		TestRail:
			https://portworx.testrail.net/index.php?/cases/view/92653
			https://portworx.testrail.net/index.php?/cases/view/92654
	*/

	// Backend represents the cloud storage provider for volume provisioning
	type Backend string

	const (
		BackendPure    Backend = "PURE"
		BackendVSphere Backend = "VSPHERE"
		BackendUnknown Backend = "UNKNOWN"
	)

	// VolumeType represents the type of provisioned volume
	type VolumeType string

	const (
		VolumeFADA    VolumeType = "FADA"
		VolumeFBDA    VolumeType = "FBDA"
		VolumeFACD    VolumeType = "FACD"
		VolumeVsCD    VolumeType = "VsCD"
		VolumeUnknown VolumeType = "UNKNOWN"
	)

	var (
		contexts            []*scheduler.Context
		appSpecMap          = make(map[string]*spec.AppSpec)
		volCountFromSpecMap = make(map[string]int)
		approxVolCount      = 2
		exceedVolCount      = true
		backend             = BackendUnknown
		volDriverNamespace  string
		clusterUIDPrefix    string
		volumeMap           = make(map[VolumeType][]*api.Volume)
		pureClientMap       = make(map[VolumeType]map[string]*flasharray.Client)
	)

	JustBeforeEach(func() {
		StartTorpedoTest("CreateAndDeleteMultipleVolumesInParallel", "Validate volume creation and deletion in parallel", nil, 92653)
		volDriverNamespace, err = Inst().V.GetVolumeDriverNamespace()
		log.FailOnError(err, "failed to get volume driver [%s] namespace", Inst().V.String())
	})

	It("Validates volume creation and deletion in parallel", func() {
		// getAppSpec retrieves the app spec for a given app key
		getAppSpec := func(appKey string) (*spec.AppSpec, error) {
			switch Inst().S.(type) {
			case *k8s.K8s:
				appSpec, err := Inst().S.(*k8s.K8s).SpecFactory.Get(appKey)
				if err != nil {
					return nil, fmt.Errorf("failed to get app [%s] spec", appKey)
				}
				return appSpec, nil
			default:
				return nil, fmt.Errorf("unsupported scheduler [%s] type [%T]", Inst().S.String(), Inst().S)
			}
		}
		// getVolCountFromSpec gets the total number of volumes in the given app spec similar to Inst().S.GetVolumes
		getVolCountFromSpec := func(appSpec *spec.AppSpec) (int, error) {
			volCount := 0
			for _, spec := range appSpec.SpecList {
				switch kObj := spec.(type) {
				case *v1.PersistentVolumeClaim:
					// For PVCs, each is counted once, without replication
					volCount++
				case *appsv1.StatefulSet:
					// For StatefulSets, each VolumeClaimTemplate results in PVCs multiplied by the replica count
					replicas := 1
					if kObj.Spec.Replicas != nil {
						replicas = int(*kObj.Spec.Replicas)
					}
					volCount += len(kObj.Spec.VolumeClaimTemplates) * replicas
				}
			}
			log.InfoD("Expected volume count for app [%s] is [%d]", appSpec.Key, volCount)
			return volCount, nil
		}
		// getPureVolumeType determines the type of the volume based on the proxy spec
		getPureVolumeType := func(vol *volume.Volume) (VolumeType, error) {
			proxySpec, err := Inst().V.GetProxySpecForAVolume(vol)
			if err != nil {
				return "", fmt.Errorf("failed to get proxy spec for the volume [%s/%s]. Err: [%v]", vol.Namespace, vol.Name, err)
			}
			if proxySpec != nil {
				switch proxySpec.ProxyProtocol {
				case api.ProxyProtocol_PROXY_PROTOCOL_PURE_FILE:
					return VolumeFBDA, nil
				case api.ProxyProtocol_PROXY_PROTOCOL_PURE_BLOCK:
					return VolumeFADA, nil
				default:
					return VolumeUnknown, nil
				}
			} else {
				return VolumeFACD, nil
			}
		}
		// scaleDownApp scales an app to zero replicas using the given context and waits for pods to terminate
		scaleDownApp := func(ctx *scheduler.Context) error {
			scaleApp(ctx, 0)
			waitForPodsToTerminate := func() (interface{}, bool, error) {
				vols, err := Inst().S.GetVolumes(ctx)
				if err != nil {
					return nil, false, err
				}
				podCount := 0
				for _, vol := range vols {
					if vol.ID == "" {
						return nil, false, fmt.Errorf("empty vol.ID in volume [%v]", vol)
					}
					pods, err := core.Instance().GetPodsUsingPV(vol.ID)
					if err != nil {
						return nil, false, err
					}
					podCount += len(pods)
				}
				if podCount > 0 {
					return nil, true, fmt.Errorf("expected no pods, but found [%d] remaining", podCount)
				}
				return nil, false, nil
			}
			_, err := task.DoRetryWithTimeout(waitForPodsToTerminate, 10*time.Minute, 30*time.Second)
			if err != nil {
				return fmt.Errorf("failed to scale down app [%s] and ensure all pods are deleted. Err: [%v]", ctx.App.Key, err)
			}
			return nil
		}
		// formatVolNotFoundErrorMessage formats the error message when the volume is not found
		formatVolNotFoundErrorMessage := func(volId string) string {
			return "rpc error: code = NotFound desc = Volume id " + volId + " not found"
		}
		// deletePVC deletes the PVC linked to the given volume
		deletePVC := func(volType VolumeType, vol *api.Volume) error {
			namespace := vol.Spec.VolumeLabels["namespace"]
			pvcName := vol.Spec.VolumeLabels["pvc"]
			log.Infof("Deleting PVC [%s/%s] linked with [%s] volume [%s/%s]", namespace, pvcName, volType, vol.Id, vol.Locator.Name)
			err = core.Instance().DeletePersistentVolumeClaim(pvcName, namespace)
			if err != nil {
				return fmt.Errorf("failed to delete pvc [%s/%s] linked with [%s] volume [%s/%s]", namespace, pvcName, volType, vol.Id, vol.Locator.Name)
			}
			waitForVolumeDeletion := func() (interface{}, bool, error) {
				_, err := Inst().V.InspectVolume(vol.Id)
				if err != nil {
					switch err.Error() {
					case formatVolNotFoundErrorMessage(vol.Id):
						return nil, false, nil
					default:
						return nil, false, err
					}
				}
				return nil, true, fmt.Errorf("[%s] volume [%s/%s] still exists", volType, vol.Id, vol.Locator.Name)
			}
			_, err = task.DoRetryWithTimeout(waitForVolumeDeletion, 5*time.Minute, 30*time.Second)
			if err != nil {
				return fmt.Errorf("failed to wait for [%s] volume [%s/%s] deletion. Err: [%v]", volType, vol.Id, vol.Locator.Name, err)
			}
			return nil
		}
		// getPureVolName translates the volume name into its equivalent in the pure backend
		getPureVolName := func(vol *api.Volume) string {
			return "px_" + clusterUIDPrefix + "-" + vol.Locator.Name
		}
		Step("Extract volume counts from app specs", func() {
			log.InfoD("Extracting volume counts from app specs")
			for _, appKey := range Inst().AppList {
				appSpec, err := getAppSpec(appKey)
				log.FailOnError(err, "failed to get app [%s] spec", appKey)
				appSpecMap[appKey] = appSpec
				volCount, err := getVolCountFromSpec(appSpec)
				log.FailOnError(err, "failed to get volume count from app [%s] spec [%v]", appKey, appSpec)
				volCountFromSpecMap[appKey] = volCount
			}
		})
		Step(fmt.Sprintf("Schedule applications in parallel until [%d] volumes are created", approxVolCount), func() {
			// Counting the number of schedules for each app to reach approximate volume count
			appList := make([]string, len(Inst().AppList))
			copy(appList, Inst().AppList)
			// Sorting in descending order by volume count to prioritize scheduling of larger-volume apps
			sort.SliceStable(appList, func(i, j int) bool {
				return volCountFromSpecMap[appList[i]] > volCountFromSpecMap[appList[j]]
			})
			scheduleCount := make(map[string]int)
			totalVolCount := 0
			for _, appKey := range appList {
				appVolCount := volCountFromSpecMap[appKey]
				requiredInstances := (approxVolCount - totalVolCount) / appVolCount
				scheduleCount[appKey] = requiredInstances
				totalVolCount += requiredInstances * appVolCount
			}
			if exceedVolCount && totalVolCount < approxVolCount {
				for i := len(appList) - 1; i >= 0; i-- {
					appKey := appList[i]
					appVolCount := volCountFromSpecMap[appKey]
					if totalVolCount+appVolCount > approxVolCount {
						scheduleCount[appKey]++
						break
					}
				}
			}
			log.Infof("ScheduleCount: %v", scheduleCount)
			var mu sync.Mutex
			var wg sync.WaitGroup
			log.InfoD("Scheduling applications in parallel until [%d] volumes are created", approxVolCount)
			for appKey, count := range scheduleCount {
				for i := 0; i < count; i++ {
					wg.Add(1)
					go func(appKey string, i int) {
						defer GinkgoRecover()
						defer wg.Done()
						namespace := fmt.Sprintf("%s-deletevol-%d", appKey, i)
						scheduleOptions := CreateScheduleOptions(namespace)
						scheduleOptions.AppKeys = []string{appKey}
						context, err := Inst().S.Schedule(Inst().InstanceID, scheduleOptions)
						log.FailOnError(err, "failed to schedule app [%s-%d] with options [%v]", appKey, i, scheduleOptions)
						mu.Lock()
						contexts = append(contexts, context...)
						mu.Unlock()
					}(appKey, i)
				}
			}
			wg.Wait()
		})
		Step("Validate applications", func() {
			log.InfoD("Validating applications")
			for _, ctx := range contexts {
				ValidateContext(ctx)
				vols, err := Inst().S.GetVolumes(ctx)
				log.FailOnError(err, "failed to get volumes for app [%s]", ctx.App.Key)
				dash.VerifyFatal(len(vols), volCountFromSpecMap[ctx.App.Key], fmt.Sprintf("Verifying volume count for app [%s]", ctx.App.Key))
			}
		})
		Step("Identify backend and categorize volumes", func() {
			log.InfoD("Identifying backend")
			secretList, err := core.Instance().ListSecret(volDriverNamespace, metav1.ListOptions{})
			log.FailOnError(err, "failed to get secret list from namespace [%s]", volDriverNamespace)
			for _, secret := range secretList.Items {
				switch secret.Name {
				case PX_PURE_SECRET_NAME:
					backend = BackendPure
					break
				case PX_VSPHERE_SCERET_NAME:
					backend = BackendVSphere
					break
				}
			}
			log.InfoD("Backend: %v", backend)
			log.InfoD("Categorizing volumes")
			for _, ctx := range contexts {
				volumes, err := Inst().S.GetVolumes(ctx)
				log.FailOnError(err, "failed to get volumes for app [%s/%s]", ctx.App.NameSpace, ctx.App.Key)
				dash.VerifyFatal(len(volumes) > 0, true, "Verifying if volumes exist for deleting")
				// The CloudStorage.Provider in StorageCluster Spec is not accurate
				for _, vol := range volumes {
					apiVol, err := Inst().V.InspectVolume(vol.ID)
					log.FailOnError(err, "failed to inspect volume [%s/%s]", vol.Name, vol.ID)
					switch backend {
					case BackendPure:
						volType, err := getPureVolumeType(vol)
						log.FailOnError(err, "failed to get pure volume type for volume [%+v]", vol)
						volumeMap[volType] = append(volumeMap[volType], apiVol)
					case BackendVSphere:
						volumeMap[VolumeVsCD] = append(volumeMap[VolumeVsCD], apiVol)
					default:
						volumeMap[VolumeUnknown] = append(volumeMap[VolumeUnknown], apiVol)
					}
				}
			}
		})
		Step("Validate FADA and FBDA volumes creation in Pure Backend", func() {
			log.InfoD("Validating FADA and FBDA volumes creation in Pure Backend")
			if backend == BackendPure {
				// The check validates the pure backend only for FADA and FBDA volumes, as FACD volumes are not listed there
				if len(volumeMap[VolumeFADA])+len(volumeMap[VolumeFBDA]) > 0 {
					secret, err := pureutils.GetPXPureSecret(volDriverNamespace)
					log.FailOnError(err, "failed to get secret [%s/%s]", PureSecretName, volDriverNamespace)
					for _, volType := range []VolumeType{VolumeFADA, VolumeFBDA} {
						if len(volumeMap[volType]) > 0 {
							pureClientMap[volType] = make(map[string]*flasharray.Client)
							switch volType {
							case VolumeFADA:
								pureClientMap[volType], err = pureutils.GetFAClientMapFromPXPureSecret(secret)
							}
							log.FailOnError(err, "failed to get [%s] client map from secret [%s/%s]", volType, PureSecretName, volDriverNamespace)
						}
					}
				}
				cluster, err := Inst().V.InspectCurrentCluster()
				log.FailOnError(err, "failed to inspect current cluster")
				log.Infof("Current cluster [%s] UID: [%s]", cluster.Cluster.Name, cluster.Cluster.Id)
				clusterUIDPrefix = strings.Split(cluster.Cluster.Id, "-")[0]
				for volType, clientMap := range pureClientMap {
					allPureVolumes := make([]flasharray.Volume, 0)
					for mgmtEndPoint, client := range clientMap {
						pureVolumes, err := client.Volumes.ListVolumes(nil)
						log.FailOnError(err, "failed to list [%s] volumes from endpoint [%s]", volType, mgmtEndPoint)
						allPureVolumes = append(allPureVolumes, pureVolumes...)
					}
					for _, vol := range volumeMap[volType] {
						found := false
						pureVolName := getPureVolName(vol)
						for _, pureVol := range allPureVolumes {
							if pureVol.Name == pureVolName {
								found = true
							}
						}
						dash.VerifyFatal(found, true, fmt.Sprintf("Verify [%s] volume [%s/%s] creation in the pure backend", volType, vol.Id, vol.Locator.Name))
					}
				}
			}
		})
		Step("Scale down applications to release volumes", func() {
			log.InfoD("Scaling down applications to release volumes")
			for _, ctx := range contexts {
				log.InfoD("Scaling down app [%s]", ctx.App.Key)
				err := scaleDownApp(ctx)
				log.FailOnError(err, "failed to scale down app [%s]", ctx.App.Key)
			}
		})
		Step("Delete volumes in parallel", func() {
			log.InfoD("Deleting volumes in parallel")
			for volType, vols := range volumeMap {
				log.Infof("List of all [%d] [%s] volumes [%s]", len(vols), volType, vols)
				var wg sync.WaitGroup
				for _, vol := range vols {
					wg.Add(1)
					go func(volType VolumeType, vol *api.Volume) {
						defer GinkgoRecover()
						defer wg.Done()
						log.InfoD("Delete [%s] volume [%s/%s]", volType, vol.Id, vol.Locator.Name)
						err = deletePVC(volType, vol)
						log.FailOnError(err, "failed to delete [%s] volume [%s/%s]", volType, vol.Id, vol.Locator.Name)
					}(volType, vol)
				}
				wg.Wait()
			}
			for volType, clientMap := range pureClientMap {
				allPureVolumes := make([]flasharray.Volume, 0)
				for mgmtEndPoint, client := range clientMap {
					pureVolumes, err := client.Volumes.ListVolumes(nil)
					log.FailOnError(err, "failed to list [%s] volumes from endpoint [%s]", volType, mgmtEndPoint)
					allPureVolumes = append(allPureVolumes, pureVolumes...)
				}
				for _, vol := range volumeMap[volType] {
					found := false
					pureVolName := getPureVolName(vol)
					for _, pureVol := range allPureVolumes {
						if pureVol.Name == pureVolName {
							found = true
						}
					}
					dash.VerifyFatal(found, false, fmt.Sprintf("Verify [%s] volume [%s/%s] deletion in the pure backend", volType, vol.Id, vol.Locator.Name))
				}
			}
		})
	})

	JustAfterEach(func() {
		defer EndTorpedoTest()
		opts := make(map[string]bool)
		opts[SkipClusterScopedObjects] = true
		log.InfoD("Destroying applications")
		DestroyApps(contexts, opts)
	})
})

var _ = Describe("{PVCLUNValidation}", func() {
	var contexts []*scheduler.Context
	JustBeforeEach(func() {
		StartTorpedoTest("PVCLUNValidation", "Create and destroy large number of PVCs and validate LUN in the FA", nil, 0)
	})
	stepLog = "create large number of PVC and destroy them, restart PX and validate LUN on FA"
	It(stepLog, func() {
		log.InfoD(stepLog)
		volDriverNamespace, err := Inst().V.GetVolumeDriverNamespace()
		log.FailOnError(err, "failed to get volume driver [%s] namespace", Inst().V.String())
		pxPureSecret, err := pureutils.GetPXPureSecret(volDriverNamespace)
		log.FailOnError(err, "failed to get secret [%s]  in namespace [%s]", PureSecretName, volDriverNamespace)
		flashArrays := pxPureSecret.Arrays

		if len(flashArrays) == 0 {
			log.FailOnError(fmt.Errorf("no FlashArrays details found"), fmt.Sprintf("error getting FlashArrays creds from %s [%s]", PureSecretName, pxPureSecret))
		}

		stepLog = "Create PVCs and restart PX"
		scName := "pure-blockfamgmt"
		nsName := "pvc-lun-ns"
		pvcPrefix := "falun-test"
		numPVCs := 501
		var createdPVCS []string
		Step(stepLog, func() {
			log.InfoD(stepLog)
			log.InfoD("creating storage class %s", scName)
			createSC := func(scName string) {
				params := make(map[string]string)
				params["repl"] = "1"
				params["priority_io"] = "high"
				params["io_profile"] = "auto"
				params["backend"] = "pure_block"

				v1obj := metav1.ObjectMeta{
					Name: scName,
				}
				reclaimPolicyDelete := v1.PersistentVolumeReclaimDelete
				bindMode := storageApi.VolumeBindingImmediate
				scObj := storageApi.StorageClass{
					ObjectMeta:        v1obj,
					Provisioner:       k8s.CsiProvisioner,
					Parameters:        params,
					ReclaimPolicy:     &reclaimPolicyDelete,
					VolumeBindingMode: &bindMode,
				}

				k8sStorage := storage.Instance()
				_, err = k8sStorage.CreateStorageClass(&scObj)
				dash.VerifyFatal(err, nil, fmt.Sprintf("verify sc [%s] creation", scName))
			}

			createNs := func(nsName string) {
				ns := &v1.Namespace{
					ObjectMeta: metav1.ObjectMeta{
						Name: nsName,
					},
				}
				log.InfoD("Creating namespace %v", nsName)
				_, err = core.Instance().CreateNamespace(ns)

				if err != nil {
					if apierrors.IsAlreadyExists(err) {
						log.Infof("Namespace %s already exists. Skipping creation.", ns.Name)
					} else {
						log.FailOnError(err, fmt.Sprintf("error creating namespace [%s]", nsName))
					}
				}
			}

			createPVC := func(pvcName, scName, appNs string, errCh chan error, wg *sync.WaitGroup) {
				defer wg.Done()
				log.InfoD("creating PVC [%s] in namespace [%s]", pvcName, appNs)

				pvcObj := &v1.PersistentVolumeClaim{
					ObjectMeta: metav1.ObjectMeta{
						Name:      pvcName,
						Namespace: appNs,
					},
					Spec: v1.PersistentVolumeClaimSpec{
						AccessModes:      []v1.PersistentVolumeAccessMode{v1.ReadWriteOnce},
						StorageClassName: &scName,
						Resources: v1.ResourceRequirements{
							Requests: v1.ResourceList{
								v1.ResourceStorage: resource.MustParse("5Gi"),
							},
						},
					},
				}
				_, err = core.Instance().CreatePersistentVolumeClaim(pvcObj)
				if err != nil {
					errCh <- err
				}

			}

			createSC(scName)
			createNs(nsName)
			stNodes := node.GetStorageDriverNodes()
			var wg sync.WaitGroup
			errCh := make(chan error, numPVCs+len(stNodes)) // creating a buffered channel with length for worst case scenario failures
			for i := 1; i <= numPVCs; i++ {
				pvcName := fmt.Sprintf("%s-%d", pvcPrefix, i)
				wg.Add(1)
				go createPVC(pvcName, scName, nsName, errCh, &wg)
			}

			//restarting all volume driver nodes sequentially
			wg.Add(1)
			go func(errCh chan error, wg *sync.WaitGroup) {
				defer wg.Done()

				for _, stNode := range stNodes {
					restartNodes := []node.Node{stNode}
					err = Inst().V.StopDriver(restartNodes, false, nil)
					if err != nil {
						errCh <- err
						break
					}
					err = Inst().V.WaitDriverDownOnNode(stNode)
					if err != nil {
						errCh <- err
						break
					}
					err = Inst().V.StartDriver(stNode)
					if err != nil {
						errCh <- err
						break
					}
					err = Inst().V.WaitDriverUpOnNode(stNode, 5*time.Minute)
					if err != nil {
						errCh <- err
						break
					}
				}
			}(errCh, &wg)

			wg.Wait()
			close(errCh)

			if len(errCh) > 0 {
				for err := range errCh {
					log.Errorf("%v", err)
				}
				log.FailOnError(fmt.Errorf("error(s) occured while creating PVC and restarting PX on nodes"), "no errors should occur")
			}

		})

		pvcList, err := core.Instance().GetPersistentVolumeClaims(nsName, nil)
		log.FailOnError(err, fmt.Sprintf("error getting pvcs from namespace [%s]", nsName))
		log.Infof("len of pvc items: %d", len(pvcList.Items))
		for _, p := range pvcList.Items {
			//few PVCs are getting empty volume name, this is workaround for the fix
			pvc, err := core.Instance().GetPersistentVolumeClaim(p.Name, nsName)
			log.FailOnError(err, fmt.Sprintf("error getting pvc [%s] from namespace [%s]", p.Name, nsName))
			if pvc.Spec.VolumeName == "" {
				log.Errorf("volume name empty for [%v]", p)

			} else {
				createdPVCS = append(createdPVCS, pvc.Spec.VolumeName)
			}
			createdPVCS = append(createdPVCS, p.Spec.VolumeName)
		}

		for _, pvc := range pvcList.Items {
			err := Inst().S.WaitForSinglePVCToBound(pvc.Name, nsName, 0)
			log.FailOnError(err, fmt.Sprintf("error validating PVC [%s] status in namespace [%s]", pvc.Name, nsName))
		}

		var faVols []string
		for _, fa := range flashArrays {
			v, err := pureutils.GetPureFAVolumes(fa.MgmtEndPoint, fa.APIToken)
			faVols = append(faVols, v...)
			log.FailOnError(err, "error getting vols using end point [%s],token [%s]", fa.MgmtEndPoint, fa.APIToken)
		}

		var missingVols []string

		for _, cv := range createdPVCS {
			if !faLUNExists(faVols, cv) {
				missingVols = append(missingVols, cv)
			}
		}

		dash.VerifyFatal(len(missingVols) == 0, true, fmt.Sprintf("validate all volumes are created in FA backend. Missing vols: [%v]", missingVols))

		log.InfoD("Destroying Volumes")
		err = core.Instance().DeleteNamespace(nsName)
		log.FailOnError(err, fmt.Sprintf("error deleting namespace [%s]", nsName))

		log.Infof("waiting for 5 mins allowing vols to delete")
		time.Sleep(5 * time.Minute)

		var faVolsAfterDel []string
		for _, fa := range flashArrays {
			v, err := pureutils.GetPureFAVolumes(fa.MgmtEndPoint, fa.APIToken)
			faVolsAfterDel = append(faVolsAfterDel, v...)
			log.FailOnError(err, "error getting vols using end point [%s],token [%s]", fa.MgmtEndPoint, fa.APIToken)
		}

		var existingVols []string
		for _, cv := range createdPVCS {
			if faLUNExists(faVolsAfterDel, cv) {
				existingVols = append(existingVols, cv)
			}
		}

		dash.VerifyFatal(len(existingVols) == 0, true, fmt.Sprintf("validate all volumes are deleted in FA backend. Existing vols: [%v]", existingVols))

	})
	JustAfterEach(func() {
		defer EndTorpedoTest()
		AfterEachTest(contexts)

	})
})

func faLUNExists(faVolList []string, pvc string) bool {
	for _, v := range faVolList {
		if strings.Contains(v, pvc) {
			return true
		}
	}
	return false
}

var _ = Describe("{FADAVolMigrateValidation}", func() {

	/*
		          1. Attach FADA PVC on Node 1, confirm proper attachment.
			  2. Stop PX on Node 1, ensure volume persistence in multipath -ll.
		          3. Move deployment to Node 2, validate successful pod startup.
			  4. Paths on original node indicate failure. Restart PX on Node 1, confirm old multipath device absence.

	*/
	var contexts []*scheduler.Context
	JustBeforeEach(func() {
		StartTorpedoTest("FADAVolMigrateValidation", "Migrate pods from node 1 to node and check multipath consistency", nil, 0)
	})

	stepLog = "Schedule apps, migrate apps from node 1 to node 2 and check if new multipath has been updated and old multipath has been erased"
	It(stepLog, func() {
		log.InfoD(stepLog)

		//get device path of the volume
		devicePaths := make([]string, 0)

		stepLog = "Schedule fada deployment apps"
		Step(stepLog, func() {
			log.InfoD(stepLog)
			// select a node for apps to be scheduled
			applist := Inst().AppList
			storageNodes := node.GetStorageNodes()
			selectedNode := storageNodes[0]
			secondNode := storageNodes[1]
			log.Infof("Length of storage nodes: %v", len(storageNodes))
			log.InfoD("Selected Node: %v", selectedNode.Name)
			defer func() {
				Inst().AppList = applist
				err = Inst().S.RemoveLabelOnNode(selectedNode, "apptype")
				log.FailOnError(err, "error removing label on node [%s]", selectedNode.Name)
			}()
			Inst().AppList = []string{"nginx-fada-deploy"}
			err = Inst().S.AddLabelOnNode(selectedNode, "apptype", k8s.PureDAVolumeLabelValueFA)

			log.FailOnError(err, fmt.Sprintf("Failed add label on node %s", selectedNode.Name))
			Provisioner := fmt.Sprintf("%v", portworx.PortworxCsi)

			stepLog = fmt.Sprintf("schedule application")
			Step(stepLog, func() {
				for i := 0; i < Inst().GlobalScaleFactor; i++ {
					taskName := fmt.Sprintf("vol-migrate-test-%v", i)
					context, err := Inst().S.Schedule(taskName, scheduler.ScheduleOptions{
						AppKeys:            Inst().AppList,
						StorageProvisioner: Provisioner,
					})
					log.FailOnError(err, "Failed to schedule application of %v namespace", taskName)
					contexts = append(contexts, context...)
				}
				ValidateApplications(contexts)
			})

			stepLog = fmt.Sprintf("Check where the apps is scheduled and Stop Px on that node")
			Step(stepLog, func() {
				//get the volume name and inspect volume to get device path
				for _, ctx := range contexts {
					volumes, err := Inst().S.GetVolumes(ctx)
					log.FailOnError(err, "Failed to get volumes for app %v", ctx.App.Key)
					for _, volume := range volumes {
						volInspect, err := Inst().V.InspectVolume(volume.ID)
						log.FailOnError(err, "Failed to inspect volume %v", volume.ID)
						devicePath := volInspect.DevicePath
						// get part of the device path
						log.Infof("device path: %v", devicePath)
						devicePathSplit := strings.Split(devicePath, "/")
						devicePath = devicePathSplit[len(devicePathSplit)-1]
						devicePaths = append(devicePaths, devicePath)
						log.InfoD("Device path of the volume: %v , device path: %v", volumes[0].Name, devicePath)
					}
				}

				StopVolDriverAndWait([]node.Node{selectedNode})
			})
			defer func() {
				err = core.Instance().UnCordonNode(selectedNode.Name, defaultCommandTimeout, defaultCommandRetry)
				log.FailOnError(err, "Failed to uncordon node %v", selectedNode.Name)
				log.Infof("uncordoned node %v", selectedNode.Name)

				err = Inst().S.RemoveLabelOnNode(secondNode, "apptype")
				log.FailOnError(err, "error removing label on node [%s]", secondNode.Name)
			}()
			stepLog = "cordon the node where the app is scheduled and delete the apps"
			Step(stepLog, func() {

				err = core.Instance().CordonNode(selectedNode.Name, defaultCommandTimeout, defaultCommandRetry)
				log.FailOnError(err, "Failed to cordon node %v", selectedNode.Name)
				log.InfoD("cordoned node %v", selectedNode.Name)

				err = Inst().S.AddLabelOnNode(secondNode, "apptype", k8s.PureDAVolumeLabelValueFA)
				log.FailOnError(err, fmt.Sprintf("Failed add label on node %s", secondNode.Name))

				// delete the pods and wait for it to delete
				var wg sync.WaitGroup
				for _, ctx := range contexts {
					wg.Add(1)
					go func(ctx *scheduler.Context) {
						defer wg.Done()
						defer GinkgoRecover()
						pods, err := core.Instance().GetPods(ctx.App.NameSpace, nil)
						for _, pod := range pods.Items {
							log.InfoD("Delete pod %v", pod.Name)
							err = core.Instance().DeletePod(pod.Name, ctx.App.NameSpace, true)
							log.FailOnError(err, "Failed to delete pod %v", pods.Items[0].Name)
							// wait for the pod to delete
							t := func() (interface{}, bool, error) {
								currentPodList, err := core.Instance().GetPods(ctx.App.NameSpace, nil)
								log.FailOnError(err, "Failed to get pods in namespace %v", ctx.App.NameSpace)
								for _, currentPod := range currentPodList.Items {
									log.InfoD("Delete pod %v", pod.Name)

									if currentPod.Name == pod.Name {
										log.FailOnError(fmt.Errorf("Pod %v is still present", pod.Name), "Pod %v should be deleted", pod.Name)
										return nil, true, nil
									}
								}
								return nil, false, nil
							}
							_, err = task.DoRetryWithTimeout(t, 5*time.Minute, 30*time.Second)
							log.FailOnError(err, "Failed to wait for pods to delete")
						}
					}(ctx)
				}
				wg.Wait()
			})

			stepLog = "run the multipath -ll command on the node where the pods were scheduled before deleting"
			Step(stepLog, func() {
				// sleep for 60 seconds for all the entries to update
				time.Sleep(30 * time.Second)
				log.InfoD("Sleeping for 30 seconds for all the entries to update")
				cmd := fmt.Sprintf("multipath -ll")
				output, err := runCmd(cmd, selectedNode)
				log.FailOnError(err, "Failed to run multipath -ll command on node %v", selectedNode.Name)
				log.InfoD("Output of multipath on provisioned node -ll command: %v", output)
				//check if the device path is present in multipath
				if !strings.Contains(output, "failed faulty running") {
					log.FailOnError(fmt.Errorf("Multipath device error not detected"), "Multipath device error should be detected")
				}

				stepLog = "Check if pod is scheduled on other node and validate if the volume is attached on the new node"
				Step(stepLog, func() {
					pods, err := core.Instance().GetPods(contexts[0].App.NameSpace, nil)
					log.FailOnError(err, "Failed to get pods in namespace %v", contexts[0].App.NameSpace)
					for _, pod := range pods.Items {
						log.InfoD("Pod name: %v, node name: %v", pod.Name, pod.Spec.NodeName)
						if pod.Spec.NodeName != selectedNode.Name {
							log.InfoD("Pod %v is scheduled on node %v", pod.Name, pod.Spec.NodeName)
							break
						}
					}
				})
			})
			stepLog = "Start portworx on the node where the volume was attached"
			Step(stepLog, func() {
				StartVolDriverAndWait([]node.Node{selectedNode})
			})

			stepLog = "Check if the old multipath device entry is deleted from the node where the volume was attached"
			Step(stepLog, func() {
				//sleep for some time for the entries to update
				time.Sleep(30 * time.Second)

				//run the multipath -ll command on the node where the volume is attached
				cmd := fmt.Sprintf("multipath -ll")
				output, err := runCmd(cmd, selectedNode)
				log.FailOnError(err, "Failed to run multipath -ll command on node %v", selectedNode.Name)
				log.InfoD("Output of multipath -ll command: %v", output)
				//check if the device path is present in multipath
				for _, devicePath := range devicePaths {
					if strings.Contains(output, devicePath) {
						log.FailOnError(fmt.Errorf("Multipath device %v is still present", devicePath), "Multipath device %v should be deleted", devicePath)
					}
				}
				//check if the device path is present in multipath
				if strings.Contains(output, "failed faulty running") {
					log.FailOnError(fmt.Errorf("Multipath device error not detected"), "Multipath device error should be detected")
				}
				log.InfoD("Successfully validated that the old multipath device is deleted")
			})
			stepLog = "Destroy apps"
			Step(stepLog, func() {
				log.InfoD(stepLog)
				DestroyApps(contexts, nil)
			})

		})

	})
	JustAfterEach(func() {
		defer EndTorpedoTest()
		AfterEachTest(contexts)

	})
})

var _ = Describe("{VolAttachFAPxRestart}", func() {
	/*
				https://purestorage.atlassian.net/browse/PTX-21440
			    1. Create a host in the FA whose secret is not present in pure secret
		        2. Create a volume and attach it to the host created in step 1
		        3. using iscsiadm commands run commands to login to the controllers
		        4. check multipath -ll output
		        5. Restart portworx
		        6. The multipath entry for the volume attached from a different FA shouldn't vanish
	*/

	JustBeforeEach(func() {
		StartTorpedoTest("VolAttachFAPxRestart", "Attach a vol from a FA, restart portworx and check multipath consistency", nil, 0)
	})

	var (
		hostName               = fmt.Sprintf("torpedo-host-%v", time.Now().UnixNano())
		volumeName             = fmt.Sprintf("torpedo-vol-%v", time.Now().UnixNano())
		faSecret               = Inst().FaSecret
		FAclient               *flasharray.Client
		MultipathBeforeRestart string
		faMgmtEndPoint         string
		faAPIToken             string
		host                   *flasharray.Host
		IQNExists              bool
	)

	itLog := "Attach a volume from a different FA, restart portworx and check multipath consistency"
	It(itLog, func() {
		log.InfoD(itLog)
		// select a random node to run the test
		n := node.GetStorageDriverNodes()[0]

		stepLog := "get the secrete of FA which is not present in pure secret"
		Step(stepLog, func() {
			log.InfoD(stepLog)
			//get the flash array details
			volDriverNamespace, err := Inst().V.GetVolumeDriverNamespace()
			log.FailOnError(err, "failed to get volume driver [%s] namespace", Inst().V.String())

			pxPureSecret, err := pureutils.GetPXPureSecret(volDriverNamespace)
			log.FailOnError(err, "Failed to get secret %v", pxPureSecret)
			flashArraysInSecret := pxPureSecret.Arrays

			if len(flashArraysInSecret) == 0 {
				log.FailOnError(fmt.Errorf("no FlashArrays details found"), fmt.Sprintf("error getting FlashArrays creds from %s [%s]", PureSecretName, pxPureSecret))
			}

			for _, value := range strings.Split(faSecret, ",") {
				faMgmtEndPoint = strings.Split(value, ":")[0]
				faAPIToken = strings.Split(value, ":")[1]
				if len(faMgmtEndPoint) == 0 || len(faAPIToken) == 0 {
					continue
				}
				log.InfoD("famanagement endpoint: %v, faAPIToken: %v", faMgmtEndPoint, faAPIToken)
				break
			}
			if len(faMgmtEndPoint) == 0 || len(faAPIToken) == 0 {
				log.FailOnError(fmt.Errorf("no FlashArrays details found"), fmt.Sprintf("error getting FlashArrays creds from %s [%s]", PureSecretName, pxPureSecret))
			}

			for _, fa := range flashArraysInSecret {
				if fa.MgmtEndPoint == faMgmtEndPoint {
					log.FailOnError(fmt.Errorf("Flash Array details present in secret"), "Flash Array details should not be present in the secret")
				}
			}
		})

		stepLog = "Create a volume, create a host, attach the volume to the host, update iqn of the host and attach the volume to the host"
		Step(stepLog, func() {
			log.InfoD(stepLog)

			iqn, err := GetIQNOfNode(n)
			log.FailOnError(err, "Failed to get iqn of the node %v", n.Name)
			log.InfoD("Iqn of the node: %v", iqn)

			//create a connections to the FA whose credentials not present in the pure secret
			FAclient, err = pureutils.PureCreateClientAndConnect(faMgmtEndPoint, faAPIToken)
			log.FailOnError(err, "Failed to create client and connect to FA")

			// Check if the IQN of the node is present in the FA if present take the existing host else create one
			IQNExists, err = pureutils.IsIQNExistsOnFA(FAclient, iqn)
			log.FailOnError(err, "Failed to check if iqn exists on FA")

			if !IQNExists {
				//create a host in the FA
				host, err = pureutils.CreateNewHostOnFA(FAclient, hostName)
				log.FailOnError(err, "Failed to create host on FA")
				log.InfoD("Host created on FA: %v", host.Name)

				//Update iqn of the specific host
				_, err = pureutils.UpdateIQNOnSpecificHosts(FAclient, hostName, iqn)
				log.FailOnError(err, "Failed to update iqn on host %v", hostName)
				log.InfoD("Updated iqn on host %v", hostName)

			} else {
				// If iqn already exist in FA find the host which is using it
				host, err = pureutils.GetHostFromIqn(FAclient, iqn)
				log.FailOnError(err, "Failed to get host from FA")
				log.InfoD("Host already exists on FA: %v", host)
			}

			//create a volume on the FA
			volSize := 1048576 * rand.Intn(10)
			volume, err := pureutils.CreateVolumeOnFABackend(FAclient, volumeName, volSize)
			log.FailOnError(err, "Failed to create volume on FA")
			log.InfoD("Volume created on FA: %v", volume.Name)

			//Attach the volume to the host
			connectedVolume, err := pureutils.ConnectVolumeToHost(FAclient, host.Name, volumeName)
			log.FailOnError(err, "Failed to connect volume to host")
			log.InfoD("Volume connected to host: %v", connectedVolume.Name)

		})
		stepLog = "Run iscsiadm commands to login to the controllers"
		Step(stepLog, func() {

			//Run iscsiadm commands to login to the controllers
			networkInterfaces, err := pureutils.GetSpecificInterfaceBasedOnServiceType(FAclient, "iscsi")

			for _, networkInterface := range networkInterfaces {
				err = LoginIntoController(n, networkInterface, *FAclient)
				log.FailOnError(err, "Failed to login into controller")
				log.InfoD("Successfully logged into controller: %v", networkInterface.Address)
			}

			// run multipath after login
			cmd := "multipath -ll"
			MultipathBeforeRestart, err = runCmd(cmd, n)
			log.FailOnError(err, "Failed to run multipath -ll command on node %v", n.Name)
			log.InfoD("Output of multipath -ll command before restart: %v", MultipathBeforeRestart)

		})

		stepLog = "Restart portworx and check multipath consistency"
		Step(stepLog, func() {
			log.InfoD(stepLog)
			err := Inst().V.StopDriver([]node.Node{n}, false, nil)
			log.FailOnError(err, fmt.Sprintf("Failed to stop portworx on node [%s]", n.Name))
			err = Inst().V.WaitDriverDownOnNode(n)
			log.FailOnError(err, fmt.Sprintf("Driver is up on node [%s]", n.Name))
			err = Inst().V.StartDriver(n)
			log.FailOnError(err, fmt.Sprintf("Failed to start portworx on node [%s]", n.Name))
			err = Inst().V.WaitDriverUpOnNode(n, addDriveUpTimeOut)
			log.FailOnError(err, fmt.Sprintf("Driver is down on node [%s]", n.Name))
			dash.VerifyFatal(err == nil, true,
				fmt.Sprintf("PX is up after restarting on node [%s]", n.Name))

			time.Sleep(10 * time.Second)
			//run multipath after restart
			cmd := "multipath -ll"
			multipathAfterRestart, err := runCmd(cmd, n)
			log.FailOnError(err, "Failed to run multipath -ll command on node %v", n.Name)
			log.InfoD("Output of multipath -ll command after restart: %v", multipathAfterRestart)

			//check if the multipath entries are same before and after restart
			dash.VerifyFatal(MultipathBeforeRestart == multipathAfterRestart, true, "Multipath entries are same before and after restart")

		})

		stepLog = "Delete the volume and host from the FA"
		Step(stepLog, func() {
			log.InfoD(stepLog)
			//log out of all the controllers
			networkInterfaces, err := pureutils.GetSpecificInterfaceBasedOnServiceType(FAclient, "iscsi")

			for _, networkInterface := range networkInterfaces {
				err = LogoutFromController(n, networkInterface, *FAclient)
				log.FailOnError(err, "Failed to login into controller")
				log.InfoD("Successfully logged out of controller: %v", networkInterface.Address)
			}

			//disconnect volume from host
			_, err = pureutils.DisConnectVolumeFromHost(FAclient, hostName, volumeName)
			log.FailOnError(err, "Failed to disconnect volume from host")
			log.InfoD("Volume disconnected from host: %v", volumeName)

			//Delete the volume
			_, err = pureutils.DeleteVolumeOnFABackend(FAclient, volumeName)
			log.FailOnError(err, "Failed to delete volume on FA")
			log.InfoD("Volume deleted on FA: %v", volumeName)

			//Delete the host from FAbackend
			if !IQNExists {
				_, err = pureutils.DeleteHostOnFA(FAclient, hostName)
				log.FailOnError(err, "Failed to delete host on FA")
				log.InfoD("Host deleted on FA: %v", hostName)
			}
		})

	})

	JustAfterEach(func() {
		defer EndTorpedoTest()
	})
})

func LoginIntoController(n node.Node, networkInterface flasharray.NetworkInterface, FAclient flasharray.Client) error {
	ipAddress := networkInterface.Address
	iqn, err := GetIQNOfFA(n, FAclient)
	cmd := fmt.Sprintf("iscsiadm -m node -P %s -p %s -l", iqn, ipAddress)
	iscsiAdmOutput, err := runCmd(cmd, n)
	if err != nil {
		return err
	}
	log.InfoD("Output of iscsiadm login command: %v", iscsiAdmOutput)

	return nil
}

func LogoutFromController(n node.Node, networkInterface flasharray.NetworkInterface, FAclient flasharray.Client) error {
	ipAddress := networkInterface.Address
	iqn, err := GetIQNOfFA(n, FAclient)
	cmd := fmt.Sprintf("iscsiadm -m node -P %s -p %s --logout", iqn, ipAddress)
	iscsiAdmOutput, err := runCmd(cmd, n)
	if err != nil {
		return err
	}
	log.InfoD("Output of iscsiadm login command: %v", iscsiAdmOutput)

	return nil
}

var _ = Describe("{VolAttachSameFAPxRestart}", func() {
	/*
				https://purestorage.atlassian.net/browse/PTX-21440
			    1. Create a host in the FA whose secret is in pure secret
		        2. Create a volume and attach it to the host created in step 1
		        3. using iscsiadm commands run commands to login to the controllers
		        4. check multipath -ll output
		        5. Restart portworx
		        6. The multipath entry for the volume attached from a different FA shouldn't vanish and I/O should be consistent
	*/

	JustBeforeEach(func() {
		StartTorpedoTest("VolAttachSameFAPxRestart", "Attach a vol from a FA, restart portworx and check multipath consistency", nil, 0)
	})

	var (
		hostName               = fmt.Sprintf("torpedo-host-%v", time.Now().UnixNano())
		volumeName             = fmt.Sprintf("torpedo-vol-%v", time.Now().UnixNano())
		FAclient               *flasharray.Client
		MultipathBeforeRestart string
		faMgmtEndPoint         string
		faAPIToken             string
		host                   *flasharray.Host
		volSize                int
		wg                     sync.WaitGroup
	)

	itLog := "Attach a volume from a different FA, restart portworx and check multipath consistency and I/O consistency"
	It(itLog, func() {
		log.InfoD(itLog)
		// select a random node to run the test
		n := node.GetStorageDriverNodes()[0]

		stepLog := "get the secrete of FA in pure secret"
		Step(stepLog, func() {
			log.InfoD(stepLog)
			//get the flash array details
			volDriverNamespace, err := Inst().V.GetVolumeDriverNamespace()
			log.FailOnError(err, "failed to get volume driver [%s] namespace", Inst().V.String())

			pxPureSecret, err := pureutils.GetPXPureSecret(volDriverNamespace)
			log.FailOnError(err, "Failed to get secret %v", pxPureSecret)
			flashArrays := pxPureSecret.Arrays

			if len(flashArrays) == 0 {
				log.FailOnError(fmt.Errorf("no FlashArrays details found"), fmt.Sprintf("error getting FlashArrays creds from %s [%s]", PureSecretName, pxPureSecret))
			}

			faMgmtEndPoint = flashArrays[0].MgmtEndPoint
			faAPIToken = flashArrays[0].APIToken
		})

		stepLog = "Create a volume, create a host, attach the volume to the host, update iqn of the host and attach the volume to the host"
		Step(stepLog, func() {
			log.InfoD(stepLog)

			iqn, err := GetIQNOfNode(n)
			log.FailOnError(err, "Failed to get iqn of the node %v", n.Name)
			log.InfoD("Iqn of the node: %v", iqn)

			//create a connections to the FA whose credentials not present in the pure secret
			FAclient, err = pureutils.PureCreateClientAndConnect(faMgmtEndPoint, faAPIToken)
			log.FailOnError(err, "Failed to create client and connect to FA")

			// Check if the IQN of the node is present in the FA if present take the existing host else create one
			IQNExists, err := pureutils.IsIQNExistsOnFA(FAclient, iqn)
			log.FailOnError(err, "Failed to check if iqn exists on FA")

			if !IQNExists {
				//create a host in the FA
				host, err = pureutils.CreateNewHostOnFA(FAclient, hostName)
				log.FailOnError(err, "Failed to create host on FA")
				log.InfoD("Host created on FA: %v", host.Name)

				//Update iqn of the specific host
				_, err = pureutils.UpdateIQNOnSpecificHosts(FAclient, hostName, iqn)
				log.FailOnError(err, "Failed to update iqn on host %v", hostName)
				log.InfoD("Updated iqn on host %v", hostName)

			} else {
				// If iqn already exist in FA find the host which is using it
				host, err = pureutils.GetHostFromIqn(FAclient, iqn)
				log.FailOnError(err, "Failed to get host from FA")
				log.InfoD("Host already exists on FA: %v", host)
			}

			//create a volume on the FA
			volSize = 104857600000 * (rand.Intn(10) + 1)
			volume, err := pureutils.CreateVolumeOnFABackend(FAclient, volumeName, volSize)
			log.FailOnError(err, "Failed to create volume on FA")
			log.InfoD("Volume created on FA: %v", volume.Name)

			//Attach the volume to the host
			connectedVolume, err := pureutils.ConnectVolumeToHost(FAclient, host.Name, volumeName)
			log.FailOnError(err, "Failed to connect volume to host")
			log.InfoD("Volume connected to host: %v", connectedVolume.Name)

		})
		stepLog = "Run iscsiadm commands to login to the controllers"
		Step(stepLog, func() {

			//run multipath before refresh
			cmd := "multipath -ll"
			output, err := runCmd(cmd, n)
			log.FailOnError(err, "Failed to run multipath -ll command on node %v", n.Name)
			log.InfoD("Output of multipath -ll command before PX restart : %v", output)

			// Refresh the iscsi session
			err = RefreshIscsiSession(n)
			log.FailOnError(err, "Failed to refresh iscsi session")
			log.InfoD("Successfully refreshed iscsi session")

			//sleep for 10s for the entries to update
			time.Sleep(10 * time.Second)

			// run multipath after login
			cmd = "multipath -ll"
			MultipathBeforeRestart, err = runCmd(cmd, n)
			log.FailOnError(err, "Failed to run multipath -ll command on node %v", n.Name)
			log.InfoD("Output of multipath -ll command before PX restart : %v", MultipathBeforeRestart)

			// multipath before and after shoouldn't be same
			dash.VerifyFatal(MultipathBeforeRestart != output, true, "Multipath entries are different before and after refresh")

		})
		stepLog = "create ext4 file system on top of the volume,mount it to /home/test Start running fio on the volume"
		Step(stepLog, func() {
			log.InfoD(stepLog)
			//Get the device path of the volume
			cmd := "multipath -ll | grep dm-  | sort -n | tail -n 1"
			dm, err := runCmd(cmd, n)
			log.FailOnError(err, "Failed to get the device path of the volume")
			log.InfoD("Device path of the volume: %v", dm)
			dmPath := strings.Fields(dm)
			if len(dmPath) > 2 {
				dm = dmPath[1]
			} else {
				log.FailOnError(fmt.Errorf("Failed to get the device path of the volume"), "Failed to get the device path of the volume")
			}
			//create ext4 file system on top of the volume
			cmd = fmt.Sprintf("mkfs.ext4 /dev/%s", dm)
			_, err = runCmd(cmd, n)
			log.FailOnError(err, "Failed to create ext4 file system on the volume")
			log.InfoD("Successfully created ext4 file system on the volume")

			//Mount the volume to /home/test
			cmd = fmt.Sprintf("mkdir -p /home/test && mount /dev/%s /home/test", dm)
			_, err = runCmd(cmd, n)
			log.FailOnError(err, "Failed to mount the volume to /home/test")
			log.InfoD("Successfully mounted the volume to /home/test")

			//pick a random name for a file to write data into
			fileName := fmt.Sprintf("/home/test/fio-%v", time.Now().UnixNano())

			//Create a file with the random name
			cmd = fmt.Sprintf("touch %s", fileName)
			_, err = runCmd(cmd, n)
			log.FailOnError(err, "Failed to create a file with the random name")
			log.InfoD("Successfully created a file with the random name")

			//run fio on the volume

			wg.Add(1)
			go func() {
				defer wg.Done()
				fioCmd := fmt.Sprintf("fio --name=randwrite --ioengine=libaio --iodepth=32 --rw=randwrite --bs=4k --direct=1 --size=%vG --numjobs=1 --runtime=30 --time_based --group_reporting --filename=%s", volSize/2, fileName)
				_, err = runCmd(fioCmd, n)
				log.FailOnError(err, "Failed to run fio on the volume")
				log.InfoD("Successfully ran fio on the volume")
			}()

		})

		stepLog = "Restart portworx and check multipath consistency"
		Step(stepLog, func() {
			log.InfoD(stepLog)
			err := Inst().V.StopDriver([]node.Node{n}, false, nil)
			log.FailOnError(err, fmt.Sprintf("Failed to stop portworx on node [%s]", n.Name))
			err = Inst().V.WaitDriverDownOnNode(n)
			log.FailOnError(err, fmt.Sprintf("Driver is up on node [%s]", n.Name))
			err = Inst().V.StartDriver(n)
			log.FailOnError(err, fmt.Sprintf("Failed to start portworx on node [%s]", n.Name))
			err = Inst().V.WaitDriverUpOnNode(n, addDriveUpTimeOut)
			log.FailOnError(err, fmt.Sprintf("Driver is down on node [%s]", n.Name))
			dash.VerifyFatal(err == nil, true,
				fmt.Sprintf("PX is up after restarting on node [%s]", n.Name))

			//run multipath after restart
			cmd := "multipath -ll"
			multipathAfterRestart, err := runCmd(cmd, n)
			log.FailOnError(err, "Failed to run multipath -ll command on node %v", n.Name)

			//check if the multipath entries are same before and after restart
			dash.VerifyFatal(MultipathBeforeRestart == multipathAfterRestart, true, "Multipath entries are same before and after restart")

		})
		wg.Wait()

		stepLog = "Delete the volume and host from the FA"
		Step(stepLog, func() {
			log.InfoD(stepLog)
			//disconnect volume from host
			_, err = pureutils.DisConnectVolumeFromHost(FAclient, host.Name, volumeName)
			log.FailOnError(err, "Failed to disconnect volume from host")
			log.InfoD("Volume disconnected from host: %v", volumeName)

			//Delete the volume
			_, err = pureutils.DeleteVolumeOnFABackend(FAclient, volumeName)
			log.FailOnError(err, "Failed to delete volume on FA")
			log.InfoD("Volume deleted on FA: %v", volumeName)

			//Refresh the iscsi session
			err = RefreshIscsiSession(n)
			log.FailOnError(err, "Failed to refresh iscsi session")
			log.InfoD("Successfully refreshed iscsi session")

		})

	})

	JustAfterEach(func() {
		defer EndTorpedoTest()
	})
})

/*
This test deploys app with FBDA volume having storageClass with pure_nfs_endpoint parameter.
It validates that FBDA volume gets consumed over IP mentioned in `pure_nfs_endpoint` parameter of storageClass.
*/
var _ = Describe("{FBDAMultiTenancyBasicTest}", func() {
	var contexts []*scheduler.Context
	var testName string
	var customConfigAppName string

	testName = "fbda-multitenancy"
	JustBeforeEach(func() {
		StartTorpedoTest("FBDAMultiTenancyBasicTest", "Validate FBDA vols get consumed over IP mentioned in `pure_nfs_endpoint` parameter of storageClass", nil, 0)
		Step("setup credential necessary for cloudsnap", createCloudsnapCredential)
		customConfigAppName = skipTestIfNoRequiredCustomAppConfigFound()
		contexts = ScheduleApplications(testName)
		for i := 0; i < len(contexts); i++ {
			contexts[i].SkipVolumeValidation = true
		}
		ValidateApplicationsPureSDK(contexts)
	})

	When("pure_nfs_endpoint parameter specified in storageClass", func() {
		It("should create a FBDA volume over pure_nfs_endpoint mentioned in storageClass", func() {
			ctx := findContext(contexts, customConfigAppName)

			vols, err := Inst().S.GetVolumes(ctx)
			dash.VerifyFatal(err, nil, "Failed to get list of volumes")
			dash.VerifyFatal(len(vols) > 0, true, "Failed to get volumes")

			expectedPureNfsEndpoint := Inst().CustomAppConfig[customConfigAppName].StorageClassPureNfsEndpoint

			for _, vol := range vols {
				apiVol, err := Inst().V.InspectVolume(vol.ID)
				log.FailOnError(err, fmt.Sprintf("Failed to inspect volume [%s]", apiVol.GetId()))
				// Validate the volume is created over the NFS endpoint mentioned in storageClass
				dash.VerifyFatal(apiVol.Spec.ProxySpec.PureFileSpec.NfsEndpoint, expectedPureNfsEndpoint, "FBDA volume is not using NFS endpoint mentioned in storageClass.")
			}
		})

		JustAfterEach(func() {
			defer EndTorpedoTest()
			opts := make(map[string]bool)
			opts[scheduler.OptionsWaitForResourceLeakCleanup] = true

			for _, ctx := range contexts {
				TearDownContext(ctx, opts)
			}
			Step("delete credential used for cloudsnap", deleteCloudsnapCredential)
			AfterEachTest(contexts)
		})
	})
})

var _ = Describe("{FBDAMultiTenancyUpdatePureNFSEnpoint}", func() {
	var contexts []*scheduler.Context
	var customConfigAppName, originalNFSEndpoint string
	var origCustomAppConfigs map[string]scheduler.AppConfig

	testName := "fbda-mt-update-endp"

	JustBeforeEach(func() {
		StartTorpedoTest("FBDAMultiTenancyUpdatePureNFSEnpoint", "Validate Pure NFS endpoint can be changed using pxctl", nil, 0)
		Step("setup credential necessary for cloudsnap", createCloudsnapCredential)
		customConfigAppName = skipTestIfNoRequiredCustomAppConfigFound()

		// save the original custom app configs
		origCustomAppConfigs = make(map[string]scheduler.AppConfig)
		for appName, customAppConfig := range Inst().CustomAppConfig {
			origCustomAppConfigs[appName] = customAppConfig
		}

		// update the custom app config with empty string for Pure NFS endpoint
		// So that app uses NFS endpoint from pure.json secret.
		Inst().CustomAppConfig[customConfigAppName] = scheduler.AppConfig{
			StorageClassPureNfsEndpoint: "",
		}

		log.Infof("JustBeforeEach using Inst().CustomAppConfig = %v", Inst().CustomAppConfig)

		err := Inst().S.RescanSpecs(Inst().SpecDir, Inst().V.String())
		log.FailOnError(err, fmt.Sprintf("Failed to rescan specs from %s", Inst().SpecDir))

		contexts = ScheduleApplications(testName)
		for i := 0; i < len(contexts); i++ {
			contexts[i].SkipVolumeValidation = true
		}
		ValidateApplicationsPureSDK(contexts)
	})

	When("pure_nfs_endpoint is updated through pxctl", func() {
		It("should use newer pure_nfs_endpoint during next FBDA volume mount", func() {
			ctx := findContext(contexts, customConfigAppName)
			vols, err := Inst().S.GetVolumes(ctx)
			dash.VerifyFatal(err, nil, "Failed to get list of volumes")
			dash.VerifyFatal(len(vols) > 0, true, "Failed to get volumes")

			newNFSEndpoint := origCustomAppConfigs[customConfigAppName].StorageClassPureNfsEndpoint
			fbdaVolNames := []string{}

			for _, vol := range vols {
				if backendType, ok := vol.Labels[k8s.PureDAVolumeLabel]; !ok ||
					backendType != k8s.PureDAVolumeLabelValueFB {
					continue
				}
				fbdaVolNames = append(fbdaVolNames, vol.Name)

				apiVol, err := Inst().V.InspectVolume(vol.ID)
				log.FailOnError(err, fmt.Sprintf("Failed to inspect volume [%s]", apiVol.GetId()))

				if apiVol.Spec != nil && apiVol.Spec.ProxySpec != nil {
					if apiVol.Spec.ProxySpec.PureFileSpec != nil && apiVol.Spec.ProxySpec.PureFileSpec.NfsEndpoint != "" {
						originalNFSEndpoint = apiVol.Spec.ProxySpec.PureFileSpec.NfsEndpoint
					} else {
						originalNFSEndpoint = apiVol.Spec.ProxySpec.Endpoint
					}
				}
				dash.VerifyFatal(originalNFSEndpoint != newNFSEndpoint, true,
					fmt.Sprintf("Verify new NFS endpoint [%s] is not same as old [%s].", newNFSEndpoint, originalNFSEndpoint))

				err = Inst().V.UpdateFBDANFSEndpoint(apiVol.GetId(), newNFSEndpoint)
				dash.VerifyFatal(err, nil,
					fmt.Sprintf("Verify NFS endpoint is updated to [%s] through pxctl for volume [%s]", newNFSEndpoint, apiVol.GetId()))
			}

			// Remount FBDA volumes by,
			// scaling down app to 0 and then back to origial replica count.
			originalAppScaleMap, err := scaleAppToZero(ctx)
			dash.VerifyFatal(err, nil, fmt.Sprintf("Verify app [%s] is scaled down successfully. ", ctx.App.Key))

			err = Inst().S.ScaleApplication(ctx, originalAppScaleMap)
			dash.VerifyFatal(err, nil, fmt.Sprintf("Verify app [%s] is scaled up successfully.", ctx.App.Key))

			for _, vol := range vols {
				apiVol, err := Inst().V.InspectVolume(vol.ID)
				log.FailOnError(err, fmt.Sprintf("Failed to inspect volume [%s]", apiVol.GetId()))
				dash.VerifyFatal(apiVol.Spec.ProxySpec.PureFileSpec.NfsEndpoint, newNFSEndpoint,
					"FBDA volume is using NFS endpoint set using pxctl.")
			}
			validateMountOnHost(ctx, newNFSEndpoint, fbdaVolNames)
		})
	})

	JustAfterEach(func() {
		defer EndTorpedoTest()
		opts := make(map[string]bool)
		opts[scheduler.OptionsWaitForResourceLeakCleanup] = true
		for _, ctx := range contexts {
			TearDownContext(ctx, opts)
		}

		// restore the original custom app configs
		for appName, customAppConfig := range origCustomAppConfigs {
			Inst().CustomAppConfig[appName] = customAppConfig
		}
		// remove any keys that are not present in the orig map
		for appName := range Inst().CustomAppConfig {
			if _, ok := origCustomAppConfigs[appName]; !ok {
				delete(Inst().CustomAppConfig, appName)
			}
		}
		log.Infof("JustAfterEach restoring Inst().CustomAppConfig = %v", Inst().CustomAppConfig)
		err := Inst().S.RescanSpecs(Inst().SpecDir, Inst().V.String())
		Expect(err).NotTo(HaveOccurred(), "Failed to rescan specs from %s", Inst().SpecDir)
		Step("delete credential used for cloudsnap", deleteCloudsnapCredential)
		AfterEachTest(contexts)
	})
})

func validateMountOnHost(ctx *scheduler.Context, newNFSEndpoint string, fbdaVolNames []string) {
	// For each node this app is running on, get the mount table.
	// Then check for all FBDA volumes and validate they use the correct mount source.
	appNodes, err := Inst().S.GetNodesForApp(ctx)
	log.FailOnError(err, fmt.Sprintf("failed to get nodes for app: %v", ctx.App.Key))

	for _, n := range appNodes {
		mountOutput, err := Inst().N.RunCommand(n, "mount", node.ConnectionOpts{
			Timeout:         k8s.DefaultTimeout,
			TimeBeforeRetry: k8s.DefaultRetryInterval,
			Sudo:            true})
		log.FailOnError(err, fmt.Sprintf("failed to get mounts on node '%s': %v", n.Name, err))

		for _, line := range strings.Split(mountOutput, "\n") {
			if !strings.Contains(line, "nfs") { // Only consider NFS volumes
				continue
			}

			foundVol := ""
			for _, volName := range fbdaVolNames {
				if strings.Contains(line, volName) {
					foundVol = volName
					break
				}
			}

			if foundVol == "" { // Only consider volumes that are in our list of volume names
				continue
			}

			// Check that we are using the correct address
			dash.VerifyFatal(strings.Contains(line, newNFSEndpoint), true,
				fmt.Sprintf("Verify mount line for volume [%s] contains new NFS endpoint '%s'", foundVol, n.Name))
		}
	}
}

func scaleAppToZero(ctx *scheduler.Context) (map[string]int32, error) {
	log.InfoD(fmt.Sprintf("scale down app %s to 0", ctx.App.Key))
	originalAppScaleMap := make(map[string]int32)
	originalAppScaleMap, err := Inst().S.GetScaleFactorMap(ctx)
	if err != nil {
		return originalAppScaleMap, err
	}

	applicationScaleDownMap := make(map[string]int32, len(ctx.App.SpecList))
	for name := range originalAppScaleMap {
		applicationScaleDownMap[name] = 0
	}

	err = Inst().S.ScaleApplication(ctx, applicationScaleDownMap)
	if err != nil {
		return originalAppScaleMap, err
	}
	return originalAppScaleMap, nil
}

func skipTestIfNoRequiredCustomAppConfigFound() string {
	var customConfigAppName string
	if Inst().CustomAppConfig == nil {
		log.Warnf("No CustomAppConfig found, skipping test")
		Skip("No CustomAppConfig found")
	}

	log.Infof("Using CustomAppConfig: %+v", Inst().CustomAppConfig)
	// Skip the test if we don't find any of our apps
	for appNameFromCustomAppConfig := range Inst().CustomAppConfig {
		found := false
		for _, appName := range Inst().AppList {
			if appName == appNameFromCustomAppConfig {
				found = true
				customConfigAppName = appNameFromCustomAppConfig
				break
			}
		}
		if !found {
			log.Warnf("App %v not found in %d contexts, skipping test", appNameFromCustomAppConfig, len(contexts))
			Skip(fmt.Sprintf("app %v not found", appNameFromCustomAppConfig))
		}
	}
	return customConfigAppName
}

var _ = Describe("{FADAPodRecoveryDisableDataPortsOnFA}", func() {

	/*
			PTX : https://purestorage.atlassian.net/browse/PTX-23763
		Verify that FA Pods Recovers after bringing back network Interface down on all FA's

	*/
	JustBeforeEach(func() {
		log.Infof("Starting Torpedo tests ")
		StartTorpedoTest("FADAPodRecoveryDisableDataPortsOnFA",
			"Verify Pod Recovers from RO mode after Bounce after blocking network interface from FA end",
			nil, 0)
	})

	itLog := "FADAPodRecoveryDisableDataPortsOnFA"
	It(itLog, func() {

		var contexts []*scheduler.Context
		var k8sCore = core.Instance()

		// Pick all the Volumes with RWO Status, We check if the Volume is with Access Mode RWO and PureBlock Volume
		vols := make([]*volume.Volume, 0)
		stepLog = "Schedule application"
		Step(stepLog, func() {
			contexts = make([]*scheduler.Context, 0)
			for i := 0; i < Inst().GlobalScaleFactor; i++ {
				contexts = append(contexts, ScheduleApplications(fmt.Sprintf("fapodrecovery-%d", i))...)
			}
		})

		ValidateApplications(contexts)
		defer appsValidateAndDestroy(contexts)

		flashArrayGetIscsiPorts := func() map[string][]string {
			flashArrays, err := FlashArrayGetIscsiPorts()
			log.FailOnError(err, "Failed to Get Details on Flasharray iscsi ports that are in Use ")

			return flashArrays
		}

		interfaces := flashArrayGetIscsiPorts()
		log.Infof("Map of List [%v]", interfaces)

		disableInterfaces := func() {
			stepLog = "Disable all Data ports on the FA Controller"
			Step(stepLog, func() {
				for mgmtIp, iFaces := range interfaces {
					for _, eachIface := range iFaces {
						log.Infof("Disabling Network interfaces [%v] on FA Host [%v]", eachIface, mgmtIp)
						log.FailOnError(DisableFlashArrayNetworkInterface(mgmtIp, eachIface), "Disabling network interface failed?")
					}
				}
			})
		}

		enableInterfaces := func() {
			stepLog = "Enable all Data ports on the FA Controller"
			Step(stepLog, func() {
				for mgmtIp, iFaces := range interfaces {
					for _, eachIface := range iFaces {
						log.Infof("Enabling Interface [%v] on FA Host [%v]", eachIface, mgmtIp)
						log.FailOnError(EnableFlashArrayNetworkInterface(mgmtIp, eachIface), "Enabling Network interface failed?")
					}
				}
			})
		}

		defer enableInterfaces()

		stepLog = "Get all Volumes and Validate "
		Step(stepLog, func() {
			for _, ctx := range contexts {
				appVols, err := Inst().S.GetVolumes(ctx)
				log.FailOnError(err, fmt.Sprintf("error getting volumes for app [%s]", ctx.App.Key))
				vols = append(vols, appVols...)
			}
		})

		allStorageNodes := node.GetStorageNodes()

		stepLog = "Disable Data port on all FA's "
		Step(stepLog, func() {
			disableInterfaces()
		})

		// Sleep for sometime for PVC's to go in RO mode while data ingest in progress
		time.Sleep(15 * time.Minute)

		// Verify Px goes down on all the nodes present in the cluster
		for _, eachNodes := range allStorageNodes {
			log.FailOnError(Inst().V.WaitDriverDownOnNode(eachNodes), fmt.Sprintf("Driver on the Node [%v] is not down yet", eachNodes.Name))
		}

		stepLog = "Verify if pods are not in Running state after disabling "
		Step(stepLog, func() {
			for _, eachVol := range vols {
				// Pod details after blocking IP
				podsOnBlock, err := k8sCore.GetPodsUsingPVC(eachVol.Name, eachVol.Namespace)
				log.FailOnError(err, "unable to find the node from the pod")

				// Verify that Pod Bounces and not in Running state till the time iscsi rules are not reverted
				for _, eachPodAfter := range podsOnBlock {
					if eachPodAfter.Status.Phase == "Running" {
						log.FailOnError(fmt.Errorf("pod is in Running State  [%v]",
							eachPodAfter.Status.HostIP), "Pod is in Running state")
					}
					log.Infof("Pod with Name [%v] placed on Host [%v] and Phase [%v]",
						eachPodAfter.Name, eachPodAfter.Status.HostIP, eachPodAfter.Status.Phase)
				}
			}
		})

		// Enable Back the network interface on all the FA CLuster
		enableInterfaces()

		// Sleep for some time for Px to come up online and working
		time.Sleep(10 * time.Minute)

		stepLog = "Verify that each pods comes back online once network restored"
		Step(stepLog, func() {

		})
		// Verify Px goes down on all the nodes present in the cluster
		for _, eachNodes := range allStorageNodes {
			log.FailOnError(Inst().V.WaitDriverUpOnNode(eachNodes, Inst().DriverStartTimeout),
				fmt.Sprintf("Driver on the Node [%v] is not Up yet", eachNodes.Name))
		}

		stepLog = "Verify Each pod in Running State after bringing back data ports"
		Step(stepLog, func() {
			for _, eachVol := range vols {
				// Pod details after blocking IP
				podsAfterRevert, err := k8sCore.GetPodsUsingPVC(eachVol.Name, eachVol.Namespace)
				log.FailOnError(err, "unable to find the node from the pod")

				for _, eachPod := range podsAfterRevert {
					if eachPod.Status.Phase != "Running" {
						log.FailOnError(fmt.Errorf("Pod didn't bounce on the node [%v]",
							eachPod.Status.HostIP), "Pod didn't bounce on the node")
					}
				}
			}
		})

	})

	JustAfterEach(func() {
		log.Infof("In Teardown")
		defer EndTorpedoTest()
		AfterEachTest(contexts)
	})
})

func pickRandomElementsFromArray(array []string, sampleCount int) []string {
	// Seed the random number generator
	rand.Seed(time.Now().UnixNano())

	// Shuffle the slice
	rand.Shuffle(len(array), func(i, j int) {
		array[i], array[j] = array[j], array[i]
	})

	// Pick the first two elements
	return array[:sampleCount]
}

// Function to Enable Interfaces provided interface list
func enableInterfaces(interfaces map[string][]string) {
	stepLog = "Enable all Data ports on the FA Controller"
	Step(stepLog, func() {
		for mgmtIp, iFaces := range interfaces {
			for _, eachIface := range iFaces {
				log.Infof("Enabling Interface [%v] on FA Host [%v]", eachIface, mgmtIp)
				log.FailOnError(EnableFlashArrayNetworkInterface(mgmtIp, eachIface), "Enabling Network interface failed?")
			}
		}
	})
}

// Function to disable Interfaces provided interface list
func disableInterfaces(interfaces map[string][]string) {
	stepLog = "Disable all Data ports on the FA Controller"
	Step(stepLog, func() {
		for mgmtIp, iFaces := range interfaces {
			for _, eachIface := range iFaces {
				log.Infof("Disabling Network interfaces [%v] on FA Host [%v]", eachIface, mgmtIp)
				log.FailOnError(DisableFlashArrayNetworkInterface(mgmtIp, eachIface), "Disabling network interface failed?")
			}
		}
	})
}

// Do pool resize when few of the iscsi ports are down in FA
var _ = Describe("{PoolResizeFewIscsiPortsDown}", func() {

	/*
			PTX : https://purestorage.atlassian.net/browse/PTX-23831
		Do pool resize when few of the iscsi ports are down in FA

	*/
	JustBeforeEach(func() {
		log.Infof("Starting Torpedo tests ")
		StartTorpedoTest("PoolResizeFewIscsiPortsDown",
			"Do pool resize when few of the iscsi ports are down in FA",
			nil, 0)
	})

	itLog := "PoolResizeFewIscsiPortsDown"
	It(itLog, func() {
		var contexts []*scheduler.Context
		//var k8sCore = core.Instance()
		stepLog = "Schedule application"
		Step(stepLog, func() {
			contexts = make([]*scheduler.Context, 0)
			for i := 0; i < Inst().GlobalScaleFactor; i++ {
				contexts = append(contexts, ScheduleApplications(fmt.Sprintf("poolresizeiscsidown-%d", i))...)
			}
		})
		defer appsValidateAndDestroy(contexts)

		poolDetails := []*api.StoragePool{}
		stepLog = "Get List of all storage pools present in the cluster"
		Step(stepLog, func() {
			poolsAvailable, err := Inst().V.ListStoragePools(metav1.LabelSelector{})
			log.FailOnError(err, "Failed to list storage pools")
			log.Infof("List of pools present in the cluster [%v]", poolsAvailable)
			for _, v := range poolsAvailable {
				poolDetails = append(poolDetails, v)
			}
		})

		// Pick Random Pool for Resize
		randomPool := poolDetails[rand.Intn(len(poolDetails))]
		log.Infof("Random pool picked for test [%v]", randomPool.GetUuid())

		// Get Details of iscsi ports present in the cluster
		flashArrays, err := FlashArrayGetIscsiPorts()
		log.FailOnError(err, "Failed to Get Details on Flasharray iscsi ports that are in Use ")

		// Pick up random interfaces from each node leaving one interface to work
		randomInterfaces := make(map[string][]string)
		for MgmtIp, ifaces := range flashArrays {
			if len(ifaces) == 1 {
				Skip(fmt.Sprintf("only 1 interface present in the Backend FA. Skipping the test [%v]", "PoolResizeFewIscsiPortsDown"))
			} else {
				randomInterfaces[MgmtIp] = pickRandomElementsFromArray(ifaces, len(ifaces)-1)
			}
		}

		defer enableInterfaces(randomInterfaces)

		// Block Iptable Ports on each element
		disableInterfaces(randomInterfaces)

		stepLog := "Initiate pool expansion drive using Resize type Auto "
		Step(stepLog, func() {
			log.InfoD(stepLog)

			poolToBeResized, err := GetStoragePoolByUUID(randomPool.Uuid)
			log.FailOnError(err, fmt.Sprintf("Failed to get pool using UUID %s", randomPool.Uuid))
			drvSize, err := getPoolDiskSize(poolToBeResized)
			log.FailOnError(err, "error getting drive size for pool [%s]", poolToBeResized.Uuid)
			expectedSize := (poolToBeResized.TotalSize / units.GiB) + drvSize

			isjournal, err := IsJournalEnabled()
			log.FailOnError(err, "Failed to check if Journal enabled")

			log.InfoD("Current Size of the pool %s is %d", randomPool.Uuid, poolToBeResized.TotalSize/units.GiB)
			err = Inst().V.ExpandPool(randomPool.Uuid, api.SdkStoragePool_RESIZE_TYPE_AUTO, expectedSize, true)
			dash.VerifyFatal(err, nil, "Pool expansion init successful?")

			err = WaitForExpansionToStart(poolToBeResized.Uuid)
			log.FailOnError(err, "pool expansion not started")

			resizeErr := waitForPoolToBeResized(expectedSize, randomPool.Uuid, isjournal)
			dash.VerifyFatal(resizeErr, nil, fmt.Sprintf("Verify pool %s expansion using resize-disk", randomPool.Uuid))

		})

	})
	JustAfterEach(func() {
		log.Infof("In Teardown")
		defer EndTorpedoTest()
		AfterEachTest(contexts)
	})
})

// Do pool resize when all the iscsi ports are down in FA
var _ = Describe("{PoolResizeAllIscsiPortsDown}", func() {

	/*
			PTX : https://purestorage.atlassian.net/browse/PTX-23832
		Do pool resize when all of iscsi ports are down in FA

	*/
	JustBeforeEach(func() {
		log.Infof("Starting Torpedo tests ")
		StartTorpedoTest("PoolResizeAllIscsiPortsDown",
			"Do pool resize when all of iscsi ports are down in FA",
			nil, 0)
	})

	itLog := "PoolResizeAllIscsiPortsDown"
	It(itLog, func() {
		var contexts []*scheduler.Context
		//var k8sCore = core.Instance()
		stepLog = "Schedule application"
		Step(stepLog, func() {
			contexts = make([]*scheduler.Context, 0)
			for i := 0; i < Inst().GlobalScaleFactor; i++ {
				contexts = append(contexts, ScheduleApplications(fmt.Sprintf("poolresizeiscsidown-%d", i))...)
			}
		})
		defer appsValidateAndDestroy(contexts)

		poolDetails := []*api.StoragePool{}
		stepLog = "Get List of all storage pools present in the cluster"
		Step(stepLog, func() {
			poolsAvailable, err := Inst().V.ListStoragePools(metav1.LabelSelector{})
			log.FailOnError(err, "Failed to list storage pools")
			log.Infof("List of pools present in the cluster [%v]", poolsAvailable)
			for _, v := range poolsAvailable {
				poolDetails = append(poolDetails, v)
			}
		})

		// Pick Random Pool for Resize
		randomPool := poolDetails[rand.Intn(len(poolDetails))]
		log.Infof("Random pool picked for test [%v]", randomPool.GetUuid())

		// Get Details of iscsi ports present in the cluster
		flashArrays, err := FlashArrayGetIscsiPorts()
		log.FailOnError(err, "Failed to Get Details on Flasharray iscsi ports that are in Use ")

		defer enableInterfaces(flashArrays)

		stepLog := "Initiate pool expansion drive and restart PX"
		Step(stepLog, func() {
			log.InfoD(stepLog)

			poolToBeResized, err := GetStoragePoolByUUID(randomPool.Uuid)
			log.FailOnError(err, fmt.Sprintf("Failed to get pool using UUID %s", randomPool.Uuid))
			drvSize, err := getPoolDiskSize(poolToBeResized)
			log.FailOnError(err, "error getting drive size for pool [%s]", poolToBeResized.Uuid)
			expectedSize := (poolToBeResized.TotalSize / units.GiB) + drvSize

			// Block Iptable Ports on each element
			disableInterfaces(flashArrays)

			// Sleep for 2 min before proceeding to Pool Expansion
			time.Sleep(2 * time.Minute)

			log.InfoD("Current Size of the pool %s is %d", randomPool.Uuid, poolToBeResized.TotalSize/units.GiB)
			err = Inst().V.ExpandPool(randomPool.Uuid, api.SdkStoragePool_RESIZE_TYPE_AUTO, expectedSize, true)
			log.Infof("Pool Expansion status [%v]", err)
			if err == nil {
				log.FailOnError(fmt.Errorf("Pool expansion completed even if all iscsi ports are down"), "pool expansion completed ?")
			}
		})

		// Enable Back network interfaces on all the nodes
		enableInterfaces(flashArrays)

		// Wait for Px to come up
		// Verify Px goes down on all the nodes present in the cluster
		for _, eachNodes := range node.GetStorageNodes() {
			log.FailOnError(Inst().V.WaitDriverUpOnNode(eachNodes, Inst().DriverStartTimeout),
				fmt.Sprintf("Driver on the Node [%v] is not Up yet", eachNodes.Name))
		}

		// Retry Pool Expand again after px comes up
		stepLog = "Initiate pool expansion drive and restart PX"
		Step(stepLog, func() {
			log.InfoD(stepLog)

			poolToBeResized, err := GetStoragePoolByUUID(randomPool.Uuid)
			log.FailOnError(err, fmt.Sprintf("Failed to get pool using UUID %s", randomPool.Uuid))
			drvSize, err := getPoolDiskSize(poolToBeResized)
			log.FailOnError(err, "error getting drive size for pool [%s]", poolToBeResized.Uuid)
			expectedSize := (poolToBeResized.TotalSize / units.GiB) + drvSize

			isjournal, err := IsJournalEnabled()
			log.FailOnError(err, "Failed to check if Journal enabled")

			log.InfoD("Current Size of the pool %s is %d", randomPool.Uuid, poolToBeResized.TotalSize/units.GiB)
			err = Inst().V.ExpandPool(randomPool.Uuid, api.SdkStoragePool_RESIZE_TYPE_AUTO, expectedSize, true)
			dash.VerifyFatal(err, nil, "Pool expansion init successful?")

			err = WaitForExpansionToStart(poolToBeResized.Uuid)
			log.FailOnError(err, "pool expansion not started")

			resizeErr := waitForPoolToBeResized(expectedSize, randomPool.Uuid, isjournal)
			dash.VerifyFatal(resizeErr == nil, true, fmt.Sprintf("Verify pool %s expansion using resize-disk", randomPool.Uuid))

		})

	})
	JustAfterEach(func() {
		log.Infof("In Teardown")
		defer EndTorpedoTest()
		AfterEachTest(contexts)
	})
})

// Do pool resize when all the iscsi ports are down in FA
var _ = Describe("{IscsiPortsDownDuringPoolExpandInProgress}", func() {

	/*
			PTX : https://purestorage.atlassian.net/browse/PTX-23835
		bring iscsi port down when pool expansion in progress

	*/
	JustBeforeEach(func() {
		log.Infof("Starting Torpedo tests ")
		StartTorpedoTest("IscsiPortsDownDuringPoolExpandInProgress",
			"bring all iscsi port down when pool expansion in progress",
			nil, 0)
	})

	itLog := "IscsiPortsDownDuringPoolExpandInProgress"
	It(itLog, func() {
		var contexts []*scheduler.Context
		//var k8sCore = core.Instance()
		stepLog = "Schedule application"
		Step(stepLog, func() {
			contexts = make([]*scheduler.Context, 0)
			for i := 0; i < Inst().GlobalScaleFactor; i++ {
				contexts = append(contexts, ScheduleApplications(fmt.Sprintf("poolresizeiscsidown-%d", i))...)
			}
		})
		defer appsValidateAndDestroy(contexts)

		poolDetails := []*api.StoragePool{}
		stepLog = "Get List of all storage pools present in the cluster"
		Step(stepLog, func() {
			poolsAvailable, err := Inst().V.ListStoragePools(metav1.LabelSelector{})
			log.FailOnError(err, "Failed to list storage pools")
			log.Infof("List of pools present in the cluster [%v]", poolsAvailable)
			for _, v := range poolsAvailable {
				poolDetails = append(poolDetails, v)
			}
		})

		// Pick Random Pool for Resize
		randomPool := poolDetails[rand.Intn(len(poolDetails))]
		log.Infof("Random pool picked for test [%v]", randomPool.GetUuid())

		// Get Details of iscsi ports present in the cluster
		flashArrays, err := FlashArrayGetIscsiPorts()
		log.FailOnError(err, "Failed to Get Details on Flasharray iscsi ports that are in Use ")

		defer enableInterfaces(flashArrays)

		// Wait for Px to come up
		// Verify Px goes down on all the nodes present in the cluster
		storageNodes := node.GetStorageNodes()
		for _, eachNodes := range storageNodes {
			log.FailOnError(Inst().V.WaitDriverUpOnNode(eachNodes, Inst().DriverStartTimeout),
				fmt.Sprintf("Driver on the Node [%v] is not Up yet", eachNodes.Name))
		}

		// Retry Pool Expand again after px comes up
		stepLog = "Initiate pool expansion drives"
		Step(stepLog, func() {
			log.InfoD(stepLog)

			poolToBeResized, err := GetStoragePoolByUUID(randomPool.Uuid)
			log.FailOnError(err, fmt.Sprintf("Failed to get pool using UUID %s", randomPool.Uuid))
			drvSize, err := getPoolDiskSize(poolToBeResized)
			log.FailOnError(err, "error getting drive size for pool [%s]", poolToBeResized.Uuid)
			expectedSize := (poolToBeResized.TotalSize / units.GiB) + drvSize

			isjournal, err := IsJournalEnabled()
			log.FailOnError(err, "Failed to check if Journal enabled")

			log.InfoD("Current Size of the pool %s is %d", randomPool.Uuid, poolToBeResized.TotalSize/units.GiB)
			err = Inst().V.ExpandPool(randomPool.Uuid, api.SdkStoragePool_RESIZE_TYPE_AUTO, expectedSize, true)
			dash.VerifyFatal(err, nil, "Pool expansion init successful?")

			err = WaitForExpansionToStart(poolToBeResized.Uuid)
			log.FailOnError(err, "pool expansion not started")

			// Block Iptable Ports on each element
			disableInterfaces(flashArrays)

			// Verify Px goes down on all the nodes present in the cluster
			for _, eachNodes := range storageNodes {
				log.FailOnError(Inst().V.WaitDriverDownOnNode(eachNodes), fmt.Sprintf("Driver on the Node [%v] is not down yet", eachNodes.Name))
			}

			// Enable Back network interfaces on all the nodes
			enableInterfaces(flashArrays)

			// Verify Px goes down on all the nodes present in the cluster
			for _, eachNodes := range node.GetStorageNodes() {
				log.FailOnError(Inst().V.WaitDriverUpOnNode(eachNodes, Inst().DriverStartTimeout),
					fmt.Sprintf("Driver on the Node [%v] is not Up yet", eachNodes.Name))
			}

			// Wait for Pool to be resized
			resizeErr := waitForPoolToBeResized(expectedSize, randomPool.Uuid, isjournal)
			log.Infof("%v", resizeErr)
			dash.VerifyFatal(resizeErr == nil, true, fmt.Sprintf("Verify pool %s expansion using resize-disk", randomPool.Uuid))

		})

	})
	JustAfterEach(func() {
		log.Infof("In Teardown")
		defer EndTorpedoTest()
		AfterEachTest(contexts)
	})
})

var _ = Describe("{IscsiPortsDownDuringNewPoolCreateInProgress}", func() {

	/*
			PTX : https://purestorage.atlassian.net/browse/PTX-23835
		bring iscsi port down when pool Creation in progress

	*/
	JustBeforeEach(func() {
		log.Infof("Starting Torpedo tests ")
		StartTorpedoTest("IscsiPortsDownDuringNewPoolCreateInProgress",
			"bring all iscsi port down when New Pool Creation in progress",
			nil, 0)
	})

	itLog := "IscsiPortsDownDuringNewPoolCreateInProgress"
	It(itLog, func() {
		var contexts []*scheduler.Context
		var wg sync.WaitGroup

		//var k8sCore = core.Instance()
		stepLog = "Schedule application"
		Step(stepLog, func() {
			contexts = make([]*scheduler.Context, 0)
			for i := 0; i < Inst().GlobalScaleFactor; i++ {
				contexts = append(contexts, ScheduleApplications(fmt.Sprintf("poolresizeiscsidown-%d", i))...)
			}
		})
		defer appsValidateAndDestroy(contexts)

		poolId := pickPoolToResize(contexts, api.SdkStoragePool_RESIZE_TYPE_AUTO, 0)
		dash.VerifyFatal(len(poolId) > 0, true, "Pool found to resize?")

		// Get the list of nodes present in the cluster
		nodeId, err := GetNodeFromPoolUUID(poolId)
		log.FailOnError(err, fmt.Sprintf("Failed to Get Details of Node with Pool UUID [%v]", poolId))

		// Get Details of iscsi ports present in the cluster
		flashArrays, err := FlashArrayGetIscsiPorts()
		log.FailOnError(err, "Failed to Get Details on Flasharray iscsi ports that are in Use ")

		defer enableInterfaces(flashArrays)

		// Wait for Px to come up
		// Verify Px goes down on all the nodes present in the cluster
		storageNodes := node.GetStorageNodes()
		for _, eachNodes := range storageNodes {
			log.FailOnError(Inst().V.WaitDriverUpOnNode(eachNodes, Inst().DriverStartTimeout),
				fmt.Sprintf("Driver on the Node [%v] is not Up yet", eachNodes.Name))
		}

		createNewPool := func(selectedNode *node.Node) {
			defer wg.Done()
			defer GinkgoRecover()
			newSpec := "size=250"
			err = Inst().V.AddCloudDrive(selectedNode, newSpec, -1)
			log.FailOnError(err, fmt.Sprintf("Add cloud drive failed on node %s", selectedNode.Name))
		}

		stepLog = "Initiate New Pool Creation on the  node"
		Step(stepLog, func() {
			log.InfoD(stepLog)

			// Get List of Pools present in the cluster
			poolDetails := []*api.StoragePool{}
			poolsAvailable, err := Inst().V.ListStoragePools(metav1.LabelSelector{})
			log.FailOnError(err, "Failed to list storage pools")
			log.Infof("List of pools present in the cluster [%v]", poolsAvailable)
			for _, v := range poolsAvailable {
				poolDetails = append(poolDetails, v)
			}

			wg.Add(1)
			go createNewPool(nodeId)

			time.Sleep(20 * time.Second)

			// Block Iptable Ports on each element
			disableInterfaces(flashArrays)
			wg.Wait()
			time.Sleep(10 * time.Minute)

			// Enable Back network interfaces on all the nodes
			enableInterfaces(flashArrays)

			// Verify Px goes down on all the nodes present in the cluster
			for _, eachNodes := range node.GetStorageNodes() {
				log.FailOnError(Inst().V.WaitDriverUpOnNode(eachNodes, Inst().DriverStartTimeout),
					fmt.Sprintf("Driver on the Node [%v] is not Up yet", eachNodes.Name))
			}

			// Get List of Pools present in the cluster
			poolDetailsAfterEnable := []*api.StoragePool{}
			poolsAvailableAfterEnable, err := Inst().V.ListStoragePools(metav1.LabelSelector{})
			log.FailOnError(err, "Failed to list storage pools")
			log.Infof("List of pools present in the cluster [%v]", poolsAvailableAfterEnable)
			for _, v := range poolsAvailableAfterEnable {
				poolDetailsAfterEnable = append(poolDetailsAfterEnable, v)
			}

			// Comparing if new pool is created
			dash.VerifyFatal(len(poolDetailsAfterEnable) > len(poolDetails), true, "New pool created ?")
		})

	})
	JustAfterEach(func() {
		log.Infof("In Teardown")
		defer EndTorpedoTest()
		AfterEachTest(contexts)
	})
})

var _ = Describe("{FBDATopologyCreateTest}", func() {
	var scName, ns, pvcName, pureNfsEndpoint string
	JustBeforeEach(func() {
		StartTorpedoTest("FBDATopologyCreateTest",
			"Try Creating FBDA pvcs using various topology options", nil, 0)
		customConfigAppName := skipTestIfNoRequiredCustomAppConfigFound()
		pureNfsEndpoint = Inst().CustomAppConfig[customConfigAppName].StorageClassPureNfsEndpoint
	})
	itLog := "FBDATopologyCreateTest"
	It(itLog, func() {
		createSC := func(scName, pureNfsEndpoint string, allowedTopologies map[string][]string) {

			params := make(map[string]string)
			params["repl"] = "1"
			params["priority_io"] = "high"
			params["io_profile"] = "auto"
			params["backend"] = "pure_file"
			params["pure_nfs_endpoint"] = pureNfsEndpoint
			bindMode := storageApi.VolumeBindingImmediate

			storage.Instance().DeleteStorageClass(scName)
			time.Sleep(1 * time.Second)
			var allowVolExpansion bool = true
			err := CreateFlashStorageClass(scName, "pure_file",
				v1.PersistentVolumeReclaimDelete,
				params, []string{},
				&allowVolExpansion, bindMode, allowedTopologies)
			dash.VerifyFatal(err, nil,
				"Verify storage class is created successfully with topology labels")
		}

		scName, ns, pvcName = "fbda-topology-sc", "testns", "pvcwithtop"

		type testCases struct {
			allowedTopologies map[string][]string
			isErrorExpected   bool
		}
		testCases1 := []testCases{
			{
				allowedTopologies: map[string][]string{
					k8s.TopologyZoneK8sNodeLabel:   {"zone-0"},
					k8s.TopologyRegionK8sNodeLabel: {"region-0"},
				},
				isErrorExpected: false,
			},
			{
				allowedTopologies: map[string][]string{
					k8s.TopologyZoneK8sNodeLabel: {"zone-0"},
				},
				isErrorExpected: true,
			},
			{
				allowedTopologies: nil,
				isErrorExpected:   true,
			},
		}

		for i, t := range testCases1 {
			log.Infof("Running test case [%d]\n", i)
			createSC(scName, pureNfsEndpoint, t.allowedTopologies)

			ns, err := CreateNamespaces(ns, 1)
			log.FailOnError(err, fmt.Sprintf("error creating namespace [%s] failed [%v]", ns, err))

			err = CreateFlashPVCOnCluster(pvcName, scName, ns[0], "5Gi")
			dash.VerifyFatal(err, nil, fmt.Sprintf("Verify PVC [%s] is created successfully", pvcName))

			time.Sleep(10 * time.Second)
			pvc, err := core.Instance().GetPersistentVolumeClaim(pvcName, ns[0])
			log.FailOnError(err, "Failed to create PVC [%v]. Error : [%v]", pvcName, err)
			err = Inst().S.WaitForSinglePVCToBound(pvcName, ns[0], 3)

			if !t.isErrorExpected {
				dash.VerifyFatal(err, nil, fmt.Sprintf("Verify PVC [%s] got bound successfully.", pvc.Name))
			} else {
				dash.VerifyFatal(err != nil, true, fmt.Sprintf("Verify PVC [%s] fails to get bound.", pvc.Name))
			}
			err = storage.Instance().DeleteStorageClass(scName)
			log.FailOnError(err, fmt.Sprintf("error deleting storage class [%s]", scName))
			err = core.Instance().DeletePersistentVolumeClaim(pvcName, ns[0])
			log.FailOnError(err, fmt.Sprintf("error deleting PVC [%s] in [%s] namespace", pvcName, ns[0]))
			err = core.Instance().DeleteNamespace(ns[0])
			log.FailOnError(err, fmt.Sprintf("error deleting namespace [%s]", ns[0]))
			time.Sleep(30 * time.Second)
		}
	})
	JustAfterEach(func() {
		defer func() {

			EndTorpedoTest()
		}()
	})
})

var _ = Describe("{DeleteFADAVolumeFromBackend}", func() {

	/*
			PTX : https://purestorage.atlassian.net/browse/PTX-23835
		Px Should throw proper error message when backend volumes from FA is deleted

	*/
	JustBeforeEach(func() {
		log.Infof("Starting Torpedo tests ")
		StartTorpedoTest("DeleteFADAVolumeFromBackend",
			"Delete FADA volume from Backend and verify Pod status once volume deleted",
			nil, 0)
	})

	itLog := "DeleteFADAVolumeFromBackend"
	It(itLog, func() {
		var contexts []*scheduler.Context

		//var k8sCore = core.Instance()
		stepLog = "Schedule application"
		Step(stepLog, func() {
			contexts = make([]*scheduler.Context, 0)
			for i := 0; i < Inst().GlobalScaleFactor; i++ {
				contexts = append(contexts, ScheduleApplications(fmt.Sprintf("poolresizeiscsidown-%d", i))...)
			}
		})
		//ValidateApplications(contexts)
		defer appsValidateAndDestroy(contexts)

		allPureVolumes := []volume.Volume{}

		// Get all the volumes with IO running
		for _, eachCtx := range contexts {
			volumes, err := Inst().S.GetVolumes(eachCtx)
			log.FailOnError(err, "Failed to get list of all volumes")

			pureVols, err := FilterAllPureVolumes(volumes)
			log.FailOnError(err, "Failed to get list of pure volumes")

			allPureVolumes = append(allPureVolumes, pureVols...)
		}

		// Pick a Random Volume with IO
		randomIndex := rand.Intn(len(allPureVolumes))
		pickVolume := allPureVolumes[randomIndex]
		log.InfoD("Volume picked for deletion is [%v] with ID [%v]", pickVolume.Name, pickVolume.ID)

		pvc, err := GetPVCObjFromVol(&pickVolume)
		log.FailOnError(err, "Failed to get details about the PVC")
		log.Infof("PVC Name for the volume [%v] is [%v]", pvc.Spec.VolumeName, pvc.Name)

		// Pod details after blocking IP
		podsOnBlock, err := k8sCore.GetPodsUsingPVC(pvc.Name, pvc.Namespace)
		log.FailOnError(err, "unable to find the node from the pod")

		// Verify that Pod Bounces and not in Running state till the time iscsi rules are not reverted
		for _, eachPodAfter := range podsOnBlock {
			log.Infof("Pod [%v] is in State [%v]", eachPodAfter.Name, eachPodAfter.Status.Phase)
		}

		log.Infof("Deleting the PVC [%v] from FA Backend", pickVolume.ID)
		faDetails, err := GetFADetailsFromVolumeName(pickVolume.ID)
		log.FailOnError(err, "Failed to get list of all volumes")

		for _, eachFA := range faDetails {
			log.Infof("Delete volume [%v] with Name [%v] from FA Backend [%v] returned error", pickVolume.Name, pickVolume.ID, eachFA)
			deleted, err := DeleteVolumeFromFABackend(eachFA, pickVolume.ID)
			log.FailOnError(err, "delete volume [%v] from FA Backend [%v] returned error", pickVolume.Name, eachFA)
			dash.VerifyFatal(deleted, true, "is volume deleted from backend")
		}

		// Sleep for some time after deleting the PVC
		time.Sleep(15 * time.Minute)

		// Pod details after blocking IP
		podsAfter, err := k8sCore.GetPodsUsingPVC(pvc.Name, pvc.Namespace)
		log.FailOnError(err, "unable to find the node from the pod")

		// Verify that Pod Bounces and not in Running state till the time iscsi rules are not reverted
		// TODO : Exact behaviour not known ( https://purestorage.atlassian.net/browse/PWX-37170 )
		// The function below will be updated later once the issue is fixed
		for _, eachPodAfter := range podsAfter {
			if eachPodAfter.Status.Phase == "Running" {
				log.FailOnError(fmt.Errorf("Pod [%v] still in Running state even after backend volumes are deleted", eachPodAfter.Name), "is Pod still running ?")
			}
		}
	})

	JustAfterEach(func() {
		log.Infof("In Teardown")
		defer EndTorpedoTest()
		AfterEachTest(contexts)
	})

})

var _ = Describe("{ExpandMultiplePoolsWhenFADAVolumeCreationInProgress}", func() {

	/*
			https://purestorage.atlassian.net/browse/PTX-23977
		Expand multiple pools in parallel , when lots of FADA Volumes are being created

	*/
	JustBeforeEach(func() {
		log.Infof("Starting Torpedo tests ")
		StartTorpedoTest("CreateNewPoolWhenFADAVolumeCreationInProgress",
			"Automate Scenario Create new pools when lots of Create / Delete FADA Volumes are in progress",
			nil, 0)
	})

	itLog := "ExpandMultiplePoolsWhenFADAVolumeCreationInProgress"
	It(itLog, func() {

		// Create Namespace on the cluster
		nsuuid := uuid.New()
		nsName := fmt.Sprintf("fada-ns-%s", nsuuid.String())

		log.Infof("Create Namespace with Name [%v]", nsName)
		namespace, err := CreateNamespaces(nsName, 1)
		log.FailOnError(err, "Failed to create Namespace")

		deleteNamespaces := func() {
			log.Infof("Deleting Namespaces created during test [%v]", namespace)
			err := DeleteNamespaces(namespace)
			log.FailOnError(err, fmt.Sprintf("Failed to Delete namespaces [%v]", namespace))
		}
		defer deleteNamespaces()

		// Create Storage Class
		scName := fmt.Sprintf("fada-sc-%s", nsuuid.String())
		log.Infof("Create Storage class with Name [%v]", scName)
		var allowVolExpansion bool = true
		err = CreateFlashStorageClass(scName,
			"pure_block",
			v1.PersistentVolumeReclaimDelete,
			nil, nil, &allowVolExpansion,
			storageApi.VolumeBindingImmediate,
			nil)
		log.FailOnError(err, fmt.Sprintf("Failed to create storage class [%v] ", scName))

		var wgfada sync.WaitGroup
		wgfada.Add(1)
		pvcNames := make(map[string][]string)
		createFADAVolumes := func(wg *sync.WaitGroup) {
			defer GinkgoRecover()
			wg.Done()
			for _, eachNs := range namespace {
				// Create 100 PVCs on the Namespace
				for i := 0; i < 100; i++ {
					pvcName := fmt.Sprintf("fada-pvc-%d-%s", i, nsuuid.String())
					log.FailOnError(CreateFlashPVCOnCluster(pvcName, scName, eachNs, "100"),
						"Failed to create PVC on the cluster")
					pvcNames[eachNs] = append(pvcNames[eachNs], pvcName)
				}
			}
		}

		// Expand Pools on all available Nodes while Volume Creation in Progress
		poolIdsToExpand := []string{}
		for _, eachNodes := range node.GetStorageNodes() {
			pools, err := GetPoolsDetailsOnNode(&eachNodes)
			// Get random Pool
			randomIndex := rand.Intn(len(pools))
			pickPool := pools[randomIndex]
			if err == nil {
				poolIdsToExpand = append(poolIdsToExpand, pickPool.Uuid)
			} else {
				log.InfoD("Errored while getting Pool IDs , ignoring for now ...")
			}
		}
		dash.VerifyFatal(len(poolIdsToExpand) > 0, true,
			fmt.Sprintf("No pools with IO present ?"))

		go createFADAVolumes(&wgfada)

		expandType := []api.SdkStoragePool_ResizeOperationType{api.SdkStoragePool_RESIZE_TYPE_ADD_DISK}
		if !IsPoolAddDiskSupported() {
			expandType = []api.SdkStoragePool_ResizeOperationType{api.SdkStoragePool_RESIZE_TYPE_RESIZE_DISK}
		}
		wg, err := ExpandMultiplePoolsInParallel(poolIdsToExpand, 100, expandType)
		dash.VerifyFatal(err, nil, "Pool expansion in parallel failed")

		wg.Wait()
		wgfada.Wait()

		for ns, eachPvc := range pvcNames {
			for _, pvc := range eachPvc {
				log.FailOnError(Inst().S.WaitForSinglePVCToBound(pvc, ns, 15),
					"Errored occured while checking if PVC Bounded")
			}
		}

		// Get List of all PVCs created on the Namespace
		pvcs, err := GetAllPVCFromNs(namespace[0], nil)
		log.FailOnError(err, "Failed to get list of all PVCs on Specific Namespace")
		dash.VerifyFatal(len(pvcs) == 100, true, fmt.Sprintf("did all PVC's created, length of PVCs created [%v]?", len(pvcs)))

	})

	JustAfterEach(func() {
		log.Infof("In Teardown")
		defer EndTorpedoTest()
		AfterEachTest(contexts)
	})

})

var _ = Describe("{ExpandMultiplePoolsWhenFBDAVolumeCreationInProgress}", func() {

	/*
			https://purestorage.atlassian.net/browse/PTX-24081
		Expand multiple pools in parallel , when lots of FBDA Volumes are being created

	*/
	JustBeforeEach(func() {
		log.Infof("Starting Torpedo tests ")
		StartTorpedoTest("ExpandMultiplePoolsWhenFBDAVolumeCreationInProgress",
			"Automate Scenario Create new pools when lots of Create / Delete FBDA Volumes are in progress",
			nil, 0)
	})

	itLog := "ExpandMultiplePoolsWhenFBDAVolumeCreationInProgress"
	It(itLog, func() {

		volDriverNamespace, err := Inst().V.GetVolumeDriverNamespace()
		log.FailOnError(err, "failed to get volume driver [%s] namespace", Inst().V.String())
		pxPureSecret, err := pureutils.GetPXPureSecret(volDriverNamespace)
		log.FailOnError(err, "failed to get secret [%s]  in namespace [%s]", PureSecretName, volDriverNamespace)
		listFB := pxPureSecret.Blades

		if len(listFB) == 0 {
			log.FailOnError(fmt.Errorf("No FB Configurations is provided"), "is fb configured?")
		}

		// Create Namespace on the cluster
		nsuuid := uuid.New()
		nsName := fmt.Sprintf("fbda-ns-%s", nsuuid.String())

		log.Infof("Create Namespace with Name [%v]", nsName)
		namespace, err := CreateNamespaces(nsName, 1)
		log.FailOnError(err, "Failed to create Namespace")

		deleteNamespaces := func() {
			log.Infof("Deleting Namespaces created during test [%v]", namespace)
			err := DeleteNamespaces(namespace)
			log.FailOnError(err, fmt.Sprintf("Failed to Delete namespaces [%v]", namespace))
		}
		defer deleteNamespaces()

		// Create Storage Class
		scName := fmt.Sprintf("fbda-sc-%s", nsuuid.String())
		log.Infof("Create Storage class with Name [%v]", scName)

		params := make(map[string]string)
		params["pure_export_rules"] = "*(rw)"

		mountOptions := []string{"nfsvers=4.1", "tcp"}
		var allowVolExpansion bool = true
		err = CreateFlashStorageClass(scName,
			"pure_file",
			v1.PersistentVolumeReclaimDelete,
			nil, mountOptions, &allowVolExpansion,
			storageApi.VolumeBindingImmediate,
			nil)
		log.FailOnError(err, fmt.Sprintf("Failed to create storage class [%v] ", scName))

		var wgfada sync.WaitGroup
		wgfada.Add(1)
		pvcNames := make(map[string][]string)
		createFADAVolumes := func(wg *sync.WaitGroup) {
			defer GinkgoRecover()
			wg.Done()
			for _, eachNs := range namespace {
				// Create 100 PVCs on the Namespace
				for i := 0; i < 100; i++ {
					pvcName := fmt.Sprintf("fbda-pvc-%d-%s", i, nsuuid.String())
					log.FailOnError(CreateFlashPVCOnCluster(pvcName, scName, eachNs, "100"),
						"Failed to create PVC on the cluster")

					pvcNames[eachNs] = append(pvcNames[eachNs], pvcName)
				}
			}
		}

		// Expand Pools on all available Nodes while Volume Creation in Progress
		poolIdsToExpand := []string{}
		for _, eachNodes := range node.GetStorageNodes() {
			pools, err := GetPoolsDetailsOnNode(&eachNodes)
			// Get random Pool
			randomIndex := rand.Intn(len(pools))
			pickPool := pools[randomIndex]
			if err == nil {
				poolIdsToExpand = append(poolIdsToExpand, pickPool.Uuid)
			} else {
				log.InfoD("Errored while getting Pool IDs , ignoring for now ...")
			}
		}
		dash.VerifyFatal(len(poolIdsToExpand) > 0, true,
			fmt.Sprintf("No pools with IO present ?"))

		go createFADAVolumes(&wgfada)

		expandType := []api.SdkStoragePool_ResizeOperationType{api.SdkStoragePool_RESIZE_TYPE_ADD_DISK}
		if !IsPoolAddDiskSupported() {
			expandType = []api.SdkStoragePool_ResizeOperationType{api.SdkStoragePool_RESIZE_TYPE_RESIZE_DISK}
		}

		for ns, eachPvc := range pvcNames {
			for _, pvc := range eachPvc {
				log.FailOnError(Inst().S.WaitForSinglePVCToBound(pvc, ns, 15),
					"Errored occured while checking if PVC Bounded")
			}
		}

		wg, err := ExpandMultiplePoolsInParallel(poolIdsToExpand, 100, expandType)
		dash.VerifyFatal(err, nil, "Pool expansion in parallel failed")

		wg.Wait()
		wgfada.Wait()

	})

	JustAfterEach(func() {
		log.Infof("In Teardown")
		defer EndTorpedoTest()
		AfterEachTest(contexts)
	})

})

var _ = Describe("{CreateNewPoolsWhenFadaFbdaVolumeCreationInProgress}", func() {

	/*
			https://purestorage.atlassian.net/browse/PTX-23974
		Expand multiple pools in parallel , when lots of FADA and FBDA Volumes are being created

	*/
	JustBeforeEach(func() {
		log.Infof("Starting Torpedo tests ")
		StartTorpedoTest("CreateNewPoolsWhenFadaFbdaVolumeCreationInProgress",
			"Automate Scenario Create new pools when new Pools when lots of FADA / FBDA Volumes are getting Created",
			nil, 0)
	})

	itLog := "CreateNewPoolsWhenFadaFbdaVolumeCreationInProgress"
	It(itLog, func() {

		volDriverNamespace, err := Inst().V.GetVolumeDriverNamespace()
		log.FailOnError(err, "failed to get volume driver [%s] namespace", Inst().V.String())
		pxPureSecret, err := pureutils.GetPXPureSecret(volDriverNamespace)
		log.FailOnError(err, "failed to get secret [%s]  in namespace [%s]", PureSecretName, volDriverNamespace)
		listFB := pxPureSecret.Blades

		// Create Namespace on the cluster
		nsuuid := uuid.New()
		nsName := fmt.Sprintf("fbda-ns-%s", nsuuid.String())

		log.Infof("Create Namespace with Name [%v]", nsName)
		namespace, err := CreateNamespaces(nsName, 1)
		log.FailOnError(err, "Failed to create Namespace")

		deleteNamespaces := func() {
			log.Infof("Deleting Namespaces created during test [%v]", namespace)
			err := DeleteNamespaces(namespace)
			log.FailOnError(err, fmt.Sprintf("Failed to Delete namespaces [%v]", namespace))
		}
		defer deleteNamespaces()

		var nodesToUse []node.Node
		for _, each := range node.GetStorageNodes() {
			sPools, err := GetPoolsDetailsOnNode(&each)
			if err != nil {
				fmt.Printf("[%v]", err)
			}
			if len(sPools) < 8 {
				nodesToUse = append(nodesToUse, each)
			}
		}

		// Create Storage Class for FA
		scNameFA := fmt.Sprintf("fada-sc-%s", nsuuid.String())
		log.Infof("Create Storage class with Name [%v]", scNameFA)
		var allowVolExpansionFA bool = true
		err = CreateFlashStorageClass(scNameFA,
			"pure_block",
			v1.PersistentVolumeReclaimDelete,
			nil, nil, &allowVolExpansionFA,
			storageApi.VolumeBindingImmediate,
			nil)
		log.FailOnError(err, fmt.Sprintf("Failed to create storage class [%v] ", scNameFA))

		if len(listFB) > 1 {
			// Create Storage Class FB
			scNameFB := fmt.Sprintf("fbda-sc-%s", nsuuid.String())
			log.Infof("Create Storage class with Name [%v]", scNameFB)

			params := make(map[string]string)
			params["pure_export_rules"] = "*(rw)"

			mountOptions := []string{"nfsvers=4.1", "tcp"}
			var allowVolExpansion bool = true
			err = CreateFlashStorageClass(scNameFB,
				"pure_file",
				v1.PersistentVolumeReclaimDelete,
				nil, mountOptions, &allowVolExpansion,
				storageApi.VolumeBindingImmediate,
				nil)
			log.FailOnError(err, fmt.Sprintf("Failed to create storage class [%v] ", scNameFB))
		}

		// Create Continuous FADA Volumes on the cluster
		var wgfada sync.WaitGroup
		wgfada.Add(1)
		createFADAVolumes := func(wg *sync.WaitGroup) {
			defer GinkgoRecover()
			wg.Done()
			for _, eachNs := range namespace {
				// Create 100 PVCs on the Namespace
				for i := 0; i < 100; i++ {
					pvcName := fmt.Sprintf("fada-pvc-%d-%s", i, nsuuid.String())
					log.FailOnError(CreateFlashPVCOnCluster(pvcName, scNameFA, eachNs, "100"),
						"Failed to create PVC on the cluster")

					log.FailOnError(Inst().S.WaitForSinglePVCToBound(pvcName, eachNs, 15),
						"Errored occured while checking if PVC Bounded")
				}
			}
		}

		var wgfbda sync.WaitGroup
		createFBDAVolumes := func(wg *sync.WaitGroup) {
			defer GinkgoRecover()
			wg.Done()
			for _, eachNs := range namespace {
				// Create 100 PVCs on the Namespace
				for i := 0; i < 100; i++ {
					pvcName := fmt.Sprintf("fbda-pvc-%d-%s", i, nsuuid.String())
					log.FailOnError(CreateFlashPVCOnCluster(pvcName, scNameFA, eachNs, "100"),
						"Failed to create PVC on the cluster")
					log.FailOnError(Inst().S.WaitForSinglePVCToBound(pvcName, eachNs, 15),
						"Errored occured while checking if PVC Bounded")
				}
			}
		}

		go createFADAVolumes(&wgfada)
		if len(listFB) > 1 {
			// Create Continuous FADA Volumes on the cluster
			wgfbda.Add(1)
			go createFBDAVolumes(&wgfbda)
		}

		log.Infof("Create new pools on multiple Nodes in Parallel")
		log.FailOnError(CreateNewPoolsOnMultipleNodesInParallel(nodesToUse), "Failed to Create New Pools")
		wgfada.Wait()
		if len(listFB) > 1 {
			wgfbda.Wait()
		}

	})

	JustAfterEach(func() {
		log.Infof("In Teardown")
		defer EndTorpedoTest()
		AfterEachTest(contexts)
	})

})
var _ = Describe("{CreateAndValidatePVCWithIopsAndBandwidth}", func() {
	/*
				https://purestorage.atlassian.net/browse/PTX-23995
		                1. Create storage class with max iops and max bandwidth for Normal Portworx Volumes , FADA and FBDA Pvc Deployment
				2. Create 10 PVC each with respective storage class parallely
				3. Validate if PVC are created and bounded
				4. Validate if corresponding portworx volumes are created in FA backend
				5. Validate if corresponding portworx volumes are created in FB backend
				6. Delete the pvc and volume and check if volumes got deleted in backend as well
	*/
	JustBeforeEach(func() {
		StartTorpedoTest("CreateAndValidatePVCWithIopsAndBandwidth",
			"Create PVCs with updated MaxBandwidth / Max IOPS ( update the storage class )",
			nil, 0)
	})
	itLog := "CreateAndValidatePVCWithIopsAndBandwidth"
	It(itLog, func() {
		log.InfoD(itLog)
		numberOfPvc := 10
		var k8sCore = core.Instance()
		var wg sync.WaitGroup
		var max_bandwidth uint64
		var max_iops uint64

		//Declaring SC name, namespaces and pvc prefixes and lists which are required for collection of PVC And Volume Names
		baseScName := "base-portworx-volume-sc"
		fadaScName := "fada-volume-sc"
		fbdaScName := "fbda-volume-sc"
		BaseAppNameSpace := "base-app-namespace"
		FadaAppNameSpace := "fada-app-namespace"
		FbdaAppNameSpace := "fbda-app-namespace"
		max_iops = 1000
		max_bandwidth = 1
		//Creating Two lists to collect the volume names of both FA and FB created volumes
		listofFadaPvc := make([]string, 0)
		listofFbdaPvc := make([]string, 0)
		//Creating maps with namespaces as key and list of pvc names as values
		namespaces := []string{FadaAppNameSpace, FbdaAppNameSpace, BaseAppNameSpace}
		namespacePVCMap := make(map[string][]string)
		for _, ns := range namespaces {
			namespacePVCMap[ns] = []string{}
		}
		//Creating map with storage class as key and namespace as value
		scNamespaceMap := map[string]string{
			baseScName: BaseAppNameSpace,
			fadaScName: FadaAppNameSpace,
			fbdaScName: FbdaAppNameSpace,
		}

		//Get The Details of Existing FA AND FB in the cluster
		flashArrays, err := GetFADetailsUsed()
		log.FailOnError(err, "Failed to get FA details from pure.json in the cluster")
		flashBlades, err := GetFBDetailsFromCluster()
		log.FailOnError(err, "Failed to get FB details from pure.json in the cluster")

		stepLog := "Create storage class with max iops and max bandwidth for Normal Portworx Volumes , FADA and FBDA Pvc Deployment"
		Step(stepLog, func() {
			log.InfoD(stepLog)
			BaseParams := make(map[string]string)
			BaseParams["repl"] = "1"
			BaseParams["max_iops"] = "1000"
			BaseParams["max_bandwidth"] = "1G"
			reclaimPolicyDelete := v1.PersistentVolumeReclaimDelete
			bindMode := storageApi.VolumeBindingImmediate
			// create storage class for base volumes
			_, err := CreatePortworxStorageClass(baseScName, reclaimPolicyDelete, bindMode, BaseParams)
			log.FailOnError(err, "Failed to create base storage class")
			log.InfoD("Storage class [%s] for Basic is created", baseScName)

			faParams := make(map[string]string)
			faParams["repl"] = "1"
			faParams["max_iops"] = "1000"
			faParams["max_bandwidth"] = "1G"
			faParams["fs"] = "ext4"

			var allowVolExpansionFA bool = true
			// create storage class for FADA volumes
			err = CreateFlashStorageClass(fadaScName,
				"pure_block",
				v1.PersistentVolumeReclaimDelete,
				faParams, nil, &allowVolExpansionFA,
				storageApi.VolumeBindingImmediate,
				nil)
			log.FailOnError(err, fmt.Sprintf("Failed to create storage class [%v] ", fadaScName))
			log.InfoD("Storage class [%s] for FADA is created", fadaScName)

			fbParams := make(map[string]string)
			fbParams["pure_export_rules"] = "*(rw)"
			// create storage class for FADA volumes
			err = CreateFlashStorageClass(fbdaScName,
				"pure_file",
				v1.PersistentVolumeReclaimDelete,
				fbParams, nil, &allowVolExpansionFA,
				storageApi.VolumeBindingImmediate,
				nil)
			log.FailOnError(err, fmt.Sprintf("Failed to create storage class [%v] ", fbdaScName))
			log.InfoD("Storage class [%s] for FBDA is created", fbdaScName)
		})

		//CreatePVC will create a pvc with given name, storage class, size and namespace
		createPVC := func(pvcName string, scName string, pvcSize string, ns string) (*v1.PersistentVolumeClaim, error) {
			size, err := resource.ParseQuantity(pvcSize)
			if err != nil {
				return nil, fmt.Errorf("failed to parse pvc size : %s", pvcSize)
			}
			pvcClaimSpec := k8s.MakePVC(size, ns, pvcName, scName)
			pvc, err := k8sCore.CreatePersistentVolumeClaim(pvcClaimSpec)
			return pvc, err
		}
		//createAndAppendPVC will call createPVC with given name, storage class, size and namespace
		createAndAppendPVC := func(appName string, scName string, namespace string, x int) {
			pvcName := fmt.Sprintf("%s-%d", appName, x)
			pvc, err := createPVC(pvcName, scName, "10", namespace)
			log.FailOnError(err, "Failed to create PVC [%s] in namespace [%s]", pvcName, namespace)
			log.InfoD("PVC [%s] created in namespace [%s]", pvc.Name, namespace)

		}
		//createNameSpace will create a namespace with given name and label
		createNameSpace := func(namespace string) error {
			nsSpec := &v1.Namespace{
				ObjectMeta: metav1.ObjectMeta{
					Name: namespace,
				},
			}
			_, err := k8sCore.CreateNamespace(nsSpec)
			return err
		}

		stepLog = "Create Namespace and then create 10 PVC each with respective storage class parallely"
		Step(stepLog, func() {
			log.InfoD(stepLog)
			for ns, _ := range namespacePVCMap {
				err := createNameSpace(ns)
				log.FailOnError(err, "Failed to create namespace [%s]", ns)
			}
			for x := 0; x < numberOfPvc; x++ {
				for storageclass, namespace := range scNamespaceMap {
					wg.Add(1)
					go func(x int, storageclass, namespace string) {
						defer wg.Done()
						defer GinkgoRecover()
						createAndAppendPVC(namespace, storageclass, namespace, x)
					}(x, storageclass, namespace)
				}
			}
			wg.Wait()
		})
		//checkPvcBound will check if pvc is bounded or not
		checkPvcBound := func(listofPvc []string, namespace string) {
			for _, pvcName := range listofPvc {
				_, err := k8sCore.GetPersistentVolumeClaim(pvcName, namespace)
				log.FailOnError(err, "Failed to get pvc")
				err = Inst().S.WaitForSinglePVCToBound(pvcName, namespace, 0)
				log.FailOnError(err, "Failed to wait for pvc to bound")
			}
		}
		//GetPvcFromNamespace will collect complete list of PVC's name from a given namespace
		GetPvcFromNamespace := func(namespace string, pvclist []string) []string {
			allPvcList, err := core.Instance().GetPersistentVolumeClaims(namespace, nil)
			log.FailOnError(err, fmt.Sprintf("error getting pvcs from namespace [%s]", namespace))
			for _, p := range allPvcList.Items {
				pvclist = append(pvclist, p.Name)
			}
			return pvclist
		}
		stepLog = "Validate if PVC are created and bounded"
		Step(stepLog, func() {
			log.InfoD(stepLog)
			//Collect all PVC's from all namespaces and store them as values in map with namespace as key
			for ns, pvclist := range namespacePVCMap {
				pvclist = GetPvcFromNamespace(ns, pvclist)
			}
			for ns, pvclist := range namespacePVCMap {
				checkPvcBound(pvclist, ns)
			}
		})

		//GetVolumeNameFromPvc will collect volume name from pvc which indirect will be the px volume name and this name is suffix to the volumes created in FA backend
		GetVolumeNameFromPvc := func(namespace string, pvclist []string) []string {
			allPvcList, err := core.Instance().GetPersistentVolumeClaims(namespace, nil)
			log.FailOnError(err, fmt.Sprintf("error getting pvcs from namespace [%s]", FadaAppNameSpace))
			for _, p := range allPvcList.Items {
				pvclist = append(pvclist, p.Spec.VolumeName)
			}
			return pvclist
		}
		log.InfoD("waiting for a minute for volume name to populate")
		time.Sleep(1 * time.Minute)
		//collect volumes names which are required to find out the volumes in FA and FB backend
		listofFadaPvc = GetVolumeNameFromPvc(FadaAppNameSpace, listofFadaPvc)
		listofFbdaPvc = GetVolumeNameFromPvc(FbdaAppNameSpace, listofFbdaPvc)

		stepLog = "check if the FA and FB volumes are created in the backend"
		Step(stepLog, func() {
			log.InfoD(stepLog)
			faErr := CheckVolumesExistinFA(flashArrays, listofFadaPvc, false)
			log.FailOnError(faErr, "Failed to check if volumes created  exist in FA")
			fbErr := CheckVolumesExistinFB(flashBlades, listofFbdaPvc, false)
			log.FailOnError(fbErr, "Failed to check if volumes created  exist in FB")

		})
		DeletePvcGroup := func(pvclist []string, namespace string) {
			for _, pvcName := range pvclist {
				err := k8sCore.DeletePersistentVolumeClaim(pvcName, namespace)
				log.FailOnError(err, fmt.Sprintf("Failed to delete pvc [%s] in namespace [%s]", pvcName, namespace))
			}
		}
		stepLog = "check iops and bandwidth is update in backend"
		Step(stepLog, func() {
			log.InfoD(stepLog)
			err := CheckIopsandBandwidthinFA(flashArrays, listofFadaPvc, max_bandwidth, max_iops)
			log.FailOnError(err, "Failed to check if iops and bandwidth is updated in FA")
		})
		stepLog = "Delete the storageclass, pvc and volume and check if volumes got deleted in backend as well"
		Step(stepLog, func() {
			log.InfoD(stepLog)
			for namespace, pvcList := range namespacePVCMap {
				log.InfoD("Delete pvc's on [%s]", namespace)
				DeletePvcGroup(pvcList, namespace)
				log.InfoD("Delete namespace [%s]", namespace)
				err = core.Instance().DeleteNamespace(namespace)
				log.FailOnError(err, fmt.Sprintf("Failed to delete namespace [%s]", namespace))
			}
			for storageclass, _ := range scNamespaceMap {
				log.InfoD("Delete storageclass [%s]", storageclass)
				err = storage.Instance().DeleteStorageClass(storageclass)
				log.FailOnError(err, fmt.Sprintf("Failed to delete storageclass [%s]", storageclass))
			}
			log.InfoD("waiting for a minute for pvc deletion in flash backend")
			time.Sleep(1 * time.Minute)
			log.InfoD("Check if the volumes are deleted in FA and FB backend")
			err := CheckVolumesExistinFA(flashArrays, listofFadaPvc, true)
			log.FailOnError(err, "Failed to check if volumes which needed to be deleted still exist in FA")
			fbErr := CheckVolumesExistinFB(flashBlades, listofFbdaPvc, true)
			log.FailOnError(fbErr, "Failed to check if volumes created  which needed to be deleted still exist in FB")
		})
	})
	AfterEach(func() {
		EndTorpedoTest()
		AfterEachTest(contexts)
	})
})
var _ = Describe("{ValidateVolumeResizeInParallel}", func() {
	/*
		https://purestorage.atlassian.net/browse/PTX-23985
		1. Deploy an app which uses FADA volume( uses csi provisioner and a pure_block backend) and an app which uses base volume(uses portworx-volume as provisioner)
		2. Parallely resize the pvc of FADA deployed app and also resize the base app pvc
		3. Validate the volume resize
	*/
	JustBeforeEach(func() {
		StartTorpedoTest("ValidateVolumeResizeInParallel", "Px Volume Resize in parallel to FADA/FBDA Volume Resize ( PVC Resize )", nil, 0)
	})
	var contexts []*scheduler.Context
	itLog := "Px Volume Resize in parallel to FADA/FBDA Volume Resize ( PVC Resize )"
	It(itLog, func() {
		log.InfoD(itLog)
		var wg sync.WaitGroup
		var resizedVols []*volume.Volume
		appList := Inst().AppList
		defer func() {
			Inst().AppList = appList
		}()
		stepLog := "Deploy applications"
		Step(stepLog, func() {
			Inst().AppList = []string{"fio-cloudsnap"}
			appNamespace := fmt.Sprintf("volumeresizeparallel-%s", Inst().InstanceID)
			for i := 0; i < Inst().GlobalScaleFactor; i++ {
				contexts = append(contexts, ScheduleApplicationsOnNamespace(appNamespace, "fio-volumeresizeparallel")...)
			}
		})
		stepLog = "Deploy a app which uses FADA volume and validate"
		Step(stepLog, func() {
			log.InfoD(stepLog)
			context, err := Inst().S.Schedule("volumeresizeparallelfada", scheduler.ScheduleOptions{
				AppKeys:            []string{"fio-fa-davol"},
				StorageProvisioner: fmt.Sprintf("%v", portworx.PortworxCsi),
			})
			log.FailOnError(err, "Failed to schedule application of %v namespace", "volumeresizeparallelfada")
			contexts = append(contexts, context...)

		})
		ValidateApplications(contexts)
		defer appsValidateAndDestroy(contexts)
		resizeVolumes := func(ctx *scheduler.Context) {
			var pvcs []*v1.PersistentVolumeClaim
			appVolumes, err := Inst().S.GetVolumes(ctx)
			log.FailOnError(err, "Failed to get volumes from context")
			log.InfoD(fmt.Sprintf("increase volume size %s on app %s's volumes: %v",
				Inst().V.String(), ctx.App.Key, appVolumes))
			for _, eachVol := range appVolumes {
				pvc, err := GetPVCObjFromVol(eachVol)
				log.FailOnError(err, "Failed to get PVC Details from Volume [%v]", eachVol.Name)
				pvcs = append(pvcs, pvc)
			}
			for _, pvc := range pvcs {
				pvcSize := pvc.Spec.Resources.Requests.Storage().String()
				pvcSize = strings.TrimSuffix(pvcSize, "Gi")
				pvcSizeInt, err := strconv.Atoi(pvcSize)
				log.InfoD("increasing pvc [%s/%s]  size to %v %v", pvc.Namespace, pvc.Name, 2*pvcSizeInt, pvc.UID)
				resizedVol, err := Inst().S.ResizePVC(ctx, pvc, uint64(pvcSizeInt))
				log.FailOnError(err, "pvc resize failed pvc:%v", pvc.UID)
				log.InfoD("Vol uid %v of the app %s", resizedVol.ID, ctx.App.Key)
				resizedVols = append(resizedVols, resizedVol)
			}
		}
		stepLog = "Do parallel resize of base apps volume and FADA volume"
		Step(stepLog, func() {
			log.InfoD(stepLog)
			for _, ctx := range contexts {
				wg.Add(1)
				go func(ctx *scheduler.Context) {
					defer wg.Done()
					defer GinkgoRecover()
					resizeVolumes(ctx)
				}(ctx)
			}
			wg.Wait()
		})
		stepLog = "Validate volume resize on both base volume and FADA volume"
		Step(stepLog, func() {
			log.InfoD(stepLog)
			for _, vol := range resizedVols {
				// Need to pass token before validating volume
				params := make(map[string]string)
				if Inst().ConfigMap != "" {
					params["auth-token"], err = Inst().S.GetTokenFromConfigMap(Inst().ConfigMap)
					log.FailOnError(err, "didn't get auth token")
				}
				err := Inst().V.ValidateUpdateVolume(vol, params)
				log.FailOnError(err, "Could not validate volume resize %v", vol.Name)
			}
		})
	})
	JustAfterEach(func() {
		defer EndTorpedoTest()
		AfterEachTest(contexts)

	})
})

var _ = Describe("{CreateCloneOfTheFADAVolume}", func() {
	/*
		https://purestorage.atlassian.net/browse/PTX-24002
		1.Deploy a FADA app
		2.Take the corresponding pxctl volume of the pvc and try to clone it
		3.Check the corresponding volume clone is available in FA backend
		4.Delete the FADA app

	*/
	var contexts []*scheduler.Context
	JustBeforeEach(func() {
		StartTorpedoTest("CreateCloneOfTheFADAVolume", "Create Clone of the FADA Volume and verify the status", nil, 0)
	})
	itLog := "Create Clone of the FADA Volume and verify the status and check creation of cloned volume in FA backend"
	It(itLog, func() {
		log.InfoD(itLog)
		var ClonevolumeName string
		var cloneVolumeId string
		flashArrays, err := GetFADetailsUsed()
		log.FailOnError(err, "Failed to get FA details used")
		stepLog := "Deploy FADA app"
		Step(stepLog, func() {
			log.InfoD(stepLog)
			taskName := "deploy-fada"
			context, err := Inst().S.Schedule(taskName, scheduler.ScheduleOptions{
				AppKeys:            []string{"fio-fa-davol"},
				StorageProvisioner: fmt.Sprintf("%v", portworx.PortworxCsi),
				Namespace:          taskName,
			})
			log.FailOnError(err, "Failed to schedule application of namespace [%v]", taskName)
			contexts = append(contexts, context...)
		})
		ValidateApplications(contexts)

		stepLog = "Get the corresponding Px volume for the PVC and clone the volume "
		Step(stepLog, func() {
			log.InfoD(stepLog)
			for _, context := range contexts {
				appsvols, err := Inst().S.GetVolumes(context)
				log.FailOnError(err, "Failed to get volumes for app %s", context.App.Key)
				log.InfoD("Starting the Clone of the Volume")
				for _, vol := range appsvols[:1] {
					cloneVolumeId, err = Inst().V.CloneVolume(vol.ID)
					log.FailOnError(err, "Failed to clone volume [%v]", vol.ID)
					clonevol, err := Inst().V.InspectVolume(cloneVolumeId)
					log.FailOnError(err, "Failed to inspect volume [%v]", cloneVolumeId)
					log.InfoD("Get the corresponding volume name for the volId")
					ClonevolumeName = clonevol.Locator.Name
					log.InfoD("Clone Volume Name [%v] for parent volume [%v]", ClonevolumeName, vol.ID)
				}
			}
		})
		checkVolumeExistsInFlashArrays := func(volumeName string, flashArrays []pureutils.FlashArrayEntry) error {
			cloneVolFound := false

			for _, fa := range flashArrays {
				faClient, err := pureutils.PureCreateClientAndConnect(fa.MgmtEndPoint, fa.APIToken)
				log.FailOnError(err, fmt.Sprintf("Failed to connect to FA using Mgmt IP [%v]", fa.MgmtEndPoint))
				volName, err := GetVolumeCompleteNameOnFA(faClient, volumeName)
				log.FailOnError(err, fmt.Sprintf("Failed to get volume name for volume [%v]", volumeName))
				if volName != "" {
					log.InfoD("Volume [%v] exists on the FA Cluster [%v]", volName, fa.MgmtEndPoint)
					cloneVolFound = true
					break
				}

			}
			if !cloneVolFound {
				return fmt.Errorf("volume %s does not exist in any of the FlashArrays", volumeName)
			}
			return nil
		}
		stepLog = "Check the corresponding volume clone is available in FA backend and delete the clone volume"
		Step(stepLog, func() {
			log.InfoD(stepLog)
			log.InfoD("Wait for 1 minute before checking the volume in FA backend")
			time.Sleep(1 * time.Minute)
			err := checkVolumeExistsInFlashArrays(ClonevolumeName, flashArrays)
			log.FailOnError(err, "Failed to check if volume exists in FA backend")
			log.InfoD("Deleting the Clone Volume")
			err = Inst().V.DeleteVolume(cloneVolumeId)
			log.FailOnError(err, "Failed to delete volume [%v]", ClonevolumeName)

		})

	})
	JustAfterEach(func() {
		defer EndTorpedoTest()
		appsValidateAndDestroy(contexts)
	})
})

var _ = Describe("{DeployAppsAndStopPortworx}", func() {
	/*
		https://purestorage.atlassian.net/browse/PTX-37401
		1.Deploy Apps and parallely and stop portworx for 10 mins
		2.After 10 mins make it up and check if the pods are running
		3.Destroy the apps
	*/
	JustBeforeEach(func() {
		StartTorpedoTest("DeployAppsAndStopPortworx",
			"Deploy Apps and parallely stop portworx for 10 mins and after 10 min make it up and check if the pods are running",
			nil, 0)
	})
	itLog := "DeployAppsAndStopPortworx"
	It(itLog, func() {
		log.InfoD(itLog)
		var contexts []*scheduler.Context
		var wg sync.WaitGroup
		var nodeToReboot []node.Node
		stNodes := node.GetStorageNodes()
		nodeToReboot = append(nodeToReboot, stNodes[rand.Intn(len(stNodes))])
		defer DestroyApps(contexts, nil)
		stepLog := "Schedule apps on the cluster"
		Step(stepLog, func() {
			wg.Add(1)
			go func() {
				defer wg.Done()
				defer GinkgoRecover()
				for i := 0; i < Inst().GlobalScaleFactor; i++ {
					contexts = append(contexts, ScheduleApplications(fmt.Sprintf("stopportworx-%d", i))...)
				}

			}()
			wg.Add(1)
			go func() {
				defer wg.Done()
				defer GinkgoRecover()
				log.InfoD("Stopping Portworx Service on Node [%v]", nodeToReboot[0].Name)
				err := Inst().V.StopDriver(nodeToReboot, false, nil)
				log.FailOnError(err, "Failed to stop portworx on node [%v]", nodeToReboot[0].Name)
			}()
			wg.Wait()
		})
		stepLog = "Wait for 10 mins and then start portworx"
		Step(stepLog, func() {
			log.InfoD(stepLog)
			time.Sleep(10 * time.Minute)
			err := Inst().V.StartDriver(nodeToReboot[0])
			log.FailOnError(err, "Failed to start portworx on node [%v]", nodeToReboot[0].Name)
			log.InfoD("wait for node: %s to be back up", nodeToReboot[0].Name)
			nodeReadyStatus := func() (interface{}, bool, error) {
				err := Inst().S.IsNodeReady(nodeToReboot[0])
				if err != nil {
					return "", true, err
				}
				return "", false, nil
			}
			_, err = DoRetryWithTimeoutWithGinkgoRecover(nodeReadyStatus, 10*time.Minute, 35*time.Second)
			dash.VerifyFatal(err, nil, fmt.Sprintf("Verifying the status of rebooted node %s", nodeToReboot[0].Name))
			err = Inst().V.WaitDriverUpOnNode(nodeToReboot[0], Inst().DriverStartTimeout)
			dash.VerifyFatal(err, nil, fmt.Sprintf("Verifying the node driver status of rebooted node %s", nodeToReboot[0].Name))
			log.FailOnError(err, fmt.Sprintf("Failed to reboot node %s", nodeToReboot[0].Name))
		})
		stepLog = "Validate the applications are in running state"
		Step(stepLog, func() {
			ValidateApplications(contexts)
		})
	})
	JustAfterEach(func() {
		EndTorpedoTest()
		AfterEachTest(contexts)
	})
})

var _ = Describe("{CreateCsiSnapshotsforFADAandDelete}", func() {
	/*
		https://purestorage.atlassian.net/browse/PWX-37370
		1.Deploy a FADA app
		2.Create CSI snapshots for the volumes
		3.Create csi snap restore from the snapshots and verify the pvc are created
		4.Delete the snapshots created in the namespace
		5.Check if snapshot still exists in the namespace
		6. Delete the FADA app

	*/

	var contexts []*scheduler.Context
	JustBeforeEach(func() {
		StartTorpedoTest("CreateCsiSnapshotsforFADAandDelete",
			"Create CSI snapshots for FADA volumes and delete them", nil, 0)
	})
	itLog := "CreateCsiSnapshotsforFADAandDelete"
	It(itLog, func() {
		log.InfoD(itLog)
		var volSnapshotClass *volsnapv1.VolumeSnapshotClass
		var volumeSnapshotMap map[string]*volsnapv1.VolumeSnapshot
		applist := Inst().AppList
		defer func() {
			Inst().AppList = applist
		}()
		Inst().AppList = []string{"fio-fa-davol"}
		stepLog := "Deploy application"
		Step(stepLog, func() {
			appNamespace := "fada-csi-snapshot-create"
			Provisioner := fmt.Sprintf("%v", portworx.PortworxCsi)
			context, err := Inst().S.Schedule(appNamespace, scheduler.ScheduleOptions{
				AppKeys:            Inst().AppList,
				StorageProvisioner: Provisioner,
				Namespace:          appNamespace,
			})
			log.FailOnError(err, "Failed to schedule application of %v namespace", appNamespace)
			contexts = append(contexts, context...)
		})
		ValidateApplications(contexts)
		defer DestroyApps(contexts, nil)
		stepLog = "Create csi snapshot class and csi snapshots for the application"
		Step(stepLog, func() {
			log.InfoD(stepLog)
			snapShotClassName := PureSnapShotClass
			volSnapshotClass, err = Inst().S.CreateCsiSnapshotClass(snapShotClassName, "Delete")
			log.FailOnError(err, "Failed to create volume snapshot class")
			log.InfoD("Successfully created volume snapshot class: %v", volSnapshotClass.Name)
		})
		stepLog = "Creating snapshots for all apps in the context and validate them"
		Step(stepLog, func() {
			log.InfoD(stepLog)
			for _, ctx := range contexts {
				volumeSnapshotMap, err = Inst().S.CreateCsiSnapsForVolumes(ctx, PureSnapShotClass)
				log.FailOnError(err, "Failed to create the snapshots")
				err = Inst().S.ValidateCsiSnapshots(ctx, volumeSnapshotMap)
				log.FailOnError(err, "Failed to validate the snapshots")
			}
		})
		stepLog = "Delete the snapshots created for all apps in the context"
		Step(stepLog, func() {
			log.InfoD(stepLog)
			for _, ctx := range contexts {
				err := Inst().S.DeleteCsiSnapshotsFromNamespace(ctx, ctx.App.NameSpace)
				log.FailOnError(err, "Failed to delete the snapshots")
			}
			log.InfoD("Deleted the snapshots successfully")
		})
		stepLog = "Validate all snapshots are deleted "
		Step(stepLog, func() {
			log.InfoD(stepLog)
			log.InfoD("Wait until all snapshots are deleted")
			time.Sleep(1 * time.Minute)
			for _, ctx := range contexts {
				for _, snapshot := range volumeSnapshotMap {
					isSnapshotExists, err := Inst().S.IsCsiSnapshotExists(ctx, snapshot.Name, snapshot.Namespace)
					log.FailOnError(err, "Failed to check if snapshot exists")
					if !isSnapshotExists {
						log.InfoD("Successfully deleted snapshot %v", snapshot.Name)
					} else {
						log.FailOnError(fmt.Errorf("Snapshot %v is not deleted", snapshot.Name), "is snapshot deleted?")
					}
				}
			}
		})
	})
	JustAfterEach(func() {
		defer EndTorpedoTest()
		AfterEachTest(contexts)
	})
})

var _ = Describe("{RebootingNodesWhileFADAvolumeCreationInProgressUsingZones}", func() {
	/*
	           	https://purestorage.atlassian.net/browse/PTX-23996
	           	1.Label Nodes with topology labels
	           	2.Create a storage class with allowedTopologies
	   		3. Deploy Apps and make sure that apps pvc are deploying on the nodes with the topology labels
	   		4. Reboot the Node while FADA Volume Creation in Progress
	*/
	JustBeforeEach(func() {
		StartTorpedoTest("RebootingNodesWhileFADAvolumeCreationInProgressUsingZones",
			"Rebooting Nodes while FADA Volume Creation in Progress using Zones",
			nil, 0)
	})
	var contexts []*scheduler.Context
	itLog := "RebootingNodesWhileFADAvolumeCreationInProgressUsingZones"
	It(itLog, func() {
		log.InfoD(itLog)
		var wg sync.WaitGroup
		stNodes := node.GetStorageNodes()
		selectedNodesForTopology := stNodes[:len(stNodes)/2]
		applist := Inst().AppList
		defer func() {
			Inst().AppList = applist
			for _, stNode := range selectedNodesForTopology {
				err := Inst().S.RemoveLabelOnNode(stNode, k8s.TopologyZoneK8sNodeLabel)
				log.FailOnError(err, fmt.Sprintf("Failed to remove label on node %s", stNode.Name))
				err = Inst().S.RemoveLabelOnNode(stNode, k8s.TopologyRegionK8sNodeLabel)
				log.FailOnError(err, fmt.Sprintf("Failed to remove label on node %s", stNode.Name))
			}
		}()
		Inst().AppList = []string{"fio-zones"}
		toplogyZonelabel := "zone-0"
		toplogyRegionLabel := "region-0"
		stepLog := "Label few Nodes with topology and region"
		Step(stepLog, func() {
			log.InfoD(stepLog)
			for _, stNode := range selectedNodesForTopology {
				err = Inst().S.AddLabelOnNode(stNode, k8s.TopologyZoneK8sNodeLabel, toplogyZonelabel)
				log.FailOnError(err, fmt.Sprintf("Failed add label on node %s", stNode.Name))
				err = Inst().S.AddLabelOnNode(stNode, k8s.TopologyRegionK8sNodeLabel, toplogyRegionLabel)
				log.FailOnError(err, fmt.Sprintf("Failed add label on node %s", stNode.Name))
			}
		})
		stepLog = "Schedule application on the labelled nodes"
		Step(stepLog, func() {
			log.InfoD(stepLog)
			wg.Add(1)
			go func() {
				defer wg.Done()
				defer GinkgoRecover()
				taskName := "rebootnodewhilefadacreationusingzones"
				Provisioner := fmt.Sprintf("%v", portworx.PortworxCsi)
				context, err := Inst().S.Schedule(taskName, scheduler.ScheduleOptions{
					AppKeys:            Inst().AppList,
					StorageProvisioner: Provisioner,
					PvcSize:            6 * units.GiB,
					Namespace:          taskName,
				})
				log.FailOnError(err, "Failed to schedule application of %v namespace", taskName)
				contexts = append(contexts, context...)
			}()
			wg.Add(1)
			go func() {
				defer wg.Done()
				defer GinkgoRecover()
				log.InfoD("Rebooting the labelled nodes one by one while FADA volume creation is in progress in labelled nodes")
				for _, selectedNode := range selectedNodesForTopology {
					log.InfoD("Stopping node %s", selectedNode.Name)
					err := Inst().N.RebootNode(selectedNode,
						node.RebootNodeOpts{
							Force: true,
							ConnectionOpts: node.ConnectionOpts{
								Timeout:         defaultCommandTimeout,
								TimeBeforeRetry: defaultCommandRetry,
							},
						})
					log.FailOnError(err, "Failed to reboot node %v", selectedNode.Name)
				}
			}()
			wg.Wait()
			for _, selectedNode := range selectedNodesForTopology {
				log.InfoD("wait for node: %s to be back up", selectedNode.Name)
				nodeReadyStatus := func() (interface{}, bool, error) {
					err := Inst().S.IsNodeReady(selectedNode)
					if err != nil {
						return "", true, err
					}
					return "", false, nil
				}
				_, err := DoRetryWithTimeoutWithGinkgoRecover(nodeReadyStatus, 10*time.Minute, 35*time.Second)
				dash.VerifyFatal(err, nil, fmt.Sprintf("Verifying the status of rebooted node %s", selectedNode.Name))
				err = Inst().V.WaitDriverUpOnNode(selectedNode, Inst().DriverStartTimeout)
				dash.VerifyFatal(err, nil, fmt.Sprintf("Verifying the node driver status of rebooted node %s", selectedNode.Name))
				log.FailOnError(err, fmt.Sprintf("Failed to reboot node [%s]", selectedNode.Name))
			}
		})
		nodeExists := func(nodes []node.Node, node string) bool {
			for _, n := range nodes {
				if n.Name == node {
					return true
				}
			}
			return false
		}

		stepLog = "Validate the applications are up and running"
		Step(stepLog, func() {
			log.InfoD(stepLog)
			ValidateApplications(contexts)
		})

		stepLog = "Validate the application deployed are in the labelled nodes only"
		Step(stepLog, func() {
			log.InfoD(stepLog)
			for _, ctx := range contexts {
				var k8sCore = core.Instance()
				pods, err := k8sCore.GetPods(ctx.App.NameSpace, nil)
				for _, pod := range pods.Items {
					node := pod.Spec.NodeName
					log.FailOnError(err, "unable to find the node from the pod")
					if !nodeExists(selectedNodesForTopology, node) {
						log.FailOnError(fmt.Errorf("Pod [%v] is running on node [%v] which is not labelled", pod.Name, node), "is Pod running on labelled node?")
					}
					log.InfoD("Pod [%v] is running on node [%v] which is labelled", pod.Name, node)
				}
			}
		})
		stepLog = "check volumes are also in same labelled nodes"
		Step(stepLog, func() {
			log.InfoD(stepLog)
			for _, ctx := range contexts {
				volumes, err := Inst().S.GetVolumes(ctx)
				log.FailOnError(err, "Failed to get list of all volumes")
				for _, volume := range volumes {
					log.InfoD("checking volume [%v] is running on labelled node or not", volume.ID)
					node, err := Inst().V.GetNodeForVolume(volume, cmdTimeout, cmdRetry)
					log.InfoD("Node of the volume [%v] is [%v]", volume.Name, node.Name)
					log.FailOnError(err, "Failed to get node of the volume")
					if !nodeExists(selectedNodesForTopology, node.Name) {
						log.FailOnError(fmt.Errorf("Volume [%v] is running on node [%v] which is not labelled", volume.Name, node), "is volume running on labelled node?")
					}
					log.InfoD("Volume [%v] is running on node [%v] which is labelled", volume.Name, node)
				}
			}

		})
	})
	JustAfterEach(func() {
		defer EndTorpedoTest()
		DestroyApps(contexts, nil)
		AfterEachTest(contexts)
	})
})

var _ = Describe("{TrashcanRecovery}", func() {
	/*
		1) Create volumes and app
		2) delete all volumes.
		3) Make sure all the volumes are in the trashcan.
		4) Recover all volumes from trashcan and Verify the volumes are restored correctly.
	*/
	JustBeforeEach(func() {
		StartTorpedoTest("TrashcanRecoveryWithCloudsnap", "Validate the successful restore from Trashcan when volumes got deleted in resync state", nil, 0)
	})

	stepLog := "Validate the successful restore from Trashcan of volume in resync"
	It(stepLog, func() {
		log.InfoD(stepLog)
		stepLog = "Enable Trashcan"
		Step(stepLog,
			func() {
				log.InfoD(stepLog)
				currNode := node.GetStorageDriverNodes()[0]
				err := Inst().V.SetClusterOptsWithConfirmation(currNode, map[string]string{
					"--volume-expiration-minutes": "600",
				})
				log.FailOnError(err, "error while enabling trashcan")
				log.InfoD("Trashcan is successfully enabled")
			})

		fioPVName := "fio-pv"
		fioOutputPVName := "fio-output-pv"

		appNamespace := fmt.Sprintf("tc-cs-%s", Inst().InstanceID)

		stepLog = fmt.Sprintf("create volumes %s and %s using volume request", fioPVName, fioOutputPVName)
		Step(stepLog, func() {
			log.InfoD(stepLog)
			log.Infof("Creating volume : %s", fioPVName)
			pxctlCmdFull := fmt.Sprintf("v c %s -s 500 -r 2", fioPVName)
			output, err := Inst().V.GetPxctlCmdOutput(node.GetStorageNodes()[0], pxctlCmdFull)
			log.FailOnError(err, fmt.Sprintf("error creating volume %s", fioPVName))
			log.Infof(output)

			log.Infof("Creating volume : %s", fioOutputPVName)
			pxctlCmdFull = fmt.Sprintf("v c %s -s 50 -r 2", fioOutputPVName)
			output, err = Inst().V.GetPxctlCmdOutput(node.GetStorageNodes()[0], pxctlCmdFull)
			log.FailOnError(err, fmt.Sprintf("error creating volume %s", fioOutputPVName))
			log.Infof(output)
		})
		appList := Inst().AppList
		defer func() {
			Inst().AppList = appList
		}()
		Inst().AppList = []string{"fio-pod"}

		contexts = make([]*scheduler.Context, 0)
		log.InfoD("scheduling apps ")
		for i := 0; i < Inst().GlobalScaleFactor; i++ {
			contexts = append(contexts, ScheduleApplicationsOnNamespace(appNamespace, fmt.Sprintf("trashrec-%d", i))...)
		}
		for _, ctx := range contexts {
			ctx.SkipVolumeValidation = true
			ValidateContext(ctx)
		}

		stepLog := "Scenario: delete volumes then restore volumes from trashcan and validate"
		Step(stepLog, func() {
			log.InfoD(stepLog)

			for _, ctx := range contexts {
				stepLog = fmt.Sprintf("Deleting app %s", ctx.App.Key)
				Step(stepLog, func() {
					DestroyApps(contexts, nil)
					log.FailOnError(deletePXVolume(fioPVName), fmt.Sprintf("error deleting portworx volume %s", fioPVName))
					log.FailOnError(deletePXVolume(fioOutputPVName), fmt.Sprintf("error deleting portworx volume %s", fioOutputPVName))
				})

				var trashcanVols []string
				stepLog = "validate volumes in trashcan"
				Step(stepLog, func() {
					// wait for few seconds for pvc to get deleted and volume to get detached
					time.Sleep(10 * time.Second)
					node := node.GetStorageDriverNodes()[0]
					log.InfoD(stepLog)
					trashcanVols, err = Inst().V.GetTrashCanVolumeIds(node)
					log.FailOnError(err, "error While getting trashcan volumes")
					log.Infof("trashcan len: %d", len(trashcanVols))
					dash.VerifyFatal(len(trashcanVols) > 0, true, "validate volumes exist in trashcan")

				})

				stepLog = "Validating trashcan restore"
				Step(stepLog,
					func() {
						log.InfoD(stepLog)
						for _, tID := range trashcanVols {
							if tID != "" {
								vol, err := Inst().V.InspectVolume(tID)
								log.FailOnError(err, fmt.Sprintf("error inspecting volume %s", tID))
								if strings.Contains(vol.Locator.Name, "fio-output-pv") {
									err = trashcanRestore(vol.Id, "fio-output-pv")
									log.FailOnError(err, fmt.Sprintf("error restoring volume %s from trashcan", vol.Id))
								}
								if strings.Contains(vol.Locator.Name, "fio-pv") {
									err = trashcanRestore(vol.Id, "fio-pv")
									log.FailOnError(err, fmt.Sprintf("error restoring volume %s from trashcan", vol.Id))
								}
							}
						}
					})
				log.InfoD("scheduling apps ")
				for i := 0; i < Inst().GlobalScaleFactor; i++ {
					contexts = append(contexts, ScheduleApplicationsOnNamespace(appNamespace, fmt.Sprintf("trashrec-%d", i))...)
				}
				for _, ctx := range contexts {
					ctx.SkipVolumeValidation = true
					ValidateContext(ctx)
				}
			}
		})
	})
	JustAfterEach(func() {
		defer EndTorpedoTest()
		opts := make(map[string]bool)
		DestroyApps(contexts, opts)
		AfterEachTest(contexts)
	})
})

var _ = Describe("{LocalSkinnySnap}", func() {
	JustBeforeEach(func() {
		StartTorpedoTest("LocalSkinnySnap", "Validate local skinny snap creation", nil, 0)
	})

	var contexts []*scheduler.Context
	stepLog := "has to schedule apps, create scheduled local snap"
	It(stepLog, func() {
		log.InfoD(stepLog)
		skinnyRepl := int64(1)
		stepLog = fmt.Sprintf("Enabling Skinny Snaps and setting the snap repl to 1")
		Step(stepLog, func() {
			nodes := node.GetWorkerNodes()
			err = Inst().V.SetClusterOptsWithConfirmation(nodes[0], map[string]string{
				"--skinnysnap": "on"})
			log.FailOnError(err, "Failed to enable skinny snap on cluster")
			log.Infof("Skinnysnap enabled on Cluster")
			skinnyRepl := "1"
			err = Inst().V.SetClusterOpts(nodes[0], map[string]string{
				"--skinnysnap-num-repls": skinnyRepl})
			log.FailOnError(err, "Failed to set snap replication factor for skinny snaps")
			log.Infof("Skinnysnap repl factor successfully updated")
		})
		contexts = make([]*scheduler.Context, 0)
		retain := 8
		interval := 3

		contexts = make([]*scheduler.Context, 0)
		policyName := "localintervalpolicy"
		stepLog = fmt.Sprintf("create schedule policy %s for local snapshots", policyName)

		Step(stepLog, func() {
			log.InfoD(stepLog)
			schedPolicy, err := storkops.Instance().GetSchedulePolicy(policyName)
			if err != nil {

				log.InfoD("Creating a interval schedule policy %v with interval %v minutes", policyName, interval)
				schedPolicy = &storkv1.SchedulePolicy{
					ObjectMeta: metav1.ObjectMeta{
						Name: policyName,
					},
					Policy: storkv1.SchedulePolicyItem{
						Interval: &storkv1.IntervalPolicy{
							Retain:          storkv1.Retain(retain),
							IntervalMinutes: interval,
						},
					}}

				_, err = storkops.Instance().CreateSchedulePolicy(schedPolicy)
				log.FailOnError(err, fmt.Sprintf("error creating a SchedulePolicy [%s]", policyName))
			}

			appList := Inst().AppList

			defer func() {

				Inst().AppList = appList

			}()

			Inst().AppList = []string{"fio-localsnap"}

			for i := 0; i < Inst().GlobalScaleFactor; i++ {
				contexts = append(contexts, ScheduleApplications(fmt.Sprintf("localsnaprestore-%d", i))...)
			}

			ValidateApplications(contexts)

		})
		volSnapMap := make(map[string]map[*volume.Volume]*storkv1.ScheduledVolumeSnapshotStatus)

		stepLog = "Verify that local snap status"
		Step(stepLog, func() {
			log.InfoD(stepLog)

			for _, ctx := range contexts {
				var appVolumes []*volume.Volume
				var err error
				appNamespace := ctx.App.Key + "-" + ctx.UID
				log.Infof("Namespace: %v", appNamespace)
				stepLog = fmt.Sprintf("Getting app volumes for volume %s", ctx.App.Key)
				Step(stepLog, func() {
					log.InfoD(stepLog)
					appVolumes, err = Inst().S.GetVolumes(ctx)
					log.FailOnError(err, "error getting volumes for [%s]", ctx.App.Key)

					if len(appVolumes) == 0 {
						log.FailOnError(fmt.Errorf("no volumes found for [%s]", ctx.App.Key), "error getting volumes for [%s]", ctx.App.Key)
					}
				})
				log.Infof("Got volume count : %v", len(appVolumes))
				scaleFactor := time.Duration(Inst().GlobalScaleFactor * len(appVolumes))
				err = Inst().S.ValidateVolumes(ctx, scaleFactor*4*time.Minute, defaultRetryInterval, nil)
				log.FailOnError(err, "error validating volumes for [%s]", ctx.App.Key)
				snapMap := make(map[*volume.Volume]*storkv1.ScheduledVolumeSnapshotStatus)
				for _, v := range appVolumes {

					isPureVol, err := Inst().V.IsPureVolume(v)
					log.FailOnError(err, "error checking if volume is pure volume")
					if isPureVol {
						log.Warnf("Cloud snapshot is not supported for Pure DA volumes: [%s],Skipping cloud snapshot trigger for pure volume.", v.Name)
						continue
					}

					snapshotScheduleName := v.Name + "-interval-schedule"
					log.InfoD("snapshotScheduleName : %v for volume: %s", snapshotScheduleName, v.Name)

					var volumeSnapshotStatus *storkv1.ScheduledVolumeSnapshotStatus
					checkSnapshotSchedules := func() (interface{}, bool, error) {
						resp, err := storkops.Instance().GetSnapshotSchedule(snapshotScheduleName, appNamespace)
						if err != nil {
							return "", false, fmt.Errorf("error getting snapshot schedule for %s, volume:%s in namespace %s", snapshotScheduleName, v.Name, v.Namespace)
						}
						if len(resp.Status.Items) == 0 {
							return "", false, fmt.Errorf("no snapshot schedules found for %s, volume:%s in namespace %s", snapshotScheduleName, v.Name, v.Namespace)
						}

						for _, snapshotStatuses := range resp.Status.Items {
							if len(snapshotStatuses) > 0 {
								volumeSnapshotStatus = snapshotStatuses[len(snapshotStatuses)-1]
								if volumeSnapshotStatus == nil {
									return "", true, fmt.Errorf("SnapshotSchedule has an empty migration in it's most recent status")
								}
								if volumeSnapshotStatus.Status == snapv1.VolumeSnapshotConditionReady {
									return nil, false, nil
								}
								if volumeSnapshotStatus.Status == snapv1.VolumeSnapshotConditionError {
									return nil, false, fmt.Errorf("volume snapshot: %s failed. status: %v", volumeSnapshotStatus.Name, volumeSnapshotStatus.Status)
								}
								if volumeSnapshotStatus.Status == snapv1.VolumeSnapshotConditionPending {
									return nil, true, fmt.Errorf("volume Sanpshot %s is still pending", volumeSnapshotStatus.Name)
								}
							}
						}
						return nil, true, fmt.Errorf("volume Sanpshots for %s is not found", v.Name)
					}
					_, err = task.DoRetryWithTimeout(checkSnapshotSchedules, time.Duration(5*15)*defaultCommandTimeout, defaultReadynessTimeout)
					log.FailOnError(err, "error validating volume snapshot for %s", v.Name)

					snapMap[v] = volumeSnapshotStatus

					snapData, err := Inst().S.GetSnapShotData(ctx, volumeSnapshotStatus.Name, appNamespace)
					log.FailOnError(err, fmt.Sprintf("error getting snapshot data for [%s/%s]", appNamespace, volumeSnapshotStatus.Name))

					snapType := snapData.Spec.PortworxSnapshot.SnapshotType
					log.Infof("Snapshot Type: %v", snapType)
					if snapType != "local" {
						err = &scheduler.ErrFailedToGetVolumeParameters{
							App:   ctx.App,
							Cause: fmt.Sprintf("Snapshot Type: %s does not match", snapType),
						}
						log.FailOnError(err, fmt.Sprintf("error validating snapshot data for [%s/%s]", appNamespace, volumeSnapshotStatus.Name))
					}
					condition := snapData.Status.Conditions[0]
					dash.VerifyFatal(condition.Type == snapv1.VolumeSnapshotDataConditionReady, true, fmt.Sprintf("validate volume snapshot condition data for %s expteced: %v, actual %v", volumeSnapshotStatus.Name, snapv1.VolumeSnapshotDataConditionReady, condition.Type))

					snapID := snapData.Spec.PortworxSnapshot.SnapshotID
					log.Infof("Snapshot ID: %v", snapID)
					snapInspect, err := Inst().V.InspectVolume(snapID)
					log.FailOnError(err, "Failed to get Inspect output for snap ID: %v", snapID)
					if skinnyRepl == snapInspect.Spec.HaLevel {
						log.Infof("Snap ID : %v is having replication set as per skinny snap repl params", snapID)
					} else {
						err = fmt.Errorf("Snap ID: %v is not having replication set as per skinny snap repl params", snapID)
						log.FailOnError(err, "Failed to adhere to skinny snap repl params")
					}
					if snapData.Spec.VolumeSnapshotDataSource.PortworxSnapshot == nil ||
						len(snapData.Spec.VolumeSnapshotDataSource.PortworxSnapshot.SnapshotID) == 0 {
						err = &scheduler.ErrFailedToGetVolumeParameters{
							App:   ctx.App,
							Cause: fmt.Sprintf("volumesnapshotdata: %s does not have portworx volume source set", snapData.Metadata.Name),
						}
						log.FailOnError(err, fmt.Sprintf("error validating snapshot data for [%s/%s]", appNamespace, volumeSnapshotStatus.Name))
					}

				}
				volSnapMap[appNamespace] = snapMap
			}
		})
		stepLog = "Validating and Destroying apps"
		Step(stepLog, func() {
			opts := make(map[string]bool)
			opts[SkipClusterScopedObjects] = true
			DestroyApps(contexts, opts)
		})
		stepLog = fmt.Sprintf("Disbling Skinny Snaps")
		Step(stepLog, func() {
			nodes := node.GetWorkerNodes()
			err = Inst().V.SetClusterOptsWithConfirmation(nodes[0], map[string]string{
				"--skinnysnap": "off"})
			log.FailOnError(err, "Failed to disable skinny snap on cluster")
			log.Infof("Skinnysnap disabled on Cluster")
		})
	})
	JustAfterEach(func() {
		defer EndTorpedoTest()
		AfterEachTest(contexts)
	})
})

var _ = Describe("{SkinnyCloudsnap}", func() {
	JustBeforeEach(func() {
		StartTorpedoTest("SkinnyCloudsnap", "Validate skinny cloudsnap creation ", nil, 0)
	})

	var contexts []*scheduler.Context
	stepLog := "has to schedule apps, create skinny scheduled cloud snap "
	It(stepLog, func() {
		log.InfoD(stepLog)
		skinnyRepl := int64(1)
		stepLog = fmt.Sprintf("Enabling Skinny Snaps and setting the snap repl to 1")
		Step(stepLog, func() {
			nodes := node.GetWorkerNodes()
			err = Inst().V.SetClusterOptsWithConfirmation(nodes[0], map[string]string{
				"--skinnysnap": "on"})
			log.FailOnError(err, "Failed to enable skinny snap on cluster")
			log.Infof("Skinnysnap enabled on Cluster")
			skinnyRepl := "1"
			err = Inst().V.SetClusterOpts(nodes[0], map[string]string{
				"--skinnysnap-num-repls": skinnyRepl})
			log.FailOnError(err, "Failed to set snap replication factor for skinny snaps")
			log.Infof("Skinnysnap repl factor successfully updated")
		})
		contexts = make([]*scheduler.Context, 0)
		retain := 8
		interval := 4

		err := CreatePXCloudCredential()
		log.FailOnError(err, "failed to create cloud credential")

		n := node.GetStorageDriverNodes()[0]
		uuidCmd := "pxctl cred list -j | grep uuid"
		output, err := runCmd(uuidCmd, n)
		log.FailOnError(err, "error getting uuid for cloudsnap credential")
		if output == "" {
			log.FailOnError(fmt.Errorf("cloud cred is not created"), "Check for cloud cred exists?")
		}

		credUUID := strings.Split(strings.TrimSpace(output), " ")[1]
		credUUID = strings.ReplaceAll(credUUID, "\"", "")
		log.Infof("Got Cred UUID: %s", credUUID)
		contexts = make([]*scheduler.Context, 0)
		policyName := "intervalpolicy"
		stepLog = fmt.Sprintf("create schedule policy %s", policyName)

		Step(stepLog, func() {
			log.InfoD(stepLog)

			schedPolicy, err := storkops.Instance().GetSchedulePolicy(policyName)
			if err != nil {

				log.InfoD("Creating a interval schedule policy %v with interval %v minutes", policyName, interval)
				schedPolicy = &storkv1.SchedulePolicy{
					ObjectMeta: metav1.ObjectMeta{
						Name: policyName,
					},
					Policy: storkv1.SchedulePolicyItem{
						Interval: &storkv1.IntervalPolicy{
							Retain:          storkv1.Retain(retain),
							IntervalMinutes: interval,
						},
					}}

				_, err = storkops.Instance().CreateSchedulePolicy(schedPolicy)
				log.FailOnError(err, fmt.Sprintf("error creating a SchedulePolicy [%s]", policyName))
			}

			for i := 0; i < Inst().GlobalScaleFactor; i++ {
				contexts = append(contexts, ScheduleApplications(fmt.Sprintf("cloudsnaprestore-%d", i))...)
			}

			ValidateApplications(contexts)

		})

		defer func() {
			err := storkops.Instance().DeleteSchedulePolicy(policyName)
			log.FailOnError(err, fmt.Sprintf("error deleting a SchedulePolicy [%s]", policyName))
		}()

		stepLog = "Verify that cloud snap status"
		Step(stepLog, func() {
			log.InfoD(stepLog)

			for _, ctx := range contexts {
				if !strings.Contains(ctx.App.Key, "cloudsnap") {
					continue
				}
				var appVolumes []*volume.Volume
				var err error
				appNamespace := ctx.App.Key + "-" + ctx.UID
				log.Infof("Namespace: %v", appNamespace)
				stepLog = fmt.Sprintf("Getting app volumes for volume %s", ctx.App.Key)
				Step(stepLog, func() {
					log.InfoD(stepLog)
					appVolumes, err = Inst().S.GetVolumes(ctx)
					log.FailOnError(err, "error getting volumes for [%s]", ctx.App.Key)

					if len(appVolumes) == 0 {
						log.FailOnError(fmt.Errorf("no volumes found for [%s]", ctx.App.Key), "error getting volumes for [%s]", ctx.App.Key)
					}
				})
				log.Infof("Got volume count : %v", len(appVolumes))
				scaleFactor := time.Duration(Inst().GlobalScaleFactor * len(appVolumes))
				err = Inst().S.ValidateVolumes(ctx, scaleFactor*4*time.Minute, defaultRetryInterval, nil)
				log.FailOnError(err, "error validating volumes for [%s]", ctx.App.Key)
				for _, v := range appVolumes {

					isPureVol, err := Inst().V.IsPureVolume(v)
					log.FailOnError(err, "error checking if volume is pure volume")
					if isPureVol {
						log.Warnf("Cloud snapshot is not supported for Pure DA volumes: [%s],Skipping cloud snapshot trigger for pure volume.", v.Name)
						continue
					}

					snapshotScheduleName := v.Name + "-interval-schedule"
					log.InfoD("snapshotScheduleName : %v for volume: %s", snapshotScheduleName, v.Name)

					resp, err := storkops.Instance().GetSnapshotSchedule(snapshotScheduleName, appNamespace)
					log.FailOnError(err, fmt.Sprintf("error getting snapshot schedule for [%s], volume:[%s] in namespace [%s]", snapshotScheduleName, v.Name, v.Namespace))
					dash.VerifyFatal(len(resp.Status.Items) > 0, true, fmt.Sprintf("verify snapshots exists for [%s]", snapshotScheduleName))
					for _, snapshotStatuses := range resp.Status.Items {
						if len(snapshotStatuses) > 0 {
							status := snapshotStatuses[len(snapshotStatuses)-1]
							if status == nil {
								log.FailOnError(fmt.Errorf("SnapshotSchedule has an empty migration in it's most recent status"), fmt.Sprintf("error getting latest snapshot status for [%s]", snapshotScheduleName))
							}
							status, err = WaitForSnapShotToReady(snapshotScheduleName, status.Name, appNamespace)
							log.Infof("Snapshot [%s] has status [%v]", status.Name, status.Status)
							if status.Status == snapv1.VolumeSnapshotConditionError {
								resp, _ := storkops.Instance().GetSnapshotSchedule(snapshotScheduleName, appNamespace)
								log.Infof("SnapshotSchedule resp: %v", resp)
								snapData, _ := Inst().S.GetSnapShotData(ctx, status.Name, appNamespace)
								log.Infof("snapData : %v", snapData)
								log.FailOnError(fmt.Errorf("snapshot: %s failed. status: [%v]", status.Name, status.Status), fmt.Sprintf("cloud snapshot for [%s] failed", snapshotScheduleName))
							}
							if status.Status == snapv1.VolumeSnapshotConditionPending {
								log.FailOnError(fmt.Errorf("snapshot: %s not completed. status: [%v]", status.Name, status.Status), fmt.Sprintf("cloud snapshot for [%s] stuck in pending state", snapshotScheduleName))
							}
							if status.Status == snapv1.VolumeSnapshotConditionReady {
								snapData, err := Inst().S.GetSnapShotData(ctx, status.Name, appNamespace)
								log.FailOnError(err, fmt.Sprintf("error getting snapshot data for [%s/%s]", appNamespace, status.Name))

								snapType := snapData.Spec.PortworxSnapshot.SnapshotType
								log.Infof("Snapshot Type: %v", snapType)
								if snapType != "cloud" {
									err = &scheduler.ErrFailedToGetVolumeParameters{
										App:   ctx.App,
										Cause: fmt.Sprintf("Snapshot Type: [%s] does not match", snapType),
									}
									log.FailOnError(err, fmt.Sprintf("error validating snapshot data for [%s/%s]", appNamespace, status.Name))
								}
								condition := snapData.Status.Conditions[0]
								dash.VerifyFatal(condition.Type == snapv1.VolumeSnapshotDataConditionReady, true, fmt.Sprintf("validate volume snapshot condition data for [%s] expteced: [%v], actual [%v]", status.Name, snapv1.VolumeSnapshotDataConditionReady, condition.Type))

								snapID := snapData.Spec.PortworxSnapshot.SnapshotID
								log.Infof("Snapshot ID: %v", snapID)
								snapInspect, err := Inst().V.InspectVolume(snapID)
								log.FailOnError(err, "Failed to get Inspect output for snap ID: %v", snapID)
								if skinnyRepl == snapInspect.Spec.HaLevel {
									log.Infof("Snap ID : %v is having replication set as per skinny snap repl params", snapID)
								} else {
									err = fmt.Errorf("Snap ID: %v is not having replication set as per skinny snap repl params", snapID)
									log.FailOnError(err, "Failed to adhere to skinny snap repl params")
								}
								if snapData.Spec.VolumeSnapshotDataSource.PortworxSnapshot == nil ||
									len(snapData.Spec.VolumeSnapshotDataSource.PortworxSnapshot.SnapshotID) == 0 {
									err = &scheduler.ErrFailedToGetVolumeParameters{
										App:   ctx.App,
										Cause: fmt.Sprintf("volumesnapshotdata: %s does not have portworx volume source set", snapData.Metadata.Name),
									}
									log.FailOnError(err, fmt.Sprintf("error validating snapshot data for [%s/%s]", appNamespace, status.Name))
								}
							}
						}
					}
				}
			}
		})
		stepLog = "Validating cloud snapshot backup size values"
		Step(stepLog, func() {
			for _, ctx := range contexts {
				if !strings.Contains(ctx.App.Key, "cloudsnap") {
					continue
				}
				// Validate the cloud snapshot backup size values [PTX-17342]
				log.Infof("Validating cloud snapshot backup size values for app [%s]", ctx.App.Key)
				vols, err := Inst().S.GetVolumeParameters(ctx)
				log.FailOnError(err, fmt.Sprintf("error getting volume params for [%s]", ctx.App.Key))
				for vol, params := range vols {
					dash.VerifyFatal(validateCloudSnapValues(credUUID, vol, params), true, fmt.Sprintf("validate cloud snap values for volume [%s]", vol))
				}
			}
		})
		stepLog = "Validating apps"
		Step(stepLog, func() {
			for _, ctx := range contexts {
				ctx.ReadinessTimeout = 15 * time.Minute
				ctx.SkipVolumeValidation = true
				ValidateContext(ctx)
			}
		})
		stepLog = fmt.Sprintf("Disbling Skinny Snaps")
		Step(stepLog, func() {
			nodes := node.GetWorkerNodes()
			err = Inst().V.SetClusterOptsWithConfirmation(nodes[0], map[string]string{
				"--skinnysnap": "off"})
			log.FailOnError(err, "Failed to disable skinny snap on cluster")
			log.Infof("Skinnysnap disabled on Cluster")
		})
	})
	JustAfterEach(func() {
		defer EndTorpedoTest()
		bucketName, err := GetCloudsnapBucketName(contexts)
		log.FailOnError(err, "error getting cloud snap bucket name")
		opts := make(map[string]bool)
		DestroyApps(contexts, opts)
		err = DeleteCloudSnapBucket(bucketName)
		log.FailOnError(err, "error deleting cloud snap bucket")
		AfterEachTest(contexts)
	})
})

var _ = Describe("{ValidatePodNameinVolume}", func() {
	/*
	   https://purestorage.atlassian.net/browse/PWX-37369
	   As part of Mulitenancy feature, we are deploying an app which has "pure_fa_pod_name" in the storage class
	   1. Loop Through pure.json file and pick an FA endpoint which has Realm, if FA is not accessible go through next FA, if none accessible Fail the Test
	   2. Create a pod inside the Realm which we got from first step
	   3. Create a volume using the same pod name that is created in the FA ,The pod name should be mentioned as pure_fa_pod_name in the storage class
	   4. Validate Application and Check if the pod name in the volume is same as the pod name in the storage class
	   5. Delete the Application and the pod created in the FA (Right now we only destroy the pod , as delete pod will not happen because eradication is blocked by SafeMode in FA)
	*/
	JustBeforeEach(func() {
		StartTorpedoTest("ValidatePodNameinVolume", "Validate the pod name in the volume", nil, 0)
	})
	var contexts []*scheduler.Context
	itLog := "ValidatePodNameinVolume"
	It(itLog, func() {
		log.InfoD(itLog)
		var origCustomAppConfigs map[string]scheduler.AppConfig
		var RealmName string
		var faClient *newFlashArray.Client
		var isFAaccessible bool
		testName := "validate-pod-name-in-volume"

		flashArrays, err := GetFADetailsUsed()
		log.FailOnError(err, "Failed to get FA details from pure.json in the cluster")
		for _, fa := range flashArrays {
			if fa.Realm != "" {
				RealmName = fa.Realm
				faClient, err = pureutils.PureCreateClientAndConnectRest2_x(fa.MgmtEndPoint, fa.APIToken)
				if err != nil {
					log.Errorf("Failed to connect to FA using Mgmt IP [%v]", fa.MgmtEndPoint)
					continue
				}
				isFAaccessible = true
				break
			}
		}
		if !isFAaccessible {
			log.FailOnError(fmt.Errorf("No FA with realm found in pure.json"), "No FA with realm found in pure.json")
		}
		podNameinSC := "Torpedo-Test" + Inst().InstanceID
		PodNameinFA := RealmName + "::" + podNameinSC

		stepLog := "Create A pod inside Realm"
		Step(stepLog, func() {
			log.InfoD(stepLog)
			isPodExists, err := pureutils.IsPodExistsOnMgmtEndpoint(faClient, PodNameinFA)
			log.FailOnError(err, fmt.Sprintf("Failed to check if pod [%v] exists ", PodNameinFA))
			if !isPodExists {
				_, err = pureutils.CreatePodinFA(faClient, PodNameinFA)
				log.FailOnError(err, fmt.Sprintf("Failed to create pod [%v] ", PodNameinFA))
				podCreatedinFA, err := pureutils.IsPodExistsOnMgmtEndpoint(faClient, PodNameinFA)
				log.FailOnError(err, fmt.Sprintf("Failed to check if pod [%v] exists ", PodNameinFA))
				if !podCreatedinFA {
					log.FailOnError(fmt.Errorf("Pod [%v] is not created in FA", PodNameinFA), "is pod created in FA?")
				}
			}
			log.InfoD("Pod [%v] created in FA", PodNameinFA)

		})
		stepLog = "Assign the pod name to pure_fa_pod_name in the storage class"
		Step(stepLog, func() {
			log.InfoD(stepLog)
			customConfigAppName := skipTestIfNoRequiredCustomAppConfigFound()

			// save the original custom app configs
			origCustomAppConfigs = make(map[string]scheduler.AppConfig)
			for appName, customAppConfig := range Inst().CustomAppConfig {
				origCustomAppConfigs[appName] = customAppConfig
			}

			// update the custom app config with pod name
			Inst().CustomAppConfig[customConfigAppName] = scheduler.AppConfig{
				PureFaPodName: podNameinSC,
			}

			log.Infof("JustBeforeEach using Inst().CustomAppConfig = %v", Inst().CustomAppConfig)
			err = Inst().S.RescanSpecs(Inst().SpecDir, Inst().V.String())
			log.FailOnError(err, fmt.Sprintf("Failed to rescan specs from %s", Inst().SpecDir))

			context, err := Inst().S.Schedule(testName, scheduler.ScheduleOptions{
				AppKeys:            Inst().AppList,
				StorageProvisioner: fmt.Sprintf("%v", portworx.PortworxCsi),
				Namespace:          testName,
			})
			log.FailOnError(err, "Failed to schedule application of %v namespace", testName)
			contexts = append(contexts, context...)
			ValidateApplications(contexts)

		})
		stepLog = "Fetch the pod name from the volume and compare with pod name present in storage class"
		Step(stepLog, func() {
			log.InfoD(stepLog)
			for _, ctx := range contexts {
				volumes, err := Inst().S.GetVolumes(ctx)
				log.FailOnError(err, "Failed to get volumes")
				for _, volume := range volumes {
					inspectedVolume, err := Inst().V.InspectVolume(volume.ID)
					log.FailOnError(err, "Failed to inspect volume")
					PodName := inspectedVolume.Locator.VolumeLabels["pure_fa_pod_name"]
					dash.VerifyFatal(PodName, podNameinSC, "verify pod name in volume same as pod name in storage class")
					log.InfoD("Pod Name [%v] in the volume is same as Pod Name [%v] in the storage class", PodName, podNameinSC)
				}
			}

		})
		stepLog = "Destroy the Applications before deleting the pod"
		Step(stepLog, func() {
			log.InfoD(stepLog)
			DestroyApps(contexts, nil)
		})
		stepLog = "Delete the pod created in the realm"
		Step(stepLog, func() {
			log.InfoD(stepLog)
			err := pureutils.DeletePodinFA(faClient, PodNameinFA)
			dash.VerifyFatal(err, nil, fmt.Sprintf("Failed to delete pod [%v] in FA", PodNameinFA))
			log.InfoD("Pod [%v] destroyed ", PodNameinFA)

		})

	})
	JustAfterEach(func() {
		defer EndTorpedoTest()
		AfterEachTest(contexts)
	})
})

var _ = Describe("{VerifyPoolCreateInProperZones}", func() {
	/*
		This test case assumes that it is being run on a setup with FACD topology enabled.
		There are at least two different zones, each using a different flash array.
		The nodes are labeled according to their respective zone labels.

		https://purestorage.atlassian.net/browse/PTX-23978
		1. Schedule application
		2. Create a pool in few worker nodes and verify that the newly created pool is created in the nodes with specific zone
		3. Destroy the applications

	*/
	JustBeforeEach(func() {
		StartTorpedoTest("VerifyPoolCreateInProperZones", "Label Nodes and Verify Pool Creation", nil, 0)
	})

	var contexts []*scheduler.Context
	itLog := "VerifyPoolCreateInProperZones"
	It(itLog, func() {
		log.InfoD(itLog)
		selectedNodesForTopology := node.GetStorageNodes()[0 : len(node.GetStorageNodes())/2]

		stepLog = "Schedule applications"
		Step(stepLog, func() {
			log.InfoD(stepLog)
			for i := 0; i < Inst().GlobalScaleFactor; i++ {
				contexts = append(contexts, ScheduleApplications(fmt.Sprintf("labelnodes-%d", i))...)
			}
		})

		ValidateApplications(contexts)
		defer DestroyApps(contexts, nil)

		stepLog = "Create a pool in the labelled nodes and verify if cloud drive is created on the nodes with specific zone"
		Step(stepLog, func() {
			log.InfoD(stepLog)
			err := CreateNewPoolsOnMultipleNodesInParallel(selectedNodesForTopology)
			log.FailOnError(err, "error adding cloud drives in parallel")

			//Verify cloud drives are created on the nodes with specific zone
			err = ValidatePureCloudDriveTopologies()
			log.FailOnError(err, "Failed to validate cloud drives topologies")

		})
	})

	JustAfterEach(func() {
		defer EndTorpedoTest()
		AfterEachTest(contexts)
	})
<<<<<<< HEAD
})

var _ = Describe("{VerifyPoolCreateFailWhenWrongZone}", func() {
	/*
		This test case assumes that it is being run on a setup with FACD topology enabled.
		There are at least two different zones, each using a different flash array.
		The nodes are labeled according to their respective zone labels.

		https://purestorage.atlassian.net/browse/PTX-23978
		1. Schedule application
		2. Create a pool in few worker nodes and verify that the newly created pool is created in the nodes with specific zone
		3. Destroy the applications

	*/
	JustBeforeEach(func() {
		StartTorpedoTest("VerifyPoolCreateFailWhenWrongZone", "Label Nodes and Verify Pool Creation", nil, 0)
	})

	var contexts []*scheduler.Context
	var value string
	var selectedNode node.Node
	itLog := "VerifyPoolCreateInProperZones"
	It(itLog, func() {
		log.InfoD(itLog)
		selectedNodesForTopology := node.GetStorageNodes()[0 : len(node.GetStorageNodes())/2]

		stepLog = "Schedule applications"
		Step(stepLog, func() {
			log.InfoD(stepLog)
			for i := 0; i < Inst().GlobalScaleFactor; i++ {
				contexts = append(contexts, ScheduleApplications(fmt.Sprintf("labelnodes-%d", i))...)
			}
		})

		ValidateApplications(contexts)
		defer DestroyApps(contexts, nil)

		stepLog = "Create a pool in the labelled nodes and verify if cloud drive is created on the nodes with specific zone"
		Step(stepLog, func() {
			log.InfoD(stepLog)
			err := CreateNewPoolsOnMultipleNodesInParallel(selectedNodesForTopology)
			log.FailOnError(err, "error adding cloud drives in parallel")

			//Verify cloud drives are created on the nodes with specific zone
			err = ValidatePureCloudDriveTopologies()
			log.FailOnError(err, "Failed to validate cloud drives topologies")
		})

		stepLog = "Initiate pool expand on the labelled nodes"
		Step(stepLog, func() {
			log.InfoD(stepLog)

			poolIdsToExpand := []string{}
			for _, eachNodes := range node.GetStorageNodes() {
				poolsPresent, err := GetPoolWithIOsInGivenNode(eachNodes, contexts, api.SdkStoragePool_RESIZE_TYPE_ADD_DISK, 0)
				if err == nil {
					poolIdsToExpand = append(poolIdsToExpand, poolsPresent.Uuid)
				} else {
					log.InfoD("Errored while getting Pool IDs , ignoring for now ...")
				}
			}
			dash.VerifyFatal(len(poolIdsToExpand) > 0, true,
				fmt.Sprintf("No pools with IO present ?"))

			expandType := []api.SdkStoragePool_ResizeOperationType{api.SdkStoragePool_RESIZE_TYPE_ADD_DISK}
			if !IsPoolAddDiskSupported() {
				expandType = []api.SdkStoragePool_ResizeOperationType{api.SdkStoragePool_RESIZE_TYPE_RESIZE_DISK}
			}
			wg, err := ExpandMultiplePoolsInParallel(poolIdsToExpand, 100, expandType)
			dash.VerifyFatal(err, nil, "Pool expansion in parallel failed")

			wg.Wait()
		})

		stepLog = "Pick a random node,get the current value of the node and change the zone to wrong value"
		Step(stepLog, func() {
			log.InfoD(stepLog)
			stNodes := node.GetStorageNodes()
			selectedNode = stNodes[rand.Intn(len(stNodes))]
			value, err = Inst().S.GetValueOfLabel(selectedNode, k8s.TopologyZoneK8sNodeLabel)
			log.FailOnError(err, fmt.Sprintf("Failed to get value of label on node %s", selectedNode.Name))
			log.InfoD("Current value of label on node %s is %s", selectedNode.Name, value)

			err = Inst().S.RemoveLabelOnNode(selectedNode, k8s.TopologyZoneK8sNodeLabel)
			log.FailOnError(err, fmt.Sprintf("Failed to remove label on node %s", selectedNode.Name))
			err = Inst().S.AddLabelOnNode(selectedNode, k8s.TopologyZoneK8sNodeLabel, "wrong-zone")
			log.FailOnError(err, fmt.Sprintf("Failed to add label on node %s", selectedNode.Name))
		})

		stepLog = "Restart Px,Now Px should go down on this node and pool creation should fail"
		Step(stepLog, func() {
			log.InfoD(stepLog)
			err = Inst().V.RestartDriver(selectedNode, nil)
			log.FailOnError(err, fmt.Sprintf("Failed to restart portworx on node %s", selectedNode.Name))

			err = Inst().V.WaitDriverUpOnNode(selectedNode, 2*time.Minute)
			if err == nil {
				log.FailOnError(fmt.Errorf("Portworx is up on node %s", selectedNode.Name), "Portworx should not be up since the zone has been changed")
			}
			log.InfoD("Portworx is down on node %s as expected", selectedNode.Name)
			err = AddCloudDrive(selectedNode, -1)
			if err == nil {
				log.FailOnError(err, "Pool creation should fail as the zone has been changed")
			}
			log.InfoD("Pool creation failed as expected")
		})

		stepLog = "Change the zone back to original value,restart portworx and px should come up"
		Step(stepLog, func() {
			log.InfoD(stepLog)
			err = Inst().S.RemoveLabelOnNode(selectedNode, k8s.TopologyZoneK8sNodeLabel)
			log.FailOnError(err, fmt.Sprintf("Failed to remove label on node %s", selectedNode.Name))
			err = Inst().S.AddLabelOnNode(selectedNode, k8s.TopologyZoneK8sNodeLabel, value)
			log.FailOnError(err, fmt.Sprintf("Failed to add label on node %s", selectedNode.Name))

			err = Inst().V.RestartDriver(selectedNode, nil)
			log.FailOnError(err, fmt.Sprintf("Failed to restart portworx on node %s", selectedNode.Name))

			err = Inst().V.WaitDriverUpOnNode(selectedNode, 5*time.Minute)
			log.FailOnError(err, fmt.Sprintf("Failed to bring up portworx on node %s", selectedNode.Name))

			log.InfoD("Portworx is up on node %s as expected", selectedNode.Name)
		})
	})

	JustAfterEach(func() {
		defer EndTorpedoTest()
		AfterEachTest(contexts)
	})
=======
>>>>>>> b57ae61f
})<|MERGE_RESOLUTION|>--- conflicted
+++ resolved
@@ -5732,8 +5732,8 @@
 		defer EndTorpedoTest()
 		AfterEachTest(contexts)
 	})
-<<<<<<< HEAD
 })
+
 
 var _ = Describe("{VerifyPoolCreateFailWhenWrongZone}", func() {
 	/*
@@ -5862,6 +5862,4 @@
 		defer EndTorpedoTest()
 		AfterEachTest(contexts)
 	})
-=======
->>>>>>> b57ae61f
 })
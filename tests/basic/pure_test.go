package tests

import (
	"fmt"
	"github.com/portworx/torpedo/pkg/units"
	"strconv"

	"math/rand"

	"github.com/portworx/sched-ops/k8s/core"
	"github.com/portworx/torpedo/pkg/osutils"
	v1 "k8s.io/api/core/v1"

	"strings"
	"sync"
	"time"

	"github.com/google/uuid"
	"github.com/portworx/sched-ops/task"
	"github.com/portworx/torpedo/drivers/volume"
	"github.com/portworx/torpedo/drivers/volume/portworx"
	"github.com/portworx/torpedo/pkg/log"
	"github.com/portworx/torpedo/pkg/testrailuttils"

	"github.com/portworx/torpedo/drivers/node"
	"github.com/portworx/torpedo/drivers/scheduler"
	"github.com/portworx/torpedo/drivers/scheduler/k8s"
	"github.com/portworx/torpedo/pkg/pureutils"

	. "github.com/onsi/ginkgo"
	. "github.com/onsi/gomega"
	. "github.com/portworx/torpedo/tests"
)

const (
	secretNamespace = "kube-system"

	// fbS3CredentialName is the name of the credential object created in pxctl
	// see also formattingPxctlEstablishBackupCredential
	fbS3CredentialName = "fbS3bucket"

	// formattingPxctlEstablishBackupCredential is the command template used to
	// create the S3 credentials object in Portworx
	formattingPxctlEstablishBackupCredential = "pxctl credentials create --provider s3 --s3-access-key %s --s3-secret-key %s --s3-region us-east-1 --s3-endpoint %s --s3-storage-class STANDARD %s"

	// formattingPxctlDeleteFBBackupCredential is the command template used to
	// delete the S3 credentials object in Portworx
	formattingPxctlDeleteFBBackupCredential = "pxctl credentials delete %s"
)

func createCloudsnapCredential() {
	fbConfigs, err := pureutils.GetS3Secret(secretNamespace)
	Expect(err).NotTo(HaveOccurred())
	nodes := node.GetStorageDriverNodes()
	_, err = Inst().N.RunCommand(nodes[0], fmt.Sprintf(formattingPxctlEstablishBackupCredential, fbConfigs.Blades[0].S3AccessKey, fbConfigs.Blades[0].S3SecretKey, fbConfigs.Blades[0].ObjectStoreEndpoint, fbS3CredentialName), node.ConnectionOpts{
		Timeout:         k8s.DefaultTimeout,
		TimeBeforeRetry: k8s.DefaultRetryInterval,
		Sudo:            true,
	})
	// if the cloudsnap credentials already exist, just leave them there
	if err != nil && strings.Contains(err.Error(), "already exist") {
		err = nil
	}
	Expect(err).NotTo(HaveOccurred(), "unexpected error creating cloudsnap credential")
}

func deleteCloudsnapCredential() {
	nodes := node.GetStorageDriverNodes()
	_, err := Inst().N.RunCommand(nodes[0], fmt.Sprintf(formattingPxctlDeleteFBBackupCredential, fbS3CredentialName), node.ConnectionOpts{
		Timeout:         k8s.DefaultTimeout,
		TimeBeforeRetry: k8s.DefaultRetryInterval,
		Sudo:            true,
	})
	Expect(err).NotTo(HaveOccurred(), "unexpected error deleting cloudsnap credential")
}

// This test performs basic tests making sure Pure direct access are running as expected
var _ = Describe("{PureVolumeCRUDWithSDK}", func() {
	var contexts []*scheduler.Context
	JustBeforeEach(func() {
		StartTorpedoTest("PureVolumeCRUDWithSDK", "Test pure volumes on applications, run CRUD", nil, 0)
	})

	It("schedule pure volumes on applications, run CRUD, tear down", func() {
		Step("setup credential necessary for cloudsnap", createCloudsnapCredential)
		contexts = make([]*scheduler.Context, 0)

		for i := 0; i < Inst().GlobalScaleFactor; i++ {
			contexts = append(contexts, ScheduleApplications(fmt.Sprintf("purevolumestest-%d", i))...)
		}
		ValidateApplicationsPureSDK(contexts)
		opts := make(map[string]bool)
		opts[scheduler.OptionsWaitForResourceLeakCleanup] = true

		for _, ctx := range contexts {
			TearDownContext(ctx, opts)
		}
		Step("delete credential used for cloudsnap", deleteCloudsnapCredential)
	})

	JustAfterEach(func() {
		defer EndTorpedoTest()
		AfterEachTest(contexts)
	})
})

// This test performs basic tests making sure Pure direct access volumes are running as expected
var _ = Describe("{PureVolumeCRUDWithPXCTL}", func() {
	var contexts []*scheduler.Context
	JustBeforeEach(func() {
		StartTorpedoTest("PureVolumeCRUDWithPXCTL", "Test pure volumes on applications, run CRUD using pxctl", nil, 0)
	})
	It("schedule pure volumes on applications, run CRUD, tear down", func() {
		Step("setup credential necessary for cloudsnap", createCloudsnapCredential)
		contexts = make([]*scheduler.Context, 0)

		for i := 0; i < Inst().GlobalScaleFactor; i++ {
			contexts = append(contexts, ScheduleApplications(fmt.Sprintf("purevolumestest-%d", i))...)
		}
		ValidateApplicationsPurePxctl(contexts)
		opts := make(map[string]bool)
		opts[scheduler.OptionsWaitForResourceLeakCleanup] = true

		for _, ctx := range contexts {
			TearDownContext(ctx, opts)
		}
		Step("delete credential used for cloudsnap", deleteCloudsnapCredential)
	})
	JustAfterEach(func() {
		defer EndTorpedoTest()
		AfterEachTest(contexts)
	})
})

// This test validates that, on an FACD installation, drives are located
// on the correct arrays that match their zone.
var _ = Describe("{PureFACDTopologyValidateDriveLocations}", func() {
	JustBeforeEach(func() {
		StartTorpedoTest("PureFACDTopologyValidateDriveLocations", "Test that FACD cloud drive volumes are located on proper FlashArrays", nil, 0)
	})
	It("installs with cloud drive volumes on the correct FlashArrays", func() {
		err := ValidatePureCloudDriveTopologies()
		Expect(err).NotTo(HaveOccurred(), "unexpected error validating Pure cloud drive topologies")
	})
	JustAfterEach(func() {
		defer EndTorpedoTest()
	})
})

// this tests brings up large number of pods on multiple namespaces and validate if there is not PANIC or nilpointer exceptions
var _ = Describe("{BringUpLargePodsVerifyNoPanic}", func() {
	/*
				https://portworx.atlassian.net/browse/PTX-18792
			    https://portworx.atlassian.net/browse/PTX-17723

				PWX :
				https://portworx.atlassian.net/browse/PWX-32190

				Bug Description :
					PX is hitting `panic: runtime error: invalid memory address or nil pointer dereference`
		when creating 250 FADA volumes

				1. Deploying nginx pods using two FADA volumes in 125 name-space simultaneously
				2. After that verify if any panic in the logs due to nil pointer deference.
	*/
	var testrailID = 0
	var runID int
	JustBeforeEach(func() {
		StartTorpedoTest("BringUpLargePodsVerifyNoPanic",
			"Validate no panics when creating more number of pods on "+
				"FADA/Generic Volumes while kvdb failover in progress", nil, testrailID)
		runID = testrailuttils.AddRunsToMilestone(testrailID)
	})

	stepLog := "Validate no panics when creating more number of pods on FADA/Generic " +
		"Volumes while kvdb failover in progress"
	It(stepLog, func() {
		/*
			NOTE : In order to verify https://portworx.atlassian.net/browse/PWX-32190 , please use nginx-fa-davol
				please use provisioner as portworx.PortworxCsi and storage-device to pure and application as nginx-fa-davol
			e.x : --app-list nginx-fa-davol --provisioner csi --storage-driver pure
		*/

		//https://portworx.atlassian.net/browse/PWX-33551
		err := UpdateDriverVariables(map[string]string{"PURE_REST_TIMEOUT": "60"}, map[string]string{"execution_timeout_sec": "180"})
		log.FailOnError(err, "error update storage cluster spec with env variables")

		var wg sync.WaitGroup
		var terminate bool = false

		log.InfoD("Failover kvdb in parallel while volume creation in progress")
		go func() {
			defer GinkgoRecover()
			for {
				if terminate == true {
					break
				}
				// Wait for KVDB Members to be online
				log.FailOnError(WaitForKVDBMembers(), "failed waiting for KVDB members to be active")

				// Kill KVDB Master Node
				masterNode, err := GetKvdbMasterNode()
				log.FailOnError(err, "failed getting details of KVDB master node")

				log.InfoD("killing kvdb master node with Name [%v]", masterNode.Name)

				// Get KVDB Master PID
				pid, err := GetKvdbMasterPID(*masterNode)
				log.FailOnError(err, "failed getting PID of KVDB master node")

				log.InfoD("KVDB Master is [%v] and PID is [%v]", masterNode.Name, pid)

				// Kill kvdb master PID for regular intervals
				log.FailOnError(KillKvdbMemberUsingPid(*masterNode), "failed to kill KVDB Node")

				// Wait for some time after killing kvdb master Node
				time.Sleep(5 * time.Minute)
			}
		}()

		contexts = make([]*scheduler.Context, 0)

		// Apps list provided by user while triggering the test is considered to run the apps in parallel
		totalAppsRequested := Inst().AppList

		parallelThreads := 5
		scheduleCount := 1
		if len(totalAppsRequested) > 0 {
			for _, eachApp := range totalAppsRequested {
				if eachApp == "nginx-fa-davol" {
					if strings.ToLower(Inst().Provisioner) != fmt.Sprintf("%v", portworx.PortworxCsi) {
						log.FailOnError(fmt.Errorf("need csi provisioner to run the test , "+
							"please pass --provisioner csi "+
							"or -e provisioner=csi in the arguments"), "csi provisioner enabled?")
					}
					parallelThreads = 15
					scheduleCount = 20
				}
			}
		}

		// if app list is more than 5 we run 1 application in one point of time in parallel,
		// intention here is to run 20 applications in parallel, In any point of time max pod count doesn't exceed more than 300
		var appThreads int
		if len(totalAppsRequested) >= 5 {
			appThreads = 1
		} else {
			appThreads = parallelThreads / len(totalAppsRequested)
		}

		wg.Add(appThreads)
		scheduleAppParallel := func() {
			defer wg.Done()
			defer GinkgoRecover()
			id := uuid.New()
			nsName := fmt.Sprintf("%s", id.String()[:4])
			for i := 0; i < scheduleCount; i++ {
				contexts = append(contexts, ScheduleApplications(fmt.Sprintf(fmt.Sprintf("largenumberpods-%v-%d", nsName, i)))...)
			}
		}

		teardownContext := func() {
			opts := make(map[string]bool)
			opts[scheduler.OptionsWaitForResourceLeakCleanup] = true

			for _, ctx := range contexts {
				TearDownContext(ctx, opts)
			}
		}

		// Create apps in parallel
		for count := 0; count < appThreads; count++ {
			go scheduleAppParallel()
			time.Sleep(500 * time.Millisecond)
		}
		wg.Wait()

		allVolumes := []*volume.Volume{}
		for _, eachContext := range contexts {
			vols, err := Inst().S.GetVolumes(eachContext)
			if err != nil {
				log.Errorf("Failed to get app %s's volumes", eachContext.App.Key)
			}
			for _, eachVol := range vols {
				allVolumes = append(allVolumes, eachVol)
			}
		}

		// Funciton to validate nil pointer dereference errors
		validateNilPointerErrors := func() {
			terminate = true
			// we validate negative scenario here , function returns true if nil pointer exception is seen.
			errors := []string{}
			for _, eachNode := range node.GetStorageNodes() {
				status, output, Nodeerr := VerifyNilPointerDereferenceError(&eachNode)
				if status == true {
					log.Infof("nil pointer dereference error seen on the Node [%v]", eachNode.Name)
					log.Infof("error log [%v]", output)
					errors = append(errors, fmt.Sprintf("[%v]", eachNode.Name))
				} else if Nodeerr != nil && output == "" {
					// we just print error in case if found one
					log.InfoD(fmt.Sprintf("[%v]", Nodeerr))
				}
			}
			if len(errors) > 0 {
				log.FailOnError(fmt.Errorf("nil pointer dereference panic seen on nodes [%v]", errors),
					"nil pointer de-reference error?")
			}
		}

		// Delete all the applications
		defer teardownContext()

		// Check for nilPointer de-reference error on the nodes.
		defer validateNilPointerErrors()

		// Waiting for all pods to become ready and in running state
		waitForPodsRunning := func() (interface{}, bool, error) {
			for _, eachContext := range contexts {
				log.Infof("Verifying Context [%v]", eachContext.App.Key)
				err := Inst().S.WaitForRunning(eachContext, 5*time.Minute, 2*time.Second)
				if err != nil {
					return nil, true, err
				}
			}
			return nil, false, nil
		}
		_, err = task.DoRetryWithTimeout(waitForPodsRunning, 60*time.Minute, 10*time.Second)
		log.FailOnError(err, "Error checking pool rebalance")

		for _, eachVol := range allVolumes {
			log.InfoD("Validating Volume Status of Volume [%v]", eachVol.ID)
			status, err := IsVolumeStatusUP(eachVol)
			if err != nil {
				log.FailOnError(err, "error validating volume status")
			}
			dash.VerifyFatal(status == true, true, "is volume status up ?")
			terminate = true
		}

		terminate = true
		log.Info("all pods are up and in running state")
	})

	JustAfterEach(func() {
		defer EndTorpedoTest()
		AfterEachTest(contexts, testrailID, runID)
	})
})

// This test validates volume token timeout for FADA-volumes
var _ = Describe("{FADAVolTokenTimout}", func() {
	/*
					https://portworx.atlassian.net/browse/PTX-18941

					PWX :
					https://portworx.atlassian.net/browse/PWX-33632

					Bug Description :
						The current token manager timeout is 3 minutes. This is not sufficient for FADA volumes since as part of FADA operations a REST call is made to FA.
		                We have seen slowness in these APIs taking upto 15s to complete. This causes the token timeout to hit and PX to panic.

			1. Deploying nginx pods using two FADA volumes with volume placement strategy, creating volumes on  node-1
		    2. Deploy nginx pods using two FADA volumes creating 40 volumes at same time on the node-1
		    3. After that verify volumes are created successfully
	*/
	JustBeforeEach(func() {

		StartTorpedoTest("FADAVolTokenTimout", "Validate FADA volumes token timeout when multiple requests hit same node at same time", nil, 0)
	})
	stepLog := "Deploy and attach multiple FADA volumes on the same node and validate token request crash"
	It(stepLog, func() {
		log.InfoD(stepLog)
		//Scheduling app with volume placement strategy
		applist := Inst().AppList
		rand.Seed(time.Now().Unix())
		storageNodes := node.GetStorageNodes()
		selectedNode := storageNodes[rand.Intn(len(storageNodes))]
		var err error
		defer func() {
			Inst().AppList = applist
			err = Inst().S.RemoveLabelOnNode(selectedNode, k8s.NodeType)
			log.FailOnError(err, "error removing label on node [%s]", selectedNode.Name)
		}()
		Inst().AppList = []string{"nginx-fada-repl-vps"}
		err = Inst().S.AddLabelOnNode(selectedNode, k8s.NodeType, k8s.ReplVPS)
		log.FailOnError(err, fmt.Sprintf("Failed add label on node %s", selectedNode.Name))

		stepLog = "Schedule apps and attach 200+ volumes"
		i := 0
		Step(stepLog, func() {
			contexts = make([]*scheduler.Context, 0)
			appScale := 200

			for i = 1; i < appScale; i++ {
				contexts = append(contexts, ScheduleApplications(fmt.Sprintf("fadavoltkn-%d", i))...)
			}
			ValidateApplications(contexts)
		})

		var wg sync.WaitGroup

		stepLog = "Attaching 40 volumes at same time"
		scheduleCount := 40
		Step(stepLog, func() {
			scheduleAppParallel := func(c int) {
				defer wg.Done()
				defer GinkgoRecover()
				contexts = append(contexts, ScheduleApplications(fmt.Sprintf(fmt.Sprintf("fadavoltkn-%d", c)))...)

			}

			// Create apps in parallel
			for count := 0; count < scheduleCount; count++ {
				wg.Add(1)
				go scheduleAppParallel(i)
				i++
			}
			wg.Wait()
			ValidateApplications(contexts)
		})

		opts := make(map[string]bool)
		opts[scheduler.OptionsWaitForResourceLeakCleanup] = true
		for _, ctx := range contexts {
			TearDownContext(ctx, opts)
		}

	})
	JustAfterEach(func() {
		defer EndTorpedoTest()
		AfterEachTest(contexts)
	})
})

var _ = Describe("{FADARemoteDetach}", func() {

	/*
								https://portworx.atlassian.net/browse/PTX-20624


								PWX :
								https://portworx.atlassian.net/browse/PWX-33898
								https://portworx.atlassian.net/browse/PWX-34277

								Bug Description :
									pod is in to ContainerCreation state for longer time when tried to move deployment from one node to other after cordoning the node

							1. Deploying nginx pod with RWO FADA volumes on node-1
					        2. Cordon the node-1 and rollout another pod consuming same FADA volume in node-2
				            3. Validate pod is stuck in container creating state.
							4. Stop PX on node-1, pod running on node-1 should go to Terminating state and pod on node-2 should be in running
		                    5. Uncordon node-1 and start PX
							6. pod node-1 should be terminated
	*/

	JustBeforeEach(func() {
		StartTorpedoTest("FADARemoteDetach", "Validate FADA volume remote detach when px is down", nil, 0)
	})

	It("create and attach RWO volume. preform remote detach and attach to new pod", func() {

		applist := Inst().AppList
		var podNode node.Node
		appPodName := "test-mount-error"
		var appPod *v1.Pod
		var newPod *v1.Pod

		var appNamespace string
		contexts = make([]*scheduler.Context, 0)
		defer func() {
			Inst().AppList = applist
			if podNode.Name != "" {
				err = Inst().S.EnableSchedulingOnNode(podNode)
				log.FailOnError(err, "error enabling scheduling on node [%s]", podNode.Name)
				StartVolDriverAndWait([]node.Node{podNode})
			}

		}()
		Inst().AppList = []string{"nginx-fada-deploy"}

		stepLog = "Deploy nginx pod and with RWO FADA Volumes"
		Step(stepLog, func() {
			log.InfoD(stepLog)
			contexts = append(contexts, ScheduleApplications("fadavoldetach")...)

			ValidateApplications(contexts)
		})

		stepLog = "Disable scheduling on the node where pod is running"
		Step(stepLog, func() {
			log.InfoD(stepLog)
			nsList, err := core.Instance().ListNamespaces(map[string]string{"creator": "torpedo"})
			log.FailOnError(err, "error getting all namespaces")

			for _, ns := range nsList.Items {
				if strings.Contains(ns.Name, "fadavoldetach") {
					appNamespace = ns.Name
					break
				}
			}
			log.Infof("App deployed in namespace %s", appNamespace)
			appPods, err := core.Instance().GetPods(appNamespace, nil)
			log.FailOnError(err, fmt.Sprintf("error getting pods in namespace %s", appNamespace))
			for _, p := range appPods.Items {
				if strings.Contains(p.Name, appPodName) {
					appPod = &p
					break
				}
			}
			if appPod == nil {
				log.FailOnError(fmt.Errorf("pod with name [%s] not availalbe", appPodName), "error getting app pod")
			}
			podNodeName := appPod.Spec.NodeName
			log.InfoD("pod [%s] is deployed on node %s", appPodName, podNodeName)
			podNode, err = node.GetNodeByName(podNodeName)
			log.FailOnError(err, fmt.Sprintf("error getting node with name %s", podNodeName))
			log.InfoD("Disabling scheduling on node %s", podNodeName)
			err = Inst().S.DisableSchedulingOnNode(podNode)
			log.FailOnError(err, fmt.Sprintf("error cordoning the node %s", podNodeName))
		})

		podVolClaimName := appPod.Spec.Volumes[0].PersistentVolumeClaim.ClaimName
		stepLog = fmt.Sprintf("Do a rollout restart and create new replacement pod using volume [%s]", podVolClaimName)
		Step(stepLog, func() {
			log.InfoD(stepLog)
			cmd := fmt.Sprintf("kubectl -n %s rollout restart deploy test-mount-error", appNamespace)
			output, _, err := osutils.ExecShell(cmd)
			log.FailOnError(err, "failed to run deployment rollout command")
			if !strings.Contains(output, "restarted") {
				log.FailOnError(fmt.Errorf("deployment restart failed with error : %s", output), "deployment restart failed")
			}
			appPods, err := core.Instance().GetPods(appNamespace, nil)
			log.FailOnError(err, fmt.Sprintf("error getting pods in namespace %s", appNamespace))
			for _, p := range appPods.Items {
				if strings.Contains(p.Name, appPodName) && p.Name != appPod.Name {
					newPod = &p
					break
				}
			}
			if newPod == nil {
				log.FailOnError(fmt.Errorf("new pod with name [%s] is not availalbe", appPodName), "error getting new app pod")
			}

			err = core.Instance().ValidatePod(newPod, 2*time.Minute, 20*time.Second)
			if err != nil {
				currPod, err := core.Instance().GetPodByUID(newPod.UID, newPod.Namespace)
				log.FailOnError(err, fmt.Sprintf("error getting current pod with UID[%s] in namespace [%s]", newPod.UID, newPod.Namespace))
				containerState := currPod.Status.ContainerStatuses[0].State
				if containerState.Waiting != nil {
					dash.VerifyFatal(containerState.Waiting.Reason, "ContainerCreating", "verify new pod container is in ContainerCreating state")
				} else {
					err = fmt.Errorf("current state of pod is %v where as Waiting state is expected", containerState)
					dash.VerifyFatal(err, nil, "validate new pod state")
				}
			}
		})

		stepLog = fmt.Sprintf("Stop Portworx on node [%s] and validate new pod", podNode.Name)
		Step(stepLog, func() {
			StopVolDriverAndWait([]node.Node{podNode})
			err = core.Instance().ValidatePod(newPod, 5*time.Minute, 10*time.Second)
			dash.VerifyFatal(err, nil, fmt.Sprintf("verify new pod [%s] is in ready state", newPod.Name))

			// Waiting for original pod to be in terminating state
			waitForPodTerminatingState := func() (interface{}, bool, error) {
				orgPod, err := core.Instance().GetPodByUID(appPod.UID, appPod.Namespace)
				if err != nil {
					return nil, true, err
				}
				containerState := orgPod.Status.ContainerStatuses[0].State
				if containerState.Running != nil {
					return nil, true, fmt.Errorf("container is still in running state")
				}
				log.Infof("current state is %v", containerState)

				return nil, false, nil
			}
			_, err = task.DoRetryWithTimeout(waitForPodTerminatingState, 5*time.Minute, 10*time.Second)
			log.FailOnError(err, fmt.Sprintf("error validating pod with UID[%s] status in namespace [%s]", newPod.UID, newPod.Namespace))
			StartVolDriverAndWait([]node.Node{podNode})
			// Waiting for original pod to be in terminating state
			waitForPodTerminated := func() (interface{}, bool, error) {
				appPods, err := core.Instance().GetPods(appNamespace, nil)
				if err != nil {
					return nil, true, err
				}

				for _, p := range appPods.Items {
					if p.Name == appPod.Name {
						return nil, true, fmt.Errorf("pod [%s] still not terminated. Current state [%v]", appPod.Name, p.Status.ContainerStatuses[0].State)
					}
				}

				return nil, false, nil
			}
			_, err = task.DoRetryWithTimeout(waitForPodTerminated, 5*time.Minute, 10*time.Second)

			dash.VerifyFatal(err, nil, "validate original pod is deleted after px is started.")

		})

		opts := make(map[string]bool)
		opts[scheduler.OptionsWaitForResourceLeakCleanup] = true
		for _, ctx := range contexts {
			TearDownContext(ctx, opts)
		}

	})

	JustAfterEach(func() {
		defer EndTorpedoTest()
		AfterEachTest(contexts)
	})
})

// This test Creates multiple FADA volume/app (nginx) - Reboots a Node while volume creation is in progress
/*

https://portworx.testrail.net/index.php?/tests/view/72615025

*/

var _ = Describe("{RebootNodeWhileVolCreate}", func() {
	JustBeforeEach(func() {
		StartTorpedoTest("RebootNodeWhileVolCreate", "Test creates multiple FADA volume and reboots a node while volume creation is in progress", nil, 72615025)
	})
	It("schedules nginx fada volumes on (n) * (NumberOfDeploymentsPerReboot) different namespaces and reboots a different node after every NumberOfDeploymentsPerReboot have been queued to schedule", func() {
		//Provisioner for pure apps
		var contexts = make([]*scheduler.Context, 0)
		var wg sync.WaitGroup
		//Scheduling app with volume placement strategy
		//Scheduling app with volume placement strategy
		applist := Inst().AppList
		rand.Seed(time.Now().Unix())
		storageNodes := node.GetStorageNodes()
		selectedNode := storageNodes[rand.Intn(len(storageNodes))]
		var err error
		defer func() {
			Inst().AppList = applist
			err = Inst().S.RemoveLabelOnNode(selectedNode, k8s.NodeType)
			log.FailOnError(err, "error removing label on node [%s]", selectedNode.Name)
		}()
		Inst().AppList = []string{"nginx-fada-repl-vps"}
		err = Inst().S.AddLabelOnNode(selectedNode, k8s.NodeType, k8s.ReplVPS)
		log.FailOnError(err, fmt.Sprintf("Failed add label on node %s", selectedNode.Name))
		Provisioner := fmt.Sprintf("%v", portworx.PortworxCsi)
		n := 3
		NumberOfDeploymentsPerReboot := 8
		//Reboot a random storage node n number of times
		for i := 0; i < n; i++ {
			// Step 1: Schedule applications
			wg.Add(1)
			go func() {
				defer wg.Done()
				Step("Schedule applications", func() {
					log.InfoD("Scheduling applications")
					for j := 0; j < NumberOfDeploymentsPerReboot; j++ {
						taskName := fmt.Sprintf("test-%v", (j+1)+NumberOfDeploymentsPerReboot*i)
						context, err := Inst().S.Schedule(taskName, scheduler.ScheduleOptions{
							AppKeys:            Inst().AppList,
							StorageProvisioner: Provisioner,
							PvcSize:            6 * units.GiB,
						})
						log.FailOnError(err, "Failed to schedule application of %v namespace", taskName)
						contexts = append(contexts, context...)
					}
				})
			}()
			// Step 2: Pick a random storage node and reboot
			wg.Add(1)
			go func() {
				defer wg.Done()
				stepLog := "Pick a random storage node and reboot"
				Step(stepLog, func() {

					log.Infof("Stopping node %s", selectedNode.Name)
					err := Inst().N.RebootNode(selectedNode,
						node.RebootNodeOpts{
							Force: true,
							ConnectionOpts: node.ConnectionOpts{
								Timeout:         defaultCommandTimeout,
								TimeBeforeRetry: defaultCommandRetry,
							},
						})
					log.FailOnError(err, "Failed to reboot node %v", selectedNode.Name)
				})
			}()

			// Wait for both steps to complete
			wg.Wait()

			log.Infof("wait for node: %s to be back up", selectedNode.Name)
			nodeReadyStatus := func() (interface{}, bool, error) {
				err := Inst().S.IsNodeReady(selectedNode)
				if err != nil {
					return "", true, err
				}
				return "", false, nil
			}
			_, err := DoRetryWithTimeoutWithGinkgoRecover(nodeReadyStatus, 10*time.Minute, 35*time.Second)
			dash.VerifyFatal(err, nil, fmt.Sprintf("Verifying the status of rebooted node %s", selectedNode.Name))
			err = Inst().V.WaitDriverUpOnNode(selectedNode, Inst().DriverStartTimeout)
			dash.VerifyFatal(err, nil, fmt.Sprintf("Verifying the node driver status of rebooted node %s", selectedNode.Name))
			log.FailOnError(err, "Failed to reboot node")
			stepLog = "Validate the applications"
			Step(stepLog, func() {
				ValidateApplications(contexts)
			})
		}
		for i := 0; i < n; i++ {
			stepLog = "Reboot a random node,destroy scheduled apps and check if pvc's are deleted gracefully"

			Step(stepLog, func() {
				wg.Add(1)
				// Step 1: Reboot one random storage node
				go func() {
					defer wg.Done()
					stepLog := "Reboot one random storage node"
					Step(stepLog, func() {
						err := Inst().N.RebootNode(selectedNode, node.RebootNodeOpts{
							Force: true,
							ConnectionOpts: node.ConnectionOpts{
								Timeout:         defaultCommandTimeout,
								TimeBeforeRetry: defaultCommandRetry,
							},
						})
						log.FailOnError(err, "Failed to reboot node")
					})
				}()
				// Step 2: Destroy Application
				wg.Add(1)
				go func() {
					defer wg.Done()
					stepLog := "Destroy Application"
					//this wait is added because while reboot some of the pods go to error state and takes time to comeback to normal state
					log.InfoD("sleep for 2 and half minutes for pods to comeback to running state")
					time.Sleep((5 / 2) * time.Minute)
					Step(stepLog, func() {
						opts := make(map[string]bool)
						opts[scheduler.OptionsWaitForResourceLeakCleanup] = true
						for j := 0; j < NumberOfDeploymentsPerReboot; j++ {
							TearDownContext(contexts[j+NumberOfDeploymentsPerReboot*i], opts)
						}
					})
				}()
				wg.Add(1)
				go func() {
					defer wg.Done()
					stepLog = "Wait for node to come up"
					Step(stepLog, func() {
						nodeReadyStatus := func() (interface{}, bool, error) {
							err := Inst().S.IsNodeReady(selectedNode)
							if err != nil {
								return "", true, err
							}
							return "", false, nil
						}
						_, err := DoRetryWithTimeoutWithGinkgoRecover(nodeReadyStatus, 10*time.Minute, 35*time.Second)
						dash.VerifyFatal(err, nil, fmt.Sprintf("Verifying the status of rebooted node %s", selectedNode.Name))
						err = Inst().V.WaitDriverUpOnNode(selectedNode, Inst().DriverStartTimeout)
						dash.VerifyFatal(err, nil, fmt.Sprintf("Verifying the node driver status of rebooted node %s", selectedNode.Name))
					})
				}()
				//wait for both the steps to finish
				wg.Wait()
			})
		}
	})
	JustAfterEach(func() {
		defer EndTorpedoTest()
	})
})

// This test Creates multiple FADA volume/app (nginx) - Restart PX on a Node while volume creation is in progress
/*
https://portworx.testrail.net/index.php?/tests/view/72615026

*/
var _ = Describe("{RestartPXWhileVolCreate}", func() {
	JustBeforeEach(func() {
		StartTorpedoTest("RestartPXWhileVolCreate", "Test creates multiple FADA volume and restarts px on a node while volume creation is in progress", nil, 72615026)
	})
	It("schedules nginx fada volumes on (n) * (NumberOfDeploymentsPerRestart) different namespaces and restarts portworx on a node where volumes are placed after every NumberOfDeploymentsPerRestart have been queued to schedule", func() {
		var contexts = make([]*scheduler.Context, 0)
		var wg sync.WaitGroup
		//Scheduling app with volume placement strategy
		applist := Inst().AppList
		rand.Seed(time.Now().Unix())

		//select the node to place volumes and PX will be restarted in this node
		storageNodes := node.GetStorageNodes()
		selectedNode := storageNodes[rand.Intn(len(storageNodes))]

		var err error
		defer func() {
			Inst().AppList = applist
			err = Inst().S.RemoveLabelOnNode(selectedNode, k8s.NodeType)
			log.FailOnError(err, "error removing label on node [%s]", selectedNode.Name)
		}()

		Inst().AppList = []string{"nginx-fada-repl-vps"}
		err = Inst().S.AddLabelOnNode(selectedNode, k8s.NodeType, k8s.ReplVPS)
		log.FailOnError(err, fmt.Sprintf("Failed add label on node %s", selectedNode.Name))
		Provisioner := fmt.Sprintf("%v", portworx.PortworxCsi)

		//Number of times portworx has to be restarted
		n := 3

		//Number of apps to be deployed after which a restart can be triggered
		NumberOfDeploymentsPerRestart := 8

		//Restart portworx n number of times
		stepLog = "start provisioning nginx apps in the created namespaces and for every NumberOfDeploymentsPerRestart restart portworx on the selected node"
		Step(stepLog, func() {
			for i := 0; i < n; i++ {

				// Step 1: Schedule applications
				wg.Add(1)
				go func() {
					defer wg.Done()
					Step("Schedule applications", func() {
						log.InfoD("Scheduling applications")
						for j := 0; j < NumberOfDeploymentsPerRestart; j++ {
							taskName := fmt.Sprintf("test%v", (j)+NumberOfDeploymentsPerRestart*i)
							context, err := Inst().S.Schedule(taskName, scheduler.ScheduleOptions{
								AppKeys:            Inst().AppList,
								StorageProvisioner: Provisioner,
								PvcSize:            6 * units.GiB,
							})
							log.FailOnError(err, "Failed to schedule application of %v namespace", taskName)
							contexts = append(contexts, context...)
						}
					})
				}()

				// Step 2: Restart Portworx
				wg.Add(1)
				go func() {
					defer wg.Done()
					stepLog := "Restart Portworx"
					Step(stepLog, func() {
						log.Infof("Stop volume driver [%s] on node: [%s]", Inst().V.String(), selectedNode.Name)
						StopVolDriverAndWait([]node.Node{selectedNode})
						log.Infof("Starting volume driver [%s] on node [%s]", Inst().V.String(), selectedNode.Name)
						StartVolDriverAndWait([]node.Node{selectedNode})
					})
				}()
				// Wait for both steps to complete
				wg.Wait()
				stepLog = "Validate the applications after portworx restart"
				Step(stepLog, func() {
					ValidateApplications(contexts)
				})
			}
		})
		for i := 0; i < n; i++ {
			stepLog = "Restart portworx,destroy apps and check if the pvc's are deleted gracefully"
			Step(stepLog, func() {

				// Step 1: Restart Portworx
				wg.Add(1)
				go func() {
					defer wg.Done()
					stepLog := "Restart Portworx"
					Step(stepLog, func() {
						log.Infof("Stop volume driver [%s] on node: [%s]", Inst().V.String(), selectedNode.Name)
						StopVolDriverAndWait([]node.Node{selectedNode})
						log.Infof("Starting volume driver [%s] on node [%s]", Inst().V.String(), selectedNode.Name)
						StartVolDriverAndWait([]node.Node{selectedNode})
					})
				}()

				// Step 2: Destroy Application
				wg.Add(1)
				go func() {
					defer wg.Done()
					stepLog := "Destroy Application"
					Step(stepLog, func() {
						opts := make(map[string]bool)
						opts[scheduler.OptionsWaitForResourceLeakCleanup] = true
						for j := 0; j < NumberOfDeploymentsPerRestart; j++ {
							TearDownContext(contexts[j+NumberOfDeploymentsPerRestart*i], opts)
						}
					})
				}()
				// Wait for both steps to complete
				wg.Wait()
			})
		}
	})
	JustAfterEach(func() {
		defer EndTorpedoTest()
	})
})

// This test Creates multiple FADA volume/app (nginx) - Restart PX on a Node while volume creation is in progress
/*
https://portworx.testrail.net/index.php?/tests/view/72615026

*/
var _ = Describe("{RestartPXWhileVolCreate}", func() {
	JustBeforeEach(func() {
		StartTorpedoTest("RestartPXWhileVolCreate", "Test creates multiple FADA volume and restarts px on a node while volume creation is in progress", nil, 72615026)
	})
	It("schedules nginx fada volumes on (n) * (NumberOfDeploymentsPerRestart) different namespaces and restarts portworx on a node where volumes are placed after every NumberOfDeploymentsPerRestart have been queued to schedule", func() {
		var contexts = make([]*scheduler.Context, 0)
		var wg sync.WaitGroup
		//Scheduling app with volume placement strategy
		applist := Inst().AppList
		rand.Seed(time.Now().Unix())

		//select the node to place volumes and PX will be restarted in this node
		storageNodes := node.GetStorageNodes()
		selectedNode := storageNodes[rand.Intn(len(storageNodes))]

		var err error
		defer func() {
			Inst().AppList = applist
			err = Inst().S.RemoveLabelOnNode(selectedNode, k8s.NodeType)
			log.FailOnError(err, "error removing label on node [%s]", selectedNode.Name)
		}()

		Inst().AppList = []string{"nginx-fada-repl-vps"}
		err = Inst().S.AddLabelOnNode(selectedNode, k8s.NodeType, k8s.ReplVPS)
		log.FailOnError(err, fmt.Sprintf("Failed add label on node %s", selectedNode.Name))
		Provisioner := fmt.Sprintf("%v", portworx.PortworxCsi)

		//Number of times portworx has to be restarted
		n := 3

		//Number of apps to be deployed after which a restart can be triggered
		NumberOfDeploymentsPerRestart := 8

		//Restart portworx n number of times
		stepLog = "start provisioning nginx apps in the created namespaces and for every NumberOfDeploymentsPerRestart restart portworx on the selected node"
		Step(stepLog, func() {
			for i := 0; i < n; i++ {

				// Step 1: Schedule applications
				wg.Add(1)
				go func() {
					defer wg.Done()
					Step("Schedule applications", func() {
						log.InfoD("Scheduling applications")
						for j := 0; j < NumberOfDeploymentsPerRestart; j++ {
							taskName := fmt.Sprintf("test%v", (j)+NumberOfDeploymentsPerRestart*i)
							context, err := Inst().S.Schedule(taskName, scheduler.ScheduleOptions{
								AppKeys:            Inst().AppList,
								StorageProvisioner: Provisioner,
								PvcSize:            6 * units.GiB,
							})
							log.FailOnError(err, "Failed to schedule application of %v namespace", taskName)
							contexts = append(contexts, context...)
						}
					})
				}()

				// Step 2: Restart Portworx
				wg.Add(1)
				go func() {
					defer wg.Done()
					stepLog := "Restart Portworx"
					Step(stepLog, func() {
						log.Infof("Stop volume driver [%s] on node: [%s]", Inst().V.String(), selectedNode.Name)
						StopVolDriverAndWait([]node.Node{selectedNode})
						log.Infof("Starting volume driver [%s] on node [%s]", Inst().V.String(), selectedNode.Name)
						StartVolDriverAndWait([]node.Node{selectedNode})
					})
				}()
				// Wait for both steps to complete
				wg.Wait()
				stepLog = "Validate the applications after portworx restart"
				Step(stepLog, func() {
					ValidateApplications(contexts)
				})
			}
		})
		for i := 0; i < n; i++ {
			stepLog = "Restart portworx,destroy apps and check if the pvc's are deleted gracefully"
			Step(stepLog, func() {

				// Step 1: Restart Portworx
				wg.Add(1)
				go func() {
					defer wg.Done()
					stepLog := "Restart Portworx"
					Step(stepLog, func() {
						log.Infof("Stop volume driver [%s] on node: [%s]", Inst().V.String(), selectedNode.Name)
						StopVolDriverAndWait([]node.Node{selectedNode})
						log.Infof("Starting volume driver [%s] on node [%s]", Inst().V.String(), selectedNode.Name)
						StartVolDriverAndWait([]node.Node{selectedNode})
					})
				}()

				// Step 2: Destroy Application
				wg.Add(1)
				go func() {
					defer wg.Done()
					stepLog := "Destroy Application"
					Step(stepLog, func() {
						opts := make(map[string]bool)
						opts[scheduler.OptionsWaitForResourceLeakCleanup] = true
						for j := 0; j < NumberOfDeploymentsPerRestart; j++ {
							TearDownContext(contexts[j+NumberOfDeploymentsPerRestart*i], opts)
						}
					})
				}()
				// Wait for both steps to complete
				wg.Wait()
			})
		}
	})
	JustAfterEach(func() {
		defer EndTorpedoTest()
	})
})

// This test Creates multiple FADA volume/app (nginx) - Stop PX on a Node, resize and validate pvc's,delete the apps and check if all the pods,pvc's and volumes are being deleted from the backend
/*
https://portworx.testrail.net/index.php?/cases/view/93034
https://portworx.testrail.net/index.php?/cases/view/93035

*/
var _ = Describe("{StopPXAddDiskDeleteApps}", func() {
	JustBeforeEach(func() {
		StartTorpedoTest("StopPXAddDiskDeleteApps", "Test creates multiple FADA volume and stops px on a node,resize pvc and checks if all the pods,pvc's are being deleted gracefully", nil, 93034)
	})
	It("schedules multiple nginx fada volumes, stops portworx on a node where volumes are placed,resize pvc's and checks if all the resources created are deleted gracefully", func() {
		var contexts = make([]*scheduler.Context, 0)
		requestedVols := make([]*volume.Volume, 0)
		//Scheduling app with volume placement strategy
		applist := Inst().AppList
		rand.Seed(time.Now().Unix())

		//select the node to place volumes and PX will be stopped in this node
		storageNodes := node.GetStorageNodes()
		selectedNode := storageNodes[rand.Intn(len(storageNodes))]

		var err error
		defer func() {
			Inst().AppList = applist
			err = Inst().S.RemoveLabelOnNode(selectedNode, k8s.NodeType)
			log.FailOnError(err, "error removing label on node [%s]", selectedNode.Name)
		}()

		Inst().AppList = []string{"nginx-fada-repl-vps"}
		err = Inst().S.AddLabelOnNode(selectedNode, k8s.NodeType, k8s.ReplVPS)
		log.FailOnError(err, fmt.Sprintf("Failed add label on node %s", selectedNode.Name))
		Provisioner := fmt.Sprintf("%v", portworx.PortworxCsi)

		//Number of apps to be deployed
		NumberOfDeployments := 200

		Step("Schedule applications", func() {
			log.InfoD("Scheduling applications")
			for j := 0; j < NumberOfDeployments; j++ {
				taskName := fmt.Sprintf("test-%v", j)
				context, err := Inst().S.Schedule(taskName, scheduler.ScheduleOptions{
					AppKeys:            Inst().AppList,
					StorageProvisioner: Provisioner,
					PvcSize:            6 * units.GiB,
				})
				log.FailOnError(err, "Failed to schedule application of %v namespace", taskName)
				contexts = append(contexts, context...)
			}
			ValidateApplications(contexts)
		})
		stepLog = fmt.Sprintf("Stop portworx,resize and validate pvc,destroy apps and check if the pvc's are deleted gracefully")
		Step(stepLog, func() {
			stepLog := fmt.Sprintf("Stop Portworx")
			Step(stepLog, func() {
				log.Infof("Stop volume driver [%s] on node: [%s]", Inst().V.String(), selectedNode.Name)
				StopVolDriverAndWait([]node.Node{selectedNode})
			})
			for _, ctx := range contexts {
				var appVolumes []*volume.Volume
				var err error
				stepLog = fmt.Sprintf("get volumes for %s app", ctx.App.Key)
				Step(stepLog, func() {
					log.InfoD(stepLog)
					appVolumes, err = Inst().S.GetVolumes(ctx)
					log.Infof("len of app volumes is : %v", len(appVolumes))
					if len(appVolumes) == 0 {
						log.Errorf("found no volumes for app %s", ctx.App.Key)
					}
				})

				stepLog = fmt.Sprintf("increase volume size %s on app %s's volumes: %v",
					Inst().V.String(), ctx.App.Key, appVolumes)
				Step(stepLog,
					func() {
						log.InfoD(stepLog)
						pvcs, err := GetContextPVCs(ctx)
						log.FailOnError(err, "Failed to get pvc's from context")
						for _, pvc := range pvcs {
							pvcSize := pvc.Spec.Resources.Requests.Storage().String()
							pvcSize = strings.TrimSuffix(pvcSize, "Gi")
							pvcSizeInt, err := strconv.Atoi(pvcSize)
							log.InfoD("increasing pvc [%s/%s]  size to %v %v", pvc.Namespace, pvc.Name, 2*pvcSizeInt, pvc.UID)
							resizedVol, err := Inst().S.ResizePVC(ctx, pvc, uint64(2*pvcSizeInt))
							log.FailOnError(err, "pvc resize failed pvc:%v", pvc.UID)
							log.InfoD("Vol uid %v", resizedVol.ID)
							requestedVols = append(requestedVols, resizedVol)
						}
					})
				stepLog = fmt.Sprintf("validate successful volume size increase on app %s's volumes: %v",
					ctx.App.Key, appVolumes)
				Step(stepLog,
					func() {
						log.InfoD(stepLog)
						for _, v := range requestedVols {
							// Need to pass token before validating volume
							params := make(map[string]string)
							if Inst().ConfigMap != "" {
								params["auth-token"], err = Inst().S.GetTokenFromConfigMap(Inst().ConfigMap)
								log.FailOnError(err, "didn't get auth token")
							}
							err := Inst().V.ValidateUpdateVolume(v, params)
							log.FailOnError(err, "Could not validate volume resize %v", v.Name)
						}
					})
			}
			stepLog = fmt.Sprintf("Destroy Application")
			Step(stepLog, func() {
				opts := make(map[string]bool)
				opts[scheduler.OptionsWaitForResourceLeakCleanup] = true
				for j := 0; j < NumberOfDeployments; j++ {
					TearDownContext(contexts[j], opts)
				}
			})
			stepLog = fmt.Sprintf("start portworx and wait for it to come up")
			Step(stepLog, func() {
				log.Infof("Start volume driver [%s] on node: [%s]", Inst().V.String(), selectedNode.Name)
				StartVolDriverAndWait([]node.Node{selectedNode})
			})
		})

	})
	JustAfterEach(func() {
		defer EndTorpedoTest()
	})
<<<<<<< HEAD
})

// This test Kills the PX nodes where FADA volumes are attached, Deletes the pods and PVCs.
/*
https://portworx.testrail.net/index.php?/cases/view/92893

*/
var _ = Describe("{AppCleanUpWhenPxKill}", func() {
	JustBeforeEach(func() {
		StartTorpedoTest("AppCleanUpWhenPxKill", "Test creates multiple FADA volume and kills px nodes while the pods and pvc's are being deleted", nil, 72760884)
	})
	It("Schedules apps that use FADA volumes, kill the nodes where these volumes are placed while the volumes are being deleted.", func() {
		var contexts = make([]*scheduler.Context, 0)
		var wg sync.WaitGroup
		//Scheduling app with volume placement strategy
		applist := Inst().AppList
		rand.Seed(time.Now().Unix())

		//select the one storage node,one storageless node and one KVDB member node to place volumes and kill the nodes while apps are being destroyed
		storageNodes := node.GetStorageNodes()
		storageLessNodes := node.GetStorageLessNodes()
		kvdbNodes, err := GetAllKvdbNodes()
		log.FailOnError(err, "Failed to get kvdb nodes")
		var selectedNodes []node.Node
		selectedNodes = append(selectedNodes, storageNodes[rand.Intn(len(storageNodes))])
		selectedNodes = append(selectedNodes, storageLessNodes[rand.Intn(len(storageLessNodes))])
		for _, kvdbNode := range kvdbNodes {
			if kvdbNode.ID != selectedNodes[0].Id {
				selectedKvdbNode, err := node.GetNodeDetailsByNodeID(kvdbNode.ID)
				log.FailOnError(err, "Failed to get kvdb node details")
				log.InfoD("Selected kvdb node: %v", selectedKvdbNode.Name)
				selectedNodes = append(selectedNodes, selectedKvdbNode)
				break
			}
		}

		defer func() {
			Inst().AppList = applist
			for _, node := range selectedNodes {
				err = Inst().S.RemoveLabelOnNode(node, k8s.NodeType)
				log.FailOnError(err, "error removing label on node [%s]", node.Name)
			}
		}()

		Inst().AppList = []string{"nginx-fada-repl-vps"}
		for _, node := range selectedNodes {
			err = Inst().S.AddLabelOnNode(node, k8s.NodeType, k8s.ReplVPS)
			log.FailOnError(err, fmt.Sprintf("Failed add label on node %s", node.Name))
		}

		Provisioner := fmt.Sprintf("%v", portworx.PortworxCsi)
		//Number of apps to be deployed
		NumberOfAppsToBeDeployed := 300

		stepLog = fmt.Sprintf("schedule application")
		Step(stepLog, func() {
			for j := 0; j < NumberOfAppsToBeDeployed; j++ {
				taskName := fmt.Sprintf("app-cleanup-when-px-kill-%v", j)
				context, err := Inst().S.Schedule(taskName, scheduler.ScheduleOptions{
					AppKeys:            Inst().AppList,
					StorageProvisioner: Provisioner,
					PvcSize:            6 * units.GiB,
				})
				log.FailOnError(err, "Failed to schedule application of %v namespace", taskName)
				contexts = append(contexts, context...)
			}
			ValidateApplications(contexts)
		})
		stepLog = fmt.Sprintf("Kill PX nodes,destroy apps and check if the pvc's are deleted gracefully")
		Step(stepLog, func() {
			// Step 1: Destroy Applications
			wg.Add(1)
			go func() {
				defer wg.Done()
				stepLog := "Destroy Applications"
				Step(stepLog, func() {
					opts := make(map[string]bool)
					opts[scheduler.OptionsWaitForResourceLeakCleanup] = true
					for j := 0; j < NumberOfAppsToBeDeployed; j++ {
						TearDownContext(contexts[j], opts)
					}
				})
			}()

			// Step 2: kill px nodes
			wg.Add(1)
			go func() {
				defer GinkgoRecover()
				defer wg.Done()
				stepLog := fmt.Sprintf("Kill px nodes")
				Step(stepLog, func() {
					for _, selectedNode := range selectedNodes {
						log.InfoD("Crashing node: %v", selectedNode.Name)
						err := Inst().N.CrashNode(selectedNode, node.CrashNodeOpts{
							Force: true,
							ConnectionOpts: node.ConnectionOpts{
								Timeout:         1 * time.Minute,
								TimeBeforeRetry: 5 * time.Second,
							},
						})
						log.FailOnError(err, "Failed to crash node:%v", selectedNode.Name)
					}
				})
			}()
			// Wait for both steps to complete
			wg.Wait()
		})
		stepLog = fmt.Sprintf("Wait until all the nodes come up")
		Step(stepLog, func() {
			log.InfoD(stepLog)
			for _, selectedNode := range selectedNodes {
				err = Inst().N.TestConnection(selectedNode, node.ConnectionOpts{
					Timeout:         defaultTestConnectionTimeout,
					TimeBeforeRetry: defaultWaitRebootRetry,
				})
				log.FailOnError(err, "node:%v Failed to come up?", selectedNode.Name)
				err = Inst().V.WaitDriverUpOnNode(selectedNode, 5*time.Minute)
				log.FailOnError(err, "Portworx not coming up on node:%v", selectedNode.Name)

			}
		})
	})
	JustAfterEach(func() {
		defer EndTorpedoTest()
	})
})

// This test Kills the PX nodes where FADA volumes are attached, and destroys the apps gracefully
/*
https://portworx.testrail.net/index.php?/cases/view/92893

*/
var _ = Describe("{AppCleanUpWhenPxKill}", func() {
	JustBeforeEach(func() {
		StartTorpedoTest("AppCleanUpWhenPxKill", "Test creates multiple FADA volume and kills px nodes while the pods and pvc's are being deleted", nil, 72760884)
	})
	It("Schedules apps that use FADA volumes, kill the nodes where these volumes are placed while the volumes are being deleted.", func() {
		var contexts = make([]*scheduler.Context, 0)
		var wg sync.WaitGroup
		//Scheduling app with volume placement strategy
		applist := Inst().AppList
		rand.Seed(time.Now().Unix())

		//select the one storage node,one storageless node and one KVDB member node to place volumes and kill the nodes while apps are being destroyed
		storageNodes := node.GetStorageNodes()
		storageLessNodes := node.GetStorageLessNodes()
		kvdbNodes, err := GetAllKvdbNodes()
		log.FailOnError(err, "Failed to get kvdb nodes")
		var selectedNodes []node.Node
		selectedNodes = append(selectedNodes, storageNodes[rand.Intn(len(storageNodes))])
		selectedNodes = append(selectedNodes, storageLessNodes[rand.Intn(len(storageLessNodes))])
		for _, kvdbNode := range kvdbNodes {
			if kvdbNode.ID != selectedNodes[0].Id {
				selectedKvdbNode, err := node.GetNodeDetailsByNodeID(kvdbNode.ID)
				log.FailOnError(err, "Failed to get kvdb node details")
				log.InfoD("Selected kvdb node: %v", selectedKvdbNode.Name)
				selectedNodes = append(selectedNodes, selectedKvdbNode)
				break
			}
		}

		defer func() {
			Inst().AppList = applist
			for _, node := range selectedNodes {
				err = Inst().S.RemoveLabelOnNode(node, k8s.NodeType)
				log.FailOnError(err, "error removing label on node [%s]", node.Name)
			}
		}()

		Inst().AppList = []string{"nginx-fada-repl-vps"}
		for _, node := range selectedNodes {
			err = Inst().S.AddLabelOnNode(node, k8s.NodeType, k8s.ReplVPS)
			log.FailOnError(err, fmt.Sprintf("Failed add label on node %s", node.Name))
		}

		Provisioner := fmt.Sprintf("%v", portworx.PortworxCsi)
		//Number of apps to be deployed
		NumberOfAppsToBeDeployed := 300

		stepLog = fmt.Sprintf("schedule application")
		Step(stepLog, func() {
			for j := 0; j < NumberOfAppsToBeDeployed; j++ {
				taskName := fmt.Sprintf("app-cleanup-when-px-kill-%v", j)
				context, err := Inst().S.Schedule(taskName, scheduler.ScheduleOptions{
					AppKeys:            Inst().AppList,
					StorageProvisioner: Provisioner,
					PvcSize:            6 * units.GiB,
				})
				log.FailOnError(err, "Failed to schedule application of %v namespace", taskName)
				contexts = append(contexts, context...)
			}
			ValidateApplications(contexts)
		})
		stepLog = fmt.Sprintf("Kill PX nodes,destroy apps and check if the pvc's are deleted gracefully")
		Step(stepLog, func() {
			// Step 1: Destroy Applications
			wg.Add(1)
			go func() {
				defer wg.Done()
				stepLog := "Destroy Application"
				Step(stepLog, func() {
					opts := make(map[string]bool)
					opts[scheduler.OptionsWaitForResourceLeakCleanup] = true
					for j := 0; j < NumberOfAppsToBeDeployed; j++ {
						TearDownContext(contexts[j], opts)
					}
				})
			}()

			// Step 2: kill px nodes
			wg.Add(1)
			go func() {
				defer GinkgoRecover()
				defer wg.Done()
				stepLog := fmt.Sprintf("Kill px nodes")
				Step(stepLog, func() {
					for _, selectedNode := range selectedNodes {
						log.InfoD("Crashing node: %v", selectedNode.Name)
						err := Inst().N.CrashNode(selectedNode, node.CrashNodeOpts{
							Force: true,
							ConnectionOpts: node.ConnectionOpts{
								Timeout:         1 * time.Minute,
								TimeBeforeRetry: 5 * time.Second,
							},
						})
						log.FailOnError(err, "Failed to crash node:%v", selectedNode.Name)
					}
				})
			}()
			// Wait for both steps to complete
			wg.Wait()
		})
		stepLog = fmt.Sprintf("Wait until all the nodes come up")
		Step(stepLog, func() {
			log.InfoD(stepLog)
			for _, selectedNode := range selectedNodes {
				err = Inst().N.TestConnection(selectedNode, node.ConnectionOpts{
					Timeout:         defaultTestConnectionTimeout,
					TimeBeforeRetry: defaultWaitRebootRetry,
				})
				log.FailOnError(err, "node:%v Failed to come up?", selectedNode.Name)
				err = Inst().V.WaitDriverUpOnNode(selectedNode, 5*time.Minute)
				log.FailOnError(err, "Portworx not coming up on node:%v", selectedNode.Name)

			}
		})
	})
	JustAfterEach(func() {
		defer EndTorpedoTest()
	})
=======
>>>>>>> c79fded0
})<|MERGE_RESOLUTION|>--- conflicted
+++ resolved
@@ -1140,7 +1140,6 @@
 	JustAfterEach(func() {
 		defer EndTorpedoTest()
 	})
-<<<<<<< HEAD
 })
 
 // This test Kills the PX nodes where FADA volumes are attached, Deletes the pods and PVCs.
@@ -1266,131 +1265,4 @@
 	JustAfterEach(func() {
 		defer EndTorpedoTest()
 	})
-})
-
-// This test Kills the PX nodes where FADA volumes are attached, and destroys the apps gracefully
-/*
-https://portworx.testrail.net/index.php?/cases/view/92893
-
-*/
-var _ = Describe("{AppCleanUpWhenPxKill}", func() {
-	JustBeforeEach(func() {
-		StartTorpedoTest("AppCleanUpWhenPxKill", "Test creates multiple FADA volume and kills px nodes while the pods and pvc's are being deleted", nil, 72760884)
-	})
-	It("Schedules apps that use FADA volumes, kill the nodes where these volumes are placed while the volumes are being deleted.", func() {
-		var contexts = make([]*scheduler.Context, 0)
-		var wg sync.WaitGroup
-		//Scheduling app with volume placement strategy
-		applist := Inst().AppList
-		rand.Seed(time.Now().Unix())
-
-		//select the one storage node,one storageless node and one KVDB member node to place volumes and kill the nodes while apps are being destroyed
-		storageNodes := node.GetStorageNodes()
-		storageLessNodes := node.GetStorageLessNodes()
-		kvdbNodes, err := GetAllKvdbNodes()
-		log.FailOnError(err, "Failed to get kvdb nodes")
-		var selectedNodes []node.Node
-		selectedNodes = append(selectedNodes, storageNodes[rand.Intn(len(storageNodes))])
-		selectedNodes = append(selectedNodes, storageLessNodes[rand.Intn(len(storageLessNodes))])
-		for _, kvdbNode := range kvdbNodes {
-			if kvdbNode.ID != selectedNodes[0].Id {
-				selectedKvdbNode, err := node.GetNodeDetailsByNodeID(kvdbNode.ID)
-				log.FailOnError(err, "Failed to get kvdb node details")
-				log.InfoD("Selected kvdb node: %v", selectedKvdbNode.Name)
-				selectedNodes = append(selectedNodes, selectedKvdbNode)
-				break
-			}
-		}
-
-		defer func() {
-			Inst().AppList = applist
-			for _, node := range selectedNodes {
-				err = Inst().S.RemoveLabelOnNode(node, k8s.NodeType)
-				log.FailOnError(err, "error removing label on node [%s]", node.Name)
-			}
-		}()
-
-		Inst().AppList = []string{"nginx-fada-repl-vps"}
-		for _, node := range selectedNodes {
-			err = Inst().S.AddLabelOnNode(node, k8s.NodeType, k8s.ReplVPS)
-			log.FailOnError(err, fmt.Sprintf("Failed add label on node %s", node.Name))
-		}
-
-		Provisioner := fmt.Sprintf("%v", portworx.PortworxCsi)
-		//Number of apps to be deployed
-		NumberOfAppsToBeDeployed := 300
-
-		stepLog = fmt.Sprintf("schedule application")
-		Step(stepLog, func() {
-			for j := 0; j < NumberOfAppsToBeDeployed; j++ {
-				taskName := fmt.Sprintf("app-cleanup-when-px-kill-%v", j)
-				context, err := Inst().S.Schedule(taskName, scheduler.ScheduleOptions{
-					AppKeys:            Inst().AppList,
-					StorageProvisioner: Provisioner,
-					PvcSize:            6 * units.GiB,
-				})
-				log.FailOnError(err, "Failed to schedule application of %v namespace", taskName)
-				contexts = append(contexts, context...)
-			}
-			ValidateApplications(contexts)
-		})
-		stepLog = fmt.Sprintf("Kill PX nodes,destroy apps and check if the pvc's are deleted gracefully")
-		Step(stepLog, func() {
-			// Step 1: Destroy Applications
-			wg.Add(1)
-			go func() {
-				defer wg.Done()
-				stepLog := "Destroy Application"
-				Step(stepLog, func() {
-					opts := make(map[string]bool)
-					opts[scheduler.OptionsWaitForResourceLeakCleanup] = true
-					for j := 0; j < NumberOfAppsToBeDeployed; j++ {
-						TearDownContext(contexts[j], opts)
-					}
-				})
-			}()
-
-			// Step 2: kill px nodes
-			wg.Add(1)
-			go func() {
-				defer GinkgoRecover()
-				defer wg.Done()
-				stepLog := fmt.Sprintf("Kill px nodes")
-				Step(stepLog, func() {
-					for _, selectedNode := range selectedNodes {
-						log.InfoD("Crashing node: %v", selectedNode.Name)
-						err := Inst().N.CrashNode(selectedNode, node.CrashNodeOpts{
-							Force: true,
-							ConnectionOpts: node.ConnectionOpts{
-								Timeout:         1 * time.Minute,
-								TimeBeforeRetry: 5 * time.Second,
-							},
-						})
-						log.FailOnError(err, "Failed to crash node:%v", selectedNode.Name)
-					}
-				})
-			}()
-			// Wait for both steps to complete
-			wg.Wait()
-		})
-		stepLog = fmt.Sprintf("Wait until all the nodes come up")
-		Step(stepLog, func() {
-			log.InfoD(stepLog)
-			for _, selectedNode := range selectedNodes {
-				err = Inst().N.TestConnection(selectedNode, node.ConnectionOpts{
-					Timeout:         defaultTestConnectionTimeout,
-					TimeBeforeRetry: defaultWaitRebootRetry,
-				})
-				log.FailOnError(err, "node:%v Failed to come up?", selectedNode.Name)
-				err = Inst().V.WaitDriverUpOnNode(selectedNode, 5*time.Minute)
-				log.FailOnError(err, "Portworx not coming up on node:%v", selectedNode.Name)
-
-			}
-		})
-	})
-	JustAfterEach(func() {
-		defer EndTorpedoTest()
-	})
-=======
->>>>>>> c79fded0
 })
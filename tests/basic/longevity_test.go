package tests

import (
	"encoding/json"
	"fmt"
	"math"
	"os"
	"strconv"
	"strings"
	"sync"
	"time"

<<<<<<< HEAD
	. "github.com/onsi/ginkgo"
=======
	"github.com/portworx/torpedo/pkg/log"

	. "github.com/onsi/ginkgo/v2"
>>>>>>> be6145ce
	"github.com/portworx/sched-ops/k8s/core"
	v1 "k8s.io/api/core/v1"
	"k8s.io/apimachinery/pkg/runtime"

	"github.com/portworx/torpedo/drivers/node"
	"github.com/portworx/torpedo/drivers/scheduler"
	k8s "github.com/portworx/torpedo/drivers/scheduler/k8s"
	"github.com/portworx/torpedo/pkg/log"
	. "github.com/portworx/torpedo/tests"
)

const (
	testTriggersConfigMap = "longevity-triggers"
	configMapNS           = "default"
	controlLoopSleepTime  = time.Second * 15
	podDestroyTimeout     = 5 * time.Minute
	maximumChaosLevel     = 10
	defaultChaosLevel     = 0
	defaultBaseInterval   = 60 * time.Minute
)

var (
	// Stores mapping between chaos level and its freq. Values are hardcoded
	triggerInterval map[string]map[int]time.Duration
	// Stores which are disruptive triggers. When disruptive triggers are happening in test,
	// other triggers are allowed to happen only after existing triggers are complete.
	disruptiveTriggers map[string]bool

	triggerFunctions     map[string]func(*[]*scheduler.Context, *chan *EventRecord)
	emailTriggerFunction map[string]func()

	// Pure Topology is disabled by default
	pureTopologyEnabled = false

	//Default is allow deploying apps both in storage and storageless nodes
	hyperConvergedTypeEnabled = true

	// Pure Topology Label array
	labels []map[string]string
)

// TriggerFunction represents function signature of a testTrigger
type TriggerFunction func(*[]*scheduler.Context, *chan *EventRecord)

var _ = Describe("{Longevity}", func() {
	contexts := make([]*scheduler.Context, 0)
	var triggerLock sync.Mutex
	var emailTriggerLock sync.Mutex
	var populateDone bool
	triggerEventsChan := make(chan *EventRecord, 100)
	triggerFunctions = map[string]func(*[]*scheduler.Context, *chan *EventRecord){
		DeployApps:       TriggerDeployNewApps,
		RebootNode:       TriggerRebootNodes,
		ValidatePdsApps:  TriggerValidatePdsApps,
		CrashNode:        TriggerCrashNodes,
		CrashPXDaemon:    TriggerCrashPXDaemon,
		RestartVolDriver: TriggerRestartVolDriver,
		CrashVolDriver:   TriggerCrashVolDriver,
		HAIncrease:       TriggerHAIncrease,
		HADecrease:       TriggerHADecrease,
		VolumeClone:      TriggerVolumeClone,
		VolumeResize:     TriggerVolumeResize,
		//EmailReporter:        TriggerEmailReporter,
		AppTaskDown:              TriggerAppTaskDown,
		AppTasksDown:             TriggerAppTasksDown,
		AddDrive:                 TriggerAddDrive,
		CoreChecker:              TriggerCoreChecker,
		CloudSnapShot:            TriggerCloudSnapShot,
		LocalSnapShot:            TriggerLocalSnapShot,
		DeleteLocalSnapShot:      TriggerDeleteLocalSnapShot,
		MetadataPoolResizeDisk:   TriggerMetadataPoolResizeDisk,
		PoolAddDisk:              TriggerPoolAddDisk,
		UpgradeStork:             TriggerUpgradeStork,
		VolumesDelete:            TriggerVolumeDelete,
		UpgradeVolumeDriver:      TriggerUpgradeVolumeDriver,
		AutoFsTrim:               TriggerAutoFsTrim,
		UpdateVolume:             TriggerVolumeUpdate,
		UpdateIOProfile:          TriggerVolumeIOProfileUpdate,
		RestartManyVolDriver:     TriggerRestartManyVolDriver,
		RebootManyNodes:          TriggerRebootManyNodes,
		NodeDecommission:         TriggerNodeDecommission,
		NodeRejoin:               TriggerNodeRejoin,
		CsiSnapShot:              TriggerCsiSnapShot,
		CsiSnapRestore:           TriggerCsiSnapRestore,
		RelaxedReclaim:           TriggerRelaxedReclaim,
		Trashcan:                 TriggerTrashcan,
		KVDBFailover:             TriggerKVDBFailover,
		ValidateDeviceMapper:     TriggerValidateDeviceMapperCleanup,
		MetroDR:                  TriggerMetroDR,
		AsyncDR:                  TriggerAsyncDR,
		AsyncDRPXRestartSource:   TriggerAsyncDRPXRestartSource,
		AsyncDRPXRestartDest:   TriggerAsyncDRPXRestartDest,
		AsyncDRPXRestartKvdb: TriggerAsyncDRPXRestartKvdb,
		AsyncDRMigrationSchedule: TriggerAsyncDRMigrationSchedule,
		ConfluentAsyncDR:         TriggerConfluentAsyncDR,
		KafkaAsyncDR:             TriggerKafkaAsyncDR,
		MongoAsyncDR:             TriggerMongoAsyncDR,
		AsyncDRVolumeOnly:        TriggerAsyncDRVolumeOnly,
		AutoFsTrimAsyncDR:        TriggerAutoFsTrimAsyncDR,
		IopsBwAsyncDR:            TriggerIopsBwAsyncDR,
		StorkApplicationBackup:   TriggerStorkApplicationBackup,
		StorkAppBkpVolResize:     TriggerStorkAppBkpVolResize,
		StorkAppBkpHaUpdate:      TriggerStorkAppBkpHaUpdate,
		StorkAppBkpPxRestart:     TriggerStorkAppBkpPxRestart,
		StorkAppBkpPoolResize:    TriggerStorkAppBkpPoolResize,
		RestartKvdbVolDriver:     TriggerRestartKvdbVolDriver,
		HAIncreaseAndReboot:      TriggerHAIncreaseAndReboot,
		AddDiskAndReboot:         TriggerPoolAddDiskAndReboot,
		ResizeDiskAndReboot:      TriggerPoolResizeDiskAndReboot,
		AutopilotRebalance:       TriggerAutopilotPoolRebalance,
		VolumeCreatePxRestart:    TriggerVolumeCreatePXRestart,
		DeleteOldNamespaces:      TriggerDeleteOldNamespaces,
		MetroDRMigrationSchedule: TriggerMetroDRMigrationSchedule,
		CloudSnapShotRestore:     TriggerCloudSnapshotRestore,
		LocalSnapShotRestore:     TriggerLocalSnapshotRestore,
		AggrVolDepReplResizeOps:  TriggerAggrVolDepReplResizeOps,
		AddStorageNode:           TriggerAddOCPStorageNode,
		AddStoragelessNode:       TriggerAddOCPStoragelessNode,
		OCPStorageNodeRecycle:    TriggerOCPStorageNodeRecycle,
		HAIncreaseAndCrashPX:     TriggerHAIncreaseAndCrashPX,
		HAIncreaseAndRestartPX:   TriggerHAIncreaseAndPXRestart,
		NodeMaintenanceCycle:     TriggerNodeMaintenanceCycle,
		PoolMaintenanceCycle:     TriggerPoolMaintenanceCycle,
		StorageFullPoolExpansion: TriggerStorageFullPoolExpansion,
		HAIncreaseWithPVCResize:  TriggerHAIncreasWithPVCResize,
		ReallocateSharedMount:    TriggerReallocSharedMount,
	}
	//Creating a distinct trigger to make sure email triggers at regular intervals
	emailTriggerFunction = map[string]func(){
		EmailReporter: TriggerEmailReporter,
	}

	BeforeEach(func() {
		if !populateDone {
			tags := map[string]string{
				"longevity": "true",
			}
			StartTorpedoTest("PX-Longevity", "Validate PX longevity workflow", tags, 0)

			populateIntervals()
			populateDisruptiveTriggers()
			populateDone = true
		}
	})

	It("has to schedule app and introduce test triggers", func() {
		log.InfoD("schedule apps and start test triggers")
		watchLog := fmt.Sprintf("Start watch on K8S configMap [%s/%s]",
			configMapNS, testTriggersConfigMap)

		Step(watchLog, func() {
			log.InfoD(watchLog)
			err := watchConfigMap()
			if err != nil {
				log.Fatalf(fmt.Sprintf("%v", err))
			}
		})

		if pureTopologyEnabled {
			var err error
			labels, err = SetTopologyLabelsOnNodes()
			if err != nil {
				log.Fatalf(fmt.Sprintf("%v", err))
			}
			Inst().TopologyLabels = labels
		}

		Inst().IsHyperConverged = hyperConvergedTypeEnabled

		enableNFSProxyValidation()
		TriggerDeployNewApps(&contexts, &triggerEventsChan)

		var wg sync.WaitGroup
		Step("Register test triggers", func() {
			for triggerType, triggerFunc := range triggerFunctions {
				log.InfoD("Registering trigger: [%v]", triggerType)
				go testTrigger(&wg, &contexts, triggerType, triggerFunc, &triggerLock, &triggerEventsChan)
				wg.Add(1)
			}
		})
		log.InfoD("Finished registering test triggers")
		if Inst().MinRunTimeMins != 0 {
			log.InfoD("Longevity Tests  timeout set to %d  minutes", Inst().MinRunTimeMins)
		}

		Step("Register email trigger", func() {
			for triggerType, triggerFunc := range emailTriggerFunction {
				log.InfoD("Registering email trigger: [%v]", triggerType)
				go emailEventTrigger(&wg, triggerType, triggerFunc, &emailTriggerLock)
				wg.Add(1)
			}
		})
		log.InfoD("Finished registering email trigger")

		CollectEventRecords(&triggerEventsChan)
		wg.Wait()
		close(triggerEventsChan)
		Step("teardown all apps", func() {
			for _, ctx := range contexts {
				TearDownContext(ctx, nil)
			}
		})
	})
	JustAfterEach(func() {
		defer EndTorpedoTest()
		AfterEachTest(contexts)
	})
})

func enableNFSProxyValidation() {
	masterNodes := node.GetMasterNodes()
	if len(masterNodes) == 0 {
		log.Errorf("no master nodes found")
		return
	}

	masterNode := masterNodes[0]
	err = SetupProxyServer(masterNode)
	if err != nil {
		log.Errorf("error setting up proxy server on master node %s, Err:%s", masterNode.Name, err.Error())
		return
	}

	addresses := masterNode.Addresses
	if len(addresses) == 0 {
		log.Errorf("no addresses found for node [%s]", masterNode.Name)
		return
	}
	err = CreateNFSProxyStorageClass("portworx-proxy-volume-volume", addresses[0], "/exports/testnfsexportdir")
	if err != nil {
		log.Errorf("error creating storage class for proxy volume, Err: %s", err.Error())
		return
	}
	Inst().AppList = append(Inst().AppList, "nginx-proxy-deployment")

}

var _ = Describe("{UpgradeLongevity}", func() {
	var (
		triggerLock                sync.Mutex
		disruptiveTriggerLock      sync.Mutex
		emailTriggerLock           sync.Mutex
		populateDone               bool
		triggerEventsChan          = make(chan *EventRecord, 100)
		disruptiveTriggerFunctions = make(map[string]TriggerFunction)
		upgradeTriggerFunction     = make(map[string]TriggerFunction)
		wg                         sync.WaitGroup
		// upgradeExecutionThreshold determines the number of times each function needs to execute before upgrading
		upgradeExecutionThreshold int
		// disruptiveTriggerWrapper wraps a TriggerFunction with triggerLock to prevent concurrent execution of test triggers
		disruptiveTriggerWrapper func(fn TriggerFunction) TriggerFunction
	)

	JustBeforeEach(func() {
		contexts = make([]*scheduler.Context, 0)
		triggerFunctions = map[string]func(*[]*scheduler.Context, *chan *EventRecord){
			CloudSnapShot:        TriggerCloudSnapShot,
			HAIncrease:           TriggerHAIncrease,
			PoolAddDisk:          TriggerPoolAddDisk,
			LocalSnapShot:        TriggerLocalSnapShot,
			HADecrease:           TriggerHADecrease,
			VolumeResize:         TriggerVolumeResize,
			CloudSnapShotRestore: TriggerCloudSnapshotRestore,
			LocalSnapShotRestore: TriggerLocalSnapshotRestore,
			AddStorageNode:       TriggerAddOCPStorageNode,
		}
		// disruptiveTriggerFunctions are mapped to their respective handlers and are invoked by a separate testTrigger
		disruptiveTriggerFunctions = map[string]TriggerFunction{
			RebootNode:           TriggerRebootNodes,
			RestartVolDriver:     TriggerRestartVolDriver,
			CrashNode:            TriggerCrashNodes,
			RestartKvdbVolDriver: TriggerRestartKvdbVolDriver,
			NodeDecommission:     TriggerNodeDecommission,
			AppTasksDown:         TriggerAppTasksDown,
		}
		// Creating a distinct trigger to make sure email triggers at regular intervals
		emailTriggerFunction = map[string]func(){
			EmailReporter: TriggerEmailReporter,
		}
		// Creating a distinct trigger to ensure upgrade is triggered after a specified number of events have occurred
		upgradeTriggerFunction = map[string]TriggerFunction{
			UpgradeVolumeDriver: TriggerUpgradeVolumeDriver,
		}
		if !populateDone {
			tags := map[string]string{
				"longevity": "true",
			}
			StartTorpedoTest("UpgradeLongevity", "Validate upgrade longevity workflow", tags, 0)
			populateIntervals()
			populateDisruptiveTriggers()
			populateDone = true
		}
		if Inst().MinRunTimeMins != 0 {
			log.InfoD("Upgrade longevity tests timeout set to %d minutes", Inst().MinRunTimeMins)
		}
		upgradeExecutionThreshold = 1 // default value
		if val, err := strconv.Atoi(os.Getenv("LONGEVITY_UPGRADE_EXECUTION_THRESHOLD")); err == nil && val > 0 {
			upgradeExecutionThreshold = val
		}
		disruptiveTriggerWrapper = func(fn TriggerFunction) TriggerFunction {
			return func(contexts *[]*scheduler.Context, recordChan *chan *EventRecord) {
				triggerLock.Lock()
				defer triggerLock.Unlock()
				fn(contexts, recordChan)
			}
		}
	})

	It("has to schedule app and register test triggers", func() {
		Step(fmt.Sprintf("Start watch on K8S configMap [%s/%s]", configMapNS, testTriggersConfigMap), func() {
			log.InfoD("Starting watch on K8S configMap [%s/%s]", configMapNS, testTriggersConfigMap)
			err := watchConfigMap()
			log.FailOnError(err, "failed to watch on K8S configMap [%s/%s]. Err: %v", configMapNS, testTriggersConfigMap, err)
		})

		Step("Set topology labels on nodes", func() {
			log.InfoD("Setting topology labels on nodes")
			if pureTopologyEnabled {
				var err error
				labels, err = SetTopologyLabelsOnNodes()
				if err != nil {
					log.Fatalf("failed to set topology labels on nodes. Err: %v", err)
				}
				Inst().TopologyLabels = labels
			}
			Inst().IsHyperConverged = hyperConvergedTypeEnabled
		})

		Step("Deploy new apps", func() {
			log.InfoD("Deploying new apps")
			TriggerDeployNewApps(&contexts, &triggerEventsChan)
			dash.VerifySafely(len(contexts) > 0, true, "Verifying if the new apps are deployed")
		})

		Step("Register test triggers", func() {
			log.InfoD("Registering test triggers")
			for triggerType, triggerFunc := range triggerFunctions {
				log.InfoD("Registering trigger: [%v]", triggerType)
				wg.Add(1)
				go testTrigger(&wg, &contexts, triggerType, triggerFunc, &triggerLock, &triggerEventsChan)
			}
			log.InfoD("Finished registering test triggers")
		})

		Step("Register disruptive test triggers", func() {
			log.InfoD("Registering disruptive test triggers")
			for triggerType, triggerFunc := range disruptiveTriggerFunctions {
				log.InfoD("Registering disruptive trigger: [%v]", triggerType)
				wg.Add(1)
				go testTrigger(&wg, &contexts, triggerType, disruptiveTriggerWrapper(triggerFunc), &disruptiveTriggerLock, &triggerEventsChan)
			}
			log.InfoD("Finished registering disruptive test triggers")
		})

		Step("Register email trigger", func() {
			for triggerType, triggerFunc := range emailTriggerFunction {
				log.InfoD("Registering email trigger: [%v]", triggerType)
				wg.Add(1)
				go emailEventTrigger(&wg, triggerType, triggerFunc, &emailTriggerLock)
			}
			log.InfoD("Finished registering email trigger")
		})

		Step("Register upgrade trigger", func() {
			log.InfoD("Registering upgrade trigger")
			wg.Add(1)
			for triggerType, triggerFunc := range upgradeTriggerFunction {
				go func(triggerType string, triggerFunc TriggerFunction) {
					defer wg.Done()
					start := time.Now().Local()
					timeout := Inst().MinRunTimeMins * 60
					currentEndpointIndex := 0
					for {
						upgradeEndpoints := strings.Split(Inst().UpgradeStorageDriverEndpointList, ",")
						if timeout != 0 && int(time.Since(start).Seconds()) > timeout {
							log.InfoD("Longevity Tests timed out with timeout %d minutes", Inst().MinRunTimeMins)
							break
						}
						if currentEndpointIndex >= len(upgradeEndpoints) {
							continue
						}
						minTestExecCount := math.MaxInt32
						// Iterating over triggerFunctions to calculate testExecSum and minTestExecCount
						for trigger := range triggerFunctions {
							count := TestExecutionCounter.GetCount(trigger)
							if count < minTestExecCount {
								minTestExecCount = count
							}
						}
						// Iterating over disruptiveTriggerFunctions to update testExecSum and minTestExecCount
						for trigger := range disruptiveTriggerFunctions {
							if ChaosMap[trigger] != 0 {
								count := TestExecutionCounter.GetCount(trigger)
								if count < minTestExecCount {
									minTestExecCount = count
								}
							}
						}
						if minTestExecCount >= (currentEndpointIndex+1)*upgradeExecutionThreshold {
							Inst().UpgradeStorageDriverEndpointList = upgradeEndpoints[currentEndpointIndex]
							currentEndpointIndex++
							log.Infof("Waiting for lock for trigger [%s]\n", triggerType)
							// Using disruptiveTriggerLock to avoid concurrent execution with any running disruptive test
							disruptiveTriggerLock.Lock()
							log.Infof("Successfully taken lock for trigger [%s]\n", triggerType)
							log.Warnf("Triggering function %s based on TextExecutionCountMap: %+v", triggerType, TestExecutionCounter)
							triggerFunc(&contexts, &triggerEventsChan)
							log.Infof("Trigger Function completed for [%s]\n", triggerType)
							disruptiveTriggerLock.Unlock()
							log.Infof("Successfully released lock for trigger [%s]\n", triggerType)
							Inst().UpgradeStorageDriverEndpointList = strings.Join(upgradeEndpoints, ",")
						}
						time.Sleep(controlLoopSleepTime)
					}
				}(triggerType, triggerFunc)
			}
			log.InfoD("Finished registering upgrade trigger")
		})

		Step("Collect events while waiting for the triggers to be completed", func() {
			log.InfoD("Collecting events while waiting for the triggers to be completed")
			go CollectEventRecords(&triggerEventsChan)
			wg.Wait()
			close(triggerEventsChan)
		})

		Step("teardown all apps", func() {
			log.InfoD("tearing down all apps")
			for _, ctx := range contexts {
				TearDownContext(ctx, nil)
			}
		})
	})

	JustAfterEach(func() {
		defer EndTorpedoTest()
		AfterEachTest(contexts)
	})
})

func testTrigger(wg *sync.WaitGroup,
	contexts *[]*scheduler.Context,
	triggerType string,
	triggerFunc func(*[]*scheduler.Context, *chan *EventRecord),
	triggerLoc *sync.Mutex,
	triggerEventsChan *chan *EventRecord) {
	defer wg.Done()

	minRunTime := Inst().MinRunTimeMins
	timeout := (minRunTime) * 60

	start := time.Now().Local()
	lastInvocationTime := start

	for {
		// if timeout is 0, run indefinitely
		if timeout != 0 && int(time.Since(start).Seconds()) > timeout {
			log.InfoD("Longevity Tests timed out with timeout %d  minutes", minRunTime)
			break
		}

		// Get next interval of when trigger should happen
		// This interval can dynamically change by editing configMap
		waitTime, isTriggerEnabled := isTriggerEnabled(triggerType)

		if isTriggerEnabled && time.Since(lastInvocationTime) > time.Duration(waitTime) {
			// If trigger is not disabled and its right time to trigger,

			log.Infof("Waiting for lock for trigger [%s]\n", triggerType)
			triggerLoc.Lock()
			log.Infof("Successfully taken lock for trigger [%s]\n", triggerType)
			/* PTX-2667: check no other disruptive trigger is happening at same time
			if isDisruptiveTrigger(triggerType) {
			   // At a give point in time, only single disruptive trigger is allowed to run.
			   // No other disruptive or non-disruptive trigger can run at this time.
			   triggerLoc.Lock()
			} else {
			   // If trigger is non-disruptive then just check if no other disruptive trigger is running or not
			   // and release the lock immediately so that other non-disruptive triggers can happen.
				triggerLoc.Lock()
				log.Infof("===No other disruptive event happening. Able to take lock for [%s]\n", triggerType)
				triggerLoc.Unlock()
				log.Infof("===Releasing lock for non-disruptive event [%s]\n", triggerType)
			}*/

			triggerFunc(contexts, triggerEventsChan)
			log.Infof("Trigger Function completed for [%s]\n", triggerType)

			//if isDisruptiveTrigger(triggerType) {
			triggerLoc.Unlock()
			log.Infof("Successfully released lock for trigger [%s]\n", triggerType)
			//}

			lastInvocationTime = time.Now().Local()

		}
		time.Sleep(controlLoopSleepTime)
	}
	os.Exit(0)
}

func emailEventTrigger(wg *sync.WaitGroup,
	triggerType string,
	triggerFunc func(),
	emailTriggerLock *sync.Mutex) {
	defer wg.Done()

	minRunTime := Inst().MinRunTimeMins
	timeout := (minRunTime) * 60

	start := time.Now().Local()
	lastInvocationTime := start

	for {
		// if timeout is 0, run indefinitely
		if timeout != 0 && int(time.Since(start).Seconds()) > timeout {
			break
		}

		// Get next interval of when trigger should happen
		// This interval can dynamically change by editing configMap
		waitTime, isTriggerEnabled := isTriggerEnabled(triggerType)

		if isTriggerEnabled && time.Since(lastInvocationTime) > time.Duration(waitTime) {
			// If trigger is not disabled and its right time to trigger,

			log.InfoD("Waiting for lock for trigger [%s]\n", triggerType)
			emailTriggerLock.Lock()
			log.InfoD("Successfully taken lock for trigger [%s]\n", triggerType)

			triggerFunc()
			log.InfoD("Trigger Function completed for [%s]\n", triggerType)

			emailTriggerLock.Unlock()
			log.InfoD("Successfully released lock for trigger [%s]\n", triggerType)

			lastInvocationTime = time.Now().Local()

		}
		time.Sleep(controlLoopSleepTime)
	}
}

func watchConfigMap() error {
	ChaosMap = map[string]int{}
	cm, err := core.Instance().GetConfigMap(testTriggersConfigMap, configMapNS)
	if err != nil {
		return fmt.Errorf("Error reading config map: %v", err)
	}
	err = populateDataFromConfigMap(&cm.Data)
	if err != nil {
		return err
	}

	// Apply watch if configMap exists
	fn := func(object runtime.Object) error {
		cm, ok := object.(*v1.ConfigMap)
		if !ok {
			err := fmt.Errorf("invalid object type on configmap watch: %v", object)
			return err
		}
		if len(cm.Data) > 0 {
			err = populateDataFromConfigMap(&cm.Data)
			if err != nil {
				return err
			}
		}
		return nil
	}

	err = core.Instance().WatchConfigMap(cm, fn)
	if err != nil {
		return fmt.Errorf("Failed to watch on config map: %s due to: %v", testTriggersConfigMap, err)
	}
	return nil
}

func populateDisruptiveTriggers() {
	disruptiveTriggers = map[string]bool{
		HAIncrease:                      false,
		HADecrease:                      false,
		RestartVolDriver:                false,
		CrashVolDriver:                  false,
		RebootNode:                      true,
		CrashNode:                       true,
		EmailReporter:                   false,
		AppTaskDown:                     false,
		DeployApps:                      false,
		BackupAllApps:                   false,
		BackupScheduleAll:               false,
		BackupScheduleScale:             true,
		BackupSpecificResource:          false,
		BackupSpecificResourceOnCluster: false,
		TestInspectBackup:               false,
		TestInspectRestore:              false,
		TestDeleteBackup:                false,
		RestoreNamespace:                false,
		BackupUsingLabelOnCluster:       false,
		BackupRestartPX:                 false,
		BackupRestartNode:               false,
		BackupDeleteBackupPod:           false,
		BackupScaleMongo:                false,
		AppTasksDown:                    false,
		RestartManyVolDriver:            true,
		RebootManyNodes:                 true,
		RestartKvdbVolDriver:            true,
		NodeDecommission:                true,
		CsiSnapShot:                     false,
		CsiSnapRestore:                  false,
		KVDBFailover:                    true,
		HAIncreaseAndReboot:             true,
		AddDiskAndReboot:                true,
		ResizeDiskAndReboot:             true,
		VolumeCreatePxRestart:           true,
		OCPStorageNodeRecycle:           true,
		CrashPXDaemon:                   true,
	}
}

func isDisruptiveTrigger(triggerType string) bool {
	return disruptiveTriggers[triggerType]
}

func populateDataFromConfigMap(configData *map[string]string) error {
	log.Infof("ChaosMap provided: %v", configData)
	setEmailRecipients(configData)
	setEmailHost(configData)
	setEmailSubject(configData)
	setPureTopology(configData)
	setHyperConvergedType(configData)
	setMigrationInterval(configData)
	setMigrationsCount(configData)
	setCreatedBeforeTimeForNsDeletion(configData)
	setUpgradeStorageDriverEndpointList(configData)

	err := populateTriggers(configData)
	if err != nil {
		return err
	}
	return nil
}

func setEmailRecipients(configData *map[string]string) {
	// Get email recipients from configMap
	if emailRecipients, ok := (*configData)[EmailRecipientsConfigMapField]; !ok {
		log.Warnf("No [%s] field found in [%s] config-map in [%s] namespace."+
			"Defaulting email recipients to [%s].\n",
			EmailRecipientsConfigMapField, testTriggersConfigMap, configMapNS, DefaultEmailRecipient)
		EmailRecipients = []string{DefaultEmailRecipient}
	} else {
		EmailRecipients = strings.Split(emailRecipients, ";")
		delete(*configData, EmailRecipientsConfigMapField)
	}
}

func setEmailHost(configData *map[string]string) error {
	if emailhost, ok := (*configData)[EmailHostServerField]; ok {
		EmailServer = emailhost
		delete(*configData, EmailHostServerField)
		return nil
	}
	return fmt.Errorf("Failed to find [%s] field in config-map [%s] in namespace [%s]",
		EmailHostServerField, testTriggersConfigMap, configMapNS)
}

func setEmailSubject(configData *map[string]string) {
	if emailsubject, ok := (*configData)[EmailSubjectField]; ok {
		EmailSubject = emailsubject
		delete(*configData, EmailSubjectField)
	} else {
		EmailSubject = "Torpedo Longevity Report"
	}
}

func setMigrationInterval(configData *map[string]string) {
	var err error
	if migInt, ok := (*configData)[MigrationIntervalField]; ok {
		MigrationInterval, err = strconv.Atoi(migInt)
		if err != nil {
			log.Errorf("Cannot set Migration interval value, getting error: %v", err)
		}
	} else {
		MigrationInterval = 3
	}
}

func setMigrationsCount(configData *map[string]string) {
	var err error
	if migCount, ok := (*configData)[MigrationsCountField]; ok {
		MigrationsCount, err = strconv.Atoi(migCount)
		if err != nil {
			log.Errorf("Cannot set Migration Count value, getting error: %v", err)
		}
	} else {
		MigrationsCount = 5
	}
}

func setCreatedBeforeTimeForNsDeletion(configData *map[string]string) {
	var err error
	if createdbeforetimeforns, ok := (*configData)[CreatedBeforeTimeForNsField]; ok {
		CreatedBeforeTimeforNS, err = strconv.Atoi(createdbeforetimeforns)
		if err != nil {
			log.Errorf("Cannot set createdbeforetimeforns value, getting error: %v", err)
		}
	} else {
		CreatedBeforeTimeforNS = 0
	}
}

// setPureTopology read the config map and set the pureTopologyEnabled field
func setPureTopology(configData *map[string]string) {
	// Set Pure Topology Enabled value from configMap
	var err error
	if pureTopology, ok := (*configData)[PureTopologyField]; !ok {
		log.Warnf("No [%s] field found in [%s] config-map in [%s] namespace.\n",
			PureTopologyField, testTriggersConfigMap, configMapNS)
	} else {
		pureTopologyEnabled, err = strconv.ParseBool(pureTopology)
		if err != nil {
			log.Errorf("Failed to parse [%s] field in config-map in [%s] namespace.Error:[%v]\n",
				PureTopologyField, configMapNS, err)
		}
		delete(*configData, PureTopologyField)
	}
}

func setHyperConvergedType(configData *map[string]string) {
	var err error
	if hyperConvergedType, ok := (*configData)[HyperConvergedTypeField]; !ok {
		log.Warnf("No [%s] field found in [%s] config-map in [%s] namespace.\n",
			HyperConvergedTypeField, testTriggersConfigMap, configMapNS)
	} else {
		hyperConvergedTypeEnabled, err = strconv.ParseBool(hyperConvergedType)
		if err != nil {
			log.Errorf("Failed to parse [%s] field in config-map in [%s] namespace.Error:[%v]\n",
				HyperConvergedTypeField, configMapNS, err)
		}
		delete(*configData, HyperConvergedTypeField)
	}
}

func setSendGridEmailAPIKey(configData *map[string]string) error {
	if apiKey, ok := (*configData)[SendGridEmailAPIKeyField]; ok {
		SendGridEmailAPIKey = apiKey
		delete(*configData, SendGridEmailAPIKeyField)
		return nil
	}
	return fmt.Errorf("Failed to find [%s] field in config-map [%s] in namespace [%s]",
		SendGridEmailAPIKeyField, testTriggersConfigMap, configMapNS)
}

func setUpgradeStorageDriverEndpointList(configData *map[string]string) {
	// Get upgrade endpoints from configMap
	if upgradeEndpoints, ok := (*configData)[UpgradeEndpoints]; !ok {
		log.Warnf("No [%s] field found in [%s] config-map in [%s] namespace.", UpgradeEndpoints, testTriggersConfigMap, configMapNS)
	} else if upgradeEndpoints != "" {
		currentCount := len(strings.Split(Inst().UpgradeStorageDriverEndpointList, ","))
		newCount := len(strings.Split(upgradeEndpoints, ","))
		if Inst().UpgradeStorageDriverEndpointList == "" || newCount >= currentCount {
			Inst().UpgradeStorageDriverEndpointList = upgradeEndpoints
		} else {
			log.Warnf("upgradeEndpoints reduced from [%s] to [%s], removal not supported.", Inst().UpgradeStorageDriverEndpointList, upgradeEndpoints)
		}
		log.Infof("The UpgradeStorageDriverEndpointList is set to %s", Inst().UpgradeStorageDriverEndpointList)
	}
	delete(*configData, UpgradeEndpoints)
}

func populateTriggers(triggers *map[string]string) error {
	for triggerType, chaosLevel := range *triggers {
		chaosLevelInt, err := strconv.Atoi(chaosLevel)
		if err != nil {
			return fmt.Errorf("failed to get chaos levels for [%s] from configMap [%s] in [%s] namespace. Error: [%v]",
				triggerType, testTriggersConfigMap, configMapNS, err)
		}
		ChaosMap[triggerType] = chaosLevelInt
		if triggerType == BackupScheduleAll || triggerType == BackupScheduleScale {
			SetScheduledBackupInterval(triggerInterval[triggerType][chaosLevelInt], triggerType)
		}
	}

	RunningTriggers = map[string]time.Duration{}
	for triggerType := range triggerFunctions {
		chaosLevel, ok := ChaosMap[triggerType]
		if !ok {
			chaosLevel = Inst().ChaosLevel
		}
		if chaosLevel != 0 {
			RunningTriggers[triggerType] = triggerInterval[triggerType][chaosLevel]
		}

	}
	return nil
}

// SetTopologyLabelsOnNodes distribute labels on node
func SetTopologyLabelsOnNodes() ([]map[string]string, error) {
	// Slice of FA labels
	topologyLabels := make([]map[string]string, 0)
	nodeUpTimeout := 5 * time.Minute

	log.Info("Add Topology Labels on node")
	var secret PureSecret
	volumeDriverNamespace, err := Inst().V.GetVolumeDriverNamespace()
	if err != nil {
		return nil, fmt.Errorf("failed to get volume driver namespace. Error [%v]", err)
	}
	pureSecretString, err := Inst().S.GetSecretData(
		volumeDriverNamespace, PureSecretName, PureSecretDataField,
	)
	if err != nil {
		return nil, fmt.Errorf("Failed to read pure secret [%s]. Error [%v]",
			PureSecretName, err)
	}

	pureSecretJSON := []byte(pureSecretString)

	if err = json.Unmarshal(pureSecretJSON, &secret); err != nil {
		return nil, fmt.Errorf("Failed to unmarshal pure secret data [%s]. Error:[%v]",
			pureSecretJSON, err)
	}

	// Appending the labels to a list
	for _, fa := range secret.FlashArrays {
		topologyLabels = append(topologyLabels, fa.Labels)
	}

	topologyGroups := len(topologyLabels)

	// Adding the labels on node.
	for nodeIdx, n := range node.GetStorageDriverNodes() {
		labelIdx := int32(nodeIdx % topologyGroups)
		for key, value := range topologyLabels[labelIdx] {
			if err = Inst().S.AddLabelOnNode(n, key, value); err != nil {
				return nil, fmt.Errorf("Failed to add label key [%s] and value [%s] in node [%s]. Error:[%v]",
					key, value, n.Name, err)
			}
			switch key {
			case k8s.TopologyZoneK8sNodeLabel:
				log.InfoD("Setting node: [%s] Topology Zone to: [%s]", n.Name, value)
				n.TopologyZone = value
			case k8s.TopologyRegionK8sNodeLabel:
				log.InfoD("Setting node: [%s] Topology Region to: [%s]", n.Name, value)
				n.TopologyRegion = value
			}
		}
		// Updating the node with topology info in node registry
		node.UpdateNode(n)
	}

	// Bouncing Back the PX pods on all nodes to restart Csi Registrar Container
	log.Info("Bouncing back the PX pods after setting the Topology Labels on Nodes")

	if err := DeletePXPods(volumeDriverNamespace); err != nil {
		return nil, fmt.Errorf("Failed to delete PX pods. Error:[%v]", err)
	}

	// Wait for PX pods to be up
	log.Info("Waiting for Volume Driver to be up and running")
	for _, n := range node.GetStorageDriverNodes() {
		if err := Inst().V.WaitForPxPodsToBeUp(n); err != nil {
			return nil, fmt.Errorf("PX pod not coming up in a node [%s]. Error:[%v]", n.Name, err)
		}
		if err := Inst().V.WaitDriverUpOnNode(n, nodeUpTimeout); err != nil {
			return nil, fmt.Errorf("Volume Driver not coming up in a node [%s]. Error:[%v]", n.Name, err)
		}
	}

	return topologyLabels, nil
}

// GetWaitTime returns the wait time based on the given chaos level and base interval of test trigger
func GetWaitTime(chaosLevel int, baseInterval time.Duration) time.Duration {
	switch {
	case chaosLevel <= 0:
		return 0
	case chaosLevel < maximumChaosLevel:
		return 3 * baseInterval * time.Duration(maximumChaosLevel-chaosLevel+1)
	default:
		return baseInterval
	}
}

func populateIntervals() {
	triggerInterval = map[string]map[int]time.Duration{}
	triggerInterval[ValidatePdsApps] = map[int]time.Duration{}
	triggerInterval[RebootNode] = map[int]time.Duration{}
	triggerInterval[CrashNode] = map[int]time.Duration{}
	triggerInterval[CrashVolDriver] = map[int]time.Duration{}
	triggerInterval[RestartVolDriver] = map[int]time.Duration{}
	triggerInterval[RestartKvdbVolDriver] = map[int]time.Duration{}
	triggerInterval[HAIncrease] = map[int]time.Duration{}
	triggerInterval[HADecrease] = map[int]time.Duration{}
	triggerInterval[EmailReporter] = map[int]time.Duration{}
	triggerInterval[AppTaskDown] = map[int]time.Duration{}
	triggerInterval[DeployApps] = map[int]time.Duration{}
	triggerInterval[CoreChecker] = map[int]time.Duration{}
	triggerInterval[VolumeClone] = map[int]time.Duration{}
	triggerInterval[VolumeResize] = make(map[int]time.Duration)
	triggerInterval[MetadataPoolResizeDisk] = make(map[int]time.Duration)
	triggerInterval[PoolAddDisk] = make(map[int]time.Duration)
	triggerInterval[BackupAllApps] = map[int]time.Duration{}
	triggerInterval[BackupScheduleAll] = map[int]time.Duration{}
	triggerInterval[BackupScheduleScale] = map[int]time.Duration{}
	triggerInterval[BackupSpecificResource] = map[int]time.Duration{}
	triggerInterval[BackupSpecificResourceOnCluster] = map[int]time.Duration{}
	triggerInterval[TestInspectRestore] = map[int]time.Duration{}
	triggerInterval[TestInspectBackup] = map[int]time.Duration{}
	triggerInterval[TestDeleteBackup] = map[int]time.Duration{}
	triggerInterval[RestoreNamespace] = map[int]time.Duration{}
	triggerInterval[BackupUsingLabelOnCluster] = map[int]time.Duration{}
	triggerInterval[BackupRestartPX] = map[int]time.Duration{}
	triggerInterval[BackupRestartNode] = map[int]time.Duration{}
	triggerInterval[BackupDeleteBackupPod] = map[int]time.Duration{}
	triggerInterval[BackupScaleMongo] = map[int]time.Duration{}
	triggerInterval[CloudSnapShot] = make(map[int]time.Duration)
	triggerInterval[UpgradeStork] = make(map[int]time.Duration)
	triggerInterval[VolumesDelete] = make(map[int]time.Duration)
	triggerInterval[LocalSnapShot] = make(map[int]time.Duration)
	triggerInterval[DeleteLocalSnapShot] = make(map[int]time.Duration)
	triggerInterval[UpgradeVolumeDriver] = make(map[int]time.Duration)
	triggerInterval[AppTasksDown] = make(map[int]time.Duration)
	triggerInterval[AutoFsTrim] = make(map[int]time.Duration)
	triggerInterval[UpdateVolume] = make(map[int]time.Duration)
	triggerInterval[UpdateIOProfile] = make(map[int]time.Duration)
	triggerInterval[RestartManyVolDriver] = make(map[int]time.Duration)
	triggerInterval[RebootManyNodes] = make(map[int]time.Duration)
	triggerInterval[NodeDecommission] = make(map[int]time.Duration)
	triggerInterval[NodeRejoin] = make(map[int]time.Duration)
	triggerInterval[CsiSnapShot] = make(map[int]time.Duration)
	triggerInterval[CsiSnapRestore] = make(map[int]time.Duration)
	triggerInterval[RelaxedReclaim] = make(map[int]time.Duration)
	triggerInterval[Trashcan] = make(map[int]time.Duration)
	triggerInterval[KVDBFailover] = make(map[int]time.Duration)
	triggerInterval[ValidateDeviceMapper] = make(map[int]time.Duration)
	triggerInterval[MetroDR] = make(map[int]time.Duration)
	triggerInterval[MetroDRMigrationSchedule] = make(map[int]time.Duration)
	triggerInterval[AsyncDRPXRestartSource] = make(map[int]time.Duration)
	triggerInterval[AsyncDRPXRestartDest] = make(map[int]time.Duration)
	triggerInterval[AsyncDRPXRestartKvdb] = make(map[int]time.Duration)
	triggerInterval[AsyncDR] = make(map[int]time.Duration)
	triggerInterval[AsyncDRMigrationSchedule] = make(map[int]time.Duration)
	triggerInterval[DeleteOldNamespaces] = make(map[int]time.Duration)
	triggerInterval[AutoFsTrimAsyncDR] = make(map[int]time.Duration)
	triggerInterval[IopsBwAsyncDR] = make(map[int]time.Duration)
	triggerInterval[ConfluentAsyncDR] = make(map[int]time.Duration)
	triggerInterval[KafkaAsyncDR] = make(map[int]time.Duration)
	triggerInterval[MongoAsyncDR] = make(map[int]time.Duration)
	triggerInterval[AsyncDRVolumeOnly] = make(map[int]time.Duration)
	triggerInterval[StorkApplicationBackup] = make(map[int]time.Duration)
	triggerInterval[StorkAppBkpVolResize] = make(map[int]time.Duration)
	triggerInterval[StorkAppBkpHaUpdate] = make(map[int]time.Duration)
	triggerInterval[StorkAppBkpPxRestart] = make(map[int]time.Duration)
	triggerInterval[StorkAppBkpPoolResize] = make(map[int]time.Duration)
	triggerInterval[HAIncreaseAndReboot] = make(map[int]time.Duration)
	triggerInterval[AddDrive] = make(map[int]time.Duration)
	triggerInterval[AddDiskAndReboot] = make(map[int]time.Duration)
	triggerInterval[ResizeDiskAndReboot] = make(map[int]time.Duration)
	triggerInterval[AutopilotRebalance] = make(map[int]time.Duration)
	triggerInterval[VolumeCreatePxRestart] = make(map[int]time.Duration)
	triggerInterval[CloudSnapShotRestore] = make(map[int]time.Duration)
	triggerInterval[LocalSnapShotRestore] = make(map[int]time.Duration)
	triggerInterval[AggrVolDepReplResizeOps] = make(map[int]time.Duration)
	triggerInterval[AddStorageNode] = make(map[int]time.Duration)
	triggerInterval[AddStoragelessNode] = make(map[int]time.Duration)
	triggerInterval[OCPStorageNodeRecycle] = make(map[int]time.Duration)
	triggerInterval[HAIncreaseAndCrashPX] = make(map[int]time.Duration)
	triggerInterval[HAIncreaseAndRestartPX] = make(map[int]time.Duration)
	triggerInterval[CrashPXDaemon] = make(map[int]time.Duration)
	triggerInterval[NodeMaintenanceCycle] = make(map[int]time.Duration)
	triggerInterval[PoolMaintenanceCycle] = make(map[int]time.Duration)
	triggerInterval[StorageFullPoolExpansion] = make(map[int]time.Duration)
	triggerInterval[HAIncreaseWithPVCResize] = make(map[int]time.Duration)
	triggerInterval[ReallocateSharedMount] = make(map[int]time.Duration)

	baseInterval := 10 * time.Minute

	triggerInterval[BackupScaleMongo][10] = 1 * baseInterval
	triggerInterval[BackupScaleMongo][9] = 2 * baseInterval
	triggerInterval[BackupScaleMongo][8] = 3 * baseInterval
	triggerInterval[BackupScaleMongo][7] = 4 * baseInterval
	triggerInterval[BackupScaleMongo][6] = 5 * baseInterval
	triggerInterval[BackupScaleMongo][5] = 6 * baseInterval // Default global chaos level, 1 hr

	triggerInterval[BackupAllApps][10] = 1 * baseInterval
	triggerInterval[BackupAllApps][9] = 2 * baseInterval
	triggerInterval[BackupAllApps][8] = 3 * baseInterval
	triggerInterval[BackupAllApps][7] = 4 * baseInterval
	triggerInterval[BackupAllApps][6] = 5 * baseInterval
	triggerInterval[BackupAllApps][5] = 6 * baseInterval // Default global chaos level, 1 hr

	triggerInterval[BackupScheduleAll][10] = 1 * baseInterval
	triggerInterval[BackupScheduleAll][9] = 2 * baseInterval
	triggerInterval[BackupScheduleAll][8] = 3 * baseInterval
	triggerInterval[BackupScheduleAll][7] = 4 * baseInterval
	triggerInterval[BackupScheduleAll][6] = 5 * baseInterval
	triggerInterval[BackupScheduleAll][5] = 6 * baseInterval // Default global chaos level, 1 hr

	triggerInterval[BackupScheduleScale][10] = 1 * baseInterval
	triggerInterval[BackupScheduleScale][9] = 2 * baseInterval
	triggerInterval[BackupScheduleScale][8] = 3 * baseInterval
	triggerInterval[BackupScheduleScale][7] = 4 * baseInterval
	triggerInterval[BackupScheduleScale][6] = 5 * baseInterval
	triggerInterval[BackupScheduleScale][5] = 6 * baseInterval // Default global chaos level, 1 hr

	triggerInterval[TestInspectRestore][10] = 1 * baseInterval
	triggerInterval[TestInspectRestore][9] = 2 * baseInterval
	triggerInterval[TestInspectRestore][8] = 3 * baseInterval
	triggerInterval[TestInspectRestore][7] = 4 * baseInterval
	triggerInterval[TestInspectRestore][6] = 5 * baseInterval
	triggerInterval[TestInspectRestore][5] = 6 * baseInterval // Default global chaos level, 1 hr

	triggerInterval[TestInspectBackup][10] = 1 * baseInterval
	triggerInterval[TestInspectBackup][9] = 2 * baseInterval
	triggerInterval[TestInspectBackup][8] = 3 * baseInterval
	triggerInterval[TestInspectBackup][7] = 4 * baseInterval
	triggerInterval[TestInspectBackup][6] = 5 * baseInterval
	triggerInterval[TestInspectBackup][5] = 6 * baseInterval // Default global chaos level, 1 hr

	triggerInterval[TestDeleteBackup][10] = 1 * baseInterval
	triggerInterval[TestDeleteBackup][9] = 2 * baseInterval
	triggerInterval[TestDeleteBackup][8] = 3 * baseInterval
	triggerInterval[TestDeleteBackup][7] = 4 * baseInterval
	triggerInterval[TestDeleteBackup][6] = 5 * baseInterval
	triggerInterval[TestDeleteBackup][5] = 6 * baseInterval // Default global chaos level, 1 hr

	triggerInterval[RestoreNamespace][10] = 1 * baseInterval
	triggerInterval[RestoreNamespace][9] = 2 * baseInterval
	triggerInterval[RestoreNamespace][8] = 3 * baseInterval
	triggerInterval[RestoreNamespace][7] = 4 * baseInterval
	triggerInterval[RestoreNamespace][6] = 5 * baseInterval
	triggerInterval[RestoreNamespace][5] = 6 * baseInterval // Default global chaos level, 1 hr

	triggerInterval[TestInspectRestore][10] = 1 * baseInterval
	triggerInterval[TestInspectRestore][9] = 2 * baseInterval
	triggerInterval[TestInspectRestore][8] = 3 * baseInterval
	triggerInterval[TestInspectRestore][7] = 4 * baseInterval
	triggerInterval[TestInspectRestore][6] = 5 * baseInterval
	triggerInterval[TestInspectRestore][5] = 6 * baseInterval

	triggerInterval[TestInspectBackup][10] = 1 * baseInterval
	triggerInterval[TestInspectBackup][9] = 2 * baseInterval
	triggerInterval[TestInspectBackup][8] = 3 * baseInterval
	triggerInterval[TestInspectBackup][7] = 4 * baseInterval
	triggerInterval[TestInspectBackup][6] = 5 * baseInterval
	triggerInterval[TestInspectBackup][5] = 6 * baseInterval

	triggerInterval[TestDeleteBackup][10] = 1 * baseInterval
	triggerInterval[TestDeleteBackup][9] = 2 * baseInterval
	triggerInterval[TestDeleteBackup][8] = 3 * baseInterval
	triggerInterval[TestDeleteBackup][7] = 4 * baseInterval
	triggerInterval[TestDeleteBackup][6] = 5 * baseInterval
	triggerInterval[TestDeleteBackup][5] = 6 * baseInterval

	triggerInterval[RestoreNamespace][10] = 1 * baseInterval
	triggerInterval[RestoreNamespace][9] = 2 * baseInterval
	triggerInterval[RestoreNamespace][8] = 3 * baseInterval
	triggerInterval[RestoreNamespace][7] = 4 * baseInterval
	triggerInterval[RestoreNamespace][6] = 5 * baseInterval
	triggerInterval[RestoreNamespace][5] = 6 * baseInterval

	triggerInterval[BackupSpecificResource][10] = 1 * baseInterval
	triggerInterval[BackupSpecificResource][9] = 2 * baseInterval
	triggerInterval[BackupSpecificResource][8] = 3 * baseInterval
	triggerInterval[BackupSpecificResource][7] = 4 * baseInterval
	triggerInterval[BackupSpecificResource][6] = 5 * baseInterval
	triggerInterval[BackupSpecificResource][5] = 6 * baseInterval // Default global chaos level, 1 hr

	triggerInterval[BackupSpecificResourceOnCluster][10] = 1 * baseInterval
	triggerInterval[BackupSpecificResourceOnCluster][9] = 2 * baseInterval
	triggerInterval[BackupSpecificResourceOnCluster][8] = 3 * baseInterval
	triggerInterval[BackupSpecificResourceOnCluster][7] = 4 * baseInterval
	triggerInterval[BackupSpecificResourceOnCluster][6] = 5 * baseInterval
	triggerInterval[BackupSpecificResourceOnCluster][5] = 6 * baseInterval // Default global chaos level, 1 hr

	triggerInterval[BackupUsingLabelOnCluster][10] = 1 * baseInterval
	triggerInterval[BackupUsingLabelOnCluster][9] = 2 * baseInterval
	triggerInterval[BackupUsingLabelOnCluster][8] = 3 * baseInterval
	triggerInterval[BackupUsingLabelOnCluster][7] = 4 * baseInterval
	triggerInterval[BackupUsingLabelOnCluster][6] = 5 * baseInterval
	triggerInterval[BackupUsingLabelOnCluster][5] = 6 * baseInterval

	triggerInterval[BackupRestartPX][10] = 1 * baseInterval
	triggerInterval[BackupRestartPX][9] = 2 * baseInterval
	triggerInterval[BackupRestartPX][8] = 3 * baseInterval
	triggerInterval[BackupRestartPX][7] = 4 * baseInterval
	triggerInterval[BackupRestartPX][6] = 5 * baseInterval
	triggerInterval[BackupRestartPX][5] = 6 * baseInterval

	triggerInterval[BackupRestartNode][10] = 1 * baseInterval
	triggerInterval[BackupRestartNode][9] = 2 * baseInterval
	triggerInterval[BackupRestartNode][8] = 3 * baseInterval
	triggerInterval[BackupRestartNode][7] = 4 * baseInterval
	triggerInterval[BackupRestartNode][6] = 5 * baseInterval
	triggerInterval[BackupRestartNode][5] = 6 * baseInterval

	triggerInterval[MetroDR][10] = 1 * baseInterval
	triggerInterval[MetroDR][9] = 3 * baseInterval
	triggerInterval[MetroDR][8] = 6 * baseInterval
	triggerInterval[MetroDR][7] = 9 * baseInterval
	triggerInterval[MetroDR][6] = 12 * baseInterval
	triggerInterval[MetroDR][5] = 15 * baseInterval
	triggerInterval[MetroDR][4] = 18 * baseInterval
	triggerInterval[MetroDR][3] = 21 * baseInterval
	triggerInterval[MetroDR][2] = 24 * baseInterval
	triggerInterval[MetroDR][1] = 27 * baseInterval

	triggerInterval[MetroDRMigrationSchedule][10] = 1 * baseInterval
	triggerInterval[MetroDRMigrationSchedule][9] = 3 * baseInterval
	triggerInterval[MetroDRMigrationSchedule][8] = 6 * baseInterval
	triggerInterval[MetroDRMigrationSchedule][7] = 9 * baseInterval
	triggerInterval[MetroDRMigrationSchedule][6] = 12 * baseInterval
	triggerInterval[MetroDRMigrationSchedule][5] = 15 * baseInterval
	triggerInterval[MetroDRMigrationSchedule][4] = 18 * baseInterval
	triggerInterval[MetroDRMigrationSchedule][3] = 21 * baseInterval
	triggerInterval[MetroDRMigrationSchedule][2] = 24 * baseInterval
	triggerInterval[MetroDRMigrationSchedule][1] = 27 * baseInterval

	triggerInterval[AsyncDR][10] = 1 * baseInterval
	triggerInterval[AsyncDR][9] = 3 * baseInterval
	triggerInterval[AsyncDR][8] = 6 * baseInterval
	triggerInterval[AsyncDR][7] = 9 * baseInterval
	triggerInterval[AsyncDR][6] = 12 * baseInterval
	triggerInterval[AsyncDR][5] = 15 * baseInterval
	triggerInterval[AsyncDR][4] = 18 * baseInterval
	triggerInterval[AsyncDR][3] = 21 * baseInterval
	triggerInterval[AsyncDR][2] = 24 * baseInterval
	triggerInterval[AsyncDR][1] = 27 * baseInterval

	triggerInterval[AsyncDRPXRestartSource][10] = 1 * baseInterval
	triggerInterval[AsyncDRPXRestartSource][9] = 3 * baseInterval
	triggerInterval[AsyncDRPXRestartSource][8] = 6 * baseInterval
	triggerInterval[AsyncDRPXRestartSource][7] = 9 * baseInterval
	triggerInterval[AsyncDRPXRestartSource][6] = 12 * baseInterval
	triggerInterval[AsyncDRPXRestartSource][5] = 15 * baseInterval
	triggerInterval[AsyncDRPXRestartSource][4] = 18 * baseInterval
	triggerInterval[AsyncDRPXRestartSource][3] = 21 * baseInterval
	triggerInterval[AsyncDRPXRestartSource][2] = 24 * baseInterval
	triggerInterval[AsyncDRPXRestartSource][1] = 27 * baseInterval
	
	triggerInterval[AsyncDRPXRestartDest][10] = 1 * baseInterval
	triggerInterval[AsyncDRPXRestartDest][9] = 3 * baseInterval
	triggerInterval[AsyncDRPXRestartDest][8] = 6 * baseInterval
	triggerInterval[AsyncDRPXRestartDest][7] = 9 * baseInterval
	triggerInterval[AsyncDRPXRestartDest][6] = 12 * baseInterval
	triggerInterval[AsyncDRPXRestartDest][5] = 15 * baseInterval
	triggerInterval[AsyncDRPXRestartDest][4] = 18 * baseInterval
	triggerInterval[AsyncDRPXRestartDest][3] = 21 * baseInterval
	triggerInterval[AsyncDRPXRestartDest][2] = 24 * baseInterval
	triggerInterval[AsyncDRPXRestartDest][1] = 27 * baseInterval

	triggerInterval[AsyncDRPXRestartKvdb][10] = 1 * baseInterval
	triggerInterval[AsyncDRPXRestartKvdb][9] = 3 * baseInterval
	triggerInterval[AsyncDRPXRestartKvdb][8] = 6 * baseInterval
	triggerInterval[AsyncDRPXRestartKvdb][7] = 9 * baseInterval
	triggerInterval[AsyncDRPXRestartKvdb][6] = 12 * baseInterval
	triggerInterval[AsyncDRPXRestartKvdb][5] = 15 * baseInterval
	triggerInterval[AsyncDRPXRestartKvdb][4] = 18 * baseInterval
	triggerInterval[AsyncDRPXRestartKvdb][3] = 21 * baseInterval
	triggerInterval[AsyncDRPXRestartKvdb][2] = 24 * baseInterval
	triggerInterval[AsyncDRPXRestartKvdb][1] = 27 * baseInterval

	triggerInterval[AsyncDRMigrationSchedule][10] = 1 * baseInterval
	triggerInterval[AsyncDRMigrationSchedule][9] = 3 * baseInterval
	triggerInterval[AsyncDRMigrationSchedule][8] = 6 * baseInterval
	triggerInterval[AsyncDRMigrationSchedule][7] = 9 * baseInterval
	triggerInterval[AsyncDRMigrationSchedule][6] = 12 * baseInterval
	triggerInterval[AsyncDRMigrationSchedule][5] = 15 * baseInterval
	triggerInterval[AsyncDRMigrationSchedule][4] = 18 * baseInterval
	triggerInterval[AsyncDRMigrationSchedule][3] = 21 * baseInterval
	triggerInterval[AsyncDRMigrationSchedule][2] = 24 * baseInterval
	triggerInterval[AsyncDRMigrationSchedule][1] = 27 * baseInterval

	triggerInterval[AutoFsTrimAsyncDR][10] = 1 * baseInterval
	triggerInterval[AutoFsTrimAsyncDR][9] = 3 * baseInterval
	triggerInterval[AutoFsTrimAsyncDR][8] = 6 * baseInterval
	triggerInterval[AutoFsTrimAsyncDR][7] = 9 * baseInterval
	triggerInterval[AutoFsTrimAsyncDR][6] = 12 * baseInterval
	triggerInterval[AutoFsTrimAsyncDR][5] = 15 * baseInterval
	triggerInterval[AutoFsTrimAsyncDR][4] = 18 * baseInterval
	triggerInterval[AutoFsTrimAsyncDR][3] = 21 * baseInterval
	triggerInterval[AutoFsTrimAsyncDR][2] = 24 * baseInterval
	triggerInterval[AutoFsTrimAsyncDR][1] = 27 * baseInterval

	triggerInterval[IopsBwAsyncDR][10] = 1 * baseInterval
	triggerInterval[IopsBwAsyncDR][9] = 3 * baseInterval
	triggerInterval[IopsBwAsyncDR][8] = 6 * baseInterval
	triggerInterval[IopsBwAsyncDR][7] = 9 * baseInterval
	triggerInterval[IopsBwAsyncDR][6] = 12 * baseInterval
	triggerInterval[IopsBwAsyncDR][5] = 15 * baseInterval
	triggerInterval[IopsBwAsyncDR][4] = 18 * baseInterval
	triggerInterval[IopsBwAsyncDR][3] = 21 * baseInterval
	triggerInterval[IopsBwAsyncDR][2] = 24 * baseInterval
	triggerInterval[IopsBwAsyncDR][1] = 27 * baseInterval

	triggerInterval[ConfluentAsyncDR][10] = 1 * baseInterval
	triggerInterval[ConfluentAsyncDR][9] = 3 * baseInterval
	triggerInterval[ConfluentAsyncDR][8] = 6 * baseInterval
	triggerInterval[ConfluentAsyncDR][7] = 9 * baseInterval
	triggerInterval[ConfluentAsyncDR][6] = 12 * baseInterval
	triggerInterval[ConfluentAsyncDR][5] = 15 * baseInterval
	triggerInterval[ConfluentAsyncDR][4] = 18 * baseInterval
	triggerInterval[ConfluentAsyncDR][3] = 21 * baseInterval
	triggerInterval[ConfluentAsyncDR][2] = 24 * baseInterval
	triggerInterval[ConfluentAsyncDR][1] = 27 * baseInterval

	triggerInterval[KafkaAsyncDR][10] = 1 * baseInterval
	triggerInterval[KafkaAsyncDR][9] = 3 * baseInterval
	triggerInterval[KafkaAsyncDR][8] = 6 * baseInterval
	triggerInterval[KafkaAsyncDR][7] = 9 * baseInterval
	triggerInterval[KafkaAsyncDR][6] = 12 * baseInterval
	triggerInterval[KafkaAsyncDR][5] = 15 * baseInterval
	triggerInterval[KafkaAsyncDR][4] = 18 * baseInterval
	triggerInterval[KafkaAsyncDR][3] = 21 * baseInterval
	triggerInterval[KafkaAsyncDR][2] = 24 * baseInterval
	triggerInterval[KafkaAsyncDR][1] = 27 * baseInterval

	triggerInterval[MongoAsyncDR][10] = 1 * baseInterval
	triggerInterval[MongoAsyncDR][9] = 3 * baseInterval
	triggerInterval[MongoAsyncDR][8] = 6 * baseInterval
	triggerInterval[MongoAsyncDR][7] = 9 * baseInterval
	triggerInterval[MongoAsyncDR][6] = 12 * baseInterval
	triggerInterval[MongoAsyncDR][5] = 15 * baseInterval
	triggerInterval[MongoAsyncDR][4] = 18 * baseInterval
	triggerInterval[MongoAsyncDR][3] = 21 * baseInterval
	triggerInterval[MongoAsyncDR][2] = 24 * baseInterval
	triggerInterval[MongoAsyncDR][1] = 27 * baseInterval

	triggerInterval[AsyncDRVolumeOnly][10] = 1 * baseInterval
	triggerInterval[AsyncDRVolumeOnly][9] = 3 * baseInterval
	triggerInterval[AsyncDRVolumeOnly][8] = 6 * baseInterval
	triggerInterval[AsyncDRVolumeOnly][7] = 9 * baseInterval
	triggerInterval[AsyncDRVolumeOnly][6] = 12 * baseInterval
	triggerInterval[AsyncDRVolumeOnly][5] = 15 * baseInterval
	triggerInterval[AsyncDRVolumeOnly][4] = 18 * baseInterval
	triggerInterval[AsyncDRVolumeOnly][3] = 21 * baseInterval
	triggerInterval[AsyncDRVolumeOnly][2] = 24 * baseInterval
	triggerInterval[AsyncDRVolumeOnly][1] = 27 * baseInterval

	triggerInterval[StorkApplicationBackup][10] = 1 * baseInterval
	triggerInterval[StorkApplicationBackup][9] = 3 * baseInterval
	triggerInterval[StorkApplicationBackup][8] = 6 * baseInterval
	triggerInterval[StorkApplicationBackup][7] = 9 * baseInterval
	triggerInterval[StorkApplicationBackup][6] = 12 * baseInterval
	triggerInterval[StorkApplicationBackup][5] = 15 * baseInterval
	triggerInterval[StorkApplicationBackup][4] = 18 * baseInterval
	triggerInterval[StorkApplicationBackup][3] = 21 * baseInterval
	triggerInterval[StorkApplicationBackup][2] = 24 * baseInterval
	triggerInterval[StorkApplicationBackup][1] = 27 * baseInterval

	triggerInterval[StorkAppBkpVolResize][10] = 1 * baseInterval
	triggerInterval[StorkAppBkpVolResize][9] = 3 * baseInterval
	triggerInterval[StorkAppBkpVolResize][8] = 6 * baseInterval
	triggerInterval[StorkAppBkpVolResize][7] = 9 * baseInterval
	triggerInterval[StorkAppBkpVolResize][6] = 12 * baseInterval
	triggerInterval[StorkAppBkpVolResize][5] = 15 * baseInterval
	triggerInterval[StorkAppBkpVolResize][4] = 18 * baseInterval
	triggerInterval[StorkAppBkpVolResize][3] = 21 * baseInterval
	triggerInterval[StorkAppBkpVolResize][2] = 24 * baseInterval
	triggerInterval[StorkAppBkpVolResize][1] = 27 * baseInterval

	triggerInterval[StorkAppBkpHaUpdate][10] = 1 * baseInterval
	triggerInterval[StorkAppBkpHaUpdate][9] = 3 * baseInterval
	triggerInterval[StorkAppBkpHaUpdate][8] = 6 * baseInterval
	triggerInterval[StorkAppBkpHaUpdate][7] = 9 * baseInterval
	triggerInterval[StorkAppBkpHaUpdate][6] = 12 * baseInterval
	triggerInterval[StorkAppBkpHaUpdate][5] = 15 * baseInterval
	triggerInterval[StorkAppBkpHaUpdate][4] = 18 * baseInterval
	triggerInterval[StorkAppBkpHaUpdate][3] = 21 * baseInterval
	triggerInterval[StorkAppBkpHaUpdate][2] = 24 * baseInterval
	triggerInterval[StorkAppBkpHaUpdate][1] = 27 * baseInterval

	triggerInterval[StorkAppBkpPxRestart][10] = 1 * baseInterval
	triggerInterval[StorkAppBkpPxRestart][9] = 3 * baseInterval
	triggerInterval[StorkAppBkpPxRestart][8] = 6 * baseInterval
	triggerInterval[StorkAppBkpPxRestart][7] = 9 * baseInterval
	triggerInterval[StorkAppBkpPxRestart][6] = 12 * baseInterval
	triggerInterval[StorkAppBkpPxRestart][5] = 15 * baseInterval
	triggerInterval[StorkAppBkpPxRestart][4] = 18 * baseInterval
	triggerInterval[StorkAppBkpPxRestart][3] = 21 * baseInterval
	triggerInterval[StorkAppBkpPxRestart][2] = 24 * baseInterval
	triggerInterval[StorkAppBkpPxRestart][1] = 27 * baseInterval

	triggerInterval[StorkAppBkpPoolResize][10] = 1 * baseInterval
	triggerInterval[StorkAppBkpPoolResize][9] = 3 * baseInterval
	triggerInterval[StorkAppBkpPoolResize][8] = 6 * baseInterval
	triggerInterval[StorkAppBkpPoolResize][7] = 9 * baseInterval
	triggerInterval[StorkAppBkpPoolResize][6] = 12 * baseInterval
	triggerInterval[StorkAppBkpPoolResize][5] = 15 * baseInterval
	triggerInterval[StorkAppBkpPoolResize][4] = 18 * baseInterval
	triggerInterval[StorkAppBkpPoolResize][3] = 21 * baseInterval
	triggerInterval[StorkAppBkpPoolResize][2] = 24 * baseInterval
	triggerInterval[StorkAppBkpPoolResize][1] = 27 * baseInterval

	baseInterval = 60 * time.Minute

	triggerInterval[AppTasksDown][10] = 1 * baseInterval
	triggerInterval[AppTasksDown][9] = 2 * baseInterval
	triggerInterval[AppTasksDown][8] = 3 * baseInterval
	triggerInterval[AppTasksDown][7] = 4 * baseInterval
	triggerInterval[AppTasksDown][6] = 5 * baseInterval
	triggerInterval[AppTasksDown][5] = 6 * baseInterval
	triggerInterval[AppTasksDown][4] = 7 * baseInterval
	triggerInterval[AppTasksDown][3] = 8 * baseInterval
	triggerInterval[AppTasksDown][2] = 9 * baseInterval
	triggerInterval[AppTasksDown][1] = 10 * baseInterval

	triggerInterval[RebootNode][10] = 1 * baseInterval
	triggerInterval[RebootNode][9] = 3 * baseInterval
	triggerInterval[RebootNode][8] = 6 * baseInterval
	triggerInterval[RebootNode][7] = 9 * baseInterval
	triggerInterval[RebootNode][6] = 12 * baseInterval
	triggerInterval[RebootNode][5] = 15 * baseInterval
	triggerInterval[RebootNode][4] = 18 * baseInterval
	triggerInterval[RebootNode][3] = 21 * baseInterval
	triggerInterval[RebootNode][2] = 24 * baseInterval
	triggerInterval[RebootNode][1] = 27 * baseInterval

	triggerInterval[RebootManyNodes][10] = 1 * baseInterval
	triggerInterval[RebootManyNodes][9] = 3 * baseInterval
	triggerInterval[RebootManyNodes][8] = 6 * baseInterval
	triggerInterval[RebootManyNodes][7] = 9 * baseInterval
	triggerInterval[RebootManyNodes][6] = 12 * baseInterval
	triggerInterval[RebootManyNodes][5] = 15 * baseInterval
	triggerInterval[RebootManyNodes][4] = 18 * baseInterval
	triggerInterval[RebootManyNodes][3] = 21 * baseInterval
	triggerInterval[RebootManyNodes][2] = 24 * baseInterval
	triggerInterval[RebootManyNodes][1] = 27 * baseInterval

	triggerInterval[CrashNode][10] = 1 * baseInterval
	triggerInterval[CrashNode][9] = 3 * baseInterval
	triggerInterval[CrashNode][8] = 6 * baseInterval
	triggerInterval[CrashNode][7] = 9 * baseInterval
	triggerInterval[CrashNode][6] = 12 * baseInterval
	triggerInterval[CrashNode][5] = 15 * baseInterval
	triggerInterval[CrashNode][4] = 18 * baseInterval
	triggerInterval[CrashNode][3] = 21 * baseInterval
	triggerInterval[CrashNode][2] = 24 * baseInterval
	triggerInterval[CrashNode][1] = 27 * baseInterval

	triggerInterval[CrashPXDaemon][10] = 1 * baseInterval
	triggerInterval[CrashPXDaemon][9] = 3 * baseInterval
	triggerInterval[CrashPXDaemon][8] = 6 * baseInterval
	triggerInterval[CrashPXDaemon][7] = 9 * baseInterval
	triggerInterval[CrashPXDaemon][6] = 12 * baseInterval
	triggerInterval[CrashPXDaemon][5] = 15 * baseInterval
	triggerInterval[CrashPXDaemon][4] = 18 * baseInterval
	triggerInterval[CrashPXDaemon][3] = 21 * baseInterval
	triggerInterval[CrashPXDaemon][2] = 24 * baseInterval
	triggerInterval[CrashPXDaemon][1] = 27 * baseInterval

	triggerInterval[NodeMaintenanceCycle][10] = 1 * baseInterval
	triggerInterval[NodeMaintenanceCycle][9] = 3 * baseInterval
	triggerInterval[NodeMaintenanceCycle][8] = 6 * baseInterval
	triggerInterval[NodeMaintenanceCycle][7] = 9 * baseInterval
	triggerInterval[NodeMaintenanceCycle][6] = 12 * baseInterval
	triggerInterval[NodeMaintenanceCycle][5] = 15 * baseInterval
	triggerInterval[NodeMaintenanceCycle][4] = 18 * baseInterval
	triggerInterval[NodeMaintenanceCycle][3] = 21 * baseInterval
	triggerInterval[NodeMaintenanceCycle][2] = 24 * baseInterval
	triggerInterval[NodeMaintenanceCycle][1] = 27 * baseInterval

	triggerInterval[PoolMaintenanceCycle][10] = 1 * baseInterval
	triggerInterval[PoolMaintenanceCycle][9] = 3 * baseInterval
	triggerInterval[PoolMaintenanceCycle][8] = 6 * baseInterval
	triggerInterval[PoolMaintenanceCycle][7] = 9 * baseInterval
	triggerInterval[PoolMaintenanceCycle][6] = 12 * baseInterval
	triggerInterval[PoolMaintenanceCycle][5] = 15 * baseInterval
	triggerInterval[PoolMaintenanceCycle][4] = 18 * baseInterval
	triggerInterval[PoolMaintenanceCycle][3] = 21 * baseInterval
	triggerInterval[PoolMaintenanceCycle][2] = 24 * baseInterval
	triggerInterval[PoolMaintenanceCycle][1] = 27 * baseInterval

	triggerInterval[StorageFullPoolExpansion][10] = 1 * baseInterval
	triggerInterval[StorageFullPoolExpansion][9] = 3 * baseInterval
	triggerInterval[StorageFullPoolExpansion][8] = 6 * baseInterval
	triggerInterval[StorageFullPoolExpansion][7] = 9 * baseInterval
	triggerInterval[StorageFullPoolExpansion][6] = 12 * baseInterval
	triggerInterval[StorageFullPoolExpansion][5] = 15 * baseInterval
	triggerInterval[StorageFullPoolExpansion][4] = 18 * baseInterval
	triggerInterval[StorageFullPoolExpansion][3] = 21 * baseInterval
	triggerInterval[StorageFullPoolExpansion][2] = 24 * baseInterval
	triggerInterval[StorageFullPoolExpansion][1] = 27 * baseInterval

	triggerInterval[HAIncreaseAndCrashPX][10] = 1 * baseInterval
	triggerInterval[HAIncreaseAndCrashPX][9] = 3 * baseInterval
	triggerInterval[HAIncreaseAndCrashPX][8] = 6 * baseInterval
	triggerInterval[HAIncreaseAndCrashPX][7] = 9 * baseInterval
	triggerInterval[HAIncreaseAndCrashPX][6] = 12 * baseInterval
	triggerInterval[HAIncreaseAndCrashPX][5] = 15 * baseInterval
	triggerInterval[HAIncreaseAndCrashPX][4] = 18 * baseInterval
	triggerInterval[HAIncreaseAndCrashPX][3] = 21 * baseInterval
	triggerInterval[HAIncreaseAndCrashPX][2] = 24 * baseInterval
	triggerInterval[HAIncreaseAndCrashPX][1] = 27 * baseInterval

	triggerInterval[HAIncreaseWithPVCResize][10] = 1 * baseInterval
	triggerInterval[HAIncreaseWithPVCResize][9] = 3 * baseInterval
	triggerInterval[HAIncreaseWithPVCResize][8] = 6 * baseInterval
	triggerInterval[HAIncreaseWithPVCResize][7] = 9 * baseInterval
	triggerInterval[HAIncreaseWithPVCResize][6] = 12 * baseInterval
	triggerInterval[HAIncreaseWithPVCResize][5] = 15 * baseInterval
	triggerInterval[HAIncreaseWithPVCResize][4] = 18 * baseInterval
	triggerInterval[HAIncreaseWithPVCResize][3] = 21 * baseInterval
	triggerInterval[HAIncreaseWithPVCResize][2] = 24 * baseInterval
	triggerInterval[HAIncreaseWithPVCResize][1] = 27 * baseInterval

	triggerInterval[CrashVolDriver][10] = 1 * baseInterval
	triggerInterval[CrashVolDriver][9] = 3 * baseInterval
	triggerInterval[CrashVolDriver][8] = 6 * baseInterval
	triggerInterval[CrashVolDriver][7] = 9 * baseInterval
	triggerInterval[CrashVolDriver][6] = 12 * baseInterval
	triggerInterval[CrashVolDriver][5] = 15 * baseInterval
	triggerInterval[CrashVolDriver][4] = 18 * baseInterval
	triggerInterval[CrashVolDriver][3] = 21 * baseInterval
	triggerInterval[CrashVolDriver][2] = 24 * baseInterval
	triggerInterval[CrashVolDriver][1] = 27 * baseInterval

	triggerInterval[RestartVolDriver][10] = 1 * baseInterval
	triggerInterval[RestartVolDriver][9] = 3 * baseInterval
	triggerInterval[RestartVolDriver][8] = 6 * baseInterval
	triggerInterval[RestartVolDriver][7] = 9 * baseInterval
	triggerInterval[RestartVolDriver][6] = 12 * baseInterval
	triggerInterval[RestartVolDriver][5] = 15 * baseInterval // Default global chaos level, 3 hrs
	triggerInterval[RestartVolDriver][4] = 18 * baseInterval
	triggerInterval[RestartVolDriver][3] = 21 * baseInterval
	triggerInterval[RestartVolDriver][2] = 24 * baseInterval
	triggerInterval[RestartVolDriver][1] = 27 * baseInterval

	triggerInterval[RestartManyVolDriver][10] = 1 * baseInterval
	triggerInterval[RestartManyVolDriver][9] = 3 * baseInterval
	triggerInterval[RestartManyVolDriver][8] = 6 * baseInterval
	triggerInterval[RestartManyVolDriver][7] = 9 * baseInterval
	triggerInterval[RestartManyVolDriver][6] = 12 * baseInterval
	triggerInterval[RestartManyVolDriver][5] = 15 * baseInterval // Default global chaos level, 3 hrs
	triggerInterval[RestartManyVolDriver][4] = 18 * baseInterval
	triggerInterval[RestartManyVolDriver][3] = 21 * baseInterval
	triggerInterval[RestartManyVolDriver][2] = 24 * baseInterval
	triggerInterval[RestartManyVolDriver][1] = 27 * baseInterval

	triggerInterval[RestartKvdbVolDriver][10] = 1 * baseInterval
	triggerInterval[RestartKvdbVolDriver][9] = 3 * baseInterval
	triggerInterval[RestartKvdbVolDriver][8] = 6 * baseInterval
	triggerInterval[RestartKvdbVolDriver][7] = 9 * baseInterval
	triggerInterval[RestartKvdbVolDriver][6] = 12 * baseInterval
	triggerInterval[RestartKvdbVolDriver][5] = 15 * baseInterval // Default global chaos level, 3 hrs
	triggerInterval[RestartKvdbVolDriver][4] = 18 * baseInterval
	triggerInterval[RestartKvdbVolDriver][3] = 21 * baseInterval
	triggerInterval[RestartKvdbVolDriver][2] = 24 * baseInterval
	triggerInterval[RestartKvdbVolDriver][1] = 27 * baseInterval

	triggerInterval[AppTaskDown][10] = 1 * baseInterval
	triggerInterval[AppTaskDown][9] = 3 * baseInterval
	triggerInterval[AppTaskDown][8] = 6 * baseInterval
	triggerInterval[AppTaskDown][7] = 9 * baseInterval
	triggerInterval[AppTaskDown][6] = 12 * baseInterval
	triggerInterval[AppTaskDown][5] = 15 * baseInterval // Default global chaos level, 1 hr
	triggerInterval[AppTaskDown][4] = 18 * baseInterval
	triggerInterval[AppTaskDown][3] = 21 * baseInterval
	triggerInterval[AppTaskDown][2] = 24 * baseInterval
	triggerInterval[AppTaskDown][1] = 27 * baseInterval

	triggerInterval[HAIncrease][10] = 1 * baseInterval
	triggerInterval[HAIncrease][9] = 3 * baseInterval
	triggerInterval[HAIncrease][8] = 6 * baseInterval
	triggerInterval[HAIncrease][7] = 9 * baseInterval
	triggerInterval[HAIncrease][6] = 12 * baseInterval
	triggerInterval[HAIncrease][5] = 15 * baseInterval // Default global chaos level, 1.5 hrs
	triggerInterval[HAIncrease][4] = 18 * baseInterval
	triggerInterval[HAIncrease][3] = 21 * baseInterval
	triggerInterval[HAIncrease][2] = 24 * baseInterval
	triggerInterval[HAIncrease][1] = 27 * baseInterval

	triggerInterval[HADecrease][10] = 1 * baseInterval
	triggerInterval[HADecrease][9] = 3 * baseInterval
	triggerInterval[HADecrease][8] = 6 * baseInterval
	triggerInterval[HADecrease][7] = 9 * baseInterval
	triggerInterval[HADecrease][6] = 12 * baseInterval
	triggerInterval[HADecrease][5] = 15 * baseInterval // Default global chaos level, 3 hrs
	triggerInterval[HADecrease][4] = 18 * baseInterval
	triggerInterval[HADecrease][3] = 21 * baseInterval
	triggerInterval[HADecrease][2] = 24 * baseInterval
	triggerInterval[HADecrease][1] = 27 * baseInterval

	triggerInterval[HAIncreaseAndRestartPX][10] = 1 * baseInterval
	triggerInterval[HAIncreaseAndRestartPX][9] = 3 * baseInterval
	triggerInterval[HAIncreaseAndRestartPX][8] = 6 * baseInterval
	triggerInterval[HAIncreaseAndRestartPX][7] = 9 * baseInterval
	triggerInterval[HAIncreaseAndRestartPX][6] = 12 * baseInterval
	triggerInterval[HAIncreaseAndRestartPX][5] = 15 * baseInterval // Default global chaos level, 1.5 hrs
	triggerInterval[HAIncreaseAndRestartPX][4] = 18 * baseInterval
	triggerInterval[HAIncreaseAndRestartPX][3] = 21 * baseInterval
	triggerInterval[HAIncreaseAndRestartPX][2] = 24 * baseInterval
	triggerInterval[HAIncreaseAndRestartPX][1] = 27 * baseInterval

	triggerInterval[VolumeClone][10] = 1 * baseInterval
	triggerInterval[VolumeClone][9] = 3 * baseInterval
	triggerInterval[VolumeClone][8] = 6 * baseInterval
	triggerInterval[VolumeClone][7] = 9 * baseInterval
	triggerInterval[VolumeClone][6] = 12 * baseInterval
	triggerInterval[VolumeClone][5] = 15 * baseInterval
	triggerInterval[VolumeClone][4] = 18 * baseInterval
	triggerInterval[VolumeClone][3] = 21 * baseInterval
	triggerInterval[VolumeClone][2] = 24 * baseInterval
	triggerInterval[VolumeClone][1] = 27 * baseInterval

	triggerInterval[VolumeResize][10] = 1 * baseInterval
	triggerInterval[VolumeResize][9] = 3 * baseInterval
	triggerInterval[VolumeResize][8] = 6 * baseInterval
	triggerInterval[VolumeResize][7] = 9 * baseInterval
	triggerInterval[VolumeResize][6] = 12 * baseInterval
	triggerInterval[VolumeResize][5] = 15 * baseInterval
	triggerInterval[VolumeResize][4] = 18 * baseInterval
	triggerInterval[VolumeResize][3] = 21 * baseInterval
	triggerInterval[VolumeResize][2] = 24 * baseInterval
	triggerInterval[VolumeResize][1] = 27 * baseInterval

	triggerInterval[BackupDeleteBackupPod][10] = 1 * baseInterval
	triggerInterval[BackupDeleteBackupPod][9] = 2 * baseInterval
	triggerInterval[BackupDeleteBackupPod][8] = 3 * baseInterval
	triggerInterval[BackupDeleteBackupPod][7] = 4 * baseInterval
	triggerInterval[BackupDeleteBackupPod][6] = 5 * baseInterval
	triggerInterval[BackupDeleteBackupPod][5] = 6 * baseInterval // Default global chaos level, 1 hr

	triggerInterval[CloudSnapShot][10] = 1 * baseInterval
	triggerInterval[CloudSnapShot][9] = 3 * baseInterval
	triggerInterval[CloudSnapShot][8] = 6 * baseInterval
	triggerInterval[CloudSnapShot][7] = 9 * baseInterval
	triggerInterval[CloudSnapShot][6] = 12 * baseInterval
	triggerInterval[CloudSnapShot][5] = 15 * baseInterval // Default global chaos level, 3 hrs
	triggerInterval[CloudSnapShot][4] = 18 * baseInterval
	triggerInterval[CloudSnapShot][3] = 21 * baseInterval
	triggerInterval[CloudSnapShot][2] = 24 * baseInterval
	triggerInterval[CloudSnapShot][1] = 27 * baseInterval

	triggerInterval[LocalSnapShot][10] = 1 * baseInterval
	triggerInterval[LocalSnapShot][9] = 3 * baseInterval
	triggerInterval[LocalSnapShot][8] = 6 * baseInterval
	triggerInterval[LocalSnapShot][7] = 9 * baseInterval
	triggerInterval[LocalSnapShot][6] = 12 * baseInterval
	triggerInterval[LocalSnapShot][5] = 15 * baseInterval
	triggerInterval[LocalSnapShot][4] = 18 * baseInterval
	triggerInterval[LocalSnapShot][3] = 21 * baseInterval
	triggerInterval[LocalSnapShot][2] = 24 * baseInterval
	triggerInterval[LocalSnapShot][1] = 27 * baseInterval

	triggerInterval[DeleteLocalSnapShot][10] = 1 * baseInterval
	triggerInterval[DeleteLocalSnapShot][9] = 3 * baseInterval
	triggerInterval[DeleteLocalSnapShot][8] = 6 * baseInterval
	triggerInterval[DeleteLocalSnapShot][7] = 9 * baseInterval
	triggerInterval[DeleteLocalSnapShot][6] = 12 * baseInterval
	triggerInterval[DeleteLocalSnapShot][5] = 15 * baseInterval
	triggerInterval[DeleteLocalSnapShot][4] = 18 * baseInterval
	triggerInterval[DeleteLocalSnapShot][3] = 21 * baseInterval
	triggerInterval[DeleteLocalSnapShot][2] = 24 * baseInterval
	triggerInterval[DeleteLocalSnapShot][1] = 27 * baseInterval

	triggerInterval[LocalSnapShotRestore][10] = 1 * baseInterval
	triggerInterval[LocalSnapShotRestore][9] = 3 * baseInterval
	triggerInterval[LocalSnapShotRestore][8] = 6 * baseInterval
	triggerInterval[LocalSnapShotRestore][7] = 9 * baseInterval
	triggerInterval[LocalSnapShotRestore][6] = 12 * baseInterval
	triggerInterval[LocalSnapShotRestore][5] = 15 * baseInterval
	triggerInterval[LocalSnapShotRestore][4] = 18 * baseInterval
	triggerInterval[LocalSnapShotRestore][3] = 21 * baseInterval
	triggerInterval[LocalSnapShotRestore][2] = 24 * baseInterval
	triggerInterval[LocalSnapShotRestore][1] = 27 * baseInterval

	triggerInterval[EmailReporter][10] = 1 * baseInterval
	triggerInterval[EmailReporter][9] = 2 * baseInterval
	triggerInterval[EmailReporter][8] = 3 * baseInterval
	triggerInterval[EmailReporter][7] = 4 * baseInterval
	triggerInterval[EmailReporter][6] = 5 * baseInterval
	triggerInterval[EmailReporter][5] = 6 * baseInterval
	triggerInterval[EmailReporter][4] = 7 * baseInterval
	triggerInterval[EmailReporter][3] = 8 * baseInterval
	triggerInterval[EmailReporter][2] = 9 * baseInterval
	triggerInterval[EmailReporter][1] = 10 * baseInterval

	triggerInterval[CoreChecker][10] = 1 * baseInterval
	triggerInterval[CoreChecker][9] = 2 * baseInterval
	triggerInterval[CoreChecker][8] = 3 * baseInterval
	triggerInterval[CoreChecker][7] = 4 * baseInterval
	triggerInterval[CoreChecker][6] = 5 * baseInterval
	triggerInterval[CoreChecker][5] = 6 * baseInterval // Default global chaos level, 3 hrs
	triggerInterval[CoreChecker][4] = 7 * baseInterval
	triggerInterval[CoreChecker][3] = 8 * baseInterval
	triggerInterval[CoreChecker][2] = 9 * baseInterval
	triggerInterval[CoreChecker][1] = 10 * baseInterval

	triggerInterval[ValidatePdsApps][10] = 1 * baseInterval
	triggerInterval[ValidatePdsApps][9] = 2 * baseInterval
	triggerInterval[ValidatePdsApps][8] = 3 * baseInterval
	triggerInterval[ValidatePdsApps][7] = 4 * baseInterval
	triggerInterval[ValidatePdsApps][6] = 5 * baseInterval
	triggerInterval[ValidatePdsApps][5] = 6 * baseInterval // Default global chaos level, 3 hrs
	triggerInterval[ValidatePdsApps][4] = 7 * baseInterval
	triggerInterval[ValidatePdsApps][3] = 8 * baseInterval
	triggerInterval[ValidatePdsApps][2] = 9 * baseInterval
	triggerInterval[ValidatePdsApps][1] = 10 * baseInterval

	triggerInterval[DeployApps][10] = 1 * baseInterval
	triggerInterval[DeployApps][9] = 2 * baseInterval
	triggerInterval[DeployApps][8] = 3 * baseInterval
	triggerInterval[DeployApps][7] = 4 * baseInterval
	triggerInterval[DeployApps][6] = 5 * baseInterval
	triggerInterval[DeployApps][5] = 6 * baseInterval // Default global chaos level, 3 hrs
	triggerInterval[DeployApps][4] = 7 * baseInterval
	triggerInterval[DeployApps][3] = 8 * baseInterval
	triggerInterval[DeployApps][2] = 9 * baseInterval
	triggerInterval[DeployApps][1] = 10 * baseInterval

	triggerInterval[PoolAddDisk][10] = 1 * baseInterval
	triggerInterval[PoolAddDisk][9] = 3 * baseInterval
	triggerInterval[PoolAddDisk][8] = 6 * baseInterval
	triggerInterval[PoolAddDisk][7] = 9 * baseInterval
	triggerInterval[PoolAddDisk][6] = 12 * baseInterval
	triggerInterval[PoolAddDisk][5] = 15 * baseInterval
	triggerInterval[PoolAddDisk][4] = 18 * baseInterval
	triggerInterval[PoolAddDisk][3] = 21 * baseInterval
	triggerInterval[PoolAddDisk][2] = 24 * baseInterval
	triggerInterval[PoolAddDisk][1] = 30 * baseInterval

	triggerInterval[MetadataPoolResizeDisk][10] = 1 * baseInterval
	triggerInterval[MetadataPoolResizeDisk][9] = 3 * baseInterval
	triggerInterval[MetadataPoolResizeDisk][8] = 6 * baseInterval
	triggerInterval[MetadataPoolResizeDisk][7] = 9 * baseInterval
	triggerInterval[MetadataPoolResizeDisk][6] = 12 * baseInterval
	triggerInterval[MetadataPoolResizeDisk][5] = 15 * baseInterval
	triggerInterval[MetadataPoolResizeDisk][4] = 18 * baseInterval
	triggerInterval[MetadataPoolResizeDisk][3] = 21 * baseInterval
	triggerInterval[MetadataPoolResizeDisk][2] = 24 * baseInterval
	triggerInterval[MetadataPoolResizeDisk][1] = 30 * baseInterval

	triggerInterval[AutoFsTrim][10] = 1 * baseInterval
	triggerInterval[AutoFsTrim][9] = 3 * baseInterval
	triggerInterval[AutoFsTrim][8] = 6 * baseInterval
	triggerInterval[AutoFsTrim][7] = 9 * baseInterval
	triggerInterval[AutoFsTrim][6] = 12 * baseInterval
	triggerInterval[AutoFsTrim][5] = 15 * baseInterval
	triggerInterval[AutoFsTrim][4] = 18 * baseInterval
	triggerInterval[AutoFsTrim][3] = 21 * baseInterval
	triggerInterval[AutoFsTrim][2] = 24 * baseInterval
	triggerInterval[AutoFsTrim][1] = 27 * baseInterval

	triggerInterval[UpdateVolume][10] = 1 * baseInterval
	triggerInterval[UpdateVolume][9] = 3 * baseInterval
	triggerInterval[UpdateVolume][8] = 6 * baseInterval
	triggerInterval[UpdateVolume][7] = 9 * baseInterval
	triggerInterval[UpdateVolume][6] = 12 * baseInterval
	triggerInterval[UpdateVolume][5] = 15 * baseInterval
	triggerInterval[UpdateVolume][4] = 18 * baseInterval
	triggerInterval[UpdateVolume][3] = 21 * baseInterval
	triggerInterval[UpdateVolume][2] = 24 * baseInterval
	triggerInterval[UpdateVolume][1] = 27 * baseInterval

	triggerInterval[UpdateIOProfile][10] = 1 * baseInterval
	triggerInterval[UpdateIOProfile][9] = 3 * baseInterval
	triggerInterval[UpdateIOProfile][8] = 6 * baseInterval
	triggerInterval[UpdateIOProfile][7] = 9 * baseInterval
	triggerInterval[UpdateIOProfile][6] = 12 * baseInterval
	triggerInterval[UpdateIOProfile][5] = 15 * baseInterval
	triggerInterval[UpdateIOProfile][4] = 18 * baseInterval
	triggerInterval[UpdateIOProfile][3] = 21 * baseInterval
	triggerInterval[UpdateIOProfile][2] = 24 * baseInterval
	triggerInterval[UpdateIOProfile][1] = 27 * baseInterval

	triggerInterval[NodeDecommission][10] = 1 * baseInterval
	triggerInterval[NodeDecommission][9] = 3 * baseInterval
	triggerInterval[NodeDecommission][8] = 6 * baseInterval
	triggerInterval[NodeDecommission][7] = 9 * baseInterval
	triggerInterval[NodeDecommission][6] = 12 * baseInterval
	triggerInterval[NodeDecommission][5] = 15 * baseInterval
	triggerInterval[NodeDecommission][4] = 18 * baseInterval
	triggerInterval[NodeDecommission][3] = 21 * baseInterval
	triggerInterval[NodeDecommission][2] = 24 * baseInterval
	triggerInterval[NodeDecommission][1] = 27 * baseInterval

	triggerInterval[NodeRejoin][10] = 1 * baseInterval
	triggerInterval[NodeRejoin][9] = 3 * baseInterval
	triggerInterval[NodeRejoin][8] = 6 * baseInterval
	triggerInterval[NodeRejoin][7] = 9 * baseInterval
	triggerInterval[NodeRejoin][6] = 12 * baseInterval
	triggerInterval[NodeRejoin][5] = 15 * baseInterval
	triggerInterval[NodeRejoin][4] = 18 * baseInterval
	triggerInterval[NodeRejoin][3] = 21 * baseInterval
	triggerInterval[NodeRejoin][2] = 24 * baseInterval
	triggerInterval[NodeRejoin][1] = 27 * baseInterval

	triggerInterval[CsiSnapShot][10] = 1 * baseInterval
	triggerInterval[CsiSnapShot][9] = 3 * baseInterval
	triggerInterval[CsiSnapShot][8] = 6 * baseInterval
	triggerInterval[CsiSnapShot][7] = 9 * baseInterval
	triggerInterval[CsiSnapShot][6] = 12 * baseInterval
	triggerInterval[CsiSnapShot][5] = 15 * baseInterval
	triggerInterval[CsiSnapShot][4] = 18 * baseInterval
	triggerInterval[CsiSnapShot][3] = 21 * baseInterval
	triggerInterval[CsiSnapShot][2] = 24 * baseInterval
	triggerInterval[CsiSnapShot][1] = 27 * baseInterval

	triggerInterval[HAIncreaseAndReboot][10] = 1 * baseInterval
	triggerInterval[HAIncreaseAndReboot][9] = 3 * baseInterval
	triggerInterval[HAIncreaseAndReboot][8] = 6 * baseInterval
	triggerInterval[HAIncreaseAndReboot][7] = 9 * baseInterval
	triggerInterval[HAIncreaseAndReboot][6] = 12 * baseInterval
	triggerInterval[HAIncreaseAndReboot][5] = 15 * baseInterval // Default global chaos level, 3 hrs
	triggerInterval[HAIncreaseAndReboot][4] = 18 * baseInterval
	triggerInterval[HAIncreaseAndReboot][3] = 21 * baseInterval
	triggerInterval[HAIncreaseAndReboot][2] = 24 * baseInterval
	triggerInterval[HAIncreaseAndReboot][1] = 27 * baseInterval

	triggerInterval[AddDiskAndReboot][10] = 1 * baseInterval
	triggerInterval[AddDiskAndReboot][9] = 3 * baseInterval
	triggerInterval[AddDiskAndReboot][8] = 6 * baseInterval
	triggerInterval[AddDiskAndReboot][7] = 9 * baseInterval
	triggerInterval[AddDiskAndReboot][6] = 12 * baseInterval
	triggerInterval[AddDiskAndReboot][5] = 15 * baseInterval
	triggerInterval[AddDiskAndReboot][4] = 18 * baseInterval
	triggerInterval[AddDiskAndReboot][3] = 21 * baseInterval
	triggerInterval[AddDiskAndReboot][2] = 24 * baseInterval
	triggerInterval[AddDiskAndReboot][1] = 30 * baseInterval

	triggerInterval[ResizeDiskAndReboot][10] = 1 * baseInterval
	triggerInterval[ResizeDiskAndReboot][9] = 3 * baseInterval
	triggerInterval[ResizeDiskAndReboot][8] = 6 * baseInterval
	triggerInterval[ResizeDiskAndReboot][7] = 9 * baseInterval
	triggerInterval[ResizeDiskAndReboot][6] = 12 * baseInterval
	triggerInterval[ResizeDiskAndReboot][5] = 15 * baseInterval
	triggerInterval[ResizeDiskAndReboot][4] = 18 * baseInterval
	triggerInterval[ResizeDiskAndReboot][3] = 21 * baseInterval
	triggerInterval[ResizeDiskAndReboot][2] = 24 * baseInterval
	triggerInterval[ResizeDiskAndReboot][1] = 30 * baseInterval

	triggerInterval[AutopilotRebalance][10] = 1 * baseInterval
	triggerInterval[AutopilotRebalance][9] = 3 * baseInterval
	triggerInterval[AutopilotRebalance][8] = 6 * baseInterval
	triggerInterval[AutopilotRebalance][7] = 9 * baseInterval
	triggerInterval[AutopilotRebalance][6] = 12 * baseInterval
	triggerInterval[AutopilotRebalance][5] = 15 * baseInterval
	triggerInterval[AutopilotRebalance][4] = 18 * baseInterval
	triggerInterval[AutopilotRebalance][3] = 21 * baseInterval
	triggerInterval[AutopilotRebalance][2] = 24 * baseInterval
	triggerInterval[AutopilotRebalance][1] = 27 * baseInterval

	triggerInterval[VolumeCreatePxRestart][10] = 1 * baseInterval
	triggerInterval[VolumeCreatePxRestart][9] = 2 * baseInterval
	triggerInterval[VolumeCreatePxRestart][8] = 3 * baseInterval
	triggerInterval[VolumeCreatePxRestart][7] = 4 * baseInterval
	triggerInterval[VolumeCreatePxRestart][6] = 5 * baseInterval
	triggerInterval[VolumeCreatePxRestart][5] = 6 * baseInterval
	triggerInterval[VolumeCreatePxRestart][4] = 7 * baseInterval
	triggerInterval[VolumeCreatePxRestart][3] = 8 * baseInterval
	triggerInterval[VolumeCreatePxRestart][2] = 9 * baseInterval
	triggerInterval[VolumeCreatePxRestart][1] = 10 * baseInterval

	triggerInterval[ReallocateSharedMount][10] = 1 * baseInterval
	triggerInterval[ReallocateSharedMount][9] = 3 * baseInterval
	triggerInterval[ReallocateSharedMount][8] = 6 * baseInterval
	triggerInterval[ReallocateSharedMount][7] = 9 * baseInterval
	triggerInterval[ReallocateSharedMount][6] = 12 * baseInterval
	triggerInterval[ReallocateSharedMount][5] = 15 * baseInterval // Default global chaos level, 3 hrs
	triggerInterval[ReallocateSharedMount][4] = 18 * baseInterval
	triggerInterval[ReallocateSharedMount][3] = 21 * baseInterval
	triggerInterval[ReallocateSharedMount][2] = 24 * baseInterval
	triggerInterval[ReallocateSharedMount][1] = 27 * baseInterval

	baseInterval = 300 * time.Minute

	triggerInterval[UpgradeStork][10] = 1 * baseInterval
	triggerInterval[UpgradeStork][9] = 2 * baseInterval
	triggerInterval[UpgradeStork][8] = 3 * baseInterval
	triggerInterval[UpgradeStork][7] = 4 * baseInterval
	triggerInterval[UpgradeStork][6] = 5 * baseInterval
	triggerInterval[UpgradeStork][5] = 6 * baseInterval

	triggerInterval[UpgradeVolumeDriver][10] = 1 * baseInterval
	triggerInterval[UpgradeVolumeDriver][9] = 2 * baseInterval
	triggerInterval[UpgradeVolumeDriver][8] = 3 * baseInterval
	triggerInterval[UpgradeVolumeDriver][7] = 4 * baseInterval
	triggerInterval[UpgradeVolumeDriver][6] = 5 * baseInterval
	triggerInterval[UpgradeVolumeDriver][5] = 6 * baseInterval

	triggerInterval[KVDBFailover][10] = 1 * baseInterval
	triggerInterval[KVDBFailover][9] = 2 * baseInterval
	triggerInterval[KVDBFailover][8] = 3 * baseInterval
	triggerInterval[KVDBFailover][7] = 4 * baseInterval
	triggerInterval[KVDBFailover][6] = 5 * baseInterval
	triggerInterval[KVDBFailover][5] = 6 * baseInterval

	triggerInterval[VolumesDelete][10] = 1 * baseInterval
	triggerInterval[VolumesDelete][9] = 3 * baseInterval
	triggerInterval[VolumesDelete][8] = 6 * baseInterval
	triggerInterval[VolumesDelete][7] = 9 * baseInterval
	triggerInterval[VolumesDelete][6] = 12 * baseInterval
	triggerInterval[VolumesDelete][5] = 15 * baseInterval
	triggerInterval[VolumesDelete][4] = 18 * baseInterval
	triggerInterval[VolumesDelete][3] = 21 * baseInterval
	triggerInterval[VolumesDelete][2] = 24 * baseInterval
	triggerInterval[VolumesDelete][1] = 27 * baseInterval

	triggerInterval[RelaxedReclaim][10] = 1 * baseInterval
	triggerInterval[RelaxedReclaim][9] = 3 * baseInterval
	triggerInterval[RelaxedReclaim][8] = 6 * baseInterval
	triggerInterval[RelaxedReclaim][7] = 9 * baseInterval
	triggerInterval[RelaxedReclaim][6] = 12 * baseInterval
	triggerInterval[RelaxedReclaim][5] = 15 * baseInterval
	triggerInterval[RelaxedReclaim][4] = 18 * baseInterval
	triggerInterval[RelaxedReclaim][3] = 21 * baseInterval
	triggerInterval[RelaxedReclaim][2] = 24 * baseInterval
	triggerInterval[RelaxedReclaim][1] = 27 * baseInterval

	triggerInterval[Trashcan][10] = 1 * baseInterval
	triggerInterval[Trashcan][9] = 3 * baseInterval
	triggerInterval[Trashcan][8] = 6 * baseInterval
	triggerInterval[Trashcan][7] = 9 * baseInterval
	triggerInterval[Trashcan][6] = 12 * baseInterval
	triggerInterval[Trashcan][5] = 15 * baseInterval
	triggerInterval[Trashcan][4] = 18 * baseInterval
	triggerInterval[Trashcan][3] = 21 * baseInterval
	triggerInterval[Trashcan][2] = 24 * baseInterval
	triggerInterval[Trashcan][1] = 27 * baseInterval

	triggerInterval[CsiSnapRestore][10] = 1 * baseInterval
	triggerInterval[CsiSnapRestore][9] = 3 * baseInterval
	triggerInterval[CsiSnapRestore][8] = 6 * baseInterval
	triggerInterval[CsiSnapRestore][7] = 9 * baseInterval
	triggerInterval[CsiSnapRestore][6] = 12 * baseInterval
	triggerInterval[CsiSnapRestore][5] = 15 * baseInterval
	triggerInterval[CsiSnapRestore][4] = 18 * baseInterval
	triggerInterval[CsiSnapRestore][3] = 21 * baseInterval
	triggerInterval[CsiSnapRestore][2] = 24 * baseInterval
	triggerInterval[CsiSnapRestore][1] = 27 * baseInterval

	triggerInterval[ValidateDeviceMapper][10] = 1 * baseInterval
	triggerInterval[ValidateDeviceMapper][9] = 3 * baseInterval
	triggerInterval[ValidateDeviceMapper][8] = 6 * baseInterval
	triggerInterval[ValidateDeviceMapper][7] = 9 * baseInterval
	triggerInterval[ValidateDeviceMapper][6] = 12 * baseInterval
	triggerInterval[ValidateDeviceMapper][5] = 15 * baseInterval
	triggerInterval[ValidateDeviceMapper][4] = 18 * baseInterval
	triggerInterval[ValidateDeviceMapper][3] = 21 * baseInterval
	triggerInterval[ValidateDeviceMapper][2] = 24 * baseInterval
	triggerInterval[ValidateDeviceMapper][1] = 27 * baseInterval

	triggerInterval[AddDrive][10] = 1 * baseInterval
	triggerInterval[AddDrive][9] = 2 * baseInterval
	triggerInterval[AddDrive][8] = 3 * baseInterval
	triggerInterval[AddDrive][7] = 4 * baseInterval
	triggerInterval[AddDrive][6] = 5 * baseInterval
	triggerInterval[AddDrive][5] = 6 * baseInterval

	triggerInterval[CloudSnapShotRestore][10] = 1 * baseInterval
	triggerInterval[CloudSnapShotRestore][9] = 3 * baseInterval
	triggerInterval[CloudSnapShotRestore][8] = 6 * baseInterval
	triggerInterval[CloudSnapShotRestore][7] = 9 * baseInterval
	triggerInterval[CloudSnapShotRestore][6] = 12 * baseInterval
	triggerInterval[CloudSnapShotRestore][5] = 15 * baseInterval // Default global chaos level, 3 hrs
	triggerInterval[CloudSnapShotRestore][4] = 18 * baseInterval
	triggerInterval[CloudSnapShotRestore][3] = 21 * baseInterval
	triggerInterval[CloudSnapShotRestore][2] = 24 * baseInterval
	triggerInterval[CloudSnapShotRestore][1] = 27 * baseInterval

	triggerInterval[AggrVolDepReplResizeOps][10] = 1 * baseInterval
	triggerInterval[AggrVolDepReplResizeOps][9] = 2 * baseInterval
	triggerInterval[AggrVolDepReplResizeOps][8] = 3 * baseInterval
	triggerInterval[AggrVolDepReplResizeOps][7] = 4 * baseInterval
	triggerInterval[AggrVolDepReplResizeOps][6] = 5 * baseInterval
	triggerInterval[AggrVolDepReplResizeOps][5] = 6 * baseInterval

	// DeleteOldNamespaces trigger will be triggered every 10 hours
	triggerInterval[DeleteOldNamespaces][10] = 2 * baseInterval

	triggerInterval[AddStorageNode][10] = 1 * baseInterval
	triggerInterval[AddStorageNode][9] = 3 * baseInterval
	triggerInterval[AddStorageNode][8] = 6 * baseInterval
	triggerInterval[AddStorageNode][7] = 9 * baseInterval
	triggerInterval[AddStorageNode][6] = 12 * baseInterval
	triggerInterval[AddStorageNode][5] = 15 * baseInterval
	triggerInterval[AddStorageNode][4] = 18 * baseInterval
	triggerInterval[AddStorageNode][3] = 21 * baseInterval
	triggerInterval[AddStorageNode][2] = 24 * baseInterval
	triggerInterval[AddStorageNode][1] = 30 * baseInterval

	triggerInterval[AddStoragelessNode][10] = 1 * baseInterval
	triggerInterval[AddStoragelessNode][9] = 3 * baseInterval
	triggerInterval[AddStoragelessNode][8] = 6 * baseInterval
	triggerInterval[AddStoragelessNode][7] = 9 * baseInterval
	triggerInterval[AddStoragelessNode][6] = 12 * baseInterval
	triggerInterval[AddStoragelessNode][5] = 15 * baseInterval
	triggerInterval[AddStoragelessNode][4] = 18 * baseInterval
	triggerInterval[AddStoragelessNode][3] = 21 * baseInterval
	triggerInterval[AddStoragelessNode][2] = 24 * baseInterval
	triggerInterval[AddStoragelessNode][1] = 30 * baseInterval

	triggerInterval[OCPStorageNodeRecycle][10] = 1 * baseInterval
	triggerInterval[OCPStorageNodeRecycle][9] = 3 * baseInterval
	triggerInterval[OCPStorageNodeRecycle][8] = 6 * baseInterval
	triggerInterval[OCPStorageNodeRecycle][7] = 9 * baseInterval
	triggerInterval[OCPStorageNodeRecycle][6] = 12 * baseInterval
	triggerInterval[OCPStorageNodeRecycle][5] = 15 * baseInterval
	triggerInterval[OCPStorageNodeRecycle][4] = 18 * baseInterval
	triggerInterval[OCPStorageNodeRecycle][3] = 21 * baseInterval
	triggerInterval[OCPStorageNodeRecycle][2] = 24 * baseInterval
	triggerInterval[OCPStorageNodeRecycle][1] = 30 * baseInterval

	// Chaos Level of 0 means disable test trigger
	triggerInterval[DeployApps][0] = 0
	triggerInterval[RebootNode][0] = 0
	triggerInterval[ValidatePdsApps][0] = 0
	triggerInterval[CrashNode][0] = 0
	triggerInterval[CrashVolDriver][0] = 0
	triggerInterval[HAIncrease][0] = 0
	triggerInterval[HADecrease][0] = 0
	triggerInterval[RestartVolDriver][0] = 0
	triggerInterval[RestartKvdbVolDriver][0] = 0
	triggerInterval[AppTaskDown][0] = 0
	triggerInterval[VolumeClone][0] = 0
	triggerInterval[VolumeResize][0] = 0
	triggerInterval[MetadataPoolResizeDisk][0] = 0
	triggerInterval[PoolAddDisk][0] = 0
	triggerInterval[BackupAllApps][0] = 0
	triggerInterval[BackupScheduleAll][0] = 0
	triggerInterval[BackupSpecificResource][0] = 0
	triggerInterval[EmailReporter][0] = 0
	triggerInterval[BackupSpecificResourceOnCluster][0] = 0
	triggerInterval[TestInspectRestore][0] = 0
	triggerInterval[TestInspectBackup][0] = 0
	triggerInterval[TestDeleteBackup][0] = 0
	triggerInterval[RestoreNamespace][0] = 0
	triggerInterval[BackupUsingLabelOnCluster][0] = 0
	triggerInterval[BackupRestartPX][0] = 0
	triggerInterval[BackupRestartNode][0] = 0
	triggerInterval[BackupDeleteBackupPod][0] = 0
	triggerInterval[BackupScaleMongo][0] = 0
	triggerInterval[CloudSnapShot][0] = 0
	triggerInterval[UpgradeStork][0] = 0
	triggerInterval[VolumesDelete][0] = 0
	triggerInterval[LocalSnapShot][0] = 0
	triggerInterval[DeleteLocalSnapShot][0] = 0
	triggerInterval[AppTasksDown][0] = 0
	triggerInterval[AutoFsTrim][0] = 0
	triggerInterval[UpdateVolume][0] = 0
	triggerInterval[RestartManyVolDriver][0] = 0
	triggerInterval[RebootManyNodes][0] = 0
	triggerInterval[CsiSnapShot][0] = 0
	triggerInterval[CsiSnapRestore][0] = 0
	triggerInterval[RelaxedReclaim][0] = 0
	triggerInterval[KVDBFailover][0] = 0
	triggerInterval[ValidateDeviceMapper][0] = 0
	triggerInterval[AsyncDR][0] = 0
	triggerInterval[AsyncDRPXRestartSource][0] = 0
	triggerInterval[AsyncDRPXRestartDest][0] = 0
	triggerInterval[AsyncDRPXRestartKvdb][0] = 0
	triggerInterval[MetroDR][0] = 0
	triggerInterval[MetroDRMigrationSchedule][0] = 0
	triggerInterval[AsyncDRMigrationSchedule][0] = 0
	triggerInterval[AutoFsTrimAsyncDR][0] = 0
	triggerInterval[IopsBwAsyncDR][0] = 0
	triggerInterval[ConfluentAsyncDR][0] = 0
	triggerInterval[KafkaAsyncDR][0] = 0
	triggerInterval[MongoAsyncDR][0] = 0
	triggerInterval[AsyncDRVolumeOnly][0] = 0
	triggerInterval[StorkApplicationBackup][0] = 0
	triggerInterval[StorkAppBkpVolResize][0] = 0
	triggerInterval[StorkAppBkpHaUpdate][0] = 0
	triggerInterval[StorkAppBkpPxRestart][0] = 0
	triggerInterval[StorkAppBkpPoolResize][0] = 0
	triggerInterval[DeleteOldNamespaces][0] = 0
	triggerInterval[HAIncreaseAndReboot][0] = 0
	triggerInterval[AddDrive][0] = 0
	triggerInterval[AddDiskAndReboot][0] = 0
	triggerInterval[ResizeDiskAndReboot][0] = 0
	triggerInterval[AutopilotRebalance][0] = 0
	triggerInterval[VolumeCreatePxRestart][0] = 0
	triggerInterval[CloudSnapShotRestore][0] = 0
	triggerInterval[LocalSnapShotRestore][0] = 0
	triggerInterval[UpdateIOProfile][0] = 0
	triggerInterval[AggrVolDepReplResizeOps][0] = 0
	triggerInterval[UpdateIOProfile][0] = 0
	triggerInterval[AddStorageNode][0] = 0
	triggerInterval[AddStoragelessNode][0] = 0
	triggerInterval[OCPStorageNodeRecycle][0] = 0
	triggerInterval[NodeDecommission][0] = 0
	triggerInterval[HAIncreaseAndRestartPX][0] = 0
	triggerInterval[HAIncreaseAndCrashPX][0] = 0
	triggerInterval[CrashPXDaemon][0] = 0
	triggerInterval[NodeMaintenanceCycle][0] = 0
	triggerInterval[PoolMaintenanceCycle][0] = 0
	triggerInterval[StorageFullPoolExpansion][0] = 0
	triggerInterval[HAIncreaseWithPVCResize][0] = 0
	triggerInterval[ReallocateSharedMount][0] = 0
}

func isTriggerEnabled(triggerType string) (time.Duration, bool) {
	chaosLevel, ok := ChaosMap[triggerType]
	if !ok {
		chaosLevel = defaultChaosLevel
	}
	if chaosLevel == 0 {
		return 0, false
	}
	if baseInterval, ok := ChaosMap[BaseInterval]; ok {
		return GetWaitTime(chaosLevel, time.Duration(baseInterval)*time.Minute), true
	} else {
		return GetWaitTime(chaosLevel, defaultBaseInterval), true
	}
}<|MERGE_RESOLUTION|>--- conflicted
+++ resolved
@@ -9,14 +9,10 @@
 	"strings"
 	"sync"
 	"time"
-
-<<<<<<< HEAD
-	. "github.com/onsi/ginkgo"
-=======
+  
 	"github.com/portworx/torpedo/pkg/log"
 
 	. "github.com/onsi/ginkgo/v2"
->>>>>>> be6145ce
 	"github.com/portworx/sched-ops/k8s/core"
 	v1 "k8s.io/api/core/v1"
 	"k8s.io/apimachinery/pkg/runtime"

--- conflicted
+++ resolved
@@ -1530,12 +1530,8 @@
 	triggerInterval[VolumeCreatePxRestart][0] = 0
 	triggerInterval[CloudSnapShotRestore][0] = 0
 	triggerInterval[LocalSnapShotRestore][0] = 0
-<<<<<<< HEAD
+  triggerInterval[UpdateIOProfile][0] = 0
 	triggerInterval[AggrVolDepReplResizeOps][0] = 0
-=======
-	triggerInterval[UpdateIOProfile][0] = 0
-
->>>>>>> b8e951bc
 }
 
 func isTriggerEnabled(triggerType string) (time.Duration, bool) {

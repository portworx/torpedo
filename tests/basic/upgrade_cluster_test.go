--- conflicted
+++ resolved
@@ -12,17 +12,11 @@
 	. "github.com/onsi/gomega"
 	"github.com/portworx/sched-ops/k8s/core"
 	"github.com/portworx/sched-ops/k8s/operator"
-<<<<<<< HEAD
-	"github.com/portworx/torpedo/drivers/node"
-	"github.com/portworx/torpedo/drivers/scheduler"
-	"github.com/portworx/torpedo/drivers/scheduler/aks"
-=======
 	"github.com/portworx/sched-ops/task"
 	"github.com/portworx/torpedo/drivers/node"
 	"github.com/portworx/torpedo/drivers/scheduler"
 	"github.com/portworx/torpedo/drivers/scheduler/aks"
 	"github.com/portworx/torpedo/drivers/scheduler/gke"
->>>>>>> 0d1200c4
 	"github.com/portworx/torpedo/drivers/scheduler/openshift"
 	"github.com/portworx/torpedo/pkg/log"
 	. "github.com/portworx/torpedo/tests"
@@ -73,11 +67,8 @@
 			Step(fmt.Sprintf("start [%s] scheduler upgrade", Inst().S.String()), func() {
 				err := Inst().S.UpgradeScheduler(version)
 				dash.VerifyFatal(err, nil, fmt.Sprintf("verify [%s] upgrade to [%s] is successful", Inst().S.String(), version))
-<<<<<<< HEAD
-=======
 
 				// Sleep needed for AKS cluster upgrades
->>>>>>> 0d1200c4
 				if Inst().S.String() == aks.SchedName {
 					log.Warnf("Warning! This is [%s] scheduler, during Node Pool upgrades, AKS creates extra node, this node then becomes PX node. "+
 						"After the Node Pool upgrade is complete, AKS deletes this extra node, but PX Storage object still around for about ~20-30 mins. "+
@@ -87,8 +78,6 @@
 					log.Infof("Sleeping for 30 minutes to let the cluster stabilize after the upgrade..")
 					time.Sleep(30 * time.Minute)
 				}
-<<<<<<< HEAD
-=======
 
 				// Sleep needed for GKE cluster upgrades
 				if Inst().S.String() == gke.SchedName {
@@ -98,7 +87,6 @@
 					time.Sleep(10 * time.Minute)
 				}
 				printK8sCluterInfo()
->>>>>>> 0d1200c4
 			})
 
 			Step("validate storage components", func() {
@@ -126,14 +114,6 @@
 				err = Inst().V.RefreshDriverEndpoints()
 				log.FailOnError(err, "Refresh Driver Endpoints failed")
 			})
-<<<<<<< HEAD
-
-			// TODO: This currently doesn't work for AKS upgrades, see PTX-22409
-			if Inst().S.String() != aks.SchedName {
-				dash.VerifyFatal(mError, nil, "validate no parallel upgrade of nodes")
-			}
-=======
->>>>>>> 0d1200c4
 
 			Step("validate all apps after upgrade", func() {
 				ValidateApplications(contexts)

package tests

import (
	"time"

	pds "github.com/portworx/pds-api-go-client/pds/v1alpha1"

	"github.com/portworx/sched-ops/k8s/core"
	pdslib "github.com/portworx/torpedo/drivers/pds/lib"
	"github.com/portworx/torpedo/pkg/aetosutil"
	"github.com/portworx/torpedo/pkg/log"
	v1 "k8s.io/api/apps/v1"
	corev1 "k8s.io/api/core/v1"
)

type PDSDataService struct {
	Name          string "json:\"Name\""
	Version       string "json:\"Version\""
	Image         string "json:\"Image\""
	Replicas      int    "json:\"Replicas\""
	ScaleReplicas int    "json:\"ScaleReplicas\""
	OldVersion    string "json:\"OldVersion\""
	OldImage      string "json:\"OldImage\""
}

const (
<<<<<<< HEAD
	pdsNamespace                         = "pds-system"
	deploymentName                       = "qa"
	envDeployAllDataService              = "DEPLOY_ALL_DATASERVICE"
	postgresql                           = "PostgreSQL"
	cassandra                            = "Cassandra"
	elasticSearch                        = "Elasticsearch"
	couchbase                            = "Couchbase"
	redis                                = "Redis"
	rabbitmq                             = "RabbitMQ"
	mongodb                              = "MongoDB"
	mysql                                = "MySQL"
	kafka                                = "Kafka"
	zookeeper                            = "ZooKeeper"
	consul                               = "Consul"
	pdsNamespaceLabel                    = "pds.portworx.com/available"
	timeOut                              = 30 * time.Minute
	maxtimeInterval                      = 30 * time.Second
	active_node_reboot_during_deployment = "active-node-reboot-during-deployment"
=======
	pdsNamespace            = "pds-system"
	deploymentName          = "qa"
	envDeployAllDataService = "DEPLOY_ALL_DATASERVICE"
	postgresql              = "PostgreSQL"
	cassandra               = "Cassandra"
	elasticSearch           = "Elasticsearch"
	couchbase               = "Couchbase"
	redis                   = "Redis"
	rabbitmq                = "RabbitMQ"
	mongodb                 = "MongoDB"
	mysql                   = "MySQL"
	kafka                   = "Kafka"
	zookeeper               = "ZooKeeper"
	consul                  = "Consul"
	pdsNamespaceLabel       = "pds.portworx.com/available"
	timeOut                 = 30 * time.Minute
	maxtimeInterval         = 30 * time.Second
	timeInterval            = 1 * time.Second
>>>>>>> 8ac722b6
)

var (
	namespace                               string
	pxnamespace                             string
	tenantID                                string
	dnsZone                                 string
	clusterID                               string
	projectID                               string
	serviceType                             string
	deploymentTargetID                      string
	replicas                                int32
	err                                     error
	supportedDataServices                   []string
	dataServiceNameDefaultAppConfigMap      map[string]string
	namespaceID                             string
	storageTemplateID                       string
	dataServiceDefaultResourceTemplateIDMap map[string]string
	dataServiceNameIDMap                    map[string]string
	supportedDataServicesNameIDMap          map[string]string
	DeployAllVersions                       bool
	DataService                             string
	DeployAllImages                         bool
	dataServiceDefaultResourceTemplateID    string
	dataServiceDefaultAppConfigID           string
	dataServiceVersionBuildMap              map[string][]string
	dataServiceImageMap                     map[string][]string
	dep                                     *v1.Deployment
	pod                                     *corev1.Pod
	params                                  *pdslib.Parameter
	podList                                 *corev1.PodList
	isDeploymentsDeleted                    bool
	isNamespacesDeleted                     bool
	dash                                    *aetosutil.Dashboard
	deployment                              *pds.ModelsDeployment
	k8sCore                                 = core.Instance()
	pdsLabels                               = make(map[string]string)
)

var dataServiceDeploymentWorkloads = []string{cassandra, elasticSearch, postgresql, consul}
var dataServicePodWorkloads = []string{redis, rabbitmq, couchbase}

func RunWorkloads(params pdslib.WorkloadGenerationParams, ds PDSDataService, deployment *pds.ModelsDeployment, namespace string) (*corev1.Pod, *v1.Deployment, error) {
	params.DataServiceName = ds.Name
	params.DeploymentID = deployment.GetId()
	params.Namespace = namespace
	log.Infof("Dataservice Name : %s", ds.Name)

	if ds.Name == postgresql {
		params.DeploymentName = "pgload"
		params.ScaleFactor = "100"
		params.Iterations = "1"

		log.Infof("Running Workloads on DataService %v ", ds.Name)
		pod, dep, err = pdslib.CreateDataServiceWorkloads(params)

	}
	if ds.Name == rabbitmq {
		params.DeploymentName = "rmq"
		log.Infof("Running Workloads on DataService %v ", ds.Name)
		pod, dep, err = pdslib.CreateDataServiceWorkloads(params)

	}
	if ds.Name == redis {
		params.DeploymentName = "redisbench"
		log.Infof("Running Workloads on DataService %v ", ds.Name)
		pod, dep, err = pdslib.CreateDataServiceWorkloads(params)

	}
	if ds.Name == cassandra {
		params.DeploymentName = "cassandra-stress"
		log.Infof("Running Workloads on DataService %v ", ds.Name)
		pod, dep, err = pdslib.CreateDataServiceWorkloads(params)

	}
	if ds.Name == elasticSearch {
		params.DeploymentName = "es-rally"
		params.User = "elastic"
		params.UseSSL = "false"
		params.VerifyCerts = "false"
		params.TimeOut = "60"
		log.Infof("Running Workloads on DataService %v ", ds.Name)
		pod, dep, err = pdslib.CreateDataServiceWorkloads(params)

	}
	if ds.Name == couchbase {
		params.DeploymentName = "cb-load"
		log.Infof("Running Workloads on DataService %v ", ds.Name)
		pod, dep, err = pdslib.CreateDataServiceWorkloads(params)

	}
	if ds.Name == consul {
		params.DeploymentName = *deployment.ClusterResourceName
		log.Infof("Running Workloads on DataService %v ", ds.Name)
		pod, dep, err = pdslib.CreateDataServiceWorkloads(params)
	}

	return pod, dep, err

}<|MERGE_RESOLUTION|>--- conflicted
+++ resolved
@@ -24,7 +24,6 @@
 }
 
 const (
-<<<<<<< HEAD
 	pdsNamespace                         = "pds-system"
 	deploymentName                       = "qa"
 	envDeployAllDataService              = "DEPLOY_ALL_DATASERVICE"
@@ -43,26 +42,6 @@
 	timeOut                              = 30 * time.Minute
 	maxtimeInterval                      = 30 * time.Second
 	active_node_reboot_during_deployment = "active-node-reboot-during-deployment"
-=======
-	pdsNamespace            = "pds-system"
-	deploymentName          = "qa"
-	envDeployAllDataService = "DEPLOY_ALL_DATASERVICE"
-	postgresql              = "PostgreSQL"
-	cassandra               = "Cassandra"
-	elasticSearch           = "Elasticsearch"
-	couchbase               = "Couchbase"
-	redis                   = "Redis"
-	rabbitmq                = "RabbitMQ"
-	mongodb                 = "MongoDB"
-	mysql                   = "MySQL"
-	kafka                   = "Kafka"
-	zookeeper               = "ZooKeeper"
-	consul                  = "Consul"
-	pdsNamespaceLabel       = "pds.portworx.com/available"
-	timeOut                 = 30 * time.Minute
-	maxtimeInterval         = 30 * time.Second
-	timeInterval            = 1 * time.Second
->>>>>>> 8ac722b6
 )
 
 var (

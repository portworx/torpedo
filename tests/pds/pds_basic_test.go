--- conflicted
+++ resolved
@@ -150,14 +150,19 @@
 var _ = AfterSuite(func() {
 	defer dash.TestSetEnd()
 	if params.BackUpAndRestore.RunBkpAndRestrTest {
-		err := bkpClient.DeleteAwsS3BackupCredsAndTarget(bkpTarget.GetId())
-		log.FailOnError(err, "error while deleting backup targets and creds")
-<<<<<<< HEAD
-		err = bkpClient.AWSStorageClient.DeleteBucket(bucketName)
-=======
-		err = bkpClient.AWSStorageClient.DeleteBucket()
->>>>>>> ae063fb6
-		log.FailOnError(err, "Failed while deleting the bucket")
+		switch params.BackUpAndRestore.TargetLocation {
+		case "s3":
+			err := bkpClient.DeleteAwsS3BackupCredsAndTarget(bkpTarget.GetId())
+			log.FailOnError(err, "error while deleting backup targets and creds")
+			err = bkpClient.AWSStorageClient.DeleteBucket(bucketName)
+			log.FailOnError(err, "Failed while deleting the s3 bucket")
+
+		case "s3-comp":
+			err := bkpClient.DeleteAwsS3BackupCredsAndTarget(bkpTarget.GetId())
+			log.FailOnError(err, "error while deleting backup targets and creds")
+			err = bkpClient.S3MinioStorageClient.DeleteS3MinioBucket(bucketName)
+			log.FailOnError(err, "Failed while deleting the s3-minio bucket")
+		}
 	}
 })
 

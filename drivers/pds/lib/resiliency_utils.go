--- conflicted
+++ resolved
@@ -23,12 +23,9 @@
 	PdsAgentPod                       = "pds-agent"
 	ActiveNodeRebootDuringDeployment  = "active-node-reboot-during-deployment"
 	KillDeploymentControllerPod       = "kill-deployment-controller-pod-during-deployment"
-<<<<<<< HEAD
-	RebootNodesDuringDeployment       = "reboot-multiple-nodes-during-deployment"
+	RestartPxDuringDSScaleUp          = "restart-portworx-during-ds-scaleup"
+  RebootNodesDuringDeployment       = "reboot-multiple-nodes-during-deployment"
 	KillAgentPodDuringDeployment      = "kill-agent-pod-during-deployment"
-=======
-	RestartPxDuringDSScaleUp          = "restart-portworx-during-ds-scaleup"
->>>>>>> 2f94b7a3
 )
 
 // PDS vars

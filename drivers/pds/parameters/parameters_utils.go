package parameters

import (
	"encoding/json"
	"io/ioutil"
	"path/filepath"

	"github.com/portworx/sched-ops/k8s/core"
	"github.com/portworx/torpedo/pkg/log"
)

type Parameter struct {
	DataServiceToTest []struct {
		Name                  string `json:"Name"`
		Version               string `json:"Version"`
		Image                 string `json:"Image"`
		Replicas              int    `json:"Replicas"`
		ScaleReplicas         int    `json:"ScaleReplicas"`
		OldVersion            string `json:"OldVersion"`
		OldImage              string `json:"OldImage"`
		DataServiceEnabledTLS bool   `json:"DataServiceEnabledTLS"`
	} `json:"DataServiceToTest"`

	ForceImageID bool

	SSIE struct {
		NumIterations int `json:"NumIterations"`
	} `json:"SSIE"`

	TLS struct {
		EnableTLS              bool
		RepoName               string
		RepoURL                string
		ClusterIssuerName      string
		ClusterIssuerNamespace string
	}
	BackUpAndRestore struct {
		RunBkpAndRestrTest bool
		TargetLocation     string
	}
	InfraToTest struct {
		ControlPlaneURL      string `json:"ControlPlaneURL"`
		AccountName          string `json:"AccountName"`
		TenantName           string `json:"TenantName"`
		ProjectName          string `json:"ProjectName"`
		ClusterType          string `json:"ClusterType"`
		Namespace            string `json:"Namespace"`
		PxNamespace          string `json:"PxNamespace"`
		PDSNamespace         string `json:"PDSNamespace"`
		ServiceIdentityToken bool   `json:"ServiceIdentityToken"`
	} `json:"InfraToTest"`
	PDSHelmVersions struct {
		LatestHelmVersion   string `json:"LatestHelmVersion"`
		PreviousHelmVersion string `json:"PreviousHelmVersion"`
	} `json:"PDSHelmVersions"`
	LoadGen struct {
		LoadGenDepName  string `json:"LoadGenDepName"`
		FailOnError     string `json:"FailOnError"`
		Mode            string `json:"Mode"` //example: read,write
		TableName       string `json:"TableName"`
		NumOfRows       string `json:"NumOfRows"`
		Iterations      string `json:"Iterations"`
		Timeout         string `json:"Timeout"` //example: 60s
		ReplacePassword string `json:"ReplacePassword"`
		ClusterMode     string `json:"ClusterMode"`
		Replicas        int32  `json:"Replicas"`
	}
	CleanUpParams struct {
		AppTemplatePrefix      []string `json:"AppTemplatePrefix"`
		ResourceTemplatePrefix []string `json:"ResourceTemplatePrefix"`
		StorageTemplatePrefix  []string `json:"StorageTemplatePrefix"`
		SkipTargetClusterCheck bool     `json:"SkipTargetClusterCheck"`
	}
	Users struct {
		AdminUsername    string `json:"AdminUsername"`
		AdminPassword    string `json:"AdminPassword"`
		NonAdminUsername string `json:"NonAdminUsername"`
		NonAdminPassword string `json:"NonAdminPassword"`
	} `json:"Users"`
	ResiliencyTest struct {
		CheckTillReplica int32 `json:"CheckTillReplica"`
	} `json:"ResiliencyTest"`
	StorageConfigurations struct {
		FSType         []string
		ReplFactor     []int32
		NewStorageSize string
		CpuLimit       string
		CpuRequest     string
		MemoryLimit    string
		MemoryRequest  string
		StorageRequest string
		Iterations     int
	} `json:"StorageConfigurations"`
}

type NewPDSParams struct {
	DataServiceToTest []struct {
		DeploymentName        string `json:"DeploymentName"`
		Name                  string `json:"Name"`
		Version               string `json:"Version"`
		Image                 string `json:"Image"`
		Replicas              int    `json:"Replicas"`
		ScaleReplicas         int    `json:"ScaleReplicas"`
		OldVersion            string `json:"OldVersion"`
		OldImage              string `json:"OldImage"`
		DataServiceEnabledTLS bool   `json:"DataServiceEnabledTLS"`
		ServiceType           string `json:"ServiceType"`
	} `json:"DataServiceToTest"`

	ForceImageID bool

	SSIE struct {
		NumIterations int `json:"NumIterations"`
	} `json:"SSIE"`

	TLS struct {
		EnableTLS              bool
		RepoName               string
		RepoURL                string
		ClusterIssuerName      string
		ClusterIssuerNamespace string
	}
	BackUpAndRestore struct {
		RunBkpAndRestrTest bool
		TargetLocation     string
	}
	InfraToTest struct {
		ControlPlaneURL      string `json:"ControlPlaneURL"`
		AccountName          string `json:"AccountName"`
		TenantName           string `json:"TenantName"`
		ProjectName          string `json:"ProjectName"`
		ClusterType          string `json:"ClusterType"`
		Namespace            string `json:"Namespace"`
		PxNamespace          string `json:"PxNamespace"`
		PDSNamespace         string `json:"PDSNamespace"`
		ServiceIdentityToken bool   `json:"ServiceIdentityToken"`
	} `json:"InfraToTest"`
	PDSHelmVersions struct {
		LatestHelmVersion   string `json:"LatestHelmVersion"`
		PreviousHelmVersion string `json:"PreviousHelmVersion"`
	} `json:"PDSHelmVersions"`
	LoadGen struct {
		LoadGenDepName  string `json:"LoadGenDepName"`
		FailOnError     string `json:"FailOnError"`
		Mode            string `json:"Mode"` //example: read,write
		TableName       string `json:"TableName"`
		NumOfRows       string `json:"NumOfRows"`
		Iterations      string `json:"Iterations"`
		Timeout         string `json:"Timeout"` //example: 60s
		ReplacePassword string `json:"ReplacePassword"`
		ClusterMode     string `json:"ClusterMode"`
		Replicas        int32  `json:"Replicas"`
	}
	CleanUpParams struct {
		AppTemplatePrefix      []string `json:"AppTemplatePrefix"`
		ResourceTemplatePrefix []string `json:"ResourceTemplatePrefix"`
		StorageTemplatePrefix  []string `json:"StorageTemplatePrefix"`
		SkipTargetClusterCheck bool     `json:"SkipTargetClusterCheck"`
	}
	Users struct {
		AdminUsername        string `json:"AdminUsername"`
		AdminPassword        string `json:"AdminPassword"`
		AdminEmailAddress    string `json:"AdminEmailAddress"`
		NonAdminUsername     string `json:"NonAdminUsername"`
		NonAdminPassword     string `json:"NonAdminPassword"`
		NonAdminEmailAddress string `json:"NonAdminEmailAddress"`
	} `json:"Users"`
	ResiliencyTest struct {
		CheckTillReplica int32 `json:"CheckTillReplica"`
	} `json:"ResiliencyTest"`
	StorageConfigurationsSSIE struct {
		FSType         []string
		ReplFactor     []int32
		NewStorageSize string
		CpuLimit       string
		CpuRequest     string
		MemoryLimit    string
		MemoryRequest  string
		StorageRequest string
		Iterations     int
	} `json:"StorageConfigurationsSSIE"`
	StorageConfiguration struct {
<<<<<<< HEAD
		FSType      string `json:"FSType"`
		ReplFactor  int32  `json:"ReplFactor"`
=======
		FS          string `json:"FS"`
		Repl        int32  `json:"Repl"`
>>>>>>> 0a5390f8
		Provisioner string `json:"Provisioner"`
		FG          bool   `json:"FG"`
		Secure      bool   `json:"Secure"`
	} `json:"StorageConfiguration"`
	ResourceConfiguration struct {
		Cpu_Limit       string `json:"Cpu_Limit"`
		Cpu_Request     string `json:"Cpu_Request"`
		Memory_Limit    string `json:"Memory_Limit"`
		Memory_Request  string `json:"Memory_Request"`
		Storage_Request string `json:"Storage_Request"`
	} `json:"ResourceConfiguration"`
	ServiceConfiguration struct {
		MaxConnection string `json:"MaxConnection"`
	} `json:"ServiceConfiguration"`
	RbacParams struct {
		RunWithRbac bool   //true
		RoleName    string //Project-admin or project-user
		ResourceId  string // projectId
	} `json:"RbacParams"`
}

const (
	defaultParams      = "../drivers/pds/parameters/pds_default_parameters.json"
	pdsParamsConfigmap = "pds-params"
	configmapNamespace = "default"
)

var ServiceIdFlag = false
var ServiceIdToken string

type Customparams struct{}

// ReadParams reads the params from given or default json
func (customparams *Customparams) ReadParams(filename string) (*Parameter, error) {
	var jsonPara Parameter
	var err error

	if filename == "" {
		filename, err = filepath.Abs(defaultParams)
		log.Infof("filename %v", filename)
		if err != nil {
			return nil, err
		}
		log.Infof("Parameter json file is not used, use initial parameters value.")
		log.InfoD("Reading params from %v ", filename)
		file, err := ioutil.ReadFile(filename)
		if err != nil {
			return nil, err
		}
		err = json.Unmarshal(file, &jsonPara)
		if err != nil {
			return nil, err
		}
	} else {
		cm, err := core.Instance().GetConfigMap(pdsParamsConfigmap, configmapNamespace)
		if err != nil {
			return nil, err
		}
		if len(cm.Data) > 0 {
			configmap := &cm.Data
			for key, data := range *configmap {
				log.InfoD("key %v \n value %v", key, data)
				json_data := []byte(data)
				err = json.Unmarshal(json_data, &jsonPara)
				if err != nil {
					log.FailOnError(err, "Error while unmarshalling json:")
				}
			}
		}
	}
	return &jsonPara, nil
}

func (customparams *Customparams) UpdatePdsParams(params *Parameter) {
	json.Marshal(params)
	return
}

func (customparams *Customparams) ReturnServiceIdentityFlag() bool {
	return ServiceIdFlag
}

func (customparams *Customparams) SetServiceIdToken(siToken string) string {
	ServiceIdToken = siToken
	return ServiceIdToken
}
func (customparams *Customparams) ReturnServiceIdToken() string {
	return ServiceIdToken
}

func (Customparams *Customparams) SetParamsForServiceIdentityTest(params *Parameter, value bool) (bool, error) {
	params.InfraToTest.ServiceIdentityToken = value
	json.Marshal(params)
	if value == true {
		ServiceIdFlag = true
	} else {
		ServiceIdFlag = false
	}
	log.InfoD("Successfully updated Infra params for ServiceIdentity and RBAC test")
	log.InfoD("ServiceIdentity flag is set to- %v", ServiceIdFlag)
	return true, nil
}<|MERGE_RESOLUTION|>--- conflicted
+++ resolved
@@ -180,13 +180,8 @@
 		Iterations     int
 	} `json:"StorageConfigurationsSSIE"`
 	StorageConfiguration struct {
-<<<<<<< HEAD
-		FSType      string `json:"FSType"`
-		ReplFactor  int32  `json:"ReplFactor"`
-=======
 		FS          string `json:"FS"`
 		Repl        int32  `json:"Repl"`
->>>>>>> 0a5390f8
 		Provisioner string `json:"Provisioner"`
 		FG          bool   `json:"FG"`
 		Secure      bool   `json:"Secure"`

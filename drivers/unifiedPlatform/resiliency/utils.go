package resiliency

import (
	"fmt"
	"math/rand"
	"time"

	"github.com/portworx/torpedo/drivers/unifiedPlatform/automationModels"
	dslibs "github.com/portworx/torpedo/drivers/unifiedPlatform/pdsLibs"

	pds "github.com/portworx/pds-api-go-client/pds/v1alpha1"
	"github.com/portworx/sched-ops/k8s/apiextensions"
	"github.com/portworx/sched-ops/k8s/apps"
	"github.com/portworx/sched-ops/k8s/core"
	"github.com/portworx/sched-ops/k8s/storage"
	pdsapi "github.com/portworx/torpedo/drivers/pds/api"
	pdscontrolplane "github.com/portworx/torpedo/drivers/pds/controlplane"
	"github.com/portworx/torpedo/pkg/log"
	v1 "k8s.io/api/apps/v1"
	corev1 "k8s.io/api/core/v1"
	"k8s.io/apimachinery/pkg/util/wait"
)

type PDS_Health_Status string

type Parameter struct {
	DataServiceToTest []struct {
		Name          string `json:"Name"`
		Version       string `json:"Version"`
		Image         string `json:"Image"`
		Replicas      int    `json:"Replicas"`
		ScaleReplicas int    `json:"ScaleReplicas"`
		OldVersion    string `json:"OldVersion"`
		OldImage      string `json:"OldImage"`
	} `json:"DataServiceToTest"`
	InfraToTest struct {
		ControlPlaneURL      string `json:"ControlPlaneURL"`
		AccountName          string `json:"AccountName"`
		TenantName           string `json:"TenantName"`
		ProjectName          string `json:"ProjectName"`
		ClusterType          string `json:"ClusterType"`
		Namespace            string `json:"Namespace"`
		PxNamespace          string `json:"PxNamespace"`
		PDSNamespace         string `json:"PDSNamespace"`
		ServiceIdentityToken bool   `json:"ServiceIdentityToken"`
	} `json:"InfraToTest"`
	PDSHelmVersions struct {
		LatestHelmVersion   string `json:"LatestHelmVersion"`
		PreviousHelmVersion string `json:"PreviousHelmVersion"`
	} `json:"PDSHelmVersions"`
	Users struct {
		AdminUsername    string `json:"AdminUsername"`
		AdminPassword    string `json:"AdminPassword"`
		NonAdminUsername string `json:"NonAdminUsername"`
		NonAdminPassword string `json:"NonAdminPassword"`
	} `json:"Users"`
	ResiliencyTest struct {
		CheckTillReplica int32 `json:"CheckTillReplica"`
	} `json:"ResiliencyTest"`
}

// ResourceSettingTemplate struct used to store template values
type ResourceSettingTemplate struct {
	Resources struct {
		Limits struct {
			CPU    string `json:"cpu"`
			Memory string `json:"memory"`
		} `json:"limits"`
		Requests struct {
			CPU     string `json:"cpu"`
			Memory  string `json:"memory"`
			Storage string `json:"storage"`
		} `json:"requests"`
	} `json:"resources"`
}

// WorkloadGenerationParams has data service creds
type WorkloadGenerationParams struct {
	Host                         string
	User                         string
	Password                     string
	DataServiceName              string
	DeploymentName               string
	DeploymentID                 string
	ScaleFactor                  string
	Iterations                   string
	Namespace                    string
	UseSSL, VerifyCerts, TimeOut string
	Replicas                     int
}

// StorageOptions struct used to store template values
type StorageOptions struct {
	Filesystem  string
	ForceSpread string
	Replicas    int32
	VolumeGroup bool
}

type DBConfig struct {
	APIVersion string `yaml:"apiVersion"`
	Kind       string `yaml:"kind"`
	Metadata   struct {
		Annotations struct {
			AdDatadoghqComElasticsearchCheckNames  string `yaml:"ad.datadoghq.com/elasticsearch.check_names"`
			AdDatadoghqComElasticsearchInitConfigs string `yaml:"ad.datadoghq.com/elasticsearch.init_configs"`
			AdDatadoghqComElasticsearchInstances   string `yaml:"ad.datadoghq.com/elasticsearch.instances"`
			AdDatadoghqComElasticsearchLogs        string `yaml:"ad.datadoghq.com/elasticsearch.logs"`
			StorkLibopenstorageOrgSkipResource     string `yaml:"stork.libopenstorage.org/skip-resource"`
		} `yaml:"annotations"`
		CreationTimestamp time.Time `yaml:"creationTimestamp"`
		Finalizers        []string  `yaml:"finalizers"`
		Generation        int       `yaml:"generation"`
		Labels            struct {
			Name                           string `yaml:"name"`
			Namespace                      string `yaml:"namespace"`
			PdsMutatorAdmit                string `yaml:"pds.mutator/admit"`
			PdsMutatorInjectCustomRegistry string `yaml:"pds.mutator/injectCustomRegistry"`
			PdsDeploymentID                string `yaml:"pds/deployment-id"`
			PdsDeploymentName              string `yaml:"pds/deployment-name"`
			PdsEnvironment                 string `yaml:"pds/environment"`
			PdsProjectID                   string `yaml:"pds/project-id"`
		} `yaml:"labels"`
		Name            string `yaml:"name"`
		Namespace       string `yaml:"namespace"`
		OwnerReferences []struct {
			APIVersion         string `yaml:"apiVersion"`
			BlockOwnerDeletion bool   `yaml:"blockOwnerDeletion"`
			Controller         bool   `yaml:"controller"`
			Kind               string `yaml:"kind"`
			Name               string `yaml:"name"`
			UID                string `yaml:"uid"`
		} `yaml:"ownerReferences"`
		ResourceVersion string `yaml:"resourceVersion"`
		UID             string `yaml:"uid"`
	} `yaml:"metadata"`
	Spec struct {
		Application      string `yaml:"application"`
		ApplicationShort string `yaml:"applicationShort"`
		Capabilities     struct {
			ParallelPod    string `yaml:"parallel_pod"`
			PdsRestore     string `yaml:"pds_restore"`
			PdsSystemUsers string `yaml:"pds_system_users"`
		} `yaml:"capabilities"`
		ConfigMapData struct {
			CLUSTERNAME        string `yaml:"CLUSTER_NAME"`
			DESIREDREPLICAS    string `yaml:"DESIRED_REPLICAS"`
			DISCOVERYSEEDHOSTS string `yaml:"DISCOVERY_SEED_HOSTS"`
			HEAPSIZE           string `yaml:"HEAP_SIZE"`
		} `yaml:"configMapData"`
		Datastorage struct {
			Name                 string `yaml:"name"`
			NumVolumes           int    `yaml:"numVolumes"`
			PersistentVolumeSpec struct {
				Metadata struct {
					Annotations struct {
						StorkLibopenstorageOrgSkipResource string `yaml:"stork.libopenstorage.org/skip-resource"`
						XPlacementStrategy                 string `yaml:"x-placement_strategy"`
					} `yaml:"annotations"`
					Name string `yaml:"name"`
				} `yaml:"metadata"`
				Spec struct {
					AccessModes []string `yaml:"accessModes"`
					Resources   struct {
						Requests struct {
							Storage string `yaml:"storage"`
						} `yaml:"requests"`
					} `yaml:"resources"`
				} `yaml:"spec"`
				Status struct {
				} `yaml:"status"`
			} `yaml:"persistentVolumeSpec"`
			StorageClass struct {
				AllowVolumeExpansion bool `yaml:"allowVolumeExpansion"`
				Metadata             struct {
					Annotations struct {
						StorkLibopenstorageOrgSkipResource string `yaml:"stork.libopenstorage.org/skip-resource"`
					} `yaml:"annotations"`
					Name string `yaml:"name"`
				} `yaml:"metadata"`
				Parameters struct {
					DisableIoProfileProtection string `yaml:"disable_io_profile_protection"`
					Fg                         string `yaml:"fg"`
					Fs                         string `yaml:"fs"`
					Group                      string `yaml:"group"`
					IoProfile                  string `yaml:"io_profile"`
					PriorityIo                 string `yaml:"priority_io"`
					Repl                       string `yaml:"repl"`
				} `yaml:"parameters"`
				Provisioner       string `yaml:"provisioner"`
				ReclaimPolicy     string `yaml:"reclaimPolicy"`
				VolumeBindingMode string `yaml:"volumeBindingMode"`
			} `yaml:"storageClass"`
		} `yaml:"datastorage"`
		DisruptionBudget struct {
			MaxUnavailable int `yaml:"maxUnavailable"`
		} `yaml:"disruptionBudget"`
		Environment string `yaml:"environment"`
		Initialize  string `yaml:"initialize"`
		RoleRules   []struct {
			APIGroups     []string `yaml:"apiGroups"`
			ResourceNames []string `yaml:"resourceNames"`
			Resources     []string `yaml:"resources"`
			Verbs         []string `yaml:"verbs"`
		} `yaml:"roleRules"`
		Service  string `yaml:"service"`
		Services []struct {
			DNSZone  string `yaml:"dnsZone"`
			Metadata struct {
			} `yaml:"metadata"`
			Name    string `yaml:"name"`
			Publish string `yaml:"publish"`
			Spec    struct {
				ClusterIP string `yaml:"clusterIP"`
				Ports     []struct {
					Name       string `yaml:"name"`
					Port       int    `yaml:"port"`
					Protocol   string `yaml:"protocol"`
					TargetPort int    `yaml:"targetPort"`
				} `yaml:"ports"`
				PublishNotReadyAddresses bool   `yaml:"publishNotReadyAddresses"`
				Type                     string `yaml:"type"`
			} `yaml:"spec,omitempty"`
		} `yaml:"services"`
		SharedStorage struct {
			PersistentVolumeClaim struct {
				Metadata struct {
					Annotations struct {
						StorkLibopenstorageOrgSkipResource         string `yaml:"stork.libopenstorage.org/skip-resource"`
						StorkLibopenstorageOrgSkipSchedulerScoring string `yaml:"stork.libopenstorage.org/skipSchedulerScoring"`
					} `yaml:"annotations"`
					Name string `yaml:"name"`
				} `yaml:"metadata"`
				Spec struct {
					AccessModes []string `yaml:"accessModes"`
					Resources   struct {
						Requests struct {
							Storage string `yaml:"storage"`
						} `yaml:"requests"`
					} `yaml:"resources"`
					StorageClassName string `yaml:"storageClassName"`
				} `yaml:"spec"`
				Status struct {
				} `yaml:"status"`
			} `yaml:"persistentVolumeClaim"`
			StorageClass struct {
				AllowVolumeExpansion bool `yaml:"allowVolumeExpansion"`
				Metadata             struct {
					Annotations struct {
						StorkLibopenstorageOrgSkipResource string `yaml:"stork.libopenstorage.org/skip-resource"`
					} `yaml:"annotations"`
					Name string `yaml:"name"`
				} `yaml:"metadata"`
				Parameters struct {
					Fs       string `yaml:"fs"`
					Repl     string `yaml:"repl"`
					Sharedv4 string `yaml:"sharedv4"`
				} `yaml:"parameters"`
				Provisioner       string `yaml:"provisioner"`
				ReclaimPolicy     string `yaml:"reclaimPolicy"`
				VolumeBindingMode string `yaml:"volumeBindingMode"`
			} `yaml:"storageClass"`
		} `yaml:"sharedStorage"`
		StatefulSet struct {
			PodManagementPolicy string `yaml:"podManagementPolicy"`
			Replicas            int    `yaml:"replicas"`
			Selector            struct {
				MatchLabels struct {
					Name                           string `yaml:"name"`
					Namespace                      string `yaml:"namespace"`
					PdsMutatorAdmit                string `yaml:"pds.mutator/admit"`
					PdsMutatorInjectCustomRegistry string `yaml:"pds.mutator/injectCustomRegistry"`
					PdsDeploymentID                string `yaml:"pds/deployment-id"`
					PdsDeploymentName              string `yaml:"pds/deployment-name"`
					PdsEnvironment                 string `yaml:"pds/environment"`
					PdsProjectID                   string `yaml:"pds/project-id"`
				} `yaml:"matchLabels"`
			} `yaml:"selector"`
			ServiceName string `yaml:"serviceName"`
			Template    struct {
				Metadata struct {
					Annotations struct {
						AdDatadoghqComElasticsearchCheckNames  string `yaml:"ad.datadoghq.com/elasticsearch.check_names"`
						AdDatadoghqComElasticsearchInitConfigs string `yaml:"ad.datadoghq.com/elasticsearch.init_configs"`
						AdDatadoghqComElasticsearchInstances   string `yaml:"ad.datadoghq.com/elasticsearch.instances"`
						AdDatadoghqComElasticsearchLogs        string `yaml:"ad.datadoghq.com/elasticsearch.logs"`
						PdsPortworxComDataService              string `yaml:"pds.portworx.com/data_service"`
						PrometheusIoPort                       string `yaml:"prometheus.io/port"`
						PrometheusIoScrape                     string `yaml:"prometheus.io/scrape"`
						StorkLibopenstorageOrgSkipResource     string `yaml:"stork.libopenstorage.org/skip-resource"`
					} `yaml:"annotations"`
					Labels struct {
						Name                           string `yaml:"name"`
						Namespace                      string `yaml:"namespace"`
						PdsMutatorAdmit                string `yaml:"pds.mutator/admit"`
						PdsMutatorInjectCustomRegistry string `yaml:"pds.mutator/injectCustomRegistry"`
						PdsDeploymentID                string `yaml:"pds/deployment-id"`
						PdsDeploymentName              string `yaml:"pds/deployment-name"`
						PdsEnvironment                 string `yaml:"pds/environment"`
						PdsProjectID                   string `yaml:"pds/project-id"`
					} `yaml:"labels"`
				} `yaml:"metadata"`
				Spec struct {
					Affinity struct {
						NodeAffinity struct {
							RequiredDuringSchedulingIgnoredDuringExecution struct {
								NodeSelectorTerms []struct {
									MatchExpressions []struct {
										Key      string   `yaml:"key"`
										Operator string   `yaml:"operator"`
										Values   []string `yaml:"values"`
									} `yaml:"matchExpressions"`
								} `yaml:"nodeSelectorTerms"`
							} `yaml:"requiredDuringSchedulingIgnoredDuringExecution"`
						} `yaml:"nodeAffinity"`
					} `yaml:"affinity"`
					Containers []struct {
						Env []struct {
							Name  string `yaml:"name"`
							Value string `yaml:"value"`
						} `yaml:"env"`
						EnvFrom []struct {
							ConfigMapRef struct {
								Name string `yaml:"name"`
							} `yaml:"configMapRef"`
						} `yaml:"envFrom,omitempty"`
						Image           string `yaml:"image"`
						ImagePullPolicy string `yaml:"imagePullPolicy,omitempty"`
						Name            string `yaml:"name"`
						Resources       struct {
							Limits struct {
								CPU              string `yaml:"cpu"`
								EphemeralStorage string `yaml:"ephemeral-storage"`
								Memory           string `yaml:"memory"`
							} `yaml:"limits"`
							Requests struct {
								CPU              string `yaml:"cpu"`
								EphemeralStorage string `yaml:"ephemeral-storage"`
								Memory           string `yaml:"memory"`
							} `yaml:"requests"`
						} `yaml:"resources"`
						SecurityContext struct {
							AllowPrivilegeEscalation bool `yaml:"allowPrivilegeEscalation"`
							Capabilities             struct {
								Drop []string `yaml:"drop"`
							} `yaml:"capabilities"`
						} `yaml:"securityContext"`
						StartupProbe struct {
							Exec struct {
								Command []string `yaml:"command"`
							} `yaml:"exec"`
							FailureThreshold int `yaml:"failureThreshold"`
							TimeoutSeconds   int `yaml:"timeoutSeconds"`
						} `yaml:"startupProbe,omitempty"`
						VolumeMounts []struct {
							MountPath string `yaml:"mountPath"`
							Name      string `yaml:"name"`
						} `yaml:"volumeMounts"`
						LivenessProbe struct {
							FailureThreshold int `yaml:"failureThreshold"`
							HTTPGet          struct {
								Path string `yaml:"path"`
								Port int    `yaml:"port"`
							} `yaml:"httpGet"`
							PeriodSeconds    int `yaml:"periodSeconds"`
							SuccessThreshold int `yaml:"successThreshold"`
							TimeoutSeconds   int `yaml:"timeoutSeconds"`
						} `yaml:"livenessProbe,omitempty"`
						Ports []struct {
							ContainerPort int    `yaml:"containerPort"`
							Protocol      string `yaml:"protocol"`
						} `yaml:"ports,omitempty"`
						ReadinessProbe struct {
							FailureThreshold int `yaml:"failureThreshold"`
							HTTPGet          struct {
								Path string `yaml:"path"`
								Port int    `yaml:"port"`
							} `yaml:"httpGet"`
							PeriodSeconds    int `yaml:"periodSeconds"`
							SuccessThreshold int `yaml:"successThreshold"`
							TimeoutSeconds   int `yaml:"timeoutSeconds"`
						} `yaml:"readinessProbe,omitempty"`
					} `yaml:"containers"`
					InitContainers []struct {
						Env []struct {
							Name  string `yaml:"name"`
							Value string `yaml:"value"`
						} `yaml:"env"`
						EnvFrom []struct {
							ConfigMapRef struct {
								Name string `yaml:"name"`
							} `yaml:"configMapRef"`
						} `yaml:"envFrom"`
						Image           string `yaml:"image"`
						ImagePullPolicy string `yaml:"imagePullPolicy"`
						Name            string `yaml:"name"`
						Resources       struct {
							Limits struct {
								CPU              string `yaml:"cpu"`
								EphemeralStorage string `yaml:"ephemeral-storage"`
								Memory           string `yaml:"memory"`
							} `yaml:"limits"`
							Requests struct {
								CPU              string `yaml:"cpu"`
								EphemeralStorage string `yaml:"ephemeral-storage"`
								Memory           string `yaml:"memory"`
							} `yaml:"requests"`
						} `yaml:"resources"`
						SecurityContext struct {
							AllowPrivilegeEscalation bool `yaml:"allowPrivilegeEscalation"`
							Capabilities             struct {
								Drop []string `yaml:"drop"`
							} `yaml:"capabilities"`
						} `yaml:"securityContext"`
						VolumeMounts []struct {
							MountPath string `yaml:"mountPath"`
							Name      string `yaml:"name"`
						} `yaml:"volumeMounts"`
					} `yaml:"initContainers"`
					SchedulerName   string `yaml:"schedulerName"`
					SecurityContext struct {
						FsGroup             int    `yaml:"fsGroup"`
						FsGroupChangePolicy string `yaml:"fsGroupChangePolicy"`
						RunAsGroup          int    `yaml:"runAsGroup"`
						RunAsNonRoot        bool   `yaml:"runAsNonRoot"`
						RunAsUser           int    `yaml:"runAsUser"`
						SeccompProfile      struct {
							Type string `yaml:"type"`
						} `yaml:"seccompProfile"`
					} `yaml:"securityContext"`
					ServiceAccountName            string `yaml:"serviceAccountName"`
					TerminationGracePeriodSeconds int    `yaml:"terminationGracePeriodSeconds"`
					Volumes                       []struct {
						EmptyDir struct {
						} `yaml:"emptyDir,omitempty"`
						Name                  string `yaml:"name"`
						PersistentVolumeClaim struct {
							ClaimName string `yaml:"claimName"`
						} `yaml:"persistentVolumeClaim,omitempty"`
						Secret struct {
							SecretName string `yaml:"secretName"`
						} `yaml:"secret,omitempty"`
					} `yaml:"volumes"`
				} `yaml:"spec"`
			} `yaml:"template"`
			UpdateStrategy struct {
				Type string `yaml:"type"`
			} `yaml:"updateStrategy"`
		} `yaml:"statefulSet"`
		Type string `yaml:"type"`
	} `yaml:"spec"`
	Status struct {
		ConnectionDetails struct {
			Nodes []string `yaml:"nodes"`
			Ports struct {
				Rest      int `yaml:"rest"`
				Transport int `yaml:"transport"`
			} `yaml:"ports"`
		} `yaml:"connectionDetails"`
		Health      string `yaml:"health"`
		Initialized string `yaml:"initialized"`
		Pods        []struct {
			IP         string `yaml:"ip"`
			Name       string `yaml:"name"`
			WorkerNode string `yaml:"workerNode"`
		} `yaml:"pods"`
		ReadyReplicas  int `yaml:"readyReplicas"`
		Replicas       int `yaml:"replicas"`
		ResourceEvents []struct {
			Resource struct {
				APIGroup string `yaml:"apiGroup"`
				Kind     string `yaml:"kind"`
				Name     string `yaml:"name"`
			} `yaml:"resource"`
		} `yaml:"resourceEvents"`
		Resources []struct {
			Conditions []struct {
				LastTransitionTime time.Time `yaml:"lastTransitionTime"`
				Message            string    `yaml:"message"`
				Reason             string    `yaml:"reason"`
				Status             string    `yaml:"status"`
				Type               string    `yaml:"type"`
			} `yaml:"conditions"`
			Resource struct {
				Kind string `yaml:"kind"`
				Name string `yaml:"name"`
			} `yaml:"resource"`
		} `yaml:"resources"`
	} `yaml:"status"`
}

type StorageClassConfig struct {
	Parameters struct {
		DisableIoProfileProtection string `yaml:"disable_io_profile_protection"`
		Fg                         string `yaml:"fg"`
		Fs                         string `yaml:"fs"`
		Group                      string `yaml:"group"`
		IoProfile                  string `yaml:"io_profile"`
		PriorityIo                 string `yaml:"priority_io"`
		Repl                       string `yaml:"repl"`
	} `yaml:"parameters"`
	Replicas  int      `yaml:"replicas"`
	Version   string   `yaml:"version"`
	Resources struct { //custom struct
		Limits struct {
			CPU              string `yaml:"cpu"`
			EphemeralStorage string `yaml:"ephemeral-storage"`
			Memory           string `yaml:"memory"`
		} `yaml:"limits"`
		Requests struct {
			CPU              string `yaml:"cpu"`
			EphemeralStorage string `yaml:"ephemeral-storage"`
			Memory           string `yaml:"memory"`
		} `yaml:"requests"`
	} `yaml:"resources"`
}

// PDS const
const (
	PDS_Health_Status_DOWN     PDS_Health_Status = "Partially Available"
	PDS_Health_Status_DEGRADED PDS_Health_Status = "Unavailable"
	PDS_Health_Status_HEALTHY  PDS_Health_Status = "Available"
	PDS_TC_Health_Status_DOWN  PDS_Health_Status = "unhealthy"

	errorChannelSize             = 50
	defaultCommandRetry          = 5 * time.Second
	defaultCommandTimeout        = 1 * time.Minute
	storageTemplateName          = "QaDefault"
	resourceTemplateName         = "Small"
	appConfigTemplateName        = "QaDefault"
	defaultRetryInterval         = 10 * time.Minute
	duration                     = 900
	timeOut                      = 30 * time.Minute
	timeInterval                 = 10 * time.Second
	maxtimeInterval              = 30 * time.Second
	resiliencyInterval           = 1 * time.Second
	defaultTestConnectionTimeout = 15 * time.Minute
	defaultWaitRebootRetry       = 10 * time.Second
	envDsVersion                 = "DS_VERSION"
	envDsBuild                   = "DS_BUILD"
	zookeeper                    = "ZooKeeper"
	redis                        = "Redis"
	consul                       = "Consul"
	cassandraStresImage          = "scylladb/scylla:4.1.11"
	postgresqlStressImage        = "portworx/torpedo-pgbench:pdsloadTest"
	consulBenchImage             = "pwxbuild/consul-bench-0.1.1"
	consulAgentImage             = "pwxbuild/consul-agent-0.1.1"
	esRallyImage                 = "elastic/rally"
	cbloadImage                  = "portworx/pds-loadtests:couchbase-0.0.2"
	pdsTpccImage                 = "portworx/torpedo-tpcc-automation:v1"
	redisStressImage             = "redis:latest"
	rmqStressImage               = "pivotalrabbitmq/perf-test:latest"
	mysqlBenchImage              = "portworx/pds-mysqlbench:v4"
	postgresql                   = "PostgreSQL"
	cassandra                    = "Cassandra"
	elasticSearch                = "Elasticsearch"
	couchbase                    = "Couchbase"
	mongodb                      = "MongoDB Enterprise"
	rabbitmq                     = "RabbitMQ"
	mysql                        = "MySQL"
	mssql                        = "MS SQL Server"
	kafka                        = "Kafka"
	pxLabel                      = "pds.portworx.com/available"
	defaultParams                = "../drivers/pds/parameters/pds_default_parameters.json"
	pdsParamsConfigmap           = "pds-params"
	configmapNamespace           = "default"
)

// K8s/PDS Instances
var (
	k8sCore       = core.Instance()
	k8sApps       = apps.Instance()
	k8sStorage    = storage.Instance()
	apiExtentions = apiextensions.Instance()
	serviceType   = "LoadBalancer"
)

// PDS vars
var (
	components    *pdsapi.Components
	deployment    *pds.ModelsDeployment
	controlplane  *pdscontrolplane.ControlPlane
	apiClient     *pds.APIClient
	ns            *corev1.Namespace
	pdsAgentpod   corev1.Pod
	ApiComponents *pdsapi.Components

	err                                   error
	isavailable                           bool
	isTemplateavailable                   bool
	isVersionAvailable                    bool
	isBuildAvailable                      bool
	currentReplicas                       int32
	deploymentTargetID, storageTemplateID string
	resourceTemplateID                    string
	appConfigTemplateID                   string
	versionID                             string
	imageID                               string
	serviceAccId                          string
	AccountID                             string
	projectID                             string
	tenantID                              string
	istargetclusterAvailable              bool
	isAccountAvailable                    bool
	isStorageTemplateAvailable            bool

	dataServiceDefaultResourceTemplateIDMap = make(map[string]string)
	dataServiceNameIDMap                    = make(map[string]string)
	dataServiceNameVersionMap               = make(map[string][]string)
	dataServiceIDImagesMap                  = make(map[string][]string)
	dataServiceNameDefaultAppConfigMap      = make(map[string]string)
	deploymentsMap                          = make(map[string][]*pds.ModelsDeployment)
	namespaceNameIDMap                      = make(map[string]string)
	dataServiceVersionBuildMap              = make(map[string][]string)
	dataServiceImageMap                     = make(map[string][]string)
)

// Function to check for set amount of Replica Pods
func GetPdsSs(depName string, ns string, checkTillReplica int32) error {
	var ss *v1.StatefulSet
	log.Debugf("expected replica %v", checkTillReplica)
	conditionError := wait.Poll(resiliencyInterval, timeOut, func() (bool, error) {
		ss, err = k8sApps.GetStatefulSet(depName, ns)
		if err != nil {
			log.Warnf("An Error Occured while getting statefulsets %v", err)
			return false, nil
		}
		log.Debugf("pods current replica %v", ss.Status.Replicas)
		if ss.Status.Replicas >= checkTillReplica {
			// Checking If this is a resiliency test case
			if ResiliencyFlag {
				ResiliencyCondition <- true
			}
			log.InfoD("Resiliency Condition Met. Will go ahead and try to induce failure now")
			return true, nil
		}
		log.Infof("Resiliency Condition still not met. Will retry to see if it has met now.....")
		return false, nil
	})
	if conditionError != nil {
		if ResiliencyFlag {
			ResiliencyCondition <- false
			CapturedErrors <- conditionError
		}
	}
	return conditionError
}

func ResizeDataServiceStorage(deployment *automationModels.V1Deployment, ds dslibs.PDSDataService, namespaceId, newResConfigId string) (bool, error) {

	var newDeployment *automationModels.PDSDeploymentResponse
	var err error

	log.Debugf("Starting to resize the storage and UpdateDeploymentResourceConfig")

	//Get required Id's
	stConfigId := *deployment.Config.DataServiceDeploymentTopologies[0].StorageOptions.Id
	appConfigId := *deployment.Config.DataServiceDeploymentTopologies[0].ServiceConfigurations.Id
	oldResConfigId := *deployment.Config.DataServiceDeploymentTopologies[0].ResourceSettings.Id
	projectId := *deployment.Config.References.ProjectId
	log.Infof("Project Id - [%s]", projectId)
	imageId := *deployment.Config.References.ImageId
	log.Infof("Image Id - [%s]", imageId)
	deploymentId := *deployment.Meta.Uid
	log.Infof("Deployment Id - [%s]", deploymentId)
	log.Infof("Namespace Id - [%s]", namespaceId)

	resourceTemp, err := dslibs.GetResourceTemplateConfigs(oldResConfigId)
	// Get the initial capacity of the DataService
	initialCapacity := resourceTemp.Resources.Requests.Storage

	log.Infof("Resource Temp Id - [%s]", resourceTemp)

	if err != nil {
		if ResiliencyFlag {
			ResiliencyCondition <- false
			CapturedErrors <- err
		}
		return false, err
	}

	if len(UpdateTemplate) > 0 {
		log.Debugf("Initial Capacity of the dataservice is [%s]", initialCapacity)
		log.Debugf("newResConfigId [%s]", newResConfigId)
		newDeployment, err = dslibs.UpdateDataService(ds, deploymentId, namespaceId, projectId, imageId, appConfigId, newResConfigId, stConfigId)
	} else {
		newDeployment, err = dslibs.UpdateDataService(ds, deploymentId, namespaceId, projectId, imageId, appConfigId, oldResConfigId, stConfigId)
	}
	if err != nil {
		if ResiliencyFlag {
			ResiliencyCondition <- false
			CapturedErrors <- err
		}
		return false, err
	}

	if ResiliencyFlag {
		ResiliencyCondition <- true
	}
	log.InfoD("Resiliency Condition is met, now proceeding to validate if storage size is increased.")
	err = dslibs.ValidateDeploymentConfigUpdate(*newDeployment.Update.Meta.Uid, "COMPLETED")
	if err != nil {
		if ResiliencyFlag {
			ResiliencyCondition <- false
			CapturedErrors <- err
		}
		return false, err
	}

	err = dslibs.ValidateDataServiceDeploymentHealth(deploymentId, "AVAILABLE")
	if err != nil {
		if ResiliencyFlag {
			ResiliencyCondition <- false
			CapturedErrors <- err
		}
		return false, err
	}

	UpdatedDeployment, _, err := dslibs.GetDeploymentAndPodDetails(deploymentId)
	if err != nil {
		if ResiliencyFlag {
			ResiliencyCondition <- false
			CapturedErrors <- err
		}
		return false, err
	}

	time.Sleep(30 * time.Second)

	newResourceTemp, err := dslibs.GetResourceTemplateConfigs(*UpdatedDeployment.Get.Config.DataServiceDeploymentTopologies[0].ResourceSettings.Id)
	if err != nil {
		if ResiliencyFlag {
			ResiliencyCondition <- false
			CapturedErrors <- err
		}
		return false, err
	}

	// Get the updated capacity of the DataService
	updatedCapacity := newResourceTemp.Resources.Requests.Storage
	log.Debugf("Updated Capacity of the dataservice is [%s]", updatedCapacity)

<<<<<<< HEAD
	if updatedCapacity > initialCapacity {
		log.InfoD("Initial PVC Capacity is- %v and Updated PVC Capacity is- %v", initialCapacity, updatedCapacity)
		log.InfoD("Storage is Successfully increased to  [%v]", updatedCapacity)
	} else {
		log.Warnf("Updated Capacity is not higher than initial capacity")
		if ResiliencyFlag {
			ResiliencyCondition <- false
			CapturedErrors <- fmt.Errorf(("Failed to verify Storage Resize at PV/PVC level\n"), "updatedCapacity should be higher than the initial capacity")
		}
		return false, err

=======
	if len(UpdateTemplate) > 0 {
		if updatedCapacity > initialCapacity {
			log.InfoD("Initial PVC Capacity is- %v and Updated PVC Capacity is- %v", initialCapacity, updatedCapacity)
			log.InfoD("Storage is Successfully increased to  [%v]", updatedCapacity)
		} else {
			if ResiliencyFlag {
				ResiliencyCondition <- false
				CapturedErrors <- fmt.Errorf("Failed to verify Storage Resize at PV/PVC level \n", "updatedCapacity should be higher than the initial capacity")
			}
			return false, err
		}
>>>>>>> 7caa9d34
	}
	return true, nil
}

func RestartApplicationDuringResourceUpdate(ns string, deploymentName string) error {
	var ss *v1.StatefulSet
	ss, testError := k8sApps.GetStatefulSet(deploymentName, ns)
	if testError != nil {
		CapturedErrors <- testError
		return testError
	}
	// Get Pods of this StatefulSet
	pods, testError := k8sApps.GetStatefulSetPods(ss)
	if testError != nil {
		CapturedErrors <- testError
		return testError
	}
	rand.Seed(time.Now().Unix())
	pod := pods[rand.Intn(len(pods))]
	// Delete the deployment Pods during update.
	testError = DeleteK8sPods(pod.Name, ns)
	if testError != nil {
		CapturedErrors <- testError
		return testError
	}
	return testError
}

// DeleteK8sPods deletes the pods in given namespace
func DeleteK8sPods(pod string, namespace string) error {
	err := k8sCore.DeletePod(pod, namespace, true)
	return err
}<|MERGE_RESOLUTION|>--- conflicted
+++ resolved
@@ -740,19 +740,6 @@
 	updatedCapacity := newResourceTemp.Resources.Requests.Storage
 	log.Debugf("Updated Capacity of the dataservice is [%s]", updatedCapacity)
 
-<<<<<<< HEAD
-	if updatedCapacity > initialCapacity {
-		log.InfoD("Initial PVC Capacity is- %v and Updated PVC Capacity is- %v", initialCapacity, updatedCapacity)
-		log.InfoD("Storage is Successfully increased to  [%v]", updatedCapacity)
-	} else {
-		log.Warnf("Updated Capacity is not higher than initial capacity")
-		if ResiliencyFlag {
-			ResiliencyCondition <- false
-			CapturedErrors <- fmt.Errorf(("Failed to verify Storage Resize at PV/PVC level\n"), "updatedCapacity should be higher than the initial capacity")
-		}
-		return false, err
-
-=======
 	if len(UpdateTemplate) > 0 {
 		if updatedCapacity > initialCapacity {
 			log.InfoD("Initial PVC Capacity is- %v and Updated PVC Capacity is- %v", initialCapacity, updatedCapacity)
@@ -764,7 +751,6 @@
 			}
 			return false, err
 		}
->>>>>>> 7caa9d34
 	}
 	return true, nil
 }

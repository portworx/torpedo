package apiStructs

type WorkFlowResponse struct {
	Meta   Meta   `copier:"must,nopanic"`
	Config Config `copier:"must,nopanic"`
	Id     string `copier:"must,nopanic"`
	Status Status
}

type WorkFlowRequest struct {
<<<<<<< HEAD
	Deployment            PDSDeployment         `copier:"must,nopanic"`
	BackupConfig          PDSBackupConfig       `copier:"must,nopanic"`
	Backup                PDSBackupConfig       `copier:"must,nopanic"`
	Restore               PDSRestore            `copier:"must,nopanic"`
	CloudCredentials      CloudCredentials      `copier:"must,nopanic"`
	Meta                  Meta                  `copier:"must,nopanic"`
	Config                Config                `copier:"must,nopanic"`
	Id                    string                `copier:"must,nopanic"`
	ClusterId             string                `copier:"must,nopanic"`
	TenantId              string                `copier:"must,nopanic"`
	PdsAppId              string                `copier:"must,nopanic"`
	Pagination            PaginationRequest     `copier:"must,nopanic"`
	TargetClusterManifest TargetClusterManifest `copier:"must,nopanic"`
=======
	Deployment                 PDSDeployment   `copier:"must,nopanic"`
	BackupConfig               PDSBackupConfig `copier:"must,nopanic"`
	Backup                     PDSBackupConfig `copier:"must,nopanic"`
	Restore                    PDSRestore      `copier:"must,nopanic"`
	Meta                       Meta            `copier:"must,nopanic"`
	Config                     Config          `copier:"must,nopanic"`
	Id                         string          `copier:"must,nopanic"`
	ClusterId                  string          `copier:"must,nopanic"`
	TenantId                   string          `copier:"must,nopanic"`
	PdsAppId                   string          `copier:"must,nopanic"`
	ServiceAccountRequest      ServiceAccountRequest
	ServiceAccountTokenRequest ServiceAccountTokenRequest `copier:"must,nopanic"`
	CreateIAM                  CreateIAM                  `copier:"must,nopanic"`
	ListNamespacesRequest      ListNamespacesRequest      `copier:"must,nopanic"`
	Pagination                 PaginationRequest          `copier:"must,nopanic"`
	TargetClusterManifest      TargetClusterManifest      `copier:"must,nopanic"`
>>>>>>> 0d8494a5
}<|MERGE_RESOLUTION|>--- conflicted
+++ resolved
@@ -8,7 +8,6 @@
 }
 
 type WorkFlowRequest struct {
-<<<<<<< HEAD
 	Deployment            PDSDeployment         `copier:"must,nopanic"`
 	BackupConfig          PDSBackupConfig       `copier:"must,nopanic"`
 	Backup                PDSBackupConfig       `copier:"must,nopanic"`
@@ -22,22 +21,8 @@
 	PdsAppId              string                `copier:"must,nopanic"`
 	Pagination            PaginationRequest     `copier:"must,nopanic"`
 	TargetClusterManifest TargetClusterManifest `copier:"must,nopanic"`
-=======
-	Deployment                 PDSDeployment   `copier:"must,nopanic"`
-	BackupConfig               PDSBackupConfig `copier:"must,nopanic"`
-	Backup                     PDSBackupConfig `copier:"must,nopanic"`
-	Restore                    PDSRestore      `copier:"must,nopanic"`
-	Meta                       Meta            `copier:"must,nopanic"`
-	Config                     Config          `copier:"must,nopanic"`
-	Id                         string          `copier:"must,nopanic"`
-	ClusterId                  string          `copier:"must,nopanic"`
-	TenantId                   string          `copier:"must,nopanic"`
-	PdsAppId                   string          `copier:"must,nopanic"`
-	ServiceAccountRequest      ServiceAccountRequest
+	ServiceAccountRequest      ServiceAccountRequest`copier:"must,nopanic"`
 	ServiceAccountTokenRequest ServiceAccountTokenRequest `copier:"must,nopanic"`
 	CreateIAM                  CreateIAM                  `copier:"must,nopanic"`
 	ListNamespacesRequest      ListNamespacesRequest      `copier:"must,nopanic"`
-	Pagination                 PaginationRequest          `copier:"must,nopanic"`
-	TargetClusterManifest      TargetClusterManifest      `copier:"must,nopanic"`
->>>>>>> 0d8494a5
 }
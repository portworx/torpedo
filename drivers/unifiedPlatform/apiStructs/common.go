--- conflicted
+++ resolved
@@ -40,9 +40,8 @@
 }
 
 type V1Deployment struct {
-<<<<<<< HEAD
-	Meta   Meta   `copier:"must,nopanic"`
-	Config Config `copier:"must,nopanic"`
+	Meta   Meta      `copier:"must,nopanic"`
+	Config V1Config1 `copier:"must,nopanic"`
 }
 
 type V1DeploymentMetaData struct {
@@ -75,8 +74,4 @@
 	Type    *string `json:"type,omitempty"`
 	Version *string `json:"version,omitempty"`
 	Uid     *string `json:"uid,omitempty"`
-=======
-	Meta   Meta      `copier:"must,nopanic"`
-	Config V1Config1 `copier:"must,nopanic"`
->>>>>>> fc14c1a0
 }
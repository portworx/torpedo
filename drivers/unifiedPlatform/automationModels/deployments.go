--- conflicted
+++ resolved
@@ -11,17 +11,10 @@
 	// Service name is the name of service as provided by user.
 	ServiceName *string `copier:"must,nopanic"`
 	// Source IP ranges to use for the deployed Load Balancer.
-<<<<<<< HEAD
-	LoadBalancerSourceRanges []string  `copier:"must,nopanic"`
-	ResourceSettings         *Template `copier:"must,nopanic"`
-	ServiceConfigurations    *Template `copier:"must,nopanic"`
-	StorageOptions           *Template `copier:"must,nopanic"`
-=======
 	LoadBalancerSourceRanges []string      `copier:"must,nopanic"`
-	ResourceTemplate         *PdsTemplates `copier:"must,nopanic"`
-	ApplicationTemplate      *PdsTemplates `copier:"must,nopanic"`
-	StorageTemplate          *PdsTemplates `copier:"must,nopanic"`
->>>>>>> 67953840
+	ResourceSettings         *PdsTemplates `copier:"must,nopanic"`
+	ServiceConfigurations    *PdsTemplates `copier:"must,nopanic"`
+	StorageOptions           *PdsTemplates `copier:"must,nopanic"`
 }
 
 type PdsTemplates struct {
@@ -35,7 +28,7 @@
 
 type Reference struct {
 	// UID of the target cluster in which Data Service will be deployed.
-	TargetClusterId *string `copier:"must,nopanic"`
+	TargetClusterId string `copier:"must,nopanic"`
 	// UID of the image to be used for the Data Service Deployment.
 	ImageId *string `copier:"must,nopanic"`
 	// UID of the project to which DataService Deployment associated.

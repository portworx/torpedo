package automationModels

import (
	structpb "google.golang.org/protobuf/types/known/structpb"
	"time"
)

type PaginationRequest struct {
	PageNumber int
	PageSize   int
}

// ProtobufAny4 `Any` contains an arbitrary serialized protocol buffer message along with a URL that describes the type of the serialized message.  Protobuf library provides support to pack/unpack Any values in the form of utility functions or additional generated methods of the Any type.  Example 1: Pack and unpack a message in C++.      Foo foo = ...;     Any any;     any.PackFrom(foo);     ...     if (any.UnpackTo(&foo)) {       ...     }  Example 2: Pack and unpack a message in Java.      Foo foo = ...;     Any any = Any.pack(foo);     ...     if (any.is(Foo.class)) {       foo = any.unpack(Foo.class);     }     // or ...     if (any.isSameTypeAs(Foo.getDefaultInstance())) {       foo = any.unpack(Foo.getDefaultInstance());     }   Example 3: Pack and unpack a message in Python.      foo = Foo(...)     any = Any()     any.Pack(foo)     ...     if any.Is(Foo.DESCRIPTOR):       any.Unpack(foo)       ...   Example 4: Pack and unpack a message in Go       foo := &pb.Foo{...}      any, err := anypb.New(foo)      if err != nil {        ...      }      ...      foo := &pb.Foo{}      if err := any.UnmarshalTo(foo); err != nil {        ...      }  The pack methods provided by protobuf library will by default use 'type.googleapis.com/full.type.name' as the type URL and the unpack methods only use the fully qualified type name after the last '/' in the type URL, for example \"foo.bar.com/x/y.z\" will yield type name \"y.z\".  JSON ==== The JSON representation of an `Any` value uses the regular representation of the deserialized, embedded message, with an additional field `@type` which contains the type URL. Example:      package google.profile;     message Person {       string first_name = 1;       string last_name = 2;     }      {       \"@type\": \"type.googleapis.com/google.profile.Person\",       \"firstName\": <string>,       \"lastName\": <string>     }  If the embedded message type is well-known and has a custom JSON representation, that representation will be embedded adding a field `value` which holds the custom JSON in addition to the `@type` field. Example (for message [google.protobuf.Duration][]):      {       \"@type\": \"type.googleapis.com/google.protobuf.Duration\",       \"value\": \"1.212s\"     }
type ProtobufAny4 struct {
	// A URL/resource name that uniquely identifies the type of the serialized protocol buffer message. This string must contain at least one \"/\" character. The last segment of the URL's path must represent the fully qualified name of the type (as in `path/google.protobuf.Duration`). The name should be in a canonical form (e.g., leading \".\" is not accepted).  In practice, teams usually precompile into the binary all types that they expect it to use in the context of Any. However, for URLs which use the scheme `http`, `https`, or no scheme, one can optionally set up a type server that maps type URLs to message definitions as follows:  * If no scheme is provided, `https` is assumed. * An HTTP GET on the URL must yield a [google.protobuf.Type][]   value in binary format, or produce an error. * Applications are allowed to cache lookup results based on the   URL, or have them precompiled into a binary to avoid any   lookup. Therefore, binary compatibility needs to be preserved   on changes to types. (Use versioned type names to manage   breaking changes.)  Note: this functionality is not currently available in the official protobuf release, and it is not used for type URLs beginning with type.googleapis.com. As of May 2023, there are no widely used type server implementations and no plans to implement one.  Schemes other than `http`, `https` (or the empty scheme) might be used with implementation specific semantics.
	Type                 *string `copier:"must,nopanic"`
	AdditionalProperties map[string]interface{}
}

type Meta struct {
	Uid             *string            `copier:"must"`
	Name            *string            `copier:"must"`
	Description     *string            `copier:"must,nopanic"`
	ResourceVersion *string            `copier:"must,nopanic"`
	CreateTime      *time.Time         `copier:"must,nopanic"`
	UpdateTime      *time.Time         `copier:"must,nopanic"`
	Labels          *map[string]string `copier:"must,nopanic"`
	Annotations     *map[string]string `copier:"must,nopanic"`
}

type Config struct {
	UserEmail   *string `copier:"must,nopanic"`
	DnsName     *string `copier:"must,nopanic"`
	DisplayName *string `copier:"must,nopanic"`
}

type V1Config1 struct {
	References *Reference `copier:"must,nopanic"`
	// Flag to enable TLS for the Data Service.
	TlsEnabled *bool `copier:"must,nopanic"`
	// A deployment topology contains a number of nodes that have various attributes as a collective group.
	DeploymentTopologies []DeploymentTopology `copier:"must,nopanic"`
}

type V1Config2 struct {
	ClientId     *string `json:"clientId,omitempty"`
	ClientSecret *string `json:"clientSecret,omitempty"`
	Disabled     *bool   `json:"disabled,omitempty"`
}

// V1Config3 USED from creating IAM Roles
type V1Config3 struct {
	ActorId      *string `json:"actorId,omitempty"`
	ActorType    *string `json:"actorType,omitempty"`
	AccessPolicy *V1AccessPolicy
}

type V1Config struct {
	Kind            *string          `json:"kind,omitempty"`
	SemanticVersion *string          `json:"semanticVersion,omitempty"`
	RevisionUid     *string          `json:"revisionUid,omitempty"`
	TemplateValues  *structpb.Struct `json:"templateValues,omitempty"`
}

type V1Deployment struct {
	Meta   Meta      `copier:"must,nopanic"`
	Config V1Config1 `copier:"must,nopanic"`
}

type Status struct {
	Phase string
}

type StatusPhase string

type V1Meta struct {
	Uid             *string            `copier:"must,nopanic"`
	Name            *string            `copier:"must,nopanic"`
	Description     *string            `copier:"must,nopanic"`
	ResourceVersion *string            `copier:"must,nopanic"`
	CreateTime      *time.Time         `copier:"must,nopanic"`
	UpdateTime      *time.Time         `copier:"must,nopanic"`
	Labels          *map[string]string `copier:"must,nopanic"`
	Annotations     *map[string]string `copier:"must,nopanic"`
	ParentReference *V1Reference       `copier:"must,nopanic"`
}

type V1ErrorCode string

type V1Phase string

type V1Reference struct {
	Type    *string `copier:"must,nopanic"`
	Version *string `copier:"must,nopanic"`
	Uid     *string `copier:"must,nopanic"`
}

type V1DeploymentMetaData struct {
	Name                 *string `copier:"must,nopanic"`
	CustomResourceName   *string `copier:"must,nopanic"`
	DeploymentTargetName *string `copier:"must,nopanic"`
	NamespaceName        *string `copier:"must,nopanic"`
	TlsEnabled           *bool   `copier:"must,nopanic"`
}

type PageBasedPaginationRequest struct {
	PageNumber int64 `copier:"must,nopanic"`
	PageSize   int64 `copier:"must,nopanic"`
}

type Sort struct {
	SortBy    SortBy_Field    `copier:"must,nopanic"`
	SortOrder SortOrder_Value `copier:"must,nopanic"`
}

type SortBy_Field int32

type SortOrder_Value int32

type SourceReferences struct {
	// UID of the deployment which was backed up.
	DeploymentId string `copier:"must,nopanic"`
	// UID of the backup.
	BackupId string `copier:"must,nopanic"`
	// UID of the backup location.
	BackupLocationId string `copier:"must,nopanic"`
	// UID of the cloud snapshot of the backup volume used for restore.
	CloudsnapId string `copier:"must,nopanic"`
}

type DestinationReferences struct {
	// UID of the target cluster where restore will be created.
	TargetClusterId string `copier:"must,nopanic"`
	// UID of the deployment created by the restore.
	DeploymentId string `copier:"must,nopanic"`
	// UID of the project.
	ProjectId string `copier:"must,nopanic"`
}

type V1PhaseType string

<<<<<<< HEAD
type Templatev1Status struct {
	Phase *StatusPhase `json:"phase,omitempty"`
}

type Template struct {
	Meta   *V1Meta           `json:"meta,omitempty"`
	Config *V1Config         `json:"config,omitempty"`
	Status *Templatev1Status `json:"status,omitempty"`
=======
type V1Metadata struct {
	KubeServerVersion *string             `copier:"must,nopanic"`
	KubePlatform      *V1KubePlatformType `copier:"must,nopanic"`
	PxeMetadata       *V1PXEMetadata      `copier:"must,nopanic"`
}

type V1KubePlatformType string

type V1PXEMetadata struct {
	CsiEnabled       *bool   `copier:"must,nopanic"`
	ServiceName      *string `copier:"must,nopanic"`
	ServiceNamespace *string `copier:"must,nopanic"`
	Version          *string `copier:"must,nopanic"`
>>>>>>> 408627bc
}<|MERGE_RESOLUTION|>--- conflicted
+++ resolved
@@ -139,7 +139,7 @@
 
 type V1PhaseType string
 
-<<<<<<< HEAD
+
 type Templatev1Status struct {
 	Phase *StatusPhase `json:"phase,omitempty"`
 }
@@ -148,7 +148,7 @@
 	Meta   *V1Meta           `json:"meta,omitempty"`
 	Config *V1Config         `json:"config,omitempty"`
 	Status *Templatev1Status `json:"status,omitempty"`
-=======
+
 type V1Metadata struct {
 	KubeServerVersion *string             `copier:"must,nopanic"`
 	KubePlatform      *V1KubePlatformType `copier:"must,nopanic"`
@@ -162,5 +162,5 @@
 	ServiceName      *string `copier:"must,nopanic"`
 	ServiceNamespace *string `copier:"must,nopanic"`
 	Version          *string `copier:"must,nopanic"`
->>>>>>> 408627bc
+
 }
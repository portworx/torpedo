--- conflicted
+++ resolved
@@ -2,18 +2,13 @@
 
 import "time"
 
-<<<<<<< HEAD
-type PDSBackup struct {
-=======
 type PDSBackupRequest struct {
->>>>>>> d53fa3d6
 	Delete PDSDeleteBackup `copier:"must,nopanic"`
 	List   PDSListBackup   `copier:"must,nopanic"`
 	Get    PDSGetRestore   `copier:"must,nopanic"`
 }
 
 type PDSBackupResponse struct {
-<<<<<<< HEAD
 	Meta   Meta
 	Config NewV1BackupConfig
 	Status Backupv1Status
@@ -21,6 +16,22 @@
 
 type PDSDeleteBackup struct {
 	Id string `copier:"must,nopanic"`
+}
+
+type PDSListBackup struct {
+	Meta            Meta
+	Config          Config
+	Status          Backupv1Status
+	Pagination      *PageBasedPaginationRequest `copier:"must,nopanic"`
+	Sort            *Sort                       `copier:"must,nopanic"`
+	BackupConfigId  string                      `copier:"must,nopanic"`
+	TargetClusterId string                      `copier:"must,nopanic"`
+	NamespaceId     string                      `copier:"must,nopanic"`
+	DeploymentId    string                      `copier:"must,nopanic"`
+}
+
+type PDSBackupListResponse struct {
+	Backups []V1Backup
 }
 
 // V1Config Desired configuration of the Backup.
@@ -36,31 +47,16 @@
 	ImageId *string `json:"imageId,omitempty"`
 }
 
-type PDSListBackup struct {
-	Meta            Meta
-	Config          Config
-	Status          Backupv1Status
-	Pagination      *PageBasedPaginationRequest `copier:"must,nopanic"`
-	Sort            *Sort                       `copier:"must,nopanic"`
-	BackupConfigId  string                      `copier:"must,nopanic"`
-	TargetClusterId string                      `copier:"must,nopanic"`
-	NamespaceId     string                      `copier:"must,nopanic"`
-	DeploymentId    string                      `copier:"must,nopanic"`
-=======
-	List PDSBackupListResponse `copier:"must,nopanic"`
-	Get  V1Backup              `copier:"must,nopanic"`
-}
-
-type PDSDeleteBackup struct {
-	Id string `copier:"must,nopanic"`
->>>>>>> d53fa3d6
-}
-
 type PDSGetBackupRequest struct {
 	Id string `copier:"must,nopanic"`
 }
 
-<<<<<<< HEAD
+type V1Backup struct {
+	Meta   V1Meta         `json:"meta,omitempty"`
+	Config V1Config       `json:"config,omitempty"`
+	Status Backupv1Status `json:"status,omitempty"`
+}
+
 // Backupv1Status Status of the Backup.
 type Backupv1Status struct {
 	// CloudSnapID snapshot of the backup volume.
@@ -76,35 +72,4 @@
 	ErrorMessage *string `copier:"must,nopanic"`
 	// FileSize of the CloudSnap image.
 	FileSize *string `copier:"must,nopanic"`
-=======
-type PDSBackupListResponse struct {
-	Backups []V1Backup
-}
-
-type V1Backup struct {
-	Meta   V1Meta         `json:"meta,omitempty"`
-	Config V1Config       `json:"config,omitempty"`
-	Status Backupv1Status `json:"status,omitempty"`
-}
-
-type Backupv1Status struct {
-	CloudSnapId    string      `json:"cloudSnapId,omitempty"`
-	StartTime      time.Time   `json:"startTime,omitempty"`
-	CompletionTime time.Time   `json:"completionTime,omitempty"`
-	Phase          StatusPhase `json:"phase,omitempty"`
-	ErrorCode      string      `json:"errorCode,omitempty"`
-	ErrorMessage   string      `json:"errorMessage,omitempty"`
-	FileSize       string      `json:"fileSize,omitempty"`
-}
-
-type PDSListBackup struct {
-	DeploymentId         string
-	TargetClusterId      string
-	NamespaceId          string
-	BackupConfigId       string
-	PaginationPageNumber string
-	PaginationPageSize   string
-	SortSortBy           string
-	SortSortOrder        string
->>>>>>> d53fa3d6
 }
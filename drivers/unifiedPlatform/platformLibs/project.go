package platformLibs

import (
	"github.com/portworx/torpedo/drivers/unifiedPlatform/automationModels"
	"github.com/portworx/torpedo/pkg/log"
)

// CreateProject will create a project in given tenant
func CreateProject(projectName string, tenantID string) (*automationModels.V1Project, error) {
	request := automationModels.PlaformProjectRequest{
		Create: automationModels.PlatformCreateProject{
			Project: &automationModels.V1Project{
				Meta: &automationModels.V1Meta{
					Name: &projectName,
					ParentReference: &automationModels.V1Reference{
						Uid: &tenantID,
					},
				},
			},
		},
	}
	project, err := v2Components.Platform.CreateProject(&request, tenantID)
	if err != nil {
		return nil, err
	}
	return &project.Create, nil
}

func GetDefaultProjectId(projectName, tenantId string) (string, error) {
	projects, err := GetProjectList(tenantId)
	if err != nil {
		return "", err
	}

	for _, project := range projects {
		if *project.Meta.Name == projectName {
			log.Debugf("Default ProjectId [%s]", *project.Meta.Uid)
			return *project.Meta.Uid, nil
		}
	}

	return "", nil

}

// GetProjectList will get the list of projects in given tenant
<<<<<<< HEAD
func GetProjectList(tenantId string) ([]automationModels.WorkFlowResponse, error) {
	request := automationModels.PlaformProject{
		List: automationModels.PlatformListProject{
			TenantId: tenantId,
		},
	}

	projects, err := v2Components.Platform.GetProjectList(&request)
=======
func GetProjectList(pageNumber int, pageSize int) (*automationModels.V1ListProjectsResponse, error) {
	projects, err := v2Components.Platform.GetProjectList(pageNumber, pageSize)
>>>>>>> 408627bc
	if err != nil {
		return nil, err
	}
	return &projects.List, nil
}

// GetProject will get the project details of given project id
func GetProject(projectID string) (*automationModels.V1Project, error) {
	request := automationModels.PlaformProjectRequest{
		Get: automationModels.PlatformGetProject{
			ProjectId: projectID,
		},
	}
	project, err := v2Components.Platform.GetProject(&request)
	if err != nil {
		return nil, err
	}
	return &project.Get, nil
}

// DeleteProject will delete the project of given project id
func DeleteProject(projectID string) error {
	request := automationModels.PlaformProjectRequest{
		Delete: automationModels.PlatformDeleteProject{
			ProjectId: projectID,
		},
	}
	err := v2Components.Platform.DeleteProject(&request)
	if err != nil {
		return err
	}
	return nil
}

// Associate will associate the resources to the project
func Associate(clusters []string, namespaces []string, credentials []string, backupLocations []string, templates []string, backupPolicies []string, projectId string) (*automationModels.V1Project, error) {
	request := automationModels.PlaformProjectRequest{
		Associate: automationModels.PlatformAssociateProject{
			ProjectId: projectId,
			ProjectServiceAssociateResourcesBody: &automationModels.ProjectServiceAssociateResourcesBody{
				InfraResource: &automationModels.V1Resources{
					Clusters:        clusters,
					Namespaces:      namespaces,
					Credentials:     credentials,
					BackupLocations: backupLocations,
					Templates:       templates,
					BackupPolicies:  backupPolicies,
				},
			},
		},
	}
	response, err := v2Components.Platform.AssociateToProject(&request)
	if err != nil {
		return &response.Associate, err
	}
	return &response.Associate, nil
}

// Dissociate will dissociate the resources from the project
func Dissociate(clusters []string, namespaces []string, credentials []string, backupLocations []string, templates []string, backupPolicies []string, projectId string) (*automationModels.V1Project, error) {
	request := automationModels.PlaformProjectRequest{
		Associate: automationModels.PlatformAssociateProject{
			ProjectId: projectId,
			ProjectServiceAssociateResourcesBody: &automationModels.ProjectServiceAssociateResourcesBody{
				InfraResource: &automationModels.V1Resources{
					Clusters:        clusters,
					Namespaces:      namespaces,
					Credentials:     credentials,
					BackupLocations: backupLocations,
					Templates:       templates,
					BackupPolicies:  backupPolicies,
				},
			},
		},
	}
	response, err := v2Components.Platform.AssociateToProject(&request)
	if err != nil {
		return &response.Dissociate, err
	}
	return &response.Dissociate, nil
}<|MERGE_RESOLUTION|>--- conflicted
+++ resolved
@@ -32,7 +32,7 @@
 		return "", err
 	}
 
-	for _, project := range projects {
+	for _, project := range projects.Projects {
 		if *project.Meta.Name == projectName {
 			log.Debugf("Default ProjectId [%s]", *project.Meta.Uid)
 			return *project.Meta.Uid, nil
@@ -44,19 +44,14 @@
 }
 
 // GetProjectList will get the list of projects in given tenant
-<<<<<<< HEAD
-func GetProjectList(tenantId string) ([]automationModels.WorkFlowResponse, error) {
-	request := automationModels.PlaformProject{
+func GetProjectList(tenantId string) (*automationModels.V1ListProjectsResponse, error) {
+	request := automationModels.PlaformProjectRequest{
 		List: automationModels.PlatformListProject{
 			TenantId: tenantId,
 		},
 	}
 
 	projects, err := v2Components.Platform.GetProjectList(&request)
-=======
-func GetProjectList(pageNumber int, pageSize int) (*automationModels.V1ListProjectsResponse, error) {
-	projects, err := v2Components.Platform.GetProjectList(pageNumber, pageSize)
->>>>>>> 408627bc
 	if err != nil {
 		return nil, err
 	}

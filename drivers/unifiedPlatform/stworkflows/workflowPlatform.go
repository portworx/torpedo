--- conflicted
+++ resolved
@@ -28,12 +28,8 @@
 			return resultMap, err
 		} else {
 			log.Infof("Account Onboarded - UID - [%s]", *accCreationResponse.OnboardAccount.Meta.Uid)
-<<<<<<< HEAD
+			platform.AdminAccountId = *accCreationResponse.OnboardAccount.Meta.Uid
 			addResultToResponse([]automationModels.WorkFlowResponse{*accCreationResponse}, automationModels.CreatePlatformAccountV1, resultMap)
-=======
-			platform.AdminAccountId = *accCreationResponse.OnboardAccount.Meta.Uid
-			addResultToResponse([]apiStructs.WorkFlowResponse{*accCreationResponse}, apiStructs.CreatePlatformAccountV1, resultMap)
->>>>>>> 1b1f4eab
 		}
 	}
 
@@ -48,10 +44,7 @@
 	if err != nil {
 		return platform, err
 	}
-<<<<<<< HEAD
-	
-=======
->>>>>>> 1b1f4eab
+
 	platform.TenantId = tenantId
 
 	return platform, nil

--- conflicted
+++ resolved
@@ -3,6 +3,8 @@
 import (
 	"fmt"
 	"strings"
+
+	"time"
 
 	"github.com/portworx/torpedo/drivers/pds/parameters"
 	"github.com/portworx/torpedo/drivers/unifiedPlatform/automationModels"
@@ -12,7 +14,6 @@
 	"github.com/portworx/torpedo/pkg/aetosutil"
 	"github.com/portworx/torpedo/pkg/log"
 	corev1 "k8s.io/api/core/v1"
-	"time"
 )
 
 type WorkflowDataService struct {
@@ -81,14 +82,11 @@
 		}
 	}
 
-<<<<<<< HEAD
 	// TODO: This needs to be removed once below bugs are fixed:
 	// https://purestorage.atlassian.net/issues/DS-9591
 	// https://purestorage.atlassian.net/issues/DS-9546
 	// https://purestorage.atlassian.net/issues/DS-9305
 	log.Infof("Sleeping for 1 minutes to make sure deployment gets healthy")
-=======
->>>>>>> 7de45e20
 	time.Sleep(1 * time.Minute)
 
 	return deployment, nil

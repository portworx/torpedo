--- conflicted
+++ resolved
@@ -10,21 +10,12 @@
 )
 
 type WorkflowPDSRestore struct {
-<<<<<<< HEAD
-	SourceNamespace                     string
-	Source                              *platform.WorkflowNamespace
-	Destination                         *platform.WorkflowNamespace
-	Validatation                        map[string]bool
-	Restores                            map[string]automationModels.PDSRestore
-	RestoredDeployments                 WorkflowDataService
-	SourceDeploymentConfigBeforeUpgrade *automationModels.DeploymentTopology
-=======
 	Source              *platform.WorkflowNamespace
 	Destination         *platform.WorkflowNamespace
-	SkipValidatation    map[string]bool
+	Validatation    map[string]bool
 	Restores            map[string]automationModels.PDSRestore
 	RestoredDeployments WorkflowDataService
->>>>>>> ce649e04
+	SourceDeploymentConfigBeforeUpgrade *automationModels.DeploymentTopology
 }
 
 const (

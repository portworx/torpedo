--- conflicted
+++ resolved
@@ -20,7 +20,6 @@
 
 func (restore WorkflowPDSRestore) CreateRestore(name string, backupUid string, namespace string) (*automationModels.PDSRestoreResponse, error) {
 
-<<<<<<< HEAD
 	log.Infof("Name of restore - [%s]", name)
 	log.Infof("Backup UUID - [%s]", backupUid)
 	log.Infof("Destination Cluster Id - [%s]", restore.Destination.TargetCluster.ClusterUID)
@@ -28,11 +27,9 @@
 	log.Infof("Source project Id - [%s]", restore.WorkflowProject.ProjectId)
 	log.Infof("Destination project Id - [%s]", restore.Destination.TargetCluster.Project.ProjectId)
 
-=======
->>>>>>> 97d9708f
 	createRestore, err := pdslibs.CreateRestore(
 		name,
-		backupUid, restore.Destination.TargetCluster.DestinationClusterId,
+		backupUid, restore.Destination.TargetCluster.ClusterUID,
 		restore.Destination.Namespaces[namespace],
 		restore.WorkflowProject.ProjectId,
 		restore.Destination.TargetCluster.Project.ProjectId,
@@ -47,18 +44,16 @@
 			log.Infof("Skipping Restore Validation")
 		}
 	} else {
+		log.Infof("Restore UID - [%s]", *createRestore.Create.Meta.Uid)
 		err = pdslibs.ValidateRestoreDeployment(*createRestore.Create.Meta.Uid, namespace)
 		if err != nil {
 			return nil, err
 		}
 	}
 
-<<<<<<< HEAD
 	if restore.Restores == nil {
 		restore.Restores = make(map[string]automationModels.PDSRestore)
 	}
-=======
->>>>>>> 97d9708f
 	restore.Restores[name] = createRestore.Create
 	log.Infof("Updated the restores")
 

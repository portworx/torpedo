package pds

import (
	"fmt"
	"github.com/portworx/torpedo/drivers/unifiedPlatform/automationModels"
	pdslibs "github.com/portworx/torpedo/drivers/unifiedPlatform/pdsLibs"
	"github.com/portworx/torpedo/drivers/unifiedPlatform/stworkflows"
	"github.com/portworx/torpedo/drivers/unifiedPlatform/stworkflows/platform"
	"github.com/portworx/torpedo/drivers/unifiedPlatform/utils"
	"github.com/portworx/torpedo/pkg/log"
	"slices"
	"time"
)

type WorkflowPDSRestore struct {
	Source                              *WorkflowDataService
	Destination                         *platform.WorkflowNamespace
	Validatation                        map[string]bool
	Restores                            map[string]automationModels.PDSRestore
	RestoredDeployments                 *WorkflowDataService
	SourceDeploymentConfigBeforeUpgrade *automationModels.V1DataServiceDeploymentTopology
	SkipValidation                      map[string]bool
	WorkflowBackup                      *WorkflowPDSBackup
}

const (
	ValidatePdsRestore                          = "VALIDATE_PDS_RESTORE"
	ValidateRestoreAfterSourceDeploymentUpgrade = "VALIDATE_RESTORE_AFTER_SRC_DEPLOYMENT_UPGRADE"
	CheckDataAfterRestore                       = "CHECKDATAAFTERRESTORE"
)

func (restore WorkflowPDSRestore) CreateRestore(name string, backupUid string, namespace string, sourceDeploymentId string) (*automationModels.PDSRestoreResponse, error) {

	log.Infof("Restore [%s] started at [%s]", name, time.Now().Format("2006-01-02 15:04:05"))

	log.Infof("Name of restore - [%s]", name)
	log.Infof("Backup UUID - [%s]", backupUid)
	log.Infof("Destination Cluster Id - [%s]", restore.Destination.TargetCluster.ClusterUID)
	log.Infof("Source project Id - [%s]", restore.Source.Namespace.TargetCluster.Project.ProjectId)
	log.Infof("Destination project Id - [%s]", restore.Destination.TargetCluster.Project.ProjectId)
	err := restore.CreateAndAssociateRestoreNamespace(namespace, restore.Source.DataServiceDeployment[sourceDeploymentId].Namespace)
	if err != nil {
		return nil, err
	}

	log.Infof("Destination Namespace Id - [%s]", restore.Destination.Namespaces[namespace])

	log.Infof("Creating restore - [%s]", name)
	createRestore, err := pdslibs.CreateRestore(
		name,
		backupUid,
		restore.Destination.TargetCluster.Project.ProjectId,
		restore.Destination.Namespaces[namespace],
	)

	if err != nil {
		return nil, err
	}

	log.InfoD("Restore triggered. Name - [%s], UID - [%s]", *createRestore.Create.Meta.Name, *createRestore.Create.Meta.Uid)

	if value, ok := restore.SkipValidation[ValidatePdsRestore]; ok {
		if value == true {
			log.Infof("Skipping Restore Validation")
		}
	} else {
		log.Infof("Restore UID - [%s]", *createRestore.Create.Meta.Uid)
		if value, ok = restore.Validatation[ValidateRestoreAfterSourceDeploymentUpgrade]; ok {
			if value == true {
				log.Debugf("validating restore after source deployment upgrade")
				err = pdslibs.ValidateRestoreAfterSourceDeploymentUpgrade(*createRestore.Create.Meta.Uid, *restore.SourceDeploymentConfigBeforeUpgrade)
				if err != nil {
					return nil, err
				}
			}
		} else {
			log.Debugf("Starting Restore Validation")
			err = pdslibs.ValidateRestoreDeployment(*createRestore.Create.Meta.Uid, namespace)
			if err != nil {
				return nil, err
			}
		}
	}

	restore.Restores[name] = createRestore.Create
	deployment, err := pdslibs.GetDeployment(createRestore.Create.Config.DestinationReferences.DataServiceDeploymentId)
	if err != nil {
		return nil, err
	}

	// TODO: The Get MD5Hash needs to be run here to get the Md5CheckSum
	restore.RestoredDeployments.DataServiceDeployment[createRestore.Create.Config.DestinationReferences.DataServiceDeploymentId] = &pdslibs.DataServiceDetails{
		Deployment:        deployment.Get,
		Namespace:         namespace,
		NamespaceId:       restore.Destination.Namespaces[namespace],
		SourceMd5Checksum: "",
		DSParams:          restore.Source.DataServiceDeployment[sourceDeploymentId].DSParams,
	}

	log.Infof("Validating data after restore")
	if value, ok := restore.SkipValidation[CheckDataAfterRestore]; ok ||
		slices.Contains(stworkflows.SKIPDATASERVICEFROMWORKLOAD, restore.RestoredDeployments.DataServiceDeployment[createRestore.Create.Config.DestinationReferences.DataServiceDeploymentId].DSParams.Name) {
		if value == true {
			log.Infof("Skipping data validation for the restore [%s]", name)
		}
	} else {
<<<<<<< HEAD
		err := restore.ValidateDataAfterRestore(createRestore.Create.Config.DestinationReferences.DataServiceDeploymentId, backupUid)
=======
		err := restore.ValidateDataAfterRestore(createRestore.Create.Config.DestinationReferences.DeploymentId, backupUid, namespace)
>>>>>>> 03ac7cbc
		if err != nil {
			return nil, fmt.Errorf("data validation failed. Error - [%s]", err.Error())
		}
	}

	return createRestore, nil
}

func (restore WorkflowPDSRestore) ValidateDataAfterRestore(destinationDeploymentId string, backupId, namespace string) error {

	tableName := restore.WorkflowBackup.Backups[backupId].TableName
	log.Debugf("TableName to read: [%s]", tableName)

	restore.RestoredDeployments.WorkloadGenParams.TableName = tableName
	restore.RestoredDeployments.WorkloadGenParams.Namespace = namespace
	err := restore.RestoredDeployments.ReadAndUpdateDataServiceDataHash(destinationDeploymentId)
	if err != nil {
		return fmt.Errorf("unable to read data from restored database. Error - [%s]", err.Error())
	}

	sourceCheckSum := restore.WorkflowBackup.Backups[backupId].Md5Hash
	destinationCheckSum := restore.RestoredDeployments.DataServiceDeployment[destinationDeploymentId].SourceMd5Checksum

	log.Infof("Source Md5 Hash - [%s]", sourceCheckSum)
	log.Infof("Restore Md5 Hash - [%s]", destinationCheckSum)

	if sourceCheckSum != destinationCheckSum {
		return fmt.Errorf("Data validation failed for restore. Expected - [%s], Found - [%s]\n", sourceCheckSum, destinationCheckSum)
	}

	return nil
}

// Get Restore fetches the first given restore id
func (restore WorkflowPDSRestore) GetRestore(id string) (*automationModels.PDSRestoreResponse, error) {
	getRestore, err := pdslibs.GetRestore(id)

	if err != nil {
		return nil, err
	}

	return getRestore, nil
}

// Purge Deletes all created restores
func (restore WorkflowPDSRestore) Purge() error {

	err := restore.RestoredDeployments.Purge(false)
	if err != nil {
		return err
	}

	return nil
}

func (restore WorkflowPDSRestore) CreateAndAssociateRestoreNamespace(namespace string, sourceNamespace string) error {

	if utils.RunWithRBAC.RbacFlag != true {

		// TODO: Remove this once https://purestorage.atlassian.net/browse/DS-9443 is resolved
		log.InfoD("Creating restore namespace on source - [%s]", sourceNamespace)
		_, err := restore.Destination.CreateNamespaces(sourceNamespace)
		if err != nil {
			return fmt.Errorf("unable to create source namespace - [%s]", err.Error())
		}

		log.InfoD("Creating restore namespace - [%s]", namespace)
		_, err = restore.Destination.CreateNamespaces(namespace)
		if err != nil {
			return fmt.Errorf("unable to create restore namespace - [%s]", err.Error())
		}

		log.InfoD("Associating restore namespace to destination project")
		err = restore.Destination.TargetCluster.Project.Associate(
			[]string{},
			[]string{restore.Destination.Namespaces[namespace], restore.Destination.Namespaces[sourceNamespace]},
			[]string{},
			[]string{},
			[]string{},
			[]string{},
		)
		if err != nil {
			return fmt.Errorf("unable to associate restore namespace - [%s]", err.Error())
		}
		log.Infof("Associated Resources - [%+v]", restore.Destination.TargetCluster.Project.AssociatedResources)
	} else {
		log.Infof("Please create namespace and associate with Account-Admin account.")
	}

	return nil
}<|MERGE_RESOLUTION|>--- conflicted
+++ resolved
@@ -104,11 +104,7 @@
 			log.Infof("Skipping data validation for the restore [%s]", name)
 		}
 	} else {
-<<<<<<< HEAD
-		err := restore.ValidateDataAfterRestore(createRestore.Create.Config.DestinationReferences.DataServiceDeploymentId, backupUid)
-=======
-		err := restore.ValidateDataAfterRestore(createRestore.Create.Config.DestinationReferences.DeploymentId, backupUid, namespace)
->>>>>>> 03ac7cbc
+		err := restore.ValidateDataAfterRestore(createRestore.Create.Config.DestinationReferences.DataServiceDeploymentId, backupUid, namespace)
 		if err != nil {
 			return nil, fmt.Errorf("data validation failed. Error - [%s]", err.Error())
 		}

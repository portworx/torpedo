--- conflicted
+++ resolved
@@ -26,13 +26,8 @@
 		MaxConnection: templates.ServiceConfiguration.MaxConnection,
 	}
 	stConfigParams := pdslibs.StorageConfiguration{
-<<<<<<< HEAD
-		FSType:      templates.StorageConfiguration.FSType,
-		ReplFactor:  templates.StorageConfiguration.ReplFactor,
-=======
 		FS:          templates.StorageConfiguration.FS,
 		Repl:        templates.StorageConfiguration.Repl,
->>>>>>> 0a5390f8
 		Provisioner: templates.StorageConfiguration.Provisioner,
 		FG:          templates.StorageConfiguration.FG,
 		Secure:      templates.StorageConfiguration.Secure,

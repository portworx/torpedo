--- conflicted
+++ resolved
@@ -1,16 +1,14 @@
 package pds
 
 import (
-<<<<<<< HEAD
 	"fmt"
+	"time"
+
 	"github.com/portworx/sched-ops/task"
-=======
->>>>>>> 97d9708f
 	"github.com/portworx/torpedo/drivers/unifiedPlatform/automationModels"
 	pdslibs "github.com/portworx/torpedo/drivers/unifiedPlatform/pdsLibs"
 	"github.com/portworx/torpedo/drivers/unifiedPlatform/stworkflows"
 	"github.com/portworx/torpedo/pkg/log"
-	"time"
 )
 
 type WorkflowPDSBackup struct {
@@ -24,17 +22,9 @@
 
 // GetBackupIDByName returns the ID of given backup
 func (backup WorkflowPDSBackup) GetLatestBackup(deploymentName string) (automationModels.V1Backup, error) {
-<<<<<<< HEAD
 
 	var latestBackup automationModels.V1Backup
 
-	log.Infof("All deployments - [%+v]", backup.WorkflowDataService.DataServiceDeployment)
-
-=======
-
-	var latestBackup automationModels.V1Backup
-
->>>>>>> 97d9708f
 	allBackups, err := pdslibs.ListBackup(backup.WorkflowDataService.DataServiceDeployment[deploymentName])
 
 	if err != nil {
@@ -42,7 +32,6 @@
 	}
 
 	latestBackup = allBackups.List.Backups[0]
-<<<<<<< HEAD
 
 	return latestBackup, nil
 }
@@ -58,6 +47,7 @@
 			return nil, true, fmt.Errorf("Backup is not completed yet, Phase - [%s]", *backupModel.Get.Status.Phase)
 		} else {
 			log.Infof("Backup completed successfully - [%s]", *backupModel.Get.Meta.Name)
+			log.Infof("Backup Status - [%s]", *backupModel.Get.Status.CloudSnapId)
 			return nil, false, nil
 		}
 	}
@@ -66,10 +56,6 @@
 
 	return err
 
-=======
-
-	return latestBackup, nil
->>>>>>> 97d9708f
 }
 
 // GetBackupIDByName deletes the given backup

package stworkflows

import (
	"github.com/portworx/torpedo/drivers/pds/parameters"
	"github.com/portworx/torpedo/drivers/unifiedPlatform/automationModels"
	dslibs "github.com/portworx/torpedo/drivers/unifiedPlatform/pdsLibs"
	"github.com/portworx/torpedo/pkg/aetosutil"
	"github.com/portworx/torpedo/pkg/log"
	"strconv"
)

type WorkflowDataService struct {
	Namespace                     WorkflowNamespace
	PDSTemplates                  CustomTemplates
	NamespaceName                 string
	DataServiceDeployment         map[string]string
	RestoredDataServiceDeployment map[string]string
	SkipValidatation              map[string]bool
	SourceDeploymentMd5Hash       map[string]string
	RestoredDeploymentMd5Hash     map[string]string
}

const (
	ValidatePdsDeployment = "VALIDATE_PDS_DEPLOYMENT"
	ValidatePdsWorkloads  = "VALIDATE_PDS_WORKLOADS"
)

var (
	dash *aetosutil.Dashboard
)

func (wfDataService *WorkflowDataService) DeployDataService(ds dslibs.PDSDataService, image, version string) (*automationModels.PDSDeploymentResponse, error) {
	namespace := wfDataService.Namespace.Namespaces[wfDataService.NamespaceName]
	projectId := wfDataService.Namespace.TargetCluster.Project.ProjectId
	targetClusterId := wfDataService.Namespace.TargetCluster.ClusterUID
	appConfigId := wfDataService.PDSTemplates.ServiceConfigTemplateId
	resConfigId := wfDataService.PDSTemplates.ResourceTemplateId
	stConfigId := wfDataService.PDSTemplates.StorageTemplateId
	log.Infof("targetClusterId [%s]", targetClusterId)

<<<<<<< HEAD
=======
	log.Infof("targetClusterId [%s]", targetClusterId)

>>>>>>> e8061df8
	imageId, err := dslibs.GetDataServiceImageId(ds.Name, image, version)
	if err != nil {
		return nil, err
	}

<<<<<<< HEAD
	log.Debugf("DS Image id-[%s]", imageId)
=======
>>>>>>> e8061df8
	deployment, err := dslibs.DeployDataService(ds, namespace, projectId, targetClusterId, imageId, appConfigId, resConfigId, stConfigId)
	if err != nil {
		return nil, err
	}
	wfDataService.DataServiceDeployment = make(map[string]string)
	wfDataService.DataServiceDeployment[*deployment.Create.Meta.Name] = *deployment.Create.Meta.Uid
	if value, ok := wfDataService.SkipValidatation[ValidatePdsDeployment]; ok {
		if value == true {
			log.Infof("Skipping DataService Deployment  Validation")
		}
	} else {
		// Validate the sts object and health of the pds deployment
		err = dslibs.ValidateDataServiceDeployment(*deployment.Create.Meta.Uid, namespace)
		if err != nil {
			return nil, err
		}

		// Get deployment resources
		//resourceTemp, storageOp, config, err := dslibs.GetDeploymentResources(wfDataService.DataServiceDeployment, ds.Name, resConfigId, stConfigId, namespace)
		//if err != nil {
		//	return nil, err
		//}

		// Validate deployment resources
		//TODO: Initialize the dataServiceVersionBuildMap once list ds version api is available
		//var dataServiceVersionBuildMap = make(map[string][]string)
		//ValidateDeploymentResources(resourceTemp, storageOp, config, ds.Replicas, dataServiceVersionBuildMap)
	}

	return deployment, nil
}

func (wfDataService *WorkflowDataService) UpdateDataService(ds dslibs.PDSDataService, deploymentId, image, version string) (*automationModels.PDSDeploymentResponse, error) {
	namespace := wfDataService.Namespace.Namespaces[wfDataService.NamespaceName]
	projectId := wfDataService.Namespace.TargetCluster.Project.ProjectId
	targetClusterId := wfDataService.Namespace.TargetCluster.ClusterUID
	appConfigId := wfDataService.PDSTemplates.ServiceConfigTemplateId
	resConfigId := wfDataService.PDSTemplates.ResourceTemplateId
	stConfigId := wfDataService.PDSTemplates.StorageTemplatetId
	log.Infof("targetClusterId [%s]", targetClusterId)

	imageId, err := dslibs.GetDataServiceImageId(ds.Name, image, version)
	if err != nil {
		return nil, err
	}

<<<<<<< HEAD
	deployment, err := dslibs.UpdateDataService(ds, deploymentId, namespace, projectId, imageId, appConfigId, resConfigId, stConfigId)
=======
	deployment, err := dslibs.UpdateDataService(ds, deploymentId, namespace, projectId, imageId)
>>>>>>> e8061df8
	if err != nil {
		return nil, err
	}
	log.Debugf("Updated Deployment [%v]", deployment)
	wfDataService.DataServiceDeployment = make(map[string]string)
	wfDataService.DataServiceDeployment[*deployment.Update.Config.DeploymentMeta.Name] = *deployment.Update.Config.DeploymentMeta.Uid
	if value, ok := wfDataService.SkipValidatation[ValidatePdsDeployment]; ok {
		if value == true {
			log.Infof("Skipping Validation")
		}
	} else {
		// Validate the sts object and health of the pds deployment
		err = dslibs.ValidateDataServiceDeployment(deploymentId, namespace)
		if err != nil {
			return nil, err
		}

		// Get deployment resources
		//resourceTemp, storageOp, config, err := dslibs.GetDeploymentResources(wfDataService.DataServiceDeployment, ds.Name, "resource-template-id", "storage-template-id", namespace)
		//if err != nil {
		//	return nil, err
		//}

		// Validate deployment resources
		//TODO: Initialize the dataServiceVersionBuildMap once list ds version api is available
		//var dataServiceVersionBuildMap = make(map[string][]string)
		//ValidateDeploymentResources(resourceTemp, storageOp, config, ds.Replicas, dataServiceVersionBuildMap)
	}
	return deployment, nil
}

func (wfDataService *WorkflowDataService) DeleteDeployment() error {
	return dslibs.DeleteDeployment(wfDataService.DataServiceDeployment)
}

func (wfDataService *WorkflowDataService) RunDataServiceWorkloads(params *parameters.NewPDSParams) error {

	//Initializing the parameters required for workload generation
	wkloadParams := dslibs.LoadGenParams{
		LoadGenDepName: params.LoadGen.LoadGenDepName,
		Namespace:      params.InfraToTest.Namespace,
		NumOfRows:      params.LoadGen.NumOfRows,
		Timeout:        params.LoadGen.Timeout,
		Replicas:       params.LoadGen.Replicas,
		TableName:      params.LoadGen.TableName,
		Iterations:     params.LoadGen.Iterations,
		FailOnError:    params.LoadGen.FailOnError,
	}

	chkSum, wlDep, err := dslibs.InsertDataAndReturnChecksum(wfDataService.DataServiceDeployment, wkloadParams)
	if err != nil {
		return err
	}

	deploymentName, _ := GetDeploymentNameAndId(wfDataService.DataServiceDeployment)

	wfDataService.SourceDeploymentMd5Hash[deploymentName] = chkSum

	return dslibs.DeleteWorkloadDeployments(wlDep)
}

func (wfDataService *WorkflowDataService) ValidateDataServiceWorkloads(params *parameters.NewPDSParams, restoredDeployment *automationModels.PDSRestoreResponse) error {
	//Initializing the parameters required for workload generation
	wkloadParams := dslibs.LoadGenParams{
		LoadGenDepName: params.LoadGen.LoadGenDepName,
		Namespace:      params.InfraToTest.Namespace,
		NumOfRows:      params.LoadGen.NumOfRows,
		Timeout:        params.LoadGen.Timeout,
		Replicas:       params.LoadGen.Replicas,
		TableName:      params.LoadGen.TableName,
		Iterations:     params.LoadGen.Iterations,
		FailOnError:    params.LoadGen.FailOnError,
	}

	deployment := make(map[string]string)
	deployment[*restoredDeployment.Create.Meta.Name] = *restoredDeployment.Create.Meta.Uid
	chkSum, wlDep, err := dslibs.ReadDataAndReturnChecksum(deployment, wkloadParams)
	if err != nil {
		return err
	}

	deploymentName, _ := GetDeploymentNameAndId(deployment)

	wfDataService.RestoredDeploymentMd5Hash[deploymentName] = chkSum

	result := dslibs.ValidateDataMd5Hash(wfDataService.SourceDeploymentMd5Hash, wfDataService.RestoredDeploymentMd5Hash)

	dash.VerifyFatal(result, true, "Validate md5 hash after restore")

	return dslibs.DeleteWorkloadDeployments(wlDep)
}

func GetDeploymentNameAndId(deployment map[string]string) (string, string) {
	var (
		deploymentName string
		deploymentId   string
	)

	for key, value := range deployment {
		deploymentName = key
		deploymentId = value
	}

	return deploymentName, deploymentId

}

func ValidateDeploymentResources(resourceTemp dslibs.ResourceSettingTemplate, storageOp dslibs.StorageOptions, config dslibs.StorageClassConfig, replicas int, dataServiceVersionBuildMap map[string][]string) {
	log.InfoD("filesystem used %v ", config.Parameters.Fs)
	log.InfoD("storage replicas used %v ", config.Parameters.Fg)
	log.InfoD("cpu requests used %v ", config.Resources.Requests.CPU)
	log.InfoD("memory requests used %v ", config.Resources.Requests.Memory)
	log.InfoD("storage requests used %v ", config.Resources.Requests.EphemeralStorage)
	log.InfoD("No of nodes requested %v ", config.Replicas)
	log.InfoD("volume group %v ", storageOp.VolumeGroup)

	dash.VerifyFatal(resourceTemp.Resources.Requests.CPU, config.Resources.Requests.CPU, "Validating CPU Request")
	dash.VerifyFatal(resourceTemp.Resources.Requests.Memory, config.Resources.Requests.Memory, "Validating Memory Request")
	dash.VerifyFatal(resourceTemp.Resources.Requests.Storage, config.Resources.Requests.EphemeralStorage, "Validating storage")
	dash.VerifyFatal(resourceTemp.Resources.Limits.CPU, config.Resources.Limits.CPU, "Validating CPU Limits")
	dash.VerifyFatal(resourceTemp.Resources.Limits.Memory, config.Resources.Limits.Memory, "Validating Memory Limits")
	repl, err := strconv.Atoi(config.Parameters.Repl)
	log.FailOnError(err, "failed on atoi method")
	dash.VerifyFatal(storageOp.Replicas, int32(repl), "Validating storage replicas")
	dash.VerifyFatal(storageOp.Filesystem, config.Parameters.Fs, "Validating filesystems")
	dash.VerifyFatal(config.Replicas, replicas, "Validating ds node replicas")

	for version, build := range dataServiceVersionBuildMap {
		dash.VerifyFatal(config.Version, version+"-"+build[0], "validating ds build and version")
	}
}<|MERGE_RESOLUTION|>--- conflicted
+++ resolved
@@ -38,20 +38,12 @@
 	stConfigId := wfDataService.PDSTemplates.StorageTemplateId
 	log.Infof("targetClusterId [%s]", targetClusterId)
 
-<<<<<<< HEAD
-=======
-	log.Infof("targetClusterId [%s]", targetClusterId)
-
->>>>>>> e8061df8
 	imageId, err := dslibs.GetDataServiceImageId(ds.Name, image, version)
 	if err != nil {
 		return nil, err
 	}
 
-<<<<<<< HEAD
 	log.Debugf("DS Image id-[%s]", imageId)
-=======
->>>>>>> e8061df8
 	deployment, err := dslibs.DeployDataService(ds, namespace, projectId, targetClusterId, imageId, appConfigId, resConfigId, stConfigId)
 	if err != nil {
 		return nil, err
@@ -90,7 +82,7 @@
 	targetClusterId := wfDataService.Namespace.TargetCluster.ClusterUID
 	appConfigId := wfDataService.PDSTemplates.ServiceConfigTemplateId
 	resConfigId := wfDataService.PDSTemplates.ResourceTemplateId
-	stConfigId := wfDataService.PDSTemplates.StorageTemplatetId
+	stConfigId := wfDataService.PDSTemplates.StorageTemplateId
 	log.Infof("targetClusterId [%s]", targetClusterId)
 
 	imageId, err := dslibs.GetDataServiceImageId(ds.Name, image, version)
@@ -98,11 +90,7 @@
 		return nil, err
 	}
 
-<<<<<<< HEAD
 	deployment, err := dslibs.UpdateDataService(ds, deploymentId, namespace, projectId, imageId, appConfigId, resConfigId, stConfigId)
-=======
-	deployment, err := dslibs.UpdateDataService(ds, deploymentId, namespace, projectId, imageId)
->>>>>>> e8061df8
 	if err != nil {
 		return nil, err
 	}

package stworkflows

import (
	"github.com/portworx/torpedo/drivers/pds/parameters"
	"github.com/portworx/torpedo/drivers/unifiedPlatform/automationModels"
	dslibs "github.com/portworx/torpedo/drivers/unifiedPlatform/pdsLibs"
	"github.com/portworx/torpedo/pkg/aetosutil"
	"github.com/portworx/torpedo/pkg/log"
	"strconv"
)

type WorkflowDataService struct {
<<<<<<< HEAD
	Namespace                     WorkflowNamespace
	NamespaceName                 string
	DataServiceDeployment         map[string]string
	RestoredDataServiceDeployment map[string]string
	SkipValidatation              map[string]bool
	SourceDeploymentMd5Hash       map[string]string
	RestoredDeploymentMd5Hash     map[string]string
=======
	Namespace                 WorkflowNamespace
	PDSTemplates              CustomTemplates
	NamespaceName             string
	DataServiceDeployment     map[string]string
	SkipValidatation          map[string]bool
	SourceDeploymentMd5Hash   map[string]string
	RestoredDeploymentMd5Hash map[string]string
>>>>>>> 33e8bb8d
}

const (
	ValidatePdsDeployment = "VALIDATE_PDS_DEPLOYMENT"
	ValidatePdsWorkloads  = "VALIDATE_PDS_WORKLOADS"
)

var (
	dash *aetosutil.Dashboard
)

func (wfDataService *WorkflowDataService) DeployDataService(ds dslibs.PDSDataService, image, version string) (*automationModels.WorkFlowResponse, error) {
	namespace := wfDataService.Namespace.Namespaces[wfDataService.NamespaceName]
	projectId := wfDataService.Namespace.TargetCluster.Project.ProjectId
	targetClusterId := wfDataService.Namespace.TargetCluster.ClusterUID
	appConfigId := wfDataService.PDSTemplates.ServiceConfigTemplateId
	resConfigId := wfDataService.PDSTemplates.ResourceTemplateId
	stConfigId := wfDataService.PDSTemplates.StorageTemplatetId
	log.Infof("targetClusterId [%s]", targetClusterId)
	log.InfoD("App config Id is - [AppConfig- %v]", appConfigId)
	log.InfoD("res config Id is - [resConfigId- %v]", resConfigId)
	log.InfoD("st config Id is - [stConfigId- %v]", stConfigId)

	log.Infof("targetClusterId [%s]", targetClusterId)

	//imageId, err := dslibs.GetDataServiceImageId(ds.Name, image, version)
	//if err != nil {
	//	return nil, err
	//}

<<<<<<< HEAD
	deployment, err := dslibs.DeployDataService(ds, namespace, projectId, targetClusterId, "imageId")
=======
	deployment, err := dslibs.DeployDataService(ds, namespace, projectId, targetClusterId, imageId, appConfigId, resConfigId, stConfigId)
>>>>>>> 33e8bb8d
	if err != nil {
		return nil, err
	}
	wfDataService.DataServiceDeployment[*deployment.PDSDeployment.V1Deployment.Meta.Name] = *deployment.PDSDeployment.V1Deployment.Meta.Uid

	if value, ok := wfDataService.SkipValidatation[ValidatePdsDeployment]; ok {
		if value == true {
			log.Infof("Skipping DataService Deployment  Validation")
		}
	} else {
		// Validate the sts object and health of the pds deployment
		err = dslibs.ValidateDataServiceDeployment(wfDataService.DataServiceDeployment, namespace)
		if err != nil {
			return nil, err
		}

		// Get deployment resources
		resourceTemp, storageOp, config, err := dslibs.GetDeploymentResources(wfDataService.DataServiceDeployment, ds.Name, "resource-template-id", "storage-template-id", namespace)
		if err != nil {
			return nil, err
		}

		// Validate deployment resources
		//TODO: Initialize the dataServiceVersionBuildMap once list ds version api is available
		var dataServiceVersionBuildMap = make(map[string][]string)
		ValidateDeploymentResources(resourceTemp, storageOp, config, ds.Replicas, dataServiceVersionBuildMap)
	}

	return deployment, nil
}

func (wfDataService *WorkflowDataService) UpdateDataService(ds dslibs.PDSDataService, image, version string) (*automationModels.WorkFlowResponse, error) {
	namespace := wfDataService.Namespace.Namespaces[wfDataService.NamespaceName]
	projectId := wfDataService.Namespace.TargetCluster.Project.ProjectId
	targetClusterId := wfDataService.Namespace.TargetCluster.ClusterUID
	log.Infof("targetClusterId [%s]", targetClusterId)

	imageId, err := dslibs.GetDataServiceImageId(ds.Name, ds.Image, ds.Version)
	if err != nil {
		return nil, err
	}

	deployment, err := dslibs.UpdateDataService(ds, namespace, projectId, imageId)
	if err != nil {
		return nil, err
	}
	wfDataService.DataServiceDeployment[*deployment.PDSDeployment.V1Deployment.Meta.Name] = *deployment.PDSDeployment.V1Deployment.Meta.Uid
	if value, ok := wfDataService.SkipValidatation[ValidatePdsDeployment]; ok {
		if value == true {
			log.Infof("Skipping Validation")
		}
	} else {
		// Validate the sts object and health of the pds deployment
		err = dslibs.ValidateDataServiceDeployment(wfDataService.DataServiceDeployment, namespace)
		if err != nil {
			return nil, err
		}

		// Get deployment resources
		resourceTemp, storageOp, config, err := dslibs.GetDeploymentResources(wfDataService.DataServiceDeployment, ds.Name, "resource-template-id", "storage-template-id", namespace)
		if err != nil {
			return nil, err
		}

		// Validate deployment resources
		//TODO: Initialize the dataServiceVersionBuildMap once list ds version api is available
		var dataServiceVersionBuildMap = make(map[string][]string)
		ValidateDeploymentResources(resourceTemp, storageOp, config, ds.Replicas, dataServiceVersionBuildMap)
	}
	return deployment, nil
}

func (wfDataService *WorkflowDataService) DeleteDeployment() error {
	return dslibs.DeleteDeployment(wfDataService.DataServiceDeployment)
}

func (wfDataService *WorkflowDataService) RunDataServiceWorkloads(params *parameters.NewPDSParams) error {

	//Initializing the parameters required for workload generation
	wkloadParams := dslibs.LoadGenParams{
		LoadGenDepName: params.LoadGen.LoadGenDepName,
		Namespace:      params.InfraToTest.Namespace,
		NumOfRows:      params.LoadGen.NumOfRows,
		Timeout:        params.LoadGen.Timeout,
		Replicas:       params.LoadGen.Replicas,
		TableName:      params.LoadGen.TableName,
		Iterations:     params.LoadGen.Iterations,
		FailOnError:    params.LoadGen.FailOnError,
	}

	chkSum, wlDep, err := dslibs.InsertDataAndReturnChecksum(wfDataService.DataServiceDeployment, wkloadParams)
	if err != nil {
		return err
	}

	deploymentName, _ := GetDeploymentNameAndId(wfDataService.DataServiceDeployment)

	wfDataService.SourceDeploymentMd5Hash[deploymentName] = chkSum

	return dslibs.DeleteWorkloadDeployments(wlDep)
}

func (wfDataService *WorkflowDataService) ValidateDataServiceWorkloads(params *parameters.NewPDSParams, restoredDeployment *automationModels.PDSRestoreResponse) error {
	//Initializing the parameters required for workload generation
	wkloadParams := dslibs.LoadGenParams{
		LoadGenDepName: params.LoadGen.LoadGenDepName,
		Namespace:      params.InfraToTest.Namespace,
		NumOfRows:      params.LoadGen.NumOfRows,
		Timeout:        params.LoadGen.Timeout,
		Replicas:       params.LoadGen.Replicas,
		TableName:      params.LoadGen.TableName,
		Iterations:     params.LoadGen.Iterations,
		FailOnError:    params.LoadGen.FailOnError,
	}

	deployment := make(map[string]string)
	deployment[*restoredDeployment.Create.Meta.Name] = *restoredDeployment.Create.Meta.Uid
	chkSum, wlDep, err := dslibs.ReadDataAndReturnChecksum(deployment, wkloadParams)
	if err != nil {
		return err
	}

	deploymentName, _ := GetDeploymentNameAndId(deployment)

	wfDataService.RestoredDeploymentMd5Hash[deploymentName] = chkSum

	result := dslibs.ValidateDataMd5Hash(wfDataService.SourceDeploymentMd5Hash, wfDataService.RestoredDeploymentMd5Hash)

	dash.VerifyFatal(result, true, "Validate md5 hash after restore")

	return dslibs.DeleteWorkloadDeployments(wlDep)
}

func GetDeploymentNameAndId(deployment map[string]string) (string, string) {
	var (
		deploymentName string
		deploymentId   string
	)

	for key, value := range deployment {
		deploymentName = key
		deploymentId = value
	}

	return deploymentName, deploymentId

}

func ValidateDeploymentResources(resourceTemp dslibs.ResourceSettingTemplate, storageOp dslibs.StorageOptions, config dslibs.StorageClassConfig, replicas int, dataServiceVersionBuildMap map[string][]string) {
	log.InfoD("filesystem used %v ", config.Parameters.Fs)
	log.InfoD("storage replicas used %v ", config.Parameters.Fg)
	log.InfoD("cpu requests used %v ", config.Resources.Requests.CPU)
	log.InfoD("memory requests used %v ", config.Resources.Requests.Memory)
	log.InfoD("storage requests used %v ", config.Resources.Requests.EphemeralStorage)
	log.InfoD("No of nodes requested %v ", config.Replicas)
	log.InfoD("volume group %v ", storageOp.VolumeGroup)

	dash.VerifyFatal(resourceTemp.Resources.Requests.CPU, config.Resources.Requests.CPU, "Validating CPU Request")
	dash.VerifyFatal(resourceTemp.Resources.Requests.Memory, config.Resources.Requests.Memory, "Validating Memory Request")
	dash.VerifyFatal(resourceTemp.Resources.Requests.Storage, config.Resources.Requests.EphemeralStorage, "Validating storage")
	dash.VerifyFatal(resourceTemp.Resources.Limits.CPU, config.Resources.Limits.CPU, "Validating CPU Limits")
	dash.VerifyFatal(resourceTemp.Resources.Limits.Memory, config.Resources.Limits.Memory, "Validating Memory Limits")
	repl, err := strconv.Atoi(config.Parameters.Repl)
	log.FailOnError(err, "failed on atoi method")
	dash.VerifyFatal(storageOp.Replicas, int32(repl), "Validating storage replicas")
	dash.VerifyFatal(storageOp.Filesystem, config.Parameters.Fs, "Validating filesystems")
	dash.VerifyFatal(config.Replicas, replicas, "Validating ds node replicas")

	for version, build := range dataServiceVersionBuildMap {
		dash.VerifyFatal(config.Version, version+"-"+build[0], "validating ds build and version")
	}
}<|MERGE_RESOLUTION|>--- conflicted
+++ resolved
@@ -10,23 +10,14 @@
 )
 
 type WorkflowDataService struct {
-<<<<<<< HEAD
-	Namespace                     WorkflowNamespace
-	NamespaceName                 string
-	DataServiceDeployment         map[string]string
-	RestoredDataServiceDeployment map[string]string
-	SkipValidatation              map[string]bool
-	SourceDeploymentMd5Hash       map[string]string
-	RestoredDeploymentMd5Hash     map[string]string
-=======
 	Namespace                 WorkflowNamespace
 	PDSTemplates              CustomTemplates
 	NamespaceName             string
 	DataServiceDeployment     map[string]string
+	RestoredDataServiceDeployment map[string]string
 	SkipValidatation          map[string]bool
 	SourceDeploymentMd5Hash   map[string]string
 	RestoredDeploymentMd5Hash map[string]string
->>>>>>> 33e8bb8d
 }
 
 const (
@@ -57,11 +48,7 @@
 	//	return nil, err
 	//}
 
-<<<<<<< HEAD
-	deployment, err := dslibs.DeployDataService(ds, namespace, projectId, targetClusterId, "imageId")
-=======
-	deployment, err := dslibs.DeployDataService(ds, namespace, projectId, targetClusterId, imageId, appConfigId, resConfigId, stConfigId)
->>>>>>> 33e8bb8d
+	deployment, err := dslibs.DeployDataService(ds, namespace, projectId, targetClusterId, "imageId", appConfigId, resConfigId, stConfigId)
 	if err != nil {
 		return nil, err
 	}

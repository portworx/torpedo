package grpc

import (
	"context"
	"fmt"
	"github.com/portworx/torpedo/drivers/unifiedPlatform/automationModels"
	. "github.com/portworx/torpedo/drivers/unifiedPlatform/utils"
	"github.com/portworx/torpedo/drivers/utilities"
	"github.com/portworx/torpedo/pkg/log"
	publicBackupapis "github.com/pure-px/apis/public/portworx/pds/backup/apiv1"
	"google.golang.org/grpc"
)

func (backup *PdsGrpc) getBackupClient() (context.Context, publicBackupapis.BackupServiceClient, string, error) {
	log.Infof("Creating client from grpc package")
	var depClient publicBackupapis.BackupServiceClient

	ctx, token, err := GetBearerToken()
	if err != nil {
		return nil, nil, "", fmt.Errorf("Error in getting bearer token: %v\n", err)
	}
	credentials = &Credentials{
		Token: token,
	}
	depClient = publicBackupapis.NewBackupServiceClient(backup.ApiClientV2)
	return ctx, depClient, token, nil
}

// DeleteBackup will delete backup for a given deployment
func (backup *PdsGrpc) DeleteBackup(deleteBackupRequest *automationModels.PDSBackupRequest) error {
	// log.Infof("Backup Delete - [%+v]", deleteBackupConfigRequest.BackupConfig.Delete)

	deleteRequest := &publicBackupapis.DeleteBackupRequest{}
	// log.Infof("Backup Delete - [%v]", deleteRequest)
	err := utilities.CopyStruct(deleteBackupRequest.Delete, deleteRequest)
	if err != nil {
		return err
	}
	// log.Infof("Backup Delete - [%v]", deleteRequest)

	ctx, client, _, err := backup.getBackupClient()
	if err != nil {
		return fmt.Errorf("Error while getting grpc client: %v\n", err)
	}

	ctx = WithAccountIDMetaCtx(ctx, backup.AccountId)

	_, err = client.DeleteBackup(ctx, deleteRequest, grpc.PerRPCCredentials(credentials))
	if err != nil {
		return fmt.Errorf("Error while deleting the backup: %v\n", err)
	}

	return nil
}

// ListBackup will list backup for a given deployment
<<<<<<< HEAD
func (backup *PdsGrpc) ListBackup(listBackupConfigRequest *automationModels.WorkFlowRequest) ([]automationModels.PDSBackupResponse, error) {
	// log.Infof("Backup List - [%+v]", listBackupConfigRequest.BackupConfig.List)

	response := []automationModels.PDSBackupResponse{}
=======
func (backup *PdsGrpc) ListBackup(listBackupConfigRequest *automationModels.PDSBackupRequest) (*automationModels.PDSBackupResponse, error) {
	// log.Infof("Backup List - [%+v]", listBackupConfigRequest.BackupConfig.List)

	response := automationModels.PDSBackupResponse{
		List: automationModels.PDSBackupListResponse{},
	}
>>>>>>> d53fa3d6

	listRequest := &publicBackupapis.ListBackupsRequest{}
	// log.Infof("Backup List - [%v]", listRequest)
	err := utilities.CopyStruct(listBackupConfigRequest.List, listRequest)
	if err != nil {
		return nil, err
	}
	// log.Infof("Backup List - [%v]", listRequest)

	ctx, client, _, err := backup.getBackupClient()
	if err != nil {
		return nil, fmt.Errorf("Error while getting grpc client: %v\n", err)
	}

	ctx = WithAccountIDMetaCtx(ctx, backup.AccountId)

	apiResponse, err := client.ListBackups(ctx, listRequest, grpc.PerRPCCredentials(credentials))
	log.Infof("api response [+%v]", apiResponse)
	if err != nil {
		return nil, fmt.Errorf("Error while listing the backups: %v\n", err)
	}

<<<<<<< HEAD
	err = utilities.CopyStruct(apiResponse.Backups, response)
=======
	err = utilities.CopyStruct(apiResponse, &response)
>>>>>>> d53fa3d6
	if err != nil {
		return nil, err
	}

	return &response, nil
}

// GetBackup will fetch backup for a given deployment
func (backup *PdsGrpc) GetBackup(getBackupConfigRequest *automationModels.PDSBackupRequest) (*automationModels.PDSBackupResponse, error) {
	// log.Infof("Backup Get - [%+v]", getBackupConfigRequest.BackupConfig.Get)

	response := &automationModels.PDSBackupResponse{
		Get: automationModels.V1Backup{},
	}

	getRequest := &publicBackupapis.GetBackupRequest{}
	// log.Infof("Backup Get - [%v]", getRequest)
	err := utilities.CopyStruct(getBackupConfigRequest.Get, getRequest)
	if err != nil {
		return response, err
	}
	// log.Infof("Backup Get - [%v]", getRequest)

	ctx, client, _, err := backup.getBackupClient()
	if err != nil {
		return nil, fmt.Errorf("Error while getting grpc client: %v\n", err)
	}

	ctx = WithAccountIDMetaCtx(ctx, backup.AccountId)

	apiResponse, err := client.GetBackup(ctx, getRequest, grpc.PerRPCCredentials(credentials))
	log.Infof("api response [+%v]", apiResponse)
	if err != nil {
		return nil, fmt.Errorf("Error while fetching the backupConfig: %v\n", err)
	}

	err = utilities.CopyStruct(apiResponse, response)
	if err != nil {
		return response, err
	}

	return response, nil

}<|MERGE_RESOLUTION|>--- conflicted
+++ resolved
@@ -54,19 +54,11 @@
 }
 
 // ListBackup will list backup for a given deployment
-<<<<<<< HEAD
-func (backup *PdsGrpc) ListBackup(listBackupConfigRequest *automationModels.WorkFlowRequest) ([]automationModels.PDSBackupResponse, error) {
-	// log.Infof("Backup List - [%+v]", listBackupConfigRequest.BackupConfig.List)
-
-	response := []automationModels.PDSBackupResponse{}
-=======
 func (backup *PdsGrpc) ListBackup(listBackupConfigRequest *automationModels.PDSBackupRequest) (*automationModels.PDSBackupResponse, error) {
 	// log.Infof("Backup List - [%+v]", listBackupConfigRequest.BackupConfig.List)
 
-	response := automationModels.PDSBackupResponse{
-		List: automationModels.PDSBackupListResponse{},
-	}
->>>>>>> d53fa3d6
+	response := automationModels.PDSBackupResponse{}
+
 
 	listRequest := &publicBackupapis.ListBackupsRequest{}
 	// log.Infof("Backup List - [%v]", listRequest)
@@ -89,11 +81,7 @@
 		return nil, fmt.Errorf("Error while listing the backups: %v\n", err)
 	}
 
-<<<<<<< HEAD
-	err = utilities.CopyStruct(apiResponse.Backups, response)
-=======
 	err = utilities.CopyStruct(apiResponse, &response)
->>>>>>> d53fa3d6
 	if err != nil {
 		return nil, err
 	}
@@ -105,9 +93,8 @@
 func (backup *PdsGrpc) GetBackup(getBackupConfigRequest *automationModels.PDSBackupRequest) (*automationModels.PDSBackupResponse, error) {
 	// log.Infof("Backup Get - [%+v]", getBackupConfigRequest.BackupConfig.Get)
 
-	response := &automationModels.PDSBackupResponse{
-		Get: automationModels.V1Backup{},
-	}
+	response := &automationModels.PDSBackupResponse{}
+
 
 	getRequest := &publicBackupapis.GetBackupRequest{}
 	// log.Infof("Backup Get - [%v]", getRequest)

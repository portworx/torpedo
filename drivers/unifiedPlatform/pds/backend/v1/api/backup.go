package api

import (
	"fmt"
<<<<<<< HEAD
	"github.com/jinzhu/copier"
	"github.com/portworx/torpedo/drivers/unifiedPlatform/automationModels"
	"github.com/portworx/torpedo/pkg/log"
=======
	"github.com/portworx/torpedo/drivers/unifiedPlatform/automationModels"
	"github.com/portworx/torpedo/drivers/utilities"
>>>>>>> d53fa3d6
	status "net/http"
)

// DeleteBackup will delete backup for a given deployment
func (backup *PDS_API_V1) DeleteBackup(deleteBackupRequest *automationModels.PDSBackupRequest) error {

	ctx, backupClient, err := backup.getBackupClient()
	if err != nil {
		return fmt.Errorf("Error while getting updated client with auth header: %v\n", err)
	}
	deleteRequest := backupClient.BackupServiceDeleteBackup(ctx, deleteBackupRequest.Delete.Id)
	_, res, err := deleteRequest.Execute()
	if err != nil || res.StatusCode != status.StatusOK {
		return fmt.Errorf("Error when calling `BackupServiceDeleteBackup`: %v\n.Full HTTP response: %v", err, res)
	}

	return nil
}

// ListBackup will list backup for a given deployment
<<<<<<< HEAD
func (backup *PDS_API_V1) ListBackup(listBackupConfigRequest *automationModels.WorkFlowRequest) ([]automationModels.PDSBackupResponse, error) {
	bkpResponse := []automationModels.PDSBackupResponse{}

	ctx, bkpClient, err := backup.getBackupClient()
	if err != nil {
		return nil, fmt.Errorf("Error in getting context for backend call: %v\n", err)
	}
	backupConfigId := listBackupConfigRequest.Backup.List.BackupConfigId
	namespaceId := listBackupConfigRequest.Backup.List.NamespaceId
	targetClusterId := listBackupConfigRequest.Backup.List.TargetClusterId
	deploymentId := listBackupConfigRequest.Backup.List.DeploymentId

	listBkpRequest := bkpClient.BackupServiceListBackups(ctx).BackupConfigId(backupConfigId).TargetClusterId(targetClusterId).NamespaceId(namespaceId).DeploymentId(deploymentId)

	bkpModel, res, err := bkpClient.BackupServiceListBackupsExecute(listBkpRequest)
	if err != nil || res.StatusCode != status.StatusOK {
		return nil, fmt.Errorf("Error when calling `DeploymentServiceCreateDeployment`: %v\n.Full HTTP response: %v", err, res)
	}

	err = copier.Copy(&bkpResponse, bkpModel.Backups)
	if err != nil {
		return nil, fmt.Errorf("Error occured while copying the backup response: %v\n", err)
	}

	return bkpResponse, nil
=======
func (backup *PDS_API_V1) ListBackup(listBackupConfigRequest *automationModels.PDSBackupRequest) (*automationModels.PDSBackupResponse, error) {
	response := automationModels.PDSBackupResponse{
		Get: automationModels.V1Backup{},
	}

	ctx, backupClient, err := backup.getBackupClient()
	if err != nil {
		return nil, fmt.Errorf("Error while getting updated client with auth header: %v\n", err)
	}
	listBackupRequest := backupClient.BackupServiceListBackups(ctx)

	listBackupRequest = listBackupRequest.NamespaceId(listBackupConfigRequest.List.NamespaceId)
	listBackupRequest = listBackupRequest.DeploymentId(listBackupConfigRequest.List.DeploymentId)
	listBackupRequest = listBackupRequest.BackupConfigId(listBackupConfigRequest.List.BackupConfigId)
	listBackupRequest = listBackupRequest.TargetClusterId(listBackupConfigRequest.List.TargetClusterId)

	backupModel, res, err := listBackupRequest.Execute()
	if err != nil || res.StatusCode != status.StatusOK {
		return nil, fmt.Errorf("Error when calling `BackupServiceDeleteBackup`: %v\n.Full HTTP response: %v", err, res)
	}
	err = utilities.CopyStruct(backupModel, &response)
	if err != nil {
		return nil, err
	}

	return &response, err
>>>>>>> d53fa3d6
}

// GetBackup will fetch backup for a given deployment
func (backup *PDS_API_V1) GetBackup(getBackupConfigRequest *automationModels.PDSBackupRequest) (*automationModels.PDSBackupResponse, error) {

	response := automationModels.PDSBackupResponse{
		List: automationModels.PDSBackupListResponse{},
	}

	ctx, backupClient, err := backup.getBackupClient()
	if err != nil {
		return nil, fmt.Errorf("Error while getting updated client with auth header: %v\n", err)
	}
	getBackupRequest := backupClient.BackupServiceGetBackup(ctx, getBackupConfigRequest.Get.Id)
	backupModel, res, err := getBackupRequest.Execute()
	if err != nil || res.StatusCode != status.StatusOK {
		return nil, fmt.Errorf("Error when calling `BackupServiceDeleteBackup`: %v\n.Full HTTP response: %v", err, res)
	}
	err = utilities.CopyStruct(backupModel, &response)
	if err != nil {
		return nil, err
	}

	return &response, err
}<|MERGE_RESOLUTION|>--- conflicted
+++ resolved
@@ -2,14 +2,8 @@
 
 import (
 	"fmt"
-<<<<<<< HEAD
-	"github.com/jinzhu/copier"
-	"github.com/portworx/torpedo/drivers/unifiedPlatform/automationModels"
-	"github.com/portworx/torpedo/pkg/log"
-=======
 	"github.com/portworx/torpedo/drivers/unifiedPlatform/automationModels"
 	"github.com/portworx/torpedo/drivers/utilities"
->>>>>>> d53fa3d6
 	status "net/http"
 )
 
@@ -30,7 +24,6 @@
 }
 
 // ListBackup will list backup for a given deployment
-<<<<<<< HEAD
 func (backup *PDS_API_V1) ListBackup(listBackupConfigRequest *automationModels.WorkFlowRequest) ([]automationModels.PDSBackupResponse, error) {
 	bkpResponse := []automationModels.PDSBackupResponse{}
 
@@ -49,49 +42,18 @@
 	if err != nil || res.StatusCode != status.StatusOK {
 		return nil, fmt.Errorf("Error when calling `DeploymentServiceCreateDeployment`: %v\n.Full HTTP response: %v", err, res)
 	}
-
-	err = copier.Copy(&bkpResponse, bkpModel.Backups)
+	err = utilities.CopyStruct(bkpModel.Backups, &bkpResponse)
 	if err != nil {
 		return nil, fmt.Errorf("Error occured while copying the backup response: %v\n", err)
 	}
 
 	return bkpResponse, nil
-=======
-func (backup *PDS_API_V1) ListBackup(listBackupConfigRequest *automationModels.PDSBackupRequest) (*automationModels.PDSBackupResponse, error) {
-	response := automationModels.PDSBackupResponse{
-		Get: automationModels.V1Backup{},
-	}
-
-	ctx, backupClient, err := backup.getBackupClient()
-	if err != nil {
-		return nil, fmt.Errorf("Error while getting updated client with auth header: %v\n", err)
-	}
-	listBackupRequest := backupClient.BackupServiceListBackups(ctx)
-
-	listBackupRequest = listBackupRequest.NamespaceId(listBackupConfigRequest.List.NamespaceId)
-	listBackupRequest = listBackupRequest.DeploymentId(listBackupConfigRequest.List.DeploymentId)
-	listBackupRequest = listBackupRequest.BackupConfigId(listBackupConfigRequest.List.BackupConfigId)
-	listBackupRequest = listBackupRequest.TargetClusterId(listBackupConfigRequest.List.TargetClusterId)
-
-	backupModel, res, err := listBackupRequest.Execute()
-	if err != nil || res.StatusCode != status.StatusOK {
-		return nil, fmt.Errorf("Error when calling `BackupServiceDeleteBackup`: %v\n.Full HTTP response: %v", err, res)
-	}
-	err = utilities.CopyStruct(backupModel, &response)
-	if err != nil {
-		return nil, err
-	}
-
-	return &response, err
->>>>>>> d53fa3d6
 }
 
 // GetBackup will fetch backup for a given deployment
 func (backup *PDS_API_V1) GetBackup(getBackupConfigRequest *automationModels.PDSBackupRequest) (*automationModels.PDSBackupResponse, error) {
 
-	response := automationModels.PDSBackupResponse{
-		List: automationModels.PDSBackupListResponse{},
-	}
+	response := automationModels.PDSBackupResponse{}
 
 	ctx, backupClient, err := backup.getBackupClient()
 	if err != nil {

package api

import (
	"fmt"
<<<<<<< HEAD
	"github.com/jinzhu/copier"
	"github.com/portworx/torpedo/drivers/unifiedPlatform/automationModels"
	"github.com/portworx/torpedo/pkg/log"
=======
	"github.com/portworx/torpedo/drivers/unifiedPlatform/automationModels"
	"github.com/portworx/torpedo/drivers/utilities"
	restoreV1 "github.com/pure-px/platform-api-go-client/pds/v1/restore"
>>>>>>> d53fa3d6
	status "net/http"
)

// CreateRestore will create restore for a given backup
func (restore *PDS_API_V1) CreateRestore(createRestoreRequest *automationModels.PDSRestoreRequest) (*automationModels.PDSRestoreResponse, error) {

	response := automationModels.PDSRestoreResponse{
		Create: automationModels.PDSRestore{},
	}

	ctx, restoreClient, err := restore.getRestoreClient()
	if err != nil {
		return nil, fmt.Errorf("Error while getting updated client with auth header: %v\n", err)
	}

	sourceReference := restoreV1.NewV1SourceReferences(createRestoreRequest.Create.SourceReferences.BackupId)
	sourceReference.DeploymentId = &createRestoreRequest.Create.SourceReferences.DeploymentId
	sourceReference.CloudsnapId = &createRestoreRequest.Create.SourceReferences.CloudsnapId
	sourceReference.BackupLocationId = &createRestoreRequest.Create.SourceReferences.BackupLocationId

	destinationReference := restoreV1.NewV1DestinationReferences()
	destinationReference.TargetClusterId = &createRestoreRequest.Create.DestinationReferences.TargetClusterId
	destinationReference.ProjectId = &createRestoreRequest.Create.DestinationReferences.ProjectId
	destinationReference.DeploymentId = &createRestoreRequest.Create.DestinationReferences.DeploymentId

	restoreRequest := restoreClient.RestoreServiceCreateRestore(ctx, createRestoreRequest.Create.NamespaceId)
	restoreRequest = restoreRequest.RestoreServiceCreateRestoreBody(
		restoreV1.RestoreServiceCreateRestoreBody{
			ProjectId: createRestoreRequest.Create.ProjectId,
			Restore: restoreV1.V1Restore{
				Meta: &restoreV1.V1Meta{
					Name: createRestoreRequest.Create.Restore.Meta.Name,
				},
				Config: &restoreV1.V1Config{
					SourceReferences:      sourceReference,
					DestinationReferences: destinationReference,
				},
			},
		},
	)

	restoreModel, res, err := restoreRequest.Execute()
	if err != nil || res.StatusCode != status.StatusOK {
		return nil, fmt.Errorf("Error when calling `RestoreServiceCreateRestore`: %v\n.Full HTTP response: %v", err, res)
	}

	err = utilities.CopyStruct(restoreModel, &response.Create)
	if err != nil {
		return nil, err
	}

	return &response, nil
}

// ReCreateRestore will recreate restore for a given deployment
func (restore *PDS_API_V1) ReCreateRestore(recretaeRestoreRequest *automationModels.PDSRestoreRequest) (*automationModels.PDSRestoreResponse, error) {
	response := automationModels.PDSRestoreResponse{
		ReCreate: automationModels.PDSRestore{},
	}

	ctx, restoreClient, err := restore.getRestoreClient()
	if err != nil {
		return nil, fmt.Errorf("Error while getting updated client with auth header: %v\n", err)
	}

	restoreRequest := restoreClient.RestoreServiceRecreateRestore(ctx, recretaeRestoreRequest.ReCreate.NamespaceId)
	restoreRequest = restoreRequest.RestoreServiceRecreateRestoreBody(
		restoreV1.RestoreServiceRecreateRestoreBody{
			Name:        recretaeRestoreRequest.ReCreate.Name,
			ProjectId:   recretaeRestoreRequest.ReCreate.ProjectId,
			NamespaceId: recretaeRestoreRequest.ReCreate.NamespaceId,
		},
	)

	restoreModel, res, err := restoreRequest.Execute()
	if err != nil || res.StatusCode != status.StatusOK {
		return nil, fmt.Errorf("Error when calling `RestoreServiceRecreateRestoreBody`: %v\n.Full HTTP response: %v", err, res)
	}

	err = utilities.CopyStruct(restoreModel, &response.ReCreate)
	if err != nil {
		return nil, err
	}

	return &response, nil
}

// GetRestore will fetch restore for a given deployment
<<<<<<< HEAD
func (restore *PDS_API_V1) GetRestore(getRestoreRequest *automationModels.WorkFlowRequest) (*automationModels.Restore, error) {
	restoreResponse := automationModels.Restore{}
	ctx, restoreClient, err := restore.getRestoreClient()
	if err != nil {
		return nil, fmt.Errorf("Error in getting context for backend call: %v\n", err)
	}

	restrModel, res, err := restoreClient.RestoreServiceGetRestore(ctx, getRestoreRequest.Restore.Get.Id).Execute()
=======
func (restore *PDS_API_V1) GetRestore(getRestoreRequest *automationModels.PDSRestoreRequest) (*automationModels.PDSRestoreResponse, error) {
	response := automationModels.PDSRestoreResponse{
		Get: automationModels.PDSRestore{},
	}

	ctx, restoreClient, err := restore.getRestoreClient()
	if err != nil {
		return nil, fmt.Errorf("Error while getting updated client with auth header: %v\n", err)
	}

	restoreRequest := restoreClient.RestoreServiceGetRestore(ctx, getRestoreRequest.Get.Id)

	restoreModel, res, err := restoreRequest.Execute()
>>>>>>> d53fa3d6
	if err != nil || res.StatusCode != status.StatusOK {
		return nil, fmt.Errorf("Error when calling `RestoreServiceGetRestore`: %v\n.Full HTTP response: %v", err, res)
	}

<<<<<<< HEAD
	err = copier.Copy(restoreResponse, restrModel)
	if err != nil {
		return nil, fmt.Errorf("Error occured while copying the restore response: %v\n", err)
	}

	return &restoreResponse, nil
=======
	err = utilities.CopyStruct(restoreModel, &response.Get)
	if err != nil {
		return nil, err
	}

	return &response, nil
>>>>>>> d53fa3d6
}

// DeleteRestore will delete restore for a given deployment
func (restore *PDS_API_V1) DeleteRestore(deleteRestoreRequest *automationModels.PDSRestoreRequest) error {
	ctx, restoreClient, err := restore.getRestoreClient()
	if err != nil {
		return fmt.Errorf("Error while getting updated client with auth header: %v\n", err)
	}

	deleteRequest := restoreClient.RestoreServiceDeleteRestore(ctx, deleteRestoreRequest.Delete.Id)

	_, res, err := deleteRequest.Execute()
	if err != nil || res.StatusCode != status.StatusOK {
		return fmt.Errorf("Error when calling `RestoreServiceGetRestore`: %v\n.Full HTTP response: %v", err, res)
	}

	return nil
}

// ListRestore will list restores for a given deployment
func (restore *PDS_API_V1) ListRestore(listRestoresRequest *automationModels.PDSRestoreRequest) (*automationModels.PDSRestoreResponse, error) {
	response := automationModels.PDSRestoreResponse{
		List: automationModels.PDSListRestoreResponse{},
	}

	ctx, restoreClient, err := restore.getRestoreClient()
	if err != nil {
		return nil, fmt.Errorf("Error while getting updated client with auth header: %v\n", err)
	}

	restoreRequest := restoreClient.RestoreServiceListRestores(ctx)
	restoreRequest = restoreRequest.AccountId(listRestoresRequest.List.AccountId)
	restoreRequest = restoreRequest.DeploymentId(listRestoresRequest.List.DeploymentId)
	restoreRequest = restoreRequest.BackupId(listRestoresRequest.List.BackupId)
	restoreRequest = restoreRequest.ProjectId(listRestoresRequest.List.ProjectId)
	restoreRequest = restoreRequest.TenantId(listRestoresRequest.List.TenantId)

	restoreModels, res, err := restoreRequest.Execute()
	if err != nil || res.StatusCode != status.StatusOK {
		return nil, fmt.Errorf("Error when calling `RestoreServiceListRestores`: %v\n.Full HTTP response: %v", err, res)
	}

	err = utilities.CopyStruct(restoreModels, &response.List)
	if err != nil {
		return nil, err
	}

	return &response, nil
}<|MERGE_RESOLUTION|>--- conflicted
+++ resolved
@@ -2,15 +2,9 @@
 
 import (
 	"fmt"
-<<<<<<< HEAD
-	"github.com/jinzhu/copier"
-	"github.com/portworx/torpedo/drivers/unifiedPlatform/automationModels"
-	"github.com/portworx/torpedo/pkg/log"
-=======
 	"github.com/portworx/torpedo/drivers/unifiedPlatform/automationModels"
 	"github.com/portworx/torpedo/drivers/utilities"
 	restoreV1 "github.com/pure-px/platform-api-go-client/pds/v1/restore"
->>>>>>> d53fa3d6
 	status "net/http"
 )
 
@@ -99,16 +93,6 @@
 }
 
 // GetRestore will fetch restore for a given deployment
-<<<<<<< HEAD
-func (restore *PDS_API_V1) GetRestore(getRestoreRequest *automationModels.WorkFlowRequest) (*automationModels.Restore, error) {
-	restoreResponse := automationModels.Restore{}
-	ctx, restoreClient, err := restore.getRestoreClient()
-	if err != nil {
-		return nil, fmt.Errorf("Error in getting context for backend call: %v\n", err)
-	}
-
-	restrModel, res, err := restoreClient.RestoreServiceGetRestore(ctx, getRestoreRequest.Restore.Get.Id).Execute()
-=======
 func (restore *PDS_API_V1) GetRestore(getRestoreRequest *automationModels.PDSRestoreRequest) (*automationModels.PDSRestoreResponse, error) {
 	response := automationModels.PDSRestoreResponse{
 		Get: automationModels.PDSRestore{},
@@ -122,26 +106,16 @@
 	restoreRequest := restoreClient.RestoreServiceGetRestore(ctx, getRestoreRequest.Get.Id)
 
 	restoreModel, res, err := restoreRequest.Execute()
->>>>>>> d53fa3d6
 	if err != nil || res.StatusCode != status.StatusOK {
 		return nil, fmt.Errorf("Error when calling `RestoreServiceGetRestore`: %v\n.Full HTTP response: %v", err, res)
 	}
 
-<<<<<<< HEAD
-	err = copier.Copy(restoreResponse, restrModel)
-	if err != nil {
-		return nil, fmt.Errorf("Error occured while copying the restore response: %v\n", err)
-	}
-
-	return &restoreResponse, nil
-=======
 	err = utilities.CopyStruct(restoreModel, &response.Get)
 	if err != nil {
 		return nil, err
 	}
 
 	return &response, nil
->>>>>>> d53fa3d6
 }
 
 // DeleteRestore will delete restore for a given deployment

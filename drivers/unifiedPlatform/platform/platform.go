package platform

import (
	platformApi "github.com/portworx/torpedo/drivers/unifiedPlatform/platform/api"
)

type Platform struct {
<<<<<<< HEAD
	AccountV2               *platformApi.AccountV2
	TargetClusterV2         *platformApi.TargetClusterV2
	IamRoleBindingsV2       *platformApi.IamRoleBindingsV2
	NamespaceV2             *platformApi.NamespaceV2
	ProjectV2               *platformApi.ProjectV2
	TenantV2                *platformApi.TenantV2
	TargetClusterManifestV2 *platformApi.TargetClusterManifestV2
=======
	AccountV2         *platformApi.AccountV2
	TargetClusterV2   *platformApi.TargetClusterV2
	IamRoleBindingsV2 *platformApi.IamRoleBindingsV2
	NamespaceV2       *platformApi.NamespaceV2
	ProjectV2         *platformApi.ProjectV2
	TenantV2          *platformApi.TenantV2
	WhoAmI            *platformApi.WhoAmI
>>>>>>> e7cc8e9f
}<|MERGE_RESOLUTION|>--- conflicted
+++ resolved
@@ -5,21 +5,12 @@
 )
 
 type Platform struct {
-<<<<<<< HEAD
 	AccountV2               *platformApi.AccountV2
 	TargetClusterV2         *platformApi.TargetClusterV2
 	IamRoleBindingsV2       *platformApi.IamRoleBindingsV2
 	NamespaceV2             *platformApi.NamespaceV2
 	ProjectV2               *platformApi.ProjectV2
 	TenantV2                *platformApi.TenantV2
+	WhoAmI                  *platformApi.WhoAmI
 	TargetClusterManifestV2 *platformApi.TargetClusterManifestV2
-=======
-	AccountV2         *platformApi.AccountV2
-	TargetClusterV2   *platformApi.TargetClusterV2
-	IamRoleBindingsV2 *platformApi.IamRoleBindingsV2
-	NamespaceV2       *platformApi.NamespaceV2
-	ProjectV2         *platformApi.ProjectV2
-	TenantV2          *platformApi.TenantV2
-	WhoAmI            *platformApi.WhoAmI
->>>>>>> e7cc8e9f
 }
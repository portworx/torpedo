package pdslibs

import (
	"github.com/portworx/torpedo/drivers/unifiedPlatform/automationModels"
)

// CreateRestore creates restore for the backup
func CreateRestore(backupId string, targetClusterId string, deploymentId string, projectId string, cloudSnapId string, backupLocationId string) (*automationModels.PDSRestoreResponse, error) {

	createRestoreRequest := automationModels.PDSRestoreRequest{
		Create: automationModels.PDSCreateRestore{},
	}

	createRestoreRequest.Create.SourceReferences = &automationModels.SourceReferences{
		BackupId:         backupId,
		DeploymentId:     deploymentId,
		CloudsnapId:      cloudSnapId,
		BackupLocationId: backupLocationId,
	}
	createRestoreRequest.Create.DestinationReferences = &automationModels.DestinationReferences{
		TargetClusterId: targetClusterId,
		DeploymentId:    deploymentId,
		ProjectId:       projectId,
	}
	createRestoreRequest.Create.SourceReferences.BackupId = "SomeBackupID"
	createRestoreRequest.Create.DestinationReferences.TargetClusterId = "SomeClusterID"

	restoreResponse, err := v2Components.PDS.CreateRestore(&createRestoreRequest)
	if err != nil {
		return nil, err
	}
	return restoreResponse, err
}

// ReCreateRestore recreates restore of the deployment
func ReCreateRestore(id string, targetClusterId string, name string, namespaceId string, projectId string) (*automationModels.PDSRestoreResponse, error) {

	recreateRestore := automationModels.PDSRestoreRequest{
		ReCreate: automationModels.PDSReCreateRestore{},
	}

	recreateRestore.ReCreate.Id = id
	recreateRestore.ReCreate.Name = name
	recreateRestore.ReCreate.ProjectId = projectId
	recreateRestore.ReCreate.TargetClusterId = targetClusterId
	recreateRestore.ReCreate.NamespaceId = namespaceId

	restoreResponse, err := v2Components.PDS.ReCreateRestore(&recreateRestore)
	if err != nil {
		return nil, err
	}
	return restoreResponse, err
}

// DeleteRestore deletes restore of the deployment
func DeleteRestore(id string) error {

	deleteRestoreRequest := automationModels.PDSRestoreRequest{
		Delete: automationModels.PDSDeleteRestore{},
	}

	deleteRestoreRequest.Delete.Id = id

	err := v2Components.PDS.DeleteRestore(&deleteRestoreRequest)
	if err != nil {
		return err
	}
	return err
}

// GetBackupConfig fetches backup config for the deployment
<<<<<<< HEAD
func (restore WorkflowRestore) GetRestore(restoreId string) (*automationModels.Restore, error) {
=======
func GetRestore(id string) (*automationModels.PDSRestoreResponse, error) {
>>>>>>> d53fa3d6

	getRestoreRequest := automationModels.PDSRestoreRequest{
		Get: automationModels.PDSGetRestore{},
	}

<<<<<<< HEAD
	getRestoreRequest.Restore.Get.Id = restoreId
=======
	getRestoreRequest.Get.Id = id
>>>>>>> d53fa3d6

	restoreResponse, err := v2Components.PDS.GetRestore(&getRestoreRequest)
	if err != nil {
		return nil, err
	}
	return restoreResponse, err
}

// ListBackupConfig lists backup config for the deployment
func ListRestore(accountId string, tenantId string, projectId string, deploymentId string, backupId string) (*automationModels.PDSRestoreResponse, error) {

	listRestoreRequest := automationModels.PDSRestoreRequest{
		List: automationModels.PDSListRestores{},
	}

	listRestoreRequest.List.AccountId = accountId
	listRestoreRequest.List.TenantId = tenantId
	listRestoreRequest.List.ProjectId = projectId
	listRestoreRequest.List.DeploymentId = deploymentId
	listRestoreRequest.List.BackupId = backupId

	restoreResponse, err := v2Components.PDS.ListRestore(&listRestoreRequest)
	if err != nil {
		return nil, err
	}
	return restoreResponse, err
}<|MERGE_RESOLUTION|>--- conflicted
+++ resolved
@@ -69,21 +69,13 @@
 }
 
 // GetBackupConfig fetches backup config for the deployment
-<<<<<<< HEAD
-func (restore WorkflowRestore) GetRestore(restoreId string) (*automationModels.Restore, error) {
-=======
 func GetRestore(id string) (*automationModels.PDSRestoreResponse, error) {
->>>>>>> d53fa3d6
 
 	getRestoreRequest := automationModels.PDSRestoreRequest{
 		Get: automationModels.PDSGetRestore{},
 	}
 
-<<<<<<< HEAD
-	getRestoreRequest.Restore.Get.Id = restoreId
-=======
 	getRestoreRequest.Get.Id = id
->>>>>>> d53fa3d6
 
 	restoreResponse, err := v2Components.PDS.GetRestore(&getRestoreRequest)
 	if err != nil {

package pdslibs

import (
	"fmt"
	automationModels "github.com/portworx/torpedo/drivers/unifiedPlatform/automationModels"
	"github.com/portworx/torpedo/drivers/utilities"
	"github.com/portworx/torpedo/pkg/log"
	"reflect"
	"strings"
)

type StorageConfiguration struct {
	FS          string
<<<<<<< HEAD
	Repl        string
	Provisioner string
	FG          string
	Secure      string
=======
	Repl        int32
	Provisioner string
	FG          bool
	Secure      bool
>>>>>>> 97d9708f
}
type ResourceConfiguration struct {
	Cpu_Limit       string
	Cpu_Request     string
	Memory_Limit    string
	Memory_Request  string
	Storage_Request string
}
type ServiceConfiguration struct {
<<<<<<< HEAD
	MAX_CONNECTIONS string
=======
	MaxConnection string
>>>>>>> 97d9708f
}

const (
	STORAGE_OPTIONS   = "storage_options"
	RESOURCE_SETTINGS = "resource_settings"
<<<<<<< HEAD
	SERVICE_OPTIONS   = "service_settings"
=======
>>>>>>> 97d9708f
)

func CreateServiceConfigTemplate(tenantId string, dsName string, serviceConfig ServiceConfiguration) (*automationModels.PlatformTemplatesResponse, error) {
	log.InfoD("DsName fetched is- [%v]", dsName)
	revisionUid, err := GetRevisionUidForApplication(dsName)
	if err != nil {
		return nil, fmt.Errorf("unable to fetch revisionUid for the dataservice - [%v] under test", dsName)
	}
	templateName := "pdsAutoSVCTemp" + utilities.RandomString(5)

	keyValue := ServiceConfiguration{
<<<<<<< HEAD
		MAX_CONNECTIONS: serviceConfig.MAX_CONNECTIONS,
	}
	templateValue := structToMap(keyValue, SERVICE_OPTIONS)
=======
		MaxConnection: serviceConfig.MaxConnection,
	}
	templateValue := structToMap(keyValue)
>>>>>>> 97d9708f
	log.InfoD("Tenant is- [%v]", tenantId)
	createReq := automationModels.PlatformTemplatesRequest{Create: automationModels.CreatePlatformTemplates{
		TenantId: tenantId,
		Template: &automationModels.V1Template{
			Meta: &automationModels.V1Meta{Name: &templateName},
			Config: &automationModels.V1Config{
				RevisionUid:    &revisionUid,
				TemplateValues: templateValue,
			},
		},
	}}
	log.InfoD("Create ServiceConfiguration Request formed is- {%v}", createReq)
	templateResponse, err := v2Components.Platform.CreateTemplates(&createReq)
	if err != nil {
		return templateResponse, err
	}
	return templateResponse, nil
}

func CreateStorageConfigTemplate(tenantId string, dsName string, templateConfigs StorageConfiguration) (*automationModels.PlatformTemplatesResponse, error) {
	revisionUid, err := GetRevisionUidForStorageOptions()
	if err != nil {
		return nil, fmt.Errorf("unable to fetch revisionUid for the dataservice - [%v] under test", dsName)
	}
	templateName := "pdsAutoSVCTemp" + utilities.RandomString(5)
<<<<<<< HEAD
	templateValue := structToMap(templateConfigs, STORAGE_OPTIONS)
=======
	templateValue := structToMap(templateConfigs)
>>>>>>> 97d9708f
	log.InfoD("Temp value formed is- [%v]", templateValue)
	createReq := automationModels.PlatformTemplatesRequest{Create: automationModels.CreatePlatformTemplates{
		TenantId: tenantId,
		Template: &automationModels.V1Template{
			Meta: &automationModels.V1Meta{Name: &templateName},
			Config: &automationModels.V1Config{
				TemplateValues: templateValue,
				RevisionUid:    &revisionUid,
			},
		},
	}}
	log.InfoD("Create StorageConfiguration Request formed is- {%v}", createReq)
	templateResponse, err := v2Components.Platform.CreateTemplates(&createReq)
	if err != nil {
		return templateResponse, err
	}
	return templateResponse, nil
}

func CreateResourceConfigTemplate(tenantId string, dsName string, templateConfigs ResourceConfiguration) (*automationModels.PlatformTemplatesResponse, error) {
	revisionUid, err := GetRevisionUidForResourceConfig()
	if err != nil {
		return nil, fmt.Errorf("unable to fetch revisionUid for the dataservice - [%v] under test", dsName)
	}
	templateName := "pdsAutoResTemp" + utilities.RandomString(5)
<<<<<<< HEAD
	templateValue := structToMap(templateConfigs, RESOURCE_SETTINGS)
=======
	templateValue := structToMap(templateConfigs)
>>>>>>> 97d9708f
	log.InfoD("Temp value formed is- [%v]", templateValue)
	createReq := automationModels.PlatformTemplatesRequest{Create: automationModels.CreatePlatformTemplates{
		TenantId: tenantId,
		Template: &automationModels.V1Template{
			Meta: &automationModels.V1Meta{Name: &templateName},
			Config: &automationModels.V1Config{
				RevisionUid:    &revisionUid,
				TemplateValues: templateValue,
			},
			Status: nil,
		},
	}}
	log.InfoD("Create ResourceConfiguration Request formed is- {%v}", createReq)
	templateResponse, err := v2Components.Platform.CreateTemplates(&createReq)
	if err != nil {
		return templateResponse, err
	}
	return templateResponse, nil
}

func DeleteTemplate(id string) error {
	delReq := automationModels.PlatformTemplatesRequest{Delete: automationModels.DeletePlatformTemplates{Id: id}}
	log.InfoD("Template to be deleted is- [%v]", id)
	err = v2Components.Platform.DeleteTemplate(&delReq)
	if err != nil {
		return fmt.Errorf("unable to delete templates due to error - [%v]", err)
	}
	return nil
}

func GetRevisionUidForApplication(dsName string) (string, error) {
	var revisionUid string
	revisionList, err := v2Components.PDS.ListTemplateRevisions()
	if err != nil {
		return "", err
	}
	for _, revision := range revisionList.ListRevision.Revisions {
		mainStringLower := strings.ToLower(*revision.Meta.Name)
		subStringLower := strings.ToLower(dsName)
		if strings.Contains(mainStringLower, subStringLower) {
			revisionUid = *revision.Meta.Uid
		}
	}
	log.InfoD("RevisionUid for the ds under test [%v] is- [%v]", dsName, revisionUid)
	return revisionUid, nil
}

func GetRevisionUidForStorageOptions() (string, error) {
	var revisionUid string
	revisionList, err := v2Components.PDS.ListTemplateRevisions()
	if err != nil {
		return "", err
	}
	for _, revision := range revisionList.ListRevision.Revisions {
		mainStringLower := strings.ToLower(*revision.Meta.Name)
		subStringLower := strings.ToLower(STORAGE_OPTIONS)
		if strings.Contains(mainStringLower, subStringLower) {
			revisionUid = *revision.Meta.Uid
		}
	}
	log.InfoD("RevisionUid for the ds under test [%v] is- [%v]", STORAGE_OPTIONS, revisionUid)
	return revisionUid, nil
}

func GetRevisionUidForResourceConfig() (string, error) {
	var revisionUid string
	revisionList, err := v2Components.PDS.ListTemplateRevisions()
	if err != nil {
		return "", err
	}
	for _, revision := range revisionList.ListRevision.Revisions {
		mainStringLower := strings.ToLower(*revision.Meta.Name)
		subStringLower := strings.ToLower(RESOURCE_SETTINGS)
		if strings.Contains(mainStringLower, subStringLower) {
			revisionUid = *revision.Meta.Uid
		}
	}
	log.InfoD("RevisionUid for the ds under test [%v] is- [%v]", RESOURCE_SETTINGS, revisionUid)
	return revisionUid, nil
}

func structToMap(structType interface{}, tempType string) map[string]interface{} {
	result := make(map[string]interface{})
	val := reflect.ValueOf(structType)
	typ := reflect.TypeOf(structType)
	for i := 0; i < val.NumField(); i++ {
		field := val.Field(i)
		key := typ.Field(i).Name
		value := field.Interface()
		result[key] = value
	}
<<<<<<< HEAD
	if tempType == SERVICE_OPTIONS {
		log.InfoD("templateValue formed is- [%v]", result)
		return result
	}
=======
>>>>>>> 97d9708f
	// Convert keys to lowercase
	lowercaseMap := make(map[string]interface{})
	for key, value := range result {
		lowercaseKey := strings.ToLower(key)
		lowercaseMap[lowercaseKey] = value
	}
	log.InfoD("templateValue formed is- [%v]", lowercaseMap)
	return lowercaseMap
}<|MERGE_RESOLUTION|>--- conflicted
+++ resolved
@@ -11,17 +11,10 @@
 
 type StorageConfiguration struct {
 	FS          string
-<<<<<<< HEAD
 	Repl        string
 	Provisioner string
 	FG          string
 	Secure      string
-=======
-	Repl        int32
-	Provisioner string
-	FG          bool
-	Secure      bool
->>>>>>> 97d9708f
 }
 type ResourceConfiguration struct {
 	Cpu_Limit       string
@@ -31,20 +24,13 @@
 	Storage_Request string
 }
 type ServiceConfiguration struct {
-<<<<<<< HEAD
 	MAX_CONNECTIONS string
-=======
-	MaxConnection string
->>>>>>> 97d9708f
 }
 
 const (
 	STORAGE_OPTIONS   = "storage_options"
 	RESOURCE_SETTINGS = "resource_settings"
-<<<<<<< HEAD
 	SERVICE_OPTIONS   = "service_settings"
-=======
->>>>>>> 97d9708f
 )
 
 func CreateServiceConfigTemplate(tenantId string, dsName string, serviceConfig ServiceConfiguration) (*automationModels.PlatformTemplatesResponse, error) {
@@ -56,15 +42,9 @@
 	templateName := "pdsAutoSVCTemp" + utilities.RandomString(5)
 
 	keyValue := ServiceConfiguration{
-<<<<<<< HEAD
 		MAX_CONNECTIONS: serviceConfig.MAX_CONNECTIONS,
 	}
 	templateValue := structToMap(keyValue, SERVICE_OPTIONS)
-=======
-		MaxConnection: serviceConfig.MaxConnection,
-	}
-	templateValue := structToMap(keyValue)
->>>>>>> 97d9708f
 	log.InfoD("Tenant is- [%v]", tenantId)
 	createReq := automationModels.PlatformTemplatesRequest{Create: automationModels.CreatePlatformTemplates{
 		TenantId: tenantId,
@@ -90,11 +70,7 @@
 		return nil, fmt.Errorf("unable to fetch revisionUid for the dataservice - [%v] under test", dsName)
 	}
 	templateName := "pdsAutoSVCTemp" + utilities.RandomString(5)
-<<<<<<< HEAD
 	templateValue := structToMap(templateConfigs, STORAGE_OPTIONS)
-=======
-	templateValue := structToMap(templateConfigs)
->>>>>>> 97d9708f
 	log.InfoD("Temp value formed is- [%v]", templateValue)
 	createReq := automationModels.PlatformTemplatesRequest{Create: automationModels.CreatePlatformTemplates{
 		TenantId: tenantId,
@@ -120,11 +96,7 @@
 		return nil, fmt.Errorf("unable to fetch revisionUid for the dataservice - [%v] under test", dsName)
 	}
 	templateName := "pdsAutoResTemp" + utilities.RandomString(5)
-<<<<<<< HEAD
 	templateValue := structToMap(templateConfigs, RESOURCE_SETTINGS)
-=======
-	templateValue := structToMap(templateConfigs)
->>>>>>> 97d9708f
 	log.InfoD("Temp value formed is- [%v]", templateValue)
 	createReq := automationModels.PlatformTemplatesRequest{Create: automationModels.CreatePlatformTemplates{
 		TenantId: tenantId,
@@ -216,13 +188,11 @@
 		value := field.Interface()
 		result[key] = value
 	}
-<<<<<<< HEAD
+
 	if tempType == SERVICE_OPTIONS {
 		log.InfoD("templateValue formed is- [%v]", result)
 		return result
 	}
-=======
->>>>>>> 97d9708f
 	// Convert keys to lowercase
 	lowercaseMap := make(map[string]interface{})
 	for key, value := range result {

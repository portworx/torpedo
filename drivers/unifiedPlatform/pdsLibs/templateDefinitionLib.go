package pdslibs

import (
	"fmt"
<<<<<<< HEAD
=======
	"github.com/portworx/torpedo/drivers/pds/parameters"
>>>>>>> 8360aec9
	automationModels "github.com/portworx/torpedo/drivers/unifiedPlatform/automationModels"
	"github.com/portworx/torpedo/drivers/utilities"
	"github.com/portworx/torpedo/pkg/log"
	"reflect"
<<<<<<< HEAD
	"strings"
=======
	"strconv"
)

const (
	defaultPXProvisioner = "pxd.portworx.com"
	defaultVolGroup      = false
	defaultVolSecure     = false
>>>>>>> 8360aec9
)

type StorageConfiguration struct {
	FSType     string
	ReplFactor int32
}
type ResourceConfiguration struct {
	CpuLimit       string
	CpuRequest     string
	MemoryLimit    string
	MemoryRequest  string
	StorageRequest string
	NewStorageSize string
}
type ServiceConfiguration struct {
	MaxConnection string
}

func CreateServiceConfigTemplate(tenantId string, dsName string, serviceConfig ServiceConfiguration) (*automationModels.PlatformTemplatesResponse, error) {
	log.InfoD("DsName fetched is- [%v]", dsName)
	revisionUid, err := GetRevisionUidForApplication(dsName)
	if err != nil {
		return nil, fmt.Errorf("unable to fetch revisionUid for the dataservice - [%v] under test", dsName)
	}
	templateName := "pdsAutoSVCTemp" + utilities.RandomString(5)

	keyValue := ServiceConfiguration{
		MaxConnection: serviceConfig.MaxConnection,
	}
	templateValue := structToMap(keyValue)
	log.InfoD("Tenant is- [%v]", tenantId)
	createReq := automationModels.PlatformTemplatesRequest{Create: automationModels.CreatePlatformTemplates{
		TenantId: tenantId,
		Template: &automationModels.V1Template{
			Meta: &automationModels.V1Meta{Name: &templateName},
			Config: &automationModels.V1Config{
				RevisionUid:    &revisionUid,
				TemplateValues: templateValue,
			},
		},
	}}
	log.InfoD("Create ServiceConfiguration Request formed is- {%v}", createReq)
	templateResponse, err := v2Components.Platform.CreateTemplates(&createReq)
	if err != nil {
		return templateResponse, err
	}
	return templateResponse, nil
}

func CreateStorageConfigTemplate(tenantId string, dsName string, templateConfigs StorageConfiguration) (*automationModels.PlatformTemplatesResponse, error) {
	revisionUid, err := GetRevisionUidForApplication(dsName)
	if err != nil {
		return nil, fmt.Errorf("unable to fetch revisionUid for the dataservice - [%v] under test", dsName)
	}
	templateName := "pdsAutoSVCTemp" + utilities.RandomString(5)
	templateValue := structToMap(templateConfigs)
	log.InfoD("Temp value formed is- [%v]", templateValue)
	createReq := automationModels.PlatformTemplatesRequest{Create: automationModels.CreatePlatformTemplates{
		TenantId: tenantId,
		Template: &automationModels.V1Template{
			Meta: &automationModels.V1Meta{Name: &templateName},
			Config: &automationModels.V1Config{
				TemplateValues: templateValue,
				RevisionUid:    &revisionUid,
			},
		},
	}}
	log.InfoD("Create StorageConfiguration Request formed is- {%v}", createReq)
	templateResponse, err := v2Components.Platform.CreateTemplates(&createReq)
	if err != nil {
		return templateResponse, err
	}
	return templateResponse, nil
}

func CreateResourceConfigTemplate(tenantId string, dsName string, templateConfigs ResourceConfiguration) (*automationModels.PlatformTemplatesResponse, error) {
	revisionUid, err := GetRevisionUidForApplication(dsName)
	if err != nil {
		return nil, fmt.Errorf("unable to fetch revisionUid for the dataservice - [%v] under test", dsName)
	}
	templateName := "pdsAutoResTemp" + utilities.RandomString(5)
	templateValue := structToMap(templateConfigs)
	log.InfoD("Temp value formed is- [%v]", templateValue)
	createReq := automationModels.PlatformTemplatesRequest{Create: automationModels.CreatePlatformTemplates{
		TenantId: tenantId,
		Template: &automationModels.V1Template{
			Meta: &automationModels.V1Meta{Name: &templateName},
			Config: &automationModels.V1Config{
				RevisionUid:    &revisionUid,
				TemplateValues: templateValue,
			},
			Status: nil,
		},
	}}
	log.InfoD("Create ResourceConfiguration Request formed is- {%v}", createReq)
	templateResponse, err := v2Components.Platform.CreateTemplates(&createReq)
	if err != nil {
		return templateResponse, err
	}
	return templateResponse, nil
}

func DeleteTemplate(id string) error {
	delReq := automationModels.PlatformTemplatesRequest{Delete: automationModels.DeletePlatformTemplates{Id: id}}
	log.InfoD("Template to be deleted is- [%v]", id)
	err = v2Components.Platform.DeleteTemplate(&delReq)
	if err != nil {
		return fmt.Errorf("unable to delete templates due to error - [%v]", err)
	}
	return nil
}

func GetRevisionUidForApplication(dsName string) (string, error) {
	var revisionUid string
	revisionList, err := v2Components.PDS.ListTemplateRevisions()
	if err != nil {
		return "", err
	}
	for _, revision := range revisionList.ListRevision.Revisions {
		mainStringLower := strings.ToLower(*revision.Meta.Name)
		subStringLower := strings.ToLower(dsName)
		if strings.Contains(mainStringLower, subStringLower) {
			revisionUid = *revision.Meta.Uid
		}
	}
	log.InfoD("RevisionUid for the ds under test [%v] is- [%v]", dsName, revisionUid)
	return revisionUid, nil

}

func structToMap(structType interface{}) map[string]interface{} {
	result := make(map[string]interface{})
	val := reflect.ValueOf(structType)
	typ := reflect.TypeOf(structType)
	for i := 0; i < val.NumField(); i++ {
		field := val.Field(i)
		key := typ.Field(i).Name
		value := field.Interface()
		result[key] = value
	}
	log.InfoD("templateValue formed is- [%v]", result)
	return result
}

func UpdateAppStorageAndFetchIds(templates *parameters.NewPDSParams, tenantId string) (string, error) {

	//Todo: Mechanism to populate dynamic/Unknown key-value pairs for App config
	//ToDo: Take configurationValue incrementation count from user/testcase

	resConfigParams := ResourceConfiguration{
		CpuLimit:       templates.ResourceConfiguration.CpuLimit,
		CpuRequest:     templates.ResourceConfiguration.CpuRequest,
		MemoryLimit:    templates.ResourceConfiguration.MemoryLimit,
		MemoryRequest:  templates.ResourceConfiguration.MemoryRequest,
		StorageRequest: templates.StorageConfiguration.StorageRequest,
		NewStorageSize: templates.StorageConfiguration.NewStorageSize,
	}
	//create new templates with new storage Req-
	newStorageReq, _ := strconv.Atoi(templates.StorageConfiguration.NewStorageSize)
	templates.StorageConfiguration.StorageRequest = fmt.Sprint(string(rune(newStorageReq+1))) + "G"

	resConfig, _ := CreateResourceConfigTemplate(tenantId, resConfigParams)
	log.InfoD("resConfig ID-  %v", *resConfig.Create.Meta.Uid)
	resourceConfigId := resConfig.Create.Meta.Uid
	return *resourceConfigId, nil
}<|MERGE_RESOLUTION|>--- conflicted
+++ resolved
@@ -2,26 +2,11 @@
 
 import (
 	"fmt"
-<<<<<<< HEAD
-=======
-	"github.com/portworx/torpedo/drivers/pds/parameters"
->>>>>>> 8360aec9
 	automationModels "github.com/portworx/torpedo/drivers/unifiedPlatform/automationModels"
 	"github.com/portworx/torpedo/drivers/utilities"
 	"github.com/portworx/torpedo/pkg/log"
 	"reflect"
-<<<<<<< HEAD
 	"strings"
-=======
-	"strconv"
-)
-
-const (
-	defaultPXProvisioner = "pxd.portworx.com"
-	defaultVolGroup      = false
-	defaultVolSecure     = false
->>>>>>> 8360aec9
-)
 
 type StorageConfiguration struct {
 	FSType     string

--- conflicted
+++ resolved
@@ -105,17 +105,14 @@
 	// GetClusterPairingInfo returns cluster pairing information from remote cluster
 	GetClusterPairingInfo() (map[string]string, error)
 
-<<<<<<< HEAD
 	// DecommissionNode decommission the given node from the cluster
 	DecommissionNode(n node.Node) error
 
 	// DecommissionNodeStatus return the status of decommission of the given node
 	DecommissionNodeStatus(n node.Node) (string, error)
 
-=======
 	// GetReplicaSetNodes returns the replica sets for a given volume
 	GetReplicaSetNodes(vol *Volume) ([]string, error)
->>>>>>> 93b09fa5
 }
 
 var (

package volume

import (
	"fmt"
	"time"

	snapv1 "github.com/kubernetes-incubator/external-storage/snapshot/pkg/apis/crd/v1"
	apapi "github.com/libopenstorage/autopilot-api/pkg/apis/autopilot/v1alpha1"
	"github.com/libopenstorage/openstorage/api"
	driver_api "github.com/portworx/torpedo/drivers/api"
	"github.com/portworx/torpedo/drivers/node"
	"github.com/portworx/torpedo/pkg/errors"
)

// Volume is a generic struct encapsulating volumes in the cluster
type Volume struct {
	ID            string
	Name          string
	Namespace     string
	Annotations   map[string]string
	Labels        map[string]string
	Size          uint64
	RequestedSize uint64
	Shared        bool
}

// Snapshot is a generic struct encapsulating snapshots in the cluster
type Snapshot struct {
	ID        string
	Name      string
	Namespace string
}

// Image is a generic struct for encapsulating driver images/version
type Image struct {
	Type    string
	Version string
}

// Options to pass to APIs
type Options struct {
	ValidateReplicationUpdateTimeout time.Duration
}

// Driver defines an external volume driver interface that must be implemented
// by any external storage provider that wants to qualify their product with
// Torpedo.  The functions defined here are meant to be destructive and illustrative
// of failure scenarious that can happen with an external storage provider.
type Driver interface {
	// Init initializes the volume driver under the given scheduler
	Init(sched string, nodeDriver string, token string, storageProvisioner string, csiGenericConfigMap string) error

	// String returns the string name of this driver.
	String() string

<<<<<<< HEAD
	// CloneVolume creates a clone of the volume whose volumeName is passed as arg.
	// returns volume_id of the cloned volume and error if there is any
	CloneVolume(volumeID string) (string, error)

	// Delete the volume of the Volume ID provided
	DeleteVolume(volumeID string) error
=======
	// InspectVolume inspects the volume with the given name
	InspectVolume(name string) (*api.Volume, error)
>>>>>>> 5753cc26

	// CleanupVolume forcefully unmounts/detaches and deletes a storage volume.
	// This is only called by Torpedo during cleanup operations, it is not
	// used during orchestration simulations.
	CleanupVolume(name string) error

	// ValidateCreateVolume validates whether a volume has been created properly.
	// params are the custom volume options passed when creating the volume.
	ValidateCreateVolume(name string, params map[string]string) error

	// ValidateCreateSnapshot validates whether a snapshot has been created properly.
	// params are the custom volume options passed
	ValidateCreateSnapshot(name string, params map[string]string) error

	// ValidateCreateSnapshotUsingPxctl validates whether a snapshot has been created properly using pxctl.
	ValidateCreateSnapshotUsingPxctl(name string) error

	// ValidateCreateCloudsnap validates whether a cloudsnap backup can be created properly(or errored expectely)
	// params are the custom backup options passed
	ValidateCreateCloudsnap(name string, params map[string]string) error

	// ValidateCreateCloudsnapUsingPxctl validates whether a cloudsnap backup can be created properly(or errored expectely) using pxctl
	ValidateCreateCloudsnapUsingPxctl(name string) error

	// ValidateCreateGroupSnapshotUsingPxctl validates whether a groupsnap backup can be created properly (or errored expectedly) using pxctl
	ValidateCreateGroupSnapshotUsingPxctl() error

	// ValidateGetByteUsedForVolume validates returning volume statstic succesfully
	ValidateGetByteUsedForVolume(volumeName string, params map[string]string) (uint64, error)

	// ValidatePureVolumesNoReplicaSets validates pure volumes has no replicaset
	ValidatePureVolumesNoReplicaSets(volumeName string, params map[string]string) error

	// ValidateUpdateVolume validates if volume changes has been applied
	ValidateUpdateVolume(vol *Volume, params map[string]string) error

	// ValidateDeleteVolume validates whether a volume is cleanly removed from the volume driver
	ValidateDeleteVolume(vol *Volume) error

	// ValidateVolumeCleanup checks if the necessary cleanup has happened for the volumes by this driver
	ValidateVolumeCleanup() error

	// ValidateVolumeSetup validates if the given volume is setup correctly in the cluster
	ValidateVolumeSetup(vol *Volume) error

	// StopDriver must cause the volume driver to exit on a given node. If force==true, the volume driver should get killed ungracefully
	StopDriver(nodes []node.Node, force bool, triggerOpts *driver_api.TriggerOptions) error

	// StartDriver must cause the volume driver to start on a given node.
	StartDriver(n node.Node) error

	// RestartDriver must cause the volume driver to get restarted on a given node.
	RestartDriver(n node.Node, triggerOpts *driver_api.TriggerOptions) error

	// WaitDriverUpOnNode must wait till the volume driver becomes usable on a given node
	WaitDriverUpOnNode(n node.Node, timeout time.Duration) error

	// WaitDriverDownOnNode must wait till the volume driver becomes unusable on a given node
	WaitDriverDownOnNode(n node.Node) error

	// GetNodeForVolume returns the node on which the volume is attached
	GetNodeForVolume(vol *Volume, timeout time.Duration, retryInterval time.Duration) (*node.Node, error)

	// GetNodeForBackup returns the node on which cloudsnap backup is started
	GetNodeForBackup(backupID string) (node.Node, error)

	// ExtractVolumeInfo extracts the volume params from the given string
	ExtractVolumeInfo(params string) (string, map[string]string, error)

	// UpgradeDriver upgrades the volume driver from the given link and checks if it was upgraded to endpointVersion
	UpgradeDriver(endpointURL string, endpointVersion string, enableStork bool) error

	// UpgradeStork upgrades the stork driver from the given link and checks if it was upgraded to endpointVersion
	UpgradeStork(endpointURL string, endpointVersion string) error

	// RandomizeVolumeName randomizes the volume name from the given name
	RandomizeVolumeName(name string) string

	// RecoverDriver will recover a volume driver from a failure/storage down state.
	// This could be used by a volume driver to recover itself from any underlying storage
	// failure.
	RecoverDriver(n node.Node) error

	// GetDriverVersion will return the pxctl version from the node
	GetDriverVersion() (string, error)

	// RefreshDriverEndpoints refreshes volume driver endpoint
	RefreshDriverEndpoints() error

	// GetStorageDevices returns the list of storage devices used by the given node.
	GetStorageDevices(n node.Node) ([]string, error)

	// GetReplicationFactor returns the current replication factor of the volume.
	GetReplicationFactor(vol *Volume) (int64, error)

	// SetReplicationFactor sets the volume's replication factor to the passed param rf and nodes.
	SetReplicationFactor(vol *Volume, rf int64, nodesToBeUpdated []string, opts ...Options) error

	// GetMaxReplicationFactor returns the max supported repl factor of a volume
	GetMaxReplicationFactor() int64

	// GetMinReplicationFactor returns the min supported repl factor of a volume
	GetMinReplicationFactor() int64

	// GetAggregationLevel returns the aggregation level for the given volume
	GetAggregationLevel(vol *Volume) (int64, error)

	// GetClusterPairingInfo returns cluster pairing information from remote cluster
	GetClusterPairingInfo(kubeConfigPath string) (map[string]string, error)

	// DecommissionNode decommissions the given node from the cluster
	DecommissionNode(n *node.Node) error

	// RejoinNode rejoins a given node back to the cluster
	RejoinNode(n *node.Node) error

	// GetNodeStatus returns the status of a given node
	GetNodeStatus(n node.Node) (*api.Status, error)

	// GetReplicaSets returns the replica sets for a given volume
	GetReplicaSets(vol *Volume) ([]*api.ReplicaSet, error)

	// ValidateVolumeSnapshotRestore return nil if snapshot is restored successuflly to
	// given volumes
	ValidateVolumeSnapshotRestore(vol string, snapData *snapv1.VolumeSnapshotData, timeStart time.Time) error

	// CollectDiags collects live diags on a node
	CollectDiags(n node.Node, config *DiagRequestConfig, diagOps DiagOps) error

	// ValidateStoragePools validates all the storage pools
	ValidateStoragePools() error

	// ValidateRebalanceJobs validates rebalance jobs
	ValidateRebalanceJobs() error

	// ResizeStoragePoolByPercentage resizes the given stroage pool by percentage
	ResizeStoragePoolByPercentage(string, api.SdkStoragePool_ResizeOperationType, uint64) error

	// IsStorageExpansionEnabled returns true if storage expansion enabled
	IsStorageExpansionEnabled() (bool, error)

	// EstimatePoolExpandSize calculates expected pool size based on autopilot rule
	EstimatePoolExpandSize(apRule apapi.AutopilotRule, pool node.StoragePool, node node.Node) (uint64, error)

	// EstimatePoolExpandSize calculates expected volume size based on autopilot rule, initial and workload sizes
	EstimateVolumeExpand(apRule apapi.AutopilotRule, initialSize, workloadSize uint64) (uint64, int, error)

	// GetLicenseSummary returns the activated license SKU and Features
	GetLicenseSummary() (LicenseSummary, error)

	//SetClusterOpts sets cluster options
	SetClusterOpts(n node.Node, rtOpts map[string]string) error

	//ToggleCallHome toggles Call-home
	ToggleCallHome(n node.Node, enabled bool) error
}

// StorageProvisionerType provisioner to be used for torpedo volumes
type StorageProvisionerType string

const (
	// DefaultStorageProvisioner default storage provisioner name
	DefaultStorageProvisioner StorageProvisionerType = "portworx"
)

var (
	volDrivers   = make(map[string]Driver)
	provisioners = make([]string, 0)
	// StorageDriver to be used to store name of the storage driver
	StorageDriver string
	// StorageProvisioner to be used to store name of the storage provisioner
	StorageProvisioner StorageProvisionerType
)

// Register registers the given volume driver
func Register(name string, driverProvisioners map[StorageProvisionerType]StorageProvisionerType, d Driver) error {
	// Add provisioners supported by driver to slice
	for provisioner := range driverProvisioners {
		provisioners = append(provisioners, string(provisioner))
	}

	if _, ok := volDrivers[name]; !ok {
		volDrivers[name] = d
	} else {
		return fmt.Errorf("volume driver: %s is already registered", name)
	}

	return nil
}

// Get an external storage provider to be used with Torpedo.
func Get(name string) (Driver, error) {
	d, ok := volDrivers[name]
	if ok {
		return d, nil
	}

	return nil, &errors.ErrNotFound{
		ID:   name,
		Type: "VolumeDriver",
	}
}

// GetStorageProvisioner storage provsioner name to be used with Torpedo
func GetStorageProvisioner() string {
	return string(StorageProvisioner)
}

// GetStorageDriver storage driver name to be used with Torpedo
func GetStorageDriver() string {
	return string(StorageDriver)
}

// GetVolumeDrivers returns list of supported volume drivers
func GetVolumeDrivers() []string {
	var voldrivers []string
	for v := range volDrivers {
		voldrivers = append(voldrivers, v)
	}
	return voldrivers
}

// GetVolumeProvisioners returns list of supported volume provisioners
func GetVolumeProvisioners() []string {
	var volumeProvisioners []string
	for _, v := range provisioners {
		volumeProvisioners = append(volumeProvisioners, v)
	}
	return volumeProvisioners
}

func (v *Volume) String() string {
	return v.Name
}<|MERGE_RESOLUTION|>--- conflicted
+++ resolved
@@ -53,17 +53,15 @@
 	// String returns the string name of this driver.
 	String() string
 
-<<<<<<< HEAD
 	// CloneVolume creates a clone of the volume whose volumeName is passed as arg.
 	// returns volume_id of the cloned volume and error if there is any
 	CloneVolume(volumeID string) (string, error)
 
 	// Delete the volume of the Volume ID provided
 	DeleteVolume(volumeID string) error
-=======
+
 	// InspectVolume inspects the volume with the given name
 	InspectVolume(name string) (*api.Volume, error)
->>>>>>> 5753cc26
 
 	// CleanupVolume forcefully unmounts/detaches and deletes a storage volume.
 	// This is only called by Torpedo during cleanup operations, it is not

package volume

import (
	"fmt"

	"github.com/portworx/torpedo/drivers/node"
	"github.com/portworx/torpedo/pkg/errors"
)

// Volume is a generic struct encapsulating volumes in the cluster
type Volume struct {
	ID        string
	Name      string
	Namespace string
	Size      uint64
}

// Snapshot is a generic struct encapsulating snapshots in the cluster
type Snapshot struct {
	ID        string
	Name      string
	Namespace string
}

// Driver defines an external volume driver interface that must be implemented
// by any external storage provider that wants to qualify their product with
// Torpedo.  The functions defined here are meant to be destructive and illustrative
// of failure scenarious that can happen with an external storage provider.
type Driver interface {
	// Init initializes the volume driver under the given scheduler
	Init(sched string, nodeDriver string) error

	// String returns the string name of this driver.
	String() string

	// CleanupVolume forcefully unmounts/detaches and deletes a storage volume.
	// This is only called by Torpedo during cleanup operations, it is not
	// used during orchestration simulations.
	CleanupVolume(name string) error

	// ValidateCreateVolume validates whether a volume has been created properly.
	// params are the custom volume options passed when creating the volume.
	ValidateCreateVolume(name string, params map[string]string) error

	// ValidateUpdateVolume validates if volume changes has been applied
	ValidateUpdateVolume(vol *Volume) error

	// ValidateDeleteVolume validates whether a volume is cleanly removed from the volume driver
	ValidateDeleteVolume(vol *Volume) error

	// ValidateVolumeCleanup checks if the necessary cleanup has happened for the volumes by this driver
	ValidateVolumeCleanup() error

	// ValidateVolumeSetup validates if the given volume is setup correctly in the cluster
	ValidateVolumeSetup(vol *Volume) error

	// Stop must cause the volume driver to exit on a given node. If force==true, the volume driver should get killed ungracefully
	StopDriver(nodes []node.Node, force bool) error

	// Start must cause the volume driver to start on a given node.
	StartDriver(n node.Node) error

	// WaitDriverUpOnNode must wait till the volume driver becomes usable on a given node
	WaitDriverUpOnNode(n node.Node) error

	// WaitDriverDownOnNode must wait till the volume driver becomes unusable on a given node
	WaitDriverDownOnNode(n node.Node) error

	// GetNodeForVolume returns the node on which the volume is attached
	GetNodeForVolume(vol *Volume) (*node.Node, error)

	// ExtractVolumeInfo extracts the volume params from the given string
	ExtractVolumeInfo(params string) (string, map[string]string, error)

	// UpgradeDriver upgrades the volume driver to the given version
	UpgradeDriver(version string) error

	// RandomizeVolumeName randomizes the volume name from the given name
	RandomizeVolumeName(name string) string

	// RecoverDriver will recover a volume driver from a failure/storage down state.
	// This could be used by a volume driver to recover itself from any underlying storage
	// failure.
	RecoverDriver(n node.Node) error

	// GetStorageDevices returns the list of storage devices used by the given node.
	GetStorageDevices(n node.Node) ([]string, error)

	// GetVolumeReplicationFactor returns the current replication factor of the volume.
	GetReplicationFactor(vol *Volume) (int64, error)

	// SetReplicationFactor sets the volume's replication factor to the passed param rf.
	SetReplicationFactor(vol *Volume, rf int64) error

	// GetMaxReplicationFactor returns the max supported repl factor of a volume
	GetMaxReplicationFactor() int64

	// GetMinReplicationFactor returns the min supported repl factor of a volume
	GetMinReplicationFactor() int64

	// GetAggregationLevel returns the aggregation level for the given volume
	GetAggregationLevel(vol *Volume) (int64, error)

<<<<<<< HEAD
	// DecommissionNode decommission the given node from the cluster
	DecommissionNode(n node.Node) error

	// DecommissionNodeStatus return the status of decommission of the given node
	DecommissionNodeStatus(n node.Node) (string, error)

=======
	// GetClusterPairingInfo returns cluster pairing information from remote cluster
	GetClusterPairingInfo() (map[string]string, error)
>>>>>>> 396d62ad
}

var (
	volDrivers = make(map[string]Driver)
)

// Register registers the given volume driver
func Register(name string, d Driver) error {
	if _, ok := volDrivers[name]; !ok {
		volDrivers[name] = d
	} else {
		return fmt.Errorf("volume driver: %s is already registered", name)
	}

	return nil
}

// Get an external storage provider to be used with Torpedo.
func Get(name string) (Driver, error) {
	d, ok := volDrivers[name]
	if ok {
		return d, nil
	}

	return nil, &errors.ErrNotFound{
		ID:   name,
		Type: "VolumeDriver",
	}
}

func (v *Volume) String() string {
	return v.Name
}<|MERGE_RESOLUTION|>--- conflicted
+++ resolved
@@ -101,17 +101,15 @@
 	// GetAggregationLevel returns the aggregation level for the given volume
 	GetAggregationLevel(vol *Volume) (int64, error)
 
-<<<<<<< HEAD
+	// GetClusterPairingInfo returns cluster pairing information from remote cluster
+	GetClusterPairingInfo() (map[string]string, error)
+
 	// DecommissionNode decommission the given node from the cluster
 	DecommissionNode(n node.Node) error
 
 	// DecommissionNodeStatus return the status of decommission of the given node
 	DecommissionNodeStatus(n node.Node) (string, error)
 
-=======
-	// GetClusterPairingInfo returns cluster pairing information from remote cluster
-	GetClusterPairingInfo() (map[string]string, error)
->>>>>>> 396d62ad
 }
 
 var (

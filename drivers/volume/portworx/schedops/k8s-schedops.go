package schedops

import (
	"fmt"
	"regexp"
	"strings"
	"time"

	"github.com/libopenstorage/openstorage/api"
	"github.com/portworx/sched-ops/k8s"
	"github.com/portworx/sched-ops/task"
	"github.com/portworx/torpedo/drivers/node"
	k8s_driver "github.com/portworx/torpedo/drivers/scheduler/k8s"
	"github.com/portworx/torpedo/drivers/volume"
	"github.com/portworx/torpedo/pkg/errors"
	"github.com/sirupsen/logrus"
	batch_v1 "k8s.io/api/batch/v1"
	corev1 "k8s.io/api/core/v1"
	rbacv1 "k8s.io/api/rbac/v1"
	metav1 "k8s.io/apimachinery/pkg/apis/meta/v1"
)

const (
	// PXServiceName is the name of the portworx service in kubernetes
	PXServiceName = "portworx-service"
	// PXNamespace is the kubernetes namespace in which portworx daemon set runs
	PXNamespace = "kube-system"
	// PXDaemonSet is the name of portworx daemon set in k8s deployment
	PXDaemonSet = "portworx"
	// k8sPodsRootDir is the directory under which k8s keeps all pods data
	k8sPodsRootDir = "/var/lib/kubelet/pods"
	// snapshotAnnotation is the annotation used to get the parent of a PVC
	snapshotAnnotation = "px/snapshot-source-pvc"
	// storkSnapshotAnnotation is the annotation used get the snapshot of Stork created clone
	storkSnapshotAnnotation = "snapshot.alpha.kubernetes.io/snapshot"
	// storkSnapshotNameKey is the key name of the label on a portworx volume snapshot that identifies
	//   the name of the stork volume snapshot
	storkSnapshotNameKey = "stork-snap"
	// pvcLabel is the label used on volume to identify the pvc name
	pvcLabel = "pvc"
	// pxenable is label used to check whethere px installation is enabled/disabled on node
	pxEnabled = "px/enabled"
	// nodeType is label used to check kubernetes node-type
	dcosNodeType           = "kubernetes.dcos.io/node-type"
	talismanServiceAccount = "talisman-account"
	talismanImage          = "portworx/talisman:latest"
)

const (
	podExecTimeout       = 2 * time.Minute
	defaultRetryInterval = 10 * time.Second
	defaultTimeout       = 2 * time.Minute
)

// errLabelPresent error type for a label being present on a node
type errLabelPresent struct {
	// label is the label key
	label string
	// node is the k8s node where the label is present
	node string
}

func (e *errLabelPresent) Error() string {
	return fmt.Sprintf("label %s is present on node %s", e.label, e.node)
}

// errLabelAbsent error type for a label absent on a node
type errLabelAbsent struct {
	// label is the label key
	label string
	// node is the k8s node where the label is absent
	node string
}

func (e *errLabelAbsent) Error() string {
	return fmt.Sprintf("label %s is absent on node %s", e.label, e.node)
}

type k8sSchedOps struct{}

func (k *k8sSchedOps) ValidateOnNode(n node.Node) error {
	return &errors.ErrNotSupported{
		Type:      "Function",
		Operation: "ValidateOnNode",
	}
}

func (k *k8sSchedOps) ValidateAddLabels(replicaNodes []api.Node, vol *api.Volume) error {
	pvc, ok := vol.Locator.VolumeLabels[pvcLabel]
	if !ok {
		return nil
	}

	var missingLabelNodes []string
	for _, rs := range replicaNodes {
		t := func() (interface{}, bool, error) {
			n, err := k8s.Instance().GetNodeByName(rs.Id)
			if err != nil || n == nil {
				addrs := []string{rs.DataIp, rs.MgmtIp}
				n, err = k8s.Instance().SearchNodeByAddresses(addrs)
				if err != nil || n == nil {
					return nil, true, fmt.Errorf("failed to locate node using id: %s and addresses: %v",
						rs.Id, addrs)
				}
			}

			if _, ok := n.Labels[pvc]; !ok {
				return nil, true, &errLabelAbsent{
					node:  n.Name,
					label: pvc,
				}
			}
			return nil, false, nil
		}

		if _, err := task.DoRetryWithTimeout(t, 2*time.Minute, 10*time.Second); err != nil {
			if _, ok := err.(*errLabelAbsent); ok {
				missingLabelNodes = append(missingLabelNodes, rs.Id)
			} else {
				return err
			}
		}
	}

	if len(missingLabelNodes) > 0 {
		return &ErrLabelMissingOnNode{
			Label: pvc,
			Nodes: missingLabelNodes,
		}
	}
	return nil
}

func (k *k8sSchedOps) ValidateRemoveLabels(vol *volume.Volume) error {
	pvcLabel := vol.Name
	var staleLabelNodes []string
	for _, n := range node.GetWorkerNodes() {
		t := func() (interface{}, bool, error) {
			nodeLabels, err := k8s.Instance().GetLabelsOnNode(n.Name)
			if err != nil {
				return nil, true, err
			}

			if _, ok := nodeLabels[pvcLabel]; ok {
				return nil, true, &errLabelPresent{
					node:  n.Name,
					label: pvcLabel,
				}
			}
			return nil, false, nil
		}

		if _, err := task.DoRetryWithTimeout(t, 5*time.Minute, 10*time.Second); err != nil {
			if _, ok := err.(*errLabelPresent); ok {
				staleLabelNodes = append(staleLabelNodes, n.Name)
			} else {
				return err
			}
		}
	}

	if len(staleLabelNodes) > 0 {
		return &ErrLabelNotRemovedFromNode{
			Label: pvcLabel,
			Nodes: staleLabelNodes,
		}
	}

	return nil
}

func (k *k8sSchedOps) ValidateVolumeSetup(vol *volume.Volume, d node.Driver) error {
	pvName := k.GetVolumeName(vol)
	if len(pvName) == 0 {
		return fmt.Errorf("failed to get PV name for : %v", vol)
	}

	pods, err := k8s.Instance().GetPodsUsingPV(pvName)
	if err != nil {
		return err
	}

	nodes := node.GetNodesByName()

	for _, p := range pods {
		if ready := k8s.Instance().IsPodReady(p); !ready {
			continue
		}

<<<<<<< HEAD
=======
		currentNode, nodeExists := nodes[p.Spec.NodeName];
		if  !nodeExists {
			return fmt.Errorf("node %s for pod [%s] %s not found", p.Spec.NodeName, p.Namespace, p.Name)
		}

		// ignore error when a command not exactly fail, like grep when empty return exit 1
		connOpts := node.ConnectionOpts{
			TimeBeforeRetry: defaultRetryInterval,
			Timeout: defaultTimeout,
			IgnoreError: true,
		}

		volMount, _ := d.RunCommand(currentNode,
			fmt.Sprintf("mount | grep -E '(pxd|pxfs|pxns|pxd-enc|loop)' | grep %s", pvName), connOpts)
		if len(volMount) == 0 {
			return fmt.Errorf("volume %s not mounted om node %s", vol.Name, currentNode.Name)
		}

>>>>>>> c88d5754
		//TODO: Debug why this fails intermittently
		//Display pod status at this point.
		logrus.Infof("Pod [%s] %s ready for volume setup check.\n Pod phase: %v\n Pod Init Container statuses: %v\n Pod Container Statuses: %v", p.Namespace, p.Name, p.Status.Phase, p.Status.InitContainerStatuses, p.Status.ContainerStatuses)
		containerPaths := getContainerPVCMountMap(p)
		for containerName, path := range containerPaths {
			pxMountCheckRegex := regexp.MustCompile(fmt.Sprintf("^(/dev/pxd.+|pxfs.+|/dev/mapper/pxd-enc.+|/dev/loop.+) %s.+", path))

			t := func() (interface{}, bool, error) {
				output, err := k8s.Instance().RunCommandInPod([]string{"cat", "/proc/mounts"}, p.Name, containerName, p.Namespace)
				if err != nil {
					logrus.Errorf("failed to run command in pod: %v err: %v", p, err)
					return nil, true, err
				}

				return output, false, nil
			}

			output, err := task.DoRetryWithTimeout(t, podExecTimeout, defaultRetryInterval)
			if err != nil {
				return err
			}

			mounts := strings.Split(output.(string), "\n")
			pxMountFound := false
			for _, line := range mounts {
				pxMounts := pxMountCheckRegex.FindStringSubmatch(line)
				if len(pxMounts) > 0 {
					logrus.Debugf("pod: [%s] %s have PX mount: %v", p.Namespace, p.Name, pxMounts)
					pxMountFound = true
					break
				}
			}

			if !pxMountFound {
				return fmt.Errorf("pod: [%s] %s does not have PX mount. Mounts are: %v", p.Namespace, p.Name, mounts)
			}
		}
	}

	return nil
}

func (k *k8sSchedOps) ValidateSnapshot(params map[string]string, parent *api.Volume) error {
	if parentPVCAnnotation, ok := params[snapshotAnnotation]; ok {
		logrus.Debugf("Validating annotation based snapshot/clone")
		return k.validateVolumeClone(parent, parentPVCAnnotation)
	} else if snapshotName, ok := params[storkSnapshotAnnotation]; ok {
		logrus.Debugf("Validating Stork clone")
		return k.validateStorkClone(parent, snapshotName)
	}
	logrus.Debugf("Validating Stork snapshot")
	return k.validateStorkSnapshot(parent, params)
}

func (k *k8sSchedOps) validateVolumeClone(parent *api.Volume, parentAnnotation string) error {
	parentPVCName, exists := parent.Locator.VolumeLabels[pvcLabel]
	if !exists {
		return fmt.Errorf("Parent volume does not have a PVC label")
	}

	if parentPVCName != parentAnnotation {
		return fmt.Errorf("Parent name [%s] does not match the source PVC annotation "+
			"[%s] on the clone/snapshot", parentPVCName, parentAnnotation)
	}
	return nil
}

func (k *k8sSchedOps) validateStorkClone(parent *api.Volume, snapshotName string) error {
	volumeLabels := parent.Locator.VolumeLabels
	if volumeLabels != nil {
		snapName, ok := volumeLabels[storkSnapshotNameKey]
		if ok && snapName == snapshotName {
			return nil
		}
	}

	parentName := parent.Locator.Name
	if parentName == snapshotName {
		return nil
	}

	return fmt.Errorf("snapshot annotation: %s on the clone PVC matches neither parent volume "+
		"name: %s nor parent volume labels: %v", snapshotName, parentName, volumeLabels)
}

func (k *k8sSchedOps) validateStorkSnapshot(parent *api.Volume, params map[string]string) error {
	parentName, exists := parent.Locator.VolumeLabels[pvcLabel]
	if !exists {
		return fmt.Errorf("Parent volume does not have a PVC label")
	}

	if parentName != params[k8s_driver.SnapshotParent] {
		return fmt.Errorf("Parent PVC name [%s] does not match the snapshot's source "+
			"PVC [%s]", parentName, params[k8s_driver.SnapshotParent])
	}
	return nil
}

func (k *k8sSchedOps) GetVolumeName(vol *volume.Volume) string {
	if vol != nil && vol.ID != "" {
		return fmt.Sprintf("pvc-%s", vol.ID)
	}
	return ""
}

func (k *k8sSchedOps) ValidateVolumeCleanup(d node.Driver) error {
	nodeToPodsMap := make(map[string][]string)
	nodeMap := make(map[string]node.Node)

	connOpts := node.ConnectionOpts{
		Timeout:         1 * time.Minute,
		TimeBeforeRetry: 10 * time.Second,
	}
	listVolOpts := node.FindOpts{
		ConnectionOpts: connOpts,
		Name:           "*portworx-volume",
	}

	for _, n := range node.GetWorkerNodes() {
		volDirList, _ := d.FindFiles(k8sPodsRootDir, n, listVolOpts)
		nodeToPodsMap[n.Name] = separateFilePaths(volDirList)
		nodeMap[n.Name] = n
	}

	existingPods, _ := k8s.Instance().GetPods("")

	orphanPodsMap := make(map[string][]string)
	dirtyVolPodsMap := make(map[string][]string)
	dirFindOpts := node.FindOpts{
		ConnectionOpts: connOpts,
		MaxDepth:       1,
		MinDepth:       1,
		Type:           node.Directory,
	}

	for nodeName, volDirPaths := range nodeToPodsMap {
		var orphanPods []string
		var dirtyVolPods []string

		for _, path := range volDirPaths {
			podUID := extractPodUID(path)
			found := false
			for _, existingPod := range existingPods.Items {
				if podUID == string(existingPod.UID) {
					found = true
					break
				}
			}
			if found {
				continue
			}

			n := nodeMap[nodeName]
			// Check if /var/lib/kubelet/pods/{podUID}/volumes/kubernetes.io~portworx-volume is empty
			if !isDirEmpty(path, n, d) {
				pvcDirsFind, _ := d.FindFiles(path, n, dirFindOpts)
				pvcDirs := separateFilePaths(pvcDirsFind)
				for _, pvcDir := range pvcDirs {
					// Check if /var/lib/kubelet/pods/{podUID}/volumes/kubernetes.io~portworx-volume/{pvc} is empty
					if isDirEmpty(pvcDir, n, d) {
						orphanPods = append(orphanPods, podUID)
					} else {
						dirtyVolPods = append(dirtyVolPods, podUID)
					}
				}
			}
		}

		if len(orphanPods) > 0 {
			orphanPodsMap[nodeName] = orphanPods
		}
		if len(dirtyVolPods) > 0 {
			dirtyVolPodsMap[nodeName] = dirtyVolPods
		}
	}

	if len(dirtyVolPodsMap) == 0 {
		return nil
	}
	return &ErrFailedToCleanupVolume{
		OrphanPods:   orphanPodsMap,
		DirtyVolPods: dirtyVolPodsMap,
	}
}

func isDirEmpty(path string, n node.Node, d node.Driver) bool {
	emptyDirsFindOpts := node.FindOpts{
		ConnectionOpts: node.ConnectionOpts{
			Timeout:         1 * time.Minute,
			TimeBeforeRetry: 10 * time.Second,
		},
		MaxDepth: 0,
		MinDepth: 0,
		Type:     node.Directory,
		Empty:    true,
	}
	if emptyDir, _ := d.FindFiles(path, n, emptyDirsFindOpts); len(emptyDir) == 0 {
		return false
	}
	return true
}

func (k *k8sSchedOps) GetServiceEndpoint() (string, error) {
	svc, err := k8s.Instance().GetService(PXServiceName, PXNamespace)
	if err == nil {
		return svc.Spec.ClusterIP, nil
	}
	return "", err
}

func (k *k8sSchedOps) UpgradePortworx(ociImage, ociTag string) error {
	inst := k8s.Instance()

	binding := &rbacv1.ClusterRoleBinding{
		ObjectMeta: metav1.ObjectMeta{
			Name: "talisman",
		},
		Subjects: []rbacv1.Subject{{
			Kind:      "ServiceAccount",
			Name:      talismanServiceAccount,
			Namespace: PXNamespace,
		}},
		RoleRef: rbacv1.RoleRef{
			Kind: "ClusterRole",
			Name: "cluster-admin",
		},
	}
	binding, err := inst.CreateClusterRoleBinding(binding)
	if err != nil {
		return err
	}

	account := &corev1.ServiceAccount{
		ObjectMeta: metav1.ObjectMeta{
			Name:      talismanServiceAccount,
			Namespace: PXNamespace,
		},
	}
	account, err = inst.CreateServiceAccount(account)
	if err != nil {
		return err
	}

	// create a talisman job
	var valOne int32 = 1
	job := &batch_v1.Job{
		ObjectMeta: metav1.ObjectMeta{
			Name:      "talisman",
			Namespace: PXNamespace,
		},
		Spec: batch_v1.JobSpec{
			BackoffLimit: &valOne,
			Template: corev1.PodTemplateSpec{
				Spec: corev1.PodSpec{
					ServiceAccountName: talismanServiceAccount,
					Containers: []corev1.Container{
						{
							Name:  "talisman",
							Image: talismanImage,
							Args: []string{
								"-operation", "upgrade", "-ocimonimage", ociImage, "-ocimontag", ociTag,
							},
						},
					},
					RestartPolicy: corev1.RestartPolicyNever,
				},
			},
		},
	}

	job, err = inst.CreateJob(job)
	if err != nil {
		return err
	}

	numNodes, err := inst.GetNodes()
	if err != nil {
		return err
	}

	jobTimeout := time.Duration(len(numNodes.Items)) * 10 * time.Minute

	err = inst.ValidateJob(job.Name, job.Namespace, jobTimeout)
	if err != nil {
		return err
	}

	// cleanup
	err = inst.DeleteJob(job.Name, job.Namespace)
	if err != nil {
		return err
	}

	err = inst.DeleteClusterRoleBinding(binding.Name)
	if err != nil {
		return err
	}

	err = inst.DeleteServiceAccount(account.Name, account.Namespace)
	if err != nil {
		return err
	}

	return nil
}

// Method to validate if Portworx pod is up and running
func (k *k8sSchedOps) IsPXReadyOnNode(n node.Node) bool {
	pxPods, err := k8s.Instance().GetPodsByNode(n.Name, PXNamespace)
	if err != nil {
		logrus.Errorf("Failed to get apps on node %s", n.Name)
		return false
	}
	for _, pod := range pxPods.Items {
		if pod.Labels["name"] == PXDaemonSet && !k8s.Instance().IsPodReady(pod) {
			logrus.Errorf("Error on %s Pod: %v is not up yet. Pod Status: %v", pod.Status.PodIP, pod.Name, pod.Status.Phase)
			return false
		}
	}
	return true
}

// IsPXEnabled returns true  if px is enabled on given node
func (k *k8sSchedOps) IsPXEnabled(n node.Node) (bool, error) {
	t := func() (interface{}, bool, error) {
		node, err := k8s.Instance().GetNodeByName(n.Name)
		if err != nil {
			logrus.Errorf("Failed to get node %v", err)
			return nil, true, err
		}
		return node, false, nil
	}

	node, err := task.DoRetryWithTimeout(t, 1*time.Minute, 10*time.Second)
	if err != nil {
		logrus.Errorf("Failed to get node %v", err)
		return false, err
	}

	kubeNode := node.(*corev1.Node)
	// if node has px/enabled label set to false or node-type public or
	// has any taints then px is disabled on node
	if kubeNode.Labels[pxEnabled] == "false" || kubeNode.Labels[dcosNodeType] == "public" || len(kubeNode.Spec.Taints) > 0 {
		logrus.Infof("PX is not enabled on node %v. Will be skipped for tests.", n.Name)
		return false, nil
	}

	logrus.Infof("PX is enabled on node %v.", n.Name)
	return true, nil
}

// GetRemotePXNodes returns list of PX node found on destination k8s cluster
// refereced by kubeconfig
func (k *k8sSchedOps) GetRemotePXNodes(destKubeConfig string) ([]node.Node, error) {
	var addrs []string
	var remoteNodeList []node.Node

	pxNodes, err := getPXNodes(destKubeConfig)
	if err != nil {
		logrus.Errorf("Error getting PX Nodes %v : %v", pxNodes, err)
		return nil, err
	}

	for _, pxNode := range pxNodes {
		logrus.Info("px node on remote :", pxNode.Name)
		for _, addr := range pxNode.Status.Addresses {
			if addr.Type == corev1.NodeExternalIP || addr.Type == corev1.NodeInternalIP {
				addrs = append(addrs, addr.Address)
			}
		}
		newNode := node.Node{
			Name:      pxNode.Name,
			Addresses: addrs,
			Type:      node.TypeWorker,
		}

		remoteNodeList = append(remoteNodeList, newNode)
	}

	return remoteNodeList, nil
}

// getContainerPVCMountMap is a helper routine to return map of containers in the pod that
// have a PVC. The values in the map are the mount paths of the PVC
func getContainerPVCMountMap(pod corev1.Pod) map[string]string {
	containerPaths := make(map[string]string)

	// Each pvc in a pod spec has a associated name (which is different from the actual PVC name).
	// These names get referenced by containers in a pod. So first let's get a map of these names.
	// e.g below PVC "px-nginx-pvc" has a name "nginx-persistent-storage" below
	//  volumes:
	//  - name: nginx-persistent-storage
	//    persistentVolumeClaim:
	//      claimName: px-nginx-pvc
	pvcNamesInSpec := make(map[string]string)
	for _, v := range pod.Spec.Volumes {
		if v.PersistentVolumeClaim != nil {
			pvcNamesInSpec[v.Name] = v.PersistentVolumeClaim.ClaimName
		}
	}

	// Now find containers in the pod that use above PVCs and also get their destination mount paths
	for _, c := range pod.Spec.Containers {
		for _, cMount := range c.VolumeMounts {
			if _, ok := pvcNamesInSpec[cMount.Name]; ok {
				containerPaths[c.Name] = cMount.MountPath
			}
		}
	}

	return containerPaths
}

func separateFilePaths(volDirList string) []string {
	trimmedList := strings.TrimSpace(volDirList)
	if trimmedList == "" {
		return []string{}
	}
	return strings.Split(trimmedList, "\n")
}

func extractPodUID(volDirPath string) string {
	re := regexp.MustCompile(k8sPodsRootDir +
		"/([0-9a-f]{8}-[0-9a-f]{4}-[0-9a-f]{4}-[0-9a-f]{4}-[0-9a-f]{12})/.*")
	match := re.FindStringSubmatch(volDirPath)
	if len(match) > 1 {
		return match[1]
	}
	return ""
}

// return PX nodes on k8s cluster provided by kubeconfig file
func getPXNodes(destKubeConfig string) ([]corev1.Node, error) {
	var pxNodes []corev1.Node
	// get schd-ops/k8s instance of destination cluster
	destClient, err := k8s.NewInstance(destKubeConfig)
	if err != nil {
		logrus.Errorf("Unable to get k8s instance: %v", err)
		return nil, err
	}

	nodes, err := destClient.GetNodes()
	if err != nil {
		return nil, err
	}

	// get label on node where PX is Enabled
	for _, node := range nodes.Items {
		if node.Labels[pxEnabled] == "true" {
			pxNodes = append(pxNodes, node)
		}
	}

	return pxNodes, nil
}

func init() {
	k := &k8sSchedOps{}
	Register("k8s", k)
}<|MERGE_RESOLUTION|>--- conflicted
+++ resolved
@@ -187,8 +187,6 @@
 			continue
 		}
 
-<<<<<<< HEAD
-=======
 		currentNode, nodeExists := nodes[p.Spec.NodeName];
 		if  !nodeExists {
 			return fmt.Errorf("node %s for pod [%s] %s not found", p.Spec.NodeName, p.Namespace, p.Name)
@@ -207,7 +205,6 @@
 			return fmt.Errorf("volume %s not mounted om node %s", vol.Name, currentNode.Name)
 		}
 
->>>>>>> c88d5754
 		//TODO: Debug why this fails intermittently
 		//Display pod status at this point.
 		logrus.Infof("Pod [%s] %s ready for volume setup check.\n Pod phase: %v\n Pod Init Container statuses: %v\n Pod Container Statuses: %v", p.Namespace, p.Name, p.Status.Phase, p.Status.InitContainerStatuses, p.Status.ContainerStatuses)

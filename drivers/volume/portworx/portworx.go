package portworx

import (
	"context"
	"encoding/json"
	"fmt"
	"math"
	"net/http"
	"reflect"
	"regexp"
	"strconv"
	"strings"
	"time"

	"github.com/golang/protobuf/ptypes/timestamp"
	"github.com/hashicorp/go-version"
	snapv1 "github.com/kubernetes-incubator/external-storage/snapshot/pkg/apis/crd/v1"
	apapi "github.com/libopenstorage/autopilot-api/pkg/apis/autopilot/v1alpha1"
	"github.com/libopenstorage/openstorage/api"
	"github.com/libopenstorage/openstorage/api/client"
	clusterclient "github.com/libopenstorage/openstorage/api/client/cluster"
	"github.com/libopenstorage/openstorage/api/spec"
	"github.com/libopenstorage/openstorage/cluster"
	"github.com/pborman/uuid"
	"github.com/portworx/sched-ops/k8s/core"
	"github.com/portworx/sched-ops/task"
	driver_api "github.com/portworx/torpedo/drivers/api"
	"github.com/portworx/torpedo/drivers/node"
	torpedok8s "github.com/portworx/torpedo/drivers/scheduler/k8s"
	torpedovolume "github.com/portworx/torpedo/drivers/volume"
	"github.com/portworx/torpedo/drivers/volume/portworx/schedops"
	"github.com/portworx/torpedo/pkg/aututils"
	tp_errors "github.com/portworx/torpedo/pkg/errors"
	"github.com/portworx/torpedo/pkg/osutils"
	"github.com/portworx/torpedo/pkg/units"
	pxapi "github.com/portworx/torpedo/porx/px/api"
	"github.com/sirupsen/logrus"
	"google.golang.org/grpc"
	"google.golang.org/grpc/codes"
	"google.golang.org/grpc/metadata"
	"google.golang.org/grpc/status"
	"k8s.io/apimachinery/pkg/api/resource"
)

const (
	// PortworxStorage portworx storage name
	PortworxStorage torpedovolume.StorageProvisionerType = "portworx"
	// PortworxCsi csi storage name
	PortworxCsi torpedovolume.StorageProvisionerType = "csi"
)

const (
	// DriverName is the name of the portworx driver implementation
	DriverName                                = "pxd"
	pxDiagPath                                = "/remotediags"
	pxVersionLabel                            = "PX Version"
	enterMaintenancePath                      = "/entermaintenance"
	exitMaintenancePath                       = "/exitmaintenance"
	pxSystemdServiceName                      = "portworx.service"
	tokenKey                                  = "token"
	clusterIP                                 = "ip"
	clusterPort                               = "port"
	remoteKubeConfigPath                      = "/tmp/kubeconfig"
	pxMinVersionForStorkUpgrade               = "2.1"
	formattingCommandPxctlLocalSnapshotCreate = "pxctl volume snapshot create %s --name %s"
	formattingCommandPxctlCloudSnapCreate     = "pxctl cloudsnap backup %s"
	pxctlGroupSnapshotCreate                  = "pxctl volume snapshot group"
	refreshEndpointParam                      = "refresh-endpoint"
)

const (
	defaultTimeout                    = 2 * time.Minute
	defaultRetryInterval              = 10 * time.Second
	maintenanceOpTimeout              = 1 * time.Minute
	maintenanceWaitTimeout            = 2 * time.Minute
	inspectVolumeTimeout              = 1 * time.Minute
	inspectVolumeRetryInterval        = 2 * time.Second
	validateDeleteVolumeTimeout       = 3 * time.Minute
	validateReplicationUpdateTimeout  = 30 * time.Minute
	validateClusterStartTimeout       = 2 * time.Minute
	validatePXStartTimeout            = 5 * time.Minute
	validateNodeStopTimeout           = 5 * time.Minute
	validateStoragePoolSizeTimeout    = 3 * time.Hour
	validateStoragePoolSizeInterval   = 30 * time.Second
	validateRebalanceJobsTimeout      = 30 * time.Minute
	validateRebalanceJobsInterval     = 30 * time.Second
	getNodeTimeout                    = 3 * time.Minute
	getNodeRetryInterval              = 5 * time.Second
	stopDriverTimeout                 = 5 * time.Minute
	crashDriverTimeout                = 2 * time.Minute
	startDriverTimeout                = 2 * time.Minute
	upgradeTimeout                    = 10 * time.Minute
	upgradeRetryInterval              = 30 * time.Second
	upgradePerNodeTimeout             = 15 * time.Minute
	waitVolDriverToCrash              = 1 * time.Minute
	waitDriverDownOnNodeRetryInterval = 2 * time.Second
	asyncTimeout                      = 15 * time.Minute
)

const (
	secretName      = "openstorage.io/auth-secret-name"
	secretNamespace = "openstorage.io/auth-secret-namespace"
)

// Provisioners types of supported provisioners
var provisioners = map[torpedovolume.StorageProvisionerType]torpedovolume.StorageProvisionerType{
	PortworxStorage: "kubernetes.io/portworx-volume",
	PortworxCsi:     "pxd.portworx.com",
}

var deleteVolumeLabelList = []string{
	"auth-token",
	"pv.kubernetes.io",
	"volume.beta.kubernetes.io",
	"kubectl.kubernetes.io",
	"volume.kubernetes.io",
	"pvc_name",
	"pvc_namespace",
	torpedok8s.CsiProvisionerSecretName,
	torpedok8s.CsiProvisionerSecretNamespace,
	torpedok8s.CsiNodePublishSecretName,
	torpedok8s.CsiNodePublishSecretNamespace,
	torpedok8s.CsiControllerExpandSecretName,
	torpedok8s.CsiControllerExpandSecretNamespace,
}

var k8sCore = core.Instance()

type portworx struct {
	legacyClusterManager  cluster.Cluster
	clusterManager        api.OpenStorageClusterClient
	nodeManager           api.OpenStorageNodeClient
	mountAttachManager    api.OpenStorageMountAttachClient
	volDriver             api.OpenStorageVolumeClient
	clusterPairManager    api.OpenStorageClusterPairClient
	alertsManager         api.OpenStorageAlertsClient
	csbackupManager       api.OpenStorageCloudBackupClient
	storagePoolManager    api.OpenStoragePoolClient
	diagsManager          api.OpenStorageDiagsClient
	diagsJobManager       api.OpenStorageJobClient
	licenseManager        pxapi.PortworxLicenseClient
	licenseFeatureManager pxapi.PortworxLicensedFeatureClient
	schedOps              schedops.Driver
	nodeDriver            node.Driver
	refreshEndpoint       bool
	token                 string
}

// TODO temporary solution until sdk supports metadataNode response
type metadataNode struct {
	PeerUrls   []string `json:"PeerUrls"`
	ClientUrls []string `json:"ClientUrls"`
	Leader     bool     `json:"Leader"`
	DbSize     int      `json:"DbSize"`
	IsHealthy  bool     `json:"IsHealthy"`
	ID         string   `json:"ID"`
}

func (d *portworx) String() string {
	return DriverName
}

func (d *portworx) Init(sched, nodeDriver, token, storageProvisioner, csiGenericDriverConfigMap string) error {
	logrus.Infof("Using the Portworx volume driver with provisioner %s under scheduler: %v", storageProvisioner, sched)
	var err error

	d.token = token

	if d.nodeDriver, err = node.Get(nodeDriver); err != nil {
		return err
	}

	if d.schedOps, err = schedops.Get(sched); err != nil {
		return fmt.Errorf("failed to get scheduler operator for portworx. Err: %v", err)
	}

	if err = d.setDriver(); err != nil {
		return err
	}

	storageNodes, err := d.getStorageNodesOnStart()
	if err != nil {
		return err
	}

	if len(storageNodes) == 0 {
		return fmt.Errorf("cluster inspect returned empty nodes")
	}

	err = d.updateNodes(storageNodes)
	if err != nil {
		return err
	}
	for _, n := range node.GetStorageDriverNodes() {
		if err = d.WaitDriverUpOnNode(n, validatePXStartTimeout); err != nil {
			return err
		}
	}

	logrus.Infof("The following Portworx nodes are in the cluster:")
	for _, n := range storageNodes {
		logrus.Infof(
			"Node UID: %v Node IP: %v Node Status: %v",
			n.Id,
			n.DataIp,
			n.Status,
		)
	}
	torpedovolume.StorageDriver = DriverName
	// Set provisioner for torpedo
	if storageProvisioner != "" {
		if p, ok := provisioners[torpedovolume.StorageProvisionerType(storageProvisioner)]; ok {
			torpedovolume.StorageProvisioner = p
		} else {
			return fmt.Errorf("driver %s, does not support provisioner %s", DriverName, storageProvisioner)
		}
	} else {
		torpedovolume.StorageProvisioner = provisioners[torpedovolume.DefaultStorageProvisioner]
	}

	return nil
}

func (d *portworx) RefreshDriverEndpoints() error {
	// Force update px endpoints
	d.refreshEndpoint = true
	storageNodes, err := d.getStorageNodesOnStart()
	if err != nil {
		return err
	}

	if len(storageNodes) == 0 {
		return fmt.Errorf("cluster inspect returned empty nodes")
	}

	err = d.updateNodes(storageNodes)
	if err != nil {
		return err
	}
	return nil
}

func (d *portworx) updateNodes(pxNodes []*api.StorageNode) error {
	for _, n := range node.GetNodes() {
		if err := d.updateNode(&n, pxNodes); err != nil {
			return err
		}
	}

	return nil
}

func (d *portworx) updateNode(n *node.Node, pxNodes []*api.StorageNode) error {
	logrus.Infof("Updating node: %+v", *n)
	isPX, err := d.schedOps.IsPXEnabled(*n)
	if err != nil {
		return err
	}

	// No need to check in pxNodes if px is not installed
	if !isPX {
		return nil
	}

	for _, address := range n.Addresses {
		for _, pxNode := range pxNodes {
			logrus.Infof("Checking PX node %+v for address %s", pxNode, address)
			if address == pxNode.DataIp || address == pxNode.MgmtIp || n.Name == pxNode.SchedulerNodeName {
				if len(pxNode.Id) > 0 {
					n.StorageNode = pxNode
					n.VolDriverNodeID = pxNode.Id
					n.IsStorageDriverInstalled = isPX
					// TODO: PTX-2445 Replace isMetadataNode API call with SDK call
					isMetadataNode, err := d.isMetadataNode(*n, address)
					if err != nil {
						logrus.Warnf("can not check if %v is metadata node", *n)
					}
					n.IsMetadataNode = isMetadataNode

					if n.StoragePools == nil {
						for _, pxNodePool := range pxNode.Pools {
							storagePool := node.StoragePool{
								StoragePool:       pxNodePool,
								StoragePoolAtInit: pxNodePool,
							}
							n.StoragePools = append(n.StoragePools, storagePool)
						}
					} else {
						for idx, nodeStoragePool := range n.StoragePools {
							for _, pxNodePool := range pxNode.Pools {
								if nodeStoragePool.Uuid == pxNodePool.Uuid {
									n.StoragePools[idx].StoragePool = pxNodePool
								}
							}
						}
					}
					if err = node.UpdateNode(*n); err != nil {
						return fmt.Errorf("failed to update node %s. Cause: %v", n.Name, err)
					}
				} else {
					return fmt.Errorf("StorageNodeId is empty for node %v", pxNode)
				}
				return nil
			}
		}
	}

	// Return error where PX is not explicitly disabled but was not found installed
	return fmt.Errorf("failed to find px node for node: %v PX nodes: %v", n, pxNodes)
}

func (d *portworx) isMetadataNode(node node.Node, address string) (bool, error) {
	members, err := d.getKvdbMembers(node)
	if err != nil {
		return false, fmt.Errorf("failed to get metadata nodes. Cause: %v", err)
	}

	ipRegex := regexp.MustCompile(`http://(?P<address>.*):d+`)
	for _, value := range members {
		for _, url := range value.ClientUrls {
			result := getGroupMatches(ipRegex, url)
			if val, ok := result["address"]; ok && address == val {
				logrus.Debugf("Node %s is a metadata node", node.Name)
				return true, nil
			}
		}
	}
	return false, nil
}

<<<<<<< HEAD
func (d *portworx) CloneVolume(volumeID string) (string, error) {
	volDriver := d.getVolDriver()
	volumeInspectResponse, err := volDriver.Inspect(d.getContext(), &api.SdkVolumeInspectRequest{VolumeId: volumeID})
	if err != nil {
		return "", fmt.Errorf("failed to find volume %v due to %v", volumeID, err)
	}
	pxVolume := volumeInspectResponse.Volume

	vol_ID := pxVolume.Id
	cloneVolumeName := pxVolume.Locator.Name + "_clone"

	volumeCloneResp, err := volDriver.Clone(d.getContext(), &api.SdkVolumeCloneRequest{ParentId: vol_ID, Name: cloneVolumeName})
	if err != nil {
		logrus.Infof("Error %v", err)
		err = fmt.Errorf(
			"error while Cloning %v because of: %v",
			pxVolume.Id,
			err,
		)
		logrus.Infof("Error returned: %v", err)
		return "", err
	}
	if volumeCloneResp.VolumeId == "" {
		logrus.Infof("Cloned volume id returned was null")
		return "", fmt.Errorf("cloned volume id returned was null")
	}
	logrus.Infof("successfully clone %v as %v", volumeID, volumeCloneResp.VolumeId)
	return volumeCloneResp.VolumeId, nil
}

func (d *portworx) DeleteVolume(volumeID string) error {
	volDriver := d.getVolDriver()
	volumeInspectResponse, err := volDriver.Inspect(d.getContext(), &api.SdkVolumeInspectRequest{VolumeId: volumeID})
	if err != nil {
		return fmt.Errorf("failed to find volume %v due to %v", volumeID, err)
	}

	pxVolume := volumeInspectResponse.Volume
	vol_ID := pxVolume.Id
	deleteVolResp, err := volDriver.Delete(d.getContext(), &api.SdkVolumeDeleteRequest{VolumeId: vol_ID})
	_ = deleteVolResp
	if err != nil {
		logrus.Infof("Error %v", err)
		err = fmt.Errorf(
			"error while Delete %v because of: %v",
			pxVolume.Id,
			err,
		)
		logrus.Infof("Error returned: %v", err)
		return err
	}

	logrus.Infof("successfully deleted Portworx volume %v ", vol_ID)
	return nil
=======
func (d *portworx) InspectVolume(name string) (*api.Volume, error) {
	ctx, cancel := context.WithTimeout(context.Background(), inspectVolumeTimeout)
	defer cancel()

	response, err := d.getVolDriver().Inspect(ctx, &api.SdkVolumeInspectRequest{VolumeId: name})
	if err != nil {
		return nil, err
	}

	return response.Volume, nil
>>>>>>> 5753cc26
}

func (d *portworx) CleanupVolume(volumeName string) error {
	volDriver := d.getVolDriver()
	volumes, err := volDriver.Enumerate(d.getContext(), &api.SdkVolumeEnumerateRequest{}, nil)
	if err != nil {
		return err
	}

	for _, volumeID := range volumes.GetVolumeIds() {
		volumeInspectResponse, err := volDriver.Inspect(d.getContext(), &api.SdkVolumeInspectRequest{VolumeId: volumeID})
		if err != nil {
			return err
		}
		pxVolume := volumeInspectResponse.Volume
		if pxVolume.Locator.Name == volumeName {
			// First unmount this volume at all mount paths...
			for _, path := range pxVolume.AttachPath {
				if _, err = d.getMountAttachManager().Unmount(d.getContext(), &api.SdkVolumeUnmountRequest{VolumeId: pxVolume.Id, MountPath: path}); err != nil {
					err = fmt.Errorf(
						"error while unmounting %v at %v because of: %v",
						pxVolume.Id,
						path,
						err,
					)
					logrus.Infof("%v", err)
					return err
				}
			}

			if _, err = d.mountAttachManager.Detach(d.getContext(), &api.SdkVolumeDetachRequest{VolumeId: pxVolume.Id}); err != nil {
				err = fmt.Errorf(
					"error while detaching %v because of: %v",
					pxVolume.Id,
					err,
				)
				logrus.Infof("%v", err)
				return err
			}

			if _, err := volDriver.Delete(d.getContext(), &api.SdkVolumeDeleteRequest{VolumeId: pxVolume.Id}); err != nil {
				err = fmt.Errorf(
					"error while deleting %v because of: %v",
					pxVolume.Id,
					err,
				)
				logrus.Infof("%v", err)
				return err
			}

			logrus.Infof("successfully removed Portworx volume %v", volumeName)

			return nil
		}
	}

	return nil
}

func (d *portworx) getPxNode(n *node.Node, nManager ...api.OpenStorageNodeClient) (*api.StorageNode, error) {
	if len(nManager) == 0 {
		nManager = []api.OpenStorageNodeClient{d.getNodeManager()}
	}
	logrus.Debugf("Inspecting node [%s] with volume driver node id [%s]", n.Name, n.VolDriverNodeID)
	nodeInspectResponse, err := nManager[0].Inspect(d.getContext(), &api.SdkNodeInspectRequest{NodeId: n.VolDriverNodeID})
	if err != nil {
		if isNodeNotFound(err) {
			logrus.Warnf("node %s with ID %s not found, trying to update node ID...", n.Name, n.VolDriverNodeID)
			n, err = d.updateNodeID(n, nManager...)
			if err == nil {
				return d.getPxNode(n, nManager...)
			}
		}
		return &api.StorageNode{Status: api.Status_STATUS_NONE}, err
	}
	return nodeInspectResponse.Node, nil
}

func isNodeNotFound(err error) bool {
	st, _ := status.FromError(err)
	// TODO when a node is not found sometimes we get an error code internal, as workaround we check for internal error and substring
	return err != nil && (st.Code() == codes.NotFound || (st.Code() == codes.Internal && strings.Contains(err.Error(), "Unable to locate node")))
}

func (d *portworx) GetDriverVersion() (string, error) {
	nodeList := node.GetStorageDriverNodes()
	pxNode := nodeList[0]
	pxVersion, err := d.getPxVersionOnNode(pxNode)
	if err != nil {
		return "", fmt.Errorf("error on getting PX Version on node %s with err: %v", pxNode.Name, err)
	}
	return pxVersion, nil
}

func (d *portworx) getPxVersionOnNode(n node.Node, nodeManager ...api.OpenStorageNodeClient) (string, error) {

	t := func() (interface{}, bool, error) {
		logrus.Debugf("Getting PX Version on node [%s]", n.Name)
		pxNode, err := d.getPxNode(&n, nodeManager...)
		if err != nil {
			return "", false, err
		}
		if pxNode.Status != api.Status_STATUS_OK {
			return "", true, fmt.Errorf("px cluster is usable but node status is not ok. Expected: %v Actual: %v",
				api.Status_STATUS_OK, pxNode.Status)
		}
		pxVersion := pxNode.NodeLabels[pxVersionLabel]
		return pxVersion, false, nil
	}
	pxVersion, err := task.DoRetryWithTimeout(t, getNodeTimeout, getNodeRetryInterval)
	if err != nil {
		return "", fmt.Errorf("Timeout after %v waiting to get PX Version", getNodeTimeout)
	}
	return fmt.Sprintf("%v", pxVersion), nil
}

func (d *portworx) GetStorageDevices(n node.Node) ([]string, error) {
	pxNode, err := d.getPxNode(&n)
	if err != nil {
		return nil, err
	}

	devPaths := make([]string, 0)
	for _, value := range pxNode.Disks {
		devPaths = append(devPaths, value.Path)
	}
	return devPaths, nil
}

func (d *portworx) RecoverDriver(n node.Node) error {

	t := func() (interface{}, bool, error) {
		if err := d.maintenanceOp(n, enterMaintenancePath); err != nil {
			return nil, true, err
		}
		return nil, false, nil
	}

	if _, err := task.DoRetryWithTimeout(t, maintenanceOpTimeout, defaultRetryInterval); err != nil {
		return err
	}
	t = func() (interface{}, bool, error) {
		apiNode, err := d.getPxNode(&n)
		if err != nil {
			return nil, true, err
		}
		if apiNode.Status == api.Status_STATUS_MAINTENANCE {
			return nil, false, nil
		}
		return nil, true, fmt.Errorf("Node %v is not in Maintenance mode", n.Name)
	}

	if _, err := task.DoRetryWithTimeout(t, maintenanceWaitTimeout, defaultRetryInterval); err != nil {
		return &ErrFailedToRecoverDriver{
			Node:  n,
			Cause: err.Error(),
		}
	}
	t = func() (interface{}, bool, error) {
		if err := d.maintenanceOp(n, exitMaintenancePath); err != nil {
			return nil, true, err
		}
		return nil, false, nil
	}

	if _, err := task.DoRetryWithTimeout(t, maintenanceOpTimeout, defaultRetryInterval); err != nil {
		return err
	}

	t = func() (interface{}, bool, error) {
		apiNode, err := d.getPxNode(&n)
		if err != nil {
			return nil, true, err
		}
		if apiNode.Status == api.Status_STATUS_OK {
			return nil, false, nil
		}
		return nil, true, fmt.Errorf("Node %v is not up after exiting  Maintenance mode", n.Name)
	}

	if _, err := task.DoRetryWithTimeout(t, maintenanceWaitTimeout, defaultRetryInterval); err != nil {
		return err
	}

	return nil
}

func (d *portworx) ValidateCreateVolume(volumeName string, params map[string]string) error {
	var token string
	token = d.getTokenForVolume(volumeName, params)
	if val, hasKey := params[refreshEndpointParam]; hasKey {
		refreshEndpoint, _ := strconv.ParseBool(val)
		d.refreshEndpoint = refreshEndpoint
	}
	volDriver := d.getVolDriver()
	t := func() (interface{}, bool, error) {
		volumeInspectResponse, err := volDriver.Inspect(d.getContextWithToken(context.Background(), token), &api.SdkVolumeInspectRequest{VolumeId: volumeName})
		if err != nil {
			return nil, true, err
		}

		vol := volumeInspectResponse.Volume
		// Status
		if vol.Status != api.VolumeStatus_VOLUME_STATUS_UP {
			return nil, true, &ErrFailedToInspectVolume{
				ID: volumeName,
				Cause: fmt.Sprintf("Volume has invalid status. Expected:%v Actual:%v",
					api.VolumeStatus_VOLUME_STATUS_UP, vol.Status),
			}
		}

		// State
		if vol.State == api.VolumeState_VOLUME_STATE_ERROR || vol.State == api.VolumeState_VOLUME_STATE_DELETED {
			return nil, true, &ErrFailedToInspectVolume{
				ID:    volumeName,
				Cause: fmt.Sprintf("Volume has invalid state. Actual:%v", vol.State),
			}
		}
		return vol, false, nil
	}

	out, err := task.DoRetryWithTimeout(t, inspectVolumeTimeout, inspectVolumeRetryInterval)
	if err != nil {
		return &ErrFailedToInspectVolume{
			ID:    volumeName,
			Cause: fmt.Sprintf("Volume inspect returned err: %v", err),
		}
	}

	vol := out.(*api.Volume)

	// if the volume is a clone or a snap, validate its parent
	if vol.IsSnapshot() || vol.IsClone() {
		parentResp, err := volDriver.Inspect(d.getContextWithToken(context.Background(), token), &api.SdkVolumeInspectRequest{VolumeId: vol.Source.Parent})
		if err != nil {
			return &ErrFailedToInspectVolume{
				ID:    volumeName,
				Cause: fmt.Sprintf("Could not get parent with ID [%s]", vol.Source.Parent),
			}
		}
		if err := d.schedOps.ValidateSnapshot(params, parentResp.Volume); err != nil {
			return &ErrFailedToInspectVolume{
				ID:    volumeName,
				Cause: fmt.Sprintf("Snapshot/Clone validation failed. %v", err),
			}
		}
		return nil
	}

	// Labels
	var pxNodes []*api.StorageNode
	for _, rs := range vol.ReplicaSets {
		for _, n := range rs.Nodes {
			nodeResponse, err := d.getNodeManager().Inspect(d.getContextWithToken(context.Background(), token), &api.SdkNodeInspectRequest{NodeId: n})
			if err != nil {
				return &ErrFailedToInspectVolume{
					ID:    volumeName,
					Cause: fmt.Sprintf("Failed to inspect replica set node: %s err: %v", n, err),
				}
			}

			pxNodes = append(pxNodes, nodeResponse.Node)
		}
	}

	// Spec
	requestedSpec, requestedLocator, _, err := spec.NewSpecHandler().SpecFromOpts(params)
	if err != nil {
		return &ErrFailedToInspectVolume{
			ID:    volumeName,
			Cause: fmt.Sprintf("failed to parse requested spec of volume. Err: %v", err),
		}
	}

	delete(vol.Locator.VolumeLabels, "pvc") // special handling for the new pvc label added in k8s
	deleteLabelsFromRequestedSpec(requestedLocator)

	// Params/Options
	// TODO check why PX-Backup does not copy group params correctly after restore
	checkVolSpecGroup := true
	if _, ok := params["backupGroupCheckSkip"]; ok {
		logrus.Infof("Skipping group/label check, specifically for PX-Backup")
		checkVolSpecGroup = false
	}
	for k, v := range params {
		switch k {
		case api.SpecNodes:
			if v != strings.Join(vol.Spec.ReplicaSet.Nodes, ",") {
				return errFailedToInspectVolume(volumeName, k, v, vol.Spec.ReplicaSet.Nodes)
			}
		case api.SpecParent:
			if v != vol.Source.Parent {
				return errFailedToInspectVolume(volumeName, k, v, vol.Source.Parent)
			}
		case api.SpecEphemeral:
			if requestedSpec.Ephemeral != vol.Spec.Ephemeral {
				return errFailedToInspectVolume(volumeName, k, requestedSpec.Ephemeral, vol.Spec.Ephemeral)
			}
		case api.SpecFilesystem:
			if requestedSpec.Format != vol.Spec.Format {
				return errFailedToInspectVolume(volumeName, k, requestedSpec.Format, vol.Spec.Format)
			}
		case api.SpecBlockSize:
			if requestedSpec.BlockSize != vol.Spec.BlockSize {
				return errFailedToInspectVolume(volumeName, k, requestedSpec.BlockSize, vol.Spec.BlockSize)
			}
		case api.SpecHaLevel:
			if requestedSpec.HaLevel != vol.Spec.HaLevel {
				return errFailedToInspectVolume(volumeName, k, requestedSpec.HaLevel, vol.Spec.HaLevel)
			}
		case api.SpecPriorityAlias:
			// Since IO priority isn't guaranteed, we aren't validating it here.
		case api.SpecSnapshotInterval:
			if requestedSpec.SnapshotInterval != vol.Spec.SnapshotInterval {
				return errFailedToInspectVolume(volumeName, k, requestedSpec.SnapshotInterval, vol.Spec.SnapshotInterval)
			}
		case api.SpecSnapshotSchedule:
			// TODO currently volume spec has a different format than request
			// i.e request "daily=12:00,7" turns into "- freq: daily\n  hour: 12\n  retain: 7\n" in volume spec
			// if requestedSpec.SnapshotSchedule != vol.Spec.SnapshotSchedule {
			//	return errFailedToInspectVolume(name, k, requestedSpec.SnapshotSchedule, vol.Spec.SnapshotSchedule)
			// }
		case api.SpecAggregationLevel:
			if requestedSpec.AggregationLevel != vol.Spec.AggregationLevel {
				return errFailedToInspectVolume(volumeName, k, requestedSpec.AggregationLevel, vol.Spec.AggregationLevel)
			}
		case api.SpecShared:
			if requestedSpec.Shared != vol.Spec.Shared {
				return errFailedToInspectVolume(volumeName, k, requestedSpec.Shared, vol.Spec.Shared)
			}
		case api.SpecSticky:
			if requestedSpec.Sticky != vol.Spec.Sticky {
				return errFailedToInspectVolume(volumeName, k, requestedSpec.Sticky, vol.Spec.Sticky)
			}
		case api.SpecGroup:
			// TODO Check Px-backup labels not getting restored
			if checkVolSpecGroup {
				if !reflect.DeepEqual(requestedSpec.Group, vol.Spec.Group) {
					return errFailedToInspectVolume(volumeName, k, requestedSpec.Group, vol.Spec.Group)
				}
			}
		case api.SpecGroupEnforce:
			if requestedSpec.GroupEnforced != vol.Spec.GroupEnforced {
				return errFailedToInspectVolume(volumeName, k, requestedSpec.GroupEnforced, vol.Spec.GroupEnforced)
			}
		// portworx injects pvc name and namespace labels so response object won't be equal to request
		case api.SpecLabels:
			// TODO Check Px-backup labels not getting restored
			if checkVolSpecGroup {
				for requestedLabelKey, requestedLabelValue := range requestedLocator.VolumeLabels {
					// check requested label is not in 'ignore' list
					if labelValue, exists := vol.Locator.VolumeLabels[requestedLabelKey]; !exists || requestedLabelValue != labelValue {
						return errFailedToInspectVolume(volumeName, k, requestedLocator.VolumeLabels, vol.Locator.VolumeLabels)
					}
				}
			}
		case api.SpecIoProfile:
			if requestedSpec.IoProfile != vol.Spec.IoProfile {
				return errFailedToInspectVolume(volumeName, k, requestedSpec.IoProfile, vol.Spec.IoProfile)
			}
		case api.SpecSize:
			if requestedSpec.Size != vol.Spec.Size {
				return errFailedToInspectVolume(volumeName, k, requestedSpec.Size, vol.Spec.Size)
			}
		default:
		}
	}

	logrus.Infof("Successfully inspected volume: %v (%v)", vol.Locator.Name, vol.Id)
	return nil
}

func (d *portworx) ValidateCreateSnapshot(volumeName string, params map[string]string) error {
	var token string
	token = d.getTokenForVolume(volumeName, params)
	if val, hasKey := params[refreshEndpointParam]; hasKey {
		refreshEndpoint, _ := strconv.ParseBool(val)
		d.refreshEndpoint = refreshEndpoint
	}
	volDriver := d.getVolDriver()
	_, err := volDriver.SnapshotCreate(d.getContextWithToken(context.Background(), token), &api.SdkVolumeSnapshotCreateRequest{VolumeId: volumeName, Name: volumeName + "_snapshot"})
	if err != nil {
		logrus.WithError(err).Error("error when creating local snapshot")
		return err
	}
	return nil
}

func (d *portworx) ValidateCreateSnapshotUsingPxctl(volumeName string) error {
	nodes := node.GetStorageDriverNodes()
	_, err := d.nodeDriver.RunCommandWithNoRetry(nodes[0], fmt.Sprintf(formattingCommandPxctlLocalSnapshotCreate, volumeName, constructSnapshotName(volumeName)), node.ConnectionOpts{
		Timeout:         crashDriverTimeout,
		TimeBeforeRetry: defaultRetryInterval,
	})
	if err != nil {
		logrus.WithError(err).Error("error when creating local snapshot using PXCTL")
		return err
	}
	return nil
}

func constructSnapshotName(volumeName string) string {
	return volumeName + "-snapshot"
}

func (d *portworx) ValidateCreateCloudsnap(volumeName string, params map[string]string) error {
	var token string
	token = d.getTokenForVolume(volumeName, params)
	if val, hasKey := params[refreshEndpointParam]; hasKey {
		refreshEndpoint, _ := strconv.ParseBool(val)
		d.refreshEndpoint = refreshEndpoint
	}
	_, err := d.csbackupManager.Create(d.getContextWithToken(context.Background(), token), &api.SdkCloudBackupCreateRequest{VolumeId: volumeName})
	if err != nil {
		fmt.Printf("error when creating cloudsnap is %v", err)
		return err
	}
	return nil
}

func (d *portworx) ValidateCreateCloudsnapUsingPxctl(volumeName string) error {
	nodes := node.GetStorageDriverNodes()
	_, err := d.nodeDriver.RunCommandWithNoRetry(nodes[0], fmt.Sprintf(formattingCommandPxctlCloudSnapCreate, volumeName), node.ConnectionOpts{
		Timeout:         crashDriverTimeout,
		TimeBeforeRetry: defaultRetryInterval,
	})
	if err != nil {
		logrus.WithError(err).Error("error when creating cloudSnapshot using PXCTL")
		return err
	}
	return nil
}

func (d *portworx) ValidateGetByteUsedForVolume(volumeName string, params map[string]string) (uint64, error) {
	var token string
	token = d.getTokenForVolume(volumeName, params)
	if val, hasKey := params[refreshEndpointParam]; hasKey {
		refreshEndpoint, _ := strconv.ParseBool(val)
		d.refreshEndpoint = refreshEndpoint
	}
	statistic, err := d.volDriver.Stats(d.getContextWithToken(context.Background(), token), &api.SdkVolumeStatsRequest{VolumeId: volumeName})
	if err != nil {
		logrus.WithError(err).Error("error retrieving volume statistic")
		return 0, err
	}
	return statistic.GetStats().BytesUsed, nil
}

func (d *portworx) ValidateCreateGroupSnapshotUsingPxctl() error {
	nodes := node.GetStorageDriverNodes()
	_, err := d.nodeDriver.RunCommandWithNoRetry(nodes[0], pxctlGroupSnapshotCreate, node.ConnectionOpts{
		Timeout:         crashDriverTimeout,
		TimeBeforeRetry: defaultRetryInterval,
	})
	if err != nil {
		logrus.WithError(err).Error("error when creating groupsnapshot using PXCTL")
		return err
	}

	return nil
}

func (d *portworx) ValidatePureVolumesNoReplicaSets(volumeName string, params map[string]string) error {
	var token string
	token = d.getTokenForVolume(volumeName, params)
	if val, hasKey := params[refreshEndpointParam]; hasKey {
		refreshEndpoint, _ := strconv.ParseBool(val)
		d.refreshEndpoint = refreshEndpoint
	}
	volumeInspectResponse, err := d.getVolDriver().Inspect(d.getContextWithToken(context.Background(), token), &api.SdkVolumeInspectRequest{VolumeId: volumeName})
	if err != nil {
		return err
	}

	respVol := volumeInspectResponse.Volume

	// check that replicationset is nil
	if len(respVol.GetReplicaSets()) > 0 {
		return fmt.Errorf("purevolumes %s has replicationset and it should not", volumeName)
	}
	return nil
}

func (d *portworx) ValidateUpdateVolume(vol *torpedovolume.Volume, params map[string]string) error {
	var token string
	volumeName := d.schedOps.GetVolumeName(vol)
	token = d.getTokenForVolume(volumeName, params)
	t := func() (interface{}, bool, error) {
		volumeInspectResponse, err := d.getVolDriver().Inspect(d.getContextWithToken(context.Background(), token), &api.SdkVolumeInspectRequest{VolumeId: volumeName})
		if err != nil {
			return nil, true, err
		}

		respVol := volumeInspectResponse.Volume

		// Size Update
		if respVol.Spec.Size != vol.RequestedSize {
			return nil, true, &ErrFailedToInspectVolume{
				ID: volumeName,
				Cause: fmt.Sprintf("Volume size differs. Expected:%v Actual:%v",
					vol.RequestedSize, respVol.Spec.Size),
			}
		}
		return nil, false, nil
	}

	_, err := task.DoRetryWithTimeout(t, inspectVolumeTimeout, inspectVolumeRetryInterval)
	if err != nil {
		return &ErrFailedToInspectVolume{
			ID:    volumeName,
			Cause: fmt.Sprintf("Volume inspect returned err: %v", err),
		}
	}

	return nil
}

func errIsNotFound(err error) bool {
	statusErr, _ := status.FromError(err)
	return statusErr.Code() == codes.NotFound || strings.Contains(err.Error(), "code = NotFound")
}

func (d *portworx) ValidateDeleteVolume(vol *torpedovolume.Volume) error {
	volumeName := d.schedOps.GetVolumeName(vol)
	t := func() (interface{}, bool, error) {
		volumeInspectResponse, err := d.getVolDriver().Inspect(d.getContext(), &api.SdkVolumeInspectRequest{VolumeId: volumeName})
		if err != nil && errIsNotFound(err) {
			return nil, false, nil
		} else if err != nil {
			return nil, true, err
		}
		// TODO remove shared validation when PWX-6894 and PWX-8790 are fixed
		if volumeInspectResponse.Volume != nil && !vol.Shared {
			return nil, true, fmt.Errorf("Volume %v is not yet removed from the system", volumeName)
		}
		return nil, false, nil
	}

	_, err := task.DoRetryWithTimeout(t, validateDeleteVolumeTimeout, defaultRetryInterval)
	if err != nil {
		return &ErrFailedToDeleteVolume{
			ID:    volumeName,
			Cause: err.Error(),
		}
	}

	return nil
}

func (d *portworx) ValidateVolumeCleanup() error {
	return d.schedOps.ValidateVolumeCleanup(d.nodeDriver)
}

func (d *portworx) ValidateVolumeSetup(vol *torpedovolume.Volume) error {
	return d.schedOps.ValidateVolumeSetup(vol, d.nodeDriver)
}

func (d *portworx) StopDriver(nodes []node.Node, force bool, triggerOpts *driver_api.TriggerOptions) error {
	stopFn := func() error {
		var err error
		for _, n := range nodes {
			logrus.Infof("Stopping volume driver on %s.", n.Name)
			if force {
				pxCrashCmd := "sudo pkill -9 px-storage"
				_, err = d.nodeDriver.RunCommand(n, pxCrashCmd, node.ConnectionOpts{
					Timeout:         crashDriverTimeout,
					TimeBeforeRetry: defaultRetryInterval,
				})
				if err != nil {
					logrus.Warnf("failed to run cmd : %s. on node %s err: %v", pxCrashCmd, n.Name, err)
					return err
				}
				logrus.Infof("Sleeping for %v for volume driver to go down.", waitVolDriverToCrash)
				time.Sleep(waitVolDriverToCrash)
			} else {
				err = d.schedOps.StopPxOnNode(n)
				if err != nil {
					return err
				}
				err = d.nodeDriver.Systemctl(n, pxSystemdServiceName, node.SystemctlOpts{
					Action: "stop",
					ConnectionOpts: node.ConnectionOpts{
						Timeout:         stopDriverTimeout,
						TimeBeforeRetry: defaultRetryInterval,
					}})
				if err != nil {
					logrus.Warnf("failed to run systemctl stopcmd  on node %s err: %v", n.Name, err)
					return err
				}
				logrus.Infof("Sleeping for %v for volume driver to gracefully go down.", waitVolDriverToCrash/6)
				time.Sleep(waitVolDriverToCrash / 6)
			}

		}
		return nil
	}
	return driver_api.PerformTask(stopFn, triggerOpts)
}

//GetNodeForVolume returns the node on which volume is attached
func (d *portworx) GetNodeForVolume(vol *torpedovolume.Volume, timeout time.Duration, retryInterval time.Duration) (*node.Node, error) {
	volumeName := d.schedOps.GetVolumeName(vol)
	t := func() (interface{}, bool, error) {
		volumeInspectResponse, err := d.getVolDriver().Inspect(d.getContext(), &api.SdkVolumeInspectRequest{VolumeId: volumeName})
		if err != nil {
			logrus.Warnf("Failed to inspect volume: %s due to: %v", volumeName, err)
			return nil, false, &ErrFailedToInspectVolume{
				ID:    volumeName,
				Cause: err.Error(),
			}
		}
		pxVol := volumeInspectResponse.Volume
		for _, n := range node.GetStorageDriverNodes() {
			ok, err := d.isVolumeAttachedOnNode(pxVol, n)
			if err != nil {
				return nil, false, err
			}
			if ok {
				return &n, false, err
			}
		}

		// Snapshots may not be attached to a node
		if pxVol.Source.Parent != "" {
			return nil, false, nil
		}

		return nil, true, fmt.Errorf("volume: %s is not attached on any node", volumeName)
	}

	n, err := task.DoRetryWithTimeout(t, timeout, retryInterval)
	if err != nil {
		return nil, &ErrFailedToValidateAttachment{
			ID:    volumeName,
			Cause: err.Error(),
		}
	}

	if n != nil {
		node := n.(*node.Node)
		return node, nil
	}

	return nil, nil
}

func (d *portworx) GetNodeForBackup(backupID string) (node.Node, error) {
	nodeMap := node.GetNodesByVoDriverNodeID()
	csStatuses, err := d.csbackupManager.Status(context.Background(), &api.SdkCloudBackupStatusRequest{})
	if err != nil {
		return node.Node{}, err
	}
	for _, backup := range csStatuses.Statuses {
		if backup.GetBackupId() == backupID {
			return nodeMap[backup.NodeId], nil
		}
	}
	return node.Node{}, fmt.Errorf("node where backup with id [%s] running, not found", backupID)
}

// check all the possible attachment options (node ID or node IP)
func (d *portworx) isVolumeAttachedOnNode(volume *api.Volume, node node.Node) (bool, error) {
	logrus.Debugf("Volume attached on: %s", volume.AttachedOn)
	if node.VolDriverNodeID == volume.AttachedOn {
		return true, nil
	}
	resp, err := d.nodeManager.Inspect(context.Background(), &api.SdkNodeInspectRequest{NodeId: node.VolDriverNodeID})
	if err != nil {
		return false, err
	}
	// in case of single interface
	logrus.Debugf("Driver management IP: %s", resp.Node.MgmtIp)
	if resp.Node.MgmtIp == volume.AttachedOn {
		return true, nil
	}
	// in case node has data and management interface
	logrus.Debugf("Driver data IP: %s", resp.Node.DataIp)
	if resp.Node.DataIp == volume.AttachedOn {
		return true, nil
	}

	// check for alternate IPs
	for _, ip := range node.Addresses {
		logrus.Debugf("Checking if volume is on Node %s (%s)", node.Name, ip)
		if ip == volume.AttachedOn {
			return true, nil
		}
	}
	return false, nil
}

func (d *portworx) ExtractVolumeInfo(params string) (string, map[string]string, error) {
	ok, volParams, volumeName := spec.NewSpecHandler().SpecOptsFromString(params)
	if !ok {
		return params, nil, fmt.Errorf("Unable to parse the volume options")
	}
	return volumeName, volParams, nil
}

func (d *portworx) RandomizeVolumeName(params string) string {
	re := regexp.MustCompile("(name=)([0-9A-Za-z_-]+)(,)?")
	return re.ReplaceAllString(params, "${1}${2}_"+uuid.New()+"${3}")
}

func (d *portworx) getStorageNodesOnStart() ([]*api.StorageNode, error) {
	t := func() (interface{}, bool, error) {
		cluster, err := d.getClusterManager().InspectCurrent(d.getContext(), &api.SdkClusterInspectCurrentRequest{})
		if err != nil {
			return nil, true, err
		}
		if cluster.Cluster.Status != api.Status_STATUS_OK {
			return nil, true, &ErrFailedToWaitForPx{
				Cause: fmt.Sprintf("px cluster is still not up. Status: %v", cluster.Cluster.Status),
			}
		}
		return &cluster.Cluster, false, nil
	}

	_, err := task.DoRetryWithTimeout(t, validateClusterStartTimeout, defaultRetryInterval)
	if err != nil {
		return nil, err
	}

	return d.getPxNodes()
}

func (d *portworx) getPxNodes(nManagers ...api.OpenStorageNodeClient) ([]*api.StorageNode, error) {
	var nodeManager api.OpenStorageNodeClient
	if nManagers == nil {
		nodeManager = d.getNodeManager()
	} else {
		nodeManager = nManagers[0]
	}
	nodes := make([]*api.StorageNode, 0)
	nodeEnumerateResp, err := nodeManager.Enumerate(d.getContext(), &api.SdkNodeEnumerateRequest{})
	if err != nil {
		return nodes, err
	}
	for _, n := range nodeEnumerateResp.GetNodeIds() {
		t := func() (interface{}, bool, error) {
			nodeResponse, err := nodeManager.Inspect(d.getContext(), &api.SdkNodeInspectRequest{NodeId: n})
			if err != nil {
				return nil, true, err
			}
			if nodeResponse.Node.MgmtIp == "" {
				return nil, true, fmt.Errorf("got an empty MgmtIp from SdkNodeInspectRequest")
			}
			return nodeResponse, false, nil
		}
		nodeResp, err := task.DoRetryWithTimeout(t, defaultTimeout, defaultRetryInterval)
		if err != nil {
			return nodes, err
		}
		nodes = append(nodes, nodeResp.(*api.SdkNodeInspectResponse).Node)
	}
	return nodes, nil
}

func (d *portworx) WaitDriverUpOnNode(n node.Node, timeout time.Duration) error {
	logrus.Debugf("waiting for PX node to be up: %s", n.Name)
	t := func() (interface{}, bool, error) {
		logrus.Debugf("Getting node info: %s", n.Name)
		nodeInspectResponse, err := d.getNodeManager().Inspect(d.getContext(), &api.SdkNodeInspectRequest{NodeId: n.VolDriverNodeID})

		if err != nil {
			return "", true, &ErrFailedToWaitForPx{
				Node:  n,
				Cause: fmt.Sprintf("failed to get node info [%s]. Err: %v", n.Name, err),
			}
		}

		logrus.Debugf("checking PX status on node: %s", n.Name)
		pxNode := nodeInspectResponse.Node
		switch pxNode.Status {
		case api.Status_STATUS_DECOMMISSION: // do nothing
		case api.Status_STATUS_OK:
			pxStatus, err := d.getPxctlStatus(n)
			if err != nil {
				return "", true, &ErrFailedToWaitForPx{
					Node:  n,
					Cause: fmt.Sprintf("failed to get pxctl status. cause: %v", err),
				}
			}

			if pxStatus != api.Status_STATUS_OK.String() {
				return "", true, &ErrFailedToWaitForPx{
					Node: n,
					Cause: fmt.Sprintf("node %s status is up but px cluster is not ok. Expected: %v Actual: %v",
						n.Name, api.Status_STATUS_OK, pxStatus),
				}
			}

		case api.Status_STATUS_OFFLINE:
			// in case node is offline and it is a storageless node, the id might have changed so update it
			if len(pxNode.Pools) == 0 {
				d.updateNodeID(&n, d.getNodeManager())
			}
			return "", true, &ErrFailedToWaitForPx{
				Node: n,
				Cause: fmt.Sprintf("node %s status is up but px cluster is not ok. Expected: %v Actual: %v",
					n.Name, api.Status_STATUS_OK, pxNode.Status),
			}
		default:
			return "", true, &ErrFailedToWaitForPx{
				Node: n,
				Cause: fmt.Sprintf("px cluster is usable but node %s status is not ok. Expected: %v Actual: %v",
					n.Name, api.Status_STATUS_OK, pxNode.Status),
			}
		}

		logrus.Infof("px on node: %s is now up. status: %v", n.Name, pxNode.Status)

		return "", false, nil
	}
	if _, err := task.DoRetryWithTimeout(t, timeout, defaultRetryInterval); err != nil {
		return fmt.Errorf("PX failed to come up on node : [%s]. Error: [%v]", n.Name, err)
	}

	// Check if PX pod is up
	logrus.Debugf("checking if PX pod is up on node: %s", n.Name)
	t = func() (interface{}, bool, error) {
		if !d.schedOps.IsPXReadyOnNode(n) {
			return "", true, &ErrFailedToWaitForPx{
				Node:  n,
				Cause: fmt.Sprintf("px pod is not ready on node: %s after %v", n.Name, timeout),
			}
		}
		return "", false, nil
	}

	if _, err := task.DoRetryWithTimeout(t, timeout, defaultRetryInterval); err != nil {
		return fmt.Errorf("PX pod failed to come up on node : [%s]. Error: [%v]", n.Name, err)
	}

	logrus.Debugf("px is fully operational on node: %s", n.Name)
	return nil
}

func (d *portworx) WaitDriverDownOnNode(n node.Node) error {
	t := func() (interface{}, bool, error) {

		for _, addr := range n.Addresses {
			err := d.testAndSetEndpointUsingNodeIP(addr)
			if err == nil || !strings.Contains(err.Error(), "connect: connection refused") {
				return "", true, &ErrFailedToWaitForPx{
					Node:  n,
					Cause: fmt.Sprintf("px is not yet down on node"),
				}
			}
			logrus.Warn(err.Error())
		}

		logrus.Infof("px on node %s is now down.", n.Name)
		return "", false, nil
	}

	if _, err := task.DoRetryWithTimeout(t, validateNodeStopTimeout, waitDriverDownOnNodeRetryInterval); err != nil {
		return fmt.Errorf("failed to stop PX on node : [%s]. Error: [%v]", n.Name, err)
	}

	return nil
}

func (d *portworx) ValidateStoragePools() error {
	listApRules, err := d.schedOps.ListAutopilotRules()
	if err != nil {
		return err
	}

	if len(listApRules.Items) != 0 {
		expectedPoolSizes, err := d.getExpectedPoolSizes(listApRules)
		if err != nil {
			return err
		}

		// start a task to check if the pools are at their expected sizes
		t := func() (interface{}, bool, error) {
			allDone := true
			if err := d.RefreshDriverEndpoints(); err != nil {
				return nil, true, err
			}

			for _, n := range node.GetWorkerNodes() {
				for _, pool := range n.StoragePools {
					expectedSize := expectedPoolSizes[pool.Uuid]
					if expectedSize != pool.TotalSize {
						if pool.TotalSize > expectedSize {
							// no need to retry with this state as pool is already at larger size than expected
							err := fmt.Errorf("node: %s pool: %s was expanded to size: %d larger than expected: %d",
								n.Name, pool.Uuid, pool.TotalSize, expectedSize)
							logrus.Errorf(err.Error())
							return "", false, err
						}

						logrus.Infof("node: %s, pool: %s, size is not as expected. Expected: %v, Actual: %v",
							n.Name, pool.Uuid, expectedSize, pool.TotalSize)
						allDone = false
					} else {
						logrus.Infof("node: %s, pool: %s, size is as expected. Expected: %v",
							n.Name, pool.Uuid, expectedSize)
					}
				}
			}
			if allDone {
				return "", false, nil
			}
			return "", true, fmt.Errorf("some sizes of pools are not as expected")
		}

		if _, err := task.DoRetryWithTimeout(t, validateStoragePoolSizeTimeout, validateStoragePoolSizeInterval); err != nil {
			return err
		}
	}
	return nil
}

func (d *portworx) ValidateRebalanceJobs() error {

	// start a task to check if all rebalance jobs are done
	t := func() (interface{}, bool, error) {
		jobListResp, err := d.storagePoolManager.EnumerateRebalanceJobs(d.getContext(), &api.SdkEnumerateRebalanceJobsRequest{})
		if err != nil {
			return nil, true, err
		}
		for _, job := range jobListResp.Jobs {
			if job.State != api.StorageRebalanceJobState_DONE {
				return "", true, fmt.Errorf("rebalance job is not done. Job ID: %s, State: %s", job.Id, job.State.String())
			}
		}
		return nil, false, nil
	}
	if _, err := task.DoRetryWithTimeout(t, validateRebalanceJobsTimeout, validateRebalanceJobsInterval); err != nil {
		return err
	}
	return nil
}

func (d *portworx) ResizeStoragePoolByPercentage(poolUUID string, e api.SdkStoragePool_ResizeOperationType, percentage uint64) error {

	logrus.Infof("Initiating pool %v resize by %v with operationtype %v", poolUUID, percentage, e.String())

	// start a task to check if pool  resize is done
	t := func() (interface{}, bool, error) {
		jobListResp, err := d.storagePoolManager.Resize(d.getContext(), &api.SdkStoragePoolResizeRequest{
			Uuid: poolUUID,
			ResizeFactor: &api.SdkStoragePoolResizeRequest_Percentage{
				Percentage: percentage,
			},
			OperationType: e,
		})
		if err != nil {
			return nil, true, err
		}
		if jobListResp.String() != "" {
			logrus.Debugf("Resize respone: %v", jobListResp.String())
		}
		return nil, false, nil
	}
	if _, err := task.DoRetryWithTimeout(t, validateRebalanceJobsTimeout, validateRebalanceJobsInterval); err != nil {
		return err
	}
	return nil
}

func (d *portworx) getExpectedPoolSizes(listApRules *apapi.AutopilotRuleList) (map[string]uint64, error) {
	fn := "getExpectedPoolSizes"
	var (
		expectedPoolSizes = map[string]uint64{}
		err               error
	)
	d.RefreshDriverEndpoints()
	for _, apRule := range listApRules.Items {
		for _, n := range node.GetWorkerNodes() {
			for _, pool := range n.StoragePools {
				apRuleLabels := apRule.Spec.Selector.LabelSelector.MatchLabels
				labelsMatch := false
				for k, v := range apRuleLabels {
					if apRuleLabels[k] == pool.Labels[k] && apRuleLabels[v] == pool.Labels[v] {
						labelsMatch = true
					}
				}

				if labelsMatch {
					expectedPoolSizes[pool.Uuid], err = d.EstimatePoolExpandSize(apRule, pool, n)
					if err != nil {
						return nil, err
					}
				} else {
					if _, ok := expectedPoolSizes[pool.Uuid]; !ok {
						expectedPoolSizes[pool.Uuid] = pool.StoragePoolAtInit.TotalSize
					}
				}
			}
		}
	}
	logrus.Debugf("%s: expected sizes of storage pools: %+v", fn, expectedPoolSizes)
	return expectedPoolSizes, nil
}

// pickAlternateClusterManager returns a different node than given one, useful in case you want to skip nodes which are down
func (d *portworx) pickAlternateClusterManager(n node.Node) (api.OpenStorageNodeClient, error) {
	// Check if px is down on all node addresses. We don't want to keep track
	// which was the actual interface px was listening on before it went down
	for _, alternateNode := range node.GetWorkerNodes() {
		if alternateNode.Name == n.Name {
			continue
		}

		for _, addr := range alternateNode.Addresses {
			nodeManager, err := d.getNodeManagerByAddress(addr)
			if err != nil {
				return nil, err
			}
			ns, err := nodeManager.Enumerate(d.getContext(), &api.SdkNodeEnumerateRequest{})
			if err != nil {
				// if not responding in this addr, continue and pick another one, log the error
				logrus.Warnf("failed to check node %s on addr %s. Cause: %v", n.Name, addr, err)
				continue
			}
			if len(ns.NodeIds) != 0 {
				return nodeManager, nil
			}
		}
	}
	return nil, fmt.Errorf("failed to get an alternate cluster manager for %s", n.Name)
}

func (d *portworx) IsStorageExpansionEnabled() (bool, error) {
	var listApRules *apapi.AutopilotRuleList
	var err error
	d.RefreshDriverEndpoints()
	if listApRules, err = d.schedOps.ListAutopilotRules(); err != nil {
		return false, err
	}

	if len(listApRules.Items) != 0 {
		for _, apRule := range listApRules.Items {
			for _, n := range node.GetWorkerNodes() {
				if isAutopilotMatchStoragePoolLabels(apRule, n.StoragePools) {
					return true, nil
				}
			}
		}
	}
	return false, nil
}

func isAutopilotMatchStoragePoolLabels(apRule apapi.AutopilotRule, sPools []node.StoragePool) bool {
	apRuleLabels := apRule.Spec.Selector.LabelSelector.MatchLabels
	for k, v := range apRuleLabels {
		for _, pool := range sPools {
			if poolLabelValue, ok := pool.Labels[k]; ok {
				if poolLabelValue == v {
					return true
				}
			}
		}
	}
	return false
}

func (d *portworx) WaitForUpgrade(n node.Node, tag string) error {
	t := func() (interface{}, bool, error) {

		// filter out first 3 octets from the tag
		matches := regexp.MustCompile(`^(\d+\.\d+\.\d+).*`).FindStringSubmatch(tag)
		if len(matches) != 2 {
			return nil, false, &ErrFailedToUpgradeVolumeDriver{
				Version: fmt.Sprintf("%s", tag),
				Cause:   fmt.Sprintf("failed to parse first 3 octets of version from new version tag: %s", tag),
			}
		}

		pxVersion, err := d.getPxVersionOnNode(n)
		if err != nil {
			return nil, true, &ErrFailedToWaitForPx{
				Node:  n,
				Cause: fmt.Sprintf("failed to get PX Version with error: %s", err),
			}
		}
		if !strings.HasPrefix(pxVersion, matches[1]) {
			return nil, true, &ErrFailedToUpgradeVolumeDriver{
				Version: fmt.Sprintf("%s", tag),
				Cause: fmt.Sprintf("version on node %s is still %s. It was expected to begin with: %s",
					n.VolDriverNodeID, pxVersion, matches[1]),
			}
		}

		logrus.Infof("version on node %s is %s. Expected version is %s", n.VolDriverNodeID, pxVersion, matches[1])

		return nil, false, nil
	}

	if _, err := task.DoRetryWithTimeout(t, upgradeTimeout, upgradeRetryInterval); err != nil {
		return err
	}
	return nil
}

func (d *portworx) GetReplicationFactor(vol *torpedovolume.Volume) (int64, error) {
	name := d.schedOps.GetVolumeName(vol)
	t := func() (interface{}, bool, error) {
		volumeInspectResponse, err := d.getVolDriver().Inspect(d.getContext(), &api.SdkVolumeInspectRequest{VolumeId: name})
		if err != nil && errIsNotFound(err) {
			return 0, false, err
		} else if err != nil {
			return 0, true, err
		}
		return volumeInspectResponse.Volume.Spec.HaLevel, false, nil
	}

	iReplFactor, err := task.DoRetryWithTimeout(t, validateReplicationUpdateTimeout, defaultRetryInterval)
	if err != nil {
		return 0, &ErrFailedToGetReplicationFactor{
			ID:    name,
			Cause: err.Error(),
		}
	}
	replFactor, ok := iReplFactor.(int64)
	if !ok {
		return 0, &ErrFailedToGetReplicationFactor{
			ID:    name,
			Cause: fmt.Sprintf("Replication factor is not of type int64"),
		}
	}
	logrus.Debugf("Replication factor for volume: %s is %d", vol.ID, replFactor)

	return replFactor, nil
}

func (d *portworx) SetReplicationFactor(vol *torpedovolume.Volume, replFactor int64, nodesToBeUpdated []string, opts ...torpedovolume.Options) error {
	volumeName := d.schedOps.GetVolumeName(vol)
	var replicationUpdateTimeout time.Duration
	if len(opts) > 0 {
		replicationUpdateTimeout = opts[0].ValidateReplicationUpdateTimeout
	} else {
		replicationUpdateTimeout = validateReplicationUpdateTimeout
	}
	logrus.Infof("Setting ReplicationUpdateTimeout to %s-%v\n", replicationUpdateTimeout, replicationUpdateTimeout)
	logrus.Infof("Setting ReplicationFactor to: %v", replFactor)

	t := func() (interface{}, bool, error) {
		volDriver := d.getVolDriver()
		volumeInspectResponse, err := volDriver.Inspect(d.getContext(), &api.SdkVolumeInspectRequest{VolumeId: volumeName})
		if err != nil && errIsNotFound(err) {
			return nil, false, err
		} else if err != nil {
			return nil, true, err
		}

		replicaSet := &api.ReplicaSet{}
		if len(nodesToBeUpdated) > 0 {
			replicaSet = &api.ReplicaSet{Nodes: nodesToBeUpdated}
			logrus.Infof("Updating ReplicaSet of node(s): %v", nodesToBeUpdated)
		} else {
			logrus.Infof("Nodes not passed, random node will be choosen")
		}

		volumeSpecUpdate := &api.VolumeSpecUpdate{
			HaLevelOpt:          &api.VolumeSpecUpdate_HaLevel{HaLevel: int64(replFactor)},
			SnapshotIntervalOpt: &api.VolumeSpecUpdate_SnapshotInterval{SnapshotInterval: math.MaxUint32},
			ReplicaSet:          replicaSet,
		}
		_, err = volDriver.Update(d.getContext(), &api.SdkVolumeUpdateRequest{
			VolumeId: volumeInspectResponse.Volume.Id,
			Spec:     volumeSpecUpdate,
		})
		if err != nil {
			return nil, false, err
		}
		quitFlag := false
		wdt := time.After(replicationUpdateTimeout)
		for !quitFlag && !(areRepSetsFinal(volumeInspectResponse.Volume, replFactor) && isClean(volumeInspectResponse.Volume)) {
			select {
			case <-wdt:
				quitFlag = true
			default:
				volumeInspectResponse, err = volDriver.Inspect(d.getContext(), &api.SdkVolumeInspectRequest{VolumeId: volumeName})
				if err != nil && errIsNotFound(err) {
					return nil, false, err
				} else if err != nil {
					return nil, true, err
				}
				time.Sleep(defaultRetryInterval)
			}
		}
		if !(areRepSetsFinal(volumeInspectResponse.Volume, replFactor) && isClean(volumeInspectResponse.Volume)) {
			return 0, false, fmt.Errorf("Volume didn't successfully change to replication factor of %d", replFactor)
		}
		return 0, false, nil
	}

	if _, err := task.DoRetryWithTimeout(t, replicationUpdateTimeout, defaultRetryInterval); err != nil {
		return &ErrFailedToSetReplicationFactor{
			ID:    volumeName,
			Cause: err.Error(),
		}
	}

	return nil
}

func (d *portworx) GetMaxReplicationFactor() int64 {
	return 3
}

func (d *portworx) GetMinReplicationFactor() int64 {
	return 1
}

func (d *portworx) GetAggregationLevel(vol *torpedovolume.Volume) (int64, error) {
	volumeName := d.schedOps.GetVolumeName(vol)
	t := func() (interface{}, bool, error) {
		volResp, err := d.getVolDriver().Inspect(d.getContext(), &api.SdkVolumeInspectRequest{VolumeId: volumeName})
		if err != nil && errIsNotFound(err) {
			return 0, false, err
		} else if err != nil {
			return 0, true, err
		}
		return volResp.Volume.Spec.AggregationLevel, false, nil
	}

	iAggrLevel, err := task.DoRetryWithTimeout(t, inspectVolumeTimeout, inspectVolumeRetryInterval)
	if err != nil {
		return 0, &ErrFailedToGetAggregationLevel{
			ID:    volumeName,
			Cause: err.Error(),
		}
	}
	aggrLevel, ok := iAggrLevel.(uint32)
	if !ok {
		return 0, &ErrFailedToGetAggregationLevel{
			ID:    volumeName,
			Cause: fmt.Sprintf("Aggregation level is not of type uint32"),
		}
	}
	logrus.Debugf("Aggregation level for volume: %s is %d", vol.ID, aggrLevel)

	return int64(aggrLevel), nil
}

func isClean(vol *api.Volume) bool {
	for _, v := range vol.RuntimeState {
		if v.GetRuntimeState()["RuntimeState"] != "clean" {
			return false
		}
	}
	return true
}

func areRepSetsFinal(vol *api.Volume, replFactor int64) bool {
	for _, rs := range vol.ReplicaSets {
		if int64(len(rs.GetNodes())) != replFactor {
			return false
		}
	}
	return true
}

func (d *portworx) setDriver() error {
	var err error
	var endpoint string

	// Try portworx-service first
	endpoint, err = d.schedOps.GetServiceEndpoint()
	if err == nil && endpoint != "" {
		if err = d.testAndSetEndpointUsingService(endpoint); err == nil {
			d.refreshEndpoint = false
			return nil
		}
		logrus.Infof("testAndSetEndpoint failed for %v: %v", endpoint, err)
	} else if err != nil && len(node.GetWorkerNodes()) == 0 {
		return err
	}

	// Try direct address of cluster nodes
	// Set refresh endpoint to true so that we try and get the new
	// and working driver if the endpoint we are hooked onto goes
	// down
	d.refreshEndpoint = true
	logrus.Infof("Getting new driver.")
	for _, n := range node.GetWorkerNodes() {
		for _, addr := range n.Addresses {
			if err = d.testAndSetEndpointUsingNodeIP(addr); err == nil {
				return nil
			}
			logrus.Infof("testAndSetEndpoint failed for %v: %v", endpoint, err)
		}
	}

	return fmt.Errorf("failed to get endpoint for portworx volume driver")
}

func (d *portworx) testAndSetEndpointUsingService(endpoint string) error {
	sdkPort, err := getSDKPort()
	if err != nil {
		return err
	}

	restPort, err := getRestPort()
	if err != nil {
		return err
	}

	return d.testAndSetEndpoint(endpoint, sdkPort, restPort)
}

func (d *portworx) testAndSetEndpointUsingNodeIP(ip string) error {
	sdkPort, err := getSDKContainerPort()
	if err != nil {
		return err
	}

	restPort, err := getRestContainerPort()
	if err != nil {
		return err
	}

	return d.testAndSetEndpoint(ip, sdkPort, restPort)
}

func (d *portworx) testAndSetEndpoint(endpoint string, sdkport, apiport int32) error {
	pxEndpoint := fmt.Sprintf("%s:%d", endpoint, sdkport)
	conn, err := grpc.Dial(pxEndpoint, grpc.WithInsecure())
	if err != nil {
		return err
	}

	d.clusterManager = api.NewOpenStorageClusterClient(conn)
	_, err = d.clusterManager.InspectCurrent(d.getContext(), &api.SdkClusterInspectCurrentRequest{})
	if st, ok := status.FromError(err); ok && st.Code() == codes.Unavailable {
		return err
	}

	d.volDriver = api.NewOpenStorageVolumeClient(conn)
	d.storagePoolManager = api.NewOpenStoragePoolClient(conn)
	d.nodeManager = api.NewOpenStorageNodeClient(conn)
	d.mountAttachManager = api.NewOpenStorageMountAttachClient(conn)
	d.clusterPairManager = api.NewOpenStorageClusterPairClient(conn)
	d.alertsManager = api.NewOpenStorageAlertsClient(conn)
	d.csbackupManager = api.NewOpenStorageCloudBackupClient(conn)
	d.licenseManager = pxapi.NewPortworxLicenseClient(conn)
	d.diagsManager = api.NewOpenStorageDiagsClient(conn)
	d.diagsJobManager = api.NewOpenStorageJobClient(conn)
	d.licenseFeatureManager = pxapi.NewPortworxLicensedFeatureClient(conn)
	if legacyClusterManager, err := d.getLegacyClusterManager(endpoint, apiport); err == nil {
		d.legacyClusterManager = legacyClusterManager
	} else {
		return err
	}
	logrus.Infof("Using %v as endpoint for portworx volume driver", pxEndpoint)

	return nil
}

func (d *portworx) getLegacyClusterManager(endpoint string, pxdRestPort int32) (cluster.Cluster, error) {
	pxEndpoint := fmt.Sprintf("http://%s:%d", endpoint, pxdRestPort)
	var cClient *client.Client
	var err error
	if d.token != "" {
		cClient, err = clusterclient.NewAuthClusterClient(pxEndpoint, "v1", d.token, "")
		if err != nil {
			return nil, err
		}
	} else {
		cClient, err = clusterclient.NewClusterClient(pxEndpoint, "v1")
		if err != nil {
			return nil, err
		}
	}

	clusterManager := clusterclient.ClusterManager(cClient)
	_, err = clusterManager.Enumerate()
	if err != nil {
		return nil, err
	}
	return clusterManager, nil
}

func (d *portworx) getContextWithToken(ctx context.Context, token string) context.Context {
	md, _ := metadata.FromOutgoingContext(ctx)
	md = metadata.Join(md, metadata.New(map[string]string{
		"authorization": "bearer " + token,
	}))
	return metadata.NewOutgoingContext(ctx, md)
}

func (d *portworx) getContext() context.Context {
	ctx := context.Background()
	if len(d.token) > 0 {
		return d.getContextWithToken(ctx, d.token)
	}
	return ctx
}

func (d *portworx) StartDriver(n node.Node) error {
	logrus.Infof("Starting volume driver on %s.", n.Name)
	err := d.schedOps.StartPxOnNode(n)
	if err != nil {
		return err
	}
	return d.nodeDriver.Systemctl(n, pxSystemdServiceName, node.SystemctlOpts{
		Action: "start",
		ConnectionOpts: node.ConnectionOpts{
			Timeout:         startDriverTimeout,
			TimeBeforeRetry: defaultRetryInterval,
		}})
}

func (d *portworx) UpgradeDriver(endpointURL string, endpointVersion string, enableStork bool) error {
	if endpointURL == "" {
		return fmt.Errorf("no link supplied for upgrading driver")
	}
	if endpointVersion == "" {
		return fmt.Errorf("no endpoint supplied for upgrading driver")
	}

	if err := d.upgradePortworx(endpointURL, endpointVersion); err != nil {
		return err
	}

	if enableStork {
		if err := d.UpgradeStork(endpointURL, endpointVersion); err != nil {
			return err
		}
	} else {
		logrus.Infof("stork upgrade is disabled, skipping...")
	}
	return nil
}

func (d *portworx) RestartDriver(n node.Node, triggerOpts *driver_api.TriggerOptions) error {
	return driver_api.PerformTask(
		func() error {
			return d.schedOps.RestartPxOnNode(n)
		},
		triggerOpts)
}

// upgradePortworx upgrades Portworx
func (d *portworx) upgradePortworx(endpointURL string, endpointVersion string) error {
	upgradeFileName := "/upgrade.sh"
	fullEndpointURL := fmt.Sprintf("%s/%s/upgrade", endpointURL, endpointVersion)

	logrus.Infof("upgrading portworx from %s URL and %s endpoint version", endpointURL, endpointVersion)
	// Getting upgrade script
	if err := osutils.Wget(fullEndpointURL, upgradeFileName, true); err != nil {
		return fmt.Errorf("%+v", err)
	}

	// Change permission on file to be able to execute
	if err := osutils.Chmod("+x", upgradeFileName); err != nil {
		return err
	}

	nodeList := node.GetStorageDriverNodes()
	pxNode := nodeList[0]
	pxVersion, err := d.getPxVersionOnNode(pxNode)
	if err != nil {
		return fmt.Errorf("error on getting PX Version on node %s with err: %v", pxNode.Name, err)
	}
	// If PX Version less than 2.x.x.x, then we have to add timeout parameter to avoid test failure
	// more details in https://portworx.atlassian.net/browse/PWX-10108
	cmdArgs := []string{upgradeFileName, "-f"}
	majorPxVersion := pxVersion[:1]
	if majorPxVersion < "2" {
		cmdArgs = append(cmdArgs, "-u", strconv.Itoa(int(upgradePerNodeTimeout/time.Second)))
	}

	// Run upgrade script
	if err := osutils.Sh(cmdArgs); err != nil {
		return err
	}

	logrus.Infof("Portworx cluster upgraded successfully")

	for _, n := range node.GetStorageDriverNodes() {
		if err := d.WaitForUpgrade(n, endpointVersion); err != nil {
			return err
		}
	}
	return nil
}

// UpgradeStork upgrades stork
func (d *portworx) UpgradeStork(endpointURL string, endpointVersion string) error {
	storkSpecFileName := "/stork.yaml"
	nodeList := node.GetStorageDriverNodes()
	pxNode := nodeList[0]
	pxVersion, err := d.getPxVersionOnNode(pxNode)
	if err != nil {
		return fmt.Errorf("error on getting PX Version on node %s with err: %v", pxNode.Name, err)
	}
	pVersion, err := version.NewVersion(pxVersion)
	if err != nil {
		return err
	}

	storkMinVersion, err := version.NewVersion(pxMinVersionForStorkUpgrade)
	if err != nil {
		return err
	}
	if pVersion.LessThan(storkMinVersion) {
		logrus.Debugf("skipping stork upgrade as PX Version is less than %s", pxMinVersionForStorkUpgrade)
		return nil
	}
	kubeVersion, err := d.schedOps.GetKubernetesVersion()
	if err != nil {
		return err
	}

	// Getting stork spec
	URL := fmt.Sprintf("%s/%s?kbver=%s&comp=stork", endpointURL, endpointVersion, kubeVersion)
	logrus.Debugf("getting stork spec from: %s", URL)
	if err := osutils.Wget(URL, storkSpecFileName, true); err != nil {
		return err
	}

	// Getting context of the file
	if _, err := osutils.Cat(storkSpecFileName); err != nil {
		return err
	}

	// Apply stork spec
	cmdArgs := []string{"apply", "-f", storkSpecFileName}
	if err := osutils.Kubectl(cmdArgs); err != nil {
		return err
	}

	return nil
}

// GetClusterPairingInfo returns cluster pair information
func (d *portworx) GetClusterPairingInfo(kubeConfigPath string) (map[string]string, error) {
	pairInfo := make(map[string]string)
	pxNodes, err := d.schedOps.GetRemotePXNodes(kubeConfigPath)
	if err != nil {
		logrus.Errorf("err retrieving remote px nodes: %v", err)
		return nil, err
	}
	if len(pxNodes) == 0 {
		return nil, fmt.Errorf("No PX Node found")
	}

	clusterPairManager, err := d.getClusterPairManagerByAddress(pxNodes[0].Addresses[0])
	if err != nil {
		return nil, err
	}

	resp, err := clusterPairManager.GetToken(d.getContext(), &api.SdkClusterPairGetTokenRequest{})
	if err != nil {
		return nil, err
	}
	logrus.Infof("Response for token: %v", resp.Result.Token)

	// file up cluster pair info
	pairInfo[clusterIP] = pxNodes[0].Addresses[0]
	pairInfo[tokenKey] = resp.Result.Token
	pwxServicePort, err := getRestContainerPort()
	if err != nil {
		return nil, err
	}
	pairInfo[clusterPort] = fmt.Sprintf("%d", pwxServicePort)

	return pairInfo, nil
}

func (d *portworx) DecommissionNode(n *node.Node) error {

	if err := k8sCore.AddLabelOnNode(n.Name, schedops.PXEnabledLabelKey, "remove"); err != nil {
		return &ErrFailedToDecommissionNode{
			Node:  n.Name,
			Cause: fmt.Sprintf("Failed to set label on node: %v. Err: %v", n.Name, err),
		}
	}

	if err := d.StopDriver([]node.Node{*n}, false, nil); err != nil {
		return &ErrFailedToDecommissionNode{
			Node:  n.Name,
			Cause: fmt.Sprintf("Failed to stop driver on node: %v. Err: %v", n.Name, err),
		}
	}

	nodeResp, err := d.getNodeManager().Inspect(d.getContext(), &api.SdkNodeInspectRequest{NodeId: n.VolDriverNodeID})
	if err != nil {
		return &ErrFailedToDecommissionNode{
			Node:  n.Name,
			Cause: fmt.Sprintf("Failed to inspect node: %v. Err: %v", nodeResp.Node, err),
		}
	}

	// TODO replace when sdk supports node removal
	if err = d.legacyClusterManager.Remove([]api.Node{{Id: nodeResp.Node.Id}}, false); err != nil {
		return &ErrFailedToDecommissionNode{
			Node:  n.Name,
			Cause: err.Error(),
		}
	}

	// update node in registry
	n.IsStorageDriverInstalled = false
	if err = node.UpdateNode(*n); err != nil {
		return fmt.Errorf("failed to update node %s. Cause: %v", n.Name, err)
	}

	// force refresh endpoint
	d.refreshEndpoint = true

	return nil
}

func (d *portworx) RejoinNode(n *node.Node) error {

	opts := node.ConnectionOpts{
		IgnoreError:     false,
		TimeBeforeRetry: defaultRetryInterval,
		Timeout:         defaultTimeout,
	}
	if _, err := d.nodeDriver.RunCommand(*n, fmt.Sprintf("%s sv node-wipe --all", d.getPxctlPath(*n)), opts); err != nil {
		return &ErrFailedToRejoinNode{
			Node:  n.Name,
			Cause: err.Error(),
		}
	}
	if err := k8sCore.RemoveLabelOnNode(n.Name, schedops.PXServiceLabelKey); err != nil {
		return &ErrFailedToRejoinNode{
			Node:  n.Name,
			Cause: fmt.Sprintf("Failed to set label on node: %v. Err: %v", n.Name, err),
		}
	}
	if err := k8sCore.RemoveLabelOnNode(n.Name, schedops.PXEnabledLabelKey); err != nil {
		return &ErrFailedToRejoinNode{
			Node:  n.Name,
			Cause: fmt.Sprintf("Failed to set label on node: %v. Err: %v", n.Name, err),
		}
	}
	if err := k8sCore.UnCordonNode(n.Name, defaultTimeout, defaultRetryInterval); err != nil {
		return &ErrFailedToRejoinNode{
			Node:  n.Name,
			Cause: fmt.Sprintf("Failed to uncordon node: %v. Err: %v", n.Name, err),
		}
	}
	return nil
}

func (d *portworx) GetNodeStatus(n node.Node) (*api.Status, error) {
	nodeResponse, err := d.getNodeManager().Inspect(d.getContext(), &api.SdkNodeInspectRequest{NodeId: n.VolDriverNodeID})
	if err != nil {
		if isNodeNotFound(err) {
			apiSt := api.Status_STATUS_NONE
			return &apiSt, nil
		}
		return nil, &ErrFailedToGetNodeStatus{
			Node:  n.Name,
			Cause: fmt.Sprintf("Failed to check node status: %v. Err: %v", n.Name, err),
		}
	}
	return &nodeResponse.Node.Status, nil
}

func (d *portworx) getVolDriver() api.OpenStorageVolumeClient {
	if d.refreshEndpoint {
		d.setDriver()
	}
	return d.volDriver
}

func (d *portworx) getClusterManager() api.OpenStorageClusterClient {
	if d.refreshEndpoint {
		d.setDriver()
	}
	return d.clusterManager

}

func (d *portworx) getNodeManager() api.OpenStorageNodeClient {
	if d.refreshEndpoint {
		d.setDriver()
	}
	return d.nodeManager

}

func (d *portworx) getDiagsManager() api.OpenStorageDiagsClient {
	if d.refreshEndpoint {
		d.setDriver()
	}
	return d.diagsManager
}

func (d *portworx) getDiagsJobManager() api.OpenStorageJobClient {
	if d.refreshEndpoint {
		d.setDriver()
	}
	return d.diagsJobManager
}

func (d *portworx) getLicenseManager() pxapi.PortworxLicenseClient {
	if d.refreshEndpoint {
		d.setDriver()
	}
	return d.licenseManager
}

func (d *portworx) getLicenseFeatureManager() pxapi.PortworxLicensedFeatureClient {
	if d.refreshEndpoint {
		d.setDriver()
	}
	return d.licenseFeatureManager
}

func (d *portworx) getMountAttachManager() api.OpenStorageMountAttachClient {
	if d.refreshEndpoint {
		d.setDriver()
	}
	return d.mountAttachManager

}

func (d *portworx) getClusterPairManager() api.OpenStorageClusterPairClient {
	if d.refreshEndpoint {
		d.setDriver()
	}
	return d.clusterPairManager

}

func (d *portworx) getClusterPairManagerByAddress(addr string) (api.OpenStorageClusterPairClient, error) {
	pxPort, err := getSDKContainerPort()
	if err != nil {
		return nil, err
	}
	pxEndpoint := fmt.Sprintf("%s:%d", addr, pxPort)
	conn, err := grpc.Dial(pxEndpoint, grpc.WithInsecure())
	if err != nil {
		return nil, err
	}
	dClient := api.NewOpenStorageClusterPairClient(conn)
	_, err = dClient.Enumerate(d.getContext(), &api.SdkClusterPairEnumerateRequest{})
	if err != nil {
		return nil, err
	}

	return dClient, nil
}

func (d *portworx) getAlertsManager() api.OpenStorageAlertsClient {
	if d.refreshEndpoint {
		d.setDriver()
	}
	return d.alertsManager

}

func (d *portworx) getNodeManagerByAddress(addr string) (api.OpenStorageNodeClient, error) {
	pxPort, err := getSDKContainerPort()
	if err != nil {
		return nil, err
	}
	pxEndpoint := fmt.Sprintf("%s:%d", addr, pxPort)
	conn, err := grpc.Dial(pxEndpoint, grpc.WithInsecure())
	if err != nil {
		return nil, err
	}
	dClient := api.NewOpenStorageNodeClient(conn)
	_, err = dClient.Enumerate(d.getContext(), &api.SdkNodeEnumerateRequest{})
	if err != nil {
		return nil, err
	}

	return dClient, nil
}

func (d *portworx) maintenanceOp(n node.Node, op string) error {
	// TODO replace by sdk call whenever it is available
	pxdRestPort, err := getRestPort()
	if err != nil {
		return err
	}
	endpoint, err := d.schedOps.GetServiceEndpoint()
	var url string
	if err != nil {
		logrus.Warnf("unable to get service endpoint falling back to node addr %v", err)
		pxdRestPort, err = getRestContainerPort()
		if err != nil {
			return err
		}
		url = fmt.Sprintf("http://%s:%d", n.Addresses[0], pxdRestPort)
	} else {
		url = fmt.Sprintf("http://%s:%d", endpoint, pxdRestPort)
	}
	c, err := client.NewClient(url, "", "")
	if err != nil {
		return err
	}
	req := c.Get().Resource(op)
	resp := req.Do()
	return resp.Error()
}

func (d *portworx) GetReplicaSets(torpedovol *torpedovolume.Volume) ([]*api.ReplicaSet, error) {
	volumeName := d.schedOps.GetVolumeName(torpedovol)
	volumeInspectResponse, err := d.getVolDriver().Inspect(d.getContext(), &api.SdkVolumeInspectRequest{VolumeId: volumeName})
	if err != nil {
		return nil, &ErrFailedToInspectVolume{
			ID:    torpedovol.Name,
			Cause: err.Error(),
		}
	}

	return volumeInspectResponse.Volume.ReplicaSets, nil
}

func (d *portworx) updateNodeID(n *node.Node, nManager ...api.OpenStorageNodeClient) (*node.Node, error) {
	nodes, err := d.getPxNodes(nManager...)
	if err != nil {
		return n, err
	}
	if err = d.updateNode(n, nodes); err != nil {
		return &node.Node{}, fmt.Errorf("failed to update node ID for node %s. Cause: %v", n.Name, err)
	}
	return n, fmt.Errorf("node %v not found in cluster", n)
}

func getGroupMatches(groupRegex *regexp.Regexp, str string) map[string]string {
	match := groupRegex.FindStringSubmatch(str)
	result := make(map[string]string)
	if len(match) > 0 {
		for i, name := range groupRegex.SubexpNames() {
			if i != 0 && name != "" {
				result[name] = match[i]
			}
		}
	}
	return result
}

// ValidateVolumeSnapshotRestore return nil if snapshot is restored successuflly to
// given volumes
// TODO: additionally check for restore objects in case of cloudsnap
func (d *portworx) ValidateVolumeSnapshotRestore(vol string, snapshotData *snapv1.VolumeSnapshotData, timeStart time.Time) error {
	snap := snapshotData.Spec.PortworxSnapshot.SnapshotID
	if snapshotData.Spec.PortworxSnapshot.SnapshotType == snapv1.PortworxSnapshotTypeCloud {
		snap = "in-place-restore-" + vol
	}

	tsStart := timestamp.Timestamp{
		Nanos:   int32(timeStart.UnixNano()),
		Seconds: timeStart.Unix(),
	}
	currentTime := time.Now()
	tsEnd := timestamp.Timestamp{
		Nanos:   int32(currentTime.UnixNano()),
		Seconds: currentTime.Unix(),
	}
	alerts, err := d.alertsManager.EnumerateWithFilters(d.getContext(), &api.SdkAlertsEnumerateWithFiltersRequest{
		Queries: []*api.SdkAlertsQuery{
			{
				Query: &api.SdkAlertsQuery_ResourceTypeQuery{
					ResourceTypeQuery: &api.SdkAlertsResourceTypeQuery{
						ResourceType: api.ResourceType_RESOURCE_TYPE_VOLUME,
					},
				},
				Opts: []*api.SdkAlertsOption{
					{Opt: &api.SdkAlertsOption_TimeSpan{
						TimeSpan: &api.SdkAlertsTimeSpan{
							StartTime: &tsStart,
							EndTime:   &tsEnd,
						},
					}},
				},
			},
		},
	})

	if err != nil {
		return err
	}
	// get volume and snap info
	volDriver := d.getVolDriver()
	pvcVol, err := volDriver.Inspect(d.getContext(), &api.SdkVolumeInspectRequest{VolumeId: vol})
	if err != nil {
		return fmt.Errorf("inspect failed for %v: %v", vol, err)
	}
	// form alert msg for snapshot restore
	grepMsg := "Volume " + pvcVol.Volume.GetLocator().GetName() +
		" (" + pvcVol.Volume.GetId() + ") restored from snapshot "
	snapVol, err := volDriver.Inspect(d.getContext(), &api.SdkVolumeInspectRequest{VolumeId: snap})
	if err != nil {
		// Restore object get deleted in case of cloudsnap
		logrus.Warnf("Snapshot volume %v not found: %v", snap, err)
		grepMsg = grepMsg + snap
	} else {
		grepMsg = grepMsg + snapVol.Volume.GetLocator().GetName() +
			" (" + snap + ")"
	}

	isSuccess := false
	alertsResp, err := alerts.Recv()
	if err != nil {
		return err
	}
	for _, alert := range alertsResp.Alerts {
		if strings.Contains(alert.GetMessage(), grepMsg) {
			isSuccess = true
			break
		}
	}
	if isSuccess {
		return nil
	}
	return fmt.Errorf("restore failed, expected alert to be present : %v", grepMsg)
}

func (d *portworx) getTokenForVolume(name string, params map[string]string) string {
	token := d.token
	var volSecret string
	var volSecretNamespace string
	if secret, ok := params[secretName]; ok {
		volSecret = secret
	}
	if namespace, ok := params[secretNamespace]; ok {
		volSecretNamespace = namespace
	}
	if volSecret != "" && volSecretNamespace != "" {
		if tk, ok := params["auth-token"]; ok {
			token = tk
		}
	}
	return token
}

func deleteLabelsFromRequestedSpec(expectedLocator *api.VolumeLocator) {
	for labelKey := range expectedLocator.VolumeLabels {
		if hasIgnorePrefix(labelKey) {
			delete(expectedLocator.VolumeLabels, labelKey)
		}
	}
}

func hasIgnorePrefix(str string) bool {
	for _, label := range deleteVolumeLabelList {
		if strings.HasPrefix(str, label) {
			return true
		}
	}
	return false
}

func (d *portworx) getKvdbMembers(n node.Node) (map[string]metadataNode, error) {
	kvdbMembers := make(map[string]metadataNode)
	pxdRestPort, err := getRestPort()
	if err != nil {
		return kvdbMembers, err
	}
	endpoint, err := d.schedOps.GetServiceEndpoint()
	var url string
	if err != nil {
		logrus.Warnf("unable to get service endpoint falling back to node addr %v", err)
		pxdRestPort, err = getRestContainerPort()
		if err != nil {
			return kvdbMembers, err
		}
		url = fmt.Sprintf("http://%s:%d", n.Addresses[0], pxdRestPort)
	} else {
		url = fmt.Sprintf("http://%s:%d", endpoint, pxdRestPort)
	}
	// TODO replace by sdk call whenever it is available
	logrus.Infof("Url to call %v", url)
	c, err := client.NewClient(url, "", "")
	if err != nil {
		return nil, err
	}
	req := c.Get().Resource("kvmembers")
	resp := req.Do()
	if resp.Error() != nil {
		if strings.Contains(resp.Error().Error(), "command not supported") {
			return kvdbMembers, nil
		}
		return kvdbMembers, resp.Error()
	}
	err = resp.Unmarshal(&kvdbMembers)
	return kvdbMembers, err
}

// GetTimeStamp returns 'readable' timestamp with no spaces 'YYYYMMDDHHMMSS'
func GetTimeStamp() string {
	tnow := time.Now()
	return fmt.Sprintf("%d%02d%02d%02d%02d%02d",
		tnow.Year(), tnow.Month(), tnow.Day(),
		tnow.Hour(), tnow.Minute(), tnow.Second())
}

func (d *portworx) CollectDiags(n node.Node, config *torpedovolume.DiagRequestConfig, diagOps torpedovolume.DiagOps) error {

	if diagOps.Async {
		return collectAsyncDiags(n, config, diagOps, d)
	}
	return collectDiags(n, config, diagOps, d)
}

func collectDiags(n node.Node, config *torpedovolume.DiagRequestConfig, diagOps torpedovolume.DiagOps, d *portworx) error {
	var err error

	pxNode, err := d.getPxNode(&n)
	if err != nil {
		return err
	}
	opts := node.ConnectionOpts{
		IgnoreError:     false,
		TimeBeforeRetry: defaultRetryInterval,
		Timeout:         defaultTimeout,
		Sudo:            true,
	}

	if !diagOps.Validate {
		logrus.Infof("Collecting diags on node %v. Will skip validation", pxNode.Hostname)
	}

	if pxNode.Status == api.Status_STATUS_OFFLINE {
		logrus.Debugf("Node %v is offline, collecting diags using pxctl", pxNode.Hostname)

		// Only way to collect diags when PX is offline is using pxctl
		out, err := d.nodeDriver.RunCommand(n, fmt.Sprintf("%s sv diags -a -f", d.getPxctlPath(n)), opts)
		if err != nil {
			return fmt.Errorf("failed to collect diags on node %v, Err: %v %v", pxNode.Hostname, err, out)
		}

		logrus.Debugf("Successfully collected diags on node %v", pxNode.Hostname)
		return nil
	}

	url := fmt.Sprintf("http://%s:9014", n.Addresses[0])

	c, err := client.NewClient(url, "", "")
	if err != nil {
		return err
	}
	req := c.Post().Resource(pxDiagPath).Body(config)

	resp := req.Do()
	if resp.Error() != nil {
		return fmt.Errorf("failed to collect diags on node %v, Err: %v", pxNode.Hostname, resp.Error())
	}

	if diagOps.Validate {
		cmd := fmt.Sprintf("test -f %s", config.OutputFile)
		out, err := d.nodeDriver.RunCommand(n, cmd, opts)
		if err != nil {
			return fmt.Errorf("failed to locate diags on node %v, Err: %v %v", pxNode.Hostname, err, out)
		}

		logrus.Debug("Validating CCM health")
		// Change to config package.
		url := fmt.Sprintf("http://%s:%d/1.0/status/troubleshoot-cloud-connection", n.MgmtIp, 1970)
		resp, err := http.Get(url)
		if err != nil {
			return fmt.Errorf("failed to talk to CCM on node %v, Err: %v", pxNode.Hostname, err)
		}
		defer resp.Body.Close()

		// Check S3 bucket for diags

		// TODO: Waiting for S3 credentials.
	}

	logrus.Debugf("Successfully collected diags on node %v", pxNode.Hostname)
	return nil
}

func collectAsyncDiags(n node.Node, config *torpedovolume.DiagRequestConfig, diagOps torpedovolume.DiagOps, d *portworx) error {
	diagsMgr := d.getDiagsManager()
	jobMgr := d.getDiagsJobManager()

	pxNode, err := d.getPxNode(&n)
	if err != nil {
		return err
	}

	req := &api.SdkDiagsCollectRequest{
		Issuer:      "CLI",
		ProfileOnly: config.Profile,
		Live:        config.Live,
		Filename:    config.OutputFile,
	}

	req.Node = &api.DiagsNodeSelector{
		NodeIds: []string{pxNode.Id},
	}

	resp, err := diagsMgr.Collect(d.getContext(), req)
	if err != nil {
		return err
	}
	if resp.Job == nil {
		err = fmt.Errorf("diags collection request submitted but did not get a Job ID in response")
		return err
	}

	start := time.Now()
	for {
		if time.Since(start) >= asyncTimeout {
			return fmt.Errorf("waiting for async diags job timed out")
		}

		resp, _ := jobMgr.GetStatus(d.getContext(), &api.SdkGetJobStatusRequest{
			Id:   resp.Job.GetId(),
			Type: resp.Job.GetType(),
		})

		state := resp.GetJob().GetState()

		if state == api.Job_DONE || state == api.Job_FAILED || state == api.Job_CANCELLED {
			break
		}
		fmt.Println("Waiting 5 seconds to check job status again.")
		// Sleep 5 seconds until we check jobs again.
		time.Sleep(5 * time.Second)
	}

	//TODO: Verify we can see the files once we return a filename
	if diagOps.Validate {
		pxNode, err := d.getPxNode(&n)
		if err != nil {
			return err
		}

		opts := node.ConnectionOpts{
			IgnoreError:     false,
			TimeBeforeRetry: defaultRetryInterval,
			Timeout:         defaultTimeout,
			Sudo:            true,
		}

		cmd := fmt.Sprintf("test -f %s", config.OutputFile)
		out, err := d.nodeDriver.RunCommand(n, cmd, opts)
		if err != nil {
			return fmt.Errorf("failed to locate diags on node %v, Err: %v %v", pxNode.Hostname, err, out)
		}

		logrus.Debug("Validating CCM health")
		// Change to config package.
		url := fmt.Sprintf("http://%s:%d/1.0/status/troubleshoot-cloud-connection", n.MgmtIp, 1970)
		ccmresp, err := http.Get(url)
		if err != nil {
			return fmt.Errorf("failed to talk to CCM on node %v, Err: %v", pxNode.Hostname, err)
		}

		defer ccmresp.Body.Close()

		// Check S3 bucket for diags
		// TODO: Waiting for S3 credentials.

	}
	logrus.Debugf("Successfully collected diags on node %v", n.Name)
	return nil
}

// EstimatePoolExpandSize calculates the expected size based on autopilot rule, initial and workload sizes
func (d *portworx) EstimatePoolExpandSize(apRule apapi.AutopilotRule, pool node.StoragePool, node node.Node) (uint64, error) {
	// this method calculates expected pool size for given initial and workload sizes.
	// for ex: autopilot rule says scale storage pool by 50% with scale type adding disks when
	// available storage pool capacity is less that 70%. Initial storage pool size is 32Gb and
	// workload size on this pool is 10Gb
	// First, we get PX metric from the rule and calculate it's own value based on initial storage
	// pool size. In our example metric value will be (32Gb-10Gb*100) / 32Gb = 68.75
	// Second, we check if above metric matches condition in the rule conditions. Metric value is
	// less than 70% and we have to apply condition action, which will add another disk with 32Gb.
	// It will continue until metric value won't match condition in the rule

	// first check if the apRule is supported by torpedo
	var actionScaleType string
	for _, ruleAction := range apRule.Spec.Actions {
		if ruleAction.Name != aututils.StorageSpecAction {
			return 0, &tp_errors.ErrNotSupported{
				Type:      ruleAction.Name,
				Operation: "EstimatePoolExpandSize for action",
			}
		}

		if len(ruleAction.Params) == 0 {
			return 0, &tp_errors.ErrNotSupported{
				Type:      "without params",
				Operation: "Pool expand action",
			}
		}

		actionScaleType = ruleAction.Params[aututils.RuleScaleType]
		if len(actionScaleType) == 0 {
			return 0, &tp_errors.ErrNotSupported{
				Type:      "without param for scale type",
				Operation: "Pool expand action",
			}
		}
	}

	var (
		initialSize         = pool.StoragePoolAtInit.TotalSize
		workloadSize        = pool.WorkloadSize
		calculatedTotalSize = initialSize
		baseDiskSize        uint64
	)

	// adjust workloadSize by the initial usage that PX pools start with
	// TODO get this from porx: func (bm *btrfsMount) MkReserve(volname string, available uint64) error {
	poolBaseUsage := uint64(float64(initialSize) / 10)
	if initialSize < (32 * units.GiB) {
		poolBaseUsage = 3 * units.GiB
	}
	workloadSize += poolBaseUsage

	// get base disk size for the pool from the node spec
	for _, disk := range node.Disks {
		// NOTE: below medium check if a weak assumption and will fail if the installation has multiple pools on the node
		// with the same medium (pools with disks of different sizes but same medium). The SDK does not provide a direct
		// mapping of disks to pools so this the best we can do from SDK right now.
		if disk.Medium == pool.StoragePoolAtInit.Medium {
			baseDiskSize = disk.Size
		}
	}

	if baseDiskSize == 0 {
		return 0, fmt.Errorf("failed to detect base disk size for pool: %s", pool.Uuid)
	}

	//	The goal of the below for loop is to keep increasing calculatedTotalSize until the rule conditions match
	for {
		for _, conditionExpression := range apRule.Spec.Conditions.Expressions {
			var metricValue float64
			switch conditionExpression.Key {
			case aututils.PxPoolAvailableCapacityMetric:
				availableSize := int64(calculatedTotalSize) - int64(workloadSize)
				metricValue = float64(availableSize*100) / float64(calculatedTotalSize)
			case aututils.PxPoolTotalCapacityMetric:
				metricValue = float64(calculatedTotalSize) / units.GiB
			default:
				return 0, &tp_errors.ErrNotSupported{
					Type:      conditionExpression.Key,
					Operation: "Pool Condition Expression Key",
				}
			}
			if doesConditionMatch(metricValue, conditionExpression) {
				for _, ruleAction := range apRule.Spec.Actions {
					var requiredScaleSize float64
					if actionScalePercentageValue, ok := ruleAction.Params[aututils.RuleActionsScalePercentage]; ok {
						actionScalePercentage, err := strconv.ParseUint(actionScalePercentageValue, 10, 64)
						if err != nil {
							return 0, err
						}

						requiredScaleSize = float64(calculatedTotalSize * actionScalePercentage / 100)
					} else if actionScaleSizeValue, ok := ruleAction.Params[aututils.RuleActionsScaleSize]; ok {
						actionScaleSize, err := strconv.ParseUint(actionScaleSizeValue, 10, 64)
						if err != nil {
							a, parseErr := resource.ParseQuantity(actionScaleSizeValue)
							if parseErr != nil {
								logrus.Errorf("Can't parse actionScaleSize: '%d', cause err: %s/%s", actionScaleSize, err, parseErr)
								return 0, err
							}
							actionScaleSize = uint64(a.Value())
						}
						requiredScaleSize = float64(actionScaleSize)
					}
					if actionScaleType == aututils.RuleScaleTypeAddDisk {
						requiredNewDisks := uint64(math.Ceil(requiredScaleSize / float64(baseDiskSize)))
						calculatedTotalSize += requiredNewDisks * baseDiskSize
					} else {
						calculatedTotalSize += uint64(requiredScaleSize) * uint64(len(node.Disks))
					}
				}
			} else {
				return calculatedTotalSize, nil
			}
		}
	}
}

// EstimateVolumeExpand calculates the expected size of a volume based on autopilot rule, initial and workload sizes
func (d *portworx) EstimateVolumeExpand(apRule apapi.AutopilotRule, initialSize, workloadSize uint64) (uint64, int, error) {
	resizeCount := 0
	// this method calculates expected autopilot object size for given initial and workload sizes.
	for _, ruleAction := range apRule.Spec.Actions {
		if ruleAction.Name != aututils.VolumeSpecAction {
			return 0, resizeCount, &tp_errors.ErrNotSupported{
				Type:      ruleAction.Name,
				Operation: "EstimateVolumeExpand for action",
			}
		}
	}

	calculatedTotalSize := initialSize

	//	The goal of the below for loop is to keep increasing calculatedTotalSize until the rule conditions match
	for {
		for _, conditionExpression := range apRule.Spec.Conditions.Expressions {
			var expectedMetricValue float64
			switch conditionExpression.Key {
			case aututils.PxVolumeUsagePercentMetric:
				expectedMetricValue = float64(int64(workloadSize)) * 100 / float64(calculatedTotalSize)
			case aututils.PxVolumeTotalCapacityMetric:
				expectedMetricValue = float64(calculatedTotalSize) / units.GB
			default:
				return 0, resizeCount, &tp_errors.ErrNotSupported{
					Type:      conditionExpression.Key,
					Operation: "Volume Condition Expression Key",
				}
			}

			if doesConditionMatch(expectedMetricValue, conditionExpression) {
				for _, ruleAction := range apRule.Spec.Actions {
					if actionMaxSize, ok := ruleAction.Params[aututils.RuleMaxSize]; ok {
						maxSize := parseMaxSize(actionMaxSize)
						if calculatedTotalSize >= maxSize {
							return calculatedTotalSize, 0, nil
						}
					}
					actionScalePercentage, err := strconv.ParseUint(ruleAction.Params[aututils.RuleActionsScalePercentage], 10, 64)
					if err != nil {
						return 0, 0, err
					}

					requiredScaleSize := float64(calculatedTotalSize * actionScalePercentage / 100)
					calculatedTotalSize += uint64(requiredScaleSize)
					if calculatedTotalSize != initialSize {
						resizeCount++
					}

					// check if calculated size is more than maxsize
					if actionMaxSize, ok := ruleAction.Params[aututils.RuleMaxSize]; ok {
						maxSize := parseMaxSize(actionMaxSize)
						if maxSize != 0 && calculatedTotalSize >= maxSize {
							return maxSize, resizeCount, nil
						}
					}
				}
			} else {
				return calculatedTotalSize, resizeCount, nil
			}
		}
	}
}

// GetLicenseSummary() returns the activated License
func (d *portworx) GetLicenseSummary() (torpedovolume.LicenseSummary, error) {
	licenseMgr := d.getLicenseManager()
	featureMgr := d.getLicenseFeatureManager()
	licenseSummary := torpedovolume.LicenseSummary{}

	lic, err := licenseMgr.Status(d.getContext(), &pxapi.PxLicenseStatusRequest{})
	if err != nil {
		return licenseSummary, err
	}

	licenseSummary.SKU = lic.GetStatus().GetSku()
	if lic != nil && lic.Status != nil &&
		lic.Status.GetConditions() != nil &&
		len(lic.Status.GetConditions()) > 0 {
		licenseSummary.LicenesConditionMsg = lic.Status.GetConditions()[0].GetMessage()
	}

	features, err := featureMgr.Enumerate(d.getContext(), &pxapi.PxLicensedFeatureEnumerateRequest{})
	if err != nil {
		return licenseSummary, err
	}
	licenseSummary.Features = features.GetFeatures()
	return licenseSummary, nil
}

func (d *portworx) SetClusterOpts(n node.Node, rtOpts map[string]string) error {
	var err error

	opts := node.ConnectionOpts{
		IgnoreError:     false,
		TimeBeforeRetry: defaultRetryInterval,
		Timeout:         defaultTimeout,
		Sudo:            true,
	}

	var rtopts string
	for k, v := range rtOpts {
		rtopts += k + "=" + v + ","
	}

	rtopts = strings.TrimSuffix(rtopts, ",")
	cmd := fmt.Sprintf("%s cluster options update --runtime-options %s", d.getPxctlPath(n), rtopts)

	out, err := d.nodeDriver.RunCommand(n, cmd, opts)
	if err != nil {
		return fmt.Errorf("failed to set rt_opts, Err: %v %v", err, out)
	}

	logrus.Debugf("Successfully set rt_opts")
	return nil
}

func (d *portworx) ToggleCallHome(n node.Node, enabled bool) error {
	var err error

	opts := node.ConnectionOpts{
		IgnoreError:     false,
		TimeBeforeRetry: defaultRetryInterval,
		Timeout:         defaultTimeout,
		Sudo:            true,
	}

	cmd := fmt.Sprintf("%s sv call-home enable", d.getPxctlPath(n))
	if !enabled {
		cmd = fmt.Sprintf("%s sv call-home disable", d.getPxctlPath(n))
	}

	out, err := d.nodeDriver.RunCommand(n, cmd, opts)
	if err != nil {
		return fmt.Errorf("failed to toggle call-home, Err: %v %v", err, out)
	}

	logrus.Debugf("Successfully toggled call-home")
	return nil
}

func (d *portworx) getPxctlPath(n node.Node) string {
	opts := node.ConnectionOpts{
		IgnoreError:     false,
		TimeBeforeRetry: defaultRetryInterval,
		Timeout:         defaultTimeout,
		Sudo:            true,
	}
	out, err := d.nodeDriver.RunCommand(n, "which pxctl", opts)
	if err != nil {
		return "sudo /opt/pwx/bin/pxctl"
	}
	out = "sudo " + out
	return strings.TrimSpace(out)
}

func (d *portworx) getPxctlStatus(n node.Node) (string, error) {
	opts := node.ConnectionOpts{
		IgnoreError:     false,
		TimeBeforeRetry: defaultRetryInterval,
		Timeout:         defaultTimeout,
	}

	pxctlPath := d.getPxctlPath(n)

	// create context
	if len(d.token) > 0 {
		_, err := d.nodeDriver.RunCommand(n, fmt.Sprintf("%s context create admin --token=%s", pxctlPath, d.token), opts)
		if err != nil {
			return "", fmt.Errorf("failed to create pxctl context. cause: %v", err)
		}
	}

	out, err := d.nodeDriver.RunCommand(n, fmt.Sprintf("%s -j status", pxctlPath), opts)
	if err != nil {
		return "", fmt.Errorf("failed to get pxctl status. cause: %v", err)
	}

	var data interface{}
	err = json.Unmarshal([]byte(out), &data)
	if err != nil {
		return "", fmt.Errorf("failed to unmarshal pxctl status. cause: %v", err)
	}

	// delete context
	if len(d.token) > 0 {
		_, err := d.nodeDriver.RunCommand(n, fmt.Sprintf("%s context delete admin", pxctlPath), opts)
		if err != nil {
			return "", fmt.Errorf("failed to delete pxctl context. cause: %v", err)
		}
	}

	statusMap := data.(map[string]interface{})
	if status, ok := statusMap["status"]; ok {
		return status.(string), nil
	}
	return api.Status_STATUS_NONE.String(), nil
}

func doesConditionMatch(expectedMetricValue float64, conditionExpression *apapi.LabelSelectorRequirement) bool {
	condExprValue, _ := strconv.ParseFloat(conditionExpression.Values[0], 64)
	return expectedMetricValue < condExprValue && conditionExpression.Operator == apapi.LabelSelectorOpLt ||
		expectedMetricValue > condExprValue && conditionExpression.Operator == apapi.LabelSelectorOpGt
}

func parseMaxSize(maxSize string) uint64 {
	mSize, err := strconv.ParseUint(maxSize, 10, 64)
	if err != nil {
		a, parseErr := resource.ParseQuantity(maxSize)
		if parseErr != nil {
			logrus.Errorf("Can't parse maxSize: '%s', cause err: %s/%s", maxSize, err, parseErr)
			return 0
		}
		mSize = uint64(a.Value())
	}
	return mSize
}

// getRestPort gets the service port for rest api, required when using service endpoint
func getRestPort() (int32, error) {
	svc, err := k8sCore.GetService(schedops.PXServiceName, schedops.PXNamespace)
	if err != nil {
		return 0, err
	}
	for _, port := range svc.Spec.Ports {
		if port.Name == "px-api" {
			return port.Port, nil
		}
	}
	return 0, fmt.Errorf("px-api port not found in service")
}

// getRestContainerPort gets the rest api container port exposed in the node, required when using node ip
func getRestContainerPort() (int32, error) {
	svc, err := k8sCore.GetService(schedops.PXServiceName, schedops.PXNamespace)
	if err != nil {
		return 0, err
	}
	for _, port := range svc.Spec.Ports {
		if port.Name == "px-api" {
			return port.TargetPort.IntVal, nil
		}
	}
	return 0, fmt.Errorf("px-api target port not found in service")
}

// getSDKPort gets sdk service port, required when using service endpoint
func getSDKPort() (int32, error) {
	svc, err := k8sCore.GetService(schedops.PXServiceName, schedops.PXNamespace)
	if err != nil {
		return 0, err
	}
	for _, port := range svc.Spec.Ports {
		if port.Name == "px-sdk" {
			return port.Port, nil
		}
	}
	return 0, fmt.Errorf("px-sdk port not found in service")
}

// getSDKContainerPort gets the sdk container port in the node, required when using node ip
func getSDKContainerPort() (int32, error) {
	svc, err := k8sCore.GetService(schedops.PXServiceName, schedops.PXNamespace)
	if err != nil {
		return 0, err
	}
	for _, port := range svc.Spec.Ports {
		if port.Name == "px-sdk" {
			return port.TargetPort.IntVal, nil
		}
	}
	return 0, fmt.Errorf("px-sdk target port not found in service")
}

func init() {
	torpedovolume.Register(DriverName, provisioners, &portworx{})
}<|MERGE_RESOLUTION|>--- conflicted
+++ resolved
@@ -328,7 +328,6 @@
 	return false, nil
 }
 
-<<<<<<< HEAD
 func (d *portworx) CloneVolume(volumeID string) (string, error) {
 	volDriver := d.getVolDriver()
 	volumeInspectResponse, err := volDriver.Inspect(d.getContext(), &api.SdkVolumeInspectRequest{VolumeId: volumeID})
@@ -337,12 +336,11 @@
 	}
 	pxVolume := volumeInspectResponse.Volume
 
-	vol_ID := pxVolume.Id
+	volID := pxVolume.Id
 	cloneVolumeName := pxVolume.Locator.Name + "_clone"
 
-	volumeCloneResp, err := volDriver.Clone(d.getContext(), &api.SdkVolumeCloneRequest{ParentId: vol_ID, Name: cloneVolumeName})
-	if err != nil {
-		logrus.Infof("Error %v", err)
+	volumeCloneResp, err := volDriver.Clone(d.getContext(), &api.SdkVolumeCloneRequest{ParentId: volID, Name: cloneVolumeName})
+	if err != nil {
 		err = fmt.Errorf(
 			"error while Cloning %v because of: %v",
 			pxVolume.Id,
@@ -367,9 +365,8 @@
 	}
 
 	pxVolume := volumeInspectResponse.Volume
-	vol_ID := pxVolume.Id
-	deleteVolResp, err := volDriver.Delete(d.getContext(), &api.SdkVolumeDeleteRequest{VolumeId: vol_ID})
-	_ = deleteVolResp
+	volID := pxVolume.Id
+	_, err = volDriver.Delete(d.getContext(), &api.SdkVolumeDeleteRequest{VolumeId: volID})
 	if err != nil {
 		logrus.Infof("Error %v", err)
 		err = fmt.Errorf(
@@ -381,9 +378,10 @@
 		return err
 	}
 
-	logrus.Infof("successfully deleted Portworx volume %v ", vol_ID)
-	return nil
-=======
+	logrus.Infof("successfully deleted Portworx volume %v ", volID)
+	return nil
+}
+
 func (d *portworx) InspectVolume(name string) (*api.Volume, error) {
 	ctx, cancel := context.WithTimeout(context.Background(), inspectVolumeTimeout)
 	defer cancel()
@@ -394,7 +392,6 @@
 	}
 
 	return response.Volume, nil
->>>>>>> 5753cc26
 }
 
 func (d *portworx) CleanupVolume(volumeName string) error {

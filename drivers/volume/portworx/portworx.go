package portworx

import (
	"context"
	"fmt"
	"math"
	"os"
	"os/exec"
	"reflect"
	"regexp"
	"strconv"
	"strings"
	"time"

	"github.com/golang/protobuf/ptypes/timestamp"
	snap_v1 "github.com/kubernetes-incubator/external-storage/snapshot/pkg/apis/crd/v1"
	"github.com/libopenstorage/openstorage/api"
	"github.com/libopenstorage/openstorage/api/client"
	clusterclient "github.com/libopenstorage/openstorage/api/client/cluster"
	"github.com/libopenstorage/openstorage/api/spec"
	"github.com/libopenstorage/openstorage/cluster"
	"github.com/pborman/uuid"
	"github.com/portworx/sched-ops/k8s"
	"github.com/portworx/sched-ops/task"
	"github.com/portworx/torpedo/drivers/node"
	torpedovolume "github.com/portworx/torpedo/drivers/volume"
	"github.com/portworx/torpedo/drivers/volume/portworx/schedops"
	"github.com/sirupsen/logrus"
	"google.golang.org/grpc"
	"google.golang.org/grpc/codes"
	"google.golang.org/grpc/metadata"
	"google.golang.org/grpc/status"
)

const (
	//PortworxStorage portworx storage name
	PortworxStorage torpedovolume.StorageProvisionerType = "portworx"
	//CsiStorage csi storage name
	CsiStorage torpedovolume.StorageProvisionerType = "csi"
)

var provisioners = map[torpedovolume.StorageProvisionerType]torpedovolume.StorageProvisionerType{
	PortworxStorage: "kubernetes.io/portworx-volume",
	CsiStorage:      "pxd.portworx.com",
}

const (
	// DriverName is the name of the portworx driver implementation
	DriverName              = "pxd"
	pxdClientSchedUserAgent = "pxd-sched"
	pxdRestPort             = 9001
	pxDiagPort              = 9014
	pxDiagPath              = "/remotediags"
	pxVersionLabel          = "PX Version"
	maintenanceOpRetries    = 3
	enterMaintenancePath    = "/entermaintenance"
	exitMaintenancePath     = "/exitmaintenance"
	pxSystemdServiceName    = "portworx.service"
	storageStatusUp         = "Up"
	tokenKey                = "token"
	clusterIP               = "ip"
	clusterPort             = "port"
	remoteKubeConfigPath    = "/tmp/kubeconfig"
)

const (
	defaultTimeout                   = 2 * time.Minute
	defaultRetryInterval             = 10 * time.Second
	defaultPxServicePort             = 9020
	maintenanceOpTimeout             = 1 * time.Minute
	maintenanceWaitTimeout           = 2 * time.Minute
	inspectVolumeTimeout             = 30 * time.Second
	inspectVolumeRetryInterval       = 2 * time.Second
	validateDeleteVolumeTimeout      = 3 * time.Minute
	validateReplicationUpdateTimeout = 10 * time.Minute
	validateClusterStartTimeout      = 2 * time.Minute
	validateNodeStartTimeout         = 3 * time.Minute
	validatePXStartTimeout           = 5 * time.Minute
	validateVolumeAttachedTimeout    = 30 * time.Second
	validateVolumeAttachedInterval   = 5 * time.Second
	validateNodeStopTimeout          = 5 * time.Minute
	getNodeTimeout                   = 3 * time.Minute
	getNodeRetryInterval             = 5 * time.Second
	stopDriverTimeout                = 5 * time.Minute
	crashDriverTimeout               = 2 * time.Minute
	startDriverTimeout               = 2 * time.Minute
	upgradeTimeout                   = 10 * time.Minute
	upgradeRetryInterval             = 30 * time.Second
	upgradePerNodeTimeout            = 15 * time.Minute
	waitVolDriverToCrash             = 1 * time.Minute
)

const (
	secretName      = "openstorage.io/auth-secret-name"
	secretNamespace = "openstorage.io/auth-secret-namespace"
)

var deleteVolumeLabelList = []string{"auth-token", "pv.kubernetes.io", "volume.beta.kubernetes.io", "kubectl.kubernetes.io", "volume.kubernetes.io"}

type portworx struct {
	legacyClusterManager cluster.Cluster
	clusterManager       api.OpenStorageClusterClient
	nodeManager          api.OpenStorageNodeClient
	mountAttachManager   api.OpenStorageMountAttachClient
	volDriver            api.OpenStorageVolumeClient
	clusterPairManager   api.OpenStorageClusterPairClient
	alertsManager        api.OpenStorageAlertsClient
	schedOps             schedops.Driver
	nodeDriver           node.Driver
	refreshEndpoint      bool
	token                string
}

// TODO temporary solution until sdk supports metadataNode response
type metadataNode struct {
	PeerUrls   []string `json:"PeerUrls"`
	ClientUrls []string `json:"ClientUrls"`
	Leader     bool     `json:"Leader"`
	DbSize     int      `json:"DbSize"`
	IsHealthy  bool     `json:"IsHealthy"`
	ID         string   `json:"ID"`
}

// DiagRequestConfig is a request object which provides all the configuration details
// to PX for running diagnostics on a node. This object can also be passed over
// the wire through an API server for remote diag requests.
type DiagRequestConfig struct {
	// OutputFile for the diags.tgz
	OutputFile string
	// DockerHost config
	DockerHost string
	// ContainerName for PX
	ContainerName string
	// ExecPath of the program making this request (pxctl)
	ExecPath string
	// Profile when set diags command only dumps the go profile
	Profile bool
	// Live gets live diagnostics
	Live bool
	// Upload uploads the diags.tgz to s3
	Upload bool
	// All gets all possible diagnostics from PX
	All bool
	// Force overwrite of existing diags file.
	Force bool
	// OnHost indicates whether diags is being run on the host
	// or inside the container
	OnHost bool
	// Token for security authentication (if enabled)of the program making this request (pxctl)
	Token string
	// Extra indicates whether diags should attempt to collect extra information
	Extra bool
}

func (d *portworx) String() string {
	return DriverName
}

func (d *portworx) Init(sched string, nodeDriver string, token string, storageProvisioner string) error {
	logrus.Infof("Using the Portworx volume driver under scheduler: %v", sched)
	var err error

	d.token = token

	if d.nodeDriver, err = node.Get(nodeDriver); err != nil {
		return err
	}

	if d.schedOps, err = schedops.Get(sched); err != nil {
		return fmt.Errorf("failed to get scheduler operator for portworx. Err: %v", err)
	}

	if err = d.setDriver(); err != nil {
		return err
	}

	nodes, err := d.getClusterOnStart()
	if err != nil {
		return err
	}

	if len(nodes) == 0 {
		return fmt.Errorf("cluster inspect returned empty nodes")
	}

	err = d.updateNodes(nodes)
	if err != nil {
		return err
	}

	for _, n := range node.GetStorageDriverNodes() {
		if err := d.WaitDriverUpOnNode(n, validatePXStartTimeout); err != nil {
			return err
		}
	}

	logrus.Infof("The following Portworx nodes are in the cluster:")
	for _, n := range nodes {
		logrus.Infof(
			"Node UID: %v Node IP: %v Node Status: %v",
			n.Id,
			n.DataIp,
			n.Status,
		)
	}
	// Set provisioner for torpedo
	if storageProvisioner != "" {
		if p, ok := provisioners[torpedovolume.StorageProvisionerType(storageProvisioner)]; ok {
			torpedovolume.StorageProvisioner = p
		}
	} else {
		torpedovolume.StorageProvisioner = provisioners[PortworxStorage]
	}
	return nil
}

func (d *portworx) RefreshDriverEndpoints() error {
	cluster, err := d.getClusterOnStart()
	if err != nil {
		return err
	}

	if len(cluster) == 0 {
		return fmt.Errorf("cluster inspect returned empty nodes")
	}

	err = d.updateNodes(cluster)
	if err != nil {
		return err
	}
	return nil
}

func (d *portworx) updateNodes(pxNodes []api.StorageNode) error {
	for _, n := range node.GetWorkerNodes() {
		if err := d.updateNode(n, pxNodes); err != nil {
			return err
		}
	}

	return nil
}

func (d *portworx) updateNode(n node.Node, pxNodes []api.StorageNode) error {
	isPX, err := d.schedOps.IsPXEnabled(n)
	if err != nil {
		return err
	}

	// No need to check in pxNodes if px is not installed
	if !isPX {
		return nil
	}

	for _, address := range n.Addresses {
		for _, pxNode := range pxNodes {
			if address == pxNode.DataIp || address == pxNode.MgmtIp || n.Name == pxNode.Hostname {
				if len(pxNode.Id) > 0 {
					n.VolDriverNodeID = pxNode.Id
					n.IsStorageDriverInstalled = isPX
					isMetadataNode, err := d.isMetadataNode(n, address)
					if err != nil {
						return err
					}
					n.IsMetadataNode = isMetadataNode
					node.UpdateNode(n)
				} else {
					return fmt.Errorf("StorageNodeId is empty for node %v", pxNode)
				}
				return nil
			}
		}
	}

	// Return error where PX is not explicitly disabled but was not found installed
	return fmt.Errorf("failed to find px node for node: %v PX nodes: %v", n, pxNodes)
}

func (d *portworx) isMetadataNode(node node.Node, address string) (bool, error) {
	members, err := d.getKvdbMembers(node)
	if err != nil {
		return false, fmt.Errorf("Failed to get metadata nodes. Cause: %v", err)
	}

	ipRegex := regexp.MustCompile(`http:\/\/(?P<address>.*)\:\d+`)
	for _, value := range members {
		for _, url := range value.ClientUrls {
			result := getGroupMatches(ipRegex, url)
			if val, ok := result["address"]; ok && address == val {
				logrus.Debugf("Node %s is a metadata node", node.Name)
				return true, nil
			}
		}
	}
	return false, nil
}

func (d *portworx) CleanupVolume(name string) error {
	volumes, err := d.getVolDriver().Enumerate(d.getContext(""), &api.SdkVolumeEnumerateRequest{}, nil)
	if err != nil {
		return err
	}

	for _, volID := range volumes.GetVolumeIds() {
		volumeInspectResponse, err := d.getVolDriver().Inspect(d.getContext(""), &api.SdkVolumeInspectRequest{VolumeId: volID})
		if err != nil {
			return err
		}
		v := volumeInspectResponse.Volume
		if v.Locator.Name == name {
			// First unmount this volume at all mount paths...
			for _, path := range v.AttachPath {
				if _, err = d.mountAttachManager.Unmount(d.getContext(""), &api.SdkVolumeUnmountRequest{VolumeId: v.Id, MountPath: path}); err != nil {
					err = fmt.Errorf(
						"error while unmounting %v at %v because of: %v",
						v.Id,
						path,
						err,
					)
					logrus.Infof("%v", err)
					return err
				}
			}

			if _, err = d.mountAttachManager.Detach(d.getContext(""), &api.SdkVolumeDetachRequest{VolumeId: v.Id}); err != nil {
				err = fmt.Errorf(
					"error while detaching %v because of: %v",
					v.Id,
					err,
				)
				logrus.Infof("%v", err)
				return err
			}

			if _, err := d.getVolDriver().Delete(d.getContext(""), &api.SdkVolumeDeleteRequest{VolumeId: v.Id}); err != nil {
				err = fmt.Errorf(
					"error while deleting %v because of: %v",
					v.Id,
					err,
				)
				logrus.Infof("%v", err)
				return err
			}

			logrus.Infof("successfully removed Portworx volume %v", name)

			return nil
		}
	}

	return nil
}

func (d *portworx) getPxNode(n node.Node, nManager ...api.OpenStorageNodeClient) (api.StorageNode, error) {
	if nManager == nil {
		nManager = []api.OpenStorageNodeClient{d.getNodeManager()}
	}
<<<<<<< HEAD
	logrus.Debugf("Inspecting node [%s] with volume driver node id [%s]", n.Name, n.VolDriverNodeID)
	nodeInspectResponse, err := d.nodeManager.Inspect(d.getContext(""), &api.SdkNodeInspectRequest{NodeId: n.VolDriverNodeID})
	if (err == nil && nodeInspectResponse.Node.Status == api.Status_STATUS_OFFLINE) || (err != nil && nodeInspectResponse.Node.Status == api.Status_STATUS_NONE) {
		n, err = d.updateNodeID(n)
		if err != nil {
			return api.StorageNode{}, err
=======

	t := func() (interface{}, bool, error) {
		logrus.Debugf("Inspecting node [%s] with volume driver node id [%s]", n.Name, n.VolDriverNodeID)
		pxNode, err := cManager.Inspect(n.VolDriverNodeID)
		if (err == nil && pxNode.Status == api.Status_STATUS_OFFLINE) || (err != nil && pxNode.Status == api.Status_STATUS_NONE) {
			n, err = d.updateNodeID(n, cManager)
			if err != nil {
				return api.Node{}, true, err
			}
>>>>>>> 00cae008
		}
		return d.getPxNode(n, nManager[0])
	} else if err != nil {
		return api.StorageNode{}, err
	}
	return *nodeInspectResponse.Node, nil
}

func (d *portworx) getPxVersionOnNode(n node.Node, nodeManager api.OpenStorageNodeClient) (string, error) {

	t := func() (interface{}, bool, error) {
		logrus.Debugf("Getting PX Version on node [%s]", n.Name)
		pxNode, err := d.getPxNode(n, nodeManager)
		if err != nil {
			return "", false, err
		}
		if pxNode.Status != api.Status_STATUS_OK {
			return "", true, fmt.Errorf("px cluster is usable but node status is not ok. Expected: %v Actual: %v",
				api.Status_STATUS_OK, pxNode.Status)
		}
		pxVersion := pxNode.NodeLabels[pxVersionLabel]
		return pxVersion, false, nil
	}
	pxVersion, err := task.DoRetryWithTimeout(t, getNodeTimeout, getNodeRetryInterval)
	if err != nil {
		return "", fmt.Errorf("Timeout after %v waiting to get PX Version", getNodeTimeout)
	}
	return fmt.Sprintf("%v", pxVersion), nil
}

func (d *portworx) GetStorageDevices(n node.Node) ([]string, error) {
	pxNode, err := d.getPxNode(n)
	if err != nil {
		return nil, err
	}

	devPaths := make([]string, 0)
	for _, value := range pxNode.Disks {
		devPaths = append(devPaths, value.Path)
	}
	return devPaths, nil
}

func (d *portworx) RecoverDriver(n node.Node) error {

	t := func() (interface{}, bool, error) {
		if err := d.maintenanceOp(n, enterMaintenancePath); err != nil {
			return nil, true, err
		}
		return nil, false, nil
	}

	if _, err := task.DoRetryWithTimeout(t, maintenanceOpTimeout, defaultRetryInterval); err != nil {
		return err
	}
	t = func() (interface{}, bool, error) {
		apiNode, err := d.getPxNode(n)
		if err != nil {
			return nil, true, err
		}
		if apiNode.Status == api.Status_STATUS_MAINTENANCE {
			return nil, false, nil
		}
		return nil, true, fmt.Errorf("Node %v is not in Maintenance mode", n.Name)
	}

	if _, err := task.DoRetryWithTimeout(t, maintenanceWaitTimeout, defaultRetryInterval); err != nil {
		return &ErrFailedToRecoverDriver{
			Node:  n,
			Cause: err.Error(),
		}
	}
	t = func() (interface{}, bool, error) {
		if err := d.maintenanceOp(n, exitMaintenancePath); err != nil {
			return nil, true, err
		}
		return nil, false, nil
	}

	if _, err := task.DoRetryWithTimeout(t, maintenanceOpTimeout, defaultRetryInterval); err != nil {
		return err
	}

	t = func() (interface{}, bool, error) {
		apiNode, err := d.getPxNode(n)
		if err != nil {
			return nil, true, err
		}
		if apiNode.Status == api.Status_STATUS_OK {
			return nil, false, nil
		}
		return nil, true, fmt.Errorf("Node %v is not up after exiting  Maintenance mode", n.Name)
	}

	if _, err := task.DoRetryWithTimeout(t, maintenanceWaitTimeout, defaultRetryInterval); err != nil {
		return err
	}

	return nil
}

func (d *portworx) ValidateCreateVolume(name string, params map[string]string) error {
	var token string
	token = d.getTokenForVolume(name, params)
	t := func() (interface{}, bool, error) {
		volumeInspectResponse, err := d.getVolDriver().Inspect(d.getContext(token), &api.SdkVolumeInspectRequest{VolumeId: name})
		if err != nil {
			return nil, true, err
		}
		return volumeInspectResponse.Volume, false, nil
	}

	out, err := task.DoRetryWithTimeout(t, inspectVolumeTimeout, inspectVolumeRetryInterval)
	if err != nil {
		return &ErrFailedToInspectVolume{
			ID:    name,
			Cause: fmt.Sprintf("Volume inspect returned err: %v", err),
		}
	}

	vol := out.(*api.Volume)

	// Status
	if vol.Status != api.VolumeStatus_VOLUME_STATUS_UP {
		return &ErrFailedToInspectVolume{
			ID: name,
			Cause: fmt.Sprintf("Volume has invalid status. Expected:%v Actual:%v",
				api.VolumeStatus_VOLUME_STATUS_UP, vol.Status),
		}
	}

	// State
	if vol.State == api.VolumeState_VOLUME_STATE_ERROR || vol.State == api.VolumeState_VOLUME_STATE_DELETED {
		return &ErrFailedToInspectVolume{
			ID:    name,
			Cause: fmt.Sprintf("Volume has invalid state. Actual:%v", vol.State),
		}
	}

	// if the volume is a clone or a snap, validate it's parent
	if vol.Readonly || vol.Source.Parent != "" {
		parentResp, err := d.getVolDriver().Inspect(d.getContext(token), &api.SdkVolumeInspectRequest{VolumeId: vol.Source.Parent})
		if err != nil {
			return &ErrFailedToInspectVolume{
				ID:    name,
				Cause: fmt.Sprintf("Could not get parent with ID [%s]", vol.Source.Parent),
			}
		}
		if err := d.schedOps.ValidateSnapshot(params, parentResp.Volume); err != nil {
			return &ErrFailedToInspectVolume{
				ID:    name,
				Cause: fmt.Sprintf("Snapshot/Clone validation failed. %v", err),
			}
		}
		return nil
	}

	// Labels
	var pxNodes []api.StorageNode
	for _, rs := range vol.ReplicaSets {
		for _, n := range rs.Nodes {
			nodeResponse, err := d.nodeManager.Inspect(d.getContext(token), &api.SdkNodeInspectRequest{NodeId: n})
			if err != nil {
				return &ErrFailedToInspectVolume{
					ID:    name,
					Cause: fmt.Sprintf("Failed to inspect replica set node: %s err: %v", n, err),
				}
			}

			pxNodes = append(pxNodes, *nodeResponse.Node)
		}
	}

	// Spec
	requestedSpec, requestedLocator, _, err := spec.NewSpecHandler().SpecFromOpts(params)
	if err != nil {
		return &ErrFailedToInspectVolume{
			ID:    name,
			Cause: fmt.Sprintf("failed to parse requested spec of volume. Err: %v", err),
		}
	}

	delete(vol.Locator.VolumeLabels, "pvc") // special handling for the new pvc label added in k8s
	deleteLabelsFromRequestedSpec(requestedLocator)

	// Params/Options
	for k, v := range params {
		switch k {
		case api.SpecNodes:
			if !reflect.DeepEqual(v, vol.Spec.ReplicaSet.Nodes) {
				return errFailedToInspectVolume(name, k, v, vol.Spec.ReplicaSet.Nodes)
			}
		case api.SpecParent:
			if v != vol.Source.Parent {
				return errFailedToInspectVolume(name, k, v, vol.Source.Parent)
			}
		case api.SpecEphemeral:
			if requestedSpec.Ephemeral != vol.Spec.Ephemeral {
				return errFailedToInspectVolume(name, k, requestedSpec.Ephemeral, vol.Spec.Ephemeral)
			}
		case api.SpecFilesystem:
			if requestedSpec.Format != vol.Spec.Format {
				return errFailedToInspectVolume(name, k, requestedSpec.Format, vol.Spec.Format)
			}
		case api.SpecBlockSize:
			if requestedSpec.BlockSize != vol.Spec.BlockSize {
				return errFailedToInspectVolume(name, k, requestedSpec.BlockSize, vol.Spec.BlockSize)
			}
		case api.SpecHaLevel:
			if requestedSpec.HaLevel != vol.Spec.HaLevel {
				return errFailedToInspectVolume(name, k, requestedSpec.HaLevel, vol.Spec.HaLevel)
			}
		case api.SpecPriorityAlias:
			// Since IO priority isn't guaranteed, we aren't validating it here.
		case api.SpecSnapshotInterval:
			if requestedSpec.SnapshotInterval != vol.Spec.SnapshotInterval {
				return errFailedToInspectVolume(name, k, requestedSpec.SnapshotInterval, vol.Spec.SnapshotInterval)
			}
		case api.SpecSnapshotSchedule:
			// TODO currently volume spec has a different format than request
			// i.e request "daily=12:00,7" turns into "- freq: daily\n  hour: 12\n  retain: 7\n" in volume spec
			//if requestedSpec.SnapshotSchedule != vol.Spec.SnapshotSchedule {
			//	return errFailedToInspectVolume(name, k, requestedSpec.SnapshotSchedule, vol.Spec.SnapshotSchedule)
			//}
		case api.SpecAggregationLevel:
			if requestedSpec.AggregationLevel != vol.Spec.AggregationLevel {
				return errFailedToInspectVolume(name, k, requestedSpec.AggregationLevel, vol.Spec.AggregationLevel)
			}
		case api.SpecShared:
			if requestedSpec.Shared != vol.Spec.Shared {
				return errFailedToInspectVolume(name, k, requestedSpec.Shared, vol.Spec.Shared)
			}
		case api.SpecSticky:
			if requestedSpec.Sticky != vol.Spec.Sticky {
				return errFailedToInspectVolume(name, k, requestedSpec.Sticky, vol.Spec.Sticky)
			}
		case api.SpecGroup:
			if !reflect.DeepEqual(requestedSpec.Group, vol.Spec.Group) {
				return errFailedToInspectVolume(name, k, requestedSpec.Group, vol.Spec.Group)
			}
		case api.SpecGroupEnforce:
			if requestedSpec.GroupEnforced != vol.Spec.GroupEnforced {
				return errFailedToInspectVolume(name, k, requestedSpec.GroupEnforced, vol.Spec.GroupEnforced)
			}
		// portworx injects pvc name and namespace labels so response object won't be equal to request
		case api.SpecLabels:
			for requestedLabelKey, requestedLabelValue := range requestedLocator.VolumeLabels {
				// check requested label is not in 'ignore' list
				if labelValue, exists := vol.Locator.VolumeLabels[requestedLabelKey]; !exists || requestedLabelValue != labelValue {
					return errFailedToInspectVolume(name, k, requestedLocator.VolumeLabels, vol.Locator.VolumeLabels)
				}
			}
		case api.SpecIoProfile:
			if requestedSpec.IoProfile != vol.Spec.IoProfile {
				return errFailedToInspectVolume(name, k, requestedSpec.IoProfile, vol.Spec.IoProfile)
			}
		case api.SpecSize:
			if requestedSpec.Size != vol.Spec.Size {
				return errFailedToInspectVolume(name, k, requestedSpec.Size, vol.Spec.Size)
			}
		default:
		}
	}

	logrus.Infof("Successfully inspected volume: %v (%v)", vol.Locator.Name, vol.Id)
	return nil
}

func (d *portworx) ValidateUpdateVolume(vol *torpedovolume.Volume) error {
	name := d.schedOps.GetVolumeName(vol)
	t := func() (interface{}, bool, error) {
		volumeInspectResponse, err := d.getVolDriver().Inspect(d.getContext(""), &api.SdkVolumeInspectRequest{VolumeId: name})
		if err != nil {
			return nil, true, err
		}
		return volumeInspectResponse.Volume, false, nil
	}

	out, err := task.DoRetryWithTimeout(t, inspectVolumeTimeout, inspectVolumeRetryInterval)
	if err != nil {
		return &ErrFailedToInspectVolume{
			ID:    name,
			Cause: fmt.Sprintf("Volume inspect returned err: %v", err),
		}
	}

	respVol := out.(*api.Volume)

	// Size Update
	if respVol.Spec.Size != vol.Size {
		return &ErrFailedToInspectVolume{
			ID: name,
			Cause: fmt.Sprintf("Volume size differs. Expected:%v Actual:%v",
				vol.Size, respVol.Spec.Size),
		}
	}
	return nil
}

func errIsNotFound(err error) bool {
	statusErr, _ := status.FromError(err)
	return statusErr.Code() == codes.NotFound || strings.Contains(err.Error(), "code = NotFound")
}

func (d *portworx) ValidateDeleteVolume(vol *torpedovolume.Volume) error {
	name := d.schedOps.GetVolumeName(vol)
	t := func() (interface{}, bool, error) {
		volumeInspectResponse, err := d.getVolDriver().Inspect(d.getContext(""), &api.SdkVolumeInspectRequest{VolumeId: name})
		if err != nil && errIsNotFound(err) {
			return nil, false, nil
		} else if err != nil {
			return nil, true, err
		}
		// TODO remove shared validation when PWX-6894 and PWX-8790 are fixed
		if volumeInspectResponse.Volume != nil && !vol.Shared {
			return nil, true, fmt.Errorf("Volume %v is not yet removed from the system", name)
		}
		return nil, false, nil
	}

	_, err := task.DoRetryWithTimeout(t, validateDeleteVolumeTimeout, defaultRetryInterval)
	if err != nil {
		return &ErrFailedToDeleteVolume{
			ID:    name,
			Cause: err.Error(),
		}
	}

	return nil
}

func (d *portworx) ValidateVolumeCleanup() error {
	return d.schedOps.ValidateVolumeCleanup(d.nodeDriver)
}

func (d *portworx) ValidateVolumeSetup(vol *torpedovolume.Volume) error {
	return d.schedOps.ValidateVolumeSetup(vol, d.nodeDriver)
}

func (d *portworx) StopDriver(nodes []node.Node, force bool) error {
	var err error
	for _, n := range nodes {
		logrus.Infof("Stopping volume driver on %s.", n.Name)
		if force {
			pxCrashCmd := "sudo pkill -9 px-storage"
			_, err = d.nodeDriver.RunCommand(n, pxCrashCmd, node.ConnectionOpts{
				Timeout:         crashDriverTimeout,
				TimeBeforeRetry: defaultRetryInterval,
			})
			if err != nil {
				logrus.Warnf("failed to run cmd : %s. on node %s err: %v", pxCrashCmd, n.Name, err)
				return err
			}
		} else {
			err = d.schedOps.StopPxOnNode(n)
			if err != nil {
				return err
			}
			err = d.nodeDriver.Systemctl(n, pxSystemdServiceName, node.SystemctlOpts{
				Action: "stop",
				ConnectionOpts: node.ConnectionOpts{
					Timeout:         stopDriverTimeout,
					TimeBeforeRetry: defaultRetryInterval,
				}})
			if err != nil {
				logrus.Warnf("failed to run systemctl stopcmd  on node %s err: %v", n.Name, err)
				return err
			}
		}

	}
	logrus.Infof("Sleeping for %v for volume driver to go down.", waitVolDriverToCrash)
	time.Sleep(waitVolDriverToCrash)
	return nil
}

func (d *portworx) GetNodeForVolume(vol *torpedovolume.Volume, timeout time.Duration, retryInterval time.Duration) (*node.Node, error) {
	name := d.schedOps.GetVolumeName(vol)
	r := func() (interface{}, bool, error) {
		t := func() (interface{}, bool, error) {
			volumeInspectResponse, err := d.getVolDriver().Inspect(d.getContext(""), &api.SdkVolumeInspectRequest{VolumeId: name})
			if err != nil {
				logrus.Warnf("Failed to inspect volume: %s due to: %v", name, err)
				return nil, true, err
			}
			return volumeInspectResponse.Volume, false, nil
		}

		v, err := task.DoRetryWithTimeout(t, inspectVolumeTimeout, inspectVolumeRetryInterval)
		if err != nil {
			return nil, false, &ErrFailedToInspectVolume{
				ID:    name,
				Cause: err.Error(),
			}
		}
		pxVol := v.(*api.Volume)
		for _, n := range node.GetStorageDriverNodes() {
			if isVolumeAttachedOnNode(pxVol, n) {
				return &n, false, nil
			}
		}

		// Snapshots may not be attached to a node
		if pxVol.Source.Parent != "" {
			return nil, false, nil
		}

		return nil, true, fmt.Errorf("Volume: %s is not attached on any node", name)
	}

	n, err := task.DoRetryWithTimeout(r, timeout, retryInterval)
	if err != nil {
		return nil, &ErrFailedToValidateAttachment{
			ID:    name,
			Cause: err.Error(),
		}
	}

	if n != nil {
		node := n.(*node.Node)
		return node, nil
	}

	return nil, nil
}

func isVolumeAttachedOnNode(volume *api.Volume, node node.Node) bool {
	if node.VolDriverNodeID == volume.AttachedOn {
		return true
	}
	for _, ip := range node.Addresses {
		if ip == volume.AttachedOn {
			return true
		}
	}
	return false
}

func (d *portworx) ExtractVolumeInfo(params string) (string, map[string]string, error) {
	ok, volParams, volName := spec.NewSpecHandler().SpecOptsFromString(params)
	if !ok {
		return params, nil, fmt.Errorf("Unable to parse the volume options")
	}
	return volName, volParams, nil
}

func (d *portworx) RandomizeVolumeName(params string) string {
	re := regexp.MustCompile("(name=)([0-9A-Za-z_-]+)(,)?")
	return re.ReplaceAllString(params, "${1}${2}_"+uuid.New()+"${3}")
}

func (d *portworx) getClusterOnStart() ([]api.StorageNode, error) {
	t := func() (interface{}, bool, error) {
		cluster, err := d.getClusterManager().InspectCurrent(d.getContext(""), &api.SdkClusterInspectCurrentRequest{})
		if err != nil {
			return nil, true, err
		}
		if cluster.Cluster.Status != api.Status_STATUS_OK {
			return nil, true, &ErrFailedToWaitForPx{
				Cause: fmt.Sprintf("px cluster is still not up. Status: %v", cluster.Cluster.Status),
			}
		}
		return &cluster.Cluster, false, nil
	}

	_, err := task.DoRetryWithTimeout(t, validateClusterStartTimeout, defaultRetryInterval)
	if err != nil {
		return nil, err
	}

	return d.getPxNodes()
}

func (d *portworx) getPxNodes() ([]api.StorageNode, error) {
	nodes := make([]api.StorageNode, 0)
	nodeEnumerateResp, err := d.nodeManager.Enumerate(d.getContext(""), &api.SdkNodeEnumerateRequest{})
	if err != nil {
		return nodes, err
	}
	for _, n := range nodeEnumerateResp.GetNodeIds() {
		nodeResp, err := d.nodeManager.Inspect(d.getContext(""), &api.SdkNodeInspectRequest{NodeId: n})
		if err != nil {
			return nodes, err
		}
		nodes = append(nodes, *nodeResp.Node)
	}
	return nodes, nil
}

func (d *portworx) WaitDriverUpOnNode(n node.Node, timeout time.Duration) error {
	logrus.Debugf("waiting for PX node to be up: %s", n.Name)
	t := func() (interface{}, bool, error) {
		logrus.Debugf("Getting node info: %s", n.Name)
		pxNode, err := d.getPxNode(n)
		if err != nil {
			return "", true, &ErrFailedToWaitForPx{
				Node:  n,
				Cause: fmt.Sprintf("failed to get node info [%s]. Err: %v", n.Name, err),
			}
		}

		logrus.Debugf("checking PX status on node: %s", n.Name)
		switch pxNode.Status {
		case api.Status_STATUS_DECOMMISSION, api.Status_STATUS_OK: // do nothing
		default:
			return "", true, &ErrFailedToWaitForPx{
				Node: n,
				Cause: fmt.Sprintf("px cluster is usable but node %s status is not ok. Expected: %v Actual: %v",
					n.Name, api.Status_STATUS_OK, pxNode.Status),
			}
		}

		logrus.Infof("px on node: %s is now up. status: %v", n.Name, pxNode.Status)

		return "", false, nil
	}

	if _, err := task.DoRetryWithTimeout(t, timeout, defaultRetryInterval); err != nil {
		return err
	}

	// Check if PX pod is up
	logrus.Debugf("checking if PX pod is up on node: %s", n.Name)
	t = func() (interface{}, bool, error) {
		if !d.schedOps.IsPXReadyOnNode(n) {
			return "", true, &ErrFailedToWaitForPx{
				Node:  n,
				Cause: fmt.Sprintf("px pod is not ready on node: %s after %v", n.Name, timeout),
			}
		}
		return "", false, nil
	}

	if _, err := task.DoRetryWithTimeout(t, timeout, defaultRetryInterval); err != nil {
		return err
	}

	logrus.Debugf("px is fully operational on node: %s", n.Name)
	return nil
}

func (d *portworx) WaitDriverDownOnNode(n node.Node) error {
	t := func() (interface{}, bool, error) {
		// to avoid getting the same node which driver has brought down
		nManager, err := d.pickAlternateClusterManager(n)
		if err != nil {
			return "", true, &ErrFailedToWaitForPx{
				Node:  n,
				Cause: err.Error(),
			}
		}
		nodeInspectResponse, err := nManager.Inspect(d.getContext(""), &api.SdkNodeInspectRequest{NodeId: n.VolDriverNodeID})
		if err != nil {
			return "", true, &ErrFailedToWaitForPx{
				Node:  n,
				Cause: err.Error(),
			}
		}
		if nodeInspectResponse.Node.Status != api.Status_STATUS_OFFLINE {
			return "", true, &ErrFailedToWaitForPx{
				Node: n,
				Cause: fmt.Sprintf("px is not yet down on node. Expected: %v Actual: %v",
					api.Status_STATUS_OFFLINE, nodeInspectResponse.Node.Status),
			}
		}

		logrus.Infof("px on node %s is now down.", n.Name)
		return "", false, nil
	}

	if _, err := task.DoRetryWithTimeout(t, validateNodeStopTimeout, defaultRetryInterval); err != nil {
		return err
	}

	return nil
}

// pickAlternateClusterManager returns a different node than given one, useful in case you want to skip nodes which are down
func (d *portworx) pickAlternateClusterManager(n node.Node) (api.OpenStorageNodeClient, error) {
	// Check if px is down on all node addresses. We don't want to keep track
	// which was the actual interface px was listening on before it went down
	for _, alternateNode := range node.GetWorkerNodes() {
		if alternateNode.Name == n.Name {
			continue
		}

		for _, addr := range alternateNode.Addresses {
			nodeManager, err := d.getNodeManagerByAddress(addr)
			if err != nil {
				return nil, err
			}
			ns, err := nodeManager.Enumerate(d.getContext(""), &api.SdkNodeEnumerateRequest{})
			if err != nil {
				// if not responding in this addr, continue and pick another one, log the error
				logrus.Warnf("failed to check node %s on addr %s. Cause: %v", n.Name, addr, err)
				continue
			}
			if len(ns.NodeIds) != 0 {
				return nodeManager, nil
			}
		}
	}
	return nil, fmt.Errorf("failed to get an alternate cluster manager for %s", n.Name)
}

func (d *portworx) WaitForUpgrade(n node.Node, tag string) error {
	t := func() (interface{}, bool, error) {

		// filter out first 3 octets from the tag
		matches := regexp.MustCompile(`^(\d+\.\d+\.\d+).*`).FindStringSubmatch(tag)
		if len(matches) != 2 {
			return nil, false, &ErrFailedToUpgradeVolumeDriver{
				Version: fmt.Sprintf("%s", tag),
				Cause:   fmt.Sprintf("failed to parse first 3 octets of version from new version tag: %s", tag),
			}
		}

		pxVersion, err := d.getPxVersionOnNode(n, nil)
		if err != nil {
			return nil, true, &ErrFailedToWaitForPx{
				Node:  n,
				Cause: fmt.Sprintf("failed to get PX Version with error: %s", err),
			}
		}
		if !strings.HasPrefix(pxVersion, matches[1]) {
			return nil, true, &ErrFailedToUpgradeVolumeDriver{
				Version: fmt.Sprintf("%s", tag),
				Cause: fmt.Sprintf("version on node %s is still %s. It was expected to begin with: %s",
					n.VolDriverNodeID, pxVersion, matches[1]),
			}
		}

		logrus.Infof("version on node %s is %s. Expected version is %s", n.VolDriverNodeID, pxVersion, matches[1])

		return nil, false, nil
	}

	if _, err := task.DoRetryWithTimeout(t, upgradeTimeout, upgradeRetryInterval); err != nil {
		return err
	}
	return nil
}

func (d *portworx) GetReplicationFactor(vol *torpedovolume.Volume) (int64, error) {
	name := d.schedOps.GetVolumeName(vol)
	t := func() (interface{}, bool, error) {
		volumeInspectResponse, err := d.volDriver.Inspect(d.getContext(""), &api.SdkVolumeInspectRequest{VolumeId: name})
		if err != nil && errIsNotFound(err) {
			return 0, false, err
		} else if err != nil {
			return 0, true, err
		}
		return volumeInspectResponse.Volume.Spec.HaLevel, false, nil
	}

	iReplFactor, err := task.DoRetryWithTimeout(t, validateReplicationUpdateTimeout, defaultRetryInterval)
	if err != nil {
		return 0, &ErrFailedToGetReplicationFactor{
			ID:    name,
			Cause: err.Error(),
		}
	}
	replFactor, ok := iReplFactor.(int64)
	if !ok {
		return 0, &ErrFailedToGetReplicationFactor{
			ID:    name,
			Cause: fmt.Sprintf("Replication factor is not of type int64"),
		}
	}

	return replFactor, nil
}

func (d *portworx) SetReplicationFactor(vol *torpedovolume.Volume, replFactor int64) error {
	name := d.schedOps.GetVolumeName(vol)
	t := func() (interface{}, bool, error) {
		volumeInspectResponse, err := d.volDriver.Inspect(d.getContext(""), &api.SdkVolumeInspectRequest{VolumeId: name})
		if err != nil && errIsNotFound(err) {
			return nil, false, err
		} else if err != nil {
			return nil, true, err
		}

		su := api.VolumeSpecUpdate{}
		su.GetHaLevel()
		spec := &api.VolumeSpecUpdate{
			HaLevelOpt:          &api.VolumeSpecUpdate_HaLevel{HaLevel: int64(replFactor)},
			SnapshotIntervalOpt: &api.VolumeSpecUpdate_SnapshotInterval{SnapshotInterval: math.MaxUint32},
			ReplicaSet:          &api.ReplicaSet{},
		}
		_, err = d.volDriver.Update(d.getContext(""), &api.SdkVolumeUpdateRequest{
			VolumeId: volumeInspectResponse.Volume.Id,
			Spec:     spec,
		})
		if err != nil {
			return nil, false, err
		}
		quitFlag := false
		wdt := time.After(validateReplicationUpdateTimeout)
		for !quitFlag && !(areRepSetsFinal(volumeInspectResponse.Volume, replFactor) && isClean(volumeInspectResponse.Volume)) {
			select {
			case <-wdt:
				quitFlag = true
			default:
				volumeInspectResponse, err = d.volDriver.Inspect(d.getContext(""), &api.SdkVolumeInspectRequest{VolumeId: name})
				if err != nil && errIsNotFound(err) {
					return nil, false, err
				} else if err != nil {
					return nil, true, err
				}
				time.Sleep(defaultRetryInterval)
			}
		}
		if !(areRepSetsFinal(volumeInspectResponse.Volume, replFactor) && isClean(volumeInspectResponse.Volume)) {
			return 0, false, fmt.Errorf("Volume didn't successfully change to replication factor of %d", replFactor)
		}
		return 0, false, nil
	}

	if _, err := task.DoRetryWithTimeout(t, validateReplicationUpdateTimeout, defaultRetryInterval); err != nil {
		return &ErrFailedToSetReplicationFactor{
			ID:    name,
			Cause: err.Error(),
		}
	}

	return nil
}

func (d *portworx) GetMaxReplicationFactor() int64 {
	return 3
}

func (d *portworx) GetMinReplicationFactor() int64 {
	return 1
}

func (d *portworx) GetAggregationLevel(vol *torpedovolume.Volume) (int64, error) {
	name := d.schedOps.GetVolumeName(vol)
	t := func() (interface{}, bool, error) {
		volResp, err := d.volDriver.Inspect(d.getContext(""), &api.SdkVolumeInspectRequest{VolumeId: name})
		if err != nil && errIsNotFound(err) {
			return 0, false, err
		} else if err != nil {
			return 0, true, err
		}
		return volResp.Volume.Spec.AggregationLevel, false, nil
	}

	iAggrLevel, err := task.DoRetryWithTimeout(t, inspectVolumeTimeout, inspectVolumeRetryInterval)
	if err != nil {
		return 0, &ErrFailedToGetAggregationLevel{
			ID:    name,
			Cause: err.Error(),
		}
	}
	aggrLevel, ok := iAggrLevel.(uint32)
	if !ok {
		return 0, &ErrFailedToGetAggregationLevel{
			ID:    name,
			Cause: fmt.Sprintf("Aggregation level is not of type uint32"),
		}
	}

	return int64(aggrLevel), nil
}

func isClean(vol *api.Volume) bool {
	for _, v := range vol.RuntimeState {
		if v.GetRuntimeState()["RuntimeState"] != "clean" {
			return false
		}
	}
	return true
}

func areRepSetsFinal(vol *api.Volume, replFactor int64) bool {
	for _, rs := range vol.ReplicaSets {
		if int64(len(rs.GetNodes())) != replFactor {
			return false
		}
	}
	return true
}

func (d *portworx) setDriver() error {
	var err error
	var endpoint string

	// Try portworx-service first
	endpoint, err = d.schedOps.GetServiceEndpoint()
	if err == nil && endpoint != "" {
		if err = d.testAndSetEndpoint(endpoint); err == nil {
			d.refreshEndpoint = false
			return nil
		}
		logrus.Infof("testAndSetEndpoint failed for %v: %v", endpoint, err)
	} else if err != nil && len(node.GetWorkerNodes()) == 0 {
		return err
	}

	// Try direct address of cluster nodes
	// Set refresh endpoint to true so that we try and get the new
	// and working driver if the endpoint we are hooked onto goes
	// down
	d.refreshEndpoint = true
	logrus.Infof("Getting new driver.")
	for _, n := range node.GetWorkerNodes() {
		for _, addr := range n.Addresses {
			if err = d.testAndSetEndpoint(addr); err == nil {
				return nil
			}
			logrus.Infof("testAndSetEndpoint failed for %v: %v", endpoint, err)
		}
	}

	return fmt.Errorf("failed to get endpoint for portworx volume driver")
}

func (d *portworx) testAndSetEndpoint(endpoint string) error {
	pxEndpoint := d.constructURL(endpoint)
	conn, err := grpc.Dial(pxEndpoint, grpc.WithInsecure())
	if err != nil {
		return err
	}

	d.clusterManager = api.NewOpenStorageClusterClient(conn)
	_, err = d.clusterManager.InspectCurrent(d.getContext(""), &api.SdkClusterInspectCurrentRequest{})
	if st, ok := status.FromError(err); ok && st.Code() == codes.Unavailable {
		return err
	}

	d.volDriver = api.NewOpenStorageVolumeClient(conn)
	d.nodeManager = api.NewOpenStorageNodeClient(conn)
	d.mountAttachManager = api.NewOpenStorageMountAttachClient(conn)
	d.clusterPairManager = api.NewOpenStorageClusterPairClient(conn)
	d.alertsManager = api.NewOpenStorageAlertsClient(conn)
	if legacyClusterManager, err := d.getLegacyClusterManager(endpoint); err == nil {
		d.legacyClusterManager = legacyClusterManager
	} else {
		return err
	}
	logrus.Infof("Using %v as endpoint for portworx volume driver", pxEndpoint)

	return nil
}

func (d *portworx) getLegacyClusterManager(endpoint string) (cluster.Cluster, error) {
	pxEndpoint := fmt.Sprintf("http://%s:%d", endpoint, pxdRestPort)
	var cClient *client.Client
	var err error
	if d.token != "" {
		cClient, err = clusterclient.NewAuthClusterClient(pxEndpoint, "v1", d.token, "")
		if err != nil {
			return nil, err
		}
	} else {
		cClient, err = clusterclient.NewClusterClient(pxEndpoint, "v1")
		if err != nil {
			return nil, err
		}
	}

	clusterManager := clusterclient.ClusterManager(cClient)
	_, err = clusterManager.Enumerate()
	if err != nil {
		return nil, err
	}
	return clusterManager, nil
}

func (d *portworx) getContext(token string) context.Context {
	if token != "" || d.token != "" {
		ctx := context.Background()
		md, _ := metadata.FromOutgoingContext(ctx)
		md = metadata.Join(md, metadata.New(map[string]string{
			"authorization": "bearer " + token,
		}))
		return metadata.NewOutgoingContext(ctx, md)
	}
	return context.Background()
}

func (d *portworx) StartDriver(n node.Node) error {
	logrus.Infof("Starting volume driver on %s.", n.Name)
	err := d.schedOps.StartPxOnNode(n)
	if err != nil {
		return err
	}
	return d.nodeDriver.Systemctl(n, pxSystemdServiceName, node.SystemctlOpts{
		Action: "start",
		ConnectionOpts: node.ConnectionOpts{
			Timeout:         startDriverTimeout,
			TimeBeforeRetry: defaultRetryInterval,
		}})
}

func (d *portworx) UpgradeDriver(endpointURL string, endpointVersion string) error {
	upgradeFileName := "/upgrade.sh"

	if endpointURL == "" {
		return fmt.Errorf("no link supplied for upgrading portworx")
	}
	logrus.Infof("upgrading portworx from %s URL and %s endpoint version", endpointURL, endpointVersion)

	// Getting upgrade script
	fullEndpointURL := fmt.Sprintf("%s/%s/upgrade", endpointURL, endpointVersion)
	cmd := exec.Command("wget", "-O", upgradeFileName, fullEndpointURL)
	output, err := cmd.Output()
	logrus.Infof("%s", output)
	if err != nil {
		return fmt.Errorf("error on downloading endpoint: %+v", err)
	}
	// Check if downloaded file exists
	file, err := os.Stat(upgradeFileName)
	if err != nil {
		return fmt.Errorf("file %s doesn't exist", upgradeFileName)
	}
	logrus.Infof("file %s exists", upgradeFileName)

	// Check if downloaded file is not empty
	fileSize := file.Size()
	if fileSize == 0 {
		return fmt.Errorf("file %s is empty", upgradeFileName)
	}
	logrus.Infof("file %s is not empty", upgradeFileName)

	// Change permission on file to be able to execute
	cmd = exec.Command("chmod", "+x", upgradeFileName)
	if err = cmd.Run(); err != nil {
		return fmt.Errorf("error on changing permission for %s file", upgradeFileName)
	}
	logrus.Infof("permission changed on file %s", upgradeFileName)

	nodeList := node.GetStorageDriverNodes()
	pxNode := nodeList[0]
	pxVersion, err := d.getPxVersionOnNode(pxNode, nil)
	if err != nil {
		return fmt.Errorf("error on getting PX Version on node %s with err: %v", pxNode.Name, err)
	}
	// If PX Version less than 2.x.x.x, then we have to add timeout parameter to avoid test failure
	// more details in https://portworx.atlassian.net/browse/PWX-10108
	cmdArgs := []string{upgradeFileName, "-f"}
	majorPxVersion := pxVersion[:1]
	if majorPxVersion < "2" {
		cmdArgs = append(cmdArgs, "-u", strconv.Itoa(int(upgradePerNodeTimeout/time.Second)))
	}

	// Run upgrade script
	logrus.Infof("executing /bin/sh with params: %s\n", cmdArgs)
	cmd = exec.Command("/bin/sh", cmdArgs...)
	output, err = cmd.Output()

	// Print and replace all '\n' with new lines
	logrus.Infof("%s", strings.Replace(string(output[:]), `\n`, "\n", -1))
	if err != nil {
		return fmt.Errorf("error: %+v", err)
	}
	logrus.Infof("Portworx cluster upgraded succesfully")

	for _, n := range node.GetStorageDriverNodes() {
		if err := d.WaitForUpgrade(n, endpointVersion); err != nil {
			return err
		}
	}

	return nil
}

// GetClusterPairingInfo returns cluster pair information
func (d *portworx) GetClusterPairingInfo() (map[string]string, error) {
	pairInfo := make(map[string]string)

	resp, err := d.clusterPairManager.GetToken(d.getContext(""), &api.SdkClusterPairGetTokenRequest{})
	if err != nil {
		return nil, err
	}
	logrus.Infof("Response for token: %v", resp.Result.Token)

	// file up cluster pair info
	//pairInfo[clusterIP] = pxNodes[0].Addresses[0]
	pairInfo[tokenKey] = resp.Result.Token
	//pairInfo[clusterPort] = strconv.Itoa(pxdRestPort)

	return pairInfo, nil
}

func (d *portworx) DecommissionNode(n node.Node) error {

	if err := k8s.Instance().AddLabelOnNode(n.Name, schedops.PXEnabledLabelKey, "remove"); err != nil {
		return &ErrFailedToDecommissionNode{
			Node:  n.Name,
			Cause: fmt.Sprintf("Failed to set label on node: %v. Err: %v", n.Name, err),
		}
	}

	if err := d.StopDriver([]node.Node{n}, false); err != nil {
		return &ErrFailedToDecommissionNode{
			Node:  n.Name,
			Cause: fmt.Sprintf("Failed to stop driver on node: %v. Err: %v", n.Name, err),
		}
	}

	nodeResp, err := d.nodeManager.Inspect(d.getContext(""), &api.SdkNodeInspectRequest{NodeId: n.VolDriverNodeID})
	if err != nil {
		return &ErrFailedToDecommissionNode{
			Node:  n.Name,
			Cause: fmt.Sprintf("Failed to inspect node: %v. Err: %v", nodeResp.Node, err),
		}
	}

	// TODO replace when sdk supports node removal
	if err = d.legacyClusterManager.Remove([]api.Node{{Id: nodeResp.Node.Id}}, false); err != nil {
		return &ErrFailedToDecommissionNode{
			Node:  n.Name,
			Cause: err.Error(),
		}
	}

	return nil
}

func (d *portworx) RejoinNode(n node.Node) error {

	opts := node.ConnectionOpts{
		IgnoreError:     false,
		TimeBeforeRetry: defaultRetryInterval,
		Timeout:         defaultTimeout,
	}
	_, err := d.nodeDriver.RunCommand(n, "/opt/pwx/bin/pxctl sv node-wipe --all", opts)
	if err != nil {
		return &ErrFailedToRejoinNode{
			Node:  n.Name,
			Cause: err.Error(),
		}
	}
	if err = k8s.Instance().RemoveLabelOnNode(n.Name, schedops.PXServiceLabelKey); err != nil {
		return &ErrFailedToRejoinNode{
			Node:  n.Name,
			Cause: fmt.Sprintf("Failed to set label on node: %v. Err: %v", n.Name, err),
		}
	}
	if err = k8s.Instance().RemoveLabelOnNode(n.Name, schedops.PXEnabledLabelKey); err != nil {
		return &ErrFailedToRejoinNode{
			Node:  n.Name,
			Cause: fmt.Sprintf("Failed to set label on node: %v. Err: %v", n.Name, err),
		}
	}
	if err = k8s.Instance().UnCordonNode(n.Name, defaultTimeout, defaultRetryInterval); err != nil {
		return &ErrFailedToRejoinNode{
			Node:  n.Name,
			Cause: fmt.Sprintf("Failed to uncordon node: %v. Err: %v", n.Name, err),
		}
	}
	return nil
}

func (d *portworx) GetNodeStatus(n node.Node) (*api.Status, error) {
	nodeResponse, err := d.nodeManager.Inspect(d.getContext(""), &api.SdkNodeInspectRequest{NodeId: n.VolDriverNodeID})
	if err != nil {
		return &nodeResponse.Node.Status, &ErrFailedToGetNodeStatus{
			Node:  n.Name,
			Cause: fmt.Sprintf("Failed to check node status: %v. Err: %v", nodeResponse.Node, err),
		}
	}
	return &nodeResponse.Node.Status, nil
}

func (d *portworx) getVolDriver() api.OpenStorageVolumeClient {
	if d.refreshEndpoint {
		d.setDriver()
	}
	return d.volDriver
}

func (d *portworx) getClusterManager() api.OpenStorageClusterClient {
	if d.refreshEndpoint {
		d.setDriver()
	}
	return d.clusterManager

}

func (d *portworx) getNodeManager() api.OpenStorageNodeClient {
	if d.refreshEndpoint {
		d.setDriver()
	}
	return d.nodeManager

}

func (d *portworx) getMountAttachManager() api.OpenStorageMountAttachClient {
	if d.refreshEndpoint {
		d.setDriver()
	}
	return d.mountAttachManager

}

func (d *portworx) getClusterPairManager() api.OpenStorageClusterPairClient {
	if d.refreshEndpoint {
		d.setDriver()
	}
	return d.clusterPairManager

}

func (d *portworx) getAlertsManager() api.OpenStorageAlertsClient {
	if d.refreshEndpoint {
		d.setDriver()
	}
	return d.alertsManager

}

func (d *portworx) getNodeManagerByAddress(addr string) (api.OpenStorageNodeClient, error) {
	pxEndpoint := d.constructURL(addr)
	conn, err := grpc.Dial(pxEndpoint, grpc.WithInsecure())
	if err != nil {
		return nil, err
	}
	dClient := api.NewOpenStorageNodeClient(conn)
	_, err = dClient.Enumerate(d.getContext(""), &api.SdkNodeEnumerateRequest{})
	if err != nil {
		return nil, err
	}

	return dClient, nil
}

func (d *portworx) getVolumeDriverByAddress(addr string) (api.OpenStorageVolumeClient, error) {
	pxEndpoint := d.constructURL(addr)
	conn, err := grpc.Dial(pxEndpoint, grpc.WithInsecure())
	if err != nil {
		return nil, err
	}
	dClient := api.NewOpenStorageVolumeClient(conn)
	_, err = dClient.Enumerate(d.getContext(""), &api.SdkVolumeEnumerateRequest{})
	if err != nil {
		return nil, err
	}

	return dClient, nil
}

//
func (d *portworx) maintenanceOp(n node.Node, op string) error {
	// TODO replace by sdk call whenever it is available
	url := fmt.Sprintf("http://%s:%d", n.Addresses[0], pxdRestPort)
	c, err := client.NewClient(url, "", "")
	if err != nil {
		return err
	}
	req := c.Get().Resource(op)
	resp := req.Do()
	return resp.Error()
}

func (d *portworx) constructURL(ip string) string {
	return fmt.Sprintf("%s:%d", ip, defaultPxServicePort)
}

func (d *portworx) GetReplicaSetNodes(torpedovol *torpedovolume.Volume) ([]string, error) {
	var pxNodes []string
	volName := d.schedOps.GetVolumeName(torpedovol)
	volumeInspectResponse, err := d.getVolDriver().Inspect(d.getContext(""), &api.SdkVolumeInspectRequest{VolumeId: volName})
	if err != nil {
		return nil, &ErrFailedToInspectVolume{
			ID:    torpedovol.Name,
			Cause: err.Error(),
		}
	}

	for _, rs := range volumeInspectResponse.Volume.ReplicaSets {
		for _, n := range rs.Nodes {
			nodeInpectResponse, err := d.nodeManager.Inspect(d.getContext(""), &api.SdkNodeInspectRequest{NodeId: n})
			if err != nil {
				return nil, &ErrFailedToInspectVolume{
					ID:    torpedovol.Name,
					Cause: fmt.Sprintf("Failed to inspect replica set node: %s err: %v", n, err),
				}
			}
			nodeName := nodeInpectResponse.Node.SchedulerNodeName
			if nodeName == "" {
				nodeName = nodeInpectResponse.Node.Hostname
			}
			pxNodes = append(pxNodes, nodeName)
		}
	}
	return pxNodes, nil
}

<<<<<<< HEAD
func (d *portworx) updateNodeID(n node.Node) (node.Node, error) {
	nodes, err := d.getPxNodes()
	if err != nil {
		return n, err
	}
	for _, nd := range nodes {
		for _, addr := range n.Addresses {
			if nd.GetMgmtIp() == addr || nd.DataIp == addr {
				n.VolDriverNodeID = nd.Id
				node.UpdateNode(n)
				return n, nil
			}
=======
func (d *portworx) updateNodeID(n node.Node, cManager cluster.Cluster) (node.Node, error) {
	if cManager == nil {
		cManager = d.getClusterManager("")
	}
	for _, addr := range n.Addresses {
		nodeID, _ := cManager.GetNodeIdFromIp(addr)
		if len(nodeID) > 0 {
			n.VolDriverNodeID = nodeID
			node.UpdateNode(n)
			return n, nil
>>>>>>> 00cae008
		}
	}
	return n, fmt.Errorf("node %v not found in cluster", n)
}

func getGroupMatches(groupRegex *regexp.Regexp, str string) map[string]string {
	match := groupRegex.FindStringSubmatch(str)
	result := make(map[string]string)
	if len(match) > 0 {
		for i, name := range groupRegex.SubexpNames() {
			if i != 0 && name != "" {
				result[name] = match[i]
			}
		}
	}
	return result
}

// ValidateVolumeSnapshotRestore return nil if snapshot is restored successuflly to
// given volumes
// TODO: additionally check for restore objects in case of cloudsnap
func (d *portworx) ValidateVolumeSnapshotRestore(vol string, snapshotData *snap_v1.VolumeSnapshotData, timeStart time.Time) error {
	snap := snapshotData.Spec.PortworxSnapshot.SnapshotID
	if snapshotData.Spec.PortworxSnapshot.SnapshotType == snap_v1.PortworxSnapshotTypeCloud {
		snap = "in-place-restore-" + vol
	}

	tsStart := timestamp.Timestamp{
		Nanos:   int32(timeStart.UnixNano()),
		Seconds: timeStart.Unix(),
	}
	currentTime := time.Now()
	tsEnd := timestamp.Timestamp{
		Nanos:   int32(currentTime.UnixNano()),
		Seconds: currentTime.Unix(),
	}
	alerts, err := d.alertsManager.EnumerateWithFilters(d.getContext(""), &api.SdkAlertsEnumerateWithFiltersRequest{
		Queries: []*api.SdkAlertsQuery{
			{
				Query: &api.SdkAlertsQuery_ResourceTypeQuery{
					ResourceTypeQuery: &api.SdkAlertsResourceTypeQuery{
						ResourceType: api.ResourceType_RESOURCE_TYPE_VOLUME,
					},
				},
				Opts: []*api.SdkAlertsOption{
					{Opt: &api.SdkAlertsOption_TimeSpan{
						TimeSpan: &api.SdkAlertsTimeSpan{
							StartTime: &tsStart,
							EndTime:   &tsEnd,
						},
					}},
				},
			},
		},
	})

	if err != nil {
		return err
	}
	// get volume and snap info
	pvcVol, err := d.volDriver.Inspect(d.getContext(""), &api.SdkVolumeInspectRequest{VolumeId: vol})
	if err != nil {
		return fmt.Errorf("inspect failed for %v: %v", vol, err)
	}
	// form alert msg for snapshot restore
	grepMsg := "Volume " + pvcVol.Volume.GetLocator().GetName() +
		" (" + pvcVol.Volume.GetId() + ") restored from snapshot "
	snapVol, err := d.volDriver.Inspect(d.getContext(""), &api.SdkVolumeInspectRequest{VolumeId: snap})
	if err != nil {
		// Restore object get deleted in case of cloudsnap
		logrus.Warnf("Snapshot volume %v not found: %v", snap, err)
		grepMsg = grepMsg + snap
	} else {
		grepMsg = grepMsg + snapVol.Volume.GetLocator().GetName() +
			" (" + snap + ")"
	}

	isSuccess := false
	alertsResp, err := alerts.Recv()
	if err != nil {
		return err
	}
	for _, alert := range alertsResp.Alerts {
		if strings.Contains(alert.GetMessage(), grepMsg) {
			isSuccess = true
			break
		}
	}
	if isSuccess {
		return nil
	}
	return fmt.Errorf("restore failed, expected alert to be present : %v", grepMsg)
}

func (d *portworx) getTokenForVolume(name string, params map[string]string) string {
	var token string
	var volSecret string
	var volSecretNamespace string
	if secret, ok := params[secretName]; ok {
		volSecret = secret
	}
	if namespace, ok := params[secretNamespace]; ok {
		volSecretNamespace = namespace
	}
	if volSecret != "" && volSecretNamespace != "" {
		if tk, ok := params["auth-token"]; ok {
			token = tk
		}
	}
	return token
}

func deleteLabelsFromRequestedSpec(expectedLocator *api.VolumeLocator) {
	for labelKey := range expectedLocator.VolumeLabels {
		if hasIgnorePrefix(labelKey) {
			delete(expectedLocator.VolumeLabels, labelKey)
		}
	}
}

func hasIgnorePrefix(str string) bool {
	for _, label := range deleteVolumeLabelList {
		if strings.HasPrefix(str, label) {
			return true
		}
	}
	return false
}

func (d *portworx) getKvdbMembers(n node.Node) (map[string]metadataNode, error) {
	kvdbMembers := make(map[string]metadataNode)
	// TODO replace by sdk call whenever it is available
	url := fmt.Sprintf("http://%s:%d", n.Addresses[0], pxdRestPort)
	c, err := client.NewClient(url, "", "")
	if err != nil {
		return nil, err
	}
	req := c.Get().Resource("kvmembers")
	resp := req.Do()
	if resp.Error() != nil {
		return kvdbMembers, resp.Error()
	}
	err = resp.Unmarshal(&kvdbMembers)
	return kvdbMembers, err
}

func (d *portworx) CollectDiags(n node.Node) error {
	var err error

	pxNode, err := d.getPxNode(n)
	if err != nil {
		return err
	}

	opts := node.ConnectionOpts{
		IgnoreError:     false,
		TimeBeforeRetry: defaultRetryInterval,
		Timeout:         defaultTimeout,
		Sudo:            true,
	}

	logrus.Debugf("Collecting diags on node %v, because there was an error", pxNode.Hostname)

	if pxNode.Status == api.Status_STATUS_OFFLINE {
		logrus.Debugf("Node %v is offline, collecting diags using pxctl", pxNode.Hostname)

		// Only way to collect diags when PX is offline is using pxctl
		out, err := d.nodeDriver.RunCommand(n, "pxctl sv diags -a -f", opts)
		if err != nil {
			return fmt.Errorf("Failed to collect diags on node %v, Err: %v %v", pxNode.Hostname, err, out)
		}
		logrus.Debugf("Successfully collected diags on node %v", pxNode.Hostname)
		return nil
	}

	url := fmt.Sprintf("http://%s:9014", n.Addresses[0])

	r := &DiagRequestConfig{
		DockerHost:    "unix:///var/run/docker.sock",
		OutputFile:    "/var/cores/diags.tar.gz",
		ContainerName: "",
		Profile:       false,
		Live:          true,
		Upload:        false,
		All:           true,
		Force:         true,
		OnHost:        true,
		Extra:         false,
	}

	c, err := client.NewClient(url, "", "")
	if err != nil {
		return err
	}
	req := c.Post().Resource(pxDiagPath).Body(r)
	resp := req.Do()
	if resp.Error() != nil {
		return fmt.Errorf("Failed to collect diags on node %v, Err: %v", pxNode.Hostname, resp.Error())
	}
	logrus.Debugf("Successfully collected diags on node %v", pxNode.Hostname)
	return nil
}

func init() {
	torpedovolume.Register(DriverName, &portworx{})
}<|MERGE_RESOLUTION|>--- conflicted
+++ resolved
@@ -355,24 +355,12 @@
 	if nManager == nil {
 		nManager = []api.OpenStorageNodeClient{d.getNodeManager()}
 	}
-<<<<<<< HEAD
 	logrus.Debugf("Inspecting node [%s] with volume driver node id [%s]", n.Name, n.VolDriverNodeID)
 	nodeInspectResponse, err := d.nodeManager.Inspect(d.getContext(""), &api.SdkNodeInspectRequest{NodeId: n.VolDriverNodeID})
 	if (err == nil && nodeInspectResponse.Node.Status == api.Status_STATUS_OFFLINE) || (err != nil && nodeInspectResponse.Node.Status == api.Status_STATUS_NONE) {
-		n, err = d.updateNodeID(n)
+		n, err = d.updateNodeID(n, d.nodeManager)
 		if err != nil {
 			return api.StorageNode{}, err
-=======
-
-	t := func() (interface{}, bool, error) {
-		logrus.Debugf("Inspecting node [%s] with volume driver node id [%s]", n.Name, n.VolDriverNodeID)
-		pxNode, err := cManager.Inspect(n.VolDriverNodeID)
-		if (err == nil && pxNode.Status == api.Status_STATUS_OFFLINE) || (err != nil && pxNode.Status == api.Status_STATUS_NONE) {
-			n, err = d.updateNodeID(n, cManager)
-			if err != nil {
-				return api.Node{}, true, err
-			}
->>>>>>> 00cae008
 		}
 		return d.getPxNode(n, nManager[0])
 	} else if err != nil {
@@ -846,9 +834,15 @@
 	return d.getPxNodes()
 }
 
-func (d *portworx) getPxNodes() ([]api.StorageNode, error) {
+func (d *portworx) getPxNodes(nManagers ...api.OpenStorageNodeClient) ([]api.StorageNode, error) {
+	var nodeManager api.OpenStorageNodeClient
+	if nManagers == nil {
+		nodeManager = d.nodeManager
+	} else {
+		nodeManager = nManagers[0]
+	}
 	nodes := make([]api.StorageNode, 0)
-	nodeEnumerateResp, err := d.nodeManager.Enumerate(d.getContext(""), &api.SdkNodeEnumerateRequest{})
+	nodeEnumerateResp, err := nodeManager.Enumerate(d.getContext(""), &api.SdkNodeEnumerateRequest{})
 	if err != nil {
 		return nodes, err
 	}
@@ -1565,31 +1559,18 @@
 	return pxNodes, nil
 }
 
-<<<<<<< HEAD
-func (d *portworx) updateNodeID(n node.Node) (node.Node, error) {
-	nodes, err := d.getPxNodes()
+func (d *portworx) updateNodeID(n node.Node, nManager ...api.OpenStorageNodeClient) (node.Node, error) {
+	nodes, err := d.getPxNodes(nManager...)
 	if err != nil {
 		return n, err
 	}
 	for _, nd := range nodes {
 		for _, addr := range n.Addresses {
-			if nd.GetMgmtIp() == addr || nd.DataIp == addr {
+			if nd.GetMgmtIp() == addr || nd.DataIp == addr && len(nd.Id) > 0 {
 				n.VolDriverNodeID = nd.Id
 				node.UpdateNode(n)
 				return n, nil
 			}
-=======
-func (d *portworx) updateNodeID(n node.Node, cManager cluster.Cluster) (node.Node, error) {
-	if cManager == nil {
-		cManager = d.getClusterManager("")
-	}
-	for _, addr := range n.Addresses {
-		nodeID, _ := cManager.GetNodeIdFromIp(addr)
-		if len(nodeID) > 0 {
-			n.VolDriverNodeID = nodeID
-			node.UpdateNode(n)
-			return n, nil
->>>>>>> 00cae008
 		}
 	}
 	return n, fmt.Errorf("node %v not found in cluster", n)

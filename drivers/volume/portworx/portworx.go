package portworx

import (
	"context"
	"fmt"
	"math"
	"os"
	"os/exec"
	"reflect"
	"regexp"
	"strconv"
	"strings"
	"time"

	"github.com/golang/protobuf/ptypes/timestamp"
	snap_v1 "github.com/kubernetes-incubator/external-storage/snapshot/pkg/apis/crd/v1"
	"github.com/libopenstorage/openstorage/api"
	"github.com/libopenstorage/openstorage/api/client"
	clusterclient "github.com/libopenstorage/openstorage/api/client/cluster"
	"github.com/libopenstorage/openstorage/api/spec"
	"github.com/libopenstorage/openstorage/cluster"
	"github.com/pborman/uuid"
	"github.com/portworx/sched-ops/k8s"
	"github.com/portworx/sched-ops/task"
	"github.com/portworx/torpedo/drivers/node"
	torpedovolume "github.com/portworx/torpedo/drivers/volume"
	"github.com/portworx/torpedo/drivers/volume/portworx/schedops"
	"github.com/sirupsen/logrus"
	"google.golang.org/grpc"
	"google.golang.org/grpc/codes"
	"google.golang.org/grpc/metadata"
	"google.golang.org/grpc/status"
)

const (
	//PortworxStorage portworx storage name
	PortworxStorage torpedovolume.StorageProvisionerType = "portworx"
	//CsiStorage csi storage name
	CsiStorage torpedovolume.StorageProvisionerType = "csi"
)

var provisioners = map[torpedovolume.StorageProvisionerType]torpedovolume.StorageProvisionerType{
	PortworxStorage: "kubernetes.io/portworx-volume",
	CsiStorage:      "pxd.portworx.com",
}

const (
	// DriverName is the name of the portworx driver implementation
	DriverName              = "pxd"
	pxdClientSchedUserAgent = "pxd-sched"
	pxdRestPort             = 9001
	pxDiagPort              = 9014
	defaultPxServicePort    = 9020
	pxDiagPath              = "/remotediags"
	pxVersionLabel          = "PX Version"
	maintenanceOpRetries    = 3
	enterMaintenancePath    = "/entermaintenance"
	exitMaintenancePath     = "/exitmaintenance"
	pxSystemdServiceName    = "portworx.service"
	storageStatusUp         = "Up"
	tokenKey                = "token"
	clusterIP               = "ip"
	clusterPort             = "port"
	remoteKubeConfigPath    = "/tmp/kubeconfig"
)

const (
	defaultTimeout                   = 2 * time.Minute
	defaultRetryInterval             = 10 * time.Second
	maintenanceOpTimeout             = 1 * time.Minute
	maintenanceWaitTimeout           = 2 * time.Minute
	inspectVolumeTimeout             = 30 * time.Second
	inspectVolumeRetryInterval       = 2 * time.Second
	validateDeleteVolumeTimeout      = 3 * time.Minute
	validateReplicationUpdateTimeout = 10 * time.Minute
	validateClusterStartTimeout      = 2 * time.Minute
	validateNodeStartTimeout         = 3 * time.Minute
	validatePXStartTimeout           = 5 * time.Minute
	validateVolumeAttachedTimeout    = 30 * time.Second
	validateVolumeAttachedInterval   = 5 * time.Second
	validateNodeStopTimeout          = 5 * time.Minute
	getNodeTimeout                   = 3 * time.Minute
	getNodeRetryInterval             = 5 * time.Second
	stopDriverTimeout                = 5 * time.Minute
	crashDriverTimeout               = 2 * time.Minute
	startDriverTimeout               = 2 * time.Minute
	upgradeTimeout                   = 10 * time.Minute
	upgradeRetryInterval             = 30 * time.Second
	upgradePerNodeTimeout            = 15 * time.Minute
	waitVolDriverToCrash             = 1 * time.Minute
)

const (
	secretName      = "openstorage.io/auth-secret-name"
	secretNamespace = "openstorage.io/auth-secret-namespace"
)

var deleteVolumeLabelList = []string{"auth-token", "pv.kubernetes.io", "volume.beta.kubernetes.io", "kubectl.kubernetes.io", "volume.kubernetes.io"}

type portworx struct {
	legacyClusterManager cluster.Cluster
	clusterManager       api.OpenStorageClusterClient
	nodeManager          api.OpenStorageNodeClient
	mountAttachManager   api.OpenStorageMountAttachClient
	volDriver            api.OpenStorageVolumeClient
	clusterPairManager   api.OpenStorageClusterPairClient
	alertsManager        api.OpenStorageAlertsClient
	schedOps             schedops.Driver
	nodeDriver           node.Driver
	refreshEndpoint      bool
	token                string
}

// TODO temporary solution until sdk supports metadataNode response
type metadataNode struct {
	PeerUrls   []string `json:"PeerUrls"`
	ClientUrls []string `json:"ClientUrls"`
	Leader     bool     `json:"Leader"`
	DbSize     int      `json:"DbSize"`
	IsHealthy  bool     `json:"IsHealthy"`
	ID         string   `json:"ID"`
}

// DiagRequestConfig is a request object which provides all the configuration details
// to PX for running diagnostics on a node. This object can also be passed over
// the wire through an API server for remote diag requests.
type DiagRequestConfig struct {
	// OutputFile for the diags.tgz
	OutputFile string
	// DockerHost config
	DockerHost string
	// ContainerName for PX
	ContainerName string
	// ExecPath of the program making this request (pxctl)
	ExecPath string
	// Profile when set diags command only dumps the go profile
	Profile bool
	// Live gets live diagnostics
	Live bool
	// Upload uploads the diags.tgz to s3
	Upload bool
	// All gets all possible diagnostics from PX
	All bool
	// Force overwrite of existing diags file.
	Force bool
	// OnHost indicates whether diags is being run on the host
	// or inside the container
	OnHost bool
	// Token for security authentication (if enabled)of the program making this request (pxctl)
	Token string
	// Extra indicates whether diags should attempt to collect extra information
	Extra bool
}

func (d *portworx) String() string {
	return DriverName
}

func (d *portworx) Init(sched string, nodeDriver string, token string, storageProvisioner string) error {
	logrus.Infof("Using the Portworx volume driver under scheduler: %v", sched)
	var err error

	d.token = token

	if d.nodeDriver, err = node.Get(nodeDriver); err != nil {
		return err
	}

	if d.schedOps, err = schedops.Get(sched); err != nil {
		return fmt.Errorf("failed to get scheduler operator for portworx. Err: %v", err)
	}

	if err = d.setDriver(); err != nil {
		return err
	}

	nodes, err := d.getClusterOnStart()
	if err != nil {
		return err
	}

	if len(nodes) == 0 {
		return fmt.Errorf("cluster inspect returned empty nodes")
	}

	err = d.updateNodes(nodes)
	if err != nil {
		return err
	}

	for _, n := range node.GetStorageDriverNodes() {
		if err := d.WaitDriverUpOnNode(n, validatePXStartTimeout); err != nil {
			return err
		}
	}

	logrus.Infof("The following Portworx nodes are in the cluster:")
	for _, n := range nodes {
		logrus.Infof(
			"Node UID: %v Node IP: %v Node Status: %v",
			n.Id,
			n.DataIp,
			n.Status,
		)
	}
	// Set provisioner for torpedo
	if storageProvisioner != "" {
		if p, ok := provisioners[torpedovolume.StorageProvisionerType(storageProvisioner)]; ok {
			torpedovolume.StorageProvisioner = p
		}
	} else {
		torpedovolume.StorageProvisioner = provisioners[PortworxStorage]
	}
	return nil
}

func (d *portworx) RefreshDriverEndpoints() error {
	cluster, err := d.getClusterOnStart()
	if err != nil {
		return err
	}

	if len(cluster) == 0 {
		return fmt.Errorf("cluster inspect returned empty nodes")
	}

	err = d.updateNodes(cluster)
	if err != nil {
		return err
	}
	return nil
}

func (d *portworx) updateNodes(pxNodes []api.StorageNode) error {
	for _, n := range node.GetWorkerNodes() {
		if err := d.updateNode(n, pxNodes); err != nil {
			return err
		}
	}

	return nil
}

func (d *portworx) updateNode(n node.Node, pxNodes []api.StorageNode) error {
	isPX, err := d.schedOps.IsPXEnabled(n)
	if err != nil {
		return err
	}

	// No need to check in pxNodes if px is not installed
	if !isPX {
		return nil
	}

	for _, address := range n.Addresses {
		for _, pxNode := range pxNodes {
			if address == pxNode.DataIp || address == pxNode.MgmtIp || n.Name == pxNode.Hostname {
				if len(pxNode.Id) > 0 {
					n.VolDriverNodeID = pxNode.Id
					n.IsStorageDriverInstalled = isPX
					isMetadataNode, err := d.isMetadataNode(n, address)
					if err != nil {
						return err
					}
					n.IsMetadataNode = isMetadataNode
					node.UpdateNode(n)
				} else {
					return fmt.Errorf("StorageNodeId is empty for node %v", pxNode)
				}
				return nil
			}
		}
	}

	// Return error where PX is not explicitly disabled but was not found installed
	return fmt.Errorf("failed to find px node for node: %v PX nodes: %v", n, pxNodes)
}

func (d *portworx) isMetadataNode(node node.Node, address string) (bool, error) {
	members, err := d.getKvdbMembers(node)
	if err != nil {
		return false, fmt.Errorf("Failed to get metadata nodes. Cause: %v", err)
	}

	ipRegex := regexp.MustCompile(`http:\/\/(?P<address>.*)\:\d+`)
	for _, value := range members {
		for _, url := range value.ClientUrls {
			result := getGroupMatches(ipRegex, url)
			if val, ok := result["address"]; ok && address == val {
				logrus.Debugf("Node %s is a metadata node", node.Name)
				return true, nil
			}
		}
	}
	return false, nil
}

func (d *portworx) CleanupVolume(volumeName string) error {
	volumes, err := d.getVolDriver().Enumerate(d.getContext(), &api.SdkVolumeEnumerateRequest{}, nil)
	if err != nil {
		return err
	}

	for _, volumeID := range volumes.GetVolumeIds() {
		volumeInspectResponse, err := d.getVolDriver().Inspect(d.getContext(), &api.SdkVolumeInspectRequest{VolumeId: volumeID})
		if err != nil {
			return err
		}
		pxVolume := volumeInspectResponse.Volume
		if pxVolume.Locator.Name == volumeName {
			// First unmount this volume at all mount paths...
			for _, path := range pxVolume.AttachPath {
				if _, err = d.mountAttachManager.Unmount(d.getContext(), &api.SdkVolumeUnmountRequest{VolumeId: pxVolume.Id, MountPath: path}); err != nil {
					err = fmt.Errorf(
						"error while unmounting %v at %v because of: %v",
						pxVolume.Id,
						path,
						err,
					)
					logrus.Infof("%v", err)
					return err
				}
			}

			if _, err = d.mountAttachManager.Detach(d.getContext(), &api.SdkVolumeDetachRequest{VolumeId: pxVolume.Id}); err != nil {
				err = fmt.Errorf(
					"error while detaching %v because of: %v",
					pxVolume.Id,
					err,
				)
				logrus.Infof("%v", err)
				return err
			}

			if _, err := d.getVolDriver().Delete(d.getContext(), &api.SdkVolumeDeleteRequest{VolumeId: pxVolume.Id}); err != nil {
				err = fmt.Errorf(
					"error while deleting %v because of: %v",
					pxVolume.Id,
					err,
				)
				logrus.Infof("%v", err)
				return err
			}

			logrus.Infof("successfully removed Portworx volume %v", volumeName)

			return nil
		}
	}

	return nil
}

func (d *portworx) getPxNode(n node.Node, nManager ...api.OpenStorageNodeClient) (api.StorageNode, error) {
	if nManager == nil {
		nManager = []api.OpenStorageNodeClient{d.getNodeManager()}
	}
	logrus.Debugf("Inspecting node [%s] with volume driver node id [%s]", n.Name, n.VolDriverNodeID)
	nodeInspectResponse, err := nManager[0].Inspect(d.getContext(), &api.SdkNodeInspectRequest{NodeId: n.VolDriverNodeID})
	storageNode := nodeInspectResponse.Node
	if err != nil && storageNode == nil {
		return api.StorageNode{Status: api.Status_STATUS_NONE}, err
	} else if (err == nil && storageNode.Status == api.Status_STATUS_OFFLINE) || (err != nil && storageNode.Status == api.Status_STATUS_NONE) {
		n, err = d.updateNodeID(n, nManager...)
		if err != nil {
			return api.StorageNode{}, err
		}
		return d.getPxNode(n, nManager...)
	} else if err != nil {
		return api.StorageNode{Status: api.Status_STATUS_NONE}, err
	}
	return *storageNode, nil
}

func (d *portworx) getPxVersionOnNode(n node.Node, nodeManager api.OpenStorageNodeClient) (string, error) {

	t := func() (interface{}, bool, error) {
		logrus.Debugf("Getting PX Version on node [%s]", n.Name)
		pxNode, err := d.getPxNode(n, nodeManager)
		if err != nil {
			return "", false, err
		}
		if pxNode.Status != api.Status_STATUS_OK {
			return "", true, fmt.Errorf("px cluster is usable but node status is not ok. Expected: %v Actual: %v",
				api.Status_STATUS_OK, pxNode.Status)
		}
		pxVersion := pxNode.NodeLabels[pxVersionLabel]
		return pxVersion, false, nil
	}
	pxVersion, err := task.DoRetryWithTimeout(t, getNodeTimeout, getNodeRetryInterval)
	if err != nil {
		return "", fmt.Errorf("Timeout after %v waiting to get PX Version", getNodeTimeout)
	}
	return fmt.Sprintf("%v", pxVersion), nil
}

func (d *portworx) GetStorageDevices(n node.Node) ([]string, error) {
	pxNode, err := d.getPxNode(n)
	if err != nil {
		return nil, err
	}

	devPaths := make([]string, 0)
	for _, value := range pxNode.Disks {
		devPaths = append(devPaths, value.Path)
	}
	return devPaths, nil
}

func (d *portworx) RecoverDriver(n node.Node) error {

	t := func() (interface{}, bool, error) {
		if err := d.maintenanceOp(n, enterMaintenancePath); err != nil {
			return nil, true, err
		}
		return nil, false, nil
	}

	if _, err := task.DoRetryWithTimeout(t, maintenanceOpTimeout, defaultRetryInterval); err != nil {
		return err
	}
	t = func() (interface{}, bool, error) {
		apiNode, err := d.getPxNode(n)
		if err != nil {
			return nil, true, err
		}
		if apiNode.Status == api.Status_STATUS_MAINTENANCE {
			return nil, false, nil
		}
		return nil, true, fmt.Errorf("Node %v is not in Maintenance mode", n.Name)
	}

	if _, err := task.DoRetryWithTimeout(t, maintenanceWaitTimeout, defaultRetryInterval); err != nil {
		return &ErrFailedToRecoverDriver{
			Node:  n,
			Cause: err.Error(),
		}
	}
	t = func() (interface{}, bool, error) {
		if err := d.maintenanceOp(n, exitMaintenancePath); err != nil {
			return nil, true, err
		}
		return nil, false, nil
	}

	if _, err := task.DoRetryWithTimeout(t, maintenanceOpTimeout, defaultRetryInterval); err != nil {
		return err
	}

	t = func() (interface{}, bool, error) {
		apiNode, err := d.getPxNode(n)
		if err != nil {
			return nil, true, err
		}
		if apiNode.Status == api.Status_STATUS_OK {
			return nil, false, nil
		}
		return nil, true, fmt.Errorf("Node %v is not up after exiting  Maintenance mode", n.Name)
	}

	if _, err := task.DoRetryWithTimeout(t, maintenanceWaitTimeout, defaultRetryInterval); err != nil {
		return err
	}

	return nil
}

func (d *portworx) ValidateCreateVolume(volumeName string, params map[string]string) error {
	var token string
	token = d.getTokenForVolume(volumeName, params)
	t := func() (interface{}, bool, error) {
		volumeInspectResponse, err := d.getVolDriver().Inspect(d.getContextWithToken(context.Background(), token), &api.SdkVolumeInspectRequest{VolumeId: volumeName})
		if err != nil {
			return nil, true, err
		}
		return volumeInspectResponse.Volume, false, nil
	}

	out, err := task.DoRetryWithTimeout(t, inspectVolumeTimeout, inspectVolumeRetryInterval)
	if err != nil {
		return &ErrFailedToInspectVolume{
			ID:    volumeName,
			Cause: fmt.Sprintf("Volume inspect returned err: %v", err),
		}
	}

	vol := out.(*api.Volume)

	// Status
	if vol.Status != api.VolumeStatus_VOLUME_STATUS_UP {
		return &ErrFailedToInspectVolume{
			ID: volumeName,
			Cause: fmt.Sprintf("Volume has invalid status. Expected:%v Actual:%v",
				api.VolumeStatus_VOLUME_STATUS_UP, vol.Status),
		}
	}

	// State
	if vol.State == api.VolumeState_VOLUME_STATE_ERROR || vol.State == api.VolumeState_VOLUME_STATE_DELETED {
		return &ErrFailedToInspectVolume{
			ID:    volumeName,
			Cause: fmt.Sprintf("Volume has invalid state. Actual:%v", vol.State),
		}
	}

	// if the volume is a clone or a snap, validate it's parent
	if vol.Readonly || vol.Source.Parent != "" {
		parentResp, err := d.getVolDriver().Inspect(d.getContextWithToken(context.Background(), token), &api.SdkVolumeInspectRequest{VolumeId: vol.Source.Parent})
		if err != nil {
			return &ErrFailedToInspectVolume{
				ID:    volumeName,
				Cause: fmt.Sprintf("Could not get parent with ID [%s]", vol.Source.Parent),
			}
		}
		if err := d.schedOps.ValidateSnapshot(params, parentResp.Volume); err != nil {
			return &ErrFailedToInspectVolume{
				ID:    volumeName,
				Cause: fmt.Sprintf("Snapshot/Clone validation failed. %v", err),
			}
		}
		return nil
	}

	// Labels
	var pxNodes []api.StorageNode
	for _, rs := range vol.ReplicaSets {
		for _, n := range rs.Nodes {
			nodeResponse, err := d.nodeManager.Inspect(d.getContextWithToken(context.Background(), token), &api.SdkNodeInspectRequest{NodeId: n})
			if err != nil {
				return &ErrFailedToInspectVolume{
					ID:    volumeName,
					Cause: fmt.Sprintf("Failed to inspect replica set node: %s err: %v", n, err),
				}
			}

			pxNodes = append(pxNodes, *nodeResponse.Node)
		}
	}

	// Spec
	requestedSpec, requestedLocator, _, err := spec.NewSpecHandler().SpecFromOpts(params)
	if err != nil {
		return &ErrFailedToInspectVolume{
			ID:    volumeName,
			Cause: fmt.Sprintf("failed to parse requested spec of volume. Err: %v", err),
		}
	}

	delete(vol.Locator.VolumeLabels, "pvc") // special handling for the new pvc label added in k8s
	deleteLabelsFromRequestedSpec(requestedLocator)

	// Params/Options
	for k, v := range params {
		switch k {
		case api.SpecNodes:
			if !reflect.DeepEqual(v, vol.Spec.ReplicaSet.Nodes) {
				return errFailedToInspectVolume(volumeName, k, v, vol.Spec.ReplicaSet.Nodes)
			}
		case api.SpecParent:
			if v != vol.Source.Parent {
				return errFailedToInspectVolume(volumeName, k, v, vol.Source.Parent)
			}
		case api.SpecEphemeral:
			if requestedSpec.Ephemeral != vol.Spec.Ephemeral {
				return errFailedToInspectVolume(volumeName, k, requestedSpec.Ephemeral, vol.Spec.Ephemeral)
			}
		case api.SpecFilesystem:
			if requestedSpec.Format != vol.Spec.Format {
				return errFailedToInspectVolume(volumeName, k, requestedSpec.Format, vol.Spec.Format)
			}
		case api.SpecBlockSize:
			if requestedSpec.BlockSize != vol.Spec.BlockSize {
				return errFailedToInspectVolume(volumeName, k, requestedSpec.BlockSize, vol.Spec.BlockSize)
			}
		case api.SpecHaLevel:
			if requestedSpec.HaLevel != vol.Spec.HaLevel {
				return errFailedToInspectVolume(volumeName, k, requestedSpec.HaLevel, vol.Spec.HaLevel)
			}
		case api.SpecPriorityAlias:
			// Since IO priority isn't guaranteed, we aren't validating it here.
		case api.SpecSnapshotInterval:
			if requestedSpec.SnapshotInterval != vol.Spec.SnapshotInterval {
				return errFailedToInspectVolume(volumeName, k, requestedSpec.SnapshotInterval, vol.Spec.SnapshotInterval)
			}
		case api.SpecSnapshotSchedule:
			// TODO currently volume spec has a different format than request
			// i.e request "daily=12:00,7" turns into "- freq: daily\n  hour: 12\n  retain: 7\n" in volume spec
			//if requestedSpec.SnapshotSchedule != vol.Spec.SnapshotSchedule {
			//	return errFailedToInspectVolume(name, k, requestedSpec.SnapshotSchedule, vol.Spec.SnapshotSchedule)
			//}
		case api.SpecAggregationLevel:
			if requestedSpec.AggregationLevel != vol.Spec.AggregationLevel {
				return errFailedToInspectVolume(volumeName, k, requestedSpec.AggregationLevel, vol.Spec.AggregationLevel)
			}
		case api.SpecShared:
			if requestedSpec.Shared != vol.Spec.Shared {
				return errFailedToInspectVolume(volumeName, k, requestedSpec.Shared, vol.Spec.Shared)
			}
		case api.SpecSticky:
			if requestedSpec.Sticky != vol.Spec.Sticky {
				return errFailedToInspectVolume(volumeName, k, requestedSpec.Sticky, vol.Spec.Sticky)
			}
		case api.SpecGroup:
			if !reflect.DeepEqual(requestedSpec.Group, vol.Spec.Group) {
				return errFailedToInspectVolume(volumeName, k, requestedSpec.Group, vol.Spec.Group)
			}
		case api.SpecGroupEnforce:
			if requestedSpec.GroupEnforced != vol.Spec.GroupEnforced {
				return errFailedToInspectVolume(volumeName, k, requestedSpec.GroupEnforced, vol.Spec.GroupEnforced)
			}
		// portworx injects pvc name and namespace labels so response object won't be equal to request
		case api.SpecLabels:
			for requestedLabelKey, requestedLabelValue := range requestedLocator.VolumeLabels {
				// check requested label is not in 'ignore' list
				if labelValue, exists := vol.Locator.VolumeLabels[requestedLabelKey]; !exists || requestedLabelValue != labelValue {
					return errFailedToInspectVolume(volumeName, k, requestedLocator.VolumeLabels, vol.Locator.VolumeLabels)
				}
			}
		case api.SpecIoProfile:
			if requestedSpec.IoProfile != vol.Spec.IoProfile {
				return errFailedToInspectVolume(volumeName, k, requestedSpec.IoProfile, vol.Spec.IoProfile)
			}
		case api.SpecSize:
			if requestedSpec.Size != vol.Spec.Size {
				return errFailedToInspectVolume(volumeName, k, requestedSpec.Size, vol.Spec.Size)
			}
		default:
		}
	}

	logrus.Infof("Successfully inspected volume: %v (%v)", vol.Locator.Name, vol.Id)
	return nil
}

<<<<<<< HEAD
func (d *portworx) ValidateUpdateVolume(vol *torpedovolume.Volume) error {
	volumeName := d.schedOps.GetVolumeName(vol)
	t := func() (interface{}, bool, error) {
		volumeInspectResponse, err := d.getVolDriver().Inspect(d.getContext(), &api.SdkVolumeInspectRequest{VolumeId: volumeName})
=======
func (d *portworx) ValidateUpdateVolume(vol *torpedovolume.Volume, params map[string]string) error {
	var token string
	if tk, ok := params["auth-token"]; ok {
		token = tk
	}
	name := d.schedOps.GetVolumeName(vol)
	t := func() (interface{}, bool, error) {
		vols, err := d.getVolDriver(token).Inspect([]string{name})
>>>>>>> c06b564b
		if err != nil {
			return nil, true, err
		}
		return volumeInspectResponse.Volume, false, nil
	}

	out, err := task.DoRetryWithTimeout(t, inspectVolumeTimeout, inspectVolumeRetryInterval)
	if err != nil {
		return &ErrFailedToInspectVolume{
			ID:    volumeName,
			Cause: fmt.Sprintf("Volume inspect returned err: %v", err),
		}
	}

	respVol := out.(*api.Volume)

	// Size Update
	if respVol.Spec.Size != vol.Size {
		return &ErrFailedToInspectVolume{
			ID: volumeName,
			Cause: fmt.Sprintf("Volume size differs. Expected:%v Actual:%v",
				vol.Size, respVol.Spec.Size),
		}
	}
	return nil
}

func errIsNotFound(err error) bool {
	statusErr, _ := status.FromError(err)
	return statusErr.Code() == codes.NotFound || strings.Contains(err.Error(), "code = NotFound")
}

func (d *portworx) ValidateDeleteVolume(vol *torpedovolume.Volume) error {
	volumeName := d.schedOps.GetVolumeName(vol)
	t := func() (interface{}, bool, error) {
		volumeInspectResponse, err := d.getVolDriver().Inspect(d.getContext(), &api.SdkVolumeInspectRequest{VolumeId: volumeName})
		if err != nil && errIsNotFound(err) {
			return nil, false, nil
		} else if err != nil {
			return nil, true, err
		}
		// TODO remove shared validation when PWX-6894 and PWX-8790 are fixed
		if volumeInspectResponse.Volume != nil && !vol.Shared {
			return nil, true, fmt.Errorf("Volume %v is not yet removed from the system", volumeName)
		}
		return nil, false, nil
	}

	_, err := task.DoRetryWithTimeout(t, validateDeleteVolumeTimeout, defaultRetryInterval)
	if err != nil {
		return &ErrFailedToDeleteVolume{
			ID:    volumeName,
			Cause: err.Error(),
		}
	}

	return nil
}

func (d *portworx) ValidateVolumeCleanup() error {
	return d.schedOps.ValidateVolumeCleanup(d.nodeDriver)
}

func (d *portworx) ValidateVolumeSetup(vol *torpedovolume.Volume) error {
	return d.schedOps.ValidateVolumeSetup(vol, d.nodeDriver)
}

func (d *portworx) StopDriver(nodes []node.Node, force bool) error {
	var err error
	for _, n := range nodes {
		logrus.Infof("Stopping volume driver on %s.", n.Name)
		if force {
			pxCrashCmd := "sudo pkill -9 px-storage"
			_, err = d.nodeDriver.RunCommand(n, pxCrashCmd, node.ConnectionOpts{
				Timeout:         crashDriverTimeout,
				TimeBeforeRetry: defaultRetryInterval,
			})
			if err != nil {
				logrus.Warnf("failed to run cmd : %s. on node %s err: %v", pxCrashCmd, n.Name, err)
				return err
			}
		} else {
			err = d.schedOps.StopPxOnNode(n)
			if err != nil {
				return err
			}
			err = d.nodeDriver.Systemctl(n, pxSystemdServiceName, node.SystemctlOpts{
				Action: "stop",
				ConnectionOpts: node.ConnectionOpts{
					Timeout:         stopDriverTimeout,
					TimeBeforeRetry: defaultRetryInterval,
				}})
			if err != nil {
				logrus.Warnf("failed to run systemctl stopcmd  on node %s err: %v", n.Name, err)
				return err
			}
		}

	}
	logrus.Infof("Sleeping for %v for volume driver to go down.", waitVolDriverToCrash)
	time.Sleep(waitVolDriverToCrash)
	return nil
}

func (d *portworx) GetNodeForVolume(vol *torpedovolume.Volume, timeout time.Duration, retryInterval time.Duration) (*node.Node, error) {
	volumeName := d.schedOps.GetVolumeName(vol)
	r := func() (interface{}, bool, error) {
		t := func() (interface{}, bool, error) {
			volumeInspectResponse, err := d.getVolDriver().Inspect(d.getContext(), &api.SdkVolumeInspectRequest{VolumeId: volumeName})
			if err != nil {
				logrus.Warnf("Failed to inspect volume: %s due to: %v", volumeName, err)
				return nil, true, err
			}
			return volumeInspectResponse.Volume, false, nil
		}

		v, err := task.DoRetryWithTimeout(t, inspectVolumeTimeout, inspectVolumeRetryInterval)
		if err != nil {
			return nil, false, &ErrFailedToInspectVolume{
				ID:    volumeName,
				Cause: err.Error(),
			}
		}
		pxVol := v.(*api.Volume)
		for _, n := range node.GetStorageDriverNodes() {
			if isVolumeAttachedOnNode(pxVol, n) {
				return &n, false, nil
			}
		}

		// Snapshots may not be attached to a node
		if pxVol.Source.Parent != "" {
			return nil, false, nil
		}

		return nil, true, fmt.Errorf("Volume: %s is not attached on any node", volumeName)
	}

	n, err := task.DoRetryWithTimeout(r, timeout, retryInterval)
	if err != nil {
		return nil, &ErrFailedToValidateAttachment{
			ID:    volumeName,
			Cause: err.Error(),
		}
	}

	if n != nil {
		node := n.(*node.Node)
		return node, nil
	}

	return nil, nil
}

func isVolumeAttachedOnNode(volume *api.Volume, node node.Node) bool {
	if node.VolDriverNodeID == volume.AttachedOn {
		return true
	}
	for _, ip := range node.Addresses {
		if ip == volume.AttachedOn {
			return true
		}
	}
	return false
}

func (d *portworx) ExtractVolumeInfo(params string) (string, map[string]string, error) {
	ok, volParams, volumeName := spec.NewSpecHandler().SpecOptsFromString(params)
	if !ok {
		return params, nil, fmt.Errorf("Unable to parse the volume options")
	}
	return volumeName, volParams, nil
}

func (d *portworx) RandomizeVolumeName(params string) string {
	re := regexp.MustCompile("(name=)([0-9A-Za-z_-]+)(,)?")
	return re.ReplaceAllString(params, "${1}${2}_"+uuid.New()+"${3}")
}

func (d *portworx) getClusterOnStart() ([]api.StorageNode, error) {
	t := func() (interface{}, bool, error) {
		cluster, err := d.getClusterManager().InspectCurrent(d.getContext(), &api.SdkClusterInspectCurrentRequest{})
		if err != nil {
			return nil, true, err
		}
		if cluster.Cluster.Status != api.Status_STATUS_OK {
			return nil, true, &ErrFailedToWaitForPx{
				Cause: fmt.Sprintf("px cluster is still not up. Status: %v", cluster.Cluster.Status),
			}
		}
		return &cluster.Cluster, false, nil
	}

	_, err := task.DoRetryWithTimeout(t, validateClusterStartTimeout, defaultRetryInterval)
	if err != nil {
		return nil, err
	}

	return d.getPxNodes()
}

func (d *portworx) getPxNodes(nManagers ...api.OpenStorageNodeClient) ([]api.StorageNode, error) {
	var nodeManager api.OpenStorageNodeClient
	if nManagers == nil {
		nodeManager = d.nodeManager
	} else {
		nodeManager = nManagers[0]
	}
	nodes := make([]api.StorageNode, 0)
	nodeEnumerateResp, err := nodeManager.Enumerate(d.getContext(), &api.SdkNodeEnumerateRequest{})
	if err != nil {
		return nodes, err
	}
	for _, n := range nodeEnumerateResp.GetNodeIds() {
		nodeResp, err := d.nodeManager.Inspect(d.getContext(), &api.SdkNodeInspectRequest{NodeId: n})
		if err != nil {
			return nodes, err
		}
		nodes = append(nodes, *nodeResp.Node)
	}
	return nodes, nil
}

func (d *portworx) WaitDriverUpOnNode(n node.Node, timeout time.Duration) error {
	logrus.Debugf("waiting for PX node to be up: %s", n.Name)
	t := func() (interface{}, bool, error) {
		logrus.Debugf("Getting node info: %s", n.Name)
		pxNode, err := d.getPxNode(n)
		if err != nil {
			return "", true, &ErrFailedToWaitForPx{
				Node:  n,
				Cause: fmt.Sprintf("failed to get node info [%s]. Err: %v", n.Name, err),
			}
		}

		logrus.Debugf("checking PX status on node: %s", n.Name)
		switch pxNode.Status {
		case api.Status_STATUS_DECOMMISSION, api.Status_STATUS_OK: // do nothing
		default:
			return "", true, &ErrFailedToWaitForPx{
				Node: n,
				Cause: fmt.Sprintf("px cluster is usable but node %s status is not ok. Expected: %v Actual: %v",
					n.Name, api.Status_STATUS_OK, pxNode.Status),
			}
		}

		logrus.Infof("px on node: %s is now up. status: %v", n.Name, pxNode.Status)

		return "", false, nil
	}

	if _, err := task.DoRetryWithTimeout(t, timeout, defaultRetryInterval); err != nil {
		return err
	}

	// Check if PX pod is up
	logrus.Debugf("checking if PX pod is up on node: %s", n.Name)
	t = func() (interface{}, bool, error) {
		if !d.schedOps.IsPXReadyOnNode(n) {
			return "", true, &ErrFailedToWaitForPx{
				Node:  n,
				Cause: fmt.Sprintf("px pod is not ready on node: %s after %v", n.Name, timeout),
			}
		}
		return "", false, nil
	}

	if _, err := task.DoRetryWithTimeout(t, timeout, defaultRetryInterval); err != nil {
		return err
	}

	logrus.Debugf("px is fully operational on node: %s", n.Name)
	return nil
}

func (d *portworx) WaitDriverDownOnNode(n node.Node) error {
	t := func() (interface{}, bool, error) {
		// to avoid getting the same node which driver has brought down
		nManager, err := d.pickAlternateClusterManager(n)
		if err != nil {
			return "", true, &ErrFailedToWaitForPx{
				Node:  n,
				Cause: err.Error(),
			}
		}
		nodeInspectResponse, err := nManager.Inspect(d.getContext(), &api.SdkNodeInspectRequest{NodeId: n.VolDriverNodeID})
		if err != nil {
			return "", true, &ErrFailedToWaitForPx{
				Node:  n,
				Cause: err.Error(),
			}
		}
		if nodeInspectResponse.Node.Status != api.Status_STATUS_OFFLINE {
			return "", true, &ErrFailedToWaitForPx{
				Node: n,
				Cause: fmt.Sprintf("px is not yet down on node. Expected: %v Actual: %v",
					api.Status_STATUS_OFFLINE, nodeInspectResponse.Node.Status),
			}
		}

		logrus.Infof("px on node %s is now down.", n.Name)
		return "", false, nil
	}

	if _, err := task.DoRetryWithTimeout(t, validateNodeStopTimeout, defaultRetryInterval); err != nil {
		return err
	}

	return nil
}

// pickAlternateClusterManager returns a different node than given one, useful in case you want to skip nodes which are down
func (d *portworx) pickAlternateClusterManager(n node.Node) (api.OpenStorageNodeClient, error) {
	// Check if px is down on all node addresses. We don't want to keep track
	// which was the actual interface px was listening on before it went down
	for _, alternateNode := range node.GetWorkerNodes() {
		if alternateNode.Name == n.Name {
			continue
		}

		for _, addr := range alternateNode.Addresses {
			nodeManager, err := d.getNodeManagerByAddress(addr)
			if err != nil {
				return nil, err
			}
			ns, err := nodeManager.Enumerate(d.getContext(), &api.SdkNodeEnumerateRequest{})
			if err != nil {
				// if not responding in this addr, continue and pick another one, log the error
				logrus.Warnf("failed to check node %s on addr %s. Cause: %v", n.Name, addr, err)
				continue
			}
			if len(ns.NodeIds) != 0 {
				return nodeManager, nil
			}
		}
	}
	return nil, fmt.Errorf("failed to get an alternate cluster manager for %s", n.Name)
}

func (d *portworx) WaitForUpgrade(n node.Node, tag string) error {
	t := func() (interface{}, bool, error) {

		// filter out first 3 octets from the tag
		matches := regexp.MustCompile(`^(\d+\.\d+\.\d+).*`).FindStringSubmatch(tag)
		if len(matches) != 2 {
			return nil, false, &ErrFailedToUpgradeVolumeDriver{
				Version: fmt.Sprintf("%s", tag),
				Cause:   fmt.Sprintf("failed to parse first 3 octets of version from new version tag: %s", tag),
			}
		}

		pxVersion, err := d.getPxVersionOnNode(n, nil)
		if err != nil {
			return nil, true, &ErrFailedToWaitForPx{
				Node:  n,
				Cause: fmt.Sprintf("failed to get PX Version with error: %s", err),
			}
		}
		if !strings.HasPrefix(pxVersion, matches[1]) {
			return nil, true, &ErrFailedToUpgradeVolumeDriver{
				Version: fmt.Sprintf("%s", tag),
				Cause: fmt.Sprintf("version on node %s is still %s. It was expected to begin with: %s",
					n.VolDriverNodeID, pxVersion, matches[1]),
			}
		}

		logrus.Infof("version on node %s is %s. Expected version is %s", n.VolDriverNodeID, pxVersion, matches[1])

		return nil, false, nil
	}

	if _, err := task.DoRetryWithTimeout(t, upgradeTimeout, upgradeRetryInterval); err != nil {
		return err
	}
	return nil
}

func (d *portworx) GetReplicationFactor(vol *torpedovolume.Volume) (int64, error) {
	name := d.schedOps.GetVolumeName(vol)
	t := func() (interface{}, bool, error) {
		volumeInspectResponse, err := d.volDriver.Inspect(d.getContext(), &api.SdkVolumeInspectRequest{VolumeId: name})
		if err != nil && errIsNotFound(err) {
			return 0, false, err
		} else if err != nil {
			return 0, true, err
		}
		return volumeInspectResponse.Volume.Spec.HaLevel, false, nil
	}

	iReplFactor, err := task.DoRetryWithTimeout(t, validateReplicationUpdateTimeout, defaultRetryInterval)
	if err != nil {
		return 0, &ErrFailedToGetReplicationFactor{
			ID:    name,
			Cause: err.Error(),
		}
	}
	replFactor, ok := iReplFactor.(int64)
	if !ok {
		return 0, &ErrFailedToGetReplicationFactor{
			ID:    name,
			Cause: fmt.Sprintf("Replication factor is not of type int64"),
		}
	}

	return replFactor, nil
}

func (d *portworx) SetReplicationFactor(vol *torpedovolume.Volume, replFactor int64) error {
	volumeName := d.schedOps.GetVolumeName(vol)
	t := func() (interface{}, bool, error) {
		volumeInspectResponse, err := d.volDriver.Inspect(d.getContext(), &api.SdkVolumeInspectRequest{VolumeId: volumeName})
		if err != nil && errIsNotFound(err) {
			return nil, false, err
		} else if err != nil {
			return nil, true, err
		}

		volumeSpecUpdate := &api.VolumeSpecUpdate{
			HaLevelOpt:          &api.VolumeSpecUpdate_HaLevel{HaLevel: int64(replFactor)},
			SnapshotIntervalOpt: &api.VolumeSpecUpdate_SnapshotInterval{SnapshotInterval: math.MaxUint32},
			ReplicaSet:          &api.ReplicaSet{},
		}
		_, err = d.volDriver.Update(d.getContext(), &api.SdkVolumeUpdateRequest{
			VolumeId: volumeInspectResponse.Volume.Id,
			Spec:     volumeSpecUpdate,
		})
		if err != nil {
			return nil, false, err
		}
		quitFlag := false
		wdt := time.After(validateReplicationUpdateTimeout)
		for !quitFlag && !(areRepSetsFinal(volumeInspectResponse.Volume, replFactor) && isClean(volumeInspectResponse.Volume)) {
			select {
			case <-wdt:
				quitFlag = true
			default:
				volumeInspectResponse, err = d.volDriver.Inspect(d.getContext(), &api.SdkVolumeInspectRequest{VolumeId: volumeName})
				if err != nil && errIsNotFound(err) {
					return nil, false, err
				} else if err != nil {
					return nil, true, err
				}
				time.Sleep(defaultRetryInterval)
			}
		}
		if !(areRepSetsFinal(volumeInspectResponse.Volume, replFactor) && isClean(volumeInspectResponse.Volume)) {
			return 0, false, fmt.Errorf("Volume didn't successfully change to replication factor of %d", replFactor)
		}
		return 0, false, nil
	}

	if _, err := task.DoRetryWithTimeout(t, validateReplicationUpdateTimeout, defaultRetryInterval); err != nil {
		return &ErrFailedToSetReplicationFactor{
			ID:    volumeName,
			Cause: err.Error(),
		}
	}

	return nil
}

func (d *portworx) GetMaxReplicationFactor() int64 {
	return 3
}

func (d *portworx) GetMinReplicationFactor() int64 {
	return 1
}

func (d *portworx) GetAggregationLevel(vol *torpedovolume.Volume) (int64, error) {
	volumeName := d.schedOps.GetVolumeName(vol)
	t := func() (interface{}, bool, error) {
		volResp, err := d.volDriver.Inspect(d.getContext(), &api.SdkVolumeInspectRequest{VolumeId: volumeName})
		if err != nil && errIsNotFound(err) {
			return 0, false, err
		} else if err != nil {
			return 0, true, err
		}
		return volResp.Volume.Spec.AggregationLevel, false, nil
	}

	iAggrLevel, err := task.DoRetryWithTimeout(t, inspectVolumeTimeout, inspectVolumeRetryInterval)
	if err != nil {
		return 0, &ErrFailedToGetAggregationLevel{
			ID:    volumeName,
			Cause: err.Error(),
		}
	}
	aggrLevel, ok := iAggrLevel.(uint32)
	if !ok {
		return 0, &ErrFailedToGetAggregationLevel{
			ID:    volumeName,
			Cause: fmt.Sprintf("Aggregation level is not of type uint32"),
		}
	}

	return int64(aggrLevel), nil
}

func isClean(vol *api.Volume) bool {
	for _, v := range vol.RuntimeState {
		if v.GetRuntimeState()["RuntimeState"] != "clean" {
			return false
		}
	}
	return true
}

func areRepSetsFinal(vol *api.Volume, replFactor int64) bool {
	for _, rs := range vol.ReplicaSets {
		if int64(len(rs.GetNodes())) != replFactor {
			return false
		}
	}
	return true
}

func (d *portworx) setDriver() error {
	var err error
	var endpoint string

	// Try portworx-service first
	endpoint, err = d.schedOps.GetServiceEndpoint()
	if err == nil && endpoint != "" {
		if err = d.testAndSetEndpoint(endpoint); err == nil {
			d.refreshEndpoint = false
			return nil
		}
		logrus.Infof("testAndSetEndpoint failed for %v: %v", endpoint, err)
	} else if err != nil && len(node.GetWorkerNodes()) == 0 {
		return err
	}

	// Try direct address of cluster nodes
	// Set refresh endpoint to true so that we try and get the new
	// and working driver if the endpoint we are hooked onto goes
	// down
	d.refreshEndpoint = true
	logrus.Infof("Getting new driver.")
	for _, n := range node.GetWorkerNodes() {
		for _, addr := range n.Addresses {
			if err = d.testAndSetEndpoint(addr); err == nil {
				return nil
			}
			logrus.Infof("testAndSetEndpoint failed for %v: %v", endpoint, err)
		}
	}

	return fmt.Errorf("failed to get endpoint for portworx volume driver")
}

func (d *portworx) testAndSetEndpoint(endpoint string) error {
	pxEndpoint := d.constructURL(endpoint)
	conn, err := grpc.Dial(pxEndpoint, grpc.WithInsecure())
	if err != nil {
		return err
	}

	d.clusterManager = api.NewOpenStorageClusterClient(conn)
	_, err = d.clusterManager.InspectCurrent(d.getContext(), &api.SdkClusterInspectCurrentRequest{})
	if st, ok := status.FromError(err); ok && st.Code() == codes.Unavailable {
		return err
	}

	d.volDriver = api.NewOpenStorageVolumeClient(conn)
	d.nodeManager = api.NewOpenStorageNodeClient(conn)
	d.mountAttachManager = api.NewOpenStorageMountAttachClient(conn)
	d.clusterPairManager = api.NewOpenStorageClusterPairClient(conn)
	d.alertsManager = api.NewOpenStorageAlertsClient(conn)
	if legacyClusterManager, err := d.getLegacyClusterManager(endpoint); err == nil {
		d.legacyClusterManager = legacyClusterManager
	} else {
		return err
	}
	logrus.Infof("Using %v as endpoint for portworx volume driver", pxEndpoint)

	return nil
}

func (d *portworx) getLegacyClusterManager(endpoint string) (cluster.Cluster, error) {
	pxEndpoint := fmt.Sprintf("http://%s:%d", endpoint, pxdRestPort)
	var cClient *client.Client
	var err error
	if d.token != "" {
		cClient, err = clusterclient.NewAuthClusterClient(pxEndpoint, "v1", d.token, "")
		if err != nil {
			return nil, err
		}
	} else {
		cClient, err = clusterclient.NewClusterClient(pxEndpoint, "v1")
		if err != nil {
			return nil, err
		}
	}

	clusterManager := clusterclient.ClusterManager(cClient)
	_, err = clusterManager.Enumerate()
	if err != nil {
		return nil, err
	}
	return clusterManager, nil
}

func (d *portworx) getContextWithToken(ctx context.Context, token string) context.Context {
	md, _ := metadata.FromOutgoingContext(ctx)
	md = metadata.Join(md, metadata.New(map[string]string{
		"authorization": "bearer " + token,
	}))
	return metadata.NewOutgoingContext(ctx, md)
}

func (d *portworx) getContext() context.Context {
	ctx := context.Background()
	if len(d.token) > 0 {
		return d.getContextWithToken(ctx, d.token)
	}
	return ctx
}

func (d *portworx) StartDriver(n node.Node) error {
	logrus.Infof("Starting volume driver on %s.", n.Name)
	err := d.schedOps.StartPxOnNode(n)
	if err != nil {
		return err
	}
	return d.nodeDriver.Systemctl(n, pxSystemdServiceName, node.SystemctlOpts{
		Action: "start",
		ConnectionOpts: node.ConnectionOpts{
			Timeout:         startDriverTimeout,
			TimeBeforeRetry: defaultRetryInterval,
		}})
}

func (d *portworx) UpgradeDriver(endpointURL string, endpointVersion string) error {
	upgradeFileName := "/upgrade.sh"

	if endpointURL == "" {
		return fmt.Errorf("no link supplied for upgrading portworx")
	}
	logrus.Infof("upgrading portworx from %s URL and %s endpoint version", endpointURL, endpointVersion)

	// Getting upgrade script
	fullEndpointURL := fmt.Sprintf("%s/%s/upgrade", endpointURL, endpointVersion)
	cmd := exec.Command("wget", "-O", upgradeFileName, fullEndpointURL)
	output, err := cmd.Output()
	logrus.Infof("%s", output)
	if err != nil {
		return fmt.Errorf("error on downloading endpoint: %+v", err)
	}
	// Check if downloaded file exists
	file, err := os.Stat(upgradeFileName)
	if err != nil {
		return fmt.Errorf("file %s doesn't exist", upgradeFileName)
	}
	logrus.Infof("file %s exists", upgradeFileName)

	// Check if downloaded file is not empty
	fileSize := file.Size()
	if fileSize == 0 {
		return fmt.Errorf("file %s is empty", upgradeFileName)
	}
	logrus.Infof("file %s is not empty", upgradeFileName)

	// Change permission on file to be able to execute
	cmd = exec.Command("chmod", "+x", upgradeFileName)
	if err = cmd.Run(); err != nil {
		return fmt.Errorf("error on changing permission for %s file", upgradeFileName)
	}
	logrus.Infof("permission changed on file %s", upgradeFileName)

	nodeList := node.GetStorageDriverNodes()
	pxNode := nodeList[0]
	pxVersion, err := d.getPxVersionOnNode(pxNode, nil)
	if err != nil {
		return fmt.Errorf("error on getting PX Version on node %s with err: %v", pxNode.Name, err)
	}
	// If PX Version less than 2.x.x.x, then we have to add timeout parameter to avoid test failure
	// more details in https://portworx.atlassian.net/browse/PWX-10108
	cmdArgs := []string{upgradeFileName, "-f"}
	majorPxVersion := pxVersion[:1]
	if majorPxVersion < "2" {
		cmdArgs = append(cmdArgs, "-u", strconv.Itoa(int(upgradePerNodeTimeout/time.Second)))
	}

	// Run upgrade script
	logrus.Infof("executing /bin/sh with params: %s\n", cmdArgs)
	cmd = exec.Command("/bin/sh", cmdArgs...)
	output, err = cmd.Output()

	// Print and replace all '\n' with new lines
	logrus.Infof("%s", strings.Replace(string(output[:]), `\n`, "\n", -1))
	if err != nil {
		return fmt.Errorf("error: %+v", err)
	}
	logrus.Infof("Portworx cluster upgraded succesfully")

	for _, n := range node.GetStorageDriverNodes() {
		if err := d.WaitForUpgrade(n, endpointVersion); err != nil {
			return err
		}
	}

	return nil
}

// GetClusterPairingInfo returns cluster pair information
func (d *portworx) GetClusterPairingInfo() (map[string]string, error) {
	pairInfo := make(map[string]string)

	resp, err := d.clusterPairManager.GetToken(d.getContext(), &api.SdkClusterPairGetTokenRequest{})
	if err != nil {
		return nil, err
	}
	logrus.Infof("Response for token: %v", resp.Result.Token)

	// file up cluster pair info
	pairInfo[clusterIP] = node.GetStorageDriverNodes()[0].Addresses[0]
	pairInfo[tokenKey] = resp.Result.Token
	pairInfo[clusterPort] = strconv.Itoa(defaultPxServicePort)

	return pairInfo, nil
}

func (d *portworx) DecommissionNode(n node.Node) error {

	if err := k8s.Instance().AddLabelOnNode(n.Name, schedops.PXEnabledLabelKey, "remove"); err != nil {
		return &ErrFailedToDecommissionNode{
			Node:  n.Name,
			Cause: fmt.Sprintf("Failed to set label on node: %v. Err: %v", n.Name, err),
		}
	}

	if err := d.StopDriver([]node.Node{n}, false); err != nil {
		return &ErrFailedToDecommissionNode{
			Node:  n.Name,
			Cause: fmt.Sprintf("Failed to stop driver on node: %v. Err: %v", n.Name, err),
		}
	}

	nodeResp, err := d.nodeManager.Inspect(d.getContext(), &api.SdkNodeInspectRequest{NodeId: n.VolDriverNodeID})
	if err != nil {
		return &ErrFailedToDecommissionNode{
			Node:  n.Name,
			Cause: fmt.Sprintf("Failed to inspect node: %v. Err: %v", nodeResp.Node, err),
		}
	}

	// TODO replace when sdk supports node removal
	if err = d.legacyClusterManager.Remove([]api.Node{{Id: nodeResp.Node.Id}}, false); err != nil {
		return &ErrFailedToDecommissionNode{
			Node:  n.Name,
			Cause: err.Error(),
		}
	}

	return nil
}

func (d *portworx) RejoinNode(n node.Node) error {

	opts := node.ConnectionOpts{
		IgnoreError:     false,
		TimeBeforeRetry: defaultRetryInterval,
		Timeout:         defaultTimeout,
	}
	_, err := d.nodeDriver.RunCommand(n, "/opt/pwx/bin/pxctl sv node-wipe --all", opts)
	if err != nil {
		return &ErrFailedToRejoinNode{
			Node:  n.Name,
			Cause: err.Error(),
		}
	}
	if err = k8s.Instance().RemoveLabelOnNode(n.Name, schedops.PXServiceLabelKey); err != nil {
		return &ErrFailedToRejoinNode{
			Node:  n.Name,
			Cause: fmt.Sprintf("Failed to set label on node: %v. Err: %v", n.Name, err),
		}
	}
	if err = k8s.Instance().RemoveLabelOnNode(n.Name, schedops.PXEnabledLabelKey); err != nil {
		return &ErrFailedToRejoinNode{
			Node:  n.Name,
			Cause: fmt.Sprintf("Failed to set label on node: %v. Err: %v", n.Name, err),
		}
	}
	if err = k8s.Instance().UnCordonNode(n.Name, defaultTimeout, defaultRetryInterval); err != nil {
		return &ErrFailedToRejoinNode{
			Node:  n.Name,
			Cause: fmt.Sprintf("Failed to uncordon node: %v. Err: %v", n.Name, err),
		}
	}
	return nil
}

func (d *portworx) GetNodeStatus(n node.Node) (*api.Status, error) {
	nodeResponse, err := d.nodeManager.Inspect(d.getContext(), &api.SdkNodeInspectRequest{NodeId: n.VolDriverNodeID})
	if err != nil {
		st, ok := status.FromError(err)
		// TODO when a node is not found sometimes we get an error code internal, as workaround we check for internal error and substring
		if ok && st.Code() == codes.NotFound || (st.Code() == codes.Internal && strings.Contains(err.Error(), "Unable to locate node")) {
			apiSt := api.Status_STATUS_NONE
			return &apiSt, nil
		}
		return nil, &ErrFailedToGetNodeStatus{
			Node:  n.Name,
			Cause: fmt.Sprintf("Failed to check node status: %v. Err: %v", n.Name, err),
		}
	}
	return &nodeResponse.Node.Status, nil
}

func (d *portworx) getVolDriver() api.OpenStorageVolumeClient {
	if d.refreshEndpoint {
		d.setDriver()
	}
	return d.volDriver
}

func (d *portworx) getClusterManager() api.OpenStorageClusterClient {
	if d.refreshEndpoint {
		d.setDriver()
	}
	return d.clusterManager

}

func (d *portworx) getNodeManager() api.OpenStorageNodeClient {
	if d.refreshEndpoint {
		d.setDriver()
	}
	return d.nodeManager

}

func (d *portworx) getMountAttachManager() api.OpenStorageMountAttachClient {
	if d.refreshEndpoint {
		d.setDriver()
	}
	return d.mountAttachManager

}

func (d *portworx) getClusterPairManager() api.OpenStorageClusterPairClient {
	if d.refreshEndpoint {
		d.setDriver()
	}
	return d.clusterPairManager

}

func (d *portworx) getAlertsManager() api.OpenStorageAlertsClient {
	if d.refreshEndpoint {
		d.setDriver()
	}
	return d.alertsManager

}

func (d *portworx) getNodeManagerByAddress(addr string) (api.OpenStorageNodeClient, error) {
	pxEndpoint := d.constructURL(addr)
	conn, err := grpc.Dial(pxEndpoint, grpc.WithInsecure())
	if err != nil {
		return nil, err
	}
	dClient := api.NewOpenStorageNodeClient(conn)
	_, err = dClient.Enumerate(d.getContext(), &api.SdkNodeEnumerateRequest{})
	if err != nil {
		return nil, err
	}

	return dClient, nil
}

func (d *portworx) getVolumeDriverByAddress(addr string) (api.OpenStorageVolumeClient, error) {
	pxEndpoint := d.constructURL(addr)
	conn, err := grpc.Dial(pxEndpoint, grpc.WithInsecure())
	if err != nil {
		return nil, err
	}
	dClient := api.NewOpenStorageVolumeClient(conn)
	_, err = dClient.Enumerate(d.getContext(), &api.SdkVolumeEnumerateRequest{})
	if err != nil {
		return nil, err
	}

	return dClient, nil
}

//
func (d *portworx) maintenanceOp(n node.Node, op string) error {
	// TODO replace by sdk call whenever it is available
	url := fmt.Sprintf("http://%s:%d", n.Addresses[0], pxdRestPort)
	c, err := client.NewClient(url, "", "")
	if err != nil {
		return err
	}
	req := c.Get().Resource(op)
	resp := req.Do()
	return resp.Error()
}

func (d *portworx) constructURL(ip string) string {
	return fmt.Sprintf("%s:%d", ip, defaultPxServicePort)
}

func (d *portworx) GetReplicaSets(torpedovol *torpedovolume.Volume) ([]*api.ReplicaSet, error) {
	volumeName := d.schedOps.GetVolumeName(torpedovol)
	volumeInspectResponse, err := d.getVolDriver().Inspect(d.getContext(), &api.SdkVolumeInspectRequest{VolumeId: volumeName})
	if err != nil {
		return nil, &ErrFailedToInspectVolume{
			ID:    torpedovol.Name,
			Cause: err.Error(),
		}
	}

	return volumeInspectResponse.Volume.ReplicaSets, nil
}

func (d *portworx) updateNodeID(n node.Node, nManager ...api.OpenStorageNodeClient) (node.Node, error) {
	nodes, err := d.getPxNodes(nManager...)
	if err != nil {
		return n, err
	}
	for _, nd := range nodes {
		for _, addr := range n.Addresses {
			if nd.GetMgmtIp() == addr || nd.DataIp == addr && len(nd.Id) > 0 {
				n.VolDriverNodeID = nd.Id
				node.UpdateNode(n)
				return n, nil
			}
		}
	}
	return n, fmt.Errorf("node %v not found in cluster", n)
}

func getGroupMatches(groupRegex *regexp.Regexp, str string) map[string]string {
	match := groupRegex.FindStringSubmatch(str)
	result := make(map[string]string)
	if len(match) > 0 {
		for i, name := range groupRegex.SubexpNames() {
			if i != 0 && name != "" {
				result[name] = match[i]
			}
		}
	}
	return result
}

// ValidateVolumeSnapshotRestore return nil if snapshot is restored successuflly to
// given volumes
// TODO: additionally check for restore objects in case of cloudsnap
func (d *portworx) ValidateVolumeSnapshotRestore(vol string, snapshotData *snap_v1.VolumeSnapshotData, timeStart time.Time) error {
	snap := snapshotData.Spec.PortworxSnapshot.SnapshotID
	if snapshotData.Spec.PortworxSnapshot.SnapshotType == snap_v1.PortworxSnapshotTypeCloud {
		snap = "in-place-restore-" + vol
	}

	tsStart := timestamp.Timestamp{
		Nanos:   int32(timeStart.UnixNano()),
		Seconds: timeStart.Unix(),
	}
	currentTime := time.Now()
	tsEnd := timestamp.Timestamp{
		Nanos:   int32(currentTime.UnixNano()),
		Seconds: currentTime.Unix(),
	}
	alerts, err := d.alertsManager.EnumerateWithFilters(d.getContext(), &api.SdkAlertsEnumerateWithFiltersRequest{
		Queries: []*api.SdkAlertsQuery{
			{
				Query: &api.SdkAlertsQuery_ResourceTypeQuery{
					ResourceTypeQuery: &api.SdkAlertsResourceTypeQuery{
						ResourceType: api.ResourceType_RESOURCE_TYPE_VOLUME,
					},
				},
				Opts: []*api.SdkAlertsOption{
					{Opt: &api.SdkAlertsOption_TimeSpan{
						TimeSpan: &api.SdkAlertsTimeSpan{
							StartTime: &tsStart,
							EndTime:   &tsEnd,
						},
					}},
				},
			},
		},
	})

	if err != nil {
		return err
	}
	// get volume and snap info
	pvcVol, err := d.volDriver.Inspect(d.getContext(), &api.SdkVolumeInspectRequest{VolumeId: vol})
	if err != nil {
		return fmt.Errorf("inspect failed for %v: %v", vol, err)
	}
	// form alert msg for snapshot restore
	grepMsg := "Volume " + pvcVol.Volume.GetLocator().GetName() +
		" (" + pvcVol.Volume.GetId() + ") restored from snapshot "
	snapVol, err := d.volDriver.Inspect(d.getContext(), &api.SdkVolumeInspectRequest{VolumeId: snap})
	if err != nil {
		// Restore object get deleted in case of cloudsnap
		logrus.Warnf("Snapshot volume %v not found: %v", snap, err)
		grepMsg = grepMsg + snap
	} else {
		grepMsg = grepMsg + snapVol.Volume.GetLocator().GetName() +
			" (" + snap + ")"
	}

	isSuccess := false
	alertsResp, err := alerts.Recv()
	if err != nil {
		return err
	}
	for _, alert := range alertsResp.Alerts {
		if strings.Contains(alert.GetMessage(), grepMsg) {
			isSuccess = true
			break
		}
	}
	if isSuccess {
		return nil
	}
	return fmt.Errorf("restore failed, expected alert to be present : %v", grepMsg)
}

func (d *portworx) getTokenForVolume(name string, params map[string]string) string {
	token := d.token
	var volSecret string
	var volSecretNamespace string
	if secret, ok := params[secretName]; ok {
		volSecret = secret
	}
	if namespace, ok := params[secretNamespace]; ok {
		volSecretNamespace = namespace
	}
	if volSecret != "" && volSecretNamespace != "" {
		if tk, ok := params["auth-token"]; ok {
			token = tk
		}
	}
	return token
}

func deleteLabelsFromRequestedSpec(expectedLocator *api.VolumeLocator) {
	for labelKey := range expectedLocator.VolumeLabels {
		if hasIgnorePrefix(labelKey) {
			delete(expectedLocator.VolumeLabels, labelKey)
		}
	}
}

func hasIgnorePrefix(str string) bool {
	for _, label := range deleteVolumeLabelList {
		if strings.HasPrefix(str, label) {
			return true
		}
	}
	return false
}

func (d *portworx) getKvdbMembers(n node.Node) (map[string]metadataNode, error) {
	kvdbMembers := make(map[string]metadataNode)
	// TODO replace by sdk call whenever it is available
	url := fmt.Sprintf("http://%s:%d", n.Addresses[0], pxdRestPort)
	c, err := client.NewClient(url, "", "")
	if err != nil {
		return nil, err
	}
	req := c.Get().Resource("kvmembers")
	resp := req.Do()
	if resp.Error() != nil {
		return kvdbMembers, resp.Error()
	}
	err = resp.Unmarshal(&kvdbMembers)
	return kvdbMembers, err
}

func (d *portworx) CollectDiags(n node.Node) error {
	var err error

	pxNode, err := d.getPxNode(n)
	if err != nil {
		return err
	}

	opts := node.ConnectionOpts{
		IgnoreError:     false,
		TimeBeforeRetry: defaultRetryInterval,
		Timeout:         defaultTimeout,
		Sudo:            true,
	}

	logrus.Debugf("Collecting diags on node %v, because there was an error", pxNode.Hostname)

	if pxNode.Status == api.Status_STATUS_OFFLINE {
		logrus.Debugf("Node %v is offline, collecting diags using pxctl", pxNode.Hostname)

		// Only way to collect diags when PX is offline is using pxctl
		out, err := d.nodeDriver.RunCommand(n, "pxctl sv diags -a -f", opts)
		if err != nil {
			return fmt.Errorf("Failed to collect diags on node %v, Err: %v %v", pxNode.Hostname, err, out)
		}
		logrus.Debugf("Successfully collected diags on node %v", pxNode.Hostname)
		return nil
	}

	url := fmt.Sprintf("http://%s:9014", n.Addresses[0])

	r := &DiagRequestConfig{
		DockerHost:    "unix:///var/run/docker.sock",
		OutputFile:    "/var/cores/diags.tar.gz",
		ContainerName: "",
		Profile:       false,
		Live:          true,
		Upload:        false,
		All:           true,
		Force:         true,
		OnHost:        true,
		Extra:         false,
	}

	c, err := client.NewClient(url, "", "")
	if err != nil {
		return err
	}
	req := c.Post().Resource(pxDiagPath).Body(r)
	resp := req.Do()
	if resp.Error() != nil {
		return fmt.Errorf("Failed to collect diags on node %v, Err: %v", pxNode.Hostname, resp.Error())
	}
	logrus.Debugf("Successfully collected diags on node %v", pxNode.Hostname)
	return nil
}

func init() {
	torpedovolume.Register(DriverName, &portworx{})
}<|MERGE_RESOLUTION|>--- conflicted
+++ resolved
@@ -632,21 +632,12 @@
 	return nil
 }
 
-<<<<<<< HEAD
-func (d *portworx) ValidateUpdateVolume(vol *torpedovolume.Volume) error {
-	volumeName := d.schedOps.GetVolumeName(vol)
-	t := func() (interface{}, bool, error) {
-		volumeInspectResponse, err := d.getVolDriver().Inspect(d.getContext(), &api.SdkVolumeInspectRequest{VolumeId: volumeName})
-=======
 func (d *portworx) ValidateUpdateVolume(vol *torpedovolume.Volume, params map[string]string) error {
 	var token string
-	if tk, ok := params["auth-token"]; ok {
-		token = tk
-	}
-	name := d.schedOps.GetVolumeName(vol)
+	volumeName := d.schedOps.GetVolumeName(vol)
+	token = d.getTokenForVolume(volumeName, params)
 	t := func() (interface{}, bool, error) {
-		vols, err := d.getVolDriver(token).Inspect([]string{name})
->>>>>>> c06b564b
+		volumeInspectResponse, err := d.getVolDriver().Inspect(d.getContextWithToken(context.Background(), token), &api.SdkVolumeInspectRequest{VolumeId: volumeName})
 		if err != nil {
 			return nil, true, err
 		}

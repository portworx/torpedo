package portworx

import (
	"context"
	"encoding/json"
	"fmt"
	"io"
	"math"
	"net"
	"net/http"
	"net/url"
	"os"
	"path"
	"reflect"
	"regexp"
	"strconv"
	"strings"
	"time"

	"github.com/portworx/torpedo/pkg/s3utils"

	"github.com/golang/protobuf/ptypes/timestamp"
	"github.com/hashicorp/go-version"
	snapv1 "github.com/kubernetes-incubator/external-storage/snapshot/pkg/apis/crd/v1"
	apapi "github.com/libopenstorage/autopilot-api/pkg/apis/autopilot/v1alpha1"
	"github.com/libopenstorage/openstorage/api"
	"github.com/libopenstorage/openstorage/api/client"
	clusterclient "github.com/libopenstorage/openstorage/api/client/cluster"
	"github.com/libopenstorage/openstorage/api/spec"
	"github.com/libopenstorage/openstorage/cluster"
	v1 "github.com/libopenstorage/operator/pkg/apis/core/v1"
	optest "github.com/libopenstorage/operator/pkg/util/test"
	"github.com/pborman/uuid"
	"github.com/portworx/sched-ops/k8s/apiextensions"
	"github.com/portworx/sched-ops/k8s/core"
	"github.com/portworx/sched-ops/k8s/operator"
	"github.com/portworx/sched-ops/task"
	driver_api "github.com/portworx/torpedo/drivers/api"
	"github.com/portworx/torpedo/drivers/node"
	torpedok8s "github.com/portworx/torpedo/drivers/scheduler/k8s"
	torpedovolume "github.com/portworx/torpedo/drivers/volume"
	"github.com/portworx/torpedo/drivers/volume/portworx/schedops"
	"github.com/portworx/torpedo/pkg/aututils"
	tp_errors "github.com/portworx/torpedo/pkg/errors"
	"github.com/portworx/torpedo/pkg/netutil"
	"github.com/portworx/torpedo/pkg/osutils"
	"github.com/portworx/torpedo/pkg/units"
	pxapi "github.com/portworx/torpedo/porx/px/api"
	"github.com/sirupsen/logrus"
	"google.golang.org/grpc"
	"google.golang.org/grpc/codes"
	"google.golang.org/grpc/metadata"
	"google.golang.org/grpc/status"
	"gopkg.in/yaml.v2"
	k8serrors "k8s.io/apimachinery/pkg/api/errors"
	"k8s.io/apimachinery/pkg/api/resource"
	metav1 "k8s.io/apimachinery/pkg/apis/meta/v1"
)

const (
	// PortworxStorage portworx storage name
	PortworxStorage torpedovolume.StorageProvisionerType = "portworx"
	// PortworxCsi csi storage name
	PortworxCsi torpedovolume.StorageProvisionerType = "csi"
	// PortworxStrict provisioner for using same provisioner as provided in the spec
	PortworxStrict torpedovolume.StorageProvisionerType = "strict"
)

const (
	// DriverName is the name of the portworx driver implementation
	DriverName                                = "pxd"
	pxDiagPath                                = "/remotediags"
	pxVersionLabel                            = "PX Version"
	enterMaintenancePath                      = "/entermaintenance"
	exitMaintenancePath                       = "/exitmaintenance"
	pxSystemdServiceName                      = "portworx.service"
	tokenKey                                  = "token"
	clusterIP                                 = "ip"
	clusterPort                               = "port"
	remoteKubeConfigPath                      = "/tmp/kubeconfig"
	pxMinVersionForStorkUpgrade               = "2.1"
	formattingCommandPxctlLocalSnapshotCreate = "pxctl volume snapshot create %s --name %s"
	formattingCommandPxctlCloudSnapCreate     = "pxctl cloudsnap backup %s"
	pxctlVolumeList                           = "pxctl volume list "
	pxctlVolumeListFilter                     = "pxctl volume list -l %s=%s"
	pxctlVolumeUpdate                         = "pxctl volume update "
	pxctlGroupSnapshotCreate                  = "pxctl volume snapshot group"
	pxctlDriveAddStart                        = "%s -j service drive add -d %s -o start"
	pxctlDriveAddStatus                       = "%s -j service drive add -d %s -o status"
	refreshEndpointParam                      = "refresh-endpoint"
	defaultPXAPITimeout                       = 5 * time.Minute
	envSkipPXServiceEndpoint                  = "SKIP_PX_SERVICE_ENDPOINT"
	pureKey                                   = "backend"
	pureBlockValue                            = "pure_block"
	clusterIDFile                             = "/etc/pwx/cluster_uuid"
)

const (
	defaultTimeout                    = 2 * time.Minute
	defaultRetryInterval              = 10 * time.Second
	podUpRetryInterval                = 30 * time.Second
	maintenanceOpTimeout              = 1 * time.Minute
	maintenanceWaitTimeout            = 2 * time.Minute
	inspectVolumeTimeout              = 1 * time.Minute
	inspectVolumeRetryInterval        = 2 * time.Second
	validateDeleteVolumeTimeout       = 3 * time.Minute
	validateReplicationUpdateTimeout  = 60 * time.Minute
	validateClusterStartTimeout       = 2 * time.Minute
	validatePXStartTimeout            = 5 * time.Minute
	validatePxPodsUpTimeout           = 30 * time.Minute
	validateNodeStopTimeout           = 5 * time.Minute
	validateStoragePoolSizeTimeout    = 3 * time.Hour
	validateStoragePoolSizeInterval   = 30 * time.Second
	validateRebalanceJobsTimeout      = 30 * time.Minute
	validateRebalanceJobsInterval     = 30 * time.Second
	getNodeTimeout                    = 3 * time.Minute
	getNodeRetryInterval              = 5 * time.Second
	stopDriverTimeout                 = 5 * time.Minute
	crashDriverTimeout                = 2 * time.Minute
	startDriverTimeout                = 2 * time.Minute
	upgradeTimeout                    = 10 * time.Minute
	upgradeRetryInterval              = 30 * time.Second
	upgradePerNodeTimeout             = 15 * time.Minute
	waitVolDriverToCrash              = 1 * time.Minute
	waitDriverDownOnNodeRetryInterval = 2 * time.Second
	asyncTimeout                      = 15 * time.Minute
	timeToTryPreviousFolder           = 10 * time.Minute
	validateStorageClusterTimeout     = 40 * time.Minute
)
const (
	telemetryNotEnabled = "15"
	telemetryEnabled    = "100"
)
const (
	secretName      = "openstorage.io/auth-secret-name"
	secretNamespace = "openstorage.io/auth-secret-namespace"
	// DeviceMapper is a string in dev mapper path
	DeviceMapper = "mapper"
)

const (
	driveAddSuccessStatus = "Drive add done"
	driveExitsStatus      = "Device already exists"
)

// Provisioners types of supported provisioners
var provisioners = map[torpedovolume.StorageProvisionerType]torpedovolume.StorageProvisionerType{
	PortworxStorage: "kubernetes.io/portworx-volume",
	PortworxCsi:     "pxd.portworx.com",
	PortworxStrict:  "strict",
}

var csiProvisionerOnly = map[torpedovolume.StorageProvisionerType]torpedovolume.StorageProvisionerType{
	PortworxCsi: "pxd.portworx.com",
}

var deleteVolumeLabelList = []string{
	"auth-token",
	"pv.kubernetes.io",
	"volume.beta.kubernetes.io",
	"kubectl.kubernetes.io",
	"volume.kubernetes.io",
	"pvc_name",
	"pvc_namespace",
	torpedok8s.CsiProvisionerSecretName,
	torpedok8s.CsiProvisionerSecretNamespace,
	torpedok8s.CsiNodePublishSecretName,
	torpedok8s.CsiNodePublishSecretNamespace,
	torpedok8s.CsiControllerExpandSecretName,
	torpedok8s.CsiControllerExpandSecretNamespace,
}

var k8sCore = core.Instance()
var pxOperator = operator.Instance()
var apiExtentions = apiextensions.Instance()

type portworx struct {
	legacyClusterManager  cluster.Cluster
	clusterManager        api.OpenStorageClusterClient
	nodeManager           api.OpenStorageNodeClient
	mountAttachManager    api.OpenStorageMountAttachClient
	volDriver             api.OpenStorageVolumeClient
	clusterPairManager    api.OpenStorageClusterPairClient
	alertsManager         api.OpenStorageAlertsClient
	csbackupManager       api.OpenStorageCloudBackupClient
	storagePoolManager    api.OpenStoragePoolClient
	diagsManager          api.OpenStorageDiagsClient
	diagsJobManager       api.OpenStorageJobClient
	licenseManager        pxapi.PortworxLicenseClient
	licenseFeatureManager pxapi.PortworxLicensedFeatureClient
	autoFsTrimManager     api.OpenStorageFilesystemTrimClient
	portworxServiceClient pxapi.PortworxServiceClient
	schedOps              schedops.Driver
	nodeDriver            node.Driver
	refreshEndpoint       bool
	token                 string
	skipPXSvcEndpoint     bool
	tpLog                 *logrus.Logger
	DiagsFile             string
}

type statusJSON struct {
	Status string
	Error  string
	Cmd    string
}

// ExpandPool resizes a pool of a given ID
func (d *portworx) ExpandPool(poolUUID string, operation api.SdkStoragePool_ResizeOperationType, size uint64) error {

	logrus.Infof("Initiating pool %v resize by %v with operationtype %v", poolUUID, size, operation.String())

	// start a task to check if pool  resize is done
	t := func() (interface{}, bool, error) {
		jobListResp, err := d.storagePoolManager.Resize(d.getContext(), &api.SdkStoragePoolResizeRequest{
			Uuid: poolUUID,
			ResizeFactor: &api.SdkStoragePoolResizeRequest_Size{
				Size: size,
			},
			OperationType: operation,
		})
		if err != nil {
			return nil, true, err
		}
		if jobListResp.String() != "" {
			logrus.Debugf("Resize respone: %v", jobListResp.String())
		}
		return nil, false, nil
	}
	if _, err := task.DoRetryWithTimeout(t, validateRebalanceJobsTimeout, validateRebalanceJobsInterval); err != nil {
		return err
	}
	return nil
}

//GetStorageSpec get the storage spec used to deploy portworx
func (d *portworx) GetStorageSpec() (*pxapi.StorageSpec, error) {
	storageSpecResp, err := d.portworxServiceClient.GetStorageSpec(d.getContext(), &pxapi.PxGetStorageSpecRequest{})
	var storageSpec *pxapi.StorageSpec
	if err != nil {
		err = fmt.Errorf("Error getting storage resource ,cause : %v", err)
		return nil, err
	}
	storageSpec = storageSpecResp.GetSpec()
	return storageSpec, nil
}

// ListStoragePools returns all PX storage pools
func (d *portworx) ListStoragePools(labelSelector metav1.LabelSelector) (map[string]*api.StoragePool, error) {
	ctx, cancel := context.WithTimeout(context.Background(), defaultPXAPITimeout)
	defer cancel()

	// TODO PX SDK currently does not have a way of directly getting storage pool objects.
	// We need to list nodes and then inspect each node
	resp, err := d.nodeManager.Enumerate(ctx, &api.SdkNodeEnumerateRequest{})
	if err != nil {
		return nil, err
	}

	pools := make(map[string]*api.StoragePool)
	for _, nodeID := range resp.NodeIds {
		nodeResp, err := d.nodeManager.Inspect(ctx, &api.SdkNodeInspectRequest{NodeId: nodeID})
		if err != nil {
			return nil, err
		}

		for _, pool := range nodeResp.Node.Pools {
			matches := true
			for k, v := range labelSelector.MatchLabels {
				if v != pool.Labels[k] {
					matches = false
					break
				}
			}

			if matches {
				pools[pool.GetUuid()] = pool
			}
		}
	}

	return pools, nil
}

func (d *portworx) String() string {
	return DriverName
}

// init is all the functionality of Init, but allowing you to set a custom driver name
func (d *portworx) init(sched, nodeDriver, token, storageProvisioner, csiGenericDriverConfigMap, driverName string, tpLog *logrus.Logger) error {
	d.tpLog = tpLog
	d.tpLog.Infof("Using the Portworx volume driver with provisioner %s under scheduler: %v", storageProvisioner, sched)
	var err error

	if skipStr := os.Getenv(envSkipPXServiceEndpoint); skipStr != "" {
		d.skipPXSvcEndpoint, _ = strconv.ParseBool(skipStr)
	}

	d.token = token

	if d.nodeDriver, err = node.Get(nodeDriver); err != nil {
		return err
	}

	if d.schedOps, err = schedops.Get(sched); err != nil {
		return fmt.Errorf("failed to get scheduler operator for portworx. Err: %v", err)
	}
	d.schedOps.Init(d.tpLog)

	if err = d.setDriver(); err != nil {
		return err
	}

	storageNodes, err := d.getStorageNodesOnStart()
	if err != nil {
		return err
	}

	if len(storageNodes) == 0 {
		return fmt.Errorf("cluster inspect returned empty nodes")
	}

	err = d.updateNodes(storageNodes)
	if err != nil {
		return err
	}
	for _, n := range node.GetStorageDriverNodes() {
		if err = d.WaitDriverUpOnNode(n, validatePXStartTimeout); err != nil {
			return err
		}
	}

	d.tpLog.Infof("The following Portworx nodes are in the cluster:")
	for _, n := range storageNodes {
		d.tpLog.Infof(
			"Node UID: %v Node IP: %v Node Status: %v",
			n.Id,
			n.DataIp,
			n.Status,
		)
	}
	torpedovolume.StorageDriver = driverName
	// Set provisioner for torpedo
	if storageProvisioner != "" {
		if p, ok := provisioners[torpedovolume.StorageProvisionerType(storageProvisioner)]; ok {
			torpedovolume.StorageProvisioner = p
		} else {
			return fmt.Errorf("driver %s, does not support provisioner %s", driverName, storageProvisioner)
		}
	} else {
		torpedovolume.StorageProvisioner = provisioners[torpedovolume.DefaultStorageProvisioner]
	}

	return nil
}

func (d *portworx) Init(sched, nodeDriver, token, storageProvisioner, csiGenericDriverConfigMap string, tpLog *logrus.Logger) error {
	return d.init(sched, nodeDriver, token, storageProvisioner, csiGenericDriverConfigMap, DriverName, tpLog)
}

func (d *portworx) RefreshDriverEndpoints() error {
	// Force update px endpoints
	d.refreshEndpoint = true
	storageNodes, err := d.getStorageNodesOnStart()
	if err != nil {
		return err
	}

	if len(storageNodes) == 0 {
		return fmt.Errorf("cluster inspect returned empty nodes")
	}

	err = d.updateNodes(storageNodes)
	if err != nil {
		return err
	}
	return nil
}

func (d *portworx) updateNodes(pxNodes []*api.StorageNode) error {
	for _, n := range node.GetNodes() {
		if err := d.updateNode(&n, pxNodes); err != nil {
			return err
		}
	}

	return nil
}

func (d *portworx) printNodes(pxnodes []*api.StorageNode) {
	d.tpLog.Infof("The following Portworx nodes are in the cluster:")
	for _, n := range pxnodes {
		d.tpLog.Infof(
			"Node UID: %v Node IP: %v Node Status: %v",
			n.Id,
			n.DataIp,
			n.Status,
		)
	}
}

// getStoragelessNode filter out storageless nodes from all px nodes and return it
func (d *portworx) GetStoragelessNodes() ([]*api.StorageNode, error) {

	storagelessNodes := make([]*api.StorageNode, 0)

	pxnodes, err := d.getPxNodes()
	if err != nil {
		return storagelessNodes, err
	}

	for _, pxnode := range pxnodes {
		if len(pxnode.Pools) == 0 {
			storagelessNodes = append(storagelessNodes, pxnode)
		}
	}
	return storagelessNodes, nil
}

// UpdateNodeWithStorageInfo update nthe storage info to a new node object
func (d *portworx) UpdateNodeWithStorageInfo(n node.Node, skipNodeName string) error {

	logrus.Infof("Updating the storage info for new node: [%s] ", n.Name)

	// Getting all PX nodes
	storageNodes, err := d.getPxNodes()
	if err != nil {
		return err
	}

	// Deleted node should be removed from storageNodes otherwise updateNode fails
	// finding the deletedNode index and need to remove from slice
	skipIdx := -1
	for idx, sn := range storageNodes {
		if len(skipNodeName) > 0 && sn.Hostname == skipNodeName {
			skipIdx = idx
			break
		}
	}

	// Removing from slice if it is present on slice.
	if skipIdx >= 0 {
		storageNodes = append(storageNodes[:skipIdx], storageNodes[skipIdx:]...)
	}

	if err = d.updateNode(&n, storageNodes); err != nil {
		return err
	}
	return nil
}

func (d *portworx) WaitForPxPodsToBeUp(n node.Node) error {

	// Check if PX pod is up
	logrus.Debugf("checking if PX pod is up on node: %s", n.Name)
	t := func() (interface{}, bool, error) {
		if !d.schedOps.IsPXReadyOnNode(n) {
			return "", true, &ErrFailedToWaitForPx{
				Node:  n,
				Cause: fmt.Sprintf("px pod is not ready on node: %s after %v", n.Name, validatePXStartTimeout),
			}
		}
		return "", false, nil
	}

	if _, err := task.DoRetryWithTimeout(t, validatePxPodsUpTimeout, podUpRetryInterval); err != nil {
		return fmt.Errorf("PX pod failed to come up on node : [%s]. Error: [%v]", n.Name, err)
	}
	return nil
}

// ValidateNodeAfterPickingUpNodeID validates the pools and drives
func (d *portworx) ValidateNodeAfterPickingUpNodeID(delNode *api.StorageNode,
	newNode *api.StorageNode, storagelessNodes []*api.StorageNode) error {

	// If node is a storageless node below validation steps not needed
	if !d.validateNodeIDMigration(delNode, newNode, storagelessNodes) {
		return fmt.Errorf("validation failed: NodeId:[%s] pick-up failed by new Node: [%s]",
			delNode.Id, newNode.Hostname,
		)
	}
	logrus.Infof("Pools and Disks are matching after new node:[%s] picked the NodeId: [%s]",
		newNode.Hostname, newNode.Id,
	)
	logrus.Infof("After recyling a node, Node [%s] is having following pools:",
		newNode.Hostname,
	)
	for _, pool := range newNode.Pools {
		logrus.Infof("Node [%s] is having pool id: [%s]", newNode.Hostname, pool.Uuid)
	}

	logrus.Infof("After recyling a node, Node [%s] is having disks: [%v]",
		newNode.Hostname, newNode.Disks,
	)

	return nil
}

// Contains checks if px node is present in the given list of px nodes
func (d *portworx) Contains(nodes []*api.StorageNode, n *api.StorageNode) bool {
	for _, value := range nodes {
		if value.Hostname == n.Hostname {
			return true
		}
	}
	return false
}

// comparePoolsAndDisks compares pools and disks between two StorageNode objects
func (d *portworx) comparePoolsAndDisks(srcNode *api.StorageNode,
	dstNode *api.StorageNode) bool {
	srcPools := srcNode.Pools
	dstPools := dstNode.Pools

	// comparing pool ids
	if len(srcPools) != len(dstPools) {
		return false
	}

	for x, pool := range srcPools {
		if pool.Uuid != dstPools[x].Uuid {
			logrus.Errorf("Source pools: [%v] not macthing with Destination pools: [%v]",
				srcPools, dstPools)
			return false
		}
	}

	// Comparing disks
	srcDisks := srcNode.Disks
	dstDisks := dstNode.Disks

	for disk, value := range srcDisks {
		if !srcDisks[disk].Metadata && !dstDisks[disk].Metadata {
			if value.Id != dstDisks[disk].Id {
				return false
			}
		} else if srcDisks[disk].Metadata && dstDisks[disk].Metadata {
			if value.Id != dstDisks[disk].Id {
				return false
			}
		}
	}
	return true
}

// validateNodeIDMigration validate the nodeID is picked by another storageless node
func (d *portworx) validateNodeIDMigration(delNode *api.StorageNode, newNode *api.StorageNode,
	storagelessNodes []*api.StorageNode) bool {
	// delNode is a deleted node and newNode is a node which picked the NodeId from delNode

	// Validate that nodeID is picked up by the storage-less node
	if len(storagelessNodes) != 0 && !d.Contains(storagelessNodes, newNode) {
		logrus.Errorf("Delete NodeId [%s] is not pick up by storageless node", delNode.Id)
		return false
	}

	// Validate that dirves and pool IDs are same after picking up by storage-less node
	if !d.comparePoolsAndDisks(delNode, newNode) {
		logrus.Errorf(
			"Pools [%v] in deleted node are not macthing with new node pools [%v]",
			delNode.Pools, newNode.Pools,
		)
		return false
	}
	return true
}

// waitForNodeIDToBePickedByAnotherNode Waits for a given nodeID to be picked up by another node
func (d *portworx) WaitForNodeIDToBePickedByAnotherNode(
	delNode *api.StorageNode) (*api.StorageNode, error) {

	t := func() (interface{}, bool, error) {
		nNode, err := d.getPxNodeByID(delNode.Id)
		if err != nil {
			return nil, true, err
		}
		if nNode.Hostname == delNode.Hostname {
			return nil, true, fmt.Errorf("waiting for NodeId %v to be picked by another node", delNode.Id)
		}
		if len(nNode.Pools) == 0 {
			return nil, true, fmt.Errorf("waiting for storage to be up in node: [%s]", nNode.Hostname)
		}
		return nNode, false, nil
	}

	result, err := task.DoRetryWithTimeout(t, asyncTimeout, validateStoragePoolSizeInterval)
	if err != nil {
		return nil, err
	}

	if result == nil {
		return nil, fmt.Errorf("failed to pick NodeId: [%s] by PX nodes in a cluster", delNode.Id)
	}

	return result.(*api.StorageNode), nil
}

//IsPxInstalled returns if Px is installed on a node
func (d *portworx) IsPxInstalled(n node.Node) (bool, error) {
	logrus.Infof("Checking if px is installed on %s", n.Name)
	pxInstalled, err := d.schedOps.IsPXEnabled(n)
	if err != nil {
		return false, fmt.Errorf("Error in checking for portworx installed on %s", n.Name)
	}
	return pxInstalled, nil
}

func (d *portworx) updateNode(n *node.Node, pxNodes []*api.StorageNode) error {
	d.tpLog.Infof("Updating node: %+v", *n)
	isPX, err := d.schedOps.IsPXEnabled(*n)
	if err != nil {
		return err
	}

	// No need to check in pxNodes if px is not installed
	if !isPX {
		return nil
	}

	for _, address := range n.Addresses {
		for _, pxNode := range pxNodes {
			d.tpLog.Tracef("Checking PX node %+v for address %s", pxNode, address)
			if address == pxNode.DataIp || address == pxNode.MgmtIp || n.Name == pxNode.SchedulerNodeName {
				if len(pxNode.Id) > 0 {
					n.StorageNode = pxNode
					n.VolDriverNodeID = pxNode.Id
					n.IsStorageDriverInstalled = isPX
					// TODO: PTX-2445 Replace isMetadataNode API call with SDK call
					isMetadataNode, err := d.isMetadataNode(*n, address)
					if err != nil {
						d.tpLog.Warnf("can not check if %v is metadata node", *n)
					}
					n.IsMetadataNode = isMetadataNode

					if n.StoragePools == nil {
						for _, pxNodePool := range pxNode.Pools {
							storagePool := node.StoragePool{
								StoragePool:       pxNodePool,
								StoragePoolAtInit: pxNodePool,
							}
							n.StoragePools = append(n.StoragePools, storagePool)
						}
					} else {
						for idx, nodeStoragePool := range n.StoragePools {
							for _, pxNodePool := range pxNode.Pools {
								if nodeStoragePool.Uuid == pxNodePool.Uuid {
									n.StoragePools[idx].StoragePool = pxNodePool
								}
							}
						}
					}
					if err = node.UpdateNode(*n); err != nil {
						return fmt.Errorf("failed to update node %s. Cause: %v", n.Name, err)
					}
				} else {
					return fmt.Errorf("StorageNodeId is empty for node %v", pxNode)
				}
				return nil
			}
		}
	}

	// Return error where PX is not explicitly disabled but was not found installed
	return fmt.Errorf("failed to find px node for node: %v PX nodes: %v", n, pxNodes)
}

func (d *portworx) isMetadataNode(node node.Node, address string) (bool, error) {
	members, err := d.GetKvdbMembers(node)
	if err != nil {
		return false, fmt.Errorf("failed to get metadata nodes. Cause: %v", err)
	}

	ipRegex := regexp.MustCompile(`http://(?P<address>.*):d+`)
	for _, value := range members {
		for _, url := range value.ClientUrls {
			result := getGroupMatches(ipRegex, url)
			if val, ok := result["address"]; ok {
				val = strings.Trim(val, "[]")
				if address == val {
					logrus.Debugf("Node %s is a metadata node", node.Name)
					return true, nil
				}
			}
		}
	}
	return false, nil
}

func (d *portworx) CreateVolume(volName string, size uint64, haLevel int64) (string, error) {
	volDriver := d.getVolDriver()
	resp, err := volDriver.Create(d.getContext(),
		&api.SdkVolumeCreateRequest{
			Name: volName,
			Spec: &api.VolumeSpec{
				Size:    size,
				HaLevel: haLevel,
				Format:  api.FSType_FS_TYPE_EXT4,
			},
		})
	if err != nil {
		err = fmt.Errorf("error while creating volume because of: %v", err)
		return "", err
	}

	logrus.Infof("successfully created Portworx volume %v ", resp.VolumeId)

	return resp.VolumeId, nil
}

func (d *portworx) CloneVolume(volumeID string) (string, error) {
	volDriver := d.getVolDriver()
	volumeInspectResponse, err := volDriver.Inspect(d.getContext(), &api.SdkVolumeInspectRequest{VolumeId: volumeID})
	if err != nil {
		return "", fmt.Errorf("failed to find volume %v due to %v", volumeID, err)
	}
	pxVolume := volumeInspectResponse.Volume

	volID := pxVolume.Id
	cloneVolumeName := pxVolume.Locator.Name + "_clone"

	volumeCloneResp, err := volDriver.Clone(d.getContext(), &api.SdkVolumeCloneRequest{ParentId: volID, Name: cloneVolumeName})
	if err != nil {
		err = fmt.Errorf(
			"error while Cloning %v because of: %v",
			pxVolume.Id,
			err,
		)
		logrus.Infof("Error returned: %v", err)
		return "", err
	}
	if volumeCloneResp.VolumeId == "" {
		logrus.Infof("Cloned volume id returned was null")
		return "", fmt.Errorf("cloned volume id returned was null")
	}
	logrus.Infof("successfully clone %v as %v", volumeID, volumeCloneResp.VolumeId)
	return volumeCloneResp.VolumeId, nil
}

func (d *portworx) AttachVolume(volumeID string) (string, error) {
	manager := d.getMountAttachManager()
	resp, err := manager.Attach(d.getContext(),
		&api.SdkVolumeAttachRequest{
			VolumeId: volumeID,
		})
	if err != nil {
		err = fmt.Errorf("error while attaching volume because of: %v", err)
		return "", err
	}

	logrus.Infof("successfully attach Portworx volume %v ", volumeID)

	return resp.DevicePath, nil
}

func (d *portworx) DetachVolume(volumeID string) error {
	manager := d.getMountAttachManager()
	_, err := manager.Detach(d.getContext(),
		&api.SdkVolumeDetachRequest{
			VolumeId: volumeID,
		})
	if err != nil {
		err = fmt.Errorf("error while detaching volume because of: %v", err)
		return err
	}

	logrus.Infof("successfully detach Portworx volume %v ", volumeID)

	return nil
}

func (d *portworx) DeleteVolume(volumeID string) error {
	volDriver := d.getVolDriver()
	volumeInspectResponse, err := volDriver.Inspect(d.getContext(), &api.SdkVolumeInspectRequest{VolumeId: volumeID})
	if err != nil {
		return fmt.Errorf("failed to find volume %v due to %v", volumeID, err)
	}

	pxVolume := volumeInspectResponse.Volume
	volID := pxVolume.Id
	_, err = volDriver.Delete(d.getContext(), &api.SdkVolumeDeleteRequest{VolumeId: volID})
	if err != nil {
		logrus.Infof("Error %v", err)
		err = fmt.Errorf(
			"error while Delete %v because of: %v",
			pxVolume.Id,
			err,
		)
		logrus.Infof("Error returned: %v", err)
		return err
	}

	logrus.Infof("successfully deleted Portworx volume %v ", volID)
	return nil
}

func (d *portworx) InspectVolume(name string) (*api.Volume, error) {
	ctx, cancel := context.WithTimeout(context.Background(), inspectVolumeTimeout)
	defer cancel()

	response, err := d.getVolDriver().Inspect(ctx, &api.SdkVolumeInspectRequest{VolumeId: name})
	if err != nil {
		return nil, err
	}

	return response.Volume, nil
}

func (d *portworx) CleanupVolume(volumeName string) error {
	volDriver := d.getVolDriver()
	volumes, err := volDriver.Enumerate(d.getContext(), &api.SdkVolumeEnumerateRequest{}, nil)
	if err != nil {
		return err
	}

	for _, volumeID := range volumes.GetVolumeIds() {
		volumeInspectResponse, err := volDriver.Inspect(d.getContext(), &api.SdkVolumeInspectRequest{VolumeId: volumeID})
		if err != nil {
			return err
		}
		pxVolume := volumeInspectResponse.Volume
		if pxVolume.Locator.Name == volumeName {
			// First unmount this volume at all mount paths...
			for _, path := range pxVolume.AttachPath {
				if _, err = d.getMountAttachManager().Unmount(d.getContext(), &api.SdkVolumeUnmountRequest{VolumeId: pxVolume.Id, MountPath: path}); err != nil {
					err = fmt.Errorf(
						"error while unmounting %v at %v because of: %v",
						pxVolume.Id,
						path,
						err,
					)
					logrus.Infof("%v", err)
					return err
				}
			}

			if _, err = d.mountAttachManager.Detach(d.getContext(), &api.SdkVolumeDetachRequest{VolumeId: pxVolume.Id}); err != nil {
				err = fmt.Errorf(
					"error while detaching %v because of: %v",
					pxVolume.Id,
					err,
				)
				logrus.Infof("%v", err)
				return err
			}

			if _, err := volDriver.Delete(d.getContext(), &api.SdkVolumeDeleteRequest{VolumeId: pxVolume.Id}); err != nil {
				err = fmt.Errorf(
					"error while deleting %v because of: %v",
					pxVolume.Id,
					err,
				)
				logrus.Infof("%v", err)
				return err
			}

			logrus.Infof("successfully removed Portworx volume %v", volumeName)

			return nil
		}
	}

	return nil
}

func (d *portworx) GetPxNode(n *node.Node, nManager ...api.OpenStorageNodeClient) (*api.StorageNode, error) {
	if len(nManager) == 0 {
		d.refreshEndpoint = true
		nManager = []api.OpenStorageNodeClient{d.getNodeManager()}
	}
	logrus.Debugf("Inspecting node [%s] with volume driver node id [%s]", n.Name, n.VolDriverNodeID)
	nodeInspectResponse, err := nManager[0].Inspect(d.getContext(), &api.SdkNodeInspectRequest{NodeId: n.VolDriverNodeID})
	if err != nil {
		if isNodeNotFound(err) {
			logrus.Warnf("node %s with ID %s not found, trying to update node ID...", n.Name, n.VolDriverNodeID)
			n, err = d.updateNodeID(n, nManager...)
			if err == nil {
				return d.GetPxNode(n, nManager...)
			}
		}
		return &api.StorageNode{Status: api.Status_STATUS_NONE}, err
	}
	return nodeInspectResponse.Node, nil
}

func isNodeNotFound(err error) bool {
	st, _ := status.FromError(err)
	// TODO when a node is not found sometimes we get an error code internal, as workaround we check for internal error and substring
	return err != nil && (st.Code() == codes.NotFound || (st.Code() == codes.Internal && strings.Contains(err.Error(), "Unable to locate node")))
}

func (d *portworx) GetDriverVersion() (string, error) {
	nodeList := node.GetStorageDriverNodes()
	pxNode := nodeList[0]
	pxVersion, err := d.getPxVersionOnNode(pxNode)
	if err != nil {
		return "", fmt.Errorf("error on getting PX Version on node %s with err: %v", pxNode.Name, err)
	}
	return pxVersion, nil
}

func (d *portworx) GetPxVersionOnNode(n node.Node) (string, error) {
	pxVersion, err := d.getPxVersionOnNode(n)
	if err != nil {
		return "", fmt.Errorf("error on getting PX Version on node %s with err: %v", n.Name, err)
	}
	return pxVersion, nil
}

func (d *portworx) getPxVersionOnNode(n node.Node, nodeManager ...api.OpenStorageNodeClient) (string, error) {

	t := func() (interface{}, bool, error) {
		logrus.Debugf("Getting PX Version on node [%s]", n.Name)
		pxNode, err := d.GetPxNode(&n, nodeManager...)
		if err != nil {
			return "", false, err
		}
		if pxNode.Status != api.Status_STATUS_OK {
			return "", true, fmt.Errorf("px cluster is usable but node status is not ok. Expected: %v Actual: %v",
				api.Status_STATUS_OK, pxNode.Status)
		}
		pxVersion := pxNode.NodeLabels[pxVersionLabel]
		return pxVersion, false, nil
	}
	pxVersion, err := task.DoRetryWithTimeout(t, getNodeTimeout, getNodeRetryInterval)
	if err != nil {
		return "", fmt.Errorf("Timeout after %v waiting to get PX Version", getNodeTimeout)
	}
	return fmt.Sprintf("%v", pxVersion), nil
}

func (d *portworx) GetStorageDevices(n node.Node) ([]string, error) {
	pxNode, err := d.GetPxNode(&n)
	if err != nil {
		return nil, err
	}

	devPaths := make([]string, 0)
	for _, value := range pxNode.Disks {
		devPaths = append(devPaths, value.Path)
	}
	return devPaths, nil
}

func (d *portworx) RecoverDriver(n node.Node) error {

	if err := d.EnterMaintenance(n); err != nil {
		return err
	}

	if err := d.ExitMaintenance(n); err != nil {
		return err
	}

	return nil
}

func (d *portworx) EnterMaintenance(n node.Node) error {
	t := func() (interface{}, bool, error) {
		if err := d.maintenanceOp(n, enterMaintenancePath); err != nil {
			return nil, true, err
		}
		return nil, false, nil
	}

	if _, err := task.DoRetryWithTimeout(t, maintenanceOpTimeout, defaultRetryInterval); err != nil {
		return err
	}
	t = func() (interface{}, bool, error) {
		apiNode, err := d.GetPxNode(&n)
		if err != nil {
			return nil, true, err
		}
		if apiNode.Status == api.Status_STATUS_MAINTENANCE {
			return nil, false, nil
		}
		return nil, true, fmt.Errorf("node %v, Current status: %v, Expected: %v", n.Name, apiNode.Status, api.Status_STATUS_MAINTENANCE)
	}

	if _, err := task.DoRetryWithTimeout(t, maintenanceWaitTimeout, defaultRetryInterval); err != nil {
		return &ErrFailedToEnterMaintenence{
			Node:  n,
			Cause: err.Error(),
		}
	}
	return nil
}

func (d *portworx) ExitMaintenance(n node.Node) error {
	t := func() (interface{}, bool, error) {
		if err := d.maintenanceOp(n, exitMaintenancePath); err != nil {
			return nil, true, err
		}
		return nil, false, nil
	}

	if _, err := task.DoRetryWithTimeout(t, maintenanceOpTimeout, defaultRetryInterval); err != nil {
		return err
	}

	t = func() (interface{}, bool, error) {
		apiNode, err := d.GetPxNode(&n)
		if err != nil {
			return nil, true, err
		}
		if apiNode.Status == api.Status_STATUS_OK {
			return nil, false, nil
		}
		return nil, true, fmt.Errorf("Node %v is not up after exiting  Maintenance mode", n.Name)
	}

	if _, err := task.DoRetryWithTimeout(t, maintenanceWaitTimeout, defaultRetryInterval); err != nil {
		return err
	}

	return nil
}

func (d *portworx) ValidateCreateVolume(volumeName string, params map[string]string) error {
	var token string
	token = d.getTokenForVolume(volumeName, params)
	if val, hasKey := params[refreshEndpointParam]; hasKey {
		refreshEndpoint, _ := strconv.ParseBool(val)
		d.refreshEndpoint = refreshEndpoint
	}
	volDriver := d.getVolDriver()
	t := func() (interface{}, bool, error) {
		volumeInspectResponse, err := volDriver.Inspect(d.getContextWithToken(context.Background(), token),
			&api.SdkVolumeInspectRequest{
				VolumeId: volumeName,
				Options: &api.VolumeInspectOptions{
					Deep: true,
				},
			})
		if err != nil {
			return nil, true, err
		}

		vol := volumeInspectResponse.Volume
		// Status
		if vol.Status != api.VolumeStatus_VOLUME_STATUS_UP {
			return nil, true, &ErrFailedToInspectVolume{
				ID: volumeName,
				Cause: fmt.Sprintf("Volume has invalid status. Expected:%v Actual:%v",
					api.VolumeStatus_VOLUME_STATUS_UP, vol.Status),
			}
		}

		// State
		if vol.State == api.VolumeState_VOLUME_STATE_ERROR || vol.State == api.VolumeState_VOLUME_STATE_DELETED {
			return nil, true, &ErrFailedToInspectVolume{
				ID:    volumeName,
				Cause: fmt.Sprintf("Volume has invalid state. Actual:%v", vol.State),
			}
		}
		return vol, false, nil
	}

	out, err := task.DoRetryWithTimeout(t, inspectVolumeTimeout, inspectVolumeRetryInterval)
	if err != nil {
		return &ErrFailedToInspectVolume{
			ID:    volumeName,
			Cause: fmt.Sprintf("Volume inspect returned err: %v", err),
		}
	}

	vol := out.(*api.Volume)

	// if the volume is a clone or a snap, validate its parent
	if vol.IsSnapshot() || vol.IsClone() {
		parentResp, err := volDriver.Inspect(d.getContextWithToken(context.Background(), token), &api.SdkVolumeInspectRequest{VolumeId: vol.Source.Parent})
		if err != nil {
			return &ErrFailedToInspectVolume{
				ID:    volumeName,
				Cause: fmt.Sprintf("Could not get parent with ID [%s]", vol.Source.Parent),
			}
		}
		if err := d.schedOps.ValidateSnapshot(params, parentResp.Volume); err != nil {
			return &ErrFailedToInspectVolume{
				ID:    volumeName,
				Cause: fmt.Sprintf("Snapshot/Clone validation failed. %v", err),
			}
		}
		return nil
	}

	// Validate Device Path for a Volume
	if vol.Spec.ProxySpec != nil && vol.Spec.ProxySpec.ProxyProtocol == api.ProxyProtocol_PROXY_PROTOCOL_PURE_BLOCK {
		// Checking the device path when state is attached
		if vol.State == api.VolumeState_VOLUME_STATE_ATTACHED && !strings.Contains(vol.DevicePath, DeviceMapper) {
			return &ErrFailedToInspectVolume{
				ID:    volumeName,
				Cause: fmt.Sprintf("Failed to validate device path [%s]", vol.DevicePath),
			}
		}
		d.tpLog.Debugf("Successfully validated the device path for a volume: %s", volumeName)
	}

	// If CSI Topology key is set in param, validate volume attached on right node
	// Skiping the check for FB volumes as they never be attached
	if _, hasKey := params[torpedok8s.TopologyZoneK8sNodeLabel]; hasKey {
		if vol.Spec.ProxySpec != nil && vol.Spec.ProxySpec.ProxyProtocol != api.ProxyProtocol_PROXY_PROTOCOL_PURE_FILE {
			if err := d.ValidateVolumeTopology(vol, params); err != nil {
				return &ErrFailedToInspectVolume{
					ID:    volumeName,
					Cause: fmt.Sprintf("Topology Inspect failed. %v", err),
				}
			}
		}
	}

	// Labels
	var pxNodes []*api.StorageNode
	for _, rs := range vol.ReplicaSets {
		for _, n := range rs.Nodes {
			nodeResponse, err := d.getNodeManager().Inspect(d.getContextWithToken(context.Background(), token), &api.SdkNodeInspectRequest{NodeId: n})
			if err != nil {
				return &ErrFailedToInspectVolume{
					ID:    volumeName,
					Cause: fmt.Sprintf("Failed to inspect replica set node: %s err: %v", n, err),
				}
			}

			pxNodes = append(pxNodes, nodeResponse.Node)
		}
	}

	// Spec
	requestedSpec, requestedLocator, _, err := spec.NewSpecHandler().SpecFromOpts(params)
	if err != nil {
		return &ErrFailedToInspectVolume{
			ID:    volumeName,
			Cause: fmt.Sprintf("failed to parse requested spec of volume. Err: %v", err),
		}
	}

	delete(vol.Locator.VolumeLabels, "pvc") // special handling for the new pvc label added in k8s
	deleteLabelsFromRequestedSpec(requestedLocator)

	// Params/Options
	// TODO check why PX-Backup does not copy group params correctly after restore
	checkVolSpecGroup := true
	if _, ok := params["backupGroupCheckSkip"]; ok {
		d.tpLog.Infof("Skipping group/label check, specifically for PX-Backup")
		checkVolSpecGroup = false
	}
	for k, v := range params {
		switch k {
		case api.SpecNodes:
			if v != strings.Join(vol.Spec.ReplicaSet.Nodes, ",") {
				return errFailedToInspectVolume(volumeName, k, v, vol.Spec.ReplicaSet.Nodes)
			}
		case api.SpecParent:
			if v != vol.Source.Parent {
				return errFailedToInspectVolume(volumeName, k, v, vol.Source.Parent)
			}
		case api.SpecEphemeral:
			if requestedSpec.Ephemeral != vol.Spec.Ephemeral {
				return errFailedToInspectVolume(volumeName, k, requestedSpec.Ephemeral, vol.Spec.Ephemeral)
			}
		case api.SpecFilesystem:
			if requestedSpec.Format != vol.Spec.Format {
				return errFailedToInspectVolume(volumeName, k, requestedSpec.Format, vol.Spec.Format)
			}
		case api.SpecBlockSize:
			if requestedSpec.BlockSize != vol.Spec.BlockSize {
				return errFailedToInspectVolume(volumeName, k, requestedSpec.BlockSize, vol.Spec.BlockSize)
			}
		case api.SpecHaLevel:
			if requestedSpec.HaLevel != vol.Spec.HaLevel {
				return errFailedToInspectVolume(volumeName, k, requestedSpec.HaLevel, vol.Spec.HaLevel)
			}
		case api.SpecPriorityAlias:
			// Since IO priority isn't guaranteed, we aren't validating it here.
		case api.SpecSnapshotInterval:
			if requestedSpec.SnapshotInterval != vol.Spec.SnapshotInterval {
				return errFailedToInspectVolume(volumeName, k, requestedSpec.SnapshotInterval, vol.Spec.SnapshotInterval)
			}
		case api.SpecSnapshotSchedule:
			// TODO currently volume spec has a different format than request
			// i.e request "daily=12:00,7" turns into "- freq: daily\n  hour: 12\n  retain: 7\n" in volume spec
			// if requestedSpec.SnapshotSchedule != vol.Spec.SnapshotSchedule {
			//	return errFailedToInspectVolume(name, k, requestedSpec.SnapshotSchedule, vol.Spec.SnapshotSchedule)
			// }
		case api.SpecAggregationLevel:
			if requestedSpec.AggregationLevel != vol.Spec.AggregationLevel {
				return errFailedToInspectVolume(volumeName, k, requestedSpec.AggregationLevel, vol.Spec.AggregationLevel)
			}
		case api.SpecShared:
			if requestedSpec.Shared != vol.Spec.Shared {
				return errFailedToInspectVolume(volumeName, k, requestedSpec.Shared, vol.Spec.Shared)
			}
		case api.SpecSticky:
			if requestedSpec.Sticky != vol.Spec.Sticky {
				return errFailedToInspectVolume(volumeName, k, requestedSpec.Sticky, vol.Spec.Sticky)
			}
		case api.SpecGroup:
			// TODO Check Px-backup labels not getting restored
			if checkVolSpecGroup {
				if !reflect.DeepEqual(requestedSpec.Group, vol.Spec.Group) {
					return errFailedToInspectVolume(volumeName, k, requestedSpec.Group, vol.Spec.Group)
				}
			}
		case api.SpecGroupEnforce:
			if requestedSpec.GroupEnforced != vol.Spec.GroupEnforced {
				return errFailedToInspectVolume(volumeName, k, requestedSpec.GroupEnforced, vol.Spec.GroupEnforced)
			}
		// portworx injects pvc name and namespace labels so response object won't be equal to request
		case api.SpecLabels:
			// TODO Check Px-backup labels not getting restored
			if checkVolSpecGroup {
				for requestedLabelKey, requestedLabelValue := range requestedLocator.VolumeLabels {
					// check requested label is not in 'ignore' list
					if labelValue, exists := vol.Locator.VolumeLabels[requestedLabelKey]; !exists || requestedLabelValue != labelValue {
						return errFailedToInspectVolume(volumeName, k, requestedLocator.VolumeLabels, vol.Locator.VolumeLabels)
					}
				}
			}
		case api.SpecIoProfile:
			if requestedSpec.IoProfile != vol.Spec.IoProfile {
				return errFailedToInspectVolume(volumeName, k, requestedSpec.IoProfile, vol.Spec.IoProfile)
			}
		case api.SpecSize:
			if requestedSpec.Size != vol.Spec.Size {
				return errFailedToInspectVolume(volumeName, k, requestedSpec.Size, vol.Spec.Size)
			}
		default:
		}
	}

	d.tpLog.Infof("Successfully inspected volume: %v (%v)", vol.Locator.Name, vol.Id)
	return nil
}

// ValidateVolumeTopology validate volume attached to matched topology label node
func (d *portworx) ValidateVolumeTopology(vol *api.Volume, params map[string]string) error {
	var topoMatches bool
	var err error
	zone := params[torpedok8s.TopologyZoneK8sNodeLabel]
	nodes := node.GetNodesByTopologyZoneLabel(zone)
	for _, node := range nodes {
		if topoMatches, err = d.isVolumeAttachedOnNode(vol, node); err != nil {
			return err
		}
		if topoMatches {
			return nil
		}
	}
	return &ErrCsiTopologyMismatch{
		VolName: vol.Locator.Name,
		Cause:   fmt.Errorf("volume is not attched on nodes with topology label: [%v]", zone),
	}
}

func (d *portworx) ValidateCreateSnapshot(volumeName string, params map[string]string) error {
	// TODO: this should be refactored so we apply snapshot specs from the app specs instead
	var token string
	token = d.getTokenForVolume(volumeName, params)
	if val, hasKey := params[refreshEndpointParam]; hasKey {
		refreshEndpoint, _ := strconv.ParseBool(val)
		d.refreshEndpoint = refreshEndpoint
	}

	volDriver := d.getVolDriver()
	_, err := volDriver.SnapshotCreate(d.getContextWithToken(context.Background(), token), &api.SdkVolumeSnapshotCreateRequest{VolumeId: volumeName, Name: volumeName + "_snapshot"})
	if err != nil {
		logrus.WithError(err).Error("error when creating local snapshot")
		return err
	}
	return nil
}

func (d *portworx) ValidateCreateSnapshotUsingPxctl(volumeName string) error {
	// TODO: this should be refactored so we apply snapshot specs from the app specs instead
	nodes := node.GetStorageDriverNodes()
	_, err := d.nodeDriver.RunCommandWithNoRetry(nodes[0], fmt.Sprintf(formattingCommandPxctlLocalSnapshotCreate, volumeName, constructSnapshotName(volumeName)), node.ConnectionOpts{
		Timeout:         crashDriverTimeout,
		TimeBeforeRetry: defaultRetryInterval,
	})
	if err != nil {
		logrus.WithError(err).Error("error when creating local snapshot using PXCTL")
		return err
	}
	return nil
}

func (d *portworx) UpdateIOPriority(volumeName string, priorityType string) error {
	nodes := node.GetWorkerNodes()
	cmd := fmt.Sprintf("%s --io_priority %s  %s", pxctlVolumeUpdate, priorityType, volumeName)
	_, err := d.nodeDriver.RunCommandWithNoRetry(
		nodes[0],
		cmd,
		node.ConnectionOpts{
			Timeout:         crashDriverTimeout,
			TimeBeforeRetry: defaultRetryInterval,
		})
	if err != nil {
		logrus.WithError(err).Error("error when setting IO priority")
		return err
	}
	return nil
}

func (d *portworx) UpdateSharedv4FailoverStrategyUsingPxctl(volumeName string, strategy api.Sharedv4FailoverStrategy_Value) error {
	nodes := node.GetStorageDriverNodes()
	var strategyStr string
	if strategy == api.Sharedv4FailoverStrategy_NORMAL {
		strategyStr = "normal"
	} else if strategy == api.Sharedv4FailoverStrategy_AGGRESSIVE {
		strategyStr = "aggressive"
	} else {
		return fmt.Errorf("invalid failover strategy: %v", strategy)
	}
	cmd := fmt.Sprintf("%s %s --sharedv4_failover_strategy %s", pxctlVolumeUpdate, volumeName, strategyStr)
	_, err := d.nodeDriver.RunCommandWithNoRetry(
		nodes[0],
		cmd,
		node.ConnectionOpts{
			Timeout:         crashDriverTimeout,
			TimeBeforeRetry: defaultRetryInterval,
		})
	if err != nil {
		logrus.WithError(err).Error("error when creating local snapshot using PXCTL")
		return err
	}
	return nil
}

func constructSnapshotName(volumeName string) string {
	return volumeName + "-snapshot"
}

func (d *portworx) ValidateCreateCloudsnap(volumeName string, params map[string]string) error {
	var token string
	token = d.getTokenForVolume(volumeName, params)
	if val, hasKey := params[refreshEndpointParam]; hasKey {
		refreshEndpoint, _ := strconv.ParseBool(val)
		d.refreshEndpoint = refreshEndpoint
	}
	_, err := d.csbackupManager.Create(d.getContextWithToken(context.Background(), token), &api.SdkCloudBackupCreateRequest{VolumeId: volumeName})
	if err != nil {
		logrus.WithError(err).Error("error when creating cloudsnap")
		return err
	}
	return nil
}

func (d *portworx) ValidateCreateCloudsnapUsingPxctl(volumeName string) error {
	nodes := node.GetStorageDriverNodes()
	_, err := d.nodeDriver.RunCommandWithNoRetry(nodes[0], fmt.Sprintf(formattingCommandPxctlCloudSnapCreate, volumeName), node.ConnectionOpts{
		Timeout:         crashDriverTimeout,
		TimeBeforeRetry: defaultRetryInterval,
	})
	if err != nil {
		logrus.WithError(err).Error("error when creating cloudSnapshot using PXCTL")
		return err
	}
	return nil
}

func (d *portworx) ValidateGetByteUsedForVolume(volumeName string, params map[string]string) (uint64, error) {
	var token string
	token = d.getTokenForVolume(volumeName, params)
	if val, hasKey := params[refreshEndpointParam]; hasKey {
		refreshEndpoint, _ := strconv.ParseBool(val)
		d.refreshEndpoint = refreshEndpoint
	}
	statistic, err := d.volDriver.Stats(d.getContextWithToken(context.Background(), token), &api.SdkVolumeStatsRequest{VolumeId: volumeName})
	if err != nil {
		logrus.WithError(err).Error("error retrieving volume statistic")
		return 0, err
	}
	return statistic.GetStats().BytesUsed, nil
}

func (d *portworx) ValidateCreateGroupSnapshotUsingPxctl() error {
	nodes := node.GetStorageDriverNodes()
	_, err := d.nodeDriver.RunCommandWithNoRetry(nodes[0], pxctlGroupSnapshotCreate, node.ConnectionOpts{
		Timeout:         crashDriverTimeout,
		TimeBeforeRetry: defaultRetryInterval,
	})
	if err != nil {
		logrus.WithError(err).Error("error when creating groupsnapshot using PXCTL")
		return err
	}

	return nil
}

func (d *portworx) ValidateVolumeInPxctlList(volumeName string) error {
	nodes := node.GetStorageDriverNodes()
	out, err := d.nodeDriver.RunCommandWithNoRetry(nodes[0], pxctlVolumeList, node.ConnectionOpts{
		Timeout:         crashDriverTimeout,
		TimeBeforeRetry: defaultRetryInterval,
	})
	if err != nil {
		logrus.WithError(err).Error("error when listing volumes using PXCTL")
		return err
	}

	if !strings.Contains(out, volumeName) {
		logrus.Errorf("volume name %s is not present in PXCTL volume list", volumeName)
		return fmt.Errorf("volume name %s is not present in PXCTL volume list", volumeName)
	}

	return nil
}

func (d *portworx) ValidatePureVolumesNoReplicaSets(volumeName string, params map[string]string) error {
	var token string
	token = d.getTokenForVolume(volumeName, params)
	if val, hasKey := params[refreshEndpointParam]; hasKey {
		refreshEndpoint, _ := strconv.ParseBool(val)
		d.refreshEndpoint = refreshEndpoint
	}
	volumeInspectResponse, err := d.getVolDriver().Inspect(d.getContextWithToken(context.Background(), token), &api.SdkVolumeInspectRequest{VolumeId: volumeName})
	if err != nil {
		return err
	}

	respVol := volumeInspectResponse.Volume

	// check that replicationset is nil
	if len(respVol.GetReplicaSets()) > 0 {
		return fmt.Errorf("purevolumes %s has replicationset and it should not", volumeName)
	}
	return nil
}

func (d *portworx) SetIoBandwidth(vol *torpedovolume.Volume, readBandwidthMBps uint32, writeBandwidthMBps uint32) error {
	volumeName := d.schedOps.GetVolumeName(vol)
	logrus.Infof("Setting IO Throttle for %s\n", volumeName)
	volDriver := d.getVolDriver()
	_, err := volDriver.Inspect(d.getContext(), &api.SdkVolumeInspectRequest{VolumeId: volumeName})
	if err != nil && errIsNotFound(err) {
		return err
	} else if err != nil {
		return err
	}
	logrus.Debugf("Updating volume %s", volumeName)
	t := func() (interface{}, bool, error) {
		volumeSpecUpdate := &api.VolumeSpecUpdate{
			IoThrottleOpt: &api.VolumeSpecUpdate_IoThrottle{
				IoThrottle: &api.IoThrottle{
					ReadBwMbytes:  readBandwidthMBps,
					WriteBwMbytes: writeBandwidthMBps,
				},
			},
		}
		_, err = volDriver.Update(d.getContext(), &api.SdkVolumeUpdateRequest{
			VolumeId: volumeName,
			Spec:     volumeSpecUpdate,
		})
		if err != nil {
			return nil, true, fmt.Errorf("volume not updated yet")
		}
		logrus.Debug("Updated volume")
		return nil, false, nil
	}
	if _, err := task.DoRetryWithTimeout(t, inspectVolumeTimeout, defaultRetryInterval); err != nil {
		return fmt.Errorf("error in setting IOps %s", err)
	}
	return nil
}
func (d *portworx) ValidateUpdateVolume(vol *torpedovolume.Volume, params map[string]string) error {
	var token string
	volumeName := d.schedOps.GetVolumeName(vol)
	token = d.getTokenForVolume(volumeName, params)
	t := func() (interface{}, bool, error) {
		volumeInspectResponse, err := d.getVolDriver().Inspect(d.getContextWithToken(context.Background(), token), &api.SdkVolumeInspectRequest{VolumeId: volumeName})
		if err != nil {
			return nil, true, err
		}

		respVol := volumeInspectResponse.Volume

		// Size Update
		if respVol.Spec.Size != vol.RequestedSize {
			return nil, true, &ErrFailedToInspectVolume{
				ID: volumeName,
				Cause: fmt.Sprintf("Volume size differs. Expected:%v Actual:%v",
					vol.RequestedSize, respVol.Spec.Size),
			}
		}
		return nil, false, nil
	}

	_, err := task.DoRetryWithTimeout(t, inspectVolumeTimeout, inspectVolumeRetryInterval)
	if err != nil {
		return &ErrFailedToInspectVolume{
			ID:    volumeName,
			Cause: fmt.Sprintf("Volume inspect returned err: %v", err),
		}
	}

	return nil
}

func errIsNotFound(err error) bool {
	statusErr, _ := status.FromError(err)
	return statusErr.Code() == codes.NotFound || strings.Contains(err.Error(), "code = NotFound")
}

func (d *portworx) ValidateDeleteVolume(vol *torpedovolume.Volume) error {
	volumeName := d.schedOps.GetVolumeName(vol)
	t := func() (interface{}, bool, error) {
		volumeInspectResponse, err := d.getVolDriver().Inspect(d.getContext(), &api.SdkVolumeInspectRequest{VolumeId: volumeName})
		if err != nil && errIsNotFound(err) {
			return nil, false, nil
		} else if err != nil {
			return nil, true, err
		}
		// TODO remove shared validation when PWX-6894 and PWX-8790 are fixed
		if volumeInspectResponse.Volume != nil && !vol.Shared {
			return nil, true, fmt.Errorf("Volume %v is not yet removed from the system", volumeName)
		}
		return nil, false, nil
	}

	_, err := task.DoRetryWithTimeout(t, validateDeleteVolumeTimeout, defaultRetryInterval)
	if err != nil {
		return &ErrFailedToDeleteVolume{
			ID:    volumeName,
			Cause: err.Error(),
		}
	}

	return nil
}

func (d *portworx) ValidateVolumeCleanup() error {
	return d.schedOps.ValidateVolumeCleanup(d.nodeDriver)
}

func (d *portworx) ValidateVolumeSetup(vol *torpedovolume.Volume) error {
	return d.schedOps.ValidateVolumeSetup(vol, d.nodeDriver)
}

func (d *portworx) StopDriver(nodes []node.Node, force bool, triggerOpts *driver_api.TriggerOptions) error {
	stopFn := func() error {
		var err error
		for _, n := range nodes {
			logrus.Infof("Stopping volume driver on %s.", n.Name)
			if force {
				pxCrashCmd := "sudo pkill -9 px-storage"
				_, err = d.nodeDriver.RunCommand(n, pxCrashCmd, node.ConnectionOpts{
					Timeout:         crashDriverTimeout,
					TimeBeforeRetry: defaultRetryInterval,
				})
				if err != nil {
					logrus.Warnf("failed to run cmd : %s. on node %s err: %v", pxCrashCmd, n.Name, err)
					return err
				}
				logrus.Infof("Sleeping for %v for volume driver to go down.", waitVolDriverToCrash)
				time.Sleep(waitVolDriverToCrash)
			} else {
				err = d.schedOps.StopPxOnNode(n)
				if err != nil {
					return err
				}
				err = d.nodeDriver.Systemctl(n, pxSystemdServiceName, node.SystemctlOpts{
					Action: "stop",
					ConnectionOpts: node.ConnectionOpts{
						Timeout:         stopDriverTimeout,
						TimeBeforeRetry: defaultRetryInterval,
					}})
				if err != nil {
					logrus.Warnf("failed to run systemctl stopcmd  on node %s err: %v", n.Name, err)
					return err
				}
				logrus.Infof("Sleeping for %v for volume driver to gracefully go down.", waitVolDriverToCrash/6)
				time.Sleep(waitVolDriverToCrash / 6)
			}

		}
		return nil
	}
	return driver_api.PerformTask(stopFn, triggerOpts)
}

//GetNodeForVolume returns the node on which volume is attached
func (d *portworx) GetNodeForVolume(vol *torpedovolume.Volume, timeout time.Duration, retryInterval time.Duration) (*node.Node, error) {
	volumeName := d.schedOps.GetVolumeName(vol)
	d.refreshEndpoint = true
	t := func() (interface{}, bool, error) {
		volumeInspectResponse, err := d.getVolDriver().Inspect(d.getContext(), &api.SdkVolumeInspectRequest{VolumeId: volumeName})
		if err != nil {
			logrus.Warnf("Failed to inspect volume: %s due to: %v", volumeName, err)
			return nil, false, &ErrFailedToInspectVolume{
				ID:    volumeName,
				Cause: err.Error(),
			}
		}
		pxVol := volumeInspectResponse.Volume
		for _, n := range node.GetStorageDriverNodes() {
			ok, err := d.isVolumeAttachedOnNode(pxVol, n)
			if err != nil {
				return nil, false, err
			}
			if ok {
				return &n, false, err
			}
		}

		// Snapshots may not be attached to a node
		if pxVol.Source.Parent != "" {
			return nil, false, nil
		}

		return nil, true, fmt.Errorf("volume: %s is not attached on any node", volumeName)
	}

	n, err := task.DoRetryWithTimeout(t, timeout, retryInterval)
	d.refreshEndpoint = false
	if err != nil {
		return nil, &ErrFailedToValidateAttachment{
			ID:    volumeName,
			Cause: err.Error(),
		}
	}

	if n != nil {
		node := n.(*node.Node)
		return node, nil
	}

	return nil, nil
}

func (d *portworx) GetNodeForBackup(backupID string) (node.Node, error) {
	nodeMap := node.GetNodesByVoDriverNodeID()
	csStatuses, err := d.csbackupManager.Status(context.Background(), &api.SdkCloudBackupStatusRequest{})
	if err != nil {
		return node.Node{}, err
	}
	for _, backup := range csStatuses.Statuses {
		if backup.GetBackupId() == backupID {
			return nodeMap[backup.NodeId], nil
		}
	}
	return node.Node{}, fmt.Errorf("node where backup with id [%s] running, not found", backupID)
}

// check all the possible attachment options (node ID or node IP)
func (d *portworx) isVolumeAttachedOnNode(volume *api.Volume, node node.Node) (bool, error) {
	logrus.Debugf("Volume attached on: %s", volume.AttachedOn)
	if node.VolDriverNodeID == volume.AttachedOn {
		return true, nil
	}
	resp, err := d.nodeManager.Inspect(context.Background(), &api.SdkNodeInspectRequest{NodeId: node.VolDriverNodeID})
	if err != nil {
		return false, err
	}
	// in case of single interface
	if resp.Node.MgmtIp == volume.AttachedOn {
		return true, nil
	}
	// in case node has data and management interface
	if resp.Node.DataIp == volume.AttachedOn {
		return true, nil
	}

	// check for alternate IPs
	for _, ip := range node.Addresses {
		if ip == volume.AttachedOn {
			return true, nil
		}
	}
	return false, nil
}

func (d *portworx) ExtractVolumeInfo(params string) (string, map[string]string, error) {
	ok, volParams, volumeName := spec.NewSpecHandler().SpecOptsFromString(params)
	if !ok {
		return params, nil, fmt.Errorf("Unable to parse the volume options")
	}
	return volumeName, volParams, nil
}

func (d *portworx) RandomizeVolumeName(params string) string {
	re := regexp.MustCompile("(name=)([0-9A-Za-z_-]+)(,)?")
	return re.ReplaceAllString(params, "${1}${2}_"+uuid.New()+"${3}")
}

func (d *portworx) getStorageNodesOnStart() ([]*api.StorageNode, error) {
	t := func() (interface{}, bool, error) {
		cluster, err := d.getClusterManager().InspectCurrent(d.getContext(), &api.SdkClusterInspectCurrentRequest{})
		if err != nil {
			return nil, true, err
		}
		if cluster.Cluster.Status != api.Status_STATUS_OK {
			return nil, true, &ErrFailedToWaitForPx{
				Cause: fmt.Sprintf("px cluster is still not up. Status: %v", cluster.Cluster.Status),
			}
		}
		return &cluster.Cluster, false, nil
	}

	_, err := task.DoRetryWithTimeout(t, validateClusterStartTimeout, defaultRetryInterval)
	if err != nil {
		return nil, err
	}

	return d.getPxNodes()
}

// getPxNodeByID return px node by provding node id
func (d *portworx) getPxNodeByID(nodeID string) (*api.StorageNode, error) {

	logrus.Infof("Getting the node using nodeId: [%s]", nodeID)
	var nodeManager api.OpenStorageNodeClient = d.getNodeManager()

	nodeResponse, err := nodeManager.Inspect(d.getContext(), &api.SdkNodeInspectRequest{NodeId: nodeID})
	if err != nil {
		return nil, err
	}

	if nodeResponse.Node.MgmtIp == "" {
		return nil, fmt.Errorf("got an empty MgmtIp from SdkNodeInspectRequest")
	}
	return nodeResponse.Node, nil
}

func (d *portworx) GetPxNodes() ([]*api.StorageNode, error) {

	return d.getPxNodes()

}

func (d *portworx) getPxNodes(nManagers ...api.OpenStorageNodeClient) ([]*api.StorageNode, error) {
	var nodeManager api.OpenStorageNodeClient
	if nManagers == nil {
		d.refreshEndpoint = true
		nodeManager = d.getNodeManager()
		d.refreshEndpoint = false
	} else {
		nodeManager = nManagers[0]
	}
	nodes := make([]*api.StorageNode, 0)
	nodeEnumerateResp, err := nodeManager.Enumerate(d.getContext(), &api.SdkNodeEnumerateRequest{})
	if err != nil {
		return nodes, err
	}
	for _, n := range nodeEnumerateResp.GetNodeIds() {
		t := func() (interface{}, bool, error) {
			nodeResponse, err := nodeManager.Inspect(d.getContext(), &api.SdkNodeInspectRequest{NodeId: n})
			if err != nil {
				return nil, true, err
			}
			if nodeResponse.Node.MgmtIp == "" {
				return nil, true, fmt.Errorf("got an empty MgmtIp from SdkNodeInspectRequest")
			}
			return nodeResponse, false, nil
		}
		nodeResp, err := task.DoRetryWithTimeout(t, defaultTimeout, defaultRetryInterval)
		if err != nil {
			return nodes, err
		}
		nodes = append(nodes, nodeResp.(*api.SdkNodeInspectResponse).Node)
	}
	return nodes, nil
}

func (d *portworx) WaitDriverUpOnNode(n node.Node, timeout time.Duration) error {
	d.tpLog.Debugf("waiting for PX node to be up: %s", n.Name)
	t := func() (interface{}, bool, error) {
		d.tpLog.Debugf("Getting node info for node: [%s]", n.Name)
		nodeInspectResponse, err := d.getNodeManager().Inspect(d.getContext(), &api.SdkNodeInspectRequest{NodeId: n.VolDriverNodeID})

		if err != nil {
			return "", true, &ErrFailedToWaitForPx{
				Node:  n,
				Cause: fmt.Sprintf("failed to get node info [%s]. Err: %v", n.Name, err),
			}
		}

		d.tpLog.Debugf("checking PX status on node: %s", n.Name)
		pxNode := nodeInspectResponse.Node
		switch pxNode.Status {
		case api.Status_STATUS_DECOMMISSION: // do nothing
		case api.Status_STATUS_OK:
			pxStatus, err := d.getPxctlStatus(n)
			if err != nil {
				return "", true, &ErrFailedToWaitForPx{
					Node:  n,
					Cause: fmt.Sprintf("failed to get pxctl status. cause: %v", err),
				}
			}

			if pxStatus != api.Status_STATUS_OK.String() {
				return "", true, &ErrFailedToWaitForPx{
					Node: n,
					Cause: fmt.Sprintf("node %s status is up but px cluster is not ok. Expected: %v Actual: %v",
						n.Name, api.Status_STATUS_OK, pxStatus),
				}
			}

		case api.Status_STATUS_OFFLINE:
			// in case node is offline and it is a storageless node, the id might have changed so update it
			if len(pxNode.Pools) == 0 {
				d.updateNodeID(&n, d.getNodeManager())
			}
			return "", true, &ErrFailedToWaitForPx{
				Node: n,
				Cause: fmt.Sprintf("node %s status is up but px cluster is not ok. Expected: %v Actual: %v",
					n.Name, api.Status_STATUS_OK, pxNode.Status),
			}
		default:
			return "", true, &ErrFailedToWaitForPx{
				Node: n,
				Cause: fmt.Sprintf("px cluster is usable but node %s status is not ok. Expected: %v Actual: %v",
					n.Name, api.Status_STATUS_OK, pxNode.Status),
			}
		}

		d.tpLog.Infof("px on node: %s is now up. status: %v", n.Name, pxNode.Status)

		return "", false, nil
	}
	if _, err := task.DoRetryWithTimeout(t, timeout, defaultRetryInterval); err != nil {
		return fmt.Errorf("PX failed to come up on node : [%s]. Error: [%v]", n.Name, err)
	}

	// Check if PX pod is up
	d.tpLog.Debugf("checking if PX pod is up on node: %s", n.Name)
	t = func() (interface{}, bool, error) {
		if !d.schedOps.IsPXReadyOnNode(n) {
			return "", true, &ErrFailedToWaitForPx{
				Node:  n,
				Cause: fmt.Sprintf("px pod is not ready on node: %s after %v", n.Name, timeout),
			}
		}
		return "", false, nil
	}

	if _, err := task.DoRetryWithTimeout(t, timeout, defaultRetryInterval); err != nil {
		return fmt.Errorf("PX pod failed to come up on node : [%s]. Error: [%v]", n.Name, err)
	}

	d.tpLog.Debugf("px is fully operational on node: %s", n.Name)
	return nil
}

func (d *portworx) WaitDriverDownOnNode(n node.Node) error {
	t := func() (interface{}, bool, error) {

		for _, addr := range n.Addresses {
			err := d.testAndSetEndpointUsingNodeIP(addr)
			if (err == nil || !strings.Contains(err.Error(), "connect: connection refused")) && (err == nil || !strings.Contains(err.Error(), "i/o timeout")) {
				return "", true, &ErrFailedToWaitForPx{
					Node:  n,
					Cause: "px is not yet down on node",
				}
			}
			logrus.Warn(err.Error())
		}

		logrus.Infof("px on node %s is now down.", n.Name)
		return "", false, nil
	}

	if _, err := task.DoRetryWithTimeout(t, validateNodeStopTimeout, waitDriverDownOnNodeRetryInterval); err != nil {
		return fmt.Errorf("failed to stop PX on node : [%s]. Error: [%v]", n.Name, err)
	}

	return nil
}

func (d *portworx) ValidateStoragePools() error {
	listApRules, err := d.schedOps.ListAutopilotRules()
	if err != nil {
		return err
	}

	if len(listApRules.Items) != 0 {
		expectedPoolSizes, err := d.getExpectedPoolSizes(listApRules)
		if err != nil {
			return err
		}

		// start a task to check if the pools are at their expected sizes
		t := func() (interface{}, bool, error) {
			allDone := true
			if err := d.RefreshDriverEndpoints(); err != nil {
				return nil, true, err
			}

			for _, n := range node.GetWorkerNodes() {
				for _, pool := range n.StoragePools {
					expectedSize := expectedPoolSizes[pool.Uuid]
					if expectedSize != pool.TotalSize {
						if pool.TotalSize > expectedSize {
							// no need to retry with this state as pool is already at larger size than expected
							err := fmt.Errorf("node: %s pool: %s was expanded to size: %d larger than expected: %d",
								n.Name, pool.Uuid, pool.TotalSize, expectedSize)
							logrus.Errorf(err.Error())
							return "", false, err
						}

						logrus.Infof("node: %s, pool: %s, size is not as expected. Expected: %v, Actual: %v",
							n.Name, pool.Uuid, expectedSize, pool.TotalSize)
						allDone = false
					} else {
						logrus.Infof("node: %s, pool: %s, size is as expected. Expected: %v",
							n.Name, pool.Uuid, expectedSize)
					}
				}
			}
			if allDone {
				return "", false, nil
			}
			return "", true, fmt.Errorf("some sizes of pools are not as expected")
		}

		if _, err := task.DoRetryWithTimeout(t, validateStoragePoolSizeTimeout, validateStoragePoolSizeInterval); err != nil {
			return err
		}
	}
	return nil
}

func (d *portworx) ValidateRebalanceJobs() error {

	// start a task to check if all rebalance jobs are done
	t := func() (interface{}, bool, error) {
		jobListResp, err := d.storagePoolManager.EnumerateRebalanceJobs(d.getContext(), &api.SdkEnumerateRebalanceJobsRequest{})
		if err != nil {
			return nil, true, err
		}
		for _, job := range jobListResp.Jobs {
			if job.State != api.StorageRebalanceJobState_DONE {
				return "", true, fmt.Errorf("rebalance job is not done. Job ID: %s, State: %s", job.Id, job.State.String())
			}
		}
		return nil, false, nil
	}
	if _, err := task.DoRetryWithTimeout(t, validateRebalanceJobsTimeout, validateRebalanceJobsInterval); err != nil {
		return err
	}
	return nil
}

func (d *portworx) ResizeStoragePoolByPercentage(poolUUID string, e api.SdkStoragePool_ResizeOperationType, percentage uint64) error {

	logrus.Infof("Initiating pool %v resize by %v with operationtype %v", poolUUID, percentage, e.String())

	// start a task to check if pool  resize is done
	t := func() (interface{}, bool, error) {
		jobListResp, err := d.storagePoolManager.Resize(d.getContext(), &api.SdkStoragePoolResizeRequest{
			Uuid: poolUUID,
			ResizeFactor: &api.SdkStoragePoolResizeRequest_Percentage{
				Percentage: percentage,
			},
			OperationType: e,
		})
		if err != nil {
			return nil, true, err
		}
		if jobListResp.String() != "" {
			logrus.Debugf("Resize respone: %v", jobListResp.String())
		}
		return nil, false, nil
	}
	if _, err := task.DoRetryWithTimeout(t, validateRebalanceJobsTimeout, validateRebalanceJobsInterval); err != nil {
		return err
	}
	return nil
}

func (d *portworx) getExpectedPoolSizes(listApRules *apapi.AutopilotRuleList) (map[string]uint64, error) {
	fn := "getExpectedPoolSizes"
	var (
		expectedPoolSizes = map[string]uint64{}
		err               error
	)
	d.RefreshDriverEndpoints()
	for _, apRule := range listApRules.Items {
		for _, n := range node.GetWorkerNodes() {
			for _, pool := range n.StoragePools {
				apRuleLabels := apRule.Spec.Selector.LabelSelector.MatchLabels
				labelsMatch := false
				for k, v := range apRuleLabels {
					if apRuleLabels[k] == pool.Labels[k] && apRuleLabels[v] == pool.Labels[v] {
						labelsMatch = true
					}
				}

				if labelsMatch {
					expectedPoolSizes[pool.Uuid], err = d.EstimatePoolExpandSize(apRule, pool, n)
					if err != nil {
						return nil, err
					}
				} else {
					if _, ok := expectedPoolSizes[pool.Uuid]; !ok {
						expectedPoolSizes[pool.Uuid] = pool.StoragePoolAtInit.TotalSize
					}
				}
			}
		}
	}
	logrus.Debugf("%s: expected sizes of storage pools: %+v", fn, expectedPoolSizes)
	return expectedPoolSizes, nil
}

//GetAutoFsTrimStatus get status of autofstrim
func (d *portworx) GetAutoFsTrimStatus(endpoint string) (map[string]api.FilesystemTrim_FilesystemTrimStatus, error) {

	sdkport, _ := getSDKPort()
	pxEndpoint := net.JoinHostPort(endpoint, strconv.Itoa(int(sdkport)))
	newConn, err := grpc.Dial(pxEndpoint, grpc.WithInsecure())
	if err != nil {
		logrus.Errorf("Got error while setting the connection endpoint, Error: %v", err)
		return nil, err

	}
	d.autoFsTrimManager = api.NewOpenStorageFilesystemTrimClient(newConn)

	autoFstrimResp, err := d.autoFsTrimManager.AutoFSTrimStatus(d.getContext(), &api.SdkAutoFSTrimStatusRequest{})
	if err != nil {
		logrus.Errorf("Got error while getting auto fstrim status : %v", err)
		return nil, err

	}
	logrus.Infof("Trim Status is [%v]", autoFstrimResp.GetTrimStatus())
	return autoFstrimResp.GetTrimStatus(), nil
}

// pickAlternateClusterManager returns a different node than given one, useful in case you want to skip nodes which are down
func (d *portworx) pickAlternateClusterManager(n node.Node) (api.OpenStorageNodeClient, error) {
	// Check if px is down on all node addresses. We don't want to keep track
	// which was the actual interface px was listening on before it went down
	for _, alternateNode := range node.GetWorkerNodes() {
		if alternateNode.Name == n.Name {
			continue
		}

		for _, addr := range alternateNode.Addresses {
			nodeManager, err := d.getNodeManagerByAddress(addr)
			if err != nil {
				return nil, err
			}
			ns, err := nodeManager.Enumerate(d.getContext(), &api.SdkNodeEnumerateRequest{})
			if err != nil {
				// if not responding in this addr, continue and pick another one, log the error
				logrus.Warnf("failed to check node %s on addr %s. Cause: %v", n.Name, addr, err)
				continue
			}
			if len(ns.NodeIds) != 0 {
				return nodeManager, nil
			}
		}
	}
	return nil, fmt.Errorf("failed to get an alternate cluster manager for %s", n.Name)
}

func (d *portworx) IsStorageExpansionEnabled() (bool, error) {
	var listApRules *apapi.AutopilotRuleList
	var err error
	d.RefreshDriverEndpoints()
	if listApRules, err = d.schedOps.ListAutopilotRules(); err != nil {
		return false, err
	}

	if len(listApRules.Items) != 0 {
		for _, apRule := range listApRules.Items {
			for _, n := range node.GetWorkerNodes() {
				if isAutopilotMatchStoragePoolLabels(apRule, n.StoragePools) {
					return true, nil
				}
			}
		}
	}
	return false, nil
}

// IsPureVolume return true if volume is pure volume else false
func (d *portworx) IsPureVolume(volume *torpedovolume.Volume) (bool, error) {
	var proxySpec *api.ProxySpec
	var err error
	if proxySpec, err = d.getProxySpecForAVolume(volume); err != nil {
		return false, err
	}

	if proxySpec == nil {
		return false, nil
	}

	if proxySpec.ProxyProtocol == api.ProxyProtocol_PROXY_PROTOCOL_PURE_BLOCK || proxySpec.ProxyProtocol == api.ProxyProtocol_PROXY_PROTOCOL_PURE_FILE {
		logrus.Debugf("Volume is Pure volume: %s", volume.ID)
		return true, nil
	}

	logrus.Debugf("Volume is not Pure Block volume: %s", volume.ID)
	return false, nil

}

// getProxySpecForAVolume return proxy spec for a pure volumes
func (d *portworx) getProxySpecForAVolume(volume *torpedovolume.Volume) (*api.ProxySpec, error) {
	name := d.schedOps.GetVolumeName(volume)
	t := func() (interface{}, bool, error) {
		volumeInspectResponse, err := d.getVolDriver().Inspect(d.getContext(), &api.SdkVolumeInspectRequest{VolumeId: name})
		if err != nil && errIsNotFound(err) {
			return 0, false, err
		} else if err != nil {
			return 0, true, err
		}
		return volumeInspectResponse.Volume.Spec.ProxySpec, false, nil
	}

	proxySpec, err := task.DoRetryWithTimeout(t, validateReplicationUpdateTimeout, defaultRetryInterval)
	if err != nil {
		return nil, &ErrFailedToGetVolumeProxySpec{
			ID:    name,
			Cause: err.Error(),
		}
	}
	return proxySpec.(*api.ProxySpec), nil

}

// IsPureFileVolume return true if volume is FB volume else false
func (d *portworx) IsPureFileVolume(volume *torpedovolume.Volume) (bool, error) {
	var proxySpec *api.ProxySpec
	var err error
	if proxySpec, err = d.getProxySpecForAVolume(volume); err != nil {
		return false, err
	}
	if proxySpec == nil {
		return false, nil
	}

	if proxySpec.ProxyProtocol == api.ProxyProtocol_PROXY_PROTOCOL_PURE_FILE {
		logrus.Debugf("Volume is Pure File volume: %s", volume.ID)
		return true, nil
	}

	logrus.Debugf("Volume is not Pure File volume: %s", volume.ID)
	return false, nil
}

func isAutopilotMatchStoragePoolLabels(apRule apapi.AutopilotRule, sPools []node.StoragePool) bool {
	apRuleLabels := apRule.Spec.Selector.LabelSelector.MatchLabels
	for k, v := range apRuleLabels {
		for _, pool := range sPools {
			if poolLabelValue, ok := pool.Labels[k]; ok {
				if poolLabelValue == v {
					return true
				}
			}
		}
	}
	return false
}

func (d *portworx) WaitForUpgrade(n node.Node, tag string) error {
	t := func() (interface{}, bool, error) {

		// filter out first 3 octets from the tag
		matches := regexp.MustCompile(`^(\d+\.\d+\.\d+).*`).FindStringSubmatch(tag)
		if len(matches) != 2 {
			return nil, false, &ErrFailedToUpgradeVolumeDriver{
				Version: fmt.Sprintf("%s", tag),
				Cause:   fmt.Sprintf("failed to parse first 3 octets of version from new version tag: %s", tag),
			}
		}

		pxVersion, err := d.getPxVersionOnNode(n)
		if err != nil {
			return nil, true, &ErrFailedToWaitForPx{
				Node:  n,
				Cause: fmt.Sprintf("failed to get PX Version with error: %s", err),
			}
		}
		if !strings.HasPrefix(pxVersion, matches[1]) {
			return nil, true, &ErrFailedToUpgradeVolumeDriver{
				Version: fmt.Sprintf("%s", tag),
				Cause: fmt.Sprintf("version on node %s is still %s. It was expected to begin with: %s",
					n.VolDriverNodeID, pxVersion, matches[1]),
			}
		}

		logrus.Infof("version on node %s is %s. Expected version is %s", n.VolDriverNodeID, pxVersion, matches[1])

		return nil, false, nil
	}

	if _, err := task.DoRetryWithTimeout(t, upgradeTimeout, upgradeRetryInterval); err != nil {
		return err
	}
	return nil
}

func (d *portworx) GetReplicationFactor(vol *torpedovolume.Volume) (int64, error) {
	name := d.schedOps.GetVolumeName(vol)
	t := func() (interface{}, bool, error) {
		volumeInspectResponse, err := d.getVolDriver().Inspect(d.getContext(), &api.SdkVolumeInspectRequest{VolumeId: name})
		if err != nil && errIsNotFound(err) {
			return 0, false, err
		} else if err != nil {
			return 0, true, err
		}
		return volumeInspectResponse.Volume.Spec.HaLevel, false, nil
	}

	iReplFactor, err := task.DoRetryWithTimeout(t, validateReplicationUpdateTimeout, defaultRetryInterval)
	if err != nil {
		return 0, &ErrFailedToGetReplicationFactor{
			ID:    name,
			Cause: err.Error(),
		}
	}
	replFactor, ok := iReplFactor.(int64)
	if !ok {
		return 0, &ErrFailedToGetReplicationFactor{
			ID:    name,
			Cause: fmt.Sprintf("Replication factor is not of type int64"),
		}
	}
	logrus.Debugf("Replication factor for volume: %s is %d", vol.ID, replFactor)

	return replFactor, nil
}

func (d *portworx) SetReplicationFactor(vol *torpedovolume.Volume, replFactor int64, nodesToBeUpdated []string, waitForUpdateToFinish bool, opts ...torpedovolume.Options) error {
	volumeName := d.schedOps.GetVolumeName(vol)
	var replicationUpdateTimeout time.Duration
	if len(opts) > 0 {
		replicationUpdateTimeout = opts[0].ValidateReplicationUpdateTimeout
	} else {
		replicationUpdateTimeout = validateReplicationUpdateTimeout
	}
	logrus.Infof("Setting ReplicationUpdateTimeout to %s-%v\n", replicationUpdateTimeout, replicationUpdateTimeout)
	logrus.Infof("Setting ReplicationFactor to: %v", replFactor)

	t := func() (interface{}, bool, error) {
		volDriver := d.getVolDriver()
		volumeInspectResponse, err := volDriver.Inspect(d.getContext(), &api.SdkVolumeInspectRequest{VolumeId: volumeName})
		if err != nil && errIsNotFound(err) {
			return nil, false, err
		} else if err != nil {
			return nil, true, err
		}

		replicaSet := &api.ReplicaSet{}
		if len(nodesToBeUpdated) > 0 {
			replicaSet = &api.ReplicaSet{Nodes: nodesToBeUpdated}
			logrus.Infof("Updating ReplicaSet of node(s): %v", nodesToBeUpdated)
		} else {
			logrus.Infof("Nodes not passed, random node will be choosen")
		}

		volumeSpecUpdate := &api.VolumeSpecUpdate{
			HaLevelOpt:          &api.VolumeSpecUpdate_HaLevel{HaLevel: int64(replFactor)},
			SnapshotIntervalOpt: &api.VolumeSpecUpdate_SnapshotInterval{SnapshotInterval: math.MaxUint32},
			ReplicaSet:          replicaSet,
		}
		_, err = volDriver.Update(d.getContext(), &api.SdkVolumeUpdateRequest{
			VolumeId: volumeInspectResponse.Volume.Id,
			Spec:     volumeSpecUpdate,
		})
		if err != nil {
			return nil, false, err
		}
		if !waitForUpdateToFinish {
			return nil, false, nil
		}
		err = d.WaitForReplicationToComplete(vol, replFactor, replicationUpdateTimeout)
		if err != nil && errIsNotFound(err) {
			return nil, false, err
		} else if err != nil {
			return nil, true, err
		}
		return 0, false, nil
	}

	if _, err := task.DoRetryWithTimeout(t, replicationUpdateTimeout, defaultRetryInterval); err != nil {
		return &ErrFailedToSetReplicationFactor{
			ID:    volumeName,
			Cause: err.Error(),
		}
	}
	return nil
}

func (d *portworx) WaitForReplicationToComplete(vol *torpedovolume.Volume, replFactor int64, replicationUpdateTimeout time.Duration) error {
	volumeName := d.schedOps.GetVolumeName(vol)
	volDriver := d.getVolDriver()
	volumeInspectResponse, err := volDriver.Inspect(d.getContext(), &api.SdkVolumeInspectRequest{VolumeId: volumeName})
	if err != nil {
		return err
	}

	quitFlag := false
	waitTime := time.After(replicationUpdateTimeout)
	for !quitFlag && !(areRepSetsFinal(volumeInspectResponse.Volume, replFactor) && isClean(volumeInspectResponse.Volume)) {
		select {
		case <-waitTime:
			quitFlag = true
		default:
			volumeInspectResponse, err = volDriver.Inspect(d.getContext(), &api.SdkVolumeInspectRequest{VolumeId: volumeName})
			if err != nil {
				return err
			}
			time.Sleep(defaultRetryInterval)
		}
	}
	if !(areRepSetsFinal(volumeInspectResponse.Volume, replFactor) && isClean(volumeInspectResponse.Volume)) {
		return fmt.Errorf("volume didn't successfully change to replication factor of %d", replFactor)
	}
	return nil
}

func (d *portworx) GetMaxReplicationFactor() int64 {
	return 3
}

func (d *portworx) GetMinReplicationFactor() int64 {
	return 1
}

func (d *portworx) GetAggregationLevel(vol *torpedovolume.Volume) (int64, error) {
	volumeName := d.schedOps.GetVolumeName(vol)
	t := func() (interface{}, bool, error) {
		volResp, err := d.getVolDriver().Inspect(d.getContext(), &api.SdkVolumeInspectRequest{VolumeId: volumeName})
		if err != nil && errIsNotFound(err) {
			return 0, false, err
		} else if err != nil {
			return 0, true, err
		}
		return volResp.Volume.Spec.AggregationLevel, false, nil
	}

	iAggrLevel, err := task.DoRetryWithTimeout(t, inspectVolumeTimeout, inspectVolumeRetryInterval)
	if err != nil {
		return 0, &ErrFailedToGetAggregationLevel{
			ID:    volumeName,
			Cause: err.Error(),
		}
	}
	aggrLevel, ok := iAggrLevel.(uint32)
	if !ok {
		return 0, &ErrFailedToGetAggregationLevel{
			ID:    volumeName,
			Cause: fmt.Sprintf("Aggregation level is not of type uint32"),
		}
	}
	logrus.Debugf("Aggregation level for volume: %s is %d", vol.ID, aggrLevel)

	return int64(aggrLevel), nil
}

func isClean(vol *api.Volume) bool {
	for _, v := range vol.RuntimeState {
		if v.GetRuntimeState()["RuntimeState"] != "clean" {
			return false
		}
	}
	return true
}

func areRepSetsFinal(vol *api.Volume, replFactor int64) bool {
	for _, rs := range vol.ReplicaSets {
		if int64(len(rs.GetNodes())) != replFactor {
			return false
		}
	}
	return true
}

func (d *portworx) setDriver() error {
	if !d.skipPXSvcEndpoint {
		// Try portworx-service first
		endpoint, err := d.schedOps.GetServiceEndpoint()
		if err == nil && endpoint != "" {
			if err = d.testAndSetEndpointUsingService(endpoint); err == nil {
				d.refreshEndpoint = false
				return nil
			}
			d.tpLog.Warnf("testAndSetEndpoint failed for %v: %v", endpoint, err)
		} else if err != nil && len(node.GetWorkerNodes()) == 0 {
			return err
		}
	}

	// Try direct address of cluster nodes
	// Set refresh endpoint to true so that we try and get the new
	// and working driver if the endpoint we are hooked onto goes
	// down
	d.refreshEndpoint = true
	d.tpLog.Infof("Getting new driver.")
	for _, n := range node.GetWorkerNodes() {
		for _, addr := range n.Addresses {
			if err := d.testAndSetEndpointUsingNodeIP(addr); err != nil {
				d.tpLog.Warnf("testAndSetEndpoint failed for %v: %v", addr, err)
				continue
			}
			return nil
		}
	}

	return fmt.Errorf("failed to get endpoint for portworx volume driver")
}

func (d *portworx) testAndSetEndpointUsingService(endpoint string) error {
	sdkPort, err := getSDKPort()
	if err != nil {
		return err
	}

	restPort, err := getRestPort()
	if err != nil {
		return err
	}

	return d.testAndSetEndpoint(endpoint, sdkPort, restPort)
}

func (d *portworx) testAndSetEndpointUsingNodeIP(ip string) error {
	sdkPort, err := getSDKContainerPort()
	if err != nil {
		return err
	}

	restPort, err := getRestContainerPort()
	if err != nil {
		return err
	}

	return d.testAndSetEndpoint(ip, sdkPort, restPort)
}

func (d *portworx) testAndSetEndpoint(endpoint string, sdkport, apiport int32) error {
	pxEndpoint := net.JoinHostPort(endpoint, strconv.Itoa(int(sdkport)))
	conn, err := grpc.Dial(pxEndpoint, grpc.WithInsecure())
	if err != nil {
		return err
	}

	d.clusterManager = api.NewOpenStorageClusterClient(conn)
	_, err = d.clusterManager.InspectCurrent(d.getContext(), &api.SdkClusterInspectCurrentRequest{})
	if st, ok := status.FromError(err); ok && st.Code() == codes.Unavailable {
		return err
	}

	d.volDriver = api.NewOpenStorageVolumeClient(conn)
	d.storagePoolManager = api.NewOpenStoragePoolClient(conn)
	d.nodeManager = api.NewOpenStorageNodeClient(conn)
	d.mountAttachManager = api.NewOpenStorageMountAttachClient(conn)
	d.clusterPairManager = api.NewOpenStorageClusterPairClient(conn)
	d.alertsManager = api.NewOpenStorageAlertsClient(conn)
	d.csbackupManager = api.NewOpenStorageCloudBackupClient(conn)
	d.licenseManager = pxapi.NewPortworxLicenseClient(conn)
	d.diagsManager = api.NewOpenStorageDiagsClient(conn)
	d.diagsJobManager = api.NewOpenStorageJobClient(conn)
	d.licenseFeatureManager = pxapi.NewPortworxLicensedFeatureClient(conn)
	d.autoFsTrimManager = api.NewOpenStorageFilesystemTrimClient(conn)
	d.portworxServiceClient = pxapi.NewPortworxServiceClient(conn)
	if legacyClusterManager, err := d.getLegacyClusterManager(endpoint, apiport); err == nil {
		d.legacyClusterManager = legacyClusterManager
	} else {
		return err
	}
	d.tpLog.Infof("Using %v as endpoint for portworx volume driver", pxEndpoint)

	return nil
}

func (d *portworx) getLegacyClusterManager(endpoint string, pxdRestPort int32) (cluster.Cluster, error) {
	pxEndpoint := netutil.MakeURL("http://", endpoint, int(pxdRestPort))
	var cClient *client.Client
	var err error
	if d.token != "" {
		cClient, err = clusterclient.NewAuthClusterClient(pxEndpoint, "v1", d.token, "")
		if err != nil {
			return nil, err
		}
	} else {
		cClient, err = clusterclient.NewClusterClient(pxEndpoint, "v1")
		if err != nil {
			return nil, err
		}
	}

	clusterManager := clusterclient.ClusterManager(cClient)
	_, err = clusterManager.Enumerate()
	if err != nil {
		return nil, err
	}
	return clusterManager, nil
}

func (d *portworx) getContextWithToken(ctx context.Context, token string) context.Context {
	md, _ := metadata.FromOutgoingContext(ctx)
	md = metadata.Join(md, metadata.New(map[string]string{
		"authorization": "bearer " + token,
	}))
	return metadata.NewOutgoingContext(ctx, md)
}

func (d *portworx) getContext() context.Context {
	ctx := context.Background()
	if len(d.token) > 0 {
		return d.getContextWithToken(ctx, d.token)
	}
	return ctx
}

func (d *portworx) StartDriver(n node.Node) error {
	logrus.Infof("Starting volume driver on %s.", n.Name)
	err := d.schedOps.StartPxOnNode(n)
	if err != nil {
		return err
	}
	return d.nodeDriver.Systemctl(n, pxSystemdServiceName, node.SystemctlOpts{
		Action: "start",
		ConnectionOpts: node.ConnectionOpts{
			Timeout:         startDriverTimeout,
			TimeBeforeRetry: defaultRetryInterval,
		}})
}

func (d *portworx) UpgradeDriver(endpointURL string, endpointVersion string, enableStork bool) error {
	if endpointURL == "" {
		return fmt.Errorf("no link supplied for upgrading driver")
	}
	if endpointVersion == "" {
		return fmt.Errorf("no endpoint supplied for upgrading driver")
	}

	if err := d.upgradePortworx(endpointURL, endpointVersion); err != nil {
		return err
	}

	if enableStork {
		if err := d.UpgradeStork(endpointURL, endpointVersion); err != nil {
			return err
		}
	} else {
		d.tpLog.Infof("stork upgrade is disabled, skipping...")
	}
	return nil
}

func (d *portworx) RestartDriver(n node.Node, triggerOpts *driver_api.TriggerOptions) error {
	return driver_api.PerformTask(
		func() error {
			return d.schedOps.RestartPxOnNode(n)
		},
		triggerOpts)
}

// upgradePortworx upgrades Portworx
func (d *portworx) upgradePortworx(endpointURL string, endpointVersion string) error {
	upgradeFileName := "/upgrade.sh"
	fullEndpointURL := fmt.Sprintf("%s/%s/upgrade", endpointURL, endpointVersion)

	d.tpLog.Infof("upgrading portworx from %s URL and %s endpoint version", endpointURL, endpointVersion)
	// Getting upgrade script
	if err := osutils.Wget(fullEndpointURL, upgradeFileName, true); err != nil {
		return fmt.Errorf("%+v", err)
	}

	// Change permission on file to be able to execute
	if err := osutils.Chmod("+x", upgradeFileName); err != nil {
		return err
	}

	nodeList := node.GetStorageDriverNodes()
	pxNode := nodeList[0]
	pxVersion, err := d.getPxVersionOnNode(pxNode)
	if err != nil {
		return fmt.Errorf("error on getting PX Version on node %s with err: %v", pxNode.Name, err)
	}
	// If PX Version less than 2.x.x.x, then we have to add timeout parameter to avoid test failure
	// more details in https://portworx.atlassian.net/browse/PWX-10108
	cmdArgs := []string{upgradeFileName, "-f"}
	majorPxVersion := pxVersion[:1]
	if majorPxVersion < "2" {
		cmdArgs = append(cmdArgs, "-u", strconv.Itoa(int(upgradePerNodeTimeout/time.Second)))
	}

	// Run upgrade script
	if err := osutils.Sh(cmdArgs); err != nil {
		return err
	}

	d.tpLog.Infof("Portworx cluster upgraded successfully")

	for _, n := range node.GetStorageDriverNodes() {
		if err := d.WaitForUpgrade(n, endpointVersion); err != nil {
			return err
		}
	}
	return nil
}

// UpgradeStork upgrades stork
func (d *portworx) UpgradeStork(endpointURL string, endpointVersion string) error {
	storkSpecFileName := "/stork.yaml"
	nodeList := node.GetStorageDriverNodes()
	pxNode := nodeList[0]
	pxVersion, err := d.getPxVersionOnNode(pxNode)
	if err != nil {
		return fmt.Errorf("error on getting PX Version on node %s with err: %v", pxNode.Name, err)
	}
	pVersion, err := version.NewVersion(pxVersion)
	if err != nil {
		return err
	}

	storkMinVersion, err := version.NewVersion(pxMinVersionForStorkUpgrade)
	if err != nil {
		return err
	}
	if pVersion.LessThan(storkMinVersion) {
		logrus.Debugf("skipping stork upgrade as PX Version is less than %s", pxMinVersionForStorkUpgrade)
		return nil
	}
	kubeVersion, err := d.schedOps.GetKubernetesVersion()
	if err != nil {
		return err
	}

	// Getting stork spec
	URL := fmt.Sprintf("%s/%s?kbver=%s&comp=stork", endpointURL, endpointVersion, kubeVersion)
	logrus.Debugf("getting stork spec from: %s", URL)
	if err := osutils.Wget(URL, storkSpecFileName, true); err != nil {
		return err
	}

	// Getting context of the file
	if _, err := osutils.Cat(storkSpecFileName); err != nil {
		return err
	}

	// Apply stork spec
	cmdArgs := []string{"apply", "-f", storkSpecFileName}
	if err := osutils.Kubectl(cmdArgs); err != nil {
		return err
	}

	return nil
}

// GetClusterPairingInfo returns cluster pair information
func (d *portworx) GetClusterPairingInfo(kubeConfigPath, token string) (map[string]string, error) {
	pairInfo := make(map[string]string)
	pxNodes, err := d.schedOps.GetRemotePXNodes(kubeConfigPath)
	if err != nil {
		logrus.Errorf("err retrieving remote px nodes: %v", err)
		return nil, err
	}
	if len(pxNodes) == 0 {
		return nil, fmt.Errorf("No PX Node found")
	}

	clusterPairManager, err := d.getClusterPairManagerByAddress(pxNodes[0].Addresses[0], token)
	if err != nil {
		return nil, err
	}

	var resp *api.SdkClusterPairGetTokenResponse
	if token != "" {
		resp, err = clusterPairManager.GetToken(d.getContextWithToken(context.Background(), token), &api.SdkClusterPairGetTokenRequest{})
	} else {
		resp, err = clusterPairManager.GetToken(d.getContext(), &api.SdkClusterPairGetTokenRequest{})
	}

	logrus.Infof("Response for token: %v", resp.Result.Token)

	// file up cluster pair info
	pairInfo[clusterIP] = pxNodes[0].Addresses[0]
	pairInfo[tokenKey] = resp.Result.Token
	pwxServicePort, err := getRestContainerPort()
	if err != nil {
		return nil, err
	}
	pairInfo[clusterPort] = fmt.Sprintf("%d", pwxServicePort)

	return pairInfo, nil
}

func (d *portworx) DecommissionNode(n *node.Node) error {

	if err := k8sCore.AddLabelOnNode(n.Name, schedops.PXEnabledLabelKey, "remove"); err != nil {
		return &ErrFailedToDecommissionNode{
			Node:  n.Name,
			Cause: fmt.Sprintf("Failed to set label on node: %v. Err: %v", n.Name, err),
		}
	}

	if err := d.EnterMaintenance(*n); err != nil {
		return &ErrFailedToDecommissionNode{
			Node:  n.Name,
			Cause: fmt.Sprintf("Failed to enter maintenence mode on node: %v. Err: %v", n.Name, err),
		}
	}

	logrus.Infof("Waiting for a minute for node to transistion to maintenece mode")

	time.Sleep(1 * time.Minute)

	nodeResp, err := d.getNodeManager().Inspect(d.getContext(), &api.SdkNodeInspectRequest{NodeId: n.VolDriverNodeID})
	if err != nil {
		return &ErrFailedToDecommissionNode{
			Node:  n.Name,
			Cause: fmt.Sprintf("Failed to inspect node: %v. Err: %v", nodeResp.Node, err),
		}
	}
	logrus.Infof("removing node %v, Current status : %v", nodeResp.Node.Id, nodeResp.Node.Status)

	t := func() (interface{}, bool, error) {
		stNode, err := d.GetPxNode(n)
		if err != nil {
			return false, true, fmt.Errorf("error getting node %v status", n.Name)
		}
		if stNode.Status == api.Status_STATUS_MAINTENANCE {
			return true, false, nil
		}
		return false, true, fmt.Errorf("waiting for node %s to be in maintenence mode,current Status: %v", n.Name, stNode.Status)
	}
	_, err = task.DoRetryWithTimeout(t, defaultTimeout, defaultRetryInterval)

	// TODO replace when sdk supports node removal
	if err = d.legacyClusterManager.Remove([]api.Node{{Id: nodeResp.Node.Id}}, true); err != nil {
		if !strings.Contains(err.Error(), "Node remove is pending") {
			return &ErrFailedToDecommissionNode{
				Node:  n.Name,
				Cause: err.Error(),
			}
		}
	}

	logrus.Infof(" %v: Node remove is pending. Waiting for it to complete", nodeResp.Node.Id)

	// update node in registry
	n.IsStorageDriverInstalled = false
	if err = node.UpdateNode(*n); err != nil {
		return fmt.Errorf("failed to update node %s. Cause: %v", n.Name, err)
	}

	// force refresh endpoint
	d.refreshEndpoint = true

	t = func() (interface{}, bool, error) {

		latestNodes, err := d.getPxNodes()
		isNodeExist := false

		if err != nil {
			return nil, true, &ErrFailedToDecommissionNode{
				Node:  n.Name,
				Cause: err.Error(),
			}

		}

		for _, latestNode := range latestNodes {
			if latestNode.Hostname == n.Hostname {
				isNodeExist = true
				break
			}
		}

		if isNodeExist {
			return nil, true, &ErrFailedToDecommissionNode{
				Node:  n.Name,
				Cause: fmt.Errorf("node %s still exist in the PX cluster", n.Name).Error(),
			}
		}

		return nil, false, nil
	}

	_, err = task.DoRetryWithTimeout(t, 5*time.Minute, 1*time.Minute)

	if err != nil {
		return &ErrFailedToDecommissionNode{
			Node:  n.Name,
			Cause: fmt.Errorf("node %s still exist in the PX cluster", n.Name).Error(),
		}

	}

	logrus.Infof("Successfully removed node %v", nodeResp.Node.Id)

	return nil
}

func (d *portworx) RejoinNode(n *node.Node) error {

	opts := node.ConnectionOpts{
		IgnoreError:     false,
		TimeBeforeRetry: defaultRetryInterval,
		Timeout:         defaultTimeout,
	}

	if _, err := d.nodeDriver.RunCommand(*n, fmt.Sprintf("%s sv node-wipe --all", d.getPxctlPath(*n)), opts); err != nil {
		return &ErrFailedToRejoinNode{
			Node:  n.Name,
			Cause: fmt.Sprintf("Error while running node wipe: %v. Err: %v", n.Name, err),
		}
	}
	logrus.Info("Node wipe is successfull")

	if err := k8sCore.RemoveLabelOnNode(n.Name, schedops.PXServiceLabelKey); err != nil {
		return &ErrFailedToRejoinNode{
			Node:  n.Name,
			Cause: fmt.Sprintf("Failed to set label on node: %v. Err: %v", n.Name, err),
		}
	}

	if err := k8sCore.RemoveLabelOnNode(n.Name, schedops.PXEnabledLabelKey); err != nil {
		return &ErrFailedToRejoinNode{
			Node:  n.Name,
			Cause: fmt.Sprintf("Failed to set label on node: %v. Err: %v", n.Name, err),
		}
	}

	if err := d.RestartDriver(*n, nil); err != nil {
		return &ErrFailedToRejoinNode{
			Node:  n.Name,
			Cause: err.Error(),
		}

	}

	if err := k8sCore.UnCordonNode(n.Name, defaultTimeout, defaultRetryInterval); err != nil {
		return &ErrFailedToRejoinNode{
			Node:  n.Name,
			Cause: fmt.Sprintf("Failed to uncordon node: %v. Err: %v", n.Name, err),
		}
	}

	return nil
}

func (d *portworx) GetNodeStatus(n node.Node) (*api.Status, error) {
	nodeResponse, err := d.getNodeManager().Inspect(d.getContext(), &api.SdkNodeInspectRequest{NodeId: n.VolDriverNodeID})
	if err != nil {
		if isNodeNotFound(err) {
			apiSt := api.Status_STATUS_NONE
			return &apiSt, nil
		}
		return nil, &ErrFailedToGetNodeStatus{
			Node:  n.Name,
			Cause: fmt.Sprintf("Failed to check node status: %v. Err: %v", n.Name, err),
		}
	}
	return &nodeResponse.Node.Status, nil
}

func (d *portworx) getVolDriver() api.OpenStorageVolumeClient {
	if d.refreshEndpoint {
		d.setDriver()
	}
	return d.volDriver
}

func (d *portworx) getClusterManager() api.OpenStorageClusterClient {
	if d.refreshEndpoint {
		d.setDriver()
	}
	return d.clusterManager

}

func (d *portworx) getNodeManager() api.OpenStorageNodeClient {
	if d.refreshEndpoint {
		d.setDriver()
	}
	return d.nodeManager

}

func (d *portworx) getDiagsManager() api.OpenStorageDiagsClient {
	if d.refreshEndpoint {
		d.setDriver()
	}
	return d.diagsManager
}

func (d *portworx) getDiagsJobManager() api.OpenStorageJobClient {
	if d.refreshEndpoint {
		d.setDriver()
	}
	return d.diagsJobManager
}

func (d *portworx) getLicenseManager() pxapi.PortworxLicenseClient {
	if d.refreshEndpoint {
		d.setDriver()
	}
	return d.licenseManager
}

func (d *portworx) getLicenseFeatureManager() pxapi.PortworxLicensedFeatureClient {
	if d.refreshEndpoint {
		d.setDriver()
	}
	return d.licenseFeatureManager
}

func (d *portworx) getMountAttachManager() api.OpenStorageMountAttachClient {
	if d.refreshEndpoint {
		d.setDriver()
	}
	return d.mountAttachManager

}

func (d *portworx) getClusterPairManager() api.OpenStorageClusterPairClient {
	if d.refreshEndpoint {
		d.setDriver()
	}
	return d.clusterPairManager

}

func (d *portworx) getClusterPairManagerByAddress(addr, token string) (api.OpenStorageClusterPairClient, error) {
	pxPort, err := getSDKContainerPort()
	if err != nil {
		return nil, err
	}
	pxEndpoint := net.JoinHostPort(addr, strconv.Itoa(int(pxPort)))
	conn, err := grpc.Dial(pxEndpoint, grpc.WithInsecure())
	if err != nil {
		return nil, err
	}
	dClient := api.NewOpenStorageClusterPairClient(conn)
	if token != "" {
		_, err = dClient.Enumerate(d.getContextWithToken(context.Background(), token), &api.SdkClusterPairEnumerateRequest{})
	} else {
		_, err = dClient.Enumerate(d.getContext(), &api.SdkClusterPairEnumerateRequest{})
	}
	if err != nil {
		return nil, err
	}

	return dClient, nil
}

func (d *portworx) getAlertsManager() api.OpenStorageAlertsClient {
	if d.refreshEndpoint {
		d.setDriver()
	}
	return d.alertsManager

}

func (d *portworx) getNodeManagerByAddress(addr string) (api.OpenStorageNodeClient, error) {
	pxPort, err := getSDKContainerPort()
	if err != nil {
		return nil, err
	}
	pxEndpoint := net.JoinHostPort(addr, strconv.Itoa(int(pxPort)))
	conn, err := grpc.Dial(pxEndpoint, grpc.WithInsecure())
	if err != nil {
		return nil, err
	}
	dClient := api.NewOpenStorageNodeClient(conn)
	_, err = dClient.Enumerate(d.getContext(), &api.SdkNodeEnumerateRequest{})
	if err != nil {
		return nil, err
	}

	return dClient, nil
}

func (d *portworx) getFilesystemTrimManager() api.OpenStorageFilesystemTrimClient {
	if d.refreshEndpoint {
		d.setDriver()
	}
	return d.autoFsTrimManager

}

func (d *portworx) maintenanceOp(n node.Node, op string) error {
	var err error
	// we are removing using service endpoint because services would
	// return a random node endpoint the service chooses and puts it in maintenance.
	// this would fail the status check in `EnterMaintenanc` and `ExitMaintenance`
	pxdRestPort, err := getRestContainerPort()
	if err != nil {
		return err
	}
	url := netutil.MakeURL("http://", n.Addresses[0], int(pxdRestPort))

	c, err := client.NewClient(url, "", "")
	if err != nil {
		return err
	}
	req := c.Get().Resource(op)
	resp := req.Do()
	return resp.Error()
}

func (d *portworx) GetReplicaSets(torpedovol *torpedovolume.Volume) ([]*api.ReplicaSet, error) {
	volumeName := d.schedOps.GetVolumeName(torpedovol)
	volumeInspectResponse, err := d.getVolDriver().Inspect(d.getContext(), &api.SdkVolumeInspectRequest{VolumeId: volumeName})
	if err != nil {
		return nil, &ErrFailedToInspectVolume{
			ID:    torpedovol.Name,
			Cause: err.Error(),
		}
	}

	return volumeInspectResponse.Volume.ReplicaSets, nil
}

func (d *portworx) updateNodeID(n *node.Node, nManager ...api.OpenStorageNodeClient) (*node.Node, error) {
	nodes, err := d.getPxNodes(nManager...)
	if err != nil {
		return n, err
	}
	if err = d.updateNode(n, nodes); err != nil {
		return &node.Node{}, fmt.Errorf("failed to update node ID for node %s. Cause: %v", n.Name, err)
	}
	return n, fmt.Errorf("node %v not found in cluster", n)
}

func getGroupMatches(groupRegex *regexp.Regexp, str string) map[string]string {
	match := groupRegex.FindStringSubmatch(str)
	result := make(map[string]string)
	if len(match) > 0 {
		for i, name := range groupRegex.SubexpNames() {
			if i != 0 && name != "" {
				result[name] = match[i]
			}
		}
	}
	return result
}

// ValidateVolumeSnapshotRestore return nil if snapshot is restored successuflly to
// given volumes
// TODO: additionally check for restore objects in case of cloudsnap
func (d *portworx) ValidateVolumeSnapshotRestore(vol string, snapshotData *snapv1.VolumeSnapshotData, timeStart time.Time) error {
	snap := snapshotData.Spec.PortworxSnapshot.SnapshotID
	if snapshotData.Spec.PortworxSnapshot.SnapshotType == snapv1.PortworxSnapshotTypeCloud {
		snap = "in-place-restore-" + vol
	}

	tsStart := timestamp.Timestamp{
		Nanos:   int32(timeStart.UnixNano()),
		Seconds: timeStart.Unix(),
	}
	currentTime := time.Now()
	tsEnd := timestamp.Timestamp{
		Nanos:   int32(currentTime.UnixNano()),
		Seconds: currentTime.Unix(),
	}
	alerts, err := d.alertsManager.EnumerateWithFilters(d.getContext(), &api.SdkAlertsEnumerateWithFiltersRequest{
		Queries: []*api.SdkAlertsQuery{
			{
				Query: &api.SdkAlertsQuery_ResourceTypeQuery{
					ResourceTypeQuery: &api.SdkAlertsResourceTypeQuery{
						ResourceType: api.ResourceType_RESOURCE_TYPE_VOLUME,
					},
				},
				Opts: []*api.SdkAlertsOption{
					{Opt: &api.SdkAlertsOption_TimeSpan{
						TimeSpan: &api.SdkAlertsTimeSpan{
							StartTime: &tsStart,
							EndTime:   &tsEnd,
						},
					}},
				},
			},
		},
	})

	if err != nil {
		return err
	}
	// get volume and snap info
	volDriver := d.getVolDriver()
	pvcVol, err := volDriver.Inspect(d.getContext(), &api.SdkVolumeInspectRequest{VolumeId: vol})
	if err != nil {
		return fmt.Errorf("inspect failed for %v: %v", vol, err)
	}
	// form alert msg for snapshot restore
	grepMsg := "Volume " + pvcVol.Volume.GetLocator().GetName() +
		" (" + pvcVol.Volume.GetId() + ") restored from snapshot "
	snapVol, err := volDriver.Inspect(d.getContext(), &api.SdkVolumeInspectRequest{VolumeId: snap})
	if err != nil {
		// Restore object get deleted in case of cloudsnap
		logrus.Warnf("Snapshot volume %v not found: %v", snap, err)
		grepMsg = grepMsg + snap
	} else {
		grepMsg = grepMsg + snapVol.Volume.GetLocator().GetName() +
			" (" + snap + ")"
	}

	isSuccess := false
	alertsResp, err := alerts.Recv()
	if err != nil {
		return err
	}
	for _, alert := range alertsResp.Alerts {
		if strings.Contains(alert.GetMessage(), grepMsg) {
			isSuccess = true
			break
		}
	}
	if isSuccess {
		return nil
	}
	return fmt.Errorf("restore failed, expected alert to be present : %v", grepMsg)
}

func (d *portworx) getTokenForVolume(name string, params map[string]string) string {
	token := d.token
	var volSecret string
	var volSecretNamespace string
	if secret, ok := params[secretName]; ok {
		volSecret = secret
	}
	if namespace, ok := params[secretNamespace]; ok {
		volSecretNamespace = namespace
	}
	if volSecret != "" && volSecretNamespace != "" {
		if tk, ok := params["auth-token"]; ok {
			token = tk
		}
	}
	return token
}

func deleteLabelsFromRequestedSpec(expectedLocator *api.VolumeLocator) {
	for labelKey := range expectedLocator.VolumeLabels {
		if hasIgnorePrefix(labelKey) {
			delete(expectedLocator.VolumeLabels, labelKey)
		}
	}
}

func hasIgnorePrefix(str string) bool {
	for _, label := range deleteVolumeLabelList {
		if strings.HasPrefix(str, label) {
			return true
		}
	}
	return false
}

// GetKvdbMembers return KVDM member nodes of the PX Cluster
func (d *portworx) GetKvdbMembers(n node.Node) (map[string]*torpedovolume.MetadataNode, error) {
	var err error
	kvdbMembers := make(map[string]*torpedovolume.MetadataNode)
	pxdRestPort, err := getRestPort()

	if err != nil {
		return kvdbMembers, err
	}
	var url, endpoint string
	if !d.skipPXSvcEndpoint {
		endpoint, err = d.schedOps.GetServiceEndpoint()
	}

	if err != nil || endpoint == "" {
		logrus.Warnf("unable to get service endpoint falling back to node addr: err=%v, skipPXSvcEndpoint=%v", err, d.skipPXSvcEndpoint)
		pxdRestPort, err = getRestContainerPort()
		if err != nil {
			return kvdbMembers, err
		}
		url = netutil.MakeURL("http://", n.Addresses[0], int(pxdRestPort))
	} else {
		url = netutil.MakeURL("http://", endpoint, int(pxdRestPort))
	}
	// TODO replace by sdk call whenever it is available
	d.tpLog.Infof("Url to call %v", url)
	c, err := client.NewClient(url, "", "")
	if err != nil {
		return nil, err
	}
	req := c.Get().Resource("kvmembers")
	resp := req.Do()
	if resp.Error() != nil {
		if strings.Contains(resp.Error().Error(), "command not supported") {
			return kvdbMembers, nil
		}
		return kvdbMembers, resp.Error()
	}
	err = resp.Unmarshal(&kvdbMembers)
	return kvdbMembers, err
}

// GetTimeStamp returns 'readable' timestamp with no spaces 'YYYYMMDDHHMMSS'
func GetTimeStamp() string {
	tnow := time.Now()
	return fmt.Sprintf("%d%02d%02d%02d%02d%02d",
		tnow.Year(), tnow.Month(), tnow.Day(),
		tnow.Hour(), tnow.Minute(), tnow.Second())
}

func (d *portworx) CollectDiags(n node.Node, config *torpedovolume.DiagRequestConfig, diagOps torpedovolume.DiagOps) error {

	if diagOps.Async {
		return collectAsyncDiags(n, config, diagOps, d)
	}
	return collectDiags(n, config, diagOps, d)
}

func (d *portworx) ValidateDiagsOnS3(n node.Node, diagsFile string) error {
	logrus.Info("Validating diags uploaded on S3")
	opts := node.ConnectionOpts{
		IgnoreError:     false,
		TimeBeforeRetry: defaultRetryInterval,
		Timeout:         defaultTimeout,
		Sudo:            true,
	}
	clusterUUID, err := d.GetClusterID(n, opts)
	if err != nil {
		return err
	}

	//// Check S3 bucket for diags
	logrus.Debugf("Node name %s", n.Name)
	if diagsFile != "" {
		d.DiagsFile = diagsFile
	}
	start := time.Now()
	for {
		if time.Since(start) >= asyncTimeout {
			return fmt.Errorf("waiting for async diags job timed out")
		}
		var objects []s3utils.Object
		var err error
		if time.Since(start) >= timeToTryPreviousFolder {
			objects, err = s3utils.GetS3Objects(clusterUUID, n.Name, true)
			if err != nil {
				return err
			}
		} else {
			objects, err = s3utils.GetS3Objects(clusterUUID, n.Name, false)
			if err != nil {
				return err
			}
		}
		for _, obj := range objects {
			if strings.Contains(obj.Key, d.DiagsFile) {
				logrus.Debugf("File validated on S3")
				logrus.Debugf("Object Name is %s", obj.Key)
				logrus.Debugf("Object Created on %s", obj.LastModified.String())
				logrus.Debugf("Object Size %d", obj.Size)
				return nil

			}
		}
		logrus.Debugf("File %s not found in S3 yet, re-trying in 30s", d.DiagsFile)
		time.Sleep(30 * time.Second)
	}
}

func (d *portworx) GetClusterID(n node.Node, opts node.ConnectionOpts) (string, error) {

	out, err := d.nodeDriver.RunCommand(n, fmt.Sprintf("cat %s", clusterIDFile), opts)
	if err != nil {
		return "", fmt.Errorf("failed to get pxctl status. cause: %v", err)
	}
	return out, nil
}

func collectDiags(n node.Node, config *torpedovolume.DiagRequestConfig, diagOps torpedovolume.DiagOps, d *portworx) error {
	var hostname string
	var status api.Status

	if !diagOps.PxStopped {
		pxNode, err := d.GetPxNode(&n)
		if err != nil {
			return err
		}
		hostname = pxNode.Hostname
		status = pxNode.Status
	} else {
		hostname = n.Name
		status = api.Status_STATUS_OFFLINE
	}

	opts := node.ConnectionOpts{
		IgnoreError:     false,
		TimeBeforeRetry: defaultRetryInterval,
		Timeout:         defaultTimeout,
		Sudo:            true,
	}

	if !diagOps.Validate {
		d.tpLog.Infof("Collecting diags on node %v. Will skip validation", hostname)
	}

	if status == api.Status_STATUS_OFFLINE {
		d.tpLog.Debugf("Node %v is offline, collecting diags using pxctl", hostname)

		// Only way to collect diags when PX is offline is using pxctl
		out, err := d.nodeDriver.RunCommand(n, fmt.Sprintf("%s sv diags -a -f --output %s", d.getPxctlPath(n), config.OutputFile), opts)
		if err != nil {
			return fmt.Errorf("failed to collect diags on node %v, Err: %v %v", hostname, err, out)
		}
	} else {
		diagsPort := 9014
		// Need to get the diags server port based on the px mgmnt port for OCP its not the standard 9001
		out, err := d.nodeDriver.RunCommand(n, "cat /etc/pwx/px_env", opts)
		if err == nil {
			envVars := map[string]string{}
			for _, line := range strings.Split(out, "\n") {
				splits := strings.Split(line, "=")
				if len(splits) > 1 {
					envVars[splits[0]] = splits[1]
				}
			}
			pxMgmntPort, err := strconv.Atoi(envVars["PWX_MGMT_PORT"])
			if err == nil {
				if pxMgmntPort != 9001 {
					diagsPort = pxMgmntPort + 10
				}
			}
		}

		url := netutil.MakeURL("http://", n.Addresses[0], diagsPort)
		d.tpLog.Infof("Diags server url: %s", url)

		c, err := client.NewClient(url, "", "")
		if err != nil {
			return err
		}
		req := c.Post().Resource(pxDiagPath).Body(config)

		resp := req.Do()
		if resp.Error() != nil {
			return fmt.Errorf("failed to collect diags on node %v, Err: %v", hostname, resp.Error())
		}
	}

	if diagOps.Validate {
		cmd := fmt.Sprintf("test -f %s", config.OutputFile)
		out, err := d.nodeDriver.RunCommand(n, cmd, opts)
		if err != nil {
			return fmt.Errorf("failed to locate diags on node %v, Err: %v %v", hostname, err, out)
		}

		pxctlPath := d.getPxctlPath(n)
		out, err = d.nodeDriver.RunCommand(n, fmt.Sprintf("%s status -j | jq .telemetrystatus.connection_status.error_code", pxctlPath), opts)

		if err != nil {
			return fmt.Errorf("failed to get pxctl status. cause: %v", err)
		}
		d.tpLog.Debugf("Status returned by pxctl %s", out)
		if strings.TrimSpace(out) == telemetryNotEnabled {
<<<<<<< HEAD
			d.tpLog.Debugf("Telemetry not enabled on PX status. Skipping validation on s3")
=======
			logrus.Debugf("Telemetry not enabled in PX Status on node %s. Skipping validation on s3", n.Name)
>>>>>>> 0eaa2942
			return nil
		}

		d.tpLog.Infof("**** DIAGS FILE EXIST: %s ****", config.OutputFile)
		d.DiagsFile = config.OutputFile[strings.LastIndex(config.OutputFile, "/")+1:]
	}

	d.tpLog.Debugf("Successfully collected diags on node %v", hostname)
	return nil
}

func collectAsyncDiags(n node.Node, config *torpedovolume.DiagRequestConfig, diagOps torpedovolume.DiagOps, d *portworx) error {
	diagsMgr := d.getDiagsManager()
	jobMgr := d.getDiagsJobManager()

	pxNode, err := d.GetPxNode(&n)
	if err != nil {
		return err
	}

	req := &api.SdkDiagsCollectRequest{
		Issuer:      "CLI",
		ProfileOnly: config.Profile,
		Live:        config.Live,
		Filename:    config.OutputFile,
	}

	req.Node = &api.DiagsNodeSelector{
		NodeIds: []string{pxNode.Id},
	}

	resp, err := diagsMgr.Collect(d.getContext(), req)
	if err != nil {
		return err
	}
	if resp.Job == nil {
		err = fmt.Errorf("diags collection request submitted but did not get a Job ID in response")
		return err
	}

	start := time.Now()
	for {
		if time.Since(start) >= asyncTimeout {
			return fmt.Errorf("waiting for async diags job timed out")
		}

		resp, _ := jobMgr.GetStatus(d.getContext(), &api.SdkGetJobStatusRequest{
			Id:   resp.Job.GetId(),
			Type: resp.Job.GetType(),
		})

		state := resp.GetJob().GetState()

		if state == api.Job_DONE || state == api.Job_FAILED || state == api.Job_CANCELLED {
			break
		}
		fmt.Println("Waiting 5 seconds to check job status again.")
		// Sleep 5 seconds until we check jobs again.
		time.Sleep(5 * time.Second)
	}

	//TODO: Verify we can see the files once we return a filename
	if diagOps.Validate {
		pxNode, err := d.GetPxNode(&n)
		if err != nil {
			return err
		}

		opts := node.ConnectionOpts{
			IgnoreError:     false,
			TimeBeforeRetry: defaultRetryInterval,
			Timeout:         defaultTimeout,
			Sudo:            true,
		}

		cmd := fmt.Sprintf("test -f %s", config.OutputFile)
		out, err := d.nodeDriver.RunCommand(n, cmd, opts)
		if err != nil {
			return fmt.Errorf("failed to locate async diags on node %v, Err: %v %v", pxNode.Hostname, err, out)
		}

		d.tpLog.Infof("**** ASYNC DIAGS FILE EXIST: %s ****", config.OutputFile)
		/*
									logrus.Debug("Validating CCM health")
									// Change to config package.
									url := "http://" + net.JoinHostPort(n.MgmtIp, "1970") + "/1.0/status/troubleshoot-cloud-connection"
									ccmresp, err := http.Get(url)
									if err != nil {
										return fmt.Errorf("failed to talk to CCM on node %v, Err: %v", pxNode.Hostname, err)
									}
						>>>>>>> 261b8e726 (Topic/aghodke/ptx 11487 (#872))

									defer ccmresp.Body.Close()
			=======
					logrus.Infof("**** ASYNC DIAGS FILE EXIST: %s ****", config.OutputFile)
					/*
						logrus.Debug("Validating CCM health")
						// Change to config package.
						url := "http://" + net.JoinHostPort(n.MgmtIp, "1970") + "/1.0/status/troubleshoot-cloud-connection"
						ccmresp, err := http.Get(url)
						if err != nil {
							return fmt.Errorf("failed to talk to CCM on node %v, Err: %v", pxNode.Hostname, err)
						}

						defer ccmresp.Body.Close()
			>>>>>>> master
		*/
		// Check S3 bucket for diags
		// TODO: Waiting for S3 credentials.

	}
	d.tpLog.Debugf("Successfully collected diags on node %v", n.Name)
	return nil
}

// EstimatePoolExpandSize calculates the expected size based on autopilot rule, initial and workload sizes
func (d *portworx) EstimatePoolExpandSize(apRule apapi.AutopilotRule, pool node.StoragePool, node node.Node) (uint64, error) {
	// this method calculates expected pool size for given initial and workload sizes.
	// for ex: autopilot rule says scale storage pool by 50% with scale type adding disks when
	// available storage pool capacity is less that 70%. Initial storage pool size is 32Gb and
	// workload size on this pool is 10Gb
	// First, we get PX metric from the rule and calculate it's own value based on initial storage
	// pool size. In our example metric value will be (32Gb-10Gb*100) / 32Gb = 68.75
	// Second, we check if above metric matches condition in the rule conditions. Metric value is
	// less than 70% and we have to apply condition action, which will add another disk with 32Gb.
	// It will continue until metric value won't match condition in the rule

	// first check if the apRule is supported by torpedo
	var actionScaleType string
	for _, ruleAction := range apRule.Spec.Actions {
		if ruleAction.Name != aututils.StorageSpecAction {
			return 0, &tp_errors.ErrNotSupported{
				Type:      ruleAction.Name,
				Operation: "EstimatePoolExpandSize for action",
			}
		}

		if len(ruleAction.Params) == 0 {
			return 0, &tp_errors.ErrNotSupported{
				Type:      "without params",
				Operation: "Pool expand action",
			}
		}

		actionScaleType = ruleAction.Params[aututils.RuleScaleType]
		if len(actionScaleType) == 0 {
			return 0, &tp_errors.ErrNotSupported{
				Type:      "without param for scale type",
				Operation: "Pool expand action",
			}
		}
	}

	var (
		initialSize         = pool.StoragePoolAtInit.TotalSize
		workloadSize        = pool.WorkloadSize
		calculatedTotalSize = initialSize
		baseDiskSize        uint64
	)

	// adjust workloadSize by the initial usage that PX pools start with
	// TODO get this from porx: func (bm *btrfsMount) MkReserve(volname string, available uint64) error {
	poolBaseUsage := uint64(float64(initialSize) / 10)
	if initialSize < (32 * units.GiB) {
		poolBaseUsage = 3 * units.GiB
	}
	workloadSize += poolBaseUsage

	// get base disk size for the pool from the node spec
	for _, disk := range node.Disks {
		// NOTE: below medium check if a weak assumption and will fail if the installation has multiple pools on the node
		// with the same medium (pools with disks of different sizes but same medium). The SDK does not provide a direct
		// mapping of disks to pools so this the best we can do from SDK right now.
		if disk.Medium == pool.StoragePoolAtInit.Medium {
			baseDiskSize = disk.Size
		}
	}

	if baseDiskSize == 0 {
		return 0, fmt.Errorf("failed to detect base disk size for pool: %s", pool.Uuid)
	}

	//	The goal of the below for loop is to keep increasing calculatedTotalSize until the rule conditions match
	for {
		for _, conditionExpression := range apRule.Spec.Conditions.Expressions {
			var metricValue float64
			switch conditionExpression.Key {
			case aututils.PxPoolAvailableCapacityMetric:
				availableSize := int64(calculatedTotalSize) - int64(workloadSize)
				metricValue = float64(availableSize*100) / float64(calculatedTotalSize)
			case aututils.PxPoolTotalCapacityMetric:
				metricValue = float64(calculatedTotalSize) / units.GiB
			default:
				return 0, &tp_errors.ErrNotSupported{
					Type:      conditionExpression.Key,
					Operation: "Pool Condition Expression Key",
				}
			}
			if doesConditionMatch(metricValue, conditionExpression) {
				for _, ruleAction := range apRule.Spec.Actions {
					var requiredScaleSize float64
					if actionScalePercentageValue, ok := ruleAction.Params[aututils.RuleActionsScalePercentage]; ok {
						actionScalePercentage, err := strconv.ParseUint(actionScalePercentageValue, 10, 64)
						if err != nil {
							return 0, err
						}

						requiredScaleSize = float64(calculatedTotalSize * actionScalePercentage / 100)
					} else if actionScaleSizeValue, ok := ruleAction.Params[aututils.RuleActionsScaleSize]; ok {
						actionScaleSize, err := strconv.ParseUint(actionScaleSizeValue, 10, 64)
						if err != nil {
							a, parseErr := resource.ParseQuantity(actionScaleSizeValue)
							if parseErr != nil {
								logrus.Errorf("Can't parse actionScaleSize: '%d', cause err: %s/%s", actionScaleSize, err, parseErr)
								return 0, err
							}
							actionScaleSize = uint64(a.Value())
						}
						requiredScaleSize = float64(actionScaleSize)
					}
					if actionScaleType == aututils.RuleScaleTypeAddDisk {
						requiredNewDisks := uint64(math.Ceil(requiredScaleSize / float64(baseDiskSize)))
						calculatedTotalSize += requiredNewDisks * baseDiskSize
					} else {
						calculatedTotalSize += uint64(requiredScaleSize) * uint64(len(node.Disks))
					}
				}
			} else {
				return calculatedTotalSize, nil
			}
		}
	}
}

// EstimateVolumeExpand calculates the expected size of a volume based on autopilot rule, initial and workload sizes
func (d *portworx) EstimateVolumeExpand(apRule apapi.AutopilotRule, initialSize, workloadSize uint64) (uint64, int, error) {
	resizeCount := 0
	// this method calculates expected autopilot object size for given initial and workload sizes.
	for _, ruleAction := range apRule.Spec.Actions {
		if ruleAction.Name != aututils.VolumeSpecAction {
			return 0, resizeCount, &tp_errors.ErrNotSupported{
				Type:      ruleAction.Name,
				Operation: "EstimateVolumeExpand for action",
			}
		}
	}

	calculatedTotalSize := initialSize

	//	The goal of the below for loop is to keep increasing calculatedTotalSize until the rule conditions match
	for {
		for _, conditionExpression := range apRule.Spec.Conditions.Expressions {
			var expectedMetricValue float64
			switch conditionExpression.Key {
			case aututils.PxVolumeUsagePercentMetric:
				expectedMetricValue = float64(int64(workloadSize)) * 100 / float64(calculatedTotalSize)
			case aututils.PxVolumeTotalCapacityMetric:
				expectedMetricValue = float64(calculatedTotalSize) / units.GB
			default:
				return 0, resizeCount, &tp_errors.ErrNotSupported{
					Type:      conditionExpression.Key,
					Operation: "Volume Condition Expression Key",
				}
			}

			if doesConditionMatch(expectedMetricValue, conditionExpression) {
				for _, ruleAction := range apRule.Spec.Actions {
					if actionMaxSize, ok := ruleAction.Params[aututils.RuleMaxSize]; ok {
						maxSize := parseMaxSize(actionMaxSize)
						if calculatedTotalSize >= maxSize {
							return calculatedTotalSize, 0, nil
						}
					}
					actionScalePercentage, err := strconv.ParseUint(ruleAction.Params[aututils.RuleActionsScalePercentage], 10, 64)
					if err != nil {
						return 0, 0, err
					}

					requiredScaleSize := float64(calculatedTotalSize * actionScalePercentage / 100)
					calculatedTotalSize += uint64(requiredScaleSize)
					if calculatedTotalSize != initialSize {
						resizeCount++
					}

					// check if calculated size is more than maxsize
					if actionMaxSize, ok := ruleAction.Params[aututils.RuleMaxSize]; ok {
						maxSize := parseMaxSize(actionMaxSize)
						if maxSize != 0 && calculatedTotalSize >= maxSize {
							return maxSize, resizeCount, nil
						}
					}
				}
			} else {
				return calculatedTotalSize, resizeCount, nil
			}
		}
	}
}

// GetLicenseSummary() returns the activated License
func (d *portworx) GetLicenseSummary() (torpedovolume.LicenseSummary, error) {
	licenseMgr := d.getLicenseManager()
	featureMgr := d.getLicenseFeatureManager()
	licenseSummary := torpedovolume.LicenseSummary{}

	lic, err := licenseMgr.Status(d.getContext(), &pxapi.PxLicenseStatusRequest{})
	if err != nil {
		return licenseSummary, err
	}

	licenseSummary.SKU = lic.GetStatus().GetSku()
	if lic != nil && lic.Status != nil &&
		lic.Status.GetConditions() != nil &&
		len(lic.Status.GetConditions()) > 0 {
		licenseSummary.LicenesConditionMsg = lic.Status.GetConditions()[0].GetMessage()
	}

	features, err := featureMgr.Enumerate(d.getContext(), &pxapi.PxLicensedFeatureEnumerateRequest{})
	if err != nil {
		return licenseSummary, err
	}
	licenseSummary.Features = features.GetFeatures()
	return licenseSummary, nil
}

func (d *portworx) SetClusterRunTimeOpts(n node.Node, rtOpts map[string]string) error {
	var err error

	opts := node.ConnectionOpts{
		IgnoreError:     false,
		TimeBeforeRetry: defaultRetryInterval,
		Timeout:         defaultTimeout,
		Sudo:            true,
	}

	var rtopts string
	for k, v := range rtOpts {
		rtopts += k + "=" + v + ","
	}

	rtopts = strings.TrimSuffix(rtopts, ",")
	cmd := fmt.Sprintf("%s cluster options update --runtime-options %s", d.getPxctlPath(n), rtopts)

	out, err := d.nodeDriver.RunCommand(n, cmd, opts)
	if err != nil {
		return fmt.Errorf("failed to set rt_opts, Err: %v %v", err, out)
	}

	logrus.Debugf("Successfully set rt_opts")
	return nil
}

func (d *portworx) SetClusterOpts(n node.Node, clusterOpts map[string]string) error {
	var err error

	opts := node.ConnectionOpts{
		IgnoreError:     false,
		TimeBeforeRetry: defaultRetryInterval,
		Timeout:         defaultTimeout,
		Sudo:            true,
	}

	var clusteropts string
	for k, v := range clusterOpts {
		clusteropts += k + "=" + v + " "
	}

	clusteropts = strings.TrimSuffix(clusteropts, " ")
	cmd := fmt.Sprintf("%s cluster options update %s", d.getPxctlPath(n), clusteropts)

	out, err := d.nodeDriver.RunCommand(n, cmd, opts)
	if err != nil {
		return fmt.Errorf("failed to set cluster options, Err: %v %v", err, out)
	}
	logrus.Debugf("Successfully updated Cluster Options")
	return nil
}

func (d *portworx) SetClusterOptsWithConfirmation(n node.Node, clusterOpts map[string]string) error {
	var err error

	opts := node.ConnectionOpts{
		IgnoreError:     false,
		TimeBeforeRetry: defaultRetryInterval,
		Timeout:         defaultTimeout,
		Sudo:            true,
	}

	var clusteropts string
	for k, v := range clusterOpts {
		clusteropts += k + "=" + v + " "
	}

	clusteropts = strings.TrimSuffix(clusteropts, " ")
	cmd := fmt.Sprintf("yes Y | %s cluster options update %s", d.getPxctlPath(n), clusteropts)

	out, err := d.nodeDriver.RunCommand(n, cmd, opts)
	if err != nil {
		return fmt.Errorf("failed to set cluster options, Err: %v %v", err, out)
	}

	logrus.Debugf("Successfully updated Cluster Options")
	return nil
}

func (d *portworx) ToggleCallHome(n node.Node, enabled bool) error {
	var err error

	opts := node.ConnectionOpts{
		IgnoreError:     false,
		TimeBeforeRetry: defaultRetryInterval,
		Timeout:         defaultTimeout,
		Sudo:            true,
	}

	cmd := fmt.Sprintf("%s sv call-home enable", d.getPxctlPath(n))
	if !enabled {
		cmd = fmt.Sprintf("%s sv call-home disable", d.getPxctlPath(n))
	}

	out, err := d.nodeDriver.RunCommand(n, cmd, opts)
	if err != nil {
		return fmt.Errorf("failed to toggle call-home, Err: %v %v", err, out)
	}

	logrus.Debugf("Successfully toggled call-home")
	return nil
}

func (d *portworx) IsOperatorBasedInstall() (bool, error) {
	_, err := apiExtentions.GetCRD("storageclusters.core.libopenstorage.org", metav1.GetOptions{})

	return err == nil, err

}

func (d *portworx) RunSecretsLogin(n node.Node, secretType string) error {
	opts := node.ConnectionOpts{
		IgnoreError:     false,
		TimeBeforeRetry: defaultRetryInterval,
		Timeout:         defaultTimeout,
	}

	pxctlPath := d.getPxctlPath(n)

	command := fmt.Sprintf("secrets %s login", secretType)
	cmd := fmt.Sprintf("%s %s", pxctlPath, command)
	_, err := d.nodeDriver.RunCommand(n, cmd, opts)
	if err != nil {
		return fmt.Errorf("failed to run secrets login for %s. cause: %v", secretType, err)
	}

	return nil
}

func (d *portworx) GetStorageCluster() (*v1.StorageCluster, error) {
	pxOps, err := pxOperator.ListStorageClusters(schedops.PXNamespace)
	if err != nil {
		er := fmt.Errorf("Error getting Storage Clusters list, Err: %v", err.Error())
		logrus.Error(er.Error())
		return nil, er

	}

	stc, err := pxOperator.GetStorageCluster(pxOps.Items[0].Name, pxOps.Items[0].Namespace)
	if err != nil {
		er := fmt.Errorf("error getting Storage Clusters [%v], Namespace: [%v], Err: %v", pxOps.Items[0].Name, pxOps.Items[0].Namespace, err.Error())
		logrus.Error(er.Error())
		return nil, er
	}
	return stc, nil
}

func (d *portworx) UpdateStorageClusterImage(imageName string) error {
	stc, err := d.GetStorageCluster()
	if err != nil {
		return err
	}
	d.tpLog.Infof("Current Storage Cluster Image: %v", stc.Spec.Image)
	stc.Spec.Image = imageName
	_, err = pxOperator.UpdateStorageCluster(stc)
	if err != nil {
		er := fmt.Errorf("error upgrading Storage Cluster [%v], Namespace: [%v], Err: %v", stc.Name, stc.Namespace, err.Error())
		logrus.Error(er.Error())
		return er

	}
	d.tpLog.Infof("Storage Cluster Image updated to [%v]", imageName)
	return nil

}

func (d *portworx) GetPXStorageCluster() (*v1.StorageCluster, error) {
	pxOps, err := pxOperator.ListStorageClusters(schedops.PXNamespace)
	if err != nil {
		err = fmt.Errorf("Error getting Storage Clusters list, Err: %v", err.Error())
		logrus.Error(err.Error())
		return nil, err

	}

	stc, err := pxOperator.GetStorageCluster(pxOps.Items[0].Name, pxOps.Items[0].Namespace)
	if err != nil {
		err = fmt.Errorf("error getting Storage Clusters [%v], Namespace: [%v], Err: %v", pxOps.Items[0].Name, pxOps.Items[0].Namespace, err.Error())
		logrus.Error(err.Error())
		return nil, err

	}
	return stc, nil

}

func (d *portworx) ValidateStorageCluster(endpointURL, endpointVersion string) error {
	// check if storagecluster CRD is present, in case yes, we continue validation
	// otherwise px was deployed using daemonset, we skip this validation
	_, err := apiExtentions.GetCRD("storageclusters.core.libopenstorage.org", metav1.GetOptions{})
	if err != nil && !k8serrors.IsNotFound(err) {
		return fmt.Errorf("failed to get storagecluster CRD. cause: %v", err)
	} else if k8serrors.IsNotFound(err) {
		return nil
	}
	pxOps, err := pxOperator.ListStorageClusters(schedops.PXNamespace)
	if err != nil {
		return err
	}
	if len(pxOps.Items) > 0 {
		k8sVersion, err := k8sCore.GetVersion()
		if err != nil {
			return err
		}
		imageList, err := getImageList(endpointURL, endpointVersion, k8sVersion.String())
		if err != nil {
			return err
		}
		if err = optest.ValidateStorageCluster(imageList, &pxOps.Items[0], validateStorageClusterTimeout, defaultRetryInterval, true); err != nil {
			return err
		}
	}
	return nil
}

func (d *portworx) getPxctlPath(n node.Node) string {
	opts := node.ConnectionOpts{
		IgnoreError:     false,
		TimeBeforeRetry: defaultRetryInterval,
		Timeout:         defaultTimeout,
		Sudo:            true,
	}
	out, err := d.nodeDriver.RunCommand(n, "which pxctl", opts)
	if err != nil {
		return "sudo /opt/pwx/bin/pxctl"
	}
	out = "sudo " + out
	return strings.TrimSpace(out)
}

func (d *portworx) getPxctlStatus(n node.Node) (string, error) {
	opts := node.ConnectionOpts{
		IgnoreError:     false,
		TimeBeforeRetry: defaultRetryInterval,
		Timeout:         defaultTimeout,
	}

	pxctlPath := d.getPxctlPath(n)

	// create context
	if len(d.token) > 0 {
		_, err := d.nodeDriver.RunCommand(n, fmt.Sprintf("%s context create admin --token=%s", pxctlPath, d.token), opts)
		if err != nil {
			return "", fmt.Errorf("failed to create pxctl context. cause: %v", err)
		}
	}

	out, err := d.nodeDriver.RunCommand(n, fmt.Sprintf("%s -j status", pxctlPath), opts)
	if err != nil {
		return "", fmt.Errorf("failed to get pxctl status. cause: %v", err)
	}

	var data interface{}
	err = json.Unmarshal([]byte(out), &data)
	if err != nil {
		return "", fmt.Errorf("failed to unmarshal pxctl status. cause: %v", err)
	}

	// delete context
	if len(d.token) > 0 {
		_, err := d.nodeDriver.RunCommand(n, fmt.Sprintf("%s context delete admin", pxctlPath), opts)
		if err != nil {
			return "", fmt.Errorf("failed to delete pxctl context. cause: %v", err)
		}
	}

	statusMap := data.(map[string]interface{})
	if status, ok := statusMap["status"]; ok {
		return status.(string), nil
	}
	return api.Status_STATUS_NONE.String(), nil
}

// GetPxctlCmdOutputConnectionOpts returns the command output run on the given node with ConnectionOpts and any error
func (d *portworx) GetPxctlCmdOutputConnectionOpts(n node.Node, command string, opts node.ConnectionOpts, retry bool) (string, error) {
	pxctlPath := d.getPxctlPath(n)

	// create context
	if len(d.token) > 0 {
		_, err := d.nodeDriver.RunCommand(n, fmt.Sprintf("%s context create admin --token=%s", pxctlPath, d.token), opts)
		if err != nil {
			return "", fmt.Errorf("failed to create pxctl context. cause: %v", err)
		}
	}

	var (
		out string
		err error
	)

	cmd := fmt.Sprintf("%s %s", pxctlPath, command)
	if retry {
		out, err = d.nodeDriver.RunCommand(n, cmd, opts)
	} else {
		out, err = d.nodeDriver.RunCommandWithNoRetry(n, cmd, opts)
	}
	if err != nil {
		return "", fmt.Errorf("failed to get pxctl status. cause: %v", err)
	}

	// delete context
	if len(d.token) > 0 {
		_, err := d.nodeDriver.RunCommand(n, fmt.Sprintf("%s context delete admin", pxctlPath), opts)
		if err != nil {
			return "", fmt.Errorf("failed to delete pxctl context. cause: %v", err)
		}
	}

	return out, nil
}

// GetPxctlCmdOutput returns the command output run on the given node and any error
func (d *portworx) GetPxctlCmdOutput(n node.Node, command string) (string, error) {
	opts := node.ConnectionOpts{
		IgnoreError:     false,
		TimeBeforeRetry: defaultRetryInterval,
		Timeout:         defaultTimeout,
	}

	return d.GetPxctlCmdOutputConnectionOpts(n, command, opts, true)
}

func doesConditionMatch(expectedMetricValue float64, conditionExpression *apapi.LabelSelectorRequirement) bool {
	condExprValue, _ := strconv.ParseFloat(conditionExpression.Values[0], 64)
	return expectedMetricValue < condExprValue && conditionExpression.Operator == apapi.LabelSelectorOpLt ||
		expectedMetricValue > condExprValue && conditionExpression.Operator == apapi.LabelSelectorOpGt
}

func parseMaxSize(maxSize string) uint64 {
	mSize, err := strconv.ParseUint(maxSize, 10, 64)
	if err != nil {
		a, parseErr := resource.ParseQuantity(maxSize)
		if parseErr != nil {
			logrus.Errorf("Can't parse maxSize: '%s', cause err: %s/%s", maxSize, err, parseErr)
			return 0
		}
		mSize = uint64(a.Value())
	}
	return mSize
}

// getRestPort gets the service port for rest api, required when using service endpoint
func getRestPort() (int32, error) {
	svc, err := k8sCore.GetService(schedops.PXServiceName, schedops.PXNamespace)
	if err != nil {
		return 0, err
	}
	for _, port := range svc.Spec.Ports {
		if port.Name == "px-api" {
			return port.Port, nil
		}
	}
	return 0, fmt.Errorf("px-api port not found in service")
}

// getRestContainerPort gets the rest api container port exposed in the node, required when using node ip
func getRestContainerPort() (int32, error) {
	svc, err := k8sCore.GetService(schedops.PXServiceName, schedops.PXNamespace)
	if err != nil {
		return 0, err
	}
	for _, port := range svc.Spec.Ports {
		if port.Name == "px-api" {
			return port.TargetPort.IntVal, nil
		}
	}
	return 0, fmt.Errorf("px-api target port not found in service")
}

// getSDKPort gets sdk service port, required when using service endpoint
func getSDKPort() (int32, error) {
	svc, err := k8sCore.GetService(schedops.PXServiceName, schedops.PXNamespace)
	if err != nil {
		return 0, err
	}
	for _, port := range svc.Spec.Ports {
		if port.Name == "px-sdk" {
			return port.Port, nil
		}
	}
	return 0, fmt.Errorf("px-sdk port not found in service")
}

// getSDKContainerPort gets the sdk container port in the node, required when using node ip
func getSDKContainerPort() (int32, error) {
	svc, err := k8sCore.GetService(schedops.PXServiceName, schedops.PXNamespace)
	if err != nil {
		return 0, err
	}
	for _, port := range svc.Spec.Ports {
		if port.Name == "px-sdk" {
			return port.TargetPort.IntVal, nil
		}
	}
	return 0, fmt.Errorf("px-sdk target port not found in service")
}

func getImageList(endpointURL, pxVersion, k8sVersion string) (map[string]string, error) {
	var imageList map[string]string
	client := &http.Client{}
	u, err := url.Parse(endpointURL)
	if err != nil {
		return imageList, fmt.Errorf("failed to parse URL %s request. Cause: %v", endpointURL, err)
	}
	q := u.Query()
	q.Set("kbver", k8sVersion)
	u.RawQuery = q.Encode()
	u.Path = path.Join(pxVersion, "version")
	resp, err := client.Get(u.String())
	if err != nil {
		return imageList, fmt.Errorf("error while downloading version file from %s. Cause: %v", u.String(), err)
	}
	defer resp.Body.Close()
	body, err := io.ReadAll(resp.Body)
	if err != nil {
		return imageList, fmt.Errorf("error while reading response body. Cause: %v", err)
	}
	logrus.Debugf(string(body))

	yamlMap := make(map[string]interface{})
	if err := yaml.Unmarshal(body, &yamlMap); err != nil {
		return imageList, err
	}

	imageList = make(map[string]string)
	for key, value := range yamlMap["components"].(map[interface{}]interface{}) {
		imageList[key.(string)] = value.(string)
	}
	imageList["version"] = fmt.Sprintf("portworx/oci-monitor:%s", yamlMap["version"].(string))
	return imageList, nil
}

// GetNodeStats returns the node stats of the given node and an error if any
func (d *portworx) GetNodeStats(n node.Node) (map[string]map[string]int, error) {
	opts := node.ConnectionOpts{
		IgnoreError:     false,
		TimeBeforeRetry: defaultRetryInterval,
		Timeout:         defaultTimeout,
	}

	pxctlPath := d.getPxctlPath(n)

	// create context
	if len(d.token) > 0 {
		_, err := d.nodeDriver.RunCommand(n, fmt.Sprintf("%s context create admin --token=%s", pxctlPath, d.token), opts)
		if err != nil {
			return nil, fmt.Errorf("failed to create pxctl context. cause: %v", err)
		}
	}

	out, err := d.nodeDriver.RunCommand(n, fmt.Sprintf("%s sv dump --nodestats -j", pxctlPath), opts)
	if err != nil {
		return nil, fmt.Errorf("failed to get pxctl status. cause: %v", err)
	}

	var data interface{}
	err = json.Unmarshal([]byte(out), &data)
	if err != nil {
		return nil, fmt.Errorf("failed to unmarshal pxctl status. cause: %v", err)
	}

	// delete context
	if len(d.token) > 0 {
		_, err := d.nodeDriver.RunCommand(n, fmt.Sprintf("%s context delete admin", pxctlPath), opts)
		if err != nil {
			return nil, fmt.Errorf("failed to delete pxctl context. cause: %v", err)
		}
	}

	nodeStats := data.(map[string]interface{})
	deleted := 0
	pending := 0
	skipped := 0

	if value, ok := nodeStats["relaxed_reclaim_stats"].(map[string]interface{}); ok {

		if p, ok := value["pending"]; ok {
			pending = int(p.(float64))
		}

		if d, ok := value["deleted"]; ok {
			deleted = int(d.(float64))
		}

		if s, ok := value["skipped"]; ok {
			skipped = int(s.(float64))
		}

	}

	var nodeStatsMap = map[string]map[string]int{}
	nodeStatsMap[n.Name] = map[string]int{}
	nodeStatsMap[n.Name]["deleted"] = deleted
	nodeStatsMap[n.Name]["pending"] = pending
	nodeStatsMap[n.Name]["skipped"] = skipped

	return nodeStatsMap, nil
}

// GetTrashCanVolumeIds returns the volume ids in the trashcan and an error if any
func (d *portworx) GetTrashCanVolumeIds(n node.Node) ([]string, error) {
	opts := node.ConnectionOpts{
		IgnoreError:     false,
		TimeBeforeRetry: defaultRetryInterval,
		Timeout:         defaultTimeout,
	}

	pxctlPath := d.getPxctlPath(n)

	// create context
	if len(d.token) > 0 {
		_, err := d.nodeDriver.RunCommand(n, fmt.Sprintf("%s context create admin --token=%s", pxctlPath, d.token), opts)
		if err != nil {
			return nil, fmt.Errorf("failed to create pxctl context. cause: %v", err)
		}
	}

	out, err := d.nodeDriver.RunCommand(n, fmt.Sprintf("%s v l --trashcan -j", pxctlPath), opts)
	if err != nil {
		return nil, fmt.Errorf("failed to get pxctl status. cause: %v", err)
	}
	logrus.Info(out)

	var data interface{}
	err = json.Unmarshal([]byte(out), &data)
	if err != nil {
		return nil, fmt.Errorf("failed to unmarshal pxctl status. cause: %v", err)
	}

	// delete context
	if len(d.token) > 0 {
		_, err := d.nodeDriver.RunCommand(n, fmt.Sprintf("%s context delete admin", pxctlPath), opts)
		if err != nil {
			return nil, fmt.Errorf("failed to delete pxctl context. cause: %v", err)
		}
	}

	res := data.([]interface{})

	trashcanVols := make([]string, 50)

	for _, v := range res {
		var tp map[string]interface{} = v.(map[string]interface{})
		str := fmt.Sprintf("%v", tp["id"])
		trashcanVols = append(trashcanVols, strings.Trim(str, " "))

	}

	logrus.Infof("trash vols: %v", trashcanVols)

	return trashcanVols, nil
}

// GetNodePureVolumeAttachedCountMap return Map of nodeName and number of pure volume attached on that node
func (d *portworx) GetNodePureVolumeAttachedCountMap() (map[string]int, error) {
	// nodePureVolAttachedCountMap maintains count of attached volume
	nodePureVolAttachedCountMap := make(map[string]int)
	// pureLabelMap is a filter to be used for listing pure volumes
	pureLabelMap := make(map[string]string)
	// nodeIPMap maintains map of IP to node names
	nodeIPMap := make(map[string]string)

	volDriver := d.getVolDriver()
	pureLabelMap[pureKey] = pureBlockValue

	// Initializing the nodePureVolAttachedCountMap
	for key, n := range node.GetNodesByName() {
		nodePureVolAttachedCountMap[key] = 0
		for _, ip := range n.Addresses {
			nodeIPMap[ip] = n.Name
		}
	}

	volumes, err := volDriver.EnumerateWithFilters(d.getContext(), &api.SdkVolumeEnumerateWithFiltersRequest{
		Labels: pureLabelMap,
	})
	if err != nil {
		logrus.Errorf("Failed to get pure volume list: %v", err)
		return nil, err
	}

	for _, volumeID := range volumes.GetVolumeIds() {
		volumeInspectResponse, err := volDriver.Inspect(d.getContext(), &api.SdkVolumeInspectRequest{VolumeId: volumeID})
		if err != nil {
			return nil, err
		}
		pxVol := volumeInspectResponse.Volume
		if pxVol.State == api.VolumeState_VOLUME_STATE_ATTACHED {
			if nodeName, ok := nodeIPMap[pxVol.AttachedOn]; ok {
				nodePureVolAttachedCountMap[nodeName]++
			}

		}
	}
	return nodePureVolAttachedCountMap, nil
}

func (d *portworx) RecoverNode(n *node.Node) error {
	if err := k8sCore.RemoveLabelOnNode(n.Name, schedops.PXServiceLabelKey); err != nil {
		return &ErrFailedToRecoverDriver{
			Node:  *n,
			Cause: fmt.Sprintf("Failed to set label on node: %v. Err: %v", n.Name, err),
		}
	}

	if err := k8sCore.RemoveLabelOnNode(n.Name, schedops.PXEnabledLabelKey); err != nil {
		return &ErrFailedToRecoverDriver{
			Node:  *n,
			Cause: fmt.Sprintf("Failed to set label on node: %v. Err: %v", n.Name, err),
		}
	}

	if err := d.RestartDriver(*n, nil); err != nil {
		return &ErrFailedToRecoverDriver{
			Node:  *n,
			Cause: err.Error(),
		}

	}
	logrus.Infof("Waiting for Px to trigger restart on node %s", n.Name)
	time.Sleep(1 * time.Minute)

	stNode, err := d.GetPxNode(n)
	if err != nil {
		logrus.Errorf("error getting px storage node for %v", n.Name)
	} else {
		if stNode.Status == api.Status_STATUS_MAINTENANCE {
			if err = d.ExitMaintenance(*n); err != nil {
				return &ErrFailedToRecoverDriver{
					Node:  *n,
					Cause: err.Error(),
				}

			}
		}
	}

	if err := k8sCore.UnCordonNode(n.Name, defaultTimeout, defaultRetryInterval); err != nil {
		return &ErrFailedToRecoverDriver{
			Node:  *n,
			Cause: fmt.Sprintf("Failed to uncordon node: %v. Err: %v", n.Name, err),
		}
	}
	return nil

}

// AddBlockDrives add drives to the node using PXCTL
func (d *portworx) AddBlockDrives(n *node.Node, drivePath []string) error {

	systemOpts := node.SystemctlOpts{
		ConnectionOpts: node.ConnectionOpts{
			Timeout:         startDriverTimeout,
			TimeBeforeRetry: defaultRetryInterval,
		},
		Action: "start",
	}
	d.tpLog.Infof("Getting available block drives on %s.", n.Name)
	blockDrives, err := d.nodeDriver.GetBlockDrives(*n, systemOpts)

	if err != nil {
		return err
	}

	eligibleDrives := make(map[string]*node.BlockDrive)

	for _, drv := range blockDrives {
		if !strings.Contains(drv.Path, "pxd") && drv.MountPoint == "" && drv.FSType == "" && drv.Type == "disk" {
			eligibleDrives[drv.Path] = drv
		}
	}

	if len(blockDrives) == 0 || len(eligibleDrives) == 0 {
		return fmt.Errorf("no block drives available to add")
	}

	if drivePath == nil || len(drivePath) == 0 {
		d.tpLog.Infof("Adding all the available drives")
		for _, drv := range eligibleDrives {
			err := addDrive(*n, drv.Path, d)
			if err != nil {
				return err
			}
			err = waitForAddDriveToComplete(*n, drv.Path, d)
			if err != nil {
				return err
			}
		}
	} else {
		for _, drvPath := range drivePath {
			drv, ok := eligibleDrives[drvPath]
			if ok {
				err := addDrive(*n, drv.Path, d)
				if err != nil {
					return err
				}
				err = waitForAddDriveToComplete(*n, drv.Path, d)
				if err != nil {
					return err
				}
			} else {
				return fmt.Errorf("block drive path %s is not eligible or does not exist to perform drive add", drvPath)
			}

		}
	}
	return nil
}

func addDrive(n node.Node, drivePath string, d *portworx) error {

	out, err := d.nodeDriver.RunCommandWithNoRetry(n, fmt.Sprintf(pxctlDriveAddStart, d.getPxctlPath(n), drivePath), node.ConnectionOpts{
		Timeout:         crashDriverTimeout,
		TimeBeforeRetry: defaultRetryInterval,
	})
	if err != nil {
		err = fmt.Errorf("error when adding drive %s in node %s using PXCTL, Cause: %v", drivePath, n.Name, err)
		return err
	}
	output := []byte(out)
	var addDriveStatus statusJSON
	err = json.Unmarshal(output, &addDriveStatus)
	if err != nil {
		return fmt.Errorf("ERROR of unmarshal adding drive: %v", err)
	}
	if &addDriveStatus == nil {
		return fmt.Errorf("failed to add drive %s in node %s", drivePath, n.Name)
	}

	if !strings.Contains(addDriveStatus.Status, driveAddSuccessStatus) {
		return fmt.Errorf("failed to add drive %s in node %s,AddDrive Status : %+v ", drivePath, n.Name, addDriveStatus)

	}
	d.tpLog.Infof("Added drive %s to node %s successfully", drivePath, n.Name)

	return nil

}

func waitForAddDriveToComplete(n node.Node, drivePath string, d *portworx) error {

	waitCount := 180

	for {
		out, err := d.nodeDriver.RunCommandWithNoRetry(n, fmt.Sprintf(pxctlDriveAddStatus, d.getPxctlPath(n), drivePath), node.ConnectionOpts{
			Timeout:         crashDriverTimeout,
			TimeBeforeRetry: defaultRetryInterval,
		})
		if err != nil {

			if strings.Contains(err.Error(), driveExitsStatus) {
				return nil
			}
			err = fmt.Errorf("error while getting add drive status for path %s in node %s using PXCTL, Cause: %v", drivePath, n.Name, err)
			return err
		}
		output := []byte(out)
		var addDriveStatus statusJSON
		err = json.Unmarshal(output, &addDriveStatus)
		if err != nil {
			return fmt.Errorf("ERROR of unmarshal add drive status: %v", err)
		}
		if &addDriveStatus == nil {
			return fmt.Errorf("failed to get add drive status for path %s in node %s", drivePath, n.Name)
		}
		d.tpLog.Infof("Current add drive for path %s status : %+v", drivePath, addDriveStatus)

		if strings.Contains(addDriveStatus.Status, "Drive add: Storage rebalance complete") || strings.Contains(addDriveStatus.Status, "Device already exists") {
			break
		}
		if waitCount == 0 {
			return fmt.Errorf("failed to  add drive for path %s in node %s, status: %+v", drivePath, n.Name, addDriveStatus)
		}
		waitCount--
		d.tpLog.Info("Waiting for 30 seconds to check the status again")
		time.Sleep(60 * time.Second)
	}
	d.tpLog.Infof("Added drive %s to node %s completed", drivePath, n.Name)
	return nil

}

func init() {
	torpedovolume.Register(DriverName, provisioners, &portworx{})
	torpedovolume.Register(PureDriverName, csiProvisionerOnly, &pure{portworx: portworx{}})
}<|MERGE_RESOLUTION|>--- conflicted
+++ resolved
@@ -3347,11 +3347,7 @@
 		}
 		d.tpLog.Debugf("Status returned by pxctl %s", out)
 		if strings.TrimSpace(out) == telemetryNotEnabled {
-<<<<<<< HEAD
-			d.tpLog.Debugf("Telemetry not enabled on PX status. Skipping validation on s3")
-=======
-			logrus.Debugf("Telemetry not enabled in PX Status on node %s. Skipping validation on s3", n.Name)
->>>>>>> 0eaa2942
+			d.tpLog.Debugf("Telemetry not enabled in PX Status on node %s. Skipping validation on s3", n.Name)
 			return nil
 		}
 

--- conflicted
+++ resolved
@@ -195,10 +195,7 @@
 	refreshEndpoint       bool
 	token                 string
 	skipPXSvcEndpoint     bool
-<<<<<<< HEAD
 	tpLog                 *logrus.Logger
-=======
->>>>>>> 8cce65df
 	DiagsFile             string
 }
 
@@ -3279,20 +3276,11 @@
 	}
 
 	if !diagOps.Validate {
-<<<<<<< HEAD
-
 		d.tpLog.Infof("Collecting diags on node %v. Will skip validation", hostname)
 	}
 
 	if status == api.Status_STATUS_OFFLINE {
 		d.tpLog.Debugf("Node %v is offline, collecting diags using pxctl", hostname)
-=======
-		logrus.Infof("Collecting diags on node %v. Will skip validation", hostname)
-	}
-
-	if status == api.Status_STATUS_OFFLINE {
-		logrus.Debugf("Node %v is offline, collecting diags using pxctl", hostname)
->>>>>>> 8cce65df
 
 		// Only way to collect diags when PX is offline is using pxctl
 		out, err := d.nodeDriver.RunCommand(n, fmt.Sprintf("%s sv diags -a -f --output %s", d.getPxctlPath(n), config.OutputFile), opts)
@@ -3320,7 +3308,6 @@
 		}
 
 		url := netutil.MakeURL("http://", n.Addresses[0], diagsPort)
-<<<<<<< HEAD
 		d.tpLog.Infof("Diags server url: %s", url)
 
 		c, err := client.NewClient(url, "", "")
@@ -3328,16 +3315,7 @@
 			return err
 		}
 		req := c.Post().Resource(pxDiagPath).Body(config)
-=======
-		logrus.Infof("Diags server url: %s", url)
-
-		c, err := client.NewClient(url, "", "")
-		if err != nil {
-			return err
-		}
-		req := c.Post().Resource(pxDiagPath).Body(config)
-
->>>>>>> 8cce65df
+
 		resp := req.Do()
 		if resp.Error() != nil {
 			return fmt.Errorf("failed to collect diags on node %v, Err: %v", hostname, resp.Error())
@@ -3353,7 +3331,6 @@
 
 		pxctlPath := d.getPxctlPath(n)
 		out, err = d.nodeDriver.RunCommand(n, fmt.Sprintf("%s status -j | jq .telemetrystatus.connection_status.error_code", pxctlPath), opts)
-<<<<<<< HEAD
 
 		if err != nil {
 			return fmt.Errorf("failed to get pxctl status. cause: %v", err)
@@ -3369,23 +3346,6 @@
 	}
 
 	d.tpLog.Debugf("Successfully collected diags on node %v", hostname)
-
-=======
-		if err != nil {
-			return fmt.Errorf("failed to get pxctl status. cause: %v", err)
-		}
-		logrus.Debugf("Status returned by pxctl %s", out)
-		if strings.TrimSpace(out) == telemetryNotEnabled {
-			logrus.Debugf("Telemetry not enabled on PX status. Skipping validation on s3")
-			return nil
-		}
-
-		logrus.Infof("**** DIAGS FILE EXIST: %s ****", config.OutputFile)
-		d.DiagsFile = config.OutputFile[strings.LastIndex(config.OutputFile, "/")+1:]
-	}
-
-	logrus.Debugf("Successfully collected diags on node %v", hostname)
->>>>>>> 8cce65df
 	return nil
 }
 
@@ -3459,9 +3419,21 @@
 			return fmt.Errorf("failed to locate async diags on node %v, Err: %v %v", pxNode.Hostname, err, out)
 		}
 
-<<<<<<< HEAD
 		d.tpLog.Infof("**** ASYNC DIAGS FILE EXIST: %s ****", config.OutputFile)
 		/*
+									logrus.Debug("Validating CCM health")
+									// Change to config package.
+									url := "http://" + net.JoinHostPort(n.MgmtIp, "1970") + "/1.0/status/troubleshoot-cloud-connection"
+									ccmresp, err := http.Get(url)
+									if err != nil {
+										return fmt.Errorf("failed to talk to CCM on node %v, Err: %v", pxNode.Hostname, err)
+									}
+						>>>>>>> 261b8e726 (Topic/aghodke/ptx 11487 (#872))
+
+									defer ccmresp.Body.Close()
+			=======
+					logrus.Infof("**** ASYNC DIAGS FILE EXIST: %s ****", config.OutputFile)
+					/*
 						logrus.Debug("Validating CCM health")
 						// Change to config package.
 						url := "http://" + net.JoinHostPort(n.MgmtIp, "1970") + "/1.0/status/troubleshoot-cloud-connection"
@@ -3469,22 +3441,9 @@
 						if err != nil {
 							return fmt.Errorf("failed to talk to CCM on node %v, Err: %v", pxNode.Hostname, err)
 						}
-			>>>>>>> 261b8e726 (Topic/aghodke/ptx 11487 (#872))
 
 						defer ccmresp.Body.Close()
-=======
-		logrus.Infof("**** ASYNC DIAGS FILE EXIST: %s ****", config.OutputFile)
-		/*
-			logrus.Debug("Validating CCM health")
-			// Change to config package.
-			url := "http://" + net.JoinHostPort(n.MgmtIp, "1970") + "/1.0/status/troubleshoot-cloud-connection"
-			ccmresp, err := http.Get(url)
-			if err != nil {
-				return fmt.Errorf("failed to talk to CCM on node %v, Err: %v", pxNode.Hostname, err)
-			}
-
-			defer ccmresp.Body.Close()
->>>>>>> 8cce65df
+			>>>>>>> master
 		*/
 		// Check S3 bucket for diags
 		// TODO: Waiting for S3 credentials.

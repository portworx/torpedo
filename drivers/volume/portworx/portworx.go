--- conflicted
+++ resolved
@@ -915,16 +915,8 @@
 
 }
 
-<<<<<<< HEAD
 func (d *Portworx) InspectVolume(name string) (*api.Volume, error) {
-	ctx, cancel := context.WithTimeout(context.Background(), inspectVolumeTimeout)
-	defer cancel()
-
-	response, err := d.getVolDriver().Inspect(ctx, &api.SdkVolumeInspectRequest{VolumeId: name})
-=======
-func (d *portworx) InspectVolume(name string) (*api.Volume, error) {
 	response, err := d.getVolDriver().Inspect(d.getContextWithToken(context.Background(), d.token), &api.SdkVolumeInspectRequest{VolumeId: name})
->>>>>>> 7528f4bc
 	if err != nil {
 		return nil, err
 	}

package portworx

import (
	"fmt"
	"math"
	"reflect"
	"regexp"
	"strconv"
	"strings"
	"time"

	snap_v1 "github.com/kubernetes-incubator/external-storage/snapshot/pkg/apis/crd/v1"
	"github.com/libopenstorage/openstorage/api"
	"github.com/libopenstorage/openstorage/api/client"
	clusterclient "github.com/libopenstorage/openstorage/api/client/cluster"
	volumeclient "github.com/libopenstorage/openstorage/api/client/volume"
	"github.com/libopenstorage/openstorage/api/spec"
	"github.com/libopenstorage/openstorage/cluster"
	"github.com/libopenstorage/openstorage/volume"
	"github.com/pborman/uuid"
	"github.com/portworx/sched-ops/k8s"
	"github.com/portworx/sched-ops/task"
	"github.com/portworx/torpedo/drivers/node"
	torpedovolume "github.com/portworx/torpedo/drivers/volume"
	"github.com/portworx/torpedo/drivers/volume/portworx/schedops"
	"github.com/sirupsen/logrus"
	"google.golang.org/grpc/codes"
	"google.golang.org/grpc/status"
)

const (
	//PortworxStorage portworx storage name
	PortworxStorage torpedovolume.StorageProvisionerType = "portworx"
	//CsiStorage csi storage name
	CsiStorage torpedovolume.StorageProvisionerType = "csi"
)

var provisioners = map[torpedovolume.StorageProvisionerType]torpedovolume.StorageProvisionerType{
	PortworxStorage: "kubernetes.io/portworx-volume",
	CsiStorage:      "pxd.portworx.com",
}

const (
	// DriverName is the name of the portworx driver implementation
	DriverName              = "pxd"
	pxdClientSchedUserAgent = "pxd-sched"
	pxdRestPort             = 9001
	pxDiagPort              = 9014
	pxDiagPath              = "/remotediags"
	pxVersionLabel          = "PX Version"
	maintenanceOpRetries    = 3
	enterMaintenancePath    = "/entermaintenance"
	exitMaintenancePath     = "/exitmaintenance"
	pxSystemdServiceName    = "portworx.service"
	storageStatusUp         = "Up"
	tokenKey                = "token"
	clusterIP               = "ip"
	clusterPort             = "port"
	remoteKubeConfigPath    = "/tmp/kubeconfig"
)

const (
	defaultTimeout                   = 2 * time.Minute
	defaultRetryInterval             = 10 * time.Second
	maintenanceOpTimeout             = 1 * time.Minute
	maintenanceWaitTimeout           = 2 * time.Minute
	inspectVolumeTimeout             = 10 * time.Second
	inspectVolumeRetryInterval       = 2 * time.Second
	validateDeleteVolumeTimeout      = 3 * time.Minute
	validateReplicationUpdateTimeout = 10 * time.Minute
	validateClusterStartTimeout      = 2 * time.Minute
	validateNodeStartTimeout         = 3 * time.Minute
	validatePXStartTimeout           = 5 * time.Minute
	validateVolumeAttachedTimeout    = 30 * time.Second
	validateVolumeAttachedInterval   = 5 * time.Second
	validateNodeStopTimeout          = 5 * time.Minute
	getNodeTimeout                   = 3 * time.Minute
	getNodeRetryInterval             = 5 * time.Second
	stopDriverTimeout                = 5 * time.Minute
	crashDriverTimeout               = 2 * time.Minute
	startDriverTimeout               = 2 * time.Minute
	upgradeTimeout                   = 10 * time.Minute
	upgradeRetryInterval             = 30 * time.Second
	waitVolDriverToCrash             = 1 * time.Minute
)

type portworx struct {
	clusterManager  cluster.Cluster
	volDriver       volume.VolumeDriver
	schedOps        schedops.Driver
	nodeDriver      node.Driver
	refreshEndpoint bool
}

// TODO temporary solution until sdk supports metadataNode response
type metadataNode struct {
	PeerUrls   []string `json:"PeerUrls"`
	ClientUrls []string `json:"ClientUrls"`
	Leader     bool     `json:"Leader"`
	DbSize     int      `json:"DbSize"`
	IsHealthy  bool     `json:"IsHealthy"`
	ID         string   `json:"ID"`
}

// DiagRequestConfig is a request object which provides all the configuration details
// to PX for running diagnostics on a node. This object can also be passed over
// the wire through an API server for remote diag requests.
type DiagRequestConfig struct {
	// OutputFile for the diags.tgz
	OutputFile string
	// DockerHost config
	DockerHost string
	// ContainerName for PX
	ContainerName string
	// ExecPath of the program making this request (pxctl)
	ExecPath string
	// Profile when set diags command only dumps the go profile
	Profile bool
	// Live gets live diagnostics
	Live bool
	// Upload uploads the diags.tgz to s3
	Upload bool
	// All gets all possible diagnostics from PX
	All bool
	// Force overwrite of existing diags file.
	Force bool
	// OnHost indicates whether diags is being run on the host
	// or inside the container
	OnHost bool
	// Token for security authentication (if enabled)of the program making this request (pxctl)
	Token string
	// Extra indicates whether diags should attempt to collect extra information
	Extra bool
}

func (d *portworx) String() string {
	return DriverName
}

func (d *portworx) Init(sched string, nodeDriver string, storageProvisioner string) error {
	logrus.Infof("Using the Portworx volume driver under scheduler: %v", sched)
	var err error
	if d.nodeDriver, err = node.Get(nodeDriver); err != nil {
		return err
	}

	if d.schedOps, err = schedops.Get(sched); err != nil {
		return fmt.Errorf("failed to get scheduler operator for portworx. Err: %v", err)
	}

	if err = d.setDriver(); err != nil {
		return err
	}

	cluster, err := d.getClusterOnStart()
	if err != nil {
		return err
	}

	if len(cluster.Nodes) == 0 {
		return fmt.Errorf("cluster inspect returned empty nodes")
	}

	err = d.updateNodes(cluster.Nodes)
	if err != nil {
		return err
	}

	for _, n := range node.GetStorageDriverNodes() {
		if err := d.WaitDriverUpOnNode(n, validatePXStartTimeout); err != nil {
			return err
		}
	}

	logrus.Infof("The following Portworx nodes are in the cluster:")
	for _, n := range cluster.Nodes {
		logrus.Infof(
			"Node UID: %v Node IP: %v Node Status: %v",
			n.Id,
			n.DataIp,
			n.Status,
		)
	}

	if storageProvisioner != "" {
		if p, ok := provisioners[torpedovolume.StorageProvisionerType(storageProvisioner)]; ok {
			torpedovolume.StorageProvisioner = p
		}
	} else {
		torpedovolume.StorageProvisioner = provisioners[PortworxStorage]
	}
	return nil
}

func (d *portworx) RefreshDriverEndpoints() error {
	cluster, err := d.getClusterOnStart()
	if err != nil {
		return err
	}

	if len(cluster.Nodes) == 0 {
		return fmt.Errorf("cluster inspect returned empty nodes")
	}

	err = d.updateNodes(cluster.Nodes)
	if err != nil {
		return err
	}
	return nil
}

func (d *portworx) updateNodes(pxNodes []api.Node) error {
	for _, n := range node.GetWorkerNodes() {
		if err := d.updateNode(n, pxNodes); err != nil {
			return err
		}
	}

	return nil
}

func (d *portworx) updateNode(n node.Node, pxNodes []api.Node) error {
	isPX, err := d.schedOps.IsPXEnabled(n)
	if err != nil {
		return err
	}

	// No need to check in pxNodes if px is not installed
	if !isPX {
		return nil
	}

	for _, address := range n.Addresses {
		for _, pxNode := range pxNodes {
			if address == pxNode.DataIp || address == pxNode.MgmtIp || n.Name == pxNode.Hostname {
				n.VolDriverNodeID = pxNode.Id
				n.IsStorageDriverInstalled = isPX
				isMetadataNode, err := d.isMetadataNode(n, address)
				if err != nil {
					return err
				}
				n.IsMetadataNode = isMetadataNode
				node.UpdateNode(n)
				return nil
			}
		}
	}

	// Return error where PX is not explicitly disabled but was not found installed
	return fmt.Errorf("failed to find px node for node: %v PX nodes: %v", n, pxNodes)
}

func (d *portworx) isMetadataNode(node node.Node, address string) (bool, error) {
	members, err := d.getKvdbMembers(node)
	if err != nil {
		return false, fmt.Errorf("Failed to get metadata nodes. Cause: %v", err)
	}

	ipRegex := regexp.MustCompile(`http:\/\/(?P<address>.*)\:\d+`)
	for _, value := range members {
		for _, url := range value.ClientUrls {
			result := getGroupMatches(ipRegex, url)
			if val, ok := result["address"]; ok && address == val {
				logrus.Debugf("Node %s is a metadata node", node.Name)
				return true, nil
			}
		}
	}
	return false, nil
}

func (d *portworx) CleanupVolume(name string) error {
	locator := &api.VolumeLocator{}

	volumes, err := d.getVolDriver().Enumerate(locator, nil)
	if err != nil {
		return err
	}

	for _, v := range volumes {
		if v.Locator.Name == name {
			// First unmount this volume at all mount paths...
			for _, path := range v.AttachPath {
				if err = d.getVolDriver().Unmount(v.Id, path, nil); err != nil {
					err = fmt.Errorf(
						"error while unmounting %v at %v because of: %v",
						v.Id,
						path,
						err,
					)
					logrus.Infof("%v", err)
					return err
				}
			}

			if err = d.getVolDriver().Detach(v.Id, nil); err != nil {
				err = fmt.Errorf(
					"error while detaching %v because of: %v",
					v.Id,
					err,
				)
				logrus.Infof("%v", err)
				return err
			}

			if err = d.getVolDriver().Delete(v.Id); err != nil {
				err = fmt.Errorf(
					"error while deleting %v because of: %v",
					v.Id,
					err,
				)
				logrus.Infof("%v", err)
				return err
			}

			logrus.Infof("successfully removed Portworx volume %v", name)

			return nil
		}
	}

	return nil
}

func (d *portworx) getPxNode(n node.Node, cManager cluster.Cluster) (api.Node, error) {
	if cManager == nil {
		cManager = d.getClusterManager()
	}

	t := func() (interface{}, bool, error) {
		logrus.Debugf("Inspecting node %s", n.Name)
		pxNode, err := cManager.Inspect(n.VolDriverNodeID)
		if (err == nil && pxNode.Status == api.Status_STATUS_OFFLINE) || (err != nil && pxNode.Status == api.Status_STATUS_NONE) {
			n, err = d.updateNodeID(n)
			if err != nil {
				return api.Node{}, true, err
			}
		}
		return pxNode, false, nil
	}

	pxnode, err := task.DoRetryWithTimeout(t, getNodeTimeout, getNodeRetryInterval)
	if err != nil {
		return api.Node{}, fmt.Errorf("Timeout after %v waiting to get node info", getNodeTimeout)
	}

	return pxnode.(api.Node), nil
}

func (d *portworx) GetStorageDevices(n node.Node) ([]string, error) {
	const (
		storageInfoKey = "STORAGE-INFO"
		resourcesKey   = "Resources"
		pathKey        = "path"
	)

	pxNode, err := d.getPxNode(n, nil)
	if err != nil {
		return nil, err
	}

	storageInfo, ok := pxNode.NodeData[storageInfoKey]
	if !ok {
		return nil, fmt.Errorf("Unable to find storage info for node: %v", n.Name)
	}
	storageInfoMap := storageInfo.(map[string]interface{})

	resourcesMapIntf, ok := storageInfoMap[resourcesKey]
	if !ok || resourcesMapIntf == nil {
		return nil, fmt.Errorf("Unable to find resource info for node: %v", n.Name)
	}
	resourcesMap := resourcesMapIntf.(map[string]interface{})

	devPaths := []string{}
	for _, v := range resourcesMap {
		resource := v.(map[string]interface{})
		path, _ := resource[pathKey]
		if path == "" {
			continue
		}
		devPaths = append(devPaths, path.(string))
	}
	return devPaths, nil
}

func (d *portworx) RecoverDriver(n node.Node) error {

	t := func() (interface{}, bool, error) {
		if err := d.maintenanceOp(n, enterMaintenancePath); err != nil {
			return nil, true, err
		}
		return nil, false, nil
	}

	if _, err := task.DoRetryWithTimeout(t, maintenanceOpTimeout, defaultRetryInterval); err != nil {
		return err
	}
	t = func() (interface{}, bool, error) {
		apiNode, err := d.getPxNode(n, nil)
		if err != nil {
			return nil, true, err
		}
		if apiNode.Status == api.Status_STATUS_MAINTENANCE {
			return nil, false, nil
		}
		return nil, true, fmt.Errorf("Node %v is not in Maintenance mode", n.Name)
	}

	if _, err := task.DoRetryWithTimeout(t, maintenanceWaitTimeout, defaultRetryInterval); err != nil {
		return &ErrFailedToRecoverDriver{
			Node:  n,
			Cause: err.Error(),
		}
	}
	t = func() (interface{}, bool, error) {
		if err := d.maintenanceOp(n, exitMaintenancePath); err != nil {
			return nil, true, err
		}
		return nil, false, nil
	}

	if _, err := task.DoRetryWithTimeout(t, maintenanceOpTimeout, defaultRetryInterval); err != nil {
		return err
	}

	t = func() (interface{}, bool, error) {
		apiNode, err := d.getPxNode(n, nil)
		if err != nil {
			return nil, true, err
		}
		if apiNode.Status == api.Status_STATUS_OK {
			return nil, false, nil
		}
		return nil, true, fmt.Errorf("Node %v is not up after exiting  Maintenance mode", n.Name)
	}

	if _, err := task.DoRetryWithTimeout(t, maintenanceWaitTimeout, defaultRetryInterval); err != nil {
		return err
	}

	return nil
}

func (d *portworx) ValidateCreateVolume(name string, params map[string]string) error {
	t := func() (interface{}, bool, error) {
		vols, err := d.getVolDriver().Inspect([]string{name})
		if err != nil {
			return nil, true, err
		}

		if len(vols) != 1 {
			errCause := fmt.Sprintf("Volume: %s inspect result has invalid length. Expected:1 Actual:%v", name, len(vols))
			logrus.Warnf(errCause)
			return nil, true, &ErrFailedToInspectVolume{
				ID:    name,
				Cause: errCause,
			}
		}

		return vols[0], false, nil
	}

	out, err := task.DoRetryWithTimeout(t, inspectVolumeTimeout, inspectVolumeRetryInterval)
	if err != nil {
		return &ErrFailedToInspectVolume{
			ID:    name,
			Cause: fmt.Sprintf("Volume inspect returned err: %v", err),
		}
	}

	vol := out.(*api.Volume)

	// Status
	if vol.Status != api.VolumeStatus_VOLUME_STATUS_UP {
		return &ErrFailedToInspectVolume{
			ID: name,
			Cause: fmt.Sprintf("Volume has invalid status. Expected:%v Actual:%v",
				api.VolumeStatus_VOLUME_STATUS_UP, vol.Status),
		}
	}

	// State
	if vol.State == api.VolumeState_VOLUME_STATE_ERROR || vol.State == api.VolumeState_VOLUME_STATE_DELETED {
		return &ErrFailedToInspectVolume{
			ID:    name,
			Cause: fmt.Sprintf("Volume has invalid state. Actual:%v", vol.State),
		}
	}

	// if the volume is a clone or a snap, validate it's parent
	if vol.IsSnapshot() || vol.IsClone() {
		parent, err := d.getVolDriver().Inspect([]string{vol.Source.Parent})
		if err != nil || len(parent) == 0 {
			return &ErrFailedToInspectVolume{
				ID:    name,
				Cause: fmt.Sprintf("Could not get parent with ID [%s]", vol.Source.Parent),
			}
		} else if len(parent) > 1 {
			return &ErrFailedToInspectVolume{
				ID:    name,
				Cause: fmt.Sprintf("Expected:1 Got:%v parents for ID [%s]", len(parent), vol.Source.Parent),
			}
		}
		if err := d.schedOps.ValidateSnapshot(params, parent[0]); err != nil {
			return &ErrFailedToInspectVolume{
				ID:    name,
				Cause: fmt.Sprintf("Snapshot/Clone validation failed. %v", err),
			}
		}
		return nil
	}

	// Labels
	var pxNodes []api.Node
	for _, rs := range vol.ReplicaSets {
		for _, n := range rs.Nodes {
			pxNode, err := d.clusterManager.Inspect(n)
			if err != nil {
				return &ErrFailedToInspectVolume{
					ID:    name,
					Cause: fmt.Sprintf("Failed to inspect replica set node: %s err: %v", n, err),
				}
			}

			pxNodes = append(pxNodes, pxNode)
		}
	}

	// Spec
	requestedSpec, requestedLocator, _, err := spec.NewSpecHandler().SpecFromOpts(params)
	if err != nil {
		return &ErrFailedToInspectVolume{
			ID:    name,
			Cause: fmt.Sprintf("failed to parse requested spec of volume. Err: %v", err),
		}
	}

	delete(vol.Locator.VolumeLabels, "pvc") // special handling for the new pvc label added in k8s

	// Params/Options
	for k, v := range params {
		switch k {
		case api.SpecNodes:
			if !reflect.DeepEqual(v, vol.Spec.ReplicaSet.Nodes) {
				return errFailedToInspectVolume(name, k, v, vol.Spec.ReplicaSet.Nodes)
			}
		case api.SpecParent:
			if v != vol.Source.Parent {
				return errFailedToInspectVolume(name, k, v, vol.Source.Parent)
			}
		case api.SpecEphemeral:
			if requestedSpec.Ephemeral != vol.Spec.Ephemeral {
				return errFailedToInspectVolume(name, k, requestedSpec.Ephemeral, vol.Spec.Ephemeral)
			}
		case api.SpecFilesystem:
			if requestedSpec.Format != vol.Spec.Format {
				return errFailedToInspectVolume(name, k, requestedSpec.Format, vol.Spec.Format)
			}
		case api.SpecBlockSize:
			if requestedSpec.BlockSize != vol.Spec.BlockSize {
				return errFailedToInspectVolume(name, k, requestedSpec.BlockSize, vol.Spec.BlockSize)
			}
		case api.SpecHaLevel:
			if requestedSpec.HaLevel != vol.Spec.HaLevel {
				return errFailedToInspectVolume(name, k, requestedSpec.HaLevel, vol.Spec.HaLevel)
			}
		case api.SpecPriorityAlias:
			// Since IO priority isn't guaranteed, we aren't validating it here.
		case api.SpecSnapshotInterval:
			if requestedSpec.SnapshotInterval != vol.Spec.SnapshotInterval {
				return errFailedToInspectVolume(name, k, requestedSpec.SnapshotInterval, vol.Spec.SnapshotInterval)
			}
		case api.SpecSnapshotSchedule:
			// TODO currently volume spec has a different format than request
			// i.e request "daily=12:00,7" turns into "- freq: daily\n  hour: 12\n  retain: 7\n" in volume spec
			//if requestedSpec.SnapshotSchedule != vol.Spec.SnapshotSchedule {
			//	return errFailedToInspectVolume(name, k, requestedSpec.SnapshotSchedule, vol.Spec.SnapshotSchedule)
			//}
		case api.SpecAggregationLevel:
			if requestedSpec.AggregationLevel != vol.Spec.AggregationLevel {
				return errFailedToInspectVolume(name, k, requestedSpec.AggregationLevel, vol.Spec.AggregationLevel)
			}
		case api.SpecShared:
			if requestedSpec.Shared != vol.Spec.Shared {
				return errFailedToInspectVolume(name, k, requestedSpec.Shared, vol.Spec.Shared)
			}
		case api.SpecSticky:
			if requestedSpec.Sticky != vol.Spec.Sticky {
				return errFailedToInspectVolume(name, k, requestedSpec.Sticky, vol.Spec.Sticky)
			}
		case api.SpecGroup:
			if !reflect.DeepEqual(requestedSpec.Group, vol.Spec.Group) {
				return errFailedToInspectVolume(name, k, requestedSpec.Group, vol.Spec.Group)
			}
		case api.SpecGroupEnforce:
			if requestedSpec.GroupEnforced != vol.Spec.GroupEnforced {
				return errFailedToInspectVolume(name, k, requestedSpec.GroupEnforced, vol.Spec.GroupEnforced)
			}
		// portworx injects pvc name and namespace labels so response object won't be equal to request
		case api.SpecLabels:
			for requestedLabelKey, requestedLabelValue := range requestedLocator.VolumeLabels {
				if labelValue, exists := vol.Locator.VolumeLabels[requestedLabelKey]; !exists || requestedLabelValue != labelValue {
					return errFailedToInspectVolume(name, k, requestedLocator.VolumeLabels, vol.Locator.VolumeLabels)
				}
			}
		case api.SpecIoProfile:
			if requestedSpec.IoProfile != vol.Spec.IoProfile {
				return errFailedToInspectVolume(name, k, requestedSpec.IoProfile, vol.Spec.IoProfile)
			}
		case api.SpecSize:
			if requestedSpec.Size != vol.Spec.Size {
				return errFailedToInspectVolume(name, k, requestedSpec.Size, vol.Spec.Size)
			}
		default:
		}
	}

	logrus.Infof("Successfully inspected volume: %v (%v)", vol.Locator.Name, vol.Id)
	return nil
}

func (d *portworx) ValidateUpdateVolume(vol *torpedovolume.Volume) error {
	name := d.schedOps.GetVolumeName(vol)
	t := func() (interface{}, bool, error) {
		vols, err := d.getVolDriver().Inspect([]string{name})
		if err != nil {
			return nil, true, err
		}

		if len(vols) != 1 {
			return nil, true, &ErrFailedToInspectVolume{
				ID:    name,
				Cause: fmt.Sprintf("Volume inspect result has invalid length. Expected:1 Actual:%v", len(vols)),
			}
		}

		return vols[0], false, nil
	}

	out, err := task.DoRetryWithTimeout(t, inspectVolumeTimeout, inspectVolumeRetryInterval)
	if err != nil {
		return &ErrFailedToInspectVolume{
			ID:    name,
			Cause: fmt.Sprintf("Volume inspect returned err: %v", err),
		}
	}

	respVol := out.(*api.Volume)

	// Size Update
	if respVol.Spec.Size != vol.Size {
		return &ErrFailedToInspectVolume{
			ID: name,
			Cause: fmt.Sprintf("Volume size differs. Expected:%v Actual:%v",
				vol.Size, respVol.Spec.Size),
		}
	}
	return nil
}

func errIsNotFound(err error) bool {
	statusErr, _ := status.FromError(err)
	return statusErr.Code() == codes.NotFound || strings.Contains(err.Error(), "code = NotFound")
}

func (d *portworx) ValidateDeleteVolume(vol *torpedovolume.Volume) error {
	name := d.schedOps.GetVolumeName(vol)
	t := func() (interface{}, bool, error) {
		vols, err := d.volDriver.Inspect([]string{name})
		if err != nil && (err == volume.ErrEnoEnt || errIsNotFound(err)) {
			return nil, false, nil
		} else if err != nil {
			return nil, true, err
		}
		// TODO remove shared validation when PWX-6894 and PWX-8790 are fixed
		if len(vols) > 0 && !vol.Shared {
			return nil, true, fmt.Errorf("Volume %v is not yet removed from the system", name)
		}
		return nil, false, nil
	}

	_, err := task.DoRetryWithTimeout(t, validateDeleteVolumeTimeout, defaultRetryInterval)
	if err != nil {
		return &ErrFailedToDeleteVolume{
			ID:    name,
			Cause: err.Error(),
		}
	}

	return nil
}

func (d *portworx) ValidateVolumeCleanup() error {
	return d.schedOps.ValidateVolumeCleanup(d.nodeDriver)
}

func (d *portworx) ValidateVolumeSetup(vol *torpedovolume.Volume) error {
	return d.schedOps.ValidateVolumeSetup(vol, d.nodeDriver)
}

func (d *portworx) StopDriver(nodes []node.Node, force bool) error {
	var err error
	for _, n := range nodes {
		logrus.Infof("Stopping volume driver on %s.", n.Name)
		if force {
			pxCrashCmd := "sudo pkill -9 px-storage"
			_, err = d.nodeDriver.RunCommand(n, pxCrashCmd, node.ConnectionOpts{
				Timeout:         crashDriverTimeout,
				TimeBeforeRetry: defaultRetryInterval,
			})
			if err != nil {
				logrus.Warnf("failed to run cmd : %s. on node %s err: %v", pxCrashCmd, n.Name, err)
				return err
			}
		} else {
			err = d.schedOps.StopPxOnNode(n)
			if err != nil {
				return err
			}
			err = d.nodeDriver.Systemctl(n, pxSystemdServiceName, node.SystemctlOpts{
				Action: "stop",
				ConnectionOpts: node.ConnectionOpts{
					Timeout:         stopDriverTimeout,
					TimeBeforeRetry: defaultRetryInterval,
				}})
			if err != nil {
				logrus.Warnf("failed to run systemctl stopcmd  on node %s err: %v", n.Name, err)
				return err
			}
		}

	}
	logrus.Infof("Sleeping for %v for volume driver to go down.", waitVolDriverToCrash)
	time.Sleep(waitVolDriverToCrash)
	return nil
}

func (d *portworx) GetNodeForVolume(vol *torpedovolume.Volume, timeout time.Duration, retryInterval time.Duration) (*node.Node, error) {
	name := d.schedOps.GetVolumeName(vol)
	r := func() (interface{}, bool, error) {
		t := func() (interface{}, bool, error) {
			vols, err := d.getVolDriver().Inspect([]string{name})
			if err != nil {
				logrus.Warnf("Failed to inspect volume: %s due to: %v", name, err)
				return nil, true, err
			}
			if len(vols) != 1 {
				err = fmt.Errorf("Incorrect number of volumes (%d) returned for vol: %s", len(vols), name)
				logrus.Warnf(err.Error())
				return nil, true, err
			}
			return vols[0], false, nil
		}

		v, err := task.DoRetryWithTimeout(t, inspectVolumeTimeout, inspectVolumeRetryInterval)
		if err != nil {
			return nil, false, &ErrFailedToInspectVolume{
				ID:    name,
				Cause: err.Error(),
			}
		}
		pxVol := v.(*api.Volume)
		for _, n := range node.GetStorageDriverNodes() {
			if isVolumeAttachedOnNode(pxVol, n) {
				return &n, false, nil
			}
		}

		// Snapshots may not be attached to a node
		if pxVol.Source.Parent != "" {
			return nil, false, nil
		}

		return nil, true, fmt.Errorf("Volume: %s is not attached on any node", name)
	}

	n, err := task.DoRetryWithTimeout(r, timeout, retryInterval)
	if err != nil {
		return nil, &ErrFailedToValidateAttachment{
			ID:    name,
			Cause: err.Error(),
		}
	}

	if n != nil {
		node := n.(*node.Node)
		return node, nil
	}

	return nil, nil
}

func isVolumeAttachedOnNode(volume *api.Volume, node node.Node) bool {
	if node.VolDriverNodeID == volume.AttachedOn {
		return true
	}
	for _, ip := range node.Addresses {
		if ip == volume.AttachedOn {
			return true
		}
	}
	return false
}

func (d *portworx) ExtractVolumeInfo(params string) (string, map[string]string, error) {
	ok, volParams, volName := spec.NewSpecHandler().SpecOptsFromString(params)
	if !ok {
		return params, nil, fmt.Errorf("Unable to parse the volume options")
	}
	return volName, volParams, nil
}

func (d *portworx) RandomizeVolumeName(params string) string {
	re := regexp.MustCompile("(" + api.Name + "=)([0-9A-Za-z_-]+)(,)?")
	return re.ReplaceAllString(params, "${1}${2}_"+uuid.New()+"${3}")
}

func (d *portworx) getClusterOnStart() (*api.Cluster, error) {
	t := func() (interface{}, bool, error) {
		cluster, err := d.getClusterManager().Enumerate()
		if err != nil {
			return nil, true, err
		}
		if cluster.Status != api.Status_STATUS_OK {
			return nil, true, &ErrFailedToWaitForPx{
				Cause: fmt.Sprintf("px cluster is still not up. Status: %v", cluster.Status),
			}
		}

		return &cluster, false, nil
	}

	cluster, err := task.DoRetryWithTimeout(t, validateClusterStartTimeout, defaultRetryInterval)
	if err != nil {
		return nil, err
	}

	return cluster.(*api.Cluster), nil
}

func (d *portworx) WaitDriverUpOnNode(n node.Node, timeout time.Duration) error {
	logrus.Debugf("waiting for PX node to be up: %s", n.Name)
	t := func() (interface{}, bool, error) {
		logrus.Debugf("Getting node info: %s", n.Name)
		pxNode, err := d.getPxNode(n, nil)
		if err != nil {
			return "", true, &ErrFailedToWaitForPx{
				Node:  n,
				Cause: fmt.Sprintf("failed to get node info [%s]. Err: %v", n.Name, err),
			}
		}

		logrus.Debugf("checking PX status on node: %s", n.Name)
		switch pxNode.Status {
		case api.Status_STATUS_DECOMMISSION, api.Status_STATUS_OK: // do nothing
		default:
			return "", true, &ErrFailedToWaitForPx{
				Node: n,
				Cause: fmt.Sprintf("px cluster is usable but node %s status is not ok. Expected: %v Actual: %v",
					n.Name, api.Status_STATUS_OK, pxNode.Status),
			}
		}

		logrus.Debugf("checking PX storage status on node: %s", n.Name)
		storageStatus := d.getStorageStatus(n)
		if storageStatus != storageStatusUp {
			return "", true, &ErrFailedToWaitForPx{
				Node: n,
				Cause: fmt.Sprintf("px cluster is usable on node: %s but storage status is not ok. Expected: %v Actual: %v",
					n.Name, storageStatusUp, storageStatus),
			}
		}

		logrus.Infof("px on node: %s is now up. status: %v", n.Name, pxNode.Status)

		return "", false, nil
	}

	if _, err := task.DoRetryWithTimeout(t, timeout, defaultRetryInterval); err != nil {
		return err
	}

	// Check if PX pod is up
	logrus.Debugf("checking if PX pod is up on node: %s", n.Name)
	t = func() (interface{}, bool, error) {
		if !d.schedOps.IsPXReadyOnNode(n) {
			return "", true, &ErrFailedToWaitForPx{
				Node:  n,
				Cause: fmt.Sprintf("px pod is not ready on node: %s after %v", n.Name, timeout),
			}
		}
		return "", false, nil
	}

	if _, err := task.DoRetryWithTimeout(t, timeout, defaultRetryInterval); err != nil {
		return err
	}

	logrus.Debugf("px is fully operational on node: %s", n.Name)
	return nil
}

func (d *portworx) WaitDriverDownOnNode(n node.Node) error {
	t := func() (interface{}, bool, error) {
		// Check if px is down on all node addresses. We don't want to keep track
		// which was the actual interface px was listening on before it went down
		for _, addr := range n.Addresses {
			cManager, err := d.getClusterManagerByAddress(addr)
			if err != nil {
				return "", true, err
			}

			pxNode, err := d.getPxNode(n, cManager)
			if err != nil {
				if regexp.MustCompile(`.+timeout|connection refused.*`).MatchString(err.Error()) {
					logrus.Infof("px on node %s addr %s is down as inspect returned: %v",
						n.Name, addr, err.Error())
					continue
				}

				return "", true, &ErrFailedToWaitForPx{
					Node:  n,
					Cause: err.Error(),
				}
			}

			if pxNode.Status != api.Status_STATUS_OFFLINE {
				return "", true, &ErrFailedToWaitForPx{
					Node: n,
					Cause: fmt.Sprintf("px is not yet down on node. Expected: %v Actual: %v",
						api.Status_STATUS_OFFLINE, pxNode.Status),
				}
			}
		}

		logrus.Infof("px on node %s is now down.", n.Name)
		return "", false, nil
	}

	if _, err := task.DoRetryWithTimeout(t, validateNodeStopTimeout, defaultRetryInterval); err != nil {
		return err
	}

	return nil
}

func (d *portworx) WaitForUpgrade(n node.Node, image, tag string) error {
	t := func() (interface{}, bool, error) {
		pxNode, err := d.getPxNode(n, nil)
		if err != nil {
			return nil, true, &ErrFailedToWaitForPx{
				Node:  n,
				Cause: err.Error(),
			}
		}

		if pxNode.Status != api.Status_STATUS_OK {
			return nil, true, &ErrFailedToWaitForPx{
				Node: n,
				Cause: fmt.Sprintf("px cluster is usable but node status is not ok. Expected: %v Actual: %v",
					api.Status_STATUS_OK, pxNode.Status),
			}
		}

		// filter out first 3 octets from the tag
		matches := regexp.MustCompile(`^(\d+\.\d+\.\d+).*`).FindStringSubmatch(tag)
		if len(matches) != 2 {
			return nil, false, &ErrFailedToUpgradeVolumeDriver{
				Version: fmt.Sprintf("%s:%s", image, tag),
				Cause:   fmt.Sprintf("failed to parse first 3 octets of version from new version tag: %s", tag),
			}
		}

		pxVersion := pxNode.NodeLabels[pxVersionLabel]
		if !strings.HasPrefix(pxVersion, matches[1]) {
			return nil, true, &ErrFailedToUpgradeVolumeDriver{
				Version: fmt.Sprintf("%s:%s", image, tag),
				Cause: fmt.Sprintf("version on node %s is still %s. It was expected to begin with: %s",
					n.VolDriverNodeID, pxVersion, matches[1]),
			}
		}
		return nil, false, nil
	}

	if _, err := task.DoRetryWithTimeout(t, upgradeTimeout, upgradeRetryInterval); err != nil {
		return err
	}
	return nil
}

func (d *portworx) GetReplicationFactor(vol *torpedovolume.Volume) (int64, error) {
	name := d.schedOps.GetVolumeName(vol)
	t := func() (interface{}, bool, error) {
		vols, err := d.volDriver.Inspect([]string{name})
		if err != nil && (err == volume.ErrEnoEnt || errIsNotFound(err)) {
			return 0, false, volume.ErrEnoEnt
		} else if err != nil {
			return 0, true, err
		}
		if len(vols) == 1 {
			return vols[0].Spec.HaLevel, false, nil
		}
		return 0, false, fmt.Errorf("Extra volumes with the same volume name/ID seen") //Shouldn't reach this line
	}

	iReplFactor, err := task.DoRetryWithTimeout(t, validateReplicationUpdateTimeout, defaultRetryInterval)
	if err != nil {
		return 0, &ErrFailedToGetReplicationFactor{
			ID:    name,
			Cause: err.Error(),
		}
	}
	replFactor, ok := iReplFactor.(int64)
	if !ok {
		return 0, &ErrFailedToGetReplicationFactor{
			ID:    name,
			Cause: fmt.Sprintf("Replication factor is not of type int64"),
		}
	}

	return replFactor, nil
}

func (d *portworx) SetReplicationFactor(vol *torpedovolume.Volume, replFactor int64) error {
	name := d.schedOps.GetVolumeName(vol)
	t := func() (interface{}, bool, error) {
		vols, err := d.volDriver.Inspect([]string{name})
		if err != nil && (err == volume.ErrEnoEnt || errIsNotFound(err)) {
			return nil, false, volume.ErrEnoEnt
		} else if err != nil {
			return nil, true, err
		}

		if len(vols) == 1 {
			spec := &api.VolumeSpec{
				HaLevel:          int64(replFactor),
				SnapshotInterval: math.MaxUint32,
				ReplicaSet:       &api.ReplicaSet{},
			}
			locator := &api.VolumeLocator{
				Name:         vols[0].Locator.Name,
				VolumeLabels: vols[0].Locator.VolumeLabels,
			}
			err = d.volDriver.Set(vols[0].Id, locator, spec)
			if err != nil {
				return nil, false, err
			}
			quitFlag := false
			wdt := time.After(validateReplicationUpdateTimeout)
			for !quitFlag && !(areRepSetsFinal(vols[0], replFactor) && isClean(vols[0])) {
				select {
				case <-wdt:
					quitFlag = true
				default:
					vols, err = d.volDriver.Inspect([]string{name})
					if err != nil && (err == volume.ErrEnoEnt || errIsNotFound(err)) {
						return nil, false, volume.ErrEnoEnt
					} else if err != nil {
						return nil, true, err
					}
					time.Sleep(defaultRetryInterval)
				}
			}
			if !(areRepSetsFinal(vols[0], replFactor) && isClean(vols[0])) {
				return 0, false, fmt.Errorf("Volume didn't successfully change to replication factor of %d", replFactor)
			}
			return 0, false, nil
		}
		return 0, false, fmt.Errorf("Extra volumes with the same volume name/ID seen") //Shouldn't reach this line
	}

	if _, err := task.DoRetryWithTimeout(t, validateReplicationUpdateTimeout, defaultRetryInterval); err != nil {
		return &ErrFailedToSetReplicationFactor{
			ID:    name,
			Cause: err.Error(),
		}
	}

	return nil
}

func (d *portworx) GetMaxReplicationFactor() int64 {
	return 3
}

func (d *portworx) GetMinReplicationFactor() int64 {
	return 1
}

func (d *portworx) GetAggregationLevel(vol *torpedovolume.Volume) (int64, error) {
	name := d.schedOps.GetVolumeName(vol)
	t := func() (interface{}, bool, error) {
		vols, err := d.volDriver.Inspect([]string{name})
		if err != nil && (err == volume.ErrEnoEnt || errIsNotFound(err)) {
			return 0, false, volume.ErrEnoEnt
		} else if err != nil {
			return 0, true, err
		}
		if len(vols) == 1 {
			return vols[0].Spec.AggregationLevel, false, nil
		}
		return 0, false, fmt.Errorf("Extra volumes with the same volume name/ID seen") //Shouldn't reach this line
	}

	iAggrLevel, err := task.DoRetryWithTimeout(t, inspectVolumeTimeout, inspectVolumeRetryInterval)
	if err != nil {
		return 0, &ErrFailedToGetAggregationLevel{
			ID:    name,
			Cause: err.Error(),
		}
	}
	aggrLevel, ok := iAggrLevel.(uint32)
	if !ok {
		return 0, &ErrFailedToGetAggregationLevel{
			ID:    name,
			Cause: fmt.Sprintf("Aggregation level is not of type uint32"),
		}
	}

	return int64(aggrLevel), nil
}

func isClean(vol *api.Volume) bool {
	for _, v := range vol.RuntimeState {
		if v.GetRuntimeState()["RuntimeState"] != "clean" {
			return false
		}
	}
	return true
}

func areRepSetsFinal(vol *api.Volume, replFactor int64) bool {
	for _, rs := range vol.ReplicaSets {
		if int64(len(rs.GetNodes())) != replFactor {
			return false
		}
	}
	return true
}

func (d *portworx) setDriver() error {
	var err error
	var endpoint string

	// Try portworx-service first
	endpoint, err = d.schedOps.GetServiceEndpoint()
	if err == nil && endpoint != "" {
		if err = d.testAndSetEndpoint(endpoint); err == nil {
			d.refreshEndpoint = false
			return nil
		}
		logrus.Infof("testAndSetEndpoint failed for %v: %v", endpoint, err)
	} else if err != nil && len(node.GetWorkerNodes()) == 0 {
		return err
	}

	// Try direct address of cluster nodes
	// Set refresh endpoint to true so that we try and get the new
	// and working driver if the endpoint we are hooked onto goes
	// down
	d.refreshEndpoint = true
	for _, n := range node.GetWorkerNodes() {
		for _, addr := range n.Addresses {
			if err = d.testAndSetEndpoint(addr); err == nil {
				return nil
			}
			logrus.Infof("testAndSetEndpoint failed for %v: %v", endpoint, err)
		}
	}

	return fmt.Errorf("failed to get endpoint for portworx volume driver")
}

func (d *portworx) testAndSetEndpoint(endpoint string) error {
	pxEndpoint := d.constructURL(endpoint)
	cClient, err := clusterclient.NewClusterClient(pxEndpoint, "v1")
	if err != nil {
		return err
	}

	clusterManager := clusterclient.ClusterManager(cClient)
	_, err = clusterManager.Enumerate()
	if err != nil {
		return err
	}

	dClient, err := volumeclient.NewDriverClient(pxEndpoint, DriverName, "", pxdClientSchedUserAgent)
	if err != nil {
		return err
	}

	d.volDriver = volumeclient.VolumeDriver(dClient)
	d.clusterManager = clusterManager
	logrus.Infof("Using %v as endpoint for portworx volume driver", pxEndpoint)

	return nil
}

func (d *portworx) StartDriver(n node.Node) error {
	logrus.Infof("Starting volume driver on %s.", n.Name)
	err := d.schedOps.StartPxOnNode(n)
	if err != nil {
		return err
	}
	return d.nodeDriver.Systemctl(n, pxSystemdServiceName, node.SystemctlOpts{
		Action: "start",
		ConnectionOpts: node.ConnectionOpts{
			Timeout:         startDriverTimeout,
			TimeBeforeRetry: defaultRetryInterval,
		}})
}

func (d *portworx) UpgradeDriver(images []torpedovolume.Image) error {
	if len(images) == 0 {
		return fmt.Errorf("no version supplied for upgrading portworx")
	}

	partsOci := make([]string, 2)
	partsPx := make([]string, 2)

	for _, image := range images {
		switch image.Type {
		case "", "oci":
			partsOci = strings.Split(image.Version, ":")
		case "px":
			partsPx = strings.Split(image.Version, ":")
		}
	}
	version := partsOci[1]
	if len(partsPx) > 0 {
		version = partsPx[1]
	}
	logrus.Infof("upgrading portworx to %s", version)

	ociImage := partsOci[0]
	ociTag := partsOci[1]
	pxImage := partsPx[0]
	pxTag := partsPx[1]
	if err := d.schedOps.UpgradePortworx(ociImage, ociTag, pxImage, pxTag); err != nil {
		return &ErrFailedToUpgradeVolumeDriver{
			Version: version,
			Cause:   err.Error(),
		}
	}

	for _, n := range node.GetStorageDriverNodes() {
		image := ociImage
		tag := ociTag
		if len(pxImage) > 0 && len(pxTag) > 0 {
			image = pxImage
			tag = pxTag
		}
		if err := d.WaitForUpgrade(n, image, tag); err != nil {
			return err
		}
	}

	return nil
}

// GetClusterPairingInfo returns cluster pair information
func (d *portworx) GetClusterPairingInfo() (map[string]string, error) {
	pairInfo := make(map[string]string)
	pxNodes, err := d.schedOps.GetRemotePXNodes(remoteKubeConfigPath)
	if err != nil {
		logrus.Errorf("err retrieving remote px nodes: %v", err)
		return nil, err
	}
	if len(pxNodes) == 0 {
		return nil, fmt.Errorf("No PX Node found")
	}

	clusterMgr, err := d.getClusterManagerByAddress(pxNodes[0].Addresses[0])
	if err != nil {
		return nil, err
	}
	resp, err := clusterMgr.GetPairToken(false)
	if err != nil {
		return nil, err
	}
	logrus.Infof("Response for token: %v", resp.Token)

	// file up cluster pair info
	pairInfo[clusterIP] = pxNodes[0].Addresses[0]
	pairInfo[tokenKey] = resp.Token
	pairInfo[clusterPort] = strconv.Itoa(pxdRestPort)

	return pairInfo, nil
}

func (d *portworx) DecommissionNode(n node.Node) error {

	if err := k8s.Instance().AddLabelOnNode(n.Name, schedops.PXEnabledLabelKey, "remove"); err != nil {
		return &ErrFailedToDecommissionNode{
			Node:  n.Name,
			Cause: fmt.Sprintf("Failed to set label on node: %v. Err: %v", n.Name, err),
		}
	}

	if err := d.StopDriver([]node.Node{n}, false); err != nil {
		return &ErrFailedToDecommissionNode{
			Node:  n.Name,
			Cause: fmt.Sprintf("Failed to stop driver on node: %v. Err: %v", n.Name, err),
		}
	}
	clusterManager := d.getClusterManager()
	pxNode, err := clusterManager.Inspect(n.VolDriverNodeID)
	if err != nil {
		return &ErrFailedToDecommissionNode{
			Node:  n.Name,
			Cause: fmt.Sprintf("Failed to inspect node: %v. Err: %v", pxNode, err),
		}
	}

	if err = clusterManager.Remove([]api.Node{pxNode}, false); err != nil {
		return &ErrFailedToDecommissionNode{
			Node:  n.Name,
			Cause: err.Error(),
		}
	}
	return nil
}

func (d *portworx) RejoinNode(n node.Node) error {

	opts := node.ConnectionOpts{
		IgnoreError:     false,
		TimeBeforeRetry: defaultRetryInterval,
		Timeout:         defaultTimeout,
	}
	_, err := d.nodeDriver.RunCommand(n, "/opt/pwx/bin/pxctl sv node-wipe --all", opts)
	if err != nil {
		return &ErrFailedToRejoinNode{
			Node:  n.Name,
			Cause: err.Error(),
		}
	}
	if err = k8s.Instance().RemoveLabelOnNode(n.Name, schedops.PXServiceLabelKey); err != nil {
		return &ErrFailedToRejoinNode{
			Node:  n.Name,
			Cause: fmt.Sprintf("Failed to set label on node: %v. Err: %v", n.Name, err),
		}
	}
	if err = k8s.Instance().RemoveLabelOnNode(n.Name, schedops.PXEnabledLabelKey); err != nil {
		return &ErrFailedToRejoinNode{
			Node:  n.Name,
			Cause: fmt.Sprintf("Failed to set label on node: %v. Err: %v", n.Name, err),
		}
	}
	if err = k8s.Instance().UnCordonNode(n.Name, defaultTimeout, defaultRetryInterval); err != nil {
		return &ErrFailedToRejoinNode{
			Node:  n.Name,
			Cause: fmt.Sprintf("Failed to uncordon node: %v. Err: %v", n.Name, err),
		}
	}
	return nil
}

func (d *portworx) GetNodeStatus(n node.Node) (*api.Status, error) {
	clusterManager := d.getClusterManager()
	pxNode, err := clusterManager.Inspect(n.VolDriverNodeID)
	if err != nil {
		return &pxNode.Status, &ErrFailedToGetNodeStatus{
			Node:  n.Name,
			Cause: fmt.Sprintf("Failed to check node status: %v. Err: %v", pxNode, err),
		}
	}
	return &pxNode.Status, nil
}

func (d *portworx) getVolDriver() volume.VolumeDriver {
	if d.refreshEndpoint {
		d.setDriver()
	}
	return d.volDriver
}

func (d *portworx) getClusterManager() cluster.Cluster {
	if d.refreshEndpoint {
		d.setDriver()
	}
	return d.clusterManager

}

func (d *portworx) getClusterManagerByAddress(addr string) (cluster.Cluster, error) {
	pxEndpoint := d.constructURL(addr)
	cClient, err := clusterclient.NewClusterClient(pxEndpoint, "v1")
	if err != nil {
		return nil, err
	}

	return clusterclient.ClusterManager(cClient), nil
}

func (d *portworx) getVolumeDriverByAddress(addr string) (volume.VolumeDriver, error) {
	pxEndpoint := d.constructURL(addr)

	dClient, err := volumeclient.NewDriverClient(pxEndpoint, DriverName, "", pxdClientSchedUserAgent)
	if err != nil {
		return nil, err
	}

	return volumeclient.VolumeDriver(dClient), nil
}

func (d *portworx) maintenanceOp(n node.Node, op string) error {
	url := d.constructURL(n.Addresses[0])
	c, err := client.NewClient(url, "", "")
	if err != nil {
		return err
	}
	req := c.Get().Resource(op)
	resp := req.Do()
	return resp.Error()
}

func (d *portworx) constructURL(ip string) string {
	return fmt.Sprintf("http://%s:%d", ip, pxdRestPort)
}

func (d *portworx) getStorageStatus(n node.Node) string {
	const (
		storageInfoKey = "STORAGE-INFO"
		statusKey      = "Status"
	)
	pxNode, err := d.getPxNode(n, nil)
	if err != nil {
		return err.Error()
	}

	storageInfo, ok := pxNode.NodeData[storageInfoKey]
	if !ok {
		return fmt.Sprintf("Unable to find storage info for node: %v", n.Name)
	}
	storageInfoMap := storageInfo.(map[string]interface{})

	statusInfo, ok := storageInfoMap[statusKey]
	if !ok || storageInfoMap == nil {
		return fmt.Sprintf("Unable to find status info for node: %v", n.Name)
	}
	status := statusInfo.(string)
	return status
}

func (d *portworx) GetReplicaSetNodes(torpedovol *torpedovolume.Volume) ([]string, error) {
	var pxNodes []string
	volName := d.schedOps.GetVolumeName(torpedovol)
	vols, err := d.getVolDriver().Inspect([]string{volName})
	if err != nil {
		return nil, &ErrFailedToInspectVolume{
			ID:    torpedovol.Name,
			Cause: err.Error(),
		}
	}

	if len(vols) == 0 {
		return nil, &ErrFailedToInspectVolume{
			ID:    torpedovol.ID,
			Cause: fmt.Sprintf("unable to find volume %s [%s]", torpedovol.Name, volName),
		}
	}

	for _, rs := range vols[0].ReplicaSets {
		for _, n := range rs.Nodes {
			pxNode, err := d.clusterManager.Inspect(n)
			if err != nil {
				return nil, &ErrFailedToInspectVolume{
					ID:    torpedovol.Name,
					Cause: fmt.Sprintf("Failed to inspect replica set node: %s err: %v", n, err),
				}
			}
			nodeName := pxNode.SchedulerNodeName
			if nodeName == "" {
				nodeName = pxNode.Hostname
			}
			pxNodes = append(pxNodes, nodeName)
		}
	}
	return pxNodes, nil
}

func (d *portworx) updateNodeID(n node.Node) (node.Node, error) {
	for _, addr := range n.Addresses {
		nodeID, _ := d.getClusterManager().GetNodeIdFromIp(addr)
		if len(nodeID) > 0 {
			n.VolDriverNodeID = nodeID
			node.UpdateNode(n)
			return n, nil
		}
	}
	return n, fmt.Errorf("node %v not found in cluster", n)
}

func getGroupMatches(groupRegex *regexp.Regexp, str string) map[string]string {
	match := groupRegex.FindStringSubmatch(str)
	result := make(map[string]string)
	if len(match) > 0 {
		for i, name := range groupRegex.SubexpNames() {
			if i != 0 && name != "" {
				result[name] = match[i]
			}
		}
	}
	return result
}

// ValidateVolumeSnapshotRestore return nil if snapshot is restored successuflly to
// given volumes
// TODO: additionally check for restore objects in case of cloudsnap
func (d *portworx) ValidateVolumeSnapshotRestore(vol string, snapshotData *snap_v1.VolumeSnapshotData, timeStart time.Time) error {
	snap := snapshotData.Spec.PortworxSnapshot.SnapshotID
	if snapshotData.Spec.PortworxSnapshot.SnapshotType == snap_v1.PortworxSnapshotTypeCloud {
		snap = "in-place-restore-" + vol
	}
	alerts, err := d.clusterManager.EnumerateAlerts(timeStart, time.Now(), api.ResourceType_RESOURCE_TYPE_VOLUME)
	if err != nil {
		return err
	}
	// get volume and snap info
	pvcVol, err := d.volDriver.Inspect([]string{vol})
	if err != nil || len(pvcVol) == 0 {
		return fmt.Errorf("inspect failed for %v: %v", vol, err)
	}
	// form alert msg for snapshot restore
	grepMsg := "Volume " + pvcVol[0].GetLocator().GetName() +
		" (" + pvcVol[0].GetId() + ") restored from snapshot "
	snapVol, err := d.volDriver.Inspect([]string{snap})
	if err != nil || len(snapVol) == 0 {
		// Restore object get deleted in case of cloudsnap
		logrus.Warnf("Snapshot volume %v not found: %v", snap, err)
		grepMsg = grepMsg + snap
	} else {
		grepMsg = grepMsg + snapVol[0].GetLocator().GetName() +
			" (" + snap + ")"
	}

	isSuccess := false
	for _, alert := range alerts.GetAlert() {
		if strings.Contains(alert.GetMessage(), grepMsg) {
			isSuccess = true
			break
		}
	}
	if isSuccess {
		return nil
	}
	return fmt.Errorf("restore failed, expected alert to be present : %v", grepMsg)
}

func (d *portworx) getKvdbMembers(n node.Node) (map[string]metadataNode, error) {
	kvdbMembers := make(map[string]metadataNode)
	url := d.constructURL(n.Addresses[0])
	c, err := client.NewClient(url, "", "")
	if err != nil {
		return nil, err
	}
	req := c.Get().Resource("kvmembers")
	resp := req.Do()
	if resp.Error() != nil {
		return kvdbMembers, resp.Error()
	}
	err = resp.Unmarshal(&kvdbMembers)
	return kvdbMembers, err
}

func (d *portworx) CollectDiags(n node.Node) error {
	var err error

	pxNode, err := d.getPxNode(n, nil)
	if err != nil {
		return err
	}

	opts := node.ConnectionOpts{
		IgnoreError:     false,
		TimeBeforeRetry: defaultRetryInterval,
		Timeout:         defaultTimeout,
		Sudo:            true,
	}
<<<<<<< HEAD
	pxPid, err := d.nodeDriver.RunCommand(n, `ps -ef | grep "px -daemon" | grep -v grep | awk "{print $2}"`, opts)
=======
	pxPid, err := d.nodeDriver.RunCommand(n, "ps -ef | grep 'px -daemon' | grep -v grep | awk '{print $2}'", opts)
>>>>>>> f7447750
	if err != nil {
		return fmt.Errorf("Failed to get process id of px daemon on %v, Err: %v", pxNode.Hostname, err)
	}
	logrus.Debugf("PX daemon is running with pid [%s] on [%v]", pxPid, pxNode.Hostname)

	logrus.Debugf("Sending SIGUSR1 signal to PX process [%s]", pxPid)
	_, err = d.nodeDriver.RunCommand(n, fmt.Sprintf("kill -SIGUSR1 %s", pxPid), opts)
	if err != nil {
		return fmt.Errorf("Failed to send SIGUSR1 signal to px process [%s] on %v, Err: %v", pxPid, pxNode.Hostname, err)
	}
	logrus.Debugf("Successfully sent SIGUSR1 signal to px process [%s] on [%v]", pxPid, pxNode.Hostname)

	logrus.Debugf("Collecting diags on node %v, because there was an error", pxNode.Hostname)

	if pxNode.Status == api.Status_STATUS_OFFLINE {
		logrus.Debugf("Node %v is offline, collecting diags using pxctl", pxNode.Hostname)

		// Only way to collect diags when PX is offline is using pxctl
		out, err := d.nodeDriver.RunCommand(n, "pxctl sv diags -a -f", opts)
		if err != nil {
			return fmt.Errorf("Failed to collect diags on node %v, Err: %v %v", pxNode.Hostname, err, out)
		}
		logrus.Debugf("Successfully collected diags on node %v", pxNode.Hostname)
		return nil
	}

	url := fmt.Sprintf("http://%s:9014", n.Addresses[0])

	r := &DiagRequestConfig{
		DockerHost:    "unix:///var/run/docker.sock",
		OutputFile:    "/var/cores/diags.tar.gz",
		ContainerName: "",
		Profile:       false,
		Live:          true,
		Upload:        false,
		All:           true,
		Force:         true,
		OnHost:        true,
		Extra:         false,
	}

	c, err := client.NewClient(url, "", "")
	if err != nil {
		return err
	}
	req := c.Post().Resource(pxDiagPath).Body(r)
	resp := req.Do()
	if resp.Error() != nil {
		return fmt.Errorf("Failed to collect diags on node %v, Err: %v", pxNode.Hostname, resp.Error())
	}
	logrus.Debugf("Successfully collected diags on node %v", pxNode.Hostname)
	return nil
}

func init() {
	torpedovolume.Register(DriverName, &portworx{})
}<|MERGE_RESOLUTION|>--- conflicted
+++ resolved
@@ -1578,11 +1578,8 @@
 		Timeout:         defaultTimeout,
 		Sudo:            true,
 	}
-<<<<<<< HEAD
+
 	pxPid, err := d.nodeDriver.RunCommand(n, `ps -ef | grep "px -daemon" | grep -v grep | awk "{print $2}"`, opts)
-=======
-	pxPid, err := d.nodeDriver.RunCommand(n, "ps -ef | grep 'px -daemon' | grep -v grep | awk '{print $2}'", opts)
->>>>>>> f7447750
 	if err != nil {
 		return fmt.Errorf("Failed to get process id of px daemon on %v, Err: %v", pxNode.Hostname, err)
 	}

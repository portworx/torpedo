package portworx

import (
	"fmt"
	"math"
	"os"
	"os/exec"
	"reflect"
	"regexp"
	"strconv"
	"strings"
	"time"

	snap_v1 "github.com/kubernetes-incubator/external-storage/snapshot/pkg/apis/crd/v1"
	"github.com/libopenstorage/openstorage/api"
	"github.com/libopenstorage/openstorage/api/client"
	clusterclient "github.com/libopenstorage/openstorage/api/client/cluster"
	volumeclient "github.com/libopenstorage/openstorage/api/client/volume"
	"github.com/libopenstorage/openstorage/api/spec"
	"github.com/libopenstorage/openstorage/cluster"
	"github.com/libopenstorage/openstorage/volume"
	"github.com/pborman/uuid"
	"github.com/portworx/sched-ops/k8s"
	"github.com/portworx/sched-ops/task"
	"github.com/portworx/torpedo/drivers/node"
	torpedovolume "github.com/portworx/torpedo/drivers/volume"
	"github.com/portworx/torpedo/drivers/volume/portworx/schedops"
	"github.com/sirupsen/logrus"
	"google.golang.org/grpc/codes"
	"google.golang.org/grpc/status"
)

const (
	//PortworxStorage portworx storage name
	PortworxStorage torpedovolume.StorageProvisionerType = "portworx"
	//CsiStorage csi storage name
	CsiStorage torpedovolume.StorageProvisionerType = "csi"
)

var provisioners = map[torpedovolume.StorageProvisionerType]torpedovolume.StorageProvisionerType{
	PortworxStorage: "kubernetes.io/portworx-volume",
	CsiStorage:      "pxd.portworx.com",
}

const (
	// DriverName is the name of the portworx driver implementation
	DriverName              = "pxd"
	pxdClientSchedUserAgent = "pxd-sched"
	pxdRestPort             = 9001
	pxDiagPort              = 9014
	pxDiagPath              = "/remotediags"
	pxVersionLabel          = "PX Version"
	maintenanceOpRetries    = 3
	enterMaintenancePath    = "/entermaintenance"
	exitMaintenancePath     = "/exitmaintenance"
	pxSystemdServiceName    = "portworx.service"
	storageStatusUp         = "Up"
	tokenKey                = "token"
	clusterIP               = "ip"
	clusterPort             = "port"
	remoteKubeConfigPath    = "/tmp/kubeconfig"
)

const (
	defaultTimeout                   = 2 * time.Minute
	defaultRetryInterval             = 10 * time.Second
	maintenanceOpTimeout             = 1 * time.Minute
	maintenanceWaitTimeout           = 2 * time.Minute
	inspectVolumeTimeout             = 30 * time.Second
	inspectVolumeRetryInterval       = 2 * time.Second
	validateDeleteVolumeTimeout      = 3 * time.Minute
	validateReplicationUpdateTimeout = 10 * time.Minute
	validateClusterStartTimeout      = 2 * time.Minute
	validateNodeStartTimeout         = 3 * time.Minute
	validatePXStartTimeout           = 5 * time.Minute
	validateVolumeAttachedTimeout    = 30 * time.Second
	validateVolumeAttachedInterval   = 5 * time.Second
	validateNodeStopTimeout          = 5 * time.Minute
	getNodeTimeout                   = 3 * time.Minute
	getNodeRetryInterval             = 5 * time.Second
	stopDriverTimeout                = 5 * time.Minute
	crashDriverTimeout               = 2 * time.Minute
	startDriverTimeout               = 2 * time.Minute
	upgradeTimeout                   = 10 * time.Minute
	upgradeRetryInterval             = 30 * time.Second
	upgradePerNodeTimeout            = 15 * time.Minute
	waitVolDriverToCrash             = 1 * time.Minute
)

const (
	secretName      = "openstorage.io/auth-secret-name"
	secretNamespace = "openstorage.io/auth-secret-namespace"
)

var deleteVolumeLabelList = []string{"auth-token", "pv.kubernetes.io", "volume.beta.kubernetes.io", "kubectl.kubernetes.io", "volume.kubernetes.io"}

type portworx struct {
	clusterManager  cluster.Cluster
	volDriver       volume.VolumeDriver
	schedOps        schedops.Driver
	nodeDriver      node.Driver
	refreshEndpoint bool
}

// TODO temporary solution until sdk supports metadataNode response
type metadataNode struct {
	PeerUrls   []string `json:"PeerUrls"`
	ClientUrls []string `json:"ClientUrls"`
	Leader     bool     `json:"Leader"`
	DbSize     int      `json:"DbSize"`
	IsHealthy  bool     `json:"IsHealthy"`
	ID         string   `json:"ID"`
}

// DiagRequestConfig is a request object which provides all the configuration details
// to PX for running diagnostics on a node. This object can also be passed over
// the wire through an API server for remote diag requests.
type DiagRequestConfig struct {
	// OutputFile for the diags.tgz
	OutputFile string
	// DockerHost config
	DockerHost string
	// ContainerName for PX
	ContainerName string
	// ExecPath of the program making this request (pxctl)
	ExecPath string
	// Profile when set diags command only dumps the go profile
	Profile bool
	// Live gets live diagnostics
	Live bool
	// Upload uploads the diags.tgz to s3
	Upload bool
	// All gets all possible diagnostics from PX
	All bool
	// Force overwrite of existing diags file.
	Force bool
	// OnHost indicates whether diags is being run on the host
	// or inside the container
	OnHost bool
	// Token for security authentication (if enabled)of the program making this request (pxctl)
	Token string
	// Extra indicates whether diags should attempt to collect extra information
	Extra bool
}

func (d *portworx) String() string {
	return DriverName
}

func (d *portworx) Init(sched string, nodeDriver string, token string, storageProvisioner string) error {
	logrus.Infof("Using the Portworx volume driver under scheduler: %v", sched)
	var err error
	if d.nodeDriver, err = node.Get(nodeDriver); err != nil {
		return err
	}

	if d.schedOps, err = schedops.Get(sched); err != nil {
		return fmt.Errorf("failed to get scheduler operator for portworx. Err: %v", err)
	}

	if err = d.setDriver(token); err != nil {
		return err
	}

	cluster, err := d.getClusterOnStart(token)
	if err != nil {
		return err
	}

	if len(cluster.Nodes) == 0 {
		return fmt.Errorf("cluster inspect returned empty nodes")
	}

	err = d.updateNodes(cluster.Nodes)
	if err != nil {
		return err
	}

	for _, n := range node.GetStorageDriverNodes() {
		if err := d.WaitDriverUpOnNode(n, validatePXStartTimeout); err != nil {
			return err
		}
	}

	logrus.Infof("The following Portworx nodes are in the cluster:")
	for _, n := range cluster.Nodes {
		logrus.Infof(
			"Node UID: %v Node IP: %v Node Status: %v",
			n.Id,
			n.DataIp,
			n.Status,
		)
	}
	// Set provisioner for torpedo
	if storageProvisioner != "" {
		if p, ok := provisioners[torpedovolume.StorageProvisionerType(storageProvisioner)]; ok {
			torpedovolume.StorageProvisioner = p
		}
	} else {
		torpedovolume.StorageProvisioner = provisioners[PortworxStorage]
	}
	return nil
}

func (d *portworx) RefreshDriverEndpoints() error {
	cluster, err := d.getClusterOnStart("")
	if err != nil {
		return err
	}

	if len(cluster.Nodes) == 0 {
		return fmt.Errorf("cluster inspect returned empty nodes")
	}

	err = d.updateNodes(cluster.Nodes)
	if err != nil {
		return err
	}
	return nil
}

func (d *portworx) updateNodes(pxNodes []api.Node) error {
	for _, n := range node.GetWorkerNodes() {
		if err := d.updateNode(n, pxNodes); err != nil {
			return err
		}
	}

	return nil
}

func (d *portworx) updateNode(n node.Node, pxNodes []api.Node) error {
	isPX, err := d.schedOps.IsPXEnabled(n)
	if err != nil {
		return err
	}

	// No need to check in pxNodes if px is not installed
	if !isPX {
		return nil
	}

	for _, address := range n.Addresses {
		for _, pxNode := range pxNodes {
			if address == pxNode.DataIp || address == pxNode.MgmtIp || n.Name == pxNode.Hostname {
				if len(pxNode.Id) > 0 {
					n.VolDriverNodeID = pxNode.Id
					n.IsStorageDriverInstalled = isPX
					isMetadataNode, err := d.isMetadataNode(n, address)
					if err != nil {
						return err
					}
					n.IsMetadataNode = isMetadataNode
					node.UpdateNode(n)
				} else {
					return fmt.Errorf("StorageNodeId is empty for node %v", pxNode)
				}
				return nil
			}
		}
	}

	// Return error where PX is not explicitly disabled but was not found installed
	return fmt.Errorf("failed to find px node for node: %v PX nodes: %v", n, pxNodes)
}

func (d *portworx) isMetadataNode(node node.Node, address string) (bool, error) {
	members, err := d.getKvdbMembers(node)
	if err != nil {
		return false, fmt.Errorf("Failed to get metadata nodes. Cause: %v", err)
	}

	ipRegex := regexp.MustCompile(`http:\/\/(?P<address>.*)\:\d+`)
	for _, value := range members {
		for _, url := range value.ClientUrls {
			result := getGroupMatches(ipRegex, url)
			if val, ok := result["address"]; ok && address == val {
				logrus.Debugf("Node %s is a metadata node", node.Name)
				return true, nil
			}
		}
	}
	return false, nil
}

func (d *portworx) CleanupVolume(name string) error {
	locator := &api.VolumeLocator{}

	volumes, err := d.getVolDriver("").Enumerate(locator, nil)
	if err != nil {
		return err
	}

	for _, v := range volumes {
		if v.Locator.Name == name {
			// First unmount this volume at all mount paths...
			for _, path := range v.AttachPath {
				if err = d.getVolDriver("").Unmount(v.Id, path, nil); err != nil {
					err = fmt.Errorf(
						"error while unmounting %v at %v because of: %v",
						v.Id,
						path,
						err,
					)
					logrus.Infof("%v", err)
					return err
				}
			}

			if err = d.getVolDriver("").Detach(v.Id, nil); err != nil {
				err = fmt.Errorf(
					"error while detaching %v because of: %v",
					v.Id,
					err,
				)
				logrus.Infof("%v", err)
				return err
			}

			if err = d.getVolDriver("").Delete(v.Id); err != nil {
				err = fmt.Errorf(
					"error while deleting %v because of: %v",
					v.Id,
					err,
				)
				logrus.Infof("%v", err)
				return err
			}

			logrus.Infof("successfully removed Portworx volume %v", name)

			return nil
		}
	}

	return nil
}

func (d *portworx) getPxNode(n node.Node, cManager cluster.Cluster) (api.Node, error) {
	if cManager == nil {
		cManager = d.getClusterManager("")
	}

	t := func() (interface{}, bool, error) {
		logrus.Debugf("Inspecting node [%s] with volume driver node id [%s]", n.Name, n.VolDriverNodeID)
		pxNode, err := cManager.Inspect(n.VolDriverNodeID)
		if (err == nil && pxNode.Status == api.Status_STATUS_OFFLINE) || (err != nil && pxNode.Status == api.Status_STATUS_NONE) {
			n, err = d.updateNodeID(n, cManager)
			if err != nil {
				return api.Node{}, true, err
			}
		}
		return pxNode, false, nil
	}

	pxnode, err := task.DoRetryWithTimeout(t, getNodeTimeout, getNodeRetryInterval)
	if err != nil {
		return api.Node{}, fmt.Errorf("Timeout after %v waiting to get node info", getNodeTimeout)
	}

	return pxnode.(api.Node), nil
}

func (d *portworx) getPxVersionOnNode(n node.Node, cManager cluster.Cluster) (string, error) {

	t := func() (interface{}, bool, error) {
		logrus.Debugf("Getting PX Version on node [%s]", n.Name)
		pxNode, err := d.getPxNode(n, cManager)
		if err != nil {
			return "", false, err
		}
		if pxNode.Status != api.Status_STATUS_OK {
			return "", true, fmt.Errorf("px cluster is usable but node status is not ok. Expected: %v Actual: %v",
				api.Status_STATUS_OK, pxNode.Status)
		}
		pxVersion := pxNode.NodeLabels[pxVersionLabel]
		return pxVersion, false, nil
	}
	pxVersion, err := task.DoRetryWithTimeout(t, getNodeTimeout, getNodeRetryInterval)
	if err != nil {
		return "", fmt.Errorf("Timeout after %v waiting to get PX Version", getNodeTimeout)
	}
	return fmt.Sprintf("%v", pxVersion), nil
}

func (d *portworx) GetStorageDevices(n node.Node) ([]string, error) {
	const (
		storageInfoKey = "STORAGE-INFO"
		resourcesKey   = "Resources"
		pathKey        = "path"
	)

	pxNode, err := d.getPxNode(n, nil)
	if err != nil {
		return nil, err
	}

	storageInfo, ok := pxNode.NodeData[storageInfoKey]
	if !ok {
		return nil, fmt.Errorf("Unable to find storage info for node: %v", n.Name)
	}
	storageInfoMap := storageInfo.(map[string]interface{})

	resourcesMapIntf, ok := storageInfoMap[resourcesKey]
	if !ok || resourcesMapIntf == nil {
		return nil, fmt.Errorf("Unable to find resource info for node: %v", n.Name)
	}
	resourcesMap := resourcesMapIntf.(map[string]interface{})

	devPaths := []string{}
	for _, v := range resourcesMap {
		resource := v.(map[string]interface{})
		path, _ := resource[pathKey]
		if path == "" {
			continue
		}
		devPaths = append(devPaths, path.(string))
	}
	return devPaths, nil
}

func (d *portworx) RecoverDriver(n node.Node) error {

	t := func() (interface{}, bool, error) {
		if err := d.maintenanceOp(n, enterMaintenancePath); err != nil {
			return nil, true, err
		}
		return nil, false, nil
	}

	if _, err := task.DoRetryWithTimeout(t, maintenanceOpTimeout, defaultRetryInterval); err != nil {
		return err
	}
	t = func() (interface{}, bool, error) {
		apiNode, err := d.getPxNode(n, nil)
		if err != nil {
			return nil, true, err
		}
		if apiNode.Status == api.Status_STATUS_MAINTENANCE {
			return nil, false, nil
		}
		return nil, true, fmt.Errorf("Node %v is not in Maintenance mode", n.Name)
	}

	if _, err := task.DoRetryWithTimeout(t, maintenanceWaitTimeout, defaultRetryInterval); err != nil {
		return &ErrFailedToRecoverDriver{
			Node:  n,
			Cause: err.Error(),
		}
	}
	t = func() (interface{}, bool, error) {
		if err := d.maintenanceOp(n, exitMaintenancePath); err != nil {
			return nil, true, err
		}
		return nil, false, nil
	}

	if _, err := task.DoRetryWithTimeout(t, maintenanceOpTimeout, defaultRetryInterval); err != nil {
		return err
	}

	t = func() (interface{}, bool, error) {
		apiNode, err := d.getPxNode(n, nil)
		if err != nil {
			return nil, true, err
		}
		if apiNode.Status == api.Status_STATUS_OK {
			return nil, false, nil
		}
		return nil, true, fmt.Errorf("Node %v is not up after exiting  Maintenance mode", n.Name)
	}

	if _, err := task.DoRetryWithTimeout(t, maintenanceWaitTimeout, defaultRetryInterval); err != nil {
		return err
	}

	return nil
}

func (d *portworx) ValidateCreateVolume(name string, params map[string]string) error {
	var token string
	token = d.getTokenForVolume(name, params)
	t := func() (interface{}, bool, error) {
		vols, err := d.getVolDriver(token).Inspect([]string{name})
		if err != nil {
			return nil, true, err
		}

		if len(vols) != 1 {
			errCause := fmt.Sprintf("Volume: %s inspect result has invalid length. Expected:1 Actual:%v", name, len(vols))
			logrus.Warnf(errCause)
			return nil, true, &ErrFailedToInspectVolume{
				ID:    name,
				Cause: errCause,
			}
		}

		return vols[0], false, nil
	}

	out, err := task.DoRetryWithTimeout(t, inspectVolumeTimeout, inspectVolumeRetryInterval)
	if err != nil {
		return &ErrFailedToInspectVolume{
			ID:    name,
			Cause: fmt.Sprintf("Volume inspect returned err: %v", err),
		}
	}

	vol := out.(*api.Volume)

	// Status
	if vol.Status != api.VolumeStatus_VOLUME_STATUS_UP {
		return &ErrFailedToInspectVolume{
			ID: name,
			Cause: fmt.Sprintf("Volume has invalid status. Expected:%v Actual:%v",
				api.VolumeStatus_VOLUME_STATUS_UP, vol.Status),
		}
	}

	// State
	if vol.State == api.VolumeState_VOLUME_STATE_ERROR || vol.State == api.VolumeState_VOLUME_STATE_DELETED {
		return &ErrFailedToInspectVolume{
			ID:    name,
			Cause: fmt.Sprintf("Volume has invalid state. Actual:%v", vol.State),
		}
	}

	// if the volume is a clone or a snap, validate it's parent
	if vol.IsSnapshot() || vol.IsClone() {
		parent, err := d.getVolDriver(token).Inspect([]string{vol.Source.Parent})
		if err != nil || len(parent) == 0 {
			return &ErrFailedToInspectVolume{
				ID:    name,
				Cause: fmt.Sprintf("Could not get parent with ID [%s]", vol.Source.Parent),
			}
		} else if len(parent) > 1 {
			return &ErrFailedToInspectVolume{
				ID:    name,
				Cause: fmt.Sprintf("Expected:1 Got:%v parents for ID [%s]", len(parent), vol.Source.Parent),
			}
		}
		if err := d.schedOps.ValidateSnapshot(params, parent[0]); err != nil {
			return &ErrFailedToInspectVolume{
				ID:    name,
				Cause: fmt.Sprintf("Snapshot/Clone validation failed. %v", err),
			}
		}
		return nil
	}

	// Labels
	var pxNodes []api.Node
	for _, rs := range vol.ReplicaSets {
		for _, n := range rs.Nodes {
			pxNode, err := d.clusterManager.Inspect(n)
			if err != nil {
				return &ErrFailedToInspectVolume{
					ID:    name,
					Cause: fmt.Sprintf("Failed to inspect replica set node: %s err: %v", n, err),
				}
			}

			pxNodes = append(pxNodes, pxNode)
		}
	}

	// Spec
	requestedSpec, requestedLocator, _, err := spec.NewSpecHandler().SpecFromOpts(params)
	if err != nil {
		return &ErrFailedToInspectVolume{
			ID:    name,
			Cause: fmt.Sprintf("failed to parse requested spec of volume. Err: %v", err),
		}
	}

	delete(vol.Locator.VolumeLabels, "pvc") // special handling for the new pvc label added in k8s
	deleteLabelsFromRequestedSpec(requestedLocator)

	// Params/Options
	for k, v := range params {
		switch k {
		case api.SpecNodes:
			if !reflect.DeepEqual(v, vol.Spec.ReplicaSet.Nodes) {
				return errFailedToInspectVolume(name, k, v, vol.Spec.ReplicaSet.Nodes)
			}
		case api.SpecParent:
			if v != vol.Source.Parent {
				return errFailedToInspectVolume(name, k, v, vol.Source.Parent)
			}
		case api.SpecEphemeral:
			if requestedSpec.Ephemeral != vol.Spec.Ephemeral {
				return errFailedToInspectVolume(name, k, requestedSpec.Ephemeral, vol.Spec.Ephemeral)
			}
		case api.SpecFilesystem:
			if requestedSpec.Format != vol.Spec.Format {
				return errFailedToInspectVolume(name, k, requestedSpec.Format, vol.Spec.Format)
			}
		case api.SpecBlockSize:
			if requestedSpec.BlockSize != vol.Spec.BlockSize {
				return errFailedToInspectVolume(name, k, requestedSpec.BlockSize, vol.Spec.BlockSize)
			}
		case api.SpecHaLevel:
			if requestedSpec.HaLevel != vol.Spec.HaLevel {
				return errFailedToInspectVolume(name, k, requestedSpec.HaLevel, vol.Spec.HaLevel)
			}
		case api.SpecPriorityAlias:
			// Since IO priority isn't guaranteed, we aren't validating it here.
		case api.SpecSnapshotInterval:
			if requestedSpec.SnapshotInterval != vol.Spec.SnapshotInterval {
				return errFailedToInspectVolume(name, k, requestedSpec.SnapshotInterval, vol.Spec.SnapshotInterval)
			}
		case api.SpecSnapshotSchedule:
			// TODO currently volume spec has a different format than request
			// i.e request "daily=12:00,7" turns into "- freq: daily\n  hour: 12\n  retain: 7\n" in volume spec
			//if requestedSpec.SnapshotSchedule != vol.Spec.SnapshotSchedule {
			//	return errFailedToInspectVolume(name, k, requestedSpec.SnapshotSchedule, vol.Spec.SnapshotSchedule)
			//}
		case api.SpecAggregationLevel:
			if requestedSpec.AggregationLevel != vol.Spec.AggregationLevel {
				return errFailedToInspectVolume(name, k, requestedSpec.AggregationLevel, vol.Spec.AggregationLevel)
			}
		case api.SpecShared:
			if requestedSpec.Shared != vol.Spec.Shared {
				return errFailedToInspectVolume(name, k, requestedSpec.Shared, vol.Spec.Shared)
			}
		case api.SpecSticky:
			if requestedSpec.Sticky != vol.Spec.Sticky {
				return errFailedToInspectVolume(name, k, requestedSpec.Sticky, vol.Spec.Sticky)
			}
		case api.SpecGroup:
			if !reflect.DeepEqual(requestedSpec.Group, vol.Spec.Group) {
				return errFailedToInspectVolume(name, k, requestedSpec.Group, vol.Spec.Group)
			}
		case api.SpecGroupEnforce:
			if requestedSpec.GroupEnforced != vol.Spec.GroupEnforced {
				return errFailedToInspectVolume(name, k, requestedSpec.GroupEnforced, vol.Spec.GroupEnforced)
			}
		// portworx injects pvc name and namespace labels so response object won't be equal to request
		case api.SpecLabels:
			for requestedLabelKey, requestedLabelValue := range requestedLocator.VolumeLabels {
				// check requested label is not in 'ignore' list
				if labelValue, exists := vol.Locator.VolumeLabels[requestedLabelKey]; !exists || requestedLabelValue != labelValue {
					return errFailedToInspectVolume(name, k, requestedLocator.VolumeLabels, vol.Locator.VolumeLabels)
				}
			}
		case api.SpecIoProfile:
			if requestedSpec.IoProfile != vol.Spec.IoProfile {
				return errFailedToInspectVolume(name, k, requestedSpec.IoProfile, vol.Spec.IoProfile)
			}
		case api.SpecSize:
			if requestedSpec.Size != vol.Spec.Size {
				return errFailedToInspectVolume(name, k, requestedSpec.Size, vol.Spec.Size)
			}
		default:
		}
	}

	logrus.Infof("Successfully inspected volume: %v (%v)", vol.Locator.Name, vol.Id)
	return nil
}

func (d *portworx) ValidateUpdateVolume(vol *torpedovolume.Volume) error {
	name := d.schedOps.GetVolumeName(vol)
	t := func() (interface{}, bool, error) {
		vols, err := d.getVolDriver("").Inspect([]string{name})
		if err != nil {
			return nil, true, err
		}

		if len(vols) != 1 {
			return nil, true, &ErrFailedToInspectVolume{
				ID:    name,
				Cause: fmt.Sprintf("Volume inspect result has invalid length. Expected:1 Actual:%v", len(vols)),
			}
		}

		return vols[0], false, nil
	}

	out, err := task.DoRetryWithTimeout(t, inspectVolumeTimeout, inspectVolumeRetryInterval)
	if err != nil {
		return &ErrFailedToInspectVolume{
			ID:    name,
			Cause: fmt.Sprintf("Volume inspect returned err: %v", err),
		}
	}

	respVol := out.(*api.Volume)

	// Size Update
	if respVol.Spec.Size != vol.Size {
		return &ErrFailedToInspectVolume{
			ID: name,
			Cause: fmt.Sprintf("Volume size differs. Expected:%v Actual:%v",
				vol.Size, respVol.Spec.Size),
		}
	}
	return nil
}

func errIsNotFound(err error) bool {
	statusErr, _ := status.FromError(err)
	return statusErr.Code() == codes.NotFound || strings.Contains(err.Error(), "code = NotFound")
}

func (d *portworx) ValidateDeleteVolume(vol *torpedovolume.Volume) error {
	name := d.schedOps.GetVolumeName(vol)
	t := func() (interface{}, bool, error) {
		vols, err := d.volDriver.Inspect([]string{name})
		if err != nil && (err == volume.ErrEnoEnt || errIsNotFound(err)) {
			return nil, false, nil
		} else if err != nil {
			return nil, true, err
		}
		// TODO remove shared validation when PWX-6894 and PWX-8790 are fixed
		if len(vols) > 0 && !vol.Shared {
			return nil, true, fmt.Errorf("Volume %v is not yet removed from the system", name)
		}
		return nil, false, nil
	}

	_, err := task.DoRetryWithTimeout(t, validateDeleteVolumeTimeout, defaultRetryInterval)
	if err != nil {
		return &ErrFailedToDeleteVolume{
			ID:    name,
			Cause: err.Error(),
		}
	}

	return nil
}

func (d *portworx) ValidateVolumeCleanup() error {
	return d.schedOps.ValidateVolumeCleanup(d.nodeDriver)
}

func (d *portworx) ValidateVolumeSetup(vol *torpedovolume.Volume) error {
	return d.schedOps.ValidateVolumeSetup(vol, d.nodeDriver)
}

func (d *portworx) StopDriver(nodes []node.Node, force bool) error {
	var err error
	for _, n := range nodes {
		logrus.Infof("Stopping volume driver on %s.", n.Name)
		if force {
			pxCrashCmd := "sudo pkill -9 px-storage"
			_, err = d.nodeDriver.RunCommand(n, pxCrashCmd, node.ConnectionOpts{
				Timeout:         crashDriverTimeout,
				TimeBeforeRetry: defaultRetryInterval,
			})
			if err != nil {
				logrus.Warnf("failed to run cmd : %s. on node %s err: %v", pxCrashCmd, n.Name, err)
				return err
			}
		} else {
			err = d.schedOps.StopPxOnNode(n)
			if err != nil {
				return err
			}
			err = d.nodeDriver.Systemctl(n, pxSystemdServiceName, node.SystemctlOpts{
				Action: "stop",
				ConnectionOpts: node.ConnectionOpts{
					Timeout:         stopDriverTimeout,
					TimeBeforeRetry: defaultRetryInterval,
				}})
			if err != nil {
				logrus.Warnf("failed to run systemctl stopcmd  on node %s err: %v", n.Name, err)
				return err
			}
		}

	}
	logrus.Infof("Sleeping for %v for volume driver to go down.", waitVolDriverToCrash)
	time.Sleep(waitVolDriverToCrash)
	return nil
}

func (d *portworx) GetNodeForVolume(vol *torpedovolume.Volume, timeout time.Duration, retryInterval time.Duration) (*node.Node, error) {
	name := d.schedOps.GetVolumeName(vol)
	r := func() (interface{}, bool, error) {
		t := func() (interface{}, bool, error) {
			vols, err := d.getVolDriver("").Inspect([]string{name})
			if err != nil {
				logrus.Warnf("Failed to inspect volume: %s due to: %v", name, err)
				return nil, true, err
			}
			if len(vols) != 1 {
				err = fmt.Errorf("Incorrect number of volumes (%d) returned for vol: %s", len(vols), name)
				logrus.Warnf(err.Error())
				return nil, true, err
			}
			return vols[0], false, nil
		}

		v, err := task.DoRetryWithTimeout(t, inspectVolumeTimeout, inspectVolumeRetryInterval)
		if err != nil {
			return nil, false, &ErrFailedToInspectVolume{
				ID:    name,
				Cause: err.Error(),
			}
		}
		pxVol := v.(*api.Volume)
		for _, n := range node.GetStorageDriverNodes() {
			if isVolumeAttachedOnNode(pxVol, n) {
				return &n, false, nil
			}
		}

		// Snapshots may not be attached to a node
		if pxVol.Source.Parent != "" {
			return nil, false, nil
		}

		return nil, true, fmt.Errorf("Volume: %s is not attached on any node", name)
	}

	n, err := task.DoRetryWithTimeout(r, timeout, retryInterval)
	if err != nil {
		return nil, &ErrFailedToValidateAttachment{
			ID:    name,
			Cause: err.Error(),
		}
	}

	if n != nil {
		node := n.(*node.Node)
		return node, nil
	}

	return nil, nil
}

func isVolumeAttachedOnNode(volume *api.Volume, node node.Node) bool {
	if node.VolDriverNodeID == volume.AttachedOn {
		return true
	}
	for _, ip := range node.Addresses {
		if ip == volume.AttachedOn {
			return true
		}
	}
	return false
}

func (d *portworx) ExtractVolumeInfo(params string) (string, map[string]string, error) {
	ok, volParams, volName := spec.NewSpecHandler().SpecOptsFromString(params)
	if !ok {
		return params, nil, fmt.Errorf("Unable to parse the volume options")
	}
	return volName, volParams, nil
}

func (d *portworx) RandomizeVolumeName(params string) string {
	re := regexp.MustCompile("(" + api.Name + "=)([0-9A-Za-z_-]+)(,)?")
	return re.ReplaceAllString(params, "${1}${2}_"+uuid.New()+"${3}")
}

func (d *portworx) getClusterOnStart(token string) (*api.Cluster, error) {
	t := func() (interface{}, bool, error) {
		cluster, err := d.getClusterManager(token).Enumerate()
		if err != nil {
			return nil, true, err
		}
		if cluster.Status != api.Status_STATUS_OK {
			return nil, true, &ErrFailedToWaitForPx{
				Cause: fmt.Sprintf("px cluster is still not up. Status: %v", cluster.Status),
			}
		}

		return &cluster, false, nil
	}

	cluster, err := task.DoRetryWithTimeout(t, validateClusterStartTimeout, defaultRetryInterval)
	if err != nil {
		return nil, err
	}

	return cluster.(*api.Cluster), nil
}

func (d *portworx) WaitDriverUpOnNode(n node.Node, timeout time.Duration) error {
	logrus.Debugf("waiting for PX node to be up: %s", n.Name)
	t := func() (interface{}, bool, error) {
		logrus.Debugf("Getting node info: %s", n.Name)
		pxNode, err := d.getPxNode(n, nil)
		if err != nil {
			return "", true, &ErrFailedToWaitForPx{
				Node:  n,
				Cause: fmt.Sprintf("failed to get node info [%s]. Err: %v", n.Name, err),
			}
		}

		logrus.Debugf("checking PX status on node: %s", n.Name)
		switch pxNode.Status {
		case api.Status_STATUS_DECOMMISSION, api.Status_STATUS_OK: // do nothing
		default:
			return "", true, &ErrFailedToWaitForPx{
				Node: n,
				Cause: fmt.Sprintf("px cluster is usable but node %s status is not ok. Expected: %v Actual: %v",
					n.Name, api.Status_STATUS_OK, pxNode.Status),
			}
		}

		logrus.Debugf("checking PX storage status on node: %s", n.Name)
		storageStatus := d.getStorageStatus(n)
		if storageStatus != storageStatusUp {
			return "", true, &ErrFailedToWaitForPx{
				Node: n,
				Cause: fmt.Sprintf("px cluster is usable on node: %s but storage status is not ok. Expected: %v Actual: %v",
					n.Name, storageStatusUp, storageStatus),
			}
		}

		logrus.Infof("px on node: %s is now up. status: %v", n.Name, pxNode.Status)

		return "", false, nil
	}

	if _, err := task.DoRetryWithTimeout(t, timeout, defaultRetryInterval); err != nil {
		return err
	}

	// Check if PX pod is up
	logrus.Debugf("checking if PX pod is up on node: %s", n.Name)
	t = func() (interface{}, bool, error) {
		if !d.schedOps.IsPXReadyOnNode(n) {
			return "", true, &ErrFailedToWaitForPx{
				Node:  n,
				Cause: fmt.Sprintf("px pod is not ready on node: %s after %v", n.Name, timeout),
			}
		}
		return "", false, nil
	}

	if _, err := task.DoRetryWithTimeout(t, timeout, defaultRetryInterval); err != nil {
		return err
	}

	logrus.Debugf("px is fully operational on node: %s", n.Name)
	return nil
}

func (d *portworx) WaitDriverDownOnNode(n node.Node) error {
	cManager, err := d.pickAlternateClusterManager(n)
	if err != nil {
		return &ErrFailedToWaitForPx{
			Node:  n,
			Cause: err.Error(),
		}
	}

	t := func() (interface{}, bool, error) {
		pxNode, err := cManager.Inspect(n.VolDriverNodeID)
		if err != nil {
			return "", true, &ErrFailedToWaitForPx{
				Node:  n,
				Cause: err.Error(),
			}
		}

		if pxNode.Status != api.Status_STATUS_OFFLINE {
			return "", true, &ErrFailedToWaitForPx{
				Node: n,
				Cause: fmt.Sprintf("px is not yet down on node. Expected: %v Actual: %v",
					api.Status_STATUS_OFFLINE, pxNode.Status),
			}
		}

		logrus.Infof("px on node %s is now down.", n.Name)
		return "", false, nil
	}

	if _, err := task.DoRetryWithTimeout(t, validateNodeStopTimeout, defaultRetryInterval); err != nil {
		return err
	}

	return nil
}

func (d *portworx) pickAlternateClusterManager(n node.Node) (cluster.Cluster, error) {
	// Check if px is down on all node addresses. We don't want to keep track
	// which was the actual interface px was listening on before it went down
	for _, alternateNode := range node.GetWorkerNodes() {
		if alternateNode.Name == n.Name {
			continue
		}

		for _, addr := range alternateNode.Addresses {
			cManager, err := d.getClusterManagerByAddress(addr)
			if err != nil {
				return nil, err
			}
			ns, err := cManager.Enumerate()
			if err != nil {
				// if not responding in this addr, continue and pick another one, log the error
				logrus.Warnf("failed to check node %s on addr %s. Cause: %v", n.Name, addr, err)
				continue
			}
			if len(ns.Nodes) != 0 {
				return cManager, nil
			}
		}
	}
	return nil, fmt.Errorf("failed to get an alternate cluster manager for %s", n.Name)
}

func (d *portworx) WaitForUpgrade(n node.Node, tag string) error {
	t := func() (interface{}, bool, error) {

		// filter out first 3 octets from the tag
		matches := regexp.MustCompile(`^(\d+\.\d+\.\d+).*`).FindStringSubmatch(tag)
		if len(matches) != 2 {
			return nil, false, &ErrFailedToUpgradeVolumeDriver{
				Version: fmt.Sprintf("%s", tag),
				Cause:   fmt.Sprintf("failed to parse first 3 octets of version from new version tag: %s", tag),
			}
		}

		pxVersion, err := d.getPxVersionOnNode(n, nil)
		if err != nil {
			return nil, true, &ErrFailedToWaitForPx{
				Node:  n,
				Cause: fmt.Sprintf("failed to get PX Version with error: %s", err),
			}
		}
		if !strings.HasPrefix(pxVersion, matches[1]) {
			return nil, true, &ErrFailedToUpgradeVolumeDriver{
				Version: fmt.Sprintf("%s", tag),
				Cause: fmt.Sprintf("version on node %s is still %s. It was expected to begin with: %s",
					n.VolDriverNodeID, pxVersion, matches[1]),
			}
		}

		logrus.Infof("version on node %s is %s. Expected version is %s", n.VolDriverNodeID, pxVersion, matches[1])

		return nil, false, nil
	}

	if _, err := task.DoRetryWithTimeout(t, upgradeTimeout, upgradeRetryInterval); err != nil {
		return err
	}
	return nil
}

func (d *portworx) GetReplicationFactor(vol *torpedovolume.Volume) (int64, error) {
	name := d.schedOps.GetVolumeName(vol)
	t := func() (interface{}, bool, error) {
		vols, err := d.volDriver.Inspect([]string{name})
		if err != nil && (err == volume.ErrEnoEnt || errIsNotFound(err)) {
			return 0, false, volume.ErrEnoEnt
		} else if err != nil {
			return 0, true, err
		}
		if len(vols) == 1 {
			return vols[0].Spec.HaLevel, false, nil
		}
		return 0, false, fmt.Errorf("Extra volumes with the same volume name/ID seen") //Shouldn't reach this line
	}

	iReplFactor, err := task.DoRetryWithTimeout(t, validateReplicationUpdateTimeout, defaultRetryInterval)
	if err != nil {
		return 0, &ErrFailedToGetReplicationFactor{
			ID:    name,
			Cause: err.Error(),
		}
	}
	replFactor, ok := iReplFactor.(int64)
	if !ok {
		return 0, &ErrFailedToGetReplicationFactor{
			ID:    name,
			Cause: fmt.Sprintf("Replication factor is not of type int64"),
		}
	}

	return replFactor, nil
}

func (d *portworx) SetReplicationFactor(vol *torpedovolume.Volume, replFactor int64) error {
	name := d.schedOps.GetVolumeName(vol)
	t := func() (interface{}, bool, error) {
		vols, err := d.volDriver.Inspect([]string{name})
		if err != nil && (err == volume.ErrEnoEnt || errIsNotFound(err)) {
			return nil, false, volume.ErrEnoEnt
		} else if err != nil {
			return nil, true, err
		}

		if len(vols) == 1 {
			spec := &api.VolumeSpec{
				HaLevel:          int64(replFactor),
				SnapshotInterval: math.MaxUint32,
				ReplicaSet:       &api.ReplicaSet{},
			}
			locator := &api.VolumeLocator{
				Name:         vols[0].Locator.Name,
				VolumeLabels: vols[0].Locator.VolumeLabels,
			}
			err = d.volDriver.Set(vols[0].Id, locator, spec)
			if err != nil {
				return nil, false, err
			}
			quitFlag := false
			wdt := time.After(validateReplicationUpdateTimeout)
			for !quitFlag && !(areRepSetsFinal(vols[0], replFactor) && isClean(vols[0])) {
				select {
				case <-wdt:
					quitFlag = true
				default:
					vols, err = d.volDriver.Inspect([]string{name})
					if err != nil && (err == volume.ErrEnoEnt || errIsNotFound(err)) {
						return nil, false, volume.ErrEnoEnt
					} else if err != nil {
						return nil, true, err
					}
					time.Sleep(defaultRetryInterval)
				}
			}
			if !(areRepSetsFinal(vols[0], replFactor) && isClean(vols[0])) {
				return 0, false, fmt.Errorf("Volume didn't successfully change to replication factor of %d", replFactor)
			}
			return 0, false, nil
		}
		return 0, false, fmt.Errorf("Extra volumes with the same volume name/ID seen") //Shouldn't reach this line
	}

	if _, err := task.DoRetryWithTimeout(t, validateReplicationUpdateTimeout, defaultRetryInterval); err != nil {
		return &ErrFailedToSetReplicationFactor{
			ID:    name,
			Cause: err.Error(),
		}
	}

	return nil
}

func (d *portworx) GetMaxReplicationFactor() int64 {
	return 3
}

func (d *portworx) GetMinReplicationFactor() int64 {
	return 1
}

func (d *portworx) GetAggregationLevel(vol *torpedovolume.Volume) (int64, error) {
	name := d.schedOps.GetVolumeName(vol)
	t := func() (interface{}, bool, error) {
		vols, err := d.volDriver.Inspect([]string{name})
		if err != nil && (err == volume.ErrEnoEnt || errIsNotFound(err)) {
			return 0, false, volume.ErrEnoEnt
		} else if err != nil {
			return 0, true, err
		}
		if len(vols) == 1 {
			return vols[0].Spec.AggregationLevel, false, nil
		}
		return 0, false, fmt.Errorf("Extra volumes with the same volume name/ID seen") //Shouldn't reach this line
	}

	iAggrLevel, err := task.DoRetryWithTimeout(t, inspectVolumeTimeout, inspectVolumeRetryInterval)
	if err != nil {
		return 0, &ErrFailedToGetAggregationLevel{
			ID:    name,
			Cause: err.Error(),
		}
	}
	aggrLevel, ok := iAggrLevel.(uint32)
	if !ok {
		return 0, &ErrFailedToGetAggregationLevel{
			ID:    name,
			Cause: fmt.Sprintf("Aggregation level is not of type uint32"),
		}
	}

	return int64(aggrLevel), nil
}

func isClean(vol *api.Volume) bool {
	for _, v := range vol.RuntimeState {
		if v.GetRuntimeState()["RuntimeState"] != "clean" {
			return false
		}
	}
	return true
}

func areRepSetsFinal(vol *api.Volume, replFactor int64) bool {
	for _, rs := range vol.ReplicaSets {
		if int64(len(rs.GetNodes())) != replFactor {
			return false
		}
	}
	return true
}

func (d *portworx) setDriver(token string) error {
	var err error
	var endpoint string

	// Try portworx-service first
	endpoint, err = d.schedOps.GetServiceEndpoint()
	if err == nil && endpoint != "" {
		if err = d.testAndSetEndpoint(endpoint, token); err == nil {
			d.refreshEndpoint = false
			return nil
		}
		logrus.Infof("testAndSetEndpoint failed for %v: %v", endpoint, err)
	} else if err != nil && len(node.GetWorkerNodes()) == 0 {
		return err
	}

	// Try direct address of cluster nodes
	// Set refresh endpoint to true so that we try and get the new
	// and working driver if the endpoint we are hooked onto goes
	// down
	d.refreshEndpoint = true
	logrus.Infof("Getting new driver.")
	for _, n := range node.GetWorkerNodes() {
		for _, addr := range n.Addresses {
			if err = d.testAndSetEndpoint(addr, token); err == nil {
				return nil
			}
			logrus.Infof("testAndSetEndpoint failed for %v: %v", endpoint, err)
		}
	}

	return fmt.Errorf("failed to get endpoint for portworx volume driver")
}

func (d *portworx) testAndSetEndpoint(endpoint string, token string) error {
	pxEndpoint := d.constructURL(endpoint)
	var cClient, dClient *client.Client
	var err error
	if token != "" {
		cClient, err = clusterclient.NewAuthClusterClient(pxEndpoint, "v1", token, "")
		if err != nil {
			return err
		}
	} else {
		cClient, err = clusterclient.NewClusterClient(pxEndpoint, "v1")
		if err != nil {
			return err
		}
	}

	clusterManager := clusterclient.ClusterManager(cClient)
	_, err = clusterManager.Enumerate()
	if err != nil {
		return err
	}

	if token != "" {
		dClient, err = volumeclient.NewAuthDriverClient(pxEndpoint, DriverName, "", token, "", pxdClientSchedUserAgent)
		if err != nil {
			return err
		}
	} else {
		dClient, err = volumeclient.NewDriverClient(pxEndpoint, DriverName, "", pxdClientSchedUserAgent)
		if err != nil {
			return err
		}
	}

	d.volDriver = volumeclient.VolumeDriver(dClient)
	d.clusterManager = clusterManager
	logrus.Infof("Using %v as endpoint for portworx volume driver", pxEndpoint)

	return nil
}

func (d *portworx) StartDriver(n node.Node) error {
	logrus.Infof("Starting volume driver on %s.", n.Name)
	err := d.schedOps.StartPxOnNode(n)
	if err != nil {
		return err
	}
	return d.nodeDriver.Systemctl(n, pxSystemdServiceName, node.SystemctlOpts{
		Action: "start",
		ConnectionOpts: node.ConnectionOpts{
			Timeout:         startDriverTimeout,
			TimeBeforeRetry: defaultRetryInterval,
		}})
}

func (d *portworx) UpgradeDriver(endpointURL string, endpointVersion string) error {
	upgradeFileName := "/upgrade.sh"

	if endpointURL == "" {
		return fmt.Errorf("no link supplied for upgrading portworx")
	}
	logrus.Infof("upgrading portworx from %s URL and %s endpoint version", endpointURL, endpointVersion)

	// Getting upgrade script
	fullEndpointURL := fmt.Sprintf("%s/%s/upgrade", endpointURL, endpointVersion)
	cmd := exec.Command("wget", "-O", upgradeFileName, fullEndpointURL)
	output, err := cmd.Output()
	logrus.Infof("%s", output)
	if err != nil {
		return fmt.Errorf("error on downloading endpoint: %+v", err)
	}
	// Check if downloaded file exists
	file, err := os.Stat(upgradeFileName)
	if err != nil {
		return fmt.Errorf("file %s doesn't exist", upgradeFileName)
	}
	logrus.Infof("file %s exists", upgradeFileName)

	// Check if downloaded file is not empty
	fileSize := file.Size()
	if fileSize == 0 {
		return fmt.Errorf("file %s is empty", upgradeFileName)
	}
	logrus.Infof("file %s is not empty", upgradeFileName)

	// Change permission on file to be able to execute
	cmd = exec.Command("chmod", "+x", upgradeFileName)
	if err = cmd.Run(); err != nil {
		return fmt.Errorf("error on changing permission for %s file", upgradeFileName)
	}
	logrus.Infof("permission changed on file %s", upgradeFileName)

	nodeList := node.GetStorageDriverNodes()
	pxNode := nodeList[0]
	pxVersion, err := d.getPxVersionOnNode(pxNode, nil)
	if err != nil {
		return fmt.Errorf("error on getting PX Version on node %s with err: %v", pxNode.Name, err)
	}
	// If PX Version less than 2.x.x.x, then we have to add timeout parameter to avoid test failure
	// more details in https://portworx.atlassian.net/browse/PWX-10108
	cmdArgs := []string{upgradeFileName, "-f"}
	majorPxVersion := pxVersion[:1]
	if majorPxVersion < "2" {
		cmdArgs = append(cmdArgs, "-u", strconv.Itoa(int(upgradePerNodeTimeout/time.Second)))
	}

	// Run upgrade script
	logrus.Infof("executing /bin/sh with params: %s\n", cmdArgs)
	cmd = exec.Command("/bin/sh", cmdArgs...)
	output, err = cmd.Output()

	// Print and replace all '\n' with new lines
	logrus.Infof("%s", strings.Replace(string(output[:]), `\n`, "\n", -1))
	if err != nil {
		return fmt.Errorf("error: %+v", err)
	}
	logrus.Infof("Portworx cluster upgraded succesfully")

	for _, n := range node.GetStorageDriverNodes() {
		if err := d.WaitForUpgrade(n, endpointVersion); err != nil {
			return err
		}
	}

	return nil
}

// GetClusterPairingInfo returns cluster pair information
func (d *portworx) GetClusterPairingInfo() (map[string]string, error) {
	pairInfo := make(map[string]string)
	pxNodes, err := d.schedOps.GetRemotePXNodes(remoteKubeConfigPath)
	if err != nil {
		logrus.Errorf("err retrieving remote px nodes: %v", err)
		return nil, err
	}
	if len(pxNodes) == 0 {
		return nil, fmt.Errorf("No PX Node found")
	}

	clusterMgr, err := d.getClusterManagerByAddress(pxNodes[0].Addresses[0])
	if err != nil {
		return nil, err
	}
	resp, err := clusterMgr.GetPairToken(false)
	if err != nil {
		return nil, err
	}
	logrus.Infof("Response for token: %v", resp.Token)

	// file up cluster pair info
	pairInfo[clusterIP] = pxNodes[0].Addresses[0]
	pairInfo[tokenKey] = resp.Token
	pairInfo[clusterPort] = strconv.Itoa(pxdRestPort)

	return pairInfo, nil
}

func (d *portworx) DecommissionNode(n node.Node) error {

	if err := k8s.Instance().AddLabelOnNode(n.Name, schedops.PXEnabledLabelKey, "remove"); err != nil {
		return &ErrFailedToDecommissionNode{
			Node:  n.Name,
			Cause: fmt.Sprintf("Failed to set label on node: %v. Err: %v", n.Name, err),
		}
	}

	if err := d.StopDriver([]node.Node{n}, false); err != nil {
		return &ErrFailedToDecommissionNode{
			Node:  n.Name,
			Cause: fmt.Sprintf("Failed to stop driver on node: %v. Err: %v", n.Name, err),
		}
	}
	clusterManager := d.getClusterManager("")
	pxNode, err := clusterManager.Inspect(n.VolDriverNodeID)
	if err != nil {
		return &ErrFailedToDecommissionNode{
			Node:  n.Name,
			Cause: fmt.Sprintf("Failed to inspect node: %v. Err: %v", pxNode, err),
		}
	}

	if err = clusterManager.Remove([]api.Node{pxNode}, false); err != nil {
		return &ErrFailedToDecommissionNode{
			Node:  n.Name,
			Cause: err.Error(),
		}
	}
	return nil
}

func (d *portworx) RejoinNode(n node.Node) error {

	opts := node.ConnectionOpts{
		IgnoreError:     false,
		TimeBeforeRetry: defaultRetryInterval,
		Timeout:         defaultTimeout,
	}
	_, err := d.nodeDriver.RunCommand(n, "/opt/pwx/bin/pxctl sv node-wipe --all", opts)
	if err != nil {
		return &ErrFailedToRejoinNode{
			Node:  n.Name,
			Cause: err.Error(),
		}
	}
	if err = k8s.Instance().RemoveLabelOnNode(n.Name, schedops.PXServiceLabelKey); err != nil {
		return &ErrFailedToRejoinNode{
			Node:  n.Name,
			Cause: fmt.Sprintf("Failed to set label on node: %v. Err: %v", n.Name, err),
		}
	}
	if err = k8s.Instance().RemoveLabelOnNode(n.Name, schedops.PXEnabledLabelKey); err != nil {
		return &ErrFailedToRejoinNode{
			Node:  n.Name,
			Cause: fmt.Sprintf("Failed to set label on node: %v. Err: %v", n.Name, err),
		}
	}
	if err = k8s.Instance().UnCordonNode(n.Name, defaultTimeout, defaultRetryInterval); err != nil {
		return &ErrFailedToRejoinNode{
			Node:  n.Name,
			Cause: fmt.Sprintf("Failed to uncordon node: %v. Err: %v", n.Name, err),
		}
	}
	return nil
}

func (d *portworx) GetNodeStatus(n node.Node) (*api.Status, error) {
	clusterManager := d.getClusterManager("")
	pxNode, err := clusterManager.Inspect(n.VolDriverNodeID)
	if err != nil {
		return &pxNode.Status, &ErrFailedToGetNodeStatus{
			Node:  n.Name,
			Cause: fmt.Sprintf("Failed to check node status: %v. Err: %v", pxNode, err),
		}
	}
	return &pxNode.Status, nil
}

func (d *portworx) getVolDriver(token string) volume.VolumeDriver {
	if d.refreshEndpoint || token != "" {
		d.setDriver(token)
	}
	return d.volDriver
}

func (d *portworx) getClusterManager(token string) cluster.Cluster {
	if d.refreshEndpoint || token != "" {
		d.setDriver(token)
	}
	return d.clusterManager

}

func (d *portworx) getClusterManagerByAddress(addr string) (cluster.Cluster, error) {
	pxEndpoint := d.constructURL(addr)
	cClient, err := clusterclient.NewClusterClient(pxEndpoint, "v1")
	if err != nil {
		return nil, err
	}

	return clusterclient.ClusterManager(cClient), nil
}

func (d *portworx) getVolumeDriverByAddress(addr string) (volume.VolumeDriver, error) {
	pxEndpoint := d.constructURL(addr)

	dClient, err := volumeclient.NewDriverClient(pxEndpoint, DriverName, "", pxdClientSchedUserAgent)
	if err != nil {
		return nil, err
	}

	return volumeclient.VolumeDriver(dClient), nil
}

func (d *portworx) maintenanceOp(n node.Node, op string) error {
	url := d.constructURL(n.Addresses[0])
	c, err := client.NewClient(url, "", "")
	if err != nil {
		return err
	}
	req := c.Get().Resource(op)
	resp := req.Do()
	return resp.Error()
}

func (d *portworx) constructURL(ip string) string {
	return fmt.Sprintf("http://%s:%d", ip, pxdRestPort)
}

func (d *portworx) getStorageStatus(n node.Node) string {
	const (
		storageInfoKey = "STORAGE-INFO"
		statusKey      = "Status"
	)
	pxNode, err := d.getPxNode(n, nil)
	if err != nil {
		return err.Error()
	}

	storageInfo, ok := pxNode.NodeData[storageInfoKey]
	if !ok {
		return fmt.Sprintf("Unable to find storage info for node: %v", n.Name)
	}
	storageInfoMap := storageInfo.(map[string]interface{})

	statusInfo, ok := storageInfoMap[statusKey]
	if !ok || storageInfoMap == nil {
		return fmt.Sprintf("Unable to find status info for node: %v", n.Name)
	}
	status := statusInfo.(string)
	return status
}

func (d *portworx) GetReplicaSetNodes(torpedovol *torpedovolume.Volume) ([]string, error) {
	var pxNodes []string
	volName := d.schedOps.GetVolumeName(torpedovol)
	vols, err := d.getVolDriver("").Inspect([]string{volName})
	if err != nil {
		return nil, &ErrFailedToInspectVolume{
			ID:    torpedovol.Name,
			Cause: err.Error(),
		}
	}

	if len(vols) == 0 {
		return nil, &ErrFailedToInspectVolume{
			ID:    torpedovol.ID,
			Cause: fmt.Sprintf("unable to find volume %s [%s]", torpedovol.Name, volName),
		}
	}

	for _, rs := range vols[0].ReplicaSets {
		for _, n := range rs.Nodes {
			pxNode, err := d.clusterManager.Inspect(n)
			if err != nil {
				return nil, &ErrFailedToInspectVolume{
					ID:    torpedovol.Name,
					Cause: fmt.Sprintf("Failed to inspect replica set node: %s err: %v", n, err),
				}
			}
			nodeName := pxNode.SchedulerNodeName
			if nodeName == "" {
				nodeName = pxNode.Hostname
			}
			pxNodes = append(pxNodes, nodeName)
		}
	}
	return pxNodes, nil
}

<<<<<<< HEAD

//GetReplicatNodeSets Get the replica sets along with nodes per set, useful for 
// aggregate volumes
func (d *portworx) GetReplicatNodeSets(torpedovol *torpedovolume.Volume) ([][]string, error) {
	var pxNodeSet [][]string
	volName := d.schedOps.GetVolumeName(torpedovol)
	vols, err := d.getVolDriver("").Inspect([]string{volName})
	if err != nil {
		return nil, &ErrFailedToInspectVolume{
			ID:    torpedovol.Name,
			Cause: err.Error(),
		}
	}

	if len(vols) == 0 {
		return nil, &ErrFailedToInspectVolume{
			ID:    torpedovol.ID,
			Cause: fmt.Sprintf("unable to find volume %s [%s]", torpedovol.Name, volName),
		}
	}

	for _, rs := range vols[0].ReplicaSets {
	    var pxNodes []string
		for _, n := range rs.Nodes {
			pxNode, err := d.clusterManager.Inspect(n)
			if err != nil {
				return nil, &ErrFailedToInspectVolume{
					ID:    torpedovol.Name,
					Cause: fmt.Sprintf("Failed to inspect replica set node: %s err: %v", n, err),
				}
			}
			nodeName := pxNode.SchedulerNodeName
			if nodeName == "" {
				nodeName = pxNode.Hostname
			}
			pxNodes = append(pxNodes, nodeName)
		}
		pxNodeSet =append(pxNodeSet, pxNodes)
	}
	return pxNodeSet, nil
}


func (d *portworx) updateNodeID(n node.Node) (node.Node, error) {
=======
func (d *portworx) updateNodeID(n node.Node, cManager cluster.Cluster) (node.Node, error) {
	if cManager == nil {
		cManager = d.getClusterManager("")
	}
>>>>>>> 00cae008
	for _, addr := range n.Addresses {
		nodeID, _ := cManager.GetNodeIdFromIp(addr)
		if len(nodeID) > 0 {
			n.VolDriverNodeID = nodeID
			node.UpdateNode(n)
			return n, nil
		}
	}
	return n, fmt.Errorf("node %v not found in cluster", n)
}

func getGroupMatches(groupRegex *regexp.Regexp, str string) map[string]string {
	match := groupRegex.FindStringSubmatch(str)
	result := make(map[string]string)
	if len(match) > 0 {
		for i, name := range groupRegex.SubexpNames() {
			if i != 0 && name != "" {
				result[name] = match[i]
			}
		}
	}
	return result
}

// ValidateVolumeSnapshotRestore return nil if snapshot is restored successuflly to
// given volumes
// TODO: additionally check for restore objects in case of cloudsnap
func (d *portworx) ValidateVolumeSnapshotRestore(vol string, snapshotData *snap_v1.VolumeSnapshotData, timeStart time.Time) error {
	snap := snapshotData.Spec.PortworxSnapshot.SnapshotID
	if snapshotData.Spec.PortworxSnapshot.SnapshotType == snap_v1.PortworxSnapshotTypeCloud {
		snap = "in-place-restore-" + vol
	}
	alerts, err := d.clusterManager.EnumerateAlerts(timeStart, time.Now(), api.ResourceType_RESOURCE_TYPE_VOLUME)
	if err != nil {
		return err
	}
	// get volume and snap info
	pvcVol, err := d.volDriver.Inspect([]string{vol})
	if err != nil || len(pvcVol) == 0 {
		return fmt.Errorf("inspect failed for %v: %v", vol, err)
	}
	// form alert msg for snapshot restore
	grepMsg := "Volume " + pvcVol[0].GetLocator().GetName() +
		" (" + pvcVol[0].GetId() + ") restored from snapshot "
	snapVol, err := d.volDriver.Inspect([]string{snap})
	if err != nil || len(snapVol) == 0 {
		// Restore object get deleted in case of cloudsnap
		logrus.Warnf("Snapshot volume %v not found: %v", snap, err)
		grepMsg = grepMsg + snap
	} else {
		grepMsg = grepMsg + snapVol[0].GetLocator().GetName() +
			" (" + snap + ")"
	}

	t := func() (interface{}, bool, error) {
		for _, alert := range alerts.GetAlert() {
			if strings.Contains(alert.GetMessage(), grepMsg) {
				return "", false, nil
			}
		}
		return "", true, fmt.Errorf("alert not present, retrying")
	}
	_, err = task.DoRetryWithTimeout(t, getNodeTimeout, getNodeRetryInterval)
	if err != nil {
		return fmt.Errorf("restore failed, expected alert to be present : %v", grepMsg)
	}
	return nil
}

func (d *portworx) getTokenForVolume(name string, params map[string]string) string {
	var token string
	var volSecret string
	var volSecretNamespace string
	if secret, ok := params[secretName]; ok {
		volSecret = secret
	}
	if namespace, ok := params[secretNamespace]; ok {
		volSecretNamespace = namespace
	}
	if volSecret != "" && volSecretNamespace != "" {
		if tk, ok := params["auth-token"]; ok {
			token = tk
		}
	}
	return token
}

func deleteLabelsFromRequestedSpec(expectedLocator *api.VolumeLocator) {
	for labelKey := range expectedLocator.VolumeLabels {
		if hasIgnorePrefix(labelKey) {
			delete(expectedLocator.VolumeLabels, labelKey)
		}
	}
}

func hasIgnorePrefix(str string) bool {
	for _, label := range deleteVolumeLabelList {
		if strings.HasPrefix(str, label) {
			return true
		}
	}
	return false
}

func (d *portworx) getKvdbMembers(n node.Node) (map[string]metadataNode, error) {
	kvdbMembers := make(map[string]metadataNode)
	url := d.constructURL(n.Addresses[0])
	c, err := client.NewClient(url, "", "")
	if err != nil {
		return nil, err
	}
	req := c.Get().Resource("kvmembers")
	resp := req.Do()
	if resp.Error() != nil {
		return kvdbMembers, resp.Error()
	}
	err = resp.Unmarshal(&kvdbMembers)
	return kvdbMembers, err
}

func (d *portworx) CollectDiags(n node.Node) error {
	var err error

	pxNode, err := d.getPxNode(n, nil)
	if err != nil {
		return err
	}

	opts := node.ConnectionOpts{
		IgnoreError:     false,
		TimeBeforeRetry: defaultRetryInterval,
		Timeout:         defaultTimeout,
		Sudo:            true,
	}

	logrus.Debugf("Collecting diags on node %v, because there was an error", pxNode.Hostname)

	if pxNode.Status == api.Status_STATUS_OFFLINE {
		logrus.Debugf("Node %v is offline, collecting diags using pxctl", pxNode.Hostname)

		// Only way to collect diags when PX is offline is using pxctl
		out, err := d.nodeDriver.RunCommand(n, "pxctl sv diags -a -f", opts)
		if err != nil {
			return fmt.Errorf("Failed to collect diags on node %v, Err: %v %v", pxNode.Hostname, err, out)
		}
		logrus.Debugf("Successfully collected diags on node %v", pxNode.Hostname)
		return nil
	}

	url := fmt.Sprintf("http://%s:9014", n.Addresses[0])

	r := &DiagRequestConfig{
		DockerHost:    "unix:///var/run/docker.sock",
		OutputFile:    "/var/cores/diags.tar.gz",
		ContainerName: "",
		Profile:       false,
		Live:          true,
		Upload:        false,
		All:           true,
		Force:         true,
		OnHost:        true,
		Extra:         false,
	}

	c, err := client.NewClient(url, "", "")
	if err != nil {
		return err
	}
	req := c.Post().Resource(pxDiagPath).Body(r)
	resp := req.Do()
	if resp.Error() != nil {
		return fmt.Errorf("Failed to collect diags on node %v, Err: %v", pxNode.Hostname, resp.Error())
	}
	logrus.Debugf("Successfully collected diags on node %v", pxNode.Hostname)
	return nil
}

func init() {
	torpedovolume.Register(DriverName, &portworx{})
}<|MERGE_RESOLUTION|>--- conflicted
+++ resolved
@@ -1575,7 +1575,6 @@
 	return pxNodes, nil
 }
 
-<<<<<<< HEAD
 
 //GetReplicatNodeSets Get the replica sets along with nodes per set, useful for 
 // aggregate volumes
@@ -1619,13 +1618,10 @@
 }
 
 
-func (d *portworx) updateNodeID(n node.Node) (node.Node, error) {
-=======
 func (d *portworx) updateNodeID(n node.Node, cManager cluster.Cluster) (node.Node, error) {
 	if cManager == nil {
 		cManager = d.getClusterManager("")
 	}
->>>>>>> 00cae008
 	for _, addr := range n.Addresses {
 		nodeID, _ := cManager.GetNodeIdFromIp(addr)
 		if len(nodeID) > 0 {

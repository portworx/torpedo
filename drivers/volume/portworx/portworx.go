--- conflicted
+++ resolved
@@ -4,14 +4,12 @@
 	"context"
 	"fmt"
 	"math"
-<<<<<<< HEAD
 	"math/rand"
-=======
 	"os"
 	"os/exec"
->>>>>>> 0a364361
 	"reflect"
 	"regexp"
+	"strconv"
 	"strings"
 	"time"
 
@@ -169,11 +167,7 @@
 		return err
 	}
 
-<<<<<<< HEAD
-	nodes, err := d.getClusterOnStart()
-=======
-	cluster, err := d.getClusterOnStart(token)
->>>>>>> 0a364361
+	nodes, err := d.getClusterOnStart(token)
 	if err != nil {
 		return err
 	}
@@ -291,18 +285,13 @@
 }
 
 func (d *portworx) CleanupVolume(name string) error {
-	volumes, err := d.getVolDriver().Enumerate(context.Background(), &api.SdkVolumeEnumerateRequest{}, nil)
-
-<<<<<<< HEAD
-=======
-	volumes, err := d.getVolDriver("").Enumerate(locator, nil)
->>>>>>> 0a364361
+	volumes, err := d.getVolDriver("").Enumerate(context.Background(), &api.SdkVolumeEnumerateRequest{}, nil)
 	if err != nil {
 		return err
 	}
 
 	for _, volID := range volumes.GetVolumeIds() {
-		volumeInspectResponse, err := d.getVolDriver().Inspect(context.Background(), &api.SdkVolumeInspectRequest{VolumeId: volID})
+		volumeInspectResponse, err := d.getVolDriver("").Inspect(context.Background(), &api.SdkVolumeInspectRequest{VolumeId: volID})
 		if err != nil {
 			return err
 		}
@@ -310,11 +299,7 @@
 		if v.Locator.Name == name {
 			// First unmount this volume at all mount paths...
 			for _, path := range v.AttachPath {
-<<<<<<< HEAD
 				if _, err = d.mountAttachManager.Unmount(context.Background(), &api.SdkVolumeUnmountRequest{VolumeId: v.Id, MountPath: path}); err != nil {
-=======
-				if err = d.getVolDriver("").Unmount(v.Id, path, nil); err != nil {
->>>>>>> 0a364361
 					err = fmt.Errorf(
 						"error while unmounting %v at %v because of: %v",
 						v.Id,
@@ -326,11 +311,7 @@
 				}
 			}
 
-<<<<<<< HEAD
 			if _, err = d.mountAttachManager.Detach(context.Background(), &api.SdkVolumeDetachRequest{VolumeId: v.Id}); err != nil {
-=======
-			if err = d.getVolDriver("").Detach(v.Id, nil); err != nil {
->>>>>>> 0a364361
 				err = fmt.Errorf(
 					"error while detaching %v because of: %v",
 					v.Id,
@@ -340,11 +321,7 @@
 				return err
 			}
 
-<<<<<<< HEAD
-			if _, err := d.getVolDriver().Delete(context.Background(), &api.SdkVolumeDeleteRequest{VolumeId: v.Id}); err != nil {
-=======
-			if err = d.getVolDriver("").Delete(v.Id); err != nil {
->>>>>>> 0a364361
+			if _, err := d.getVolDriver("").Delete(context.Background(), &api.SdkVolumeDeleteRequest{VolumeId: v.Id}); err != nil {
 				err = fmt.Errorf(
 					"error while deleting %v because of: %v",
 					v.Id,
@@ -363,31 +340,16 @@
 	return nil
 }
 
-<<<<<<< HEAD
 func (d *portworx) getPxNode(n node.Node, nManager ...api.OpenStorageNodeClient) (api.StorageNode, error) {
 	if nManager == nil {
-		nManager = []api.OpenStorageNodeClient{d.getNodeManager()}
-	}
+		nManager = []api.OpenStorageNodeClient{d.getNodeManager("")}
+	}
+	logrus.Debugf("Inspecting node [%s] with volume driver node id [%s]", n.Name, n.VolDriverNodeID)
 	nodeInspectResponse, err := d.nodeManager.Inspect(context.Background(), &api.SdkNodeInspectRequest{NodeId: n.VolDriverNodeID})
 	if (err == nil && nodeInspectResponse.Node.Status == api.Status_STATUS_OFFLINE) || (err != nil && nodeInspectResponse.Node.Status == api.Status_STATUS_NONE) {
 		n, err = d.updateNodeID(n)
 		if err != nil {
 			return api.StorageNode{}, err
-=======
-func (d *portworx) getPxNode(n node.Node, cManager cluster.Cluster) (api.Node, error) {
-	if cManager == nil {
-		cManager = d.getClusterManager("")
-	}
-
-	t := func() (interface{}, bool, error) {
-		logrus.Debugf("Inspecting node [%s] with volume driver node id [%s]", n.Name, n.VolDriverNodeID)
-		pxNode, err := cManager.Inspect(n.VolDriverNodeID)
-		if (err == nil && pxNode.Status == api.Status_STATUS_OFFLINE) || (err != nil && pxNode.Status == api.Status_STATUS_NONE) {
-			n, err = d.updateNodeID(n)
-			if err != nil {
-				return api.Node{}, true, err
-			}
->>>>>>> 0a364361
 		}
 		return d.getPxNode(n, nManager[0])
 	} else if err != nil {
@@ -396,7 +358,7 @@
 	return *nodeInspectResponse.Node, nil
 }
 
-func (d *portworx) getPxVersionOnNode(n node.Node, cManager cluster.Cluster) (string, error) {
+func (d *portworx) getPxVersionOnNode(n node.Node, cManager api.OpenStorageNodeClient) (string, error) {
 
 	t := func() (interface{}, bool, error) {
 		logrus.Debugf("Getting PX Version on node [%s]", n.Name)
@@ -493,11 +455,7 @@
 	var token string
 	token = d.getTokenForVolume(name, params)
 	t := func() (interface{}, bool, error) {
-<<<<<<< HEAD
-		volumeInspectResponse, err := d.getVolDriver().Inspect(context.Background(), &api.SdkVolumeInspectRequest{VolumeId: name})
-=======
-		vols, err := d.getVolDriver(token).Inspect([]string{name})
->>>>>>> 0a364361
+		volumeInspectResponse, err := d.getVolDriver(token).Inspect(context.Background(), &api.SdkVolumeInspectRequest{VolumeId: name})
 		if err != nil {
 			return nil, true, err
 		}
@@ -532,15 +490,9 @@
 	}
 
 	// if the volume is a clone or a snap, validate it's parent
-<<<<<<< HEAD
 	if vol.Readonly || vol.Source.Parent != "" {
-		parentResp, err := d.getVolDriver().Inspect(context.Background(), &api.SdkVolumeInspectRequest{VolumeId: vol.Source.Parent})
+		parentResp, err := d.getVolDriver("").Inspect(context.Background(), &api.SdkVolumeInspectRequest{VolumeId: vol.Source.Parent})
 		if err != nil {
-=======
-	if vol.IsSnapshot() || vol.IsClone() {
-		parent, err := d.getVolDriver(token).Inspect([]string{vol.Source.Parent})
-		if err != nil || len(parent) == 0 {
->>>>>>> 0a364361
 			return &ErrFailedToInspectVolume{
 				ID:    name,
 				Cause: fmt.Sprintf("Could not get parent with ID [%s]", vol.Source.Parent),
@@ -669,11 +621,7 @@
 func (d *portworx) ValidateUpdateVolume(vol *torpedovolume.Volume) error {
 	name := d.schedOps.GetVolumeName(vol)
 	t := func() (interface{}, bool, error) {
-<<<<<<< HEAD
-		volumeInspectResponse, err := d.getVolDriver().Inspect(context.Background(), &api.SdkVolumeInspectRequest{VolumeId: name})
-=======
-		vols, err := d.getVolDriver("").Inspect([]string{name})
->>>>>>> 0a364361
+		volumeInspectResponse, err := d.getVolDriver("").Inspect(context.Background(), &api.SdkVolumeInspectRequest{VolumeId: name})
 		if err != nil {
 			return nil, true, err
 		}
@@ -709,7 +657,7 @@
 func (d *portworx) ValidateDeleteVolume(vol *torpedovolume.Volume) error {
 	name := d.schedOps.GetVolumeName(vol)
 	t := func() (interface{}, bool, error) {
-		volumeInspectResponse, err := d.getVolDriver().Inspect(context.Background(), &api.SdkVolumeInspectRequest{VolumeId: name})
+		volumeInspectResponse, err := d.getVolDriver("").Inspect(context.Background(), &api.SdkVolumeInspectRequest{VolumeId: name})
 		if err != nil && errIsNotFound(err) {
 			return nil, false, nil
 		} else if err != nil {
@@ -782,11 +730,7 @@
 	name := d.schedOps.GetVolumeName(vol)
 	r := func() (interface{}, bool, error) {
 		t := func() (interface{}, bool, error) {
-<<<<<<< HEAD
-			volumeInspectResponse, err := d.getVolDriver().Inspect(context.Background(), &api.SdkVolumeInspectRequest{VolumeId: name})
-=======
-			vols, err := d.getVolDriver("").Inspect([]string{name})
->>>>>>> 0a364361
+			volumeInspectResponse, err := d.getVolDriver("").Inspect(context.Background(), &api.SdkVolumeInspectRequest{VolumeId: name})
 			if err != nil {
 				logrus.Warnf("Failed to inspect volume: %s due to: %v", name, err)
 				return nil, true, err
@@ -857,15 +801,9 @@
 	return re.ReplaceAllString(params, "${1}${2}_"+uuid.New()+"${3}")
 }
 
-<<<<<<< HEAD
-func (d *portworx) getClusterOnStart() ([]api.StorageNode, error) {
+func (d *portworx) getClusterOnStart(token string) ([]api.StorageNode, error) {
 	t := func() (interface{}, bool, error) {
-		cluster, err := d.getClusterManager().InspectCurrent(context.Background(), &api.SdkClusterInspectCurrentRequest{})
-=======
-func (d *portworx) getClusterOnStart(token string) (*api.Cluster, error) {
-	t := func() (interface{}, bool, error) {
-		cluster, err := d.getClusterManager(token).Enumerate()
->>>>>>> 0a364361
+		cluster, err := d.getClusterManager("").InspectCurrent(context.Background(), &api.SdkClusterInspectCurrentRequest{})
 		if err != nil {
 			return nil, true, err
 		}
@@ -954,48 +892,27 @@
 }
 
 func (d *portworx) WaitDriverDownOnNode(n node.Node) error {
-<<<<<<< HEAD
 	t := func() (interface{}, bool, error) {
 		// to avoid getting the same node which driver has brought down
-		node := getAlternativeNode(n)
-		nManager, err := d.getNodeManagerByAddress(node.Addresses[0])
-		if err != nil {
-			return "", true, err
-		}
-
-		nodeInspectResponse, err := nManager.Inspect(context.Background(), &api.SdkNodeInspectRequest{NodeId: n.VolDriverNodeID}, nil)
-=======
-	cManager, err := d.pickAlternateClusterManager(n)
-	if err != nil {
-		return &ErrFailedToWaitForPx{
-			Node:  n,
-			Cause: err.Error(),
-		}
-	}
-
-	t := func() (interface{}, bool, error) {
-		pxNode, err := cManager.Inspect(n.VolDriverNodeID)
->>>>>>> 0a364361
+		nManager, err := d.pickAlternateClusterManager(n)
 		if err != nil {
 			return "", true, &ErrFailedToWaitForPx{
 				Node:  n,
 				Cause: err.Error(),
 			}
 		}
-<<<<<<< HEAD
+		nodeInspectResponse, err := nManager.Inspect(context.Background(), &api.SdkNodeInspectRequest{NodeId: n.VolDriverNodeID}, nil)
+		if err != nil {
+			return "", true, &ErrFailedToWaitForPx{
+				Node:  n,
+				Cause: err.Error(),
+			}
+		}
 		if nodeInspectResponse.Node.Status != api.Status_STATUS_OFFLINE {
 			return "", true, &ErrFailedToWaitForPx{
 				Node: n,
 				Cause: fmt.Sprintf("px is not yet down on node. Expected: %v Actual: %v",
 					api.Status_STATUS_OFFLINE, nodeInspectResponse.Node.Status),
-=======
-
-		if pxNode.Status != api.Status_STATUS_OFFLINE {
-			return "", true, &ErrFailedToWaitForPx{
-				Node: n,
-				Cause: fmt.Sprintf("px is not yet down on node. Expected: %v Actual: %v",
-					api.Status_STATUS_OFFLINE, pxNode.Status),
->>>>>>> 0a364361
 			}
 		}
 
@@ -1010,7 +927,6 @@
 	return nil
 }
 
-<<<<<<< HEAD
 // getAlternativeNode returns a different node than given one, useful in case you want to skip nodes which are down
 func getAlternativeNode(n node.Node) node.Node {
 	nodes := node.GetWorkerNodes()
@@ -1025,36 +941,26 @@
 	return node.Node{}
 }
 
-func (d *portworx) WaitForUpgrade(n node.Node, image, tag string) error {
-	t := func() (interface{}, bool, error) {
-		pxNode, err := d.getPxNode(n)
-		if err != nil {
-			return nil, true, &ErrFailedToWaitForPx{
-				Node:  n,
-				Cause: err.Error(),
-			}
-=======
-func (d *portworx) pickAlternateClusterManager(n node.Node) (cluster.Cluster, error) {
+func (d *portworx) pickAlternateClusterManager(n node.Node) (api.OpenStorageNodeClient, error) {
 	// Check if px is down on all node addresses. We don't want to keep track
 	// which was the actual interface px was listening on before it went down
 	for _, alternateNode := range node.GetWorkerNodes() {
 		if alternateNode.Name == n.Name {
 			continue
->>>>>>> 0a364361
 		}
 
 		for _, addr := range alternateNode.Addresses {
-			cManager, err := d.getClusterManagerByAddress(addr)
+			cManager, err := d.getNodeManagerByAddress(addr)
 			if err != nil {
 				return nil, err
 			}
-			ns, err := cManager.Enumerate()
+			ns, err := cManager.Enumerate(context.Background(), &api.SdkNodeEnumerateRequest{})
 			if err != nil {
 				// if not responding in this addr, continue and pick another one, log the error
 				logrus.Warnf("failed to check node %s on addr %s. Cause: %v", n.Name, addr, err)
 				continue
 			}
-			if len(ns.Nodes) != 0 {
+			if len(ns.NodeIds) != 0 {
 				return cManager, nil
 			}
 		}
@@ -1278,45 +1184,15 @@
 
 func (d *portworx) testAndSetEndpoint(endpoint string, token string) error {
 	pxEndpoint := d.constructURL(endpoint)
-<<<<<<< HEAD
-=======
-	var cClient, dClient *client.Client
-	var err error
-	if token != "" {
-		cClient, err = clusterclient.NewAuthClusterClient(pxEndpoint, "v1", token, "")
-		if err != nil {
-			return err
-		}
-	} else {
-		cClient, err = clusterclient.NewClusterClient(pxEndpoint, "v1")
-		if err != nil {
-			return err
-		}
-	}
->>>>>>> 0a364361
-
 	conn, err := grpc.Dial(pxEndpoint, grpc.WithInsecure())
 	if err != nil {
 		return err
 	}
 
-<<<<<<< HEAD
 	d.clusterManager = api.NewOpenStorageClusterClient(conn)
 	_, err = d.clusterManager.InspectCurrent(context.Background(), &api.SdkClusterInspectCurrentRequest{})
 	if st, ok := status.FromError(err); ok && st.Code() == codes.Unavailable {
 		return err
-=======
-	if token != "" {
-		dClient, err = volumeclient.NewAuthDriverClient(pxEndpoint, DriverName, "", token, "", pxdClientSchedUserAgent)
-		if err != nil {
-			return err
-		}
-	} else {
-		dClient, err = volumeclient.NewDriverClient(pxEndpoint, DriverName, "", pxdClientSchedUserAgent)
-		if err != nil {
-			return err
-		}
->>>>>>> 0a364361
 	}
 
 	d.volDriver = api.NewOpenStorageVolumeClient(conn)
@@ -1448,7 +1324,7 @@
 			Cause: fmt.Sprintf("Failed to stop driver on node: %v. Err: %v", n.Name, err),
 		}
 	}
-<<<<<<< HEAD
+	//<<<<<<< HEAD
 	//clusterManager := d.nodeManager
 	//nodeResp, err := clusterManager.Inspect(context.Background(), &api.SdkNodeInspectRequest{NodeId:n.VolDriverNodeID})
 	//if err != nil {
@@ -1463,23 +1339,24 @@
 	//		Cause: err.Error(),
 	//	}
 	//}
-=======
-	clusterManager := d.getClusterManager("")
-	pxNode, err := clusterManager.Inspect(n.VolDriverNodeID)
-	if err != nil {
-		return &ErrFailedToDecommissionNode{
-			Node:  n.Name,
-			Cause: fmt.Sprintf("Failed to inspect node: %v. Err: %v", pxNode, err),
-		}
-	}
-
-	if err = clusterManager.Remove([]api.Node{pxNode}, false); err != nil {
-		return &ErrFailedToDecommissionNode{
-			Node:  n.Name,
-			Cause: err.Error(),
-		}
-	}
->>>>>>> 0a364361
+	// TODO fix decomission node
+	//=======
+	//	clusterManager := d.getClusterManager("")
+	//	pxNode, err := clusterManager.Inspect(n.VolDriverNodeID)
+	//	if err != nil {
+	//		return &ErrFailedToDecommissionNode{
+	//			Node:  n.Name,
+	//			Cause: fmt.Sprintf("Failed to inspect node: %v. Err: %v", pxNode, err),
+	//		}
+	//	}
+	//
+	//	if err = clusterManager.Remove([]api.Node{pxNode}, false); err != nil {
+	//		return &ErrFailedToDecommissionNode{
+	//			Node:  n.Name,
+	//			Cause: err.Error(),
+	//		}
+	//	}
+	//>>>>>>> master
 	return nil
 }
 
@@ -1519,12 +1396,7 @@
 }
 
 func (d *portworx) GetNodeStatus(n node.Node) (*api.Status, error) {
-<<<<<<< HEAD
 	nodeResponse, err := d.nodeManager.Inspect(context.Background(), &api.SdkNodeInspectRequest{NodeId: n.VolDriverNodeID})
-=======
-	clusterManager := d.getClusterManager("")
-	pxNode, err := clusterManager.Inspect(n.VolDriverNodeID)
->>>>>>> 0a364361
 	if err != nil {
 		return &nodeResponse.Node.Status, &ErrFailedToGetNodeStatus{
 			Node:  n.Name,
@@ -1534,60 +1406,48 @@
 	return &nodeResponse.Node.Status, nil
 }
 
-<<<<<<< HEAD
-func (d *portworx) getVolDriver() api.OpenStorageVolumeClient {
-	if d.refreshEndpoint {
-		d.setDriver()
-=======
-func (d *portworx) getVolDriver(token string) volume.VolumeDriver {
+func (d *portworx) getVolDriver(token string) api.OpenStorageVolumeClient {
 	if d.refreshEndpoint || token != "" {
 		d.setDriver(token)
->>>>>>> 0a364361
 	}
 	return d.volDriver
 }
 
-<<<<<<< HEAD
-func (d *portworx) getClusterManager() api.OpenStorageClusterClient {
-	if d.refreshEndpoint {
-		d.setDriver()
-=======
-func (d *portworx) getClusterManager(token string) cluster.Cluster {
+func (d *portworx) getClusterManager(token string) api.OpenStorageClusterClient {
 	if d.refreshEndpoint || token != "" {
 		d.setDriver(token)
->>>>>>> 0a364361
 	}
 	return d.clusterManager
 
 }
 
-func (d *portworx) getNodeManager() api.OpenStorageNodeClient {
-	if d.refreshEndpoint {
-		d.setDriver()
+func (d *portworx) getNodeManager(token string) api.OpenStorageNodeClient {
+	if d.refreshEndpoint || token != "" {
+		d.setDriver(token)
 	}
 	return d.nodeManager
 
 }
 
-func (d *portworx) getMountAttachManager() api.OpenStorageMountAttachClient {
-	if d.refreshEndpoint {
-		d.setDriver()
+func (d *portworx) getMountAttachManager(token string) api.OpenStorageMountAttachClient {
+	if d.refreshEndpoint || token != "" {
+		d.setDriver(token)
 	}
 	return d.mountAttachManager
 
 }
 
-func (d *portworx) getClusterPairManager() api.OpenStorageClusterPairClient {
-	if d.refreshEndpoint {
-		d.setDriver()
+func (d *portworx) getClusterPairManager(token string) api.OpenStorageClusterPairClient {
+	if d.refreshEndpoint || token != "" {
+		d.setDriver(token)
 	}
 	return d.clusterPairManager
 
 }
 
-func (d *portworx) getAlertsManager() api.OpenStorageAlertsClient {
-	if d.refreshEndpoint {
-		d.setDriver()
+func (d *portworx) getAlertsManager(token string) api.OpenStorageAlertsClient {
+	if d.refreshEndpoint || token != "" {
+		d.setDriver(token)
 	}
 	return d.alertsManager
 
@@ -1643,11 +1503,7 @@
 func (d *portworx) GetReplicaSetNodes(torpedovol *torpedovolume.Volume) ([]string, error) {
 	var pxNodes []string
 	volName := d.schedOps.GetVolumeName(torpedovol)
-<<<<<<< HEAD
-	volumeInspectResponse, err := d.getVolDriver().Inspect(context.Background(), &api.SdkVolumeInspectRequest{VolumeId: volName})
-=======
-	vols, err := d.getVolDriver("").Inspect([]string{volName})
->>>>>>> 0a364361
+	volumeInspectResponse, err := d.getVolDriver("").Inspect(context.Background(), &api.SdkVolumeInspectRequest{VolumeId: volName})
 	if err != nil {
 		return nil, &ErrFailedToInspectVolume{
 			ID:    torpedovol.Name,
@@ -1675,7 +1531,6 @@
 }
 
 func (d *portworx) updateNodeID(n node.Node) (node.Node, error) {
-<<<<<<< HEAD
 	nodes, err := d.getPxNodes()
 	if err != nil {
 		return n, err
@@ -1687,14 +1542,6 @@
 				node.UpdateNode(n)
 				return n, nil
 			}
-=======
-	for _, addr := range n.Addresses {
-		nodeID, _ := d.getClusterManager("").GetNodeIdFromIp(addr)
-		if len(nodeID) > 0 {
-			n.VolDriverNodeID = nodeID
-			node.UpdateNode(n)
-			return n, nil
->>>>>>> 0a364361
 		}
 	}
 	return n, fmt.Errorf("node %v not found in cluster", n)
@@ -1772,7 +1619,6 @@
 			" (" + snap + ")"
 	}
 
-<<<<<<< HEAD
 	isSuccess := false
 	alertsResp, err := alerts.Recv()
 	if err != nil {
@@ -1782,21 +1628,12 @@
 		if strings.Contains(alert.GetMessage(), grepMsg) {
 			isSuccess = true
 			break
-=======
-	t := func() (interface{}, bool, error) {
-		for _, alert := range alerts.GetAlert() {
-			if strings.Contains(alert.GetMessage(), grepMsg) {
-				return "", false, nil
-			}
->>>>>>> 0a364361
-		}
-		return "", true, fmt.Errorf("alert not present, retrying")
-	}
-	_, err = task.DoRetryWithTimeout(t, getNodeTimeout, getNodeRetryInterval)
-	if err != nil {
-		return fmt.Errorf("restore failed, expected alert to be present : %v", grepMsg)
-	}
-	return nil
+		}
+	}
+	if isSuccess {
+		return nil
+	}
+	return fmt.Errorf("restore failed, expected alert to be present : %v", grepMsg)
 }
 
 func (d *portworx) getTokenForVolume(name string, params map[string]string) string {

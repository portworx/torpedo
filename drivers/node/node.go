--- conflicted
+++ resolved
@@ -195,7 +195,6 @@
 	// IsNodeRebootedInGivenTimeRange check if node is rebooted within given time range
 	IsNodeRebootedInGivenTimeRange(Node, time.Duration) (bool, error)
 
-<<<<<<< HEAD
 	// InjectNetworkError by dropping packets or introdiucing delay in packet tramission
 	// nodes=> list of nodes where network injection should be done.
 	// errorInjectionType => pass "delay" or "drop"
@@ -203,10 +202,9 @@
 	// dropPercentage => intger value from 1 to 100
 	// delayInMilliseconds => 1 to 1000
 	InjectNetworkError(nodes []Node, errorInjectionType string, operationType string, dropPercentage int, delayInMilliseconds int) error
-=======
+
 	// GetDeviceMapperCount return devicemapper count
 	GetDeviceMapperCount(Node, time.Duration) (int, error)
->>>>>>> 9149b211
 }
 
 // Register registers the given node driver

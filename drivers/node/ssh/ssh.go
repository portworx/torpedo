--- conflicted
+++ resolved
@@ -8,7 +8,6 @@
 	"strings"
 	"time"
 
-	"github.com/sirupsen/logrus"
 	"github.com/portworx/sched-ops/task"
 	"github.com/portworx/torpedo/drivers/node"
 	"github.com/sirupsen/logrus"
@@ -258,13 +257,6 @@
 		}
 	}
 
-<<<<<<< HEAD
-	output, err := s.doCmd(addr, command, options.IgnoreError)
-	if err != nil {
-		return "", &node.ErrFailedToRunCommand{
-			Addr:  n.Name,
-			Cause: fmt.Sprintf("unable to run cmd (%v): %v", command, err),
-=======
 	t := func() (interface{}, bool, error) {
 		output, err := s.doCmd(addr, command, options.IgnoreError)
 		if err != nil {
@@ -272,7 +264,6 @@
 				Addr:  n.Name,
 				Cause: fmt.Sprintf("unable to run cmd (%v): %v", command, err),
 			}
->>>>>>> 396d62ad
 		}
 		return output, false, nil
 	}

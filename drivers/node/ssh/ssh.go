package ssh

import (
	"bytes"
	"fmt"
	"io"
<<<<<<< HEAD
	"io/ioutil"
=======
	"net"
>>>>>>> a4fe34d7
	"time"

	"github.com/Sirupsen/logrus"
	"github.com/portworx/torpedo/drivers/node"
	"github.com/portworx/torpedo/drivers/scheduler"
	"github.com/portworx/torpedo/pkg/task"
	ssh_pkg "golang.org/x/crypto/ssh"
)

const (
	// DriverName is the name of the ssh driver
	DriverName = "ssh"
	// DefaultUsername is the default username used for ssh operations
	DefaultUsername = "torpedo"
	// DefaultPassword is the default username used for ssh operations
	DefaultPassword = "t0rped0"
	// DefaultSSHPort is the default port used for ssh operations
	DefaultSSHPort = 22
	// DefaultSSHKey is the default public key path used for ssh operations
	DefaultSSHKey = "/home/torpedo/key4torpedo.pem"
)

type ssh struct {
	node.Driver
	username    string
	password    string
	key         string
	schedDriver scheduler.Driver
	sshConfig   *ssh_pkg.ClientConfig
	// TODO key-based ssh
}

func (s *ssh) String() string {
	return DriverName
}

// returns ssh.Signer from user you running app home path + cutted key path.
// (ex. pubkey,err := getKeyFile("/.ssh/id_rsa") )
func getKeyFile(keypath string) (ssh_pkg.Signer, error) {
	file := keypath
	buf, err := ioutil.ReadFile(file)
	if err != nil {
		return nil, err
	}

	pubkey, err := ssh_pkg.ParsePrivateKey(buf)
	if err != nil {
		return nil, err
	}

	return pubkey, nil
}

func (s *ssh) Init(sched string) error {
	var err error
	if s.password != "" {
		s.sshConfig = &ssh_pkg.ClientConfig{
			User: s.username,
			Auth: []ssh_pkg.AuthMethod{
				ssh_pkg.Password(s.password),
			},
			HostKeyCallback: ssh_pkg.InsecureIgnoreHostKey(),
		}
	} else if s.key != "" {
		pubkey, err := getKeyFile(s.key)
		if err != nil {
			return fmt.Errorf("Error getting public key from keyfile")
		}
		s.sshConfig = &ssh_pkg.ClientConfig{
			User: s.username,
			Auth: []ssh_pkg.AuthMethod{
				ssh_pkg.PublicKeys(pubkey),
			},
		}

<<<<<<< HEAD
	} else {
		return fmt.Errorf("Unknown auth type")
=======
	s.sshConfig = &ssh_pkg.ClientConfig{
		User: s.username,
		Auth: []ssh_pkg.AuthMethod{
			ssh_pkg.Password(s.password),
		},
		HostKeyCallback: func(addr string, remote net.Addr, key ssh_pkg.PublicKey) error {
			return nil
		},
>>>>>>> a4fe34d7
	}

	s.schedDriver, err = scheduler.Get(sched)
	if err != nil {
		return err
	}

	nodes := s.schedDriver.GetNodes()
	for _, n := range nodes {
<<<<<<< HEAD
		if err := s.TestConnection(n, node.ConnectionOpts{
			Timeout:         1 * time.Minute,
			TimeBeforeRetry: 10 * time.Second,
		}); err != nil {
			return &ErrFailedToTestConnection{
				Node:  n,
				Cause: fmt.Sprintf("failed to test connection due to: %v", err),
=======
		if n.Type == node.TypeWorker {
			if err := s.TestConnection(n, node.TestConectionOpts{
				Timeout:         1 * time.Minute,
				TimeBeforeRetry: 10 * time.Second,
			}); err != nil {
				return &ErrFailedToTestConnection{
					Node:  n,
					Cause: err.Error(),
				}
>>>>>>> a4fe34d7
			}
		}
	}

	return nil
}

func (s *ssh) TestConnection(n node.Node, options node.ConnectionOpts) error {
	_, err := s.getAddrToConnect(n, options)
	if err != nil {
		return &ErrFailedToTestConnection{
			Node:  n,
			Cause: fmt.Sprintf("failed to get node address due to: %v", err),
		}
	}

	/*
		t := func() error {
			return s.doCmd(addr, "hostname", false)
		}

		if err := task.DoRetryWithTimeout(t, options.Timeout, options.TimeBeforeRetry); err != nil {
			return &ErrFailedToTestConnection{
				Node:  n,
				Cause: err.Error(),
			}
		}
	*/

	return nil
}

func (s *ssh) RebootNode(n node.Node, options node.RebootNodeOpts) error {
	addr, err := s.getAddrToConnect(n, options.ConnectionOpts)
	if err != nil {
		return &ErrFailedToRebootNode{
			Node:  n,
			Cause: fmt.Sprintf("failed to get node address due to: %v", err),
		}
	}

	rebootCmd := "sudo reboot"
	if options.Force {
		rebootCmd = rebootCmd + " -f"
	}

	t := func() (string, error) {
		return s.doCmd(addr, rebootCmd, true)
	}

	if _, err := task.DoRetryWithTimeout(t, 1*time.Minute, 10*time.Second); err != nil {
		return &ErrFailedToRebootNode{
			Node:  n,
			Cause: err.Error(),
		}
	}

	return nil
}

func (s *ssh) ShutdownNode(n node.Node, options node.ShutdownNodeOpts) error {
	addr, err := s.getAddrToConnect(n, options.ConnectionOpts)
	if err != nil {
		return &ErrFailedToShutdownNode{
			Node:  n,
			Cause: fmt.Sprintf("failed to get node address due to: %v", err),
		}
	}

	shutdownCmd := "sudo shutdown"
	if options.Force {
		shutdownCmd = "halt"
	}

	t := func() (string, error) {
		return s.doCmd(addr, shutdownCmd, true)
	}

	if _, err := task.DoRetryWithTimeout(t, 1*time.Minute, 10*time.Second); err != nil {
		return &ErrFailedToShutdownNode{
			Node:  n,
			Cause: err.Error(),
		}
	}

	return nil
}

func (s *ssh) doCmd(addr string, cmd string, ignoreErr bool) (string, error) {
	var out string
	connection, err := ssh_pkg.Dial("tcp", fmt.Sprintf("%s:%d", addr, DefaultSSHPort), s.sshConfig)
	if err != nil {
		return "", &ErrFailedToRunCommand{
			Addr:  addr,
			Cause: fmt.Sprintf("failed to dial: %v", err),
		}
	}
	logrus.Infof("Dialed here")

	session, err := connection.NewSession()
	if err != nil {
		return "", &ErrFailedToRunCommand{
			Addr:  addr,
			Cause: fmt.Sprintf("failed to create session: %s", err),
		}
	}
	logrus.Infof("Session here")
	defer session.Close()

	modes := ssh_pkg.TerminalModes{
		ssh_pkg.ECHO:          0,     // disable echoing
		ssh_pkg.TTY_OP_ISPEED: 14400, // input speed = 14.4kbaud
		ssh_pkg.TTY_OP_OSPEED: 14400, // output speed = 14.4kbaud
	}

	if err := session.RequestPty("xterm", 80, 40, modes); err != nil {
		return "", &ErrFailedToRunCommand{
			Addr:  addr,
			Cause: fmt.Sprintf("request for pseudo terminal failed: %s", err),
		}
	}
	logrus.Infof("Terminal modes set here")

	stdout, err := session.StdoutPipe()
	if err != nil {
		return "", &ErrFailedToRunCommand{
			Addr:  addr,
			Cause: fmt.Sprintf("Unable to setup stdout for session: %v", err),
		}
	}
	logrus.Infof("STDOUT set here")

	chOut := make(chan string)
	go func() {
		var bufout bytes.Buffer
		io.Copy(&bufout, stdout)
		chOut <- bufout.String()
	}()
	logrus.Infof("go func loop here")
	stderr, err := session.StderrPipe()
	if err != nil {
		return "", &ErrFailedToRunCommand{
			Addr:  addr,
			Cause: fmt.Sprintf("Unable to setup stderr for session: %v", err),
		}
	}
	logrus.Infof("STDERR set here")
	chErr := make(chan string)
	go func() {
		var buferr bytes.Buffer
		io.Copy(&buferr, stderr)
		chErr <- buferr.String()
	}()
	logrus.Infof("go func2 loop here")
	byteout, err := session.CombinedOutput(cmd)
	out = fmt.Sprintf("%v", byteout)
	if ignoreErr == false && err != nil {
		return out, &ErrFailedToRunCommand{
			Addr:  addr,
			Cause: fmt.Sprintf("failed to run command due to: %v", err),
		}
	}
	logrus.Infof(fmt.Sprintf("Command %s has output %s", cmd, out))
	return out, nil
}

func (s *ssh) getAddrToConnect(n node.Node, options node.ConnectionOpts) (string, error) {
	if n.Addresses == nil || len(n.Addresses) == 0 {
		return "", fmt.Errorf("no address available to connect")
	}

	addr, err := s.getOneUsableAddr(n, options)
	return addr, err
}

func (s *ssh) getOneUsableAddr(n node.Node, options node.ConnectionOpts) (string, error) {
	logrus.Infof("Here are the addresses: %v", n.Addresses)
	for _, addr := range n.Addresses {
		t := func() (string, error) {
			return s.doCmd(addr, "hostname", false)
		}
		logrus.Infof("Will try task with addr: %s", addr)
		if out, err := task.DoRetryWithTimeout(t, options.Timeout, options.TimeBeforeRetry); err == nil {
			n.UsableAddr = addr
			logrus.Infof("Updated field UsableAddr. Now node is %#v", n)
			logrus.Infof("Output received from task %#v is %s", t, out)
			return addr, nil
		}
	}
	return "", fmt.Errorf("No usable address found")
}

func init() {
	s := &ssh{
		Driver:   node.NotSupportedDriver,
		username: DefaultUsername,
		password: DefaultPassword,
		key:      DefaultSSHKey,
	}

	node.Register(DriverName, s)
}<|MERGE_RESOLUTION|>--- conflicted
+++ resolved
@@ -4,11 +4,8 @@
 	"bytes"
 	"fmt"
 	"io"
-<<<<<<< HEAD
 	"io/ioutil"
-=======
 	"net"
->>>>>>> a4fe34d7
 	"time"
 
 	"github.com/Sirupsen/logrus"
@@ -83,20 +80,8 @@
 				ssh_pkg.PublicKeys(pubkey),
 			},
 		}
-
-<<<<<<< HEAD
 	} else {
 		return fmt.Errorf("Unknown auth type")
-=======
-	s.sshConfig = &ssh_pkg.ClientConfig{
-		User: s.username,
-		Auth: []ssh_pkg.AuthMethod{
-			ssh_pkg.Password(s.password),
-		},
-		HostKeyCallback: func(addr string, remote net.Addr, key ssh_pkg.PublicKey) error {
-			return nil
-		},
->>>>>>> a4fe34d7
 	}
 
 	s.schedDriver, err = scheduler.Get(sched)
@@ -106,17 +91,8 @@
 
 	nodes := s.schedDriver.GetNodes()
 	for _, n := range nodes {
-<<<<<<< HEAD
-		if err := s.TestConnection(n, node.ConnectionOpts{
-			Timeout:         1 * time.Minute,
-			TimeBeforeRetry: 10 * time.Second,
-		}); err != nil {
-			return &ErrFailedToTestConnection{
-				Node:  n,
-				Cause: fmt.Sprintf("failed to test connection due to: %v", err),
-=======
 		if n.Type == node.TypeWorker {
-			if err := s.TestConnection(n, node.TestConectionOpts{
+			if err := s.TestConnection(n, node.ConectionOpts{
 				Timeout:         1 * time.Minute,
 				TimeBeforeRetry: 10 * time.Second,
 			}); err != nil {
@@ -124,7 +100,6 @@
 					Node:  n,
 					Cause: err.Error(),
 				}
->>>>>>> a4fe34d7
 			}
 		}
 	}

--- conflicted
+++ resolved
@@ -229,13 +229,6 @@
 }
 
 func (s *ssh) RunCommand(n node.Node, command string, options node.ConnectionOpts) (string, error) {
-<<<<<<< HEAD
-	output, err := s.doCmd(n, options, command, options.IgnoreError)
-	if err != nil {
-		return "", &node.ErrFailedToRunCommand{
-			Addr:  n.Name,
-			Cause: fmt.Sprintf("unable to run cmd (%v): %v", command, err),
-=======
 	addr, err := s.getAddrToConnect(n, options)
 	if err != nil {
 		return "", &node.ErrFailedToRunCommand{
@@ -251,7 +244,6 @@
 				Addr:  n.Name,
 				Cause: fmt.Sprintf("unable to run cmd (%v): %v", command, err),
 			}
->>>>>>> 4c754109
 		}
 		return output, false, nil
 	}

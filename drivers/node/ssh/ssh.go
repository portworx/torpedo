--- conflicted
+++ resolved
@@ -115,20 +115,6 @@
 		}
 	}
 
-<<<<<<< HEAD
-	t := func() error {
-		return s.doCmd(addr, "hostname", false)
-	}
-
-	if err := task.DoRetryWithTimeout(t, options.Timeout, options.TimeBeforeRetry); err != nil {
-		return &node.ErrFailedToTestConnection{
-			Node:  n,
-			Cause: err.Error(),
-		}
-	}
-
-=======
->>>>>>> 3e0993af
 	return nil
 }
 
@@ -150,13 +136,8 @@
 		return s.doCmd(addr, rebootCmd, true)
 	}
 
-<<<<<<< HEAD
-	if err := task.DoRetryWithTimeout(t, 1*time.Minute, 10*time.Second); err != nil {
-		return &node.ErrFailedToRebootNode{
-=======
 	if _, err := task.DoRetryWithTimeout(t, 1*time.Minute, 10*time.Second); err != nil {
 		return &ErrFailedToRebootNode{
->>>>>>> 3e0993af
 			Node:  n,
 			Cause: err.Error(),
 		}
@@ -183,13 +164,8 @@
 		return s.doCmd(addr, shutdownCmd, true)
 	}
 
-<<<<<<< HEAD
-	if err := task.DoRetryWithTimeout(t, 1*time.Minute, 10*time.Second); err != nil {
-		return &node.ErrFailedToShutdownNode{
-=======
 	if _, err := task.DoRetryWithTimeout(t, 1*time.Minute, 10*time.Second); err != nil {
 		return &ErrFailedToShutdownNode{
->>>>>>> 3e0993af
 			Node:  n,
 			Cause: err.Error(),
 		}
@@ -202,11 +178,7 @@
 	var out string
 	connection, err := ssh_pkg.Dial("tcp", fmt.Sprintf("%s:%d", addr, DefaultSSHPort), s.sshConfig)
 	if err != nil {
-<<<<<<< HEAD
-		return &node.ErrFailedToRunCommand{
-=======
-		return "", &ErrFailedToRunCommand{
->>>>>>> 3e0993af
+		return "", &ErrFailedToRunCommand{
 			Addr:  addr,
 			Cause: fmt.Sprintf("failed to dial: %v", err),
 		}
@@ -214,11 +186,7 @@
 
 	session, err := connection.NewSession()
 	if err != nil {
-<<<<<<< HEAD
-		return &node.ErrFailedToRunCommand{
-=======
-		return "", &ErrFailedToRunCommand{
->>>>>>> 3e0993af
+		return "", &ErrFailedToRunCommand{
 			Addr:  addr,
 			Cause: fmt.Sprintf("failed to create session: %s", err),
 		}
@@ -232,11 +200,7 @@
 	}
 
 	if err := session.RequestPty("xterm", 80, 40, modes); err != nil {
-<<<<<<< HEAD
-		return &node.ErrFailedToRunCommand{
-=======
-		return "", &ErrFailedToRunCommand{
->>>>>>> 3e0993af
+		return "", &ErrFailedToRunCommand{
 			Addr:  addr,
 			Cause: fmt.Sprintf("request for pseudo terminal failed: %s", err),
 		}
@@ -244,11 +208,7 @@
 
 	stdout, err := session.StdoutPipe()
 	if err != nil {
-<<<<<<< HEAD
-		return &node.ErrFailedToRunCommand{
-=======
-		return "", &ErrFailedToRunCommand{
->>>>>>> 3e0993af
+		return "", &ErrFailedToRunCommand{
 			Addr:  addr,
 			Cause: fmt.Sprintf("Unable to setup stdout for session: %v", err),
 		}
@@ -262,11 +222,7 @@
 	}()
 	stderr, err := session.StderrPipe()
 	if err != nil {
-<<<<<<< HEAD
-		return &node.ErrFailedToRunCommand{
-=======
-		return "", &ErrFailedToRunCommand{
->>>>>>> 3e0993af
+		return "", &ErrFailedToRunCommand{
 			Addr:  addr,
 			Cause: fmt.Sprintf("Unable to setup stderr for session: %v", err),
 		}
@@ -277,16 +233,10 @@
 		io.Copy(&buferr, stderr)
 		chErr <- buferr.String()
 	}()
-<<<<<<< HEAD
-
-	if err = session.Run(cmd); !ignoreErr && err != nil {
-		return &node.ErrFailedToRunCommand{
-=======
 	byteout, err := session.CombinedOutput(cmd)
 	out = fmt.Sprintf("%v", byteout)
 	if ignoreErr == false && err != nil {
 		return out, &ErrFailedToRunCommand{
->>>>>>> 3e0993af
 			Addr:  addr,
 			Cause: fmt.Sprintf("failed to run command due to: %v", err),
 		}

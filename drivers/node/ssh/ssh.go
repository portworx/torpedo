package ssh

import (
	"fmt"
	"io/ioutil"
	"os"
	"strconv"
	"strings"
	"time"

	"github.com/portworx/sched-ops/task"
	"github.com/portworx/torpedo/drivers/node"
	ssh_pkg "golang.org/x/crypto/ssh"
)

const (
	// DriverName is the name of the ssh driver
	DriverName = "ssh"
	// DefaultUsername is the default username used for ssh operations
	DefaultUsername = "root"
	// DefaultSSHPort is the default port used for ssh operations
	DefaultSSHPort = 22
	// DefaultSSHKey is the default public keyPath path used for ssh operations
	DefaultSSHKey = "/home/torpedo/key4torpedo.pem"
)

type ssh struct {
	node.Driver
	username  string
	password  string
	keyPath   string
	sshConfig *ssh_pkg.ClientConfig
	// TODO keyPath-based ssh
}

func (s *ssh) String() string {
	return DriverName
}

// returns ssh.Signer from user you running app home path + cutted keyPath path.
// (ex. pubkey,err := getKeyFile("/.ssh/id_rsa") )
func getKeyFile(keypath string) (ssh_pkg.Signer, error) {
	file := keypath
	buf, err := ioutil.ReadFile(file)
	if err != nil {
		return nil, err
	}

	pubkey, err := ssh_pkg.ParsePrivateKey(buf)
	if err != nil {
		return nil, err
	}

	return pubkey, nil
}

func (s *ssh) Init() error {
	keyPath := os.Getenv("TORPEDO_SSH_KEY")
	if len(keyPath) == 0 {
		s.keyPath = DefaultSSHKey
	} else {
		s.keyPath = keyPath
	}

	username := os.Getenv("TORPEDO_SSH_USER")
	if len(username) == 0 {
		s.username = DefaultUsername
	} else {
		s.username = username
	}

	password := os.Getenv("TORPEDO_SSH_PASSWORD")
	if len(password) != 0 {
		s.password = password
	}
	if s.password != "" {
		s.sshConfig = &ssh_pkg.ClientConfig{
			User: s.username,
			Auth: []ssh_pkg.AuthMethod{
				ssh_pkg.Password(s.password),
			},
			HostKeyCallback: ssh_pkg.InsecureIgnoreHostKey(),
			Timeout:         time.Second * 5,
		}
	} else if s.keyPath != "" {
		pubkey, err := getKeyFile(s.keyPath)
		if err != nil {
			return fmt.Errorf("Error getting public keyPath from keyfile")
		}
		s.sshConfig = &ssh_pkg.ClientConfig{
			User: s.username,
			Auth: []ssh_pkg.AuthMethod{
				ssh_pkg.PublicKeys(pubkey),
			},
			HostKeyCallback: ssh_pkg.InsecureIgnoreHostKey(),
			Timeout:         time.Second * 5,
		}

	} else {
		return fmt.Errorf("Unknown auth type")
	}

	nodes := node.GetWorkerNodes()
	for _, n := range nodes {
		if err := s.TestConnection(n, node.ConnectionOpts{
			Timeout:         1 * time.Minute,
			TimeBeforeRetry: 10 * time.Second,
		}); err != nil {
			return &node.ErrFailedToTestConnection{
				Node:  n,
				Cause: err.Error(),
			}
		}
	}

	return nil
}

func (s *ssh) TestConnection(n node.Node, options node.ConnectionOpts) error {
	_, err := s.getAddrToConnect(n, options)
	if err != nil {
		return &node.ErrFailedToTestConnection{
			Node:  n,
			Cause: fmt.Sprintf("failed to get node address due to: %v", err),
		}
	}

	return nil
}

func (s *ssh) RebootNode(n node.Node, options node.RebootNodeOpts) error {
	addr, err := s.getAddrToConnect(n, options.ConnectionOpts)
	if err != nil {
		return &node.ErrFailedToRebootNode{
			Node:  n,
			Cause: fmt.Sprintf("failed to get node address due to: %v", err),
		}
	}

	rebootCmd := "sudo reboot"
	if options.Force {
		rebootCmd = rebootCmd + " -f"
	}

	t := func() (interface{}, bool, error) {
		out, err := s.doCmd(addr, rebootCmd, true)
		return out, true, err
	}

	if _, err := task.DoRetryWithTimeout(t, 1*time.Minute, 10*time.Second); err != nil {
		return &node.ErrFailedToRebootNode{
			Node:  n,
			Cause: err.Error(),
		}
	}

	return nil
}

func (s *ssh) ShutdownNode(n node.Node, options node.ShutdownNodeOpts) error {
	addr, err := s.getAddrToConnect(n, options.ConnectionOpts)
	if err != nil {
		return &node.ErrFailedToShutdownNode{
			Node:  n,
			Cause: fmt.Sprintf("failed to get node address due to: %v", err),
		}
	}

	shutdownCmd := "sudo shutdown"
	if options.Force {
		shutdownCmd = "halt"
	}

	t := func() (interface{}, bool, error) {
		out, err := s.doCmd(addr, shutdownCmd, true)
		return out, true, err
	}

	if _, err := task.DoRetryWithTimeout(t, 1*time.Minute, 10*time.Second); err != nil {
		return &node.ErrFailedToShutdownNode{
			Node:  n,
			Cause: err.Error(),
		}
	}

	return nil
}

func (s *ssh) YankDrive(n node.Node, driveNameToFail string, options node.ConnectionOpts) (string, error) {
	// Currently only works for iSCSI drives
	// TODO: Make it generic (Add support dev mapper devices)
	addr, err := s.getAddrToConnect(n, options)
	if err != nil {
		return "", &node.ErrFailedToYankDrive{
			Node:  n,
			Cause: fmt.Sprintf("failed to get node address due to: %v", err),
		}
	}

	//Get the scsi bus ID
	busIDCmd := "lsscsi | grep " + driveNameToFail + " | awk -F\":\" '{print $1}'" + "| awk -F\"[\" '{print $2}'"
	busID, err := s.doCmd(addr, busIDCmd, false)
	if err != nil {
		return "", &node.ErrFailedToYankDrive{
			Node:  n,
			Cause: fmt.Sprintf("unable to find host bus attribute of the drive %v due to: %v", driveNameToFail, err),
		}
	}

	driveNameToFail = strings.Trim(driveNameToFail, "/")
	devices := strings.Split(driveNameToFail, "/")
	bus := strings.TrimRight(busID, "\n")

	// Disable the block device, so that it returns IO errors
	yankCommand := "echo 1 > /sys/block/" + devices[len(devices)-1] + "/device/delete"

	_, err = s.doCmd(addr, yankCommand, false)
	if err != nil {
		return "", &node.ErrFailedToYankDrive{
			Node:  n,
			Cause: fmt.Sprintf("failed to yank drive %v due to: %v", driveNameToFail, err),
		}
	}
	return bus, nil
}

func (s *ssh) RecoverDrive(n node.Node, driveNameToRecover string, driveUUIDToRecover string, options node.ConnectionOpts) error {
	addr, err := s.getAddrToConnect(n, options)
	if err != nil {
		return &node.ErrFailedToRecoverDrive{
			Node:  n,
			Cause: fmt.Sprintf("failed to get node address due to: %v", err),
		}
	}

	// Enable the drive by rescaning
	recoverCmd := "echo \" - - -\" > /sys/class/scsi_host/host" + driveUUIDToRecover + "\"/\"scan"
	_, err = s.doCmd(addr, recoverCmd, false)
	if err != nil {
		return &node.ErrFailedToRecoverDrive{
			Node:  n,
			Cause: fmt.Sprintf("Unable to rescan the drive (%v): %v", driveNameToRecover, err),
		}
	}
	return nil
}

func (s *ssh) RunCommand(n node.Node, command string, options node.ConnectionOpts) (string, error) {
	addr, err := s.getAddrToConnect(n, options)
	if err != nil {
		return "", &node.ErrFailedToRunCommand{
			Addr:  n.Name,
			Cause: fmt.Sprintf("failed to get node address due to: %v", err),
		}
	}

<<<<<<< HEAD
	t := func() (interface{}, bool, error) {
		output, err := s.doCmd(addr, command, options.IgnoreError)
		if err != nil {
			return "",true , &node.ErrFailedToRunCommand{
				Addr:  n.Name,
				Cause: fmt.Sprintf("unable to run cmd (%v): %v", command, err),
			}
=======
	output, err := s.doCmd(addr, command, false)
	if err != nil {
		return "", &node.ErrFailedToRunCommand{
			Addr:  n.Name,
			Cause: fmt.Sprintf("unable to run cmd (%v): %v", command, err),
>>>>>>> 7177e647
		}
		return output, false, nil
	}

	output, err := task.DoRetryWithTimeout(t, options.Timeout, options.TimeBeforeRetry);
	if err != nil {
		return "", err
	}

	return output.(string), nil
}

func (s *ssh) FindFiles(path string, n node.Node, options node.FindOpts) (string, error) {
	addr, err := s.getAddrToConnect(n, options.ConnectionOpts)
	if err != nil {
		return "", &node.ErrFailedToFindFileOnNode{
			Node:  n,
			Cause: fmt.Sprintf("failed to get node address due to: %v", err),
		}
	}

	findCmd := "sudo find " + path
	if options.Name != "" {
		findCmd += " -name " + options.Name
	}
	if options.MinDepth > 0 {
		findCmd += " -mindepth " + strconv.Itoa(options.MinDepth)
	}
	if options.MaxDepth > 0 {
		findCmd += " -maxdepth " + strconv.Itoa(options.MaxDepth)
	}
	if options.Type != "" {
		findCmd += " -type " + string(options.Type)
	}
	if options.Empty {
		findCmd += " -empty"
	}

	t := func() (interface{}, bool, error) {
		out, err := s.doCmd(addr, findCmd, true)
		return out, true, err
	}

	out, err := task.DoRetryWithTimeout(t,
		options.ConnectionOpts.Timeout,
		options.ConnectionOpts.TimeBeforeRetry)

	if err != nil {
		return "", &node.ErrFailedToFindFileOnNode{
			Node:  n,
			Cause: err.Error(),
		}
	}
	return out.(string), nil
}

func (s *ssh) Systemctl(n node.Node, service string, options node.SystemctlOpts) error {
	addr, err := s.getAddrToConnect(n, options.ConnectionOpts)
	if err != nil {
		return &node.ErrFailedToRunSystemctlOnNode{
			Node:  n,
			Cause: fmt.Sprintf("failed to get node address due to: %v", err),
		}
	}

	systemctlCmd := fmt.Sprintf("sudo systemctl %v %v", options.Action, service)
	t := func() (interface{}, bool, error) {
		out, err := s.doCmd(addr, systemctlCmd, false)
		return out, true, err
	}

	if _, err := task.DoRetryWithTimeout(t,
		options.ConnectionOpts.Timeout,
		options.ConnectionOpts.TimeBeforeRetry); err != nil {
		return &node.ErrFailedToRunSystemctlOnNode{
			Node:  n,
			Cause: err.Error(),
		}
	}
	return nil
}

func (s *ssh) doCmd(addr string, cmd string, ignoreErr bool) (string, error) {
	var out string
	connection, err := ssh_pkg.Dial("tcp", fmt.Sprintf("%s:%d", addr, DefaultSSHPort), s.sshConfig)
	if err != nil {
		return "", &node.ErrFailedToRunCommand{
			Addr:  addr,
			Cause: fmt.Sprintf("failed to dial: %v", err),
		}
	}

	session, err := connection.NewSession()
	if err != nil {
		return "", &node.ErrFailedToRunCommand{
			Addr:  addr,
			Cause: fmt.Sprintf("failed to create session: %s", err),
		}
	}
	defer session.Close()

	byteout, err := session.Output(cmd)
	out = string(byteout)
	if ignoreErr == false && err != nil {
		return out, &node.ErrFailedToRunCommand{
			Addr:  addr,
			Cause: fmt.Sprintf("failed to run command due to: %v", err),
		}
	}
	return out, nil
}

func (s *ssh) getAddrToConnect(n node.Node, options node.ConnectionOpts) (string, error) {
	if n.Addresses == nil || len(n.Addresses) == 0 {
		return "", fmt.Errorf("no address available to connect")
	}

	addr, err := s.getOneUsableAddr(n, options)
	return addr, err
}

func (s *ssh) getOneUsableAddr(n node.Node, options node.ConnectionOpts) (string, error) {
	for _, addr := range n.Addresses {
		t := func() (interface{}, bool, error) {
			out, err := s.doCmd(addr, "hostname", false)
			return out, true, err
		}
		if _, err := task.DoRetryWithTimeout(t, options.Timeout, options.TimeBeforeRetry); err == nil {
			n.UsableAddr = addr
			return addr, nil
		}
	}
	return "", fmt.Errorf("no usable address found. Tried: %v. "+
		"Ensure you have setup the nodes for ssh access as per the README", n.Addresses)
}

func (s *ssh) SystemCheck(n node.Node, options node.ConnectionOpts) (string, error) {
	findOpts := node.FindOpts{
		ConnectionOpts: options,
		Name:           "core-px*",
		Type:           node.File,
	}
	file, err := s.FindFiles("/var/cores/", n, findOpts)
	if err != nil {
		return "", &node.ErrFailedToSystemCheck{
			Node:  n,
			Cause: fmt.Sprintf("failed to check for core files due to: %v", err),
		}
	}
	return file, nil
}

func init() {
	s := &ssh{
		Driver:   node.NotSupportedDriver,
		username: DefaultUsername,
		keyPath:  DefaultSSHKey,
	}

	node.Register(DriverName, s)
}<|MERGE_RESOLUTION|>--- conflicted
+++ resolved
@@ -254,7 +254,6 @@
 		}
 	}
 
-<<<<<<< HEAD
 	t := func() (interface{}, bool, error) {
 		output, err := s.doCmd(addr, command, options.IgnoreError)
 		if err != nil {
@@ -262,13 +261,6 @@
 				Addr:  n.Name,
 				Cause: fmt.Sprintf("unable to run cmd (%v): %v", command, err),
 			}
-=======
-	output, err := s.doCmd(addr, command, false)
-	if err != nil {
-		return "", &node.ErrFailedToRunCommand{
-			Addr:  n.Name,
-			Cause: fmt.Sprintf("unable to run cmd (%v): %v", command, err),
->>>>>>> 7177e647
 		}
 		return output, false, nil
 	}

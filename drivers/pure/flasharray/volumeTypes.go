--- conflicted
+++ resolved
@@ -73,15 +73,10 @@
 	VolumeGroup             VolumeGroup `json:"volume_group"`
 }
 
-<<<<<<< HEAD
-type Volumes struct {
-	Volumes []VolItems `json:"total"`
-=======
 type VolResponse struct {
 	ContinuationToken  *string `json:"continuation_token"`
 	Items              []Item  `json:"items"`
 	MoreItemsRemaining bool    `json:"more_items_remaining"`
 	Total              []Total `json:"total"`
 	TotalItemCount     *int    `json:"total_item_count"`
->>>>>>> b5908cab
 }
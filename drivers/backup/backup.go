package backup

import (
	"fmt"
	"time"

	api "github.com/portworx/px-backup-api/pkg/apis/v1"
	"github.com/portworx/torpedo/pkg/errors"
)

// Image Generic struct
type Image struct {
	Type    string
	Version string
}

// Driver for backup
type Driver interface {
	// Org interface
	Org
	// CloudCredential interface
	CloudCredential
	// Cluster interface
	Cluster
	// Backup location interface
	BLocation
	// Backup interface
	Backup
	// Restore interface
	Restore
	// SchedulePolicy interface
	SchedulePolicy
	// ScheduleBackup
	ScheduleBackup
	// Init initializes the backup driver under a given scheduler
	Init(schedulerDriverName string, nodeDriverName string, volumeDriverName string, token string) error

	// WaitForRunning waits for application to start running.
	WaitForRunning(req *api.BackupInspectRequest, timeout, retryInterval time.Duration) error

	// String returns the name of this driver
	String() string
}

// Org object interface
type Org interface {
	// CreateOrganization creates Organization
	CreateOrganization(req *api.OrganizationCreateRequest) (*api.OrganizationCreateResponse, error)

	// GetOrganization enumerates organizations
	EnumerateOrganization() (*api.OrganizationEnumerateResponse, error)
}

// CloudCredential object interface
type CloudCredential interface {
	// CreateCloudCredential creates cloud credential objects
	CreateCloudCredential(req *api.CloudCredentialCreateRequest) (*api.CloudCredentialCreateResponse, error)

	// UpdateCloudCredential updates cloud credential objects
	UpdateCloudCredential(req *api.CloudCredentialUpdateRequest) (*api.CloudCredentialUpdateResponse, error)

	// InspectCloudCredential describes the cloud credential
	InspectCloudCredential(req *api.CloudCredentialInspectRequest) (*api.CloudCredentialInspectResponse, error)

	// EnumerateCloudCredential lists the cloud credentials for given Org
	EnumerateCloudCredential(req *api.CloudCredentialEnumerateRequest) (*api.CloudCredentialEnumerateResponse, error)

	// DeletrCloudCredential deletes a cloud credential object
	DeleteCloudCredential(req *api.CloudCredentialDeleteRequest) (*api.CloudCredentialDeleteResponse, error)
}

// Cluster obj interface
type Cluster interface {
	// CreateCluster creates a cluster object
	CreateCluster(req *api.ClusterCreateRequest) (*api.ClusterCreateResponse, error)

	// UpdateCluster updates a cluster object
	UpdateCluster(req *api.ClusterUpdateRequest) (*api.ClusterUpdateResponse, error)

	// EnumerateCluster enumerates the cluster objects
	EnumerateCluster(req *api.ClusterEnumerateRequest) (*api.ClusterEnumerateResponse, error)

	// InsepctCluster describes a cluster
	InspectCluster(req *api.ClusterInspectRequest) (*api.ClusterInspectResponse, error)

	// DeleteCluster deletes a cluster object
	DeleteCluster(req *api.ClusterDeleteRequest) (*api.ClusterDeleteResponse, error)
}

// BLocation obj interface
type BLocation interface {
	// CreateBackupLocation creates backup location object
	CreateBackupLocation(req *api.BackupLocationCreateRequest) (*api.BackupLocationCreateResponse, error)

	// UpdateBackupLocation updates backup location object
	UpdateBackupLocation(req *api.BackupLocationUpdateRequest) (*api.BackupLocationUpdateResponse, error)

	// EnumerateBackupLocation lists backup locations for an org
	EnumerateBackupLocation(req *api.BackupLocationEnumerateRequest) (*api.BackupLocationEnumerateResponse, error)

	// InspectBackupLocation enumerates backup location objects
	InspectBackupLocation(req *api.BackupLocationInspectRequest) (*api.BackupLocationInspectResponse, error)

	// DeleteBackupLocation deletes backup location objects
	DeleteBackupLocation(req *api.BackupLocationDeleteRequest) (*api.BackupLocationDeleteResponse, error)
}

// Backup obj interface
type Backup interface {
	// CreateBackup creates backup
	CreateBackup(req *api.BackupCreateRequest) (*api.BackupCreateResponse, error)

	// UpdateBackup updates backup object
	UpdateBackup(req *api.BackupUpdateRequest) (*api.BackupUpdateResponse, error)

	// EnumerateBackup enumerates backup objects
	EnumerateBackup(req *api.BackupEnumerateRequest) (*api.BackupEnumerateResponse, error)

	// InspectBackup inspects a backup object
	InspectBackup(req *api.BackupInspectRequest) (*api.BackupInspectResponse, error)

	// DeleteBackup deletes backup
	DeleteBackup(req *api.BackupDeleteRequest) (*api.BackupDeleteResponse, error)

	// WaitForBackupCompletion waits for backup to complete successfully
<<<<<<< HEAD
	// or till timeout is reached. API should poll every `timeBeforeRetry` duration
=======
	// or till timeout is reached. API should poll every `timeBeforeRetry`
>>>>>>> 3dcb3ec6
	WaitForBackupCompletion(backupName string, orgID string,
		timeout time.Duration, timeBeforeRetry time.Duration) error
}

// Restore object interface
type Restore interface {
	// CreateRestore creates restore object
	CreateRestore(req *api.RestoreCreateRequest) (*api.RestoreCreateResponse, error)

	// UpdateRestore updates restore object
	UpdateRestore(req *api.RestoreUpdateRequest) (*api.RestoreUpdateResponse, error)

	// EnumerateRestore lists restore objects
	EnumerateRestore(req *api.RestoreEnumerateRequest) (*api.RestoreEnumerateResponse, error)

	// InspectRestore inspects a restore object
	InspectRestore(req *api.RestoreInspectRequest) (*api.RestoreInspectResponse, error)

	// DeleteRestore deletes a restore object
	DeleteRestore(req *api.RestoreDeleteRequest) (*api.RestoreDeleteResponse, error)

	// WaitForRestoreCompletion waits for restore to complete successfully
	// or till timeout is reached. API should poll every `timeBeforeRetry` duration
	WaitForRestoreCompletion(restoreName string, orgID string,
		timeout time.Duration, timeBeforeRetry time.Duration) error
}

// SchedulePolicy interface
type SchedulePolicy interface {
	// CreateSchedulePolicy
	CreateSchedulePolicy(req *api.SchedulePolicyCreateRequest) (*api.SchedulePolicyCreateResponse, error)

	// UpdateSchedulePolicy
	UpdateSchedulePolicy(req *api.SchedulePolicyUpdateRequest) (*api.SchedulePolicyUpdateResponse, error)

	// EnumerateSchedulePolicy
	EnumerateSchedulePolicy(req *api.SchedulePolicyEnumerateRequest) (*api.SchedulePolicyEnumerateResponse, error)

	// InspectSchedulePolicy
	InspectSchedulePolicy(req *api.SchedulePolicyInspectRequest) (*api.SchedulePolicyInspectResponse, error)

	// DeleteSchedulePolicy
	DeleteSchedulePolicy(req *api.SchedulePolicyDeleteRequest) (*api.SchedulePolicyDeleteResponse, error)
}

// ScheduleBackup interface
type ScheduleBackup interface {
	// CreateBackupSchedule
	CreateBackupSchedule(req *api.BackupScheduleCreateRequest) (*api.BackupScheduleCreateResponse, error)

	// UpdateBackupSchedule
	UpdateBackupSchedule(req *api.BackupScheduleUpdateRequest) (*api.BackupScheduleUpdateResponse, error)

	// EnumerateBackupSchedule
	EnumerateBackupSchedule(req *api.BackupScheduleEnumerateRequest) (*api.BackupScheduleEnumerateResponse, error)

	// InspectBackupSchedule
	InspectBackupSchedule(req *api.BackupScheduleInspectRequest) (*api.BackupScheduleInspectResponse, error)

	// DeleteBackupSchedule
	DeleteBackupSchedule(req *api.BackupScheduleDeleteRequest) (*api.BackupScheduleDeleteResponse, error)
}

var backupDrivers = make(map[string]Driver)

// Register backup driver
func Register(name string, d Driver) error {
	if _, ok := backupDrivers[name]; !ok {
		backupDrivers[name] = d
	} else {
		return fmt.Errorf("backup driver: %s is already registered", name)
	}

	return nil
}

// Get backup driver name
func Get(name string) (Driver, error) {
	d, ok := backupDrivers[name]
	if ok {
		return d, nil
	}

	return nil, &errors.ErrNotFound{
		ID:   name,
		Type: "BackupDriver",
	}
}<|MERGE_RESOLUTION|>--- conflicted
+++ resolved
@@ -123,16 +123,11 @@
 	DeleteBackup(req *api.BackupDeleteRequest) (*api.BackupDeleteResponse, error)
 
 	// WaitForBackupCompletion waits for backup to complete successfully
-<<<<<<< HEAD
-	// or till timeout is reached. API should poll every `timeBeforeRetry` duration
-=======
 	// or till timeout is reached. API should poll every `timeBeforeRetry`
->>>>>>> 3dcb3ec6
 	WaitForBackupCompletion(backupName string, orgID string,
 		timeout time.Duration, timeBeforeRetry time.Duration) error
 }
 
-// Restore object interface
 type Restore interface {
 	// CreateRestore creates restore object
 	CreateRestore(req *api.RestoreCreateRequest) (*api.RestoreCreateResponse, error)

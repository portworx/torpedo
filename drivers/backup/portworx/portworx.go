--- conflicted
+++ resolved
@@ -262,48 +262,6 @@
 	return p.backupManager.Delete(context.Background(), req)
 }
 
-// WaitForBackupCompletion waits for backup to complete successfully
-// or till timeout is reached. API should poll every `timeBeforeRetry` duration
-func (p *portworx) WaitForBackupCompletion(backupName string, orgID string,
-	timeout time.Duration, timeBeforeRetry time.Duration) error {
-	req := &api.BackupInspectRequest{
-		Name:  backupName,
-		OrgId: orgID,
-	}
-	var backupError error
-	f := func() (interface{}, bool, error) {
-		inspectBkpResp, err := p.backupManager.Inspect(context.Background(), req)
-		if err != nil {
-			// Error occured, just retry
-			return nil, true, err
-		}
-
-		// Check if backup status is complete
-		currentStatus := inspectBkpResp.GetBackup().GetStatus().GetStatus()
-		if currentStatus == api.BackupInfo_StatusInfo_Success {
-			// If backup is complete, dont retry again
-			return nil, false, nil
-		} else if currentStatus == api.BackupInfo_StatusInfo_Failed ||
-			currentStatus == api.BackupInfo_StatusInfo_Aborted ||
-			currentStatus == api.BackupInfo_StatusInfo_Invalid {
-			backupError = fmt.Errorf("backup [%v] is in [%s] state",
-				req.GetName(), currentStatus)
-			return nil, false, backupError
-		}
-		return nil,
-			true,
-			fmt.Errorf("backup [%v] is in [%s] state. Waiting to become Complete",
-				req.GetName(), currentStatus)
-	}
-
-	_, err := task.DoRetryWithTimeout(f, timeout, timeBeforeRetry)
-	if err != nil || backupError != nil {
-		return fmt.Errorf("failed to wait for backup. Error:[%v] Reason:[%v]", err, backupError)
-	}
-
-	return nil
-}
-
 func (p *portworx) CreateRestore(req *api.RestoreCreateRequest) (*api.RestoreCreateResponse, error) {
 	return p.restoreManager.Create(context.Background(), req)
 }
@@ -324,11 +282,8 @@
 	return p.restoreManager.Delete(context.Background(), req)
 }
 
-<<<<<<< HEAD
-=======
 // WaitForRestoreCompletion waits for restore to complete successfully
 // or till timeout is reached. API should poll every `timeBeforeRetry` duration
->>>>>>> 3dcb3ec6
 func (p *portworx) WaitForRestoreCompletion(restoreName string, orgID string,
 	timeout time.Duration, timeBeforeRetry time.Duration) error {
 	req := &api.RestoreInspectRequest{

--- conflicted
+++ resolved
@@ -294,7 +294,6 @@
 	return randomFileCommands
 }
 
-<<<<<<< HEAD
 // GetEnv gets environment variable and fall back to default value if not found
 func GetEnv(key, fallback string) string {
 	value := os.Getenv(key)
@@ -311,7 +310,8 @@
 	log.Infof("Copying to [%+v]", toValue)
 	err := copier.CopyWithOption(toValue, fromValue, copier.Option{CaseSensitive: false})
 	return err
-=======
+}
+
 // syncData will execute 'sync' command on pod post start
 func syncData(namespace string) {
 	var k8sCore = core.Instance()
@@ -326,5 +326,4 @@
 		}
 	}
 
->>>>>>> 66f06cdb
 }
--- conflicted
+++ resolved
@@ -107,11 +107,9 @@
 	PureSANType string
 	// RunCSISnapshotAndRestoreManyTest identifies if Pure clone many test is enabled
 	RunCSISnapshotAndRestoreManyTest bool
-<<<<<<< HEAD
+
 	//Logger log the output
 	Logger *logrus.Logger
-=======
->>>>>>> 8cce65df
 }
 
 // ScheduleOptions are options that callers to pass to influence the apps that get schduled

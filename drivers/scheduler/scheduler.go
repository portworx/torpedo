--- conflicted
+++ resolved
@@ -67,23 +67,6 @@
 
 // AppConfig custom settings
 type AppConfig struct {
-<<<<<<< HEAD
-	Replicas             int      `yaml:"replicas"`
-	VolumeSize           string   `yaml:"volume_size"`
-	WorkloadSize         string   `yaml:"workload_size"`
-	ClaimsCount          int      `yaml:"claims_count"`
-	CustomCommand        []string `yaml:"custom_command"`
-	CustomArgs           []string `yaml:"custom_args"`
-	StorageClassSharedv4 string   `yaml:"storage_class_sharedv4"`
-	PVCAccessMode        string   `yaml:"pvc_access_mode"`
-	Repl                 string   `yaml:"repl"`
-	Fs                   string   `yaml:"fs"`
-	AggregationLevel     string   `yaml:"aggregation_level"`
-	IoProfile            string   `yaml:"io_profile"`
-	Journal              string   `yaml:"journal"`
-	DataSize             string   `yaml:"data_size"`
-	VmID                 string   `yaml:"vm_id"`
-=======
 	Replicas                    int      `yaml:"replicas"`
 	VolumeSize                  string   `yaml:"volume_size"`
 	WorkloadSize                string   `yaml:"workload_size"`
@@ -99,7 +82,7 @@
 	IoProfile                   string   `yaml:"io_profile"`
 	Journal                     string   `yaml:"journal"`
 	DataSize                    string   `yaml:"data_size"`
->>>>>>> 918fb22e
+  VmID                        string   `yaml:"vm_id"`
 }
 
 // InitOptions initialization options

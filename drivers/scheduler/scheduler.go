--- conflicted
+++ resolved
@@ -121,16 +121,14 @@
 	// RescanSpecs specified in specDir
 	RescanSpecs(specDir string) error
 
-<<<<<<< HEAD
 	// EnableSchedulingOnNode enable apps to be scheduled to a given node
 	EnableSchedulingOnNode(n node.Node) error
 
 	// DisableSchedulingOnNode disable apps to be scheduled to a given node
 	DisableSchedulingOnNode(n node.Node) error
-=======
+ 
 	// PrepareNodeToDecommission prepares a given node for decommissioning
 	PrepareNodeToDecommission(n node.Node, provisioner string) error
->>>>>>> ae7285ed
 
 	// IsScalable check if a given spec is scalable or not
 	IsScalable(spec interface{}) bool

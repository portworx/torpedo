package scheduler

import (
	"fmt"
	"time"

	"github.com/portworx/torpedo/drivers/node"
	"github.com/portworx/torpedo/drivers/scheduler/spec"
	"github.com/portworx/torpedo/drivers/volume"
	"github.com/portworx/torpedo/pkg/errors"
)

// Options specifies keys for a key-value pair that can be passed to scheduler methods
const (
	// OptionsWaitForDestroy Wait for the destroy to finish before returning
	OptionsWaitForDestroy = "WAIT_FOR_DESTROY"
	// OptionsWaitForResourceLeak Wait for all the resources to be cleaned up after destroying
	OptionsWaitForResourceLeakCleanup = "WAIT_FOR_RESOURCE_LEAK_CLEANUP"
)

// Context holds the execution context of a test task.
type Context struct {
	UID string
	App *spec.AppSpec
}

// ScheduleOptions are options that callers to pass to influence the apps that get schduled
type ScheduleOptions struct {
	// AppKeys identified a list of applications keys that users wants to schedule (Optional)
	AppKeys []string
	// Nodes restricts the applications to get scheduled only on these nodes (Optional)
	Nodes []node.Node
}

// Driver must be implemented to provide test support to various schedulers.
type Driver interface {
	spec.Parser

	// Init initializes the scheduler driver
	Init(string, string, string) error

	// String returns the string name of this driver.
	String() string

	// IsNodeReady checks if node is in ready state. Returns nil if ready.
	IsNodeReady(n node.Node) error

	// GetNodesForApp returns nodes on which given app context is running
	GetNodesForApp(*Context) ([]node.Node, error)

	// Schedule starts applications and returns a context for each one of them
	Schedule(instanceID string, opts ScheduleOptions) ([]*Context, error)

	// WaitForRunning waits for application to start running.
	WaitForRunning(cc *Context, timeout, retryInterval time.Duration) error

	// Destroy removes a application. It does not delete the volumes of the task.
	Destroy(*Context, map[string]bool) error

	// WaitForDestroy waits for application to destroy.
	WaitForDestroy(*Context) error

	// DeleteTasks deletes all tasks of the application (not the applicaton)
	DeleteTasks(*Context) error

	// GetVolumeParameters Returns a maps, each item being a volume and it's options
	GetVolumeParameters(*Context) (map[string]map[string]string, error)

	// InspectVolumes inspects a storage volume.
	InspectVolumes(cc *Context, timeout, retryInterval time.Duration) error

	// DeleteVolumes will delete all storage volumes for the given context
	DeleteVolumes(*Context) ([]*volume.Volume, error)

	// GetVolumes returns all storage volumes for the given context
	GetVolumes(*Context) ([]*volume.Volume, error)

	// ResizeVolume resizes all the volumes of a given context
	ResizeVolume(*Context) ([]*volume.Volume, error)

	// GetSnapshots returns all storage snapshots for the given context
	GetSnapshots(*Context) ([]*volume.Snapshot, error)

	// Describe generates a bundle that can be used by support - logs, cores, states, etc
	Describe(*Context) (string, error)

	// Scale the current applications using the new scales from the GetScaleFactorMap.
	ScaleApplication(*Context, map[string]int32) error

	// Get a map of current applications to their new scales, based on "factor"
	GetScaleFactorMap(*Context) (map[string]int32, error)

	// Stop scheduler service on the given node
	StopSchedOnNode(n node.Node) error

	// Start scheduler service on the given node
	StartSchedOnNode(n node.Node) error

<<<<<<< HEAD
	// CreateCRDObjects and Validate their deployment
	CreateCRDObjects(ctx *Context, timeout, retryInterval time.Duration) error

	// DecommissionNode decommission the given node from the cluster
	DecommissionNode(n node.Node) error
=======
	// RescanSpecs specified in specDir
	RescanSpecs(specDir string) error
>>>>>>> 396d62ad
}

var (
	schedulers = make(map[string]Driver)
)

// Register registers the given scheduler driver
func Register(name string, d Driver) error {
	if _, ok := schedulers[name]; !ok {
		schedulers[name] = d
	} else {
		return fmt.Errorf("scheduler driver: %s is already registered", name)
	}

	return nil
}

// Get returns a registered scheduler test provider.
func Get(name string) (Driver, error) {
	if d, ok := schedulers[name]; ok {
		return d, nil
	}
	return nil, &errors.ErrNotFound{
		ID:   name,
		Type: "Scheduler",
	}
}<|MERGE_RESOLUTION|>--- conflicted
+++ resolved
@@ -96,16 +96,12 @@
 	// Start scheduler service on the given node
 	StartSchedOnNode(n node.Node) error
 
-<<<<<<< HEAD
-	// CreateCRDObjects and Validate their deployment
-	CreateCRDObjects(ctx *Context, timeout, retryInterval time.Duration) error
-
+	// RescanSpecs specified in specDir
+	RescanSpecs(specDir string) error
+  
 	// DecommissionNode decommission the given node from the cluster
 	DecommissionNode(n node.Node) error
-=======
-	// RescanSpecs specified in specDir
-	RescanSpecs(specDir string) error
->>>>>>> 396d62ad
+
 }
 
 var (

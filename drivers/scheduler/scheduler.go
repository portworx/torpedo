--- conflicted
+++ resolved
@@ -99,15 +99,12 @@
 	Nodes []node.Node
 	// StorageProvisioner identifies what storage provider should be used
 	StorageProvisioner string
-<<<<<<< HEAD
-	//DeploymentReplicas specific parameter when we need change statefulset replicas
-	DeploymentReplicas int
-=======
+	//AppReplicas specific parameter when we need change app replicas
+	AppReplicas int
 	// ConfigMap  identifies what config map should be used to
 	ConfigMap string
 	// AutopilotParameters identifies options for autopilot (Optional)
 	AutopilotParameters *AutopilotParameters
->>>>>>> 5cd04ad6
 }
 
 // Driver must be implemented to provide test support to various schedulers.

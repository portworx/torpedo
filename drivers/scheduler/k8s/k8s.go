package k8s

import (
	"bufio"
	"bytes"
	"context"
	"encoding/base64"
	"encoding/json"
	baseErrors "errors"
	"fmt"
	"io"
	"io/ioutil"
	random "math/rand"
	"os"
	"os/exec"
	"path/filepath"
	"reflect"
	"regexp"
	"strconv"
	"strings"
	"sync"
	"text/template"
	"time"

	"github.com/portworx/torpedo/pkg/log"
	"github.com/portworx/torpedo/pkg/osutils"

	yaml2 "gopkg.in/yaml.v2"

	docker_types "github.com/docker/docker/api/types"
	vaultapi "github.com/hashicorp/vault/api"
	v1beta1 "github.com/kubernetes-csi/external-snapshotter/client/v4/apis/volumesnapshot/v1beta1"
	snapv1 "github.com/kubernetes-incubator/external-storage/snapshot/pkg/apis/crd/v1"
	apapi "github.com/libopenstorage/autopilot-api/pkg/apis/autopilot/v1alpha1"
	"github.com/libopenstorage/openstorage/pkg/units"
	storkapi "github.com/libopenstorage/stork/pkg/apis/stork/v1alpha1"
	admissionregistration "github.com/portworx/sched-ops/k8s/admissionregistration"
	"github.com/portworx/sched-ops/k8s/apiextensions"
	"github.com/portworx/sched-ops/k8s/apps"
	"github.com/portworx/sched-ops/k8s/autopilot"
	"github.com/portworx/sched-ops/k8s/batch"
	k8sCommon "github.com/portworx/sched-ops/k8s/common"
	"github.com/portworx/sched-ops/k8s/core"
	schederrors "github.com/portworx/sched-ops/k8s/errors"
	csisnapshot "github.com/portworx/sched-ops/k8s/externalsnapshotter"
	"github.com/portworx/sched-ops/k8s/externalstorage"
	"github.com/portworx/sched-ops/k8s/networking"
	"github.com/portworx/sched-ops/k8s/policy"
	"github.com/portworx/sched-ops/k8s/prometheus"
	"github.com/portworx/sched-ops/k8s/rbac"
	"github.com/portworx/sched-ops/k8s/storage"
	"github.com/portworx/sched-ops/k8s/stork"
	"github.com/portworx/sched-ops/task"
	"github.com/portworx/torpedo/drivers/api"
	"github.com/portworx/torpedo/drivers/node"
	"github.com/portworx/torpedo/drivers/scheduler"
	"github.com/portworx/torpedo/drivers/scheduler/spec"
	"github.com/portworx/torpedo/drivers/volume"
	"github.com/portworx/torpedo/pkg/aututils"
	"github.com/portworx/torpedo/pkg/errors"
	"github.com/portworx/torpedo/pkg/pureutils"
	monitoringv1 "github.com/prometheus-operator/prometheus-operator/pkg/apis/monitoring/v1"
	admissionregistrationv1 "k8s.io/api/admissionregistration/v1"
	admissionregistrationv1beta1 "k8s.io/api/admissionregistration/v1beta1"
	appsapi "k8s.io/api/apps/v1"
	batchv1 "k8s.io/api/batch/v1"
	batchv1beta1 "k8s.io/api/batch/v1beta1"
	corev1 "k8s.io/api/core/v1"
	v1 "k8s.io/api/core/v1"
	netv1 "k8s.io/api/networking/v1"
	networkingv1beta1 "k8s.io/api/networking/v1beta1"
	policyv1beta1 "k8s.io/api/policy/v1beta1"
	rbacv1 "k8s.io/api/rbac/v1"
	storageapi "k8s.io/api/storage/v1"
	apiextensionsv1 "k8s.io/apiextensions-apiserver/pkg/apis/apiextensions/v1"
	apiextensionsv1beta1 "k8s.io/apiextensions-apiserver/pkg/apis/apiextensions/v1beta1"
	k8serrors "k8s.io/apimachinery/pkg/api/errors"
	"k8s.io/apimachinery/pkg/api/meta"
	"k8s.io/apimachinery/pkg/api/resource"
	metav1 "k8s.io/apimachinery/pkg/apis/meta/v1"
	"k8s.io/apimachinery/pkg/runtime"
	"k8s.io/apimachinery/pkg/runtime/serializer"
	"k8s.io/apimachinery/pkg/types"
	"k8s.io/apimachinery/pkg/util/yaml"
	"k8s.io/client-go/kubernetes"
	"k8s.io/client-go/kubernetes/scheme"
	"k8s.io/client-go/rest"
	"k8s.io/client-go/tools/clientcmd"
)

const (
	// SchedName is the name of the kubernetes scheduler driver implementation
	SchedName = "k8s"
	// SnapshotParent is the parameter key for the parent of a snapshot
	SnapshotParent = "snapshot_parent"
	k8sPodsRootDir = "/var/lib/kubelet/pods"
	// DeploymentSuffix is the suffix for deployment names stored as keys in maps
	DeploymentSuffix = "-dep"
	// StatefulSetSuffix is the suffix for statefulset names stored as keys in maps
	StatefulSetSuffix = "-ss"
	// SystemdSchedServiceName is the name of the system service responsible for scheduling
	SystemdSchedServiceName = "kubelet"
	// ZoneK8SNodeLabel is label describing zone of the k8s node
	ZoneK8SNodeLabel = "failure-domain.beta.kubernetes.io/zone"
	// RegionK8SNodeLabel is node label describing region of the k8s node
	RegionK8SNodeLabel = "failure-domain.beta.kubernetes.io/region"
	// TopologyZoneK8sNodeLabel is label describing topology zone of k8s node
	TopologyZoneK8sNodeLabel = "topology.portworx.io/zone"
	// TopologyRegionK8sNodeLabel is label describing topology region of k8s node
	TopologyRegionK8sNodeLabel = "topology.portworx.io/region"
	// PureFile is the parameter in storageclass to represent FB volume
	PureFile = "pure_file"
	// PureBlock is the parameter in storageclass to represent FA direct access volumes
	PureBlock = "pure_block"
	// PortworxStrict provisioner for using same provisioner as provided in the spec
	PortworxStrict = "strict"
	// CsiProvisioner is csi provisioner
	CsiProvisioner = "pxd.portworx.com"
	//NodeType for enabling specific features
	NodeType = "node-type"
	//FastpathNodeType fsatpath node type value
	FastpathNodeType = "fastpath"
	// PxLabelNameKey is key for map
	PxLabelNameKey = "name"
	// PxLabelValue portworx pod label
	PxLabelValue = "portworx"
)

const (
	k8sNodeReadyTimeout    = 5 * time.Minute
	volDirCleanupTimeout   = 5 * time.Minute
	k8sObjectCreateTimeout = 2 * time.Minute
	k8sPodCreateTimeout    = 4 * time.Minute
	k8sDestroyTimeout      = 10 * time.Minute
	// FindFilesOnWorkerTimeout timeout for find files on worker
	FindFilesOnWorkerTimeout = 1 * time.Minute
	deleteTasksWaitTimeout   = 5 * time.Minute
	// DefaultRetryInterval  Default retry interval
	DefaultRetryInterval = 10 * time.Second
	// DefaultTimeout default timeout
	DefaultTimeout = 5 * time.Minute
	// SnapshotReadyTimeout timeout for snapshot to be ready
	SnapshotReadyTimeout             = 5 * time.Minute
	numOfRestoredPVCForCloneManyTest = 500

	autopilotDefaultNamespace     = "kube-system"
	portworxServiceName           = "portworx-service"
	resizeSupportedAnnotationKey  = "torpedo.io/resize-supported"
	autopilotEnabledAnnotationKey = "torpedo.io/autopilot-enabled"
	pvcLabelsAnnotationKey        = "torpedo.io/pvclabels-enabled"
	pvcNodesAnnotationKey         = "torpedo.io/pvcnodes-enabled"
	deleteStrategyAnnotationKey   = "torpedo.io/delete-strategy"
	specObjAppWorkloadSizeEnvVar  = "SIZE"
)

const (
	secretNameKey      = "secret_name"
	secretNamespaceKey = "secret_namespace"
	encryptionKey      = "encryption"

	// Encryption annotations
	encryptionName = "secure"

	// In-Tree Auth annotations
	secretName      = "openstorage.io/auth-secret-name"
	secretNamespace = "openstorage.io/auth-secret-namespace"

	// CsiProvisionerSecretName is required for CSI with Auth enabled
	CsiProvisionerSecretName = "csi.storage.k8s.io/provisioner-secret-name"
	// CsiProvisionerSecretNamespace is required for CSI with Auth enabled
	CsiProvisionerSecretNamespace = "csi.storage.k8s.io/provisioner-secret-namespace"
	// CsiNodePublishSecretName is required for CSI with Auth enabled
	CsiNodePublishSecretName = "csi.storage.k8s.io/node-publish-secret-name"
	// CsiNodePublishSecretNamespace is required for CSI with Auth enabled
	CsiNodePublishSecretNamespace = "csi.storage.k8s.io/node-publish-secret-namespace"
	// CsiControllerExpandSecretName is required for CSI with Auth enabled
	CsiControllerExpandSecretName = "csi.storage.k8s.io/controller-expand-secret-name"
	// CsiControllerExpandSecretNamespace is required for CSI with Auth enabled
	CsiControllerExpandSecretNamespace = "csi.storage.k8s.io/controller-expand-secret-namespace"

	storageClassKey = "volume.beta.kubernetes.io/storage-class"
	// PvcNameKey key used in volume param map to store PVC name
	PvcNameKey = "pvc_name"
	// PvcNamespaceKey key used in volume param map to store PVC namespace
	PvcNamespaceKey = "pvc_namespace"
	// VolumeSnapshotKind type use for restore
	VolumeSnapshotKind = "VolumeSnapshot"
)

var (
	// use underscore to avoid conflicts to text/template from golang
	namespaceRegex      = regexp.MustCompile("_NAMESPACE_")
	defaultTorpedoLabel = map[string]string{
		"creator": "torpedo",
	}
	k8sCore                  = core.Instance()
	k8sApps                  = apps.Instance()
	k8sStork                 = stork.Instance()
	k8sStorage               = storage.Instance()
	k8sExternalStorage       = externalstorage.Instance()
	k8sAutopilot             = autopilot.Instance()
	k8sRbac                  = rbac.Instance()
	k8sNetworking            = networking.Instance()
	k8sBatch                 = batch.Instance()
	k8sMonitoring            = prometheus.Instance()
	k8sPolicy                = policy.Instance()
	k8sAdmissionRegistration = admissionregistration.Instance()
	k8sApiExtensions         = apiextensions.Instance()

	// k8sExternalsnap is a instance of csisnapshot instance
	k8sExternalsnap = csisnapshot.Instance()
	// SnapshotAPIGroup is the group for the resource being referenced.
	SnapshotAPIGroup = "snapshot.storage.k8s.io"
)

// CustomResourceObjectYAML	Used as spec object for all CRs
type CustomResourceObjectYAML struct {
	Path string
	// Namespace will only be assigned DURING creation
	Namespace string
	Name      string
}

// K8s  The kubernetes structure
type K8s struct {
	SpecFactory                      *spec.Factory
	NodeDriverName                   string
	VolDriverName                    string
	secretConfigMapName              string
	customConfig                     map[string]scheduler.AppConfig
	eventsStorage                    map[string][]scheduler.Event
	SecretType                       string
	VaultAddress                     string
	VaultToken                       string
	PureVolumes                      bool
	PureSANType                      string
	RunCSISnapshotAndRestoreManyTest bool
	helmValuesConfigMapName          string
	secureApps                       []string
}

// IsNodeReady  Check whether the cluster node is ready
func (k *K8s) IsNodeReady(n node.Node) error {
	t := func() (interface{}, bool, error) {
		if err := k8sCore.IsNodeReady(n.Name); err != nil {
			return "", true, &scheduler.ErrNodeNotReady{
				Node:  n,
				Cause: err.Error(),
			}
		}

		return "", false, nil
	}

	if _, err := task.DoRetryWithTimeout(t, k8sNodeReadyTimeout, DefaultRetryInterval); err != nil {
		return err
	}
	return nil
}

// String returns the string name of this driver.
func (k *K8s) String() string {
	return SchedName
}

// Init Initialize the driver
func (k *K8s) Init(schedOpts scheduler.InitOptions) error {
	k.NodeDriverName = schedOpts.NodeDriverName
	k.VolDriverName = schedOpts.VolDriverName
	k.secretConfigMapName = schedOpts.SecretConfigMapName
	k.customConfig = schedOpts.CustomAppConfig
	k.SecretType = schedOpts.SecretType
	k.VaultAddress = schedOpts.VaultAddress
	k.VaultToken = schedOpts.VaultToken
	k.eventsStorage = make(map[string][]scheduler.Event)
	k.PureVolumes = schedOpts.PureVolumes
	k.PureSANType = schedOpts.PureSANType
	k.RunCSISnapshotAndRestoreManyTest = schedOpts.RunCSISnapshotAndRestoreManyTest
	k.secureApps = schedOpts.SecureApps

	nodes, err := k8sCore.GetNodes()
	if err != nil {
		return err
	}

	for _, n := range nodes.Items {
		if err = k.AddNewNode(n); err != nil {
			return err
		}
	}

	// Update node PxPodRestartCount during init
	namespace, err := k.GetAutopilotNamespace()
	if err != nil {
		log.Fatalf(fmt.Sprintf("%v", err))
	}
	pxLabel := make(map[string]string)
	pxLabel[PxLabelNameKey] = PxLabelValue
	pxPodRestartCountMap, err := k.GetPodsRestartCount(namespace, pxLabel)
	if err != nil {
		log.Fatalf(fmt.Sprintf("%v", err))
	}

	for pod, value := range pxPodRestartCountMap {
		n, err := node.GetNodeByIP(pod.Status.HostIP)
		if err != nil {
			log.Fatalf(fmt.Sprintf("%v", err))
		}
		n.PxPodRestartCount = value
	}

	k.SpecFactory, err = spec.NewFactory(schedOpts.SpecDir, schedOpts.VolDriverName, k)
	if err != nil {
		return err
	}

	go func() {
		err := k.collectEvents()
		if err != nil {
			log.Fatalf(fmt.Sprintf("%v", err))
		}
	}()
	return nil
}

// AddNewNode method parse and add node to node registry
func (k *K8s) AddNewNode(newNode corev1.Node) error {
	n := k.parseK8SNode(newNode)
	if err := k.IsNodeReady(n); err != nil {
		return err
	}
	if err := node.AddNode(n); err != nil {
		return err
	}
	return nil
}

// SetConfig sets kubeconfig. If kubeconfigPath == "" then
// sets it to inClusterConfig
func (k *K8s) SetConfig(kubeconfigPath string) error {
	var config *rest.Config
	var err error

	if kubeconfigPath == "" {
		config = nil
	} else {
		config, err = clientcmd.BuildConfigFromFlags("", kubeconfigPath)
		if err != nil {
			return err
		}
	}
	k8sCore.SetConfig(config)
	k8sApps.SetConfig(config)
	k8sApps.SetConfig(config)
	k8sStork.SetConfig(config)
	k8sStorage.SetConfig(config)
	k8sExternalStorage.SetConfig(config)
	k8sAutopilot.SetConfig(config)
	k8sRbac.SetConfig(config)
	k8sMonitoring.SetConfig(config)
	k8sPolicy.SetConfig(config)
	k8sBatch.SetConfig(config)
	k8sMonitoring.SetConfig(config)
	k8sAdmissionRegistration.SetConfig(config)
	k8sExternalsnap.SetConfig(config)
	k8sApiExtensions.SetConfig(config)

	return nil
}

// RescanSpecs Rescan the application spec file for spei
func (k *K8s) RescanSpecs(specDir, storageDriver string) error {
	var err error
	log.Infof("Rescanning specs for %v and driver %s", specDir, storageDriver)
	k.SpecFactory, err = spec.NewFactory(specDir, storageDriver, k)
	if err != nil {
		return err
	}
	return nil
}

// RefreshNodeRegistry update the k8 node list registry
func (k *K8s) RefreshNodeRegistry() error {

	nodes, err := k8sCore.GetNodes()
	if err != nil {
		return err
	}

	node.CleanupRegistry()

	for _, n := range nodes.Items {
		if err = k.AddNewNode(n); err != nil {
			return err
		}
	}
	return nil
}

// ParseSpecs parses the application spec file
func (k *K8s) ParseSpecs(specDir, storageProvisioner string) ([]interface{}, error) {
	log.Debugf("ParseSpecs k.CustomConfig = %v", k.customConfig)
	fileList := make([]string, 0)
	if err := filepath.Walk(specDir, func(path string, f os.FileInfo, err error) error {
		if f != nil && !f.IsDir() {
			if isValidProvider(path, storageProvisioner) {
				log.Debugf("	add filepath: %s", path)
				fileList = append(fileList, path)
			}
		}

		return nil
	}); err != nil {
		return nil, err
	}

	log.Debugf("fileList: %v", fileList)
	var specs []interface{}

	splitPath := strings.Split(specDir, "/")
	appName := splitPath[len(splitPath)-1]

	for _, fileName := range fileList {
		isHelmChart, err := k.IsAppHelmChartType(fileName)
		if err != nil {
			return nil, err
		}

		splitPath := strings.Split(fileName, "/")
		if strings.HasPrefix(splitPath[len(splitPath)-1], "cr-") {
			// TODO: process with templates
			specObj := &CustomResourceObjectYAML{
				Path: fileName,
			}
			specs = append(specs, specObj)
			log.Warnf("custom res: %v", specObj) //TODO: remove
		} else if !isHelmChart {
			file, err := ioutil.ReadFile(fileName)
			if err != nil {
				return nil, err
			}

			var customConfig scheduler.AppConfig
			var ok bool

			if customConfig, ok = k.customConfig[appName]; !ok {
				customConfig = scheduler.AppConfig{}
			} else {
				log.Infof("customConfig[%v] = %v", appName, customConfig)
			}
			var funcs = template.FuncMap{
				"Iterate": func(count int) []int {
					var i int
					var Items []int
					for i = 1; i <= (count); i++ {
						Items = append(Items, i)
					}
					return Items
				},
				"array": func(arr []string) string {
					string := "[\""
					for i, val := range arr {
						if i != 0 {
							string += "\", \""
						}
						string += val
					}
					return string + "\"]"
				},
			}

			tmpl, err := template.New("customConfig").Funcs(funcs).Parse(string(file))
			if err != nil {
				return nil, err
			}
			var processedFile bytes.Buffer
			err = tmpl.Execute(&processedFile, customConfig)
			if err != nil {
				return nil, err
			}

			reader := bufio.NewReader(&processedFile)
			specReader := yaml.NewYAMLReader(reader)

			for {
				specContents, err := specReader.Read()
				if err == io.EOF {
					break
				}
				if len(bytes.TrimSpace(specContents)) > 0 {
					obj, err := decodeSpec(specContents)
					if err != nil {
						log.Warnf("Error decoding spec from %v: %v", fileName, err)
						return nil, err
					}

					specObj, err := validateSpec(obj)
					if err != nil {
						log.Warnf("Error parsing spec from %v: %v", fileName, err)
						return nil, err
					}
					substituteImageWithInternalRegistry(specObj)
					specs = append(specs, specObj)
				}
			}
		} else {
			repoInfo, err := k.ParseCharts(fileName)
			if err != nil {
				return nil, err
			}
			specs = append(specs, repoInfo)
		}
	}
	return specs, nil
}

// IsAppHelmChartType will return true if the specDir has only one file and it has helm repo infos
// else will return false
func (k *K8s) IsAppHelmChartType(fileName string) (bool, error) {

	// Parse the files and check for certain keys for helmRepo info

	log.Debugf("Reading file: %s", fileName)
	file, err := ioutil.ReadFile(fileName)
	if err != nil {
		return false, err
	}

	repoInfo := scheduler.HelmRepo{}
	err = yaml2.Unmarshal(file, &repoInfo)
	if err != nil {
		// Ignoring if unmarshalling fails as some app specs (like fio) failed to unmarshall
		log.Errorf("Ignoring the yaml unmarshalling failure , err: %v", err)
		return false, nil
	}

	if repoInfo.RepoName != "" && repoInfo.ChartName != "" && repoInfo.ReleaseName != "" {
		// If the yaml file with helmRepo info for the app is found, exit here.
		log.Infof("Helm chart was found in file: [%s]", fileName)
		return true, nil
	}

	return false, nil

}

// ParseSpecsFromYamlBuf parses the yaml buf content
func (k *K8s) ParseSpecsFromYamlBuf(yamlBuf *bytes.Buffer) ([]interface{}, error) {

	var specs []interface{}

	reader := bufio.NewReader(yamlBuf)
	specReader := yaml.NewYAMLReader(reader)

	for {
		specContents, err := specReader.Read()
		if err == io.EOF {
			break
		}
		if len(bytes.TrimSpace(specContents)) > 0 {
			obj, err := decodeSpec(specContents)
			if err != nil {
				log.Warnf("Error decoding spec: %v", err)
				return nil, err
			}

			specObj, err := validateSpec(obj)
			if err != nil {
				log.Warnf("Error validating spec: %v", err)
				return nil, err
			}

			substituteImageWithInternalRegistry(specObj)
			specs = append(specs, specObj)
		}
	}

	return specs, nil
}

func isValidProvider(specPath, storageProvisioner string) bool {
	// Skip all storage provisioner specific spec except storageProvisioner
	for _, driver := range volume.GetVolumeDrivers() {
		if driver != storageProvisioner && strings.Contains(specPath, "/"+driver+"/") {
			return false
		}
	}
	// Get the rest of specs
	return true
}

func decodeSpec(specContents []byte) (runtime.Object, error) {
	obj, _, err := scheme.Codecs.UniversalDeserializer().Decode([]byte(specContents), nil, nil)
	if err != nil {
		schemeObj := runtime.NewScheme()
		if err := snapv1.AddToScheme(schemeObj); err != nil {
			return nil, err
		}

		if err := storkapi.AddToScheme(schemeObj); err != nil {
			return nil, err
		}

		if err := apapi.AddToScheme(schemeObj); err != nil {
			return nil, err
		}

		if err := monitoringv1.AddToScheme(schemeObj); err != nil {
			return nil, err
		}

		if err := apiextensionsv1beta1.AddToScheme(schemeObj); err != nil {
			return nil, err
		}

		if err := apiextensionsv1.AddToScheme(schemeObj); err != nil {
			return nil, err
		}

		if err := storageapi.AddToScheme(schemeObj); err != nil {
			return nil, err
		}

		codecs := serializer.NewCodecFactory(schemeObj)
		obj, _, err = codecs.UniversalDeserializer().Decode([]byte(specContents), nil, nil)
		if err != nil {
			return nil, err
		}
	}
	return obj, nil
}

func validateSpec(in interface{}) (interface{}, error) {
	if specObj, ok := in.(*appsapi.Deployment); ok {
		return specObj, nil
	} else if specObj, ok := in.(*appsapi.StatefulSet); ok {
		return specObj, nil
	} else if specObj, ok := in.(*appsapi.DaemonSet); ok {
		return specObj, nil
	} else if specObj, ok := in.(*corev1.Service); ok {
		return specObj, nil
	} else if specObj, ok := in.(*corev1.PersistentVolumeClaim); ok {
		return specObj, nil
	} else if specObj, ok := in.(*storageapi.StorageClass); ok {
		return specObj, nil
	} else if specObj, ok := in.(*snapv1.VolumeSnapshot); ok {
		return specObj, nil
	} else if specObj, ok := in.(*storkapi.GroupVolumeSnapshot); ok {
		return specObj, nil
	} else if specObj, ok := in.(*corev1.Secret); ok {
		return specObj, nil
	} else if specObj, ok := in.(*corev1.ConfigMap); ok {
		return specObj, nil
	} else if specObj, ok := in.(*storkapi.Rule); ok {
		return specObj, nil
	} else if specObj, ok := in.(*corev1.Pod); ok {
		return specObj, nil
	} else if specObj, ok := in.(*storkapi.ClusterPair); ok {
		return specObj, nil
	} else if specObj, ok := in.(*storkapi.Migration); ok {
		return specObj, nil
	} else if specObj, ok := in.(*storkapi.MigrationSchedule); ok {
		return specObj, nil
	} else if specObj, ok := in.(*storkapi.BackupLocation); ok {
		return specObj, nil
	} else if specObj, ok := in.(*storkapi.ApplicationBackup); ok {
		return specObj, nil
	} else if specObj, ok := in.(*storkapi.SchedulePolicy); ok {
		return specObj, nil
	} else if specObj, ok := in.(*storkapi.ApplicationRestore); ok {
		return specObj, nil
	} else if specObj, ok := in.(*storkapi.ApplicationClone); ok {
		return specObj, nil
	} else if specObj, ok := in.(*storkapi.VolumeSnapshotRestore); ok {
		return specObj, nil
	} else if specObj, ok := in.(*apapi.AutopilotRule); ok {
		return specObj, nil
	} else if specObj, ok := in.(*corev1.ServiceAccount); ok {
		return specObj, nil
	} else if specObj, ok := in.(*rbacv1.ClusterRole); ok {
		return specObj, nil
	} else if specObj, ok := in.(*rbacv1.ClusterRoleBinding); ok {
		return specObj, nil
	} else if specObj, ok := in.(*rbacv1.Role); ok {
		return specObj, nil
	} else if specObj, ok := in.(*rbacv1.RoleBinding); ok {
		return specObj, nil
	} else if specObj, ok := in.(*batchv1beta1.CronJob); ok {
		return specObj, nil
	} else if specObj, ok := in.(*batchv1.Job); ok {
		return specObj, nil
	} else if specObj, ok := in.(*corev1.LimitRange); ok {
		return specObj, nil
	} else if specObj, ok := in.(*networkingv1beta1.Ingress); ok {
		return specObj, nil
	} else if specObj, ok := in.(*monitoringv1.Prometheus); ok {
		return specObj, nil
	} else if specObj, ok := in.(*monitoringv1.PrometheusRule); ok {
		return specObj, nil
	} else if specObj, ok := in.(*monitoringv1.ServiceMonitor); ok {
		return specObj, nil
	} else if specObj, ok := in.(*corev1.Namespace); ok {
		return specObj, nil
	} else if specObj, ok := in.(*apiextensionsv1beta1.CustomResourceDefinition); ok {
		return specObj, nil
	} else if specObj, ok := in.(*apiextensionsv1.CustomResourceDefinition); ok {
		return specObj, nil
	} else if specObj, ok := in.(*policyv1beta1.PodDisruptionBudget); ok {
		return specObj, nil
	} else if specObj, ok := in.(*netv1.NetworkPolicy); ok {
		return specObj, nil
	} else if specObj, ok := in.(*corev1.Endpoints); ok {
		return specObj, nil
	} else if specObj, ok := in.(*storkapi.ResourceTransformation); ok {
		return specObj, nil
	} else if specObj, ok := in.(*admissionregistrationv1.ValidatingWebhookConfiguration); ok {
		return specObj, nil
	} else if specObj, ok := in.(*admissionregistrationv1.ValidatingWebhookConfigurationList); ok {
		return specObj, nil
	}

	return nil, fmt.Errorf("unsupported object: %v", reflect.TypeOf(in))
}

// filterPureVolumesIfEnabled will return whether or not the given PVC is a Pure
// direct access volume, only if PureVolumes is true. If PureVolumes is false, all
// volumes are valid.
func (k *K8s) filterPureVolumesIfEnabled(claim *v1.PersistentVolumeClaim) (bool, error) {
	volTypes := []string{PureFile, PureBlock}

	return k.filterPureTypeVolumeIfEnabled(claim, volTypes)
}

// filterPureVolumesIfEnabled will return whether or not the given PVC is a Pure
// direct access volume, only if PureVolumes is true. If PureVolumes is false, all
// volumes are valid.
func (k *K8s) filterPureVolumesIfEnabledByPureVolBackend(claim *v1.PersistentVolumeClaim, pureVolBackend string) (bool, error) {
	volTypes := []string{pureVolBackend}

	return k.filterPureTypeVolumeIfEnabled(claim, volTypes)
}

// filterPureTypeVolumeIfEnabled will return true if matches with given type pure volume
// If PureVolumes is false, all volumes are valid.
func (k *K8s) filterPureTypeVolumeIfEnabled(claim *v1.PersistentVolumeClaim, volTypes []string) (bool, error) {

	if !k.PureVolumes {
		// If we aren't filtering for Pure volumes, all are valid
		return true, nil
	}

	scForPvc, err := k8sCore.GetStorageClassForPVC(claim)
	if err != nil {
		return false, err
	}
	backend, ok := scForPvc.Parameters["backend"]
	if !ok {
		return false, nil
	}
	for _, voltype := range volTypes {
		if backend == voltype {
			return true, nil
		}
	}
	return false, nil
}

// getAddressesForNode  Get IP address for the nodes in the cluster
func (k *K8s) getAddressesForNode(n corev1.Node) []string {
	var addrs []string
	for _, addr := range n.Status.Addresses {
		if addr.Type == corev1.NodeExternalIP || addr.Type == corev1.NodeInternalIP {
			addrs = append(addrs, addr.Address)
		}
	}
	return addrs
}

// parseK8SNode Parse the kubernetes clsuter nodes
func (k *K8s) parseK8SNode(n corev1.Node) node.Node {
	var nodeType node.Type
	var zone, region string

	if k8sCore.IsNodeMaster(n) && k.NodeDriverName != "ibm" {
		nodeType = node.TypeMaster
	} else {
		nodeType = node.TypeWorker
	}

	nodeLabels, err := k8sCore.GetLabelsOnNode(n.GetName())
	if err != nil {
		log.Warn("failed to get node label for ", n.GetName())
	}

	for key, value := range nodeLabels {
		switch key {
		case ZoneK8SNodeLabel:
			zone = value
		case RegionK8SNodeLabel:
			region = value
		}
	}
	log.Infof("Parsed node [%s] as Type: %s, Zone: %s, Region %s", n.Name, nodeType, zone, region)

	return node.Node{
		Name:      n.Name,
		Addresses: k.getAddressesForNode(n),
		Type:      nodeType,
		Zone:      zone,
		Region:    region,
	}
}

// Schedule Schedule the application
func (k *K8s) Schedule(instanceID string, options scheduler.ScheduleOptions) ([]*scheduler.Context, error) {
	var apps []*spec.AppSpec
	if len(options.AppKeys) > 0 {
		for _, key := range options.AppKeys {
			appSpec, err := k.SpecFactory.Get(key)
			if err != nil {
				return nil, err
			}
			apps = append(apps, appSpec)
		}
	} else {
		apps = k.SpecFactory.GetAll()
	}

	var contexts []*scheduler.Context
	oldOptionsNamespace := options.Namespace
	for _, app := range apps {

		appNamespace := app.GetID(instanceID)
		if options.Namespace != "" {
			appNamespace = options.Namespace
		} else {
			options.Namespace = appNamespace
		}
		if len(options.TopologyLabels) > 1 {
			rotateTopologyArray(&options)
		}

		specObjects, err := k.CreateSpecObjects(app, appNamespace, options)
		if err != nil {
			return nil, err
		}

		helmSpecObjects, err := k.HelmSchedule(app, appNamespace, options)
		if err != nil {
			return nil, err
		}

		specObjects = append(specObjects, helmSpecObjects...)
		ctx := &scheduler.Context{
			UID: instanceID,
			App: &spec.AppSpec{
				Key:      app.Key,
				SpecList: specObjects,
				Enabled:  app.Enabled,
			},
			ScheduleOptions: options,
		}

		contexts = append(contexts, ctx)
		options.Namespace = oldOptionsNamespace
	}

	return contexts, nil
}

// CreateSpecObjects Create application
func (k *K8s) CreateSpecObjects(app *spec.AppSpec, namespace string, options scheduler.ScheduleOptions) ([]interface{}, error) {
	var specObjects []interface{}
	ns, err := k.createNamespace(app, namespace, options)
	if err != nil {
		return nil, err
	}

	for _, appSpec := range app.SpecList {
		t := func() (interface{}, bool, error) {
			obj, err := k.createMigrationObjects(appSpec, ns, app)
			if err != nil {
				return nil, true, err
			}
			return obj, false, nil
		}
		obj, err := task.DoRetryWithTimeout(t, k8sObjectCreateTimeout, DefaultRetryInterval)
		if err != nil {
			return nil, err
		}
		if obj != nil {
			specObjects = append(specObjects, obj)
		}
	}

	for _, appSpec := range app.SpecList {
		t := func() (interface{}, bool, error) {
			obj, err := k.createCRDObjects(appSpec, ns, app)
			if err != nil {
				return nil, true, err
			}
			return obj, false, nil
		}
		obj, err := task.DoRetryWithTimeout(t, k8sObjectCreateTimeout, DefaultRetryInterval)
		if err != nil {
			return nil, err
		}
		if obj != nil {
			specObjects = append(specObjects, obj)
		}
	}

	for _, appSpec := range app.SpecList {
		t := func() (interface{}, bool, error) {
			obj, err := k.createVolumeSnapshotRestore(appSpec, ns, app)
			if err != nil {
				return nil, true, err
			}
			return obj, false, nil
		}

		obj, err := task.DoRetryWithTimeout(t, k8sObjectCreateTimeout, DefaultRetryInterval)
		if err != nil {
			return nil, err
		}

		if obj != nil {
			specObjects = append(specObjects, obj)
		}
	}

	for _, appSpec := range app.SpecList {
		t := func() (interface{}, bool, error) {
			obj, err := k.createStorageObject(appSpec, ns, app, options)
			if err != nil {
				return nil, true, err
			}
			return obj, false, nil
		}

		obj, err := task.DoRetryWithTimeout(t, k8sObjectCreateTimeout, DefaultRetryInterval)
		if err != nil {
			return nil, err
		}

		if obj != nil {
			specObjects = append(specObjects, obj)
		}
	}

	for _, appSpec := range app.SpecList {
		t := func() (interface{}, bool, error) {
			obj, err := k.createCoreObject(appSpec, ns, app, options)
			if err != nil {
				return nil, true, err
			}
			return obj, false, nil
		}

		obj, err := task.DoRetryWithTimeout(t, k8sObjectCreateTimeout, DefaultRetryInterval)
		if err != nil {
			return nil, err
		}

		if obj != nil {
			specObjects = append(specObjects, obj)
		}
	}
	for _, appSpec := range app.SpecList {
		t := func() (interface{}, bool, error) {
			obj, err := k.createBackupObjects(appSpec, ns, app)
			if err != nil {
				return nil, true, err
			}
			return obj, false, nil
		}
		obj, err := task.DoRetryWithTimeout(t, k8sObjectCreateTimeout, DefaultRetryInterval)
		if err != nil {
			return nil, err
		}
		if obj != nil {
			specObjects = append(specObjects, obj)
		}
	}

	for _, appSpec := range app.SpecList {
		t := func() (interface{}, bool, error) {
			obj, err := k.createRbacObjects(appSpec, ns, app)
			if err != nil {
				return nil, true, err
			}
			return obj, false, nil
		}

		obj, err := task.DoRetryWithTimeout(t, k8sObjectCreateTimeout, DefaultRetryInterval)
		if err != nil {
			return nil, err
		}

		if obj != nil {
			specObjects = append(specObjects, obj)
		}
	}

	for _, appSpec := range app.SpecList {
		t := func() (interface{}, bool, error) {
			obj, err := k.createNetworkingObjects(appSpec, ns, app)
			if err != nil {
				return nil, true, err
			}
			return obj, false, nil
		}

		obj, err := task.DoRetryWithTimeout(t, k8sObjectCreateTimeout, DefaultRetryInterval)
		if err != nil {
			return nil, err
		}

		if obj != nil {
			specObjects = append(specObjects, obj)
		}
	}

	for _, appSpec := range app.SpecList {
		t := func() (interface{}, bool, error) {
			obj, err := k.createBatchObjects(appSpec, ns, app)
			if err != nil {
				return nil, true, err
			}
			return obj, false, nil
		}

		obj, err := task.DoRetryWithTimeout(t, k8sObjectCreateTimeout, DefaultRetryInterval)
		if err != nil {
			return nil, err
		}

		if obj != nil {
			specObjects = append(specObjects, obj)
		}
	}

	for _, appSpec := range app.SpecList {
		t := func() (interface{}, bool, error) {
			obj, err := k.createServiceMonitorObjects(appSpec, ns, app)
			if err != nil {
				return nil, true, err
			}
			return obj, false, nil
		}

		obj, err := task.DoRetryWithTimeout(t, k8sObjectCreateTimeout, DefaultRetryInterval)
		if err != nil {
			return nil, err
		}

		if obj != nil {
			specObjects = append(specObjects, obj)
		}
	}

	for _, appSpec := range app.SpecList {
		t := func() (interface{}, bool, error) {
			obj, err := k.createPodDisruptionBudgetObjects(appSpec, ns, app)
			if err != nil {
				return nil, true, err
			}
			return obj, false, nil
		}

		obj, err := task.DoRetryWithTimeout(t, k8sObjectCreateTimeout, DefaultRetryInterval)
		if err != nil {
			return nil, err
		}

		if obj != nil {
			specObjects = append(specObjects, obj)
		}
	}

	for _, appSpec := range app.SpecList {
		t := func() (interface{}, bool, error) {
			obj, err := k.createAdmissionRegistrationObjects(appSpec, ns, app)
			if err != nil {
				return nil, true, err
			}
			return obj, false, nil
		}
		obj, err := task.DoRetryWithTimeout(t, k8sObjectCreateTimeout, DefaultRetryInterval)
		if err != nil {
			return nil, err
		}
		if obj != nil {
			specObjects = append(specObjects, obj)
		}
	}

	// creation of CustomResourceObjects must most likely be done *last*,
	// as it may have resources that depend on other resources, which should be create *before* this
	for _, appSpec := range app.SpecList {
		t := func() (interface{}, bool, error) {
			obj, err := k.createCustomResourceObjects(appSpec, ns, app)
			if err != nil {
				return nil, true, err
			}
			return obj, false, nil
		}
		obj, err := task.DoRetryWithTimeout(t, k8sObjectCreateTimeout, DefaultRetryInterval)
		if err != nil {
			return nil, err
		}
		if obj != nil {
			specObjects = append(specObjects, obj)
		}
	}

	return specObjects, nil
}

// AddTasks adds tasks to an existing context
func (k *K8s) AddTasks(ctx *scheduler.Context, options scheduler.ScheduleOptions) error {
	if ctx == nil {
		return fmt.Errorf("context to add tasks to cannot be nil")
	}
	if len(options.AppKeys) == 0 {
		return fmt.Errorf("need to specify list of applications to add to context")
	}

	// new tasks will be added to namespace of current context only
	appNamespace := ctx.ScheduleOptions.Namespace
	var apps []*spec.AppSpec
	specObjects := ctx.App.SpecList
	for _, key := range options.AppKeys {
		appSpec, err := k.SpecFactory.Get(key)
		if err != nil {
			return err
		}
		apps = append(apps, appSpec)
	}
	for _, app := range apps {
		objects, err := k.CreateSpecObjects(app, appNamespace, options)
		if err != nil {
			return err
		}
		specObjects = append(specObjects, objects...)

		helmSpecObjects, err := k.HelmSchedule(app, appNamespace, options)
		if err != nil {
			return err
		}
		specObjects = append(specObjects, helmSpecObjects...)
	}
	ctx.App.SpecList = specObjects
	return nil
}

// ScheduleUninstall uninstalls tasks from an existing context
func (k *K8s) ScheduleUninstall(ctx *scheduler.Context, options scheduler.ScheduleOptions) error {
	if ctx == nil {
		return fmt.Errorf("context to remove tasks to cannot be nil")
	}
	if len(options.AppKeys) == 0 {
		return fmt.Errorf("need to specify list of applications to remove to context")
	}

	var apps []*spec.AppSpec
	for _, key := range options.AppKeys {
		appSpec, err := k.SpecFactory.Get(key)
		if err != nil {
			return err
		}
		apps = append(apps, appSpec)
	}

	var removeSpecs []interface{}
	for _, app := range apps {
		for _, appSpec := range app.SpecList {
			if repoInfo, ok := appSpec.(*scheduler.HelmRepo); ok {
				specs, err := k.UnInstallHelmChart(repoInfo)
				if err != nil {
					return err
				}
				removeSpecs = append(removeSpecs, specs...)
			}
		}
	}
	err := k.RemoveAppSpecsByName(ctx, removeSpecs)
	if err != nil {
		return err
	}

	return nil
}

// RemoveAppSpecsByName removes uninstalled spec objects from an app's spec list
// so those objects will not be accessed during context validation and app destroy
// and during helm uninstall they can be deleted gracefully
func (k *K8s) RemoveAppSpecsByName(ctx *scheduler.Context, removeSpecs []interface{}) error {
	var remainSpecs []interface{}

SPECS:
	for _, spec := range ctx.App.SpecList {
		for _, removeSpec := range removeSpecs {
			if specObj, ok := spec.(*corev1.ConfigMap); ok {
				if removeObj, ok := removeSpec.(*corev1.ConfigMap); ok {
					if specObj.Name == removeObj.Name {
						continue SPECS
					}
				}
			} else if specObj, ok := spec.(*rbacv1.ClusterRole); ok {
				if removeObj, ok := removeSpec.(*rbacv1.ClusterRole); ok {
					if specObj.Name == removeObj.Name {
						continue SPECS
					}
				}
			} else if specObj, ok := spec.(*rbacv1.ClusterRoleBinding); ok {
				if removeObj, ok := removeSpec.(*rbacv1.ClusterRoleBinding); ok {
					if specObj.Name == removeObj.Name {
						continue SPECS
					}
				}
			} else if specObj, ok := spec.(*appsapi.Deployment); ok {
				if removeObj, ok := removeSpec.(*appsapi.Deployment); ok {
					if specObj.Name == removeObj.Name {
						continue SPECS
					}
				}
			} else if specObj, ok := spec.(*batchv1.Job); ok {
				if removeObj, ok := removeSpec.(*batchv1.Job); ok {
					if specObj.Name == removeObj.Name {
						continue SPECS
					}
				}
			} else if specObj, ok := spec.(*corev1.PersistentVolumeClaim); ok {
				if removeObj, ok := removeSpec.(*corev1.PersistentVolumeClaim); ok {
					if specObj.Name == removeObj.Name {
						continue SPECS
					}
				}
			} else if specObj, ok := spec.(*monitoringv1.Prometheus); ok {
				if removeObj, ok := removeSpec.(*monitoringv1.Prometheus); ok {
					if specObj.Name == removeObj.Name {
						continue SPECS
					}
				}
			} else if specObj, ok := spec.(*monitoringv1.PrometheusRule); ok {
				if removeObj, ok := removeSpec.(*monitoringv1.PrometheusRule); ok {
					if specObj.Name == removeObj.Name {
						continue SPECS
					}
				}
			} else if specObj, ok := spec.(*rbacv1.Role); ok {
				if removeObj, ok := removeSpec.(*rbacv1.Role); ok {
					if specObj.Name == removeObj.Name {
						continue SPECS
					}
				}
			} else if specObj, ok := spec.(*rbacv1.RoleBinding); ok {
				if removeObj, ok := removeSpec.(*rbacv1.RoleBinding); ok {
					if specObj.Name == removeObj.Name {
						continue SPECS
					}
				}
			} else if specObj, ok := spec.(*corev1.Secret); ok {
				if removeObj, ok := removeSpec.(*corev1.Secret); ok {
					if specObj.Name == removeObj.Name {
						continue SPECS
					}
				}
			} else if specObj, ok := spec.(*corev1.Service); ok {
				if removeObj, ok := removeSpec.(*corev1.Service); ok {
					if specObj.Name == removeObj.Name {
						continue SPECS
					}
				}
			} else if specObj, ok := spec.(*corev1.ConfigMap); ok {
				if removeObj, ok := removeSpec.(*corev1.ConfigMap); ok {
					if specObj.Name == removeObj.Name {
						continue SPECS
					}
				}
			} else if specObj, ok := spec.(*corev1.ServiceAccount); ok {
				if removeObj, ok := removeSpec.(*corev1.ServiceAccount); ok {
					if specObj.Name == removeObj.Name {
						continue SPECS
					}
				}
			} else if specObj, ok := spec.(*monitoringv1.ServiceMonitor); ok {
				if removeObj, ok := removeSpec.(*monitoringv1.ServiceMonitor); ok {
					if specObj.Name == removeObj.Name {
						continue SPECS
					}
				}
			} else if specObj, ok := spec.(*appsapi.StatefulSet); ok {
				if removeObj, ok := removeSpec.(*appsapi.StatefulSet); ok {
					if specObj.Name == removeObj.Name {
						continue SPECS
					}
				}
			}
		}
		remainSpecs = append(remainSpecs, spec)
	}

	ctx.App.SpecList = remainSpecs
	return nil
}

// UpdateTasksID updates task IDs in the given context
func (k *K8s) UpdateTasksID(ctx *scheduler.Context, id string) error {
	ctx.UID = id

	for _, appSpec := range ctx.App.SpecList {
		metadata, err := meta.Accessor(appSpec)
		if err != nil {
			return err
		}
		metadata.SetNamespace(id)
	}
	return nil
}

// GetUpdatedSpec takes a spec and returns the latest version of it by `GET`-ing it
func (k *K8s) GetUpdatedSpec(spec interface{}) (interface{}, error) {
	if obj, ok := spec.(*corev1.PersistentVolumeClaim); ok {
		pvc, err := k8sCore.GetPersistentVolumeClaim(obj.Name, obj.Namespace)

		if err != nil {
			return nil, err
		}

<<<<<<< HEAD
		// This is a hack, because the `Kind` is empty for some reason
=======
		// This is a hack because the `Kind` field is empty due to K8s bug.
		// Refer https://github.com/portworx/torpedo/pull/1345
>>>>>>> ab7ac19e
		pvc.Kind = "PersistentVolumeClaim"

		return pvc, nil
	}

	return nil, fmt.Errorf("unsupported object: %v", reflect.TypeOf(spec))
}

func (k *K8s) createNamespace(app *spec.AppSpec, namespace string, options scheduler.ScheduleOptions) (*corev1.Namespace, error) {
	k8sOps := k8sCore

	t := func() (interface{}, bool, error) {
		metadata := defaultTorpedoLabel
		metadata["app"] = app.Key
		if len(options.Labels) > 0 {
			for k, v := range options.Labels {
				metadata[k] = v
			}
		}

		nsSpec := &corev1.Namespace{
			ObjectMeta: metav1.ObjectMeta{
				Name:   namespace,
				Labels: metadata,
			},
		}
		ns, err := k8sOps.CreateNamespace(nsSpec)

		if k8serrors.IsAlreadyExists(err) {
			if ns, err = k8sOps.GetNamespace(namespace); err == nil {
				return ns, false, nil
			}
		}

		if err != nil {
			return nil, true, &scheduler.ErrFailedToScheduleApp{
				App:   app,
				Cause: fmt.Sprintf("Failed to create namespace: %v. Err: %v", namespace, err),
			}
		}

		return ns, false, nil
	}

	nsObj, err := task.DoRetryWithTimeout(t, k8sObjectCreateTimeout, DefaultRetryInterval)
	if err != nil {
		return nil, err
	}

	return nsObj.(*corev1.Namespace), nil
}

func (k *K8s) isSecureEnabled(appName string, secureApps []string) bool {

	for _, name := range secureApps {
		if name == appName {
			return true
		}
	}
	return false
}

func (k *K8s) createStorageObject(spec interface{}, ns *corev1.Namespace, app *spec.AppSpec,
	options scheduler.ScheduleOptions) (interface{}, error) {

	// Add security annotations if running with auth-enabled
	configMapName := k.secretConfigMapName
	if configMapName != "" {
		configMap, err := k8sCore.GetConfigMap(configMapName, "default")
		if err != nil {
			return nil, &scheduler.ErrFailedToGetConfigMap{
				Name:  configMapName,
				Cause: fmt.Sprintf("Failed to get config map: Err: %v", err),
			}
		}

		err = k.addSecurityAnnotation(spec, configMap, app)
		if err != nil {
			return nil, fmt.Errorf("failed to add annotations to storage object: %v", err)
		}

	}

	if strings.Contains(app.Key, "fastpath") {
		vpsSpec := "/torpedo/deployments/customconfigs/fastpath-vps.yaml"
		if _, err := os.Stat(vpsSpec); baseErrors.Is(err, os.ErrNotExist) {
			log.Warnf("Cannot find fastpath-vps.yaml in path %s", vpsSpec)
		} else {
			cmdArgs := []string{"apply", "-f", vpsSpec}
			err = osutils.Kubectl(cmdArgs)
			if err != nil {
				log.Errorf("Error applying spec %s", vpsSpec)
			}
		}
	}

	if obj, ok := spec.(*storageapi.StorageClass); ok {
		obj.Namespace = ns.Name

		if volume.GetStorageProvisioner() != PortworxStrict {
			obj.Provisioner = volume.GetStorageProvisioner()
		}
		log.Infof("Setting provisioner of %v to %v", obj.Name, obj.Provisioner)

		if k.PureVolumes {
			// Pure NVMe volumes don't support QoS yet, so we need to remove it for NVMe tests
			if k.PureSANType == "NVMEOF-RDMA" {
				delete(obj.Parameters, "max_iops")
				delete(obj.Parameters, "max_bandwidth")
				log.Infof("Removing QoS parameters in %v for Pure NVMeoF-RDMA SAN type", obj.Name)
			}
			if k.RunCSISnapshotAndRestoreManyTest {
				immediate := storageapi.VolumeBindingImmediate
				obj.VolumeBindingMode = &immediate
				log.Infof("Setting SC %s volumebinding mode to immediate ", obj.Name)
			}
		}

		sc, err := k8sStorage.CreateStorageClass(obj)
		if k8serrors.IsAlreadyExists(err) {
			if sc, err = k8sStorage.GetStorageClass(obj.Name); err == nil {
				log.Infof("[%v] Found existing storage class: %v", app.Key, sc.Name)

<<<<<<< HEAD
				// This is a hack, because the `Kind` is empty for some reason
=======
				// This is a hack because the `Kind` field is empty due to K8s bug.
				// Refer https://github.com/portworx/torpedo/pull/1345
>>>>>>> ab7ac19e
				sc.Kind = "StorageClass"

				return sc, nil
			}
		}
		if err != nil {
			return nil, &scheduler.ErrFailedToScheduleApp{
				App:   app,
				Cause: fmt.Sprintf("Failed to create storage class: %v. Err: %v", obj.Name, err),
			}
		}

<<<<<<< HEAD
		// This is a hack, because the `Kind` is empty for some reason
=======
		// This is a hack because the `Kind` field is empty due to K8s bug.
		// Refer https://github.com/portworx/torpedo/pull/1345
>>>>>>> ab7ac19e
		sc.Kind = "StorageClass"

		log.Infof("[%v] Created storage class: %v", app.Key, sc.Name)
		return sc, nil

	} else if obj, ok := spec.(*corev1.PersistentVolumeClaim); ok {
		obj.Namespace = ns.Name
		k.substituteNamespaceInPVC(obj, ns.Name)

		if pvcLabelsAnnotationValue, ok := obj.Annotations[pvcLabelsAnnotationKey]; ok {
			pvcLabelsEnabled, _ := strconv.ParseBool(pvcLabelsAnnotationValue)
			if pvcLabelsEnabled {
				if len(options.Labels) > 0 {
					k.addLabelsToPVC(obj, options.Labels)
				}
			}
		}

		if pvcNodesAnnotationValue, ok := obj.Annotations[pvcNodesAnnotationKey]; ok {
			pvcNodesEnabled, _ := strconv.ParseBool(pvcNodesAnnotationValue)
			if pvcNodesEnabled {
				if len(options.PvcNodesAnnotation) > 0 {
					k.addAnnotationsToPVC(obj, map[string]string{"nodes": strings.Join(options.PvcNodesAnnotation, ",")})
				}
			}
		}

		newPvcObj := obj.DeepCopy()
		if options.PvcSize > 0 {
			autopilotEnabled := false
			if pvcAnnotationValue, ok := newPvcObj.Annotations[autopilotEnabledAnnotationKey]; ok {
				autopilotEnabled, _ = strconv.ParseBool(pvcAnnotationValue)
			}
			if autopilotEnabled {
				newPvcSize, parseErr := resource.ParseQuantity(strconv.FormatInt(options.PvcSize, 10))
				if parseErr != nil {
					return nil, &scheduler.ErrFailedToScheduleApp{
						App:   app,
						Cause: fmt.Sprintf("Failed to create PVC: %v. Err: %v", obj.Name, parseErr),
					}
				}
				log.Infof("[%v] Using custom PVC size: %v for PVC: %v", app.Key, newPvcSize.String(), obj.Name)
				newPvcObj.Spec.Resources.Requests[corev1.ResourceStorage] = newPvcSize
			}
		}
		pvc, err := k8sCore.CreatePersistentVolumeClaim(newPvcObj)
		if k8serrors.IsAlreadyExists(err) {
			if pvc, err = k8sCore.GetPersistentVolumeClaim(newPvcObj.Name, newPvcObj.Namespace); err == nil {
				log.Infof("[%v] Found existing PVC: %v", app.Key, pvc.Name)

<<<<<<< HEAD
				// This is a hack, because the `Kind` is empty for some reason
=======
				// This is a hack because the `Kind` field is empty due to K8s bug.
				// Refer https://github.com/portworx/torpedo/pull/1345
>>>>>>> ab7ac19e
				pvc.Kind = "PersistentVolumeClaim"

				return pvc, nil
			}
		}
		if err != nil {
			return nil, &scheduler.ErrFailedToScheduleApp{
				App:   app,
				Cause: fmt.Sprintf("Failed to create PVC: %v. Err: %v", newPvcObj.Name, err),
			}
		}

<<<<<<< HEAD
		// This is a hack, because the `Kind` is empty for some reason
=======
		// This is a hack because the `Kind` field is empty due to K8s bug.
		// Refer https://github.com/portworx/torpedo/pull/1345
>>>>>>> ab7ac19e
		pvc.Kind = "PersistentVolumeClaim"

		log.Infof("[%v] Created PVC: %v", app.Key, pvc.Name)

		autopilotEnabled := false
		if pvcAnnotationValue, ok := pvc.Annotations[autopilotEnabledAnnotationKey]; ok {
			autopilotEnabled, _ = strconv.ParseBool(pvcAnnotationValue)
		}
		if autopilotEnabled {
			apRule := options.AutopilotRule
			labels := options.Labels
			if apRule.Name != "" {
				apRule.Labels = defaultTorpedoLabel
				labelSelector := metav1.LabelSelector{MatchLabels: labels}
				apRule.Spec.Selector = apapi.RuleObjectSelector{LabelSelector: labelSelector}
				apRule.Spec.NamespaceSelector = apapi.RuleObjectSelector{LabelSelector: labelSelector}
				_, err := k.CreateAutopilotRule(apRule)
				if err != nil {
					return nil, err
				}
			}
		}
		return pvc, nil

	} else if obj, ok := spec.(*snapv1.VolumeSnapshot); ok {
		obj.Metadata.Namespace = ns.Name
		snap, err := k8sExternalStorage.CreateSnapshot(obj)
		if k8serrors.IsAlreadyExists(err) {
			if snap, err = k8sExternalStorage.GetSnapshot(obj.Metadata.Name, obj.Metadata.Namespace); err == nil {
				log.Infof("[%v] Found existing snapshot: %v", app.Key, snap.Metadata.Name)

<<<<<<< HEAD
				// This is a hack, because the `Kind` is empty for some reason
=======
				// This is a hack because the `Kind` field is empty due to K8s bug.
				// Refer https://github.com/portworx/torpedo/pull/1345
>>>>>>> ab7ac19e
				snap.Kind = "VolumeSnapshot"

				return snap, nil
			}
		}
		if err != nil {
			return nil, &scheduler.ErrFailedToScheduleApp{
				App:   app,
				Cause: fmt.Sprintf("Failed to create Snapshot: %v. Err: %v", obj.Metadata.Name, err),
			}
		}

<<<<<<< HEAD
		// This is a hack, because the `Kind` is empty for some reason
=======
		// This is a hack because the `Kind` field is empty due to K8s bug.
		// Refer https://github.com/portworx/torpedo/pull/1345
>>>>>>> ab7ac19e
		snap.Kind = "VolumeSnapshot"

		log.Infof("[%v] Created Snapshot: %v", app.Key, snap.Metadata.Name)
		return snap, nil
	} else if obj, ok := spec.(*storkapi.GroupVolumeSnapshot); ok {
		obj.Namespace = ns.Name
		snap, err := k8sStork.CreateGroupSnapshot(obj)
		if k8serrors.IsAlreadyExists(err) {
			if snap, err = k8sStork.GetGroupSnapshot(obj.Name, obj.Namespace); err == nil {
				log.Infof("[%v] Found existing group snapshot: %v", app.Key, snap.Name)
				return snap, nil
			}
		}
		if err != nil {
			return nil, &scheduler.ErrFailedToScheduleApp{
				App:   app,
				Cause: fmt.Sprintf("Failed to create group snapshot: %v. Err: %v", obj.Name, err),
			}
		}

		log.Infof("[%v] Created Group snapshot: %v", app.Key, snap.Name)
		return snap, nil

	}
	return nil, nil
}

func (k *K8s) substituteNamespaceInPVC(pvc *corev1.PersistentVolumeClaim, ns string) {
	pvc.Name = namespaceRegex.ReplaceAllString(pvc.Name, ns)
	for k, v := range pvc.Annotations {
		pvc.Annotations[k] = namespaceRegex.ReplaceAllString(v, ns)
	}
}

func (k *K8s) createVolumeSnapshotRestore(specObj interface{},
	ns *corev1.Namespace,
	app *spec.AppSpec,
) (interface{}, error) {
	// Add security annotations if running with auth-enabled
	configMapName := k.secretConfigMapName
	if configMapName != "" {
		configMap, err := k8sCore.GetConfigMap(configMapName, "default")
		if err != nil {
			return nil, &scheduler.ErrFailedToGetConfigMap{
				Name:  configMapName,
				Cause: fmt.Sprintf("Failed to get config map: Err: %v", err),
			}
		}

		err = k.addSecurityAnnotation(specObj, configMap, app)
		if err != nil {
			return nil, fmt.Errorf("failed to add annotations to storage object: %v", err)
		}

	}

	if obj, ok := specObj.(*storkapi.VolumeSnapshotRestore); ok {
		obj.Namespace = ns.Name
		snapRestore, err := k8sStork.CreateVolumeSnapshotRestore(obj)
		if err != nil {
			return nil, &scheduler.ErrFailedToScheduleApp{
				App:   app,
				Cause: fmt.Sprintf("Failed to create VolumeSnapshotRestore: %v. Err: %v", obj.Name, err),
			}
		}
		log.Infof("[%v] Created VolumeSnapshotRestore: %v", app.Key, snapRestore.Name)
		return snapRestore, nil
	}

	return nil, nil
}

func (k *K8s) addSecurityAnnotation(spec interface{}, configMap *corev1.ConfigMap, app *spec.AppSpec) error {
	// log.Debugf("Config Map details: %v", configMap.Data)

	secretNameKeyFlag := false
	secretNamespaceKeyFlag := false
	encryptionFlag := false
	if _, ok := configMap.Data[secretNameKey]; ok {
		secretNameKeyFlag = true
	}
	if _, ok := configMap.Data[secretNamespaceKey]; ok {
		secretNamespaceKeyFlag = true
	}
	if _, ok := configMap.Data[encryptionKey]; ok {
		encryptionFlag = true
	}

	if obj, ok := spec.(*storageapi.StorageClass); ok {
		//secure-apps list is provided for which volumes should be encrypted
		if len(k.secureApps) > 0 {
			if k.isSecureEnabled(app.Key, k.secureApps) {

				if obj.Parameters == nil {
					obj.Parameters = make(map[string]string)
				}
				if encryptionFlag {
					log.Infof("Adding encryption parameter to storage class app %s", app.Key)
					obj.Parameters[encryptionName] = "true"
				}
				if strings.Contains(volume.GetStorageProvisioner(), "pxd") {
					if secretNameKeyFlag {
						obj.Parameters[CsiProvisionerSecretName] = configMap.Data[secretNameKey]
						obj.Parameters[CsiNodePublishSecretName] = configMap.Data[secretNameKey]
						obj.Parameters[CsiControllerExpandSecretName] = configMap.Data[secretNameKey]
					}
					if secretNamespaceKeyFlag {
						obj.Parameters[CsiProvisionerSecretNamespace] = configMap.Data[secretNamespaceKey]
						obj.Parameters[CsiNodePublishSecretNamespace] = configMap.Data[secretNamespaceKey]
						obj.Parameters[CsiControllerExpandSecretNamespace] = configMap.Data[secretNamespaceKey]
					}
				} else {
					if secretNameKeyFlag {
						obj.Parameters[secretName] = configMap.Data[secretNameKey]
					}
					if secretNamespaceKeyFlag {
						obj.Parameters[secretNamespace] = configMap.Data[secretNamespaceKey]
					}
				}
			}
		}
	} else if obj, ok := spec.(*corev1.PersistentVolumeClaim); ok {

		if obj.Annotations == nil {
			obj.Annotations = make(map[string]string)
		}
		if secretNameKeyFlag {
			obj.Annotations[secretName] = configMap.Data[secretNameKey]
		}
		if secretNamespaceKeyFlag {
			obj.Annotations[secretNamespace] = configMap.Data[secretNamespaceKey]
		}

	} else if obj, ok := spec.(*snapv1.VolumeSnapshot); ok {
		if obj.Metadata.Annotations == nil {
			obj.Metadata.Annotations = make(map[string]string)
		}
		if secretNameKeyFlag {
			obj.Metadata.Annotations[secretName] = configMap.Data[secretNameKey]
		}
		if secretNamespaceKeyFlag {
			obj.Metadata.Annotations[secretNamespace] = configMap.Data[secretNamespaceKey]
		}
	} else if obj, ok := spec.(*appsapi.StatefulSet); ok {
		var pvcList []corev1.PersistentVolumeClaim
		for _, pvc := range obj.Spec.VolumeClaimTemplates {
			if pvc.Annotations == nil {
				pvc.Annotations = make(map[string]string)
			}
			if secretNameKeyFlag {
				pvc.Annotations[secretName] = configMap.Data[secretNameKey]
			}
			if secretNamespaceKeyFlag {
				pvc.Annotations[secretNamespace] = configMap.Data[secretNamespaceKey]
			}
			pvcList = append(pvcList, pvc)
		}
		obj.Spec.VolumeClaimTemplates = pvcList
	} else if obj, ok := spec.(*storkapi.ApplicationBackup); ok {
		if obj.Annotations == nil {
			obj.Annotations = make(map[string]string)
		}
		if secretNameKeyFlag {
			obj.Annotations[secretName] = configMap.Data[secretNameKey]
		}
		if secretNamespaceKeyFlag {
			obj.Annotations[secretNamespace] = configMap.Data[secretNamespaceKey]
		}
	} else if obj, ok := spec.(*storkapi.ApplicationClone); ok {
		if obj.Annotations == nil {
			obj.Annotations = make(map[string]string)
		}
		if secretNameKeyFlag {
			obj.Annotations[secretName] = configMap.Data[secretNameKey]
		}
		if secretNamespaceKeyFlag {
			obj.Annotations[secretNamespace] = configMap.Data[secretNamespaceKey]
		}
	} else if obj, ok := spec.(*storkapi.ApplicationRestore); ok {
		if obj.Annotations == nil {
			obj.Annotations = make(map[string]string)
		}
		if secretNameKeyFlag {
			obj.Annotations[secretName] = configMap.Data[secretNameKey]
		}
		if secretNamespaceKeyFlag {
			obj.Annotations[secretNamespace] = configMap.Data[secretNamespaceKey]
		}
	} else if obj, ok := spec.(*storkapi.Migration); ok {
		if obj.Annotations == nil {
			obj.Annotations = make(map[string]string)
		}
		if secretNameKeyFlag {
			obj.Annotations[secretName] = configMap.Data[secretNameKey]
		}
		if secretNamespaceKeyFlag {
			obj.Annotations[secretNamespace] = configMap.Data[secretNamespaceKey]
		}
	} else if obj, ok := spec.(*storkapi.MigrationSchedule); ok {
		if obj.Annotations == nil {
			obj.Annotations = make(map[string]string)
		}
		if secretNameKeyFlag {
			obj.Annotations[secretName] = configMap.Data[secretNameKey]
		}
		if secretNamespaceKeyFlag {
			obj.Annotations[secretNamespace] = configMap.Data[secretNamespaceKey]
		}
	} else if obj, ok := spec.(*storkapi.VolumeSnapshotRestore); ok {
		if obj.Annotations == nil {
			obj.Annotations = make(map[string]string)
		}
		if secretNameKeyFlag {
			obj.Annotations[secretName] = configMap.Data[secretNameKey]
		}
		if secretNamespaceKeyFlag {
			obj.Annotations[secretNamespace] = configMap.Data[secretNamespaceKey]
		}
	} else if obj, ok := spec.(*storkapi.GroupVolumeSnapshot); ok {
		if obj.Annotations == nil {
			obj.Annotations = make(map[string]string)
		}
		if secretNameKeyFlag {
			obj.Annotations[secretName] = configMap.Data[secretNameKey]
		}
		if secretNamespaceKeyFlag {
			obj.Annotations[secretNamespace] = configMap.Data[secretNamespaceKey]
		}
	} else if obj, ok := spec.(*storkapi.ClusterPair); ok {
		if obj.Annotations == nil {
			obj.Annotations = make(map[string]string)
		}
		if secretNameKeyFlag {
			obj.Annotations[secretName] = configMap.Data[secretNameKey]
		}
		if secretNamespaceKeyFlag {
			obj.Annotations[secretNamespace] = configMap.Data[secretNamespaceKey]
		}
	}
	return nil
}

func (k *K8s) createCoreObject(spec interface{}, ns *corev1.Namespace, app *spec.AppSpec,
	options scheduler.ScheduleOptions) (interface{}, error) {
	if obj, ok := spec.(*appsapi.Deployment); ok {
		obj.Namespace = ns.Name
		obj.Spec.Template.Spec.Volumes = k.substituteNamespaceInVolumes(obj.Spec.Template.Spec.Volumes, ns.Name)
		if options.Scheduler != "" {
			obj.Spec.Template.Spec.SchedulerName = options.Scheduler
		}
		if len(options.TopologyLabels) > 0 {
			Affinity := getAffinity(options.TopologyLabels)
			obj.Spec.Template.Spec.Affinity = Affinity.DeepCopy()
		}
		fmt.Printf("%+v\n", obj.Spec.Template.Spec)
		if obj.Spec.Template.Spec.Affinity != nil && obj.Spec.Template.Spec.Affinity.NodeAffinity != nil {
			nodeAff := obj.Spec.Template.Spec.Affinity.NodeAffinity
			labels := getLabelsFromNodeAffinity(nodeAff)
			val, ok := labels[NodeType]
			if ok {
				if val == FastpathNodeType {
					k.AddLabelOnNode(node.GetStorageDriverNodes()[0], NodeType, FastpathNodeType)
				}
			}

		}

		secret, err := k.createDockerRegistrySecret(app.Key, obj.Namespace)
		if err != nil {
			return nil, &scheduler.ErrFailedToScheduleApp{
				App:   app,
				Cause: fmt.Sprintf("Failed to create Docker registry secret for deployment: %s. Err: %v", obj.Name, err),
			}
		}
		if secret != nil {
			obj.Spec.Template.Spec.ImagePullSecrets = []v1.LocalObjectReference{{Name: secret.Name}}
		}
		if len(options.Nodes) > 0 && len(options.Labels) > 0 {
			obj.Spec.Template.Spec.NodeSelector = options.Labels
		}
		dep, err := k8sApps.CreateDeployment(obj, metav1.CreateOptions{})
		if k8serrors.IsAlreadyExists(err) {
			if dep, err = k8sApps.GetDeployment(obj.Name, obj.Namespace); err == nil {
				log.Infof("[%v] Found existing deployment: %v", app.Key, dep.Name)
<<<<<<< HEAD
				// This is a hack, because the `Kind` is empty for some reason
=======
				// This is a hack because the `Kind` field is empty due to K8s bug.
				// Refer https://github.com/portworx/torpedo/pull/1345
>>>>>>> ab7ac19e
				dep.Kind = "Deployment"
				return dep, nil
			}
		}
		if err != nil {
			return nil, &scheduler.ErrFailedToScheduleApp{
				App:   app,
				Cause: fmt.Sprintf("Failed to create Deployment: %v. Err: %v", obj.Name, err),
			}
		}

<<<<<<< HEAD
		// This is a hack, because the `Kind` is empty for some reason
=======
		// This is a hack because the `Kind` field is empty due to K8s bug.
		// Refer https://github.com/portworx/torpedo/pull/1345
>>>>>>> ab7ac19e
		dep.Kind = "Deployment"

		log.Infof("[%v] Created deployment: %v", app.Key, dep.Name)
		return dep, nil

	} else if obj, ok := spec.(*appsapi.StatefulSet); ok {
		// Add security annotations if running with auth-enabled
		configMapName := k.secretConfigMapName
		if configMapName != "" {
			configMap, err := k8sCore.GetConfigMap(configMapName, "default")
			if err != nil {
				return nil, &scheduler.ErrFailedToGetConfigMap{
					Name:  configMapName,
					Cause: fmt.Sprintf("Failed to get config map: Err: %v", err),
				}
			}

			err = k.addSecurityAnnotation(obj, configMap, app)
			if err != nil {
				return nil, fmt.Errorf("failed to add annotations to core object: %v", err)
			}
		}

		if len(options.TopologyLabels) > 0 {
			Affinity := getAffinity(options.TopologyLabels)
			obj.Spec.Template.Spec.Affinity = Affinity.DeepCopy()
		}

		obj.Spec.Template.Spec.Containers = k.substituteNamespaceInContainers(obj.Spec.Template.Spec.Containers, ns.Name)

		obj.Namespace = ns.Name
		obj.Spec.Template.Spec.Volumes = k.substituteNamespaceInVolumes(obj.Spec.Template.Spec.Volumes, ns.Name)
		if options.Scheduler != "" {
			obj.Spec.Template.Spec.SchedulerName = options.Scheduler
		}

		var pvcList []corev1.PersistentVolumeClaim
		for _, pvc := range obj.Spec.VolumeClaimTemplates {
			if pvc.Annotations == nil {
				pvc.Annotations = make(map[string]string)
			}

			pvcList = append(pvcList, pvc)
		}
		obj.Spec.VolumeClaimTemplates = pvcList

		secret, err := k.createDockerRegistrySecret(app.Key, obj.Namespace)
		if err != nil {
			return nil, &scheduler.ErrFailedToScheduleApp{
				App:   app,
				Cause: fmt.Sprintf("Failed to create Docker registry secret for statefulset: %s. Err: %v", obj.Name, err),
			}
		}
		if secret != nil {
			obj.Spec.Template.Spec.ImagePullSecrets = []v1.LocalObjectReference{{Name: secret.Name}}
		}
		if len(options.Nodes) > 0 && len(options.Labels) > 0 {
			obj.Spec.Template.Spec.NodeSelector = options.Labels
		}
		ss, err := k8sApps.CreateStatefulSet(obj, metav1.CreateOptions{})
		if k8serrors.IsAlreadyExists(err) {
			if ss, err = k8sApps.GetStatefulSet(obj.Name, obj.Namespace); err == nil {
				log.Infof("[%v] Found existing StatefulSet: %v", app.Key, ss.Name)
				return ss, nil
			}
		}
		if err != nil {
			return nil, &scheduler.ErrFailedToScheduleApp{
				App:   app,
				Cause: fmt.Sprintf("Failed to create StatefulSet: %v. Err: %v", obj.Name, err),
			}
		}

		log.Infof("[%v] Created StatefulSet: %v", app.Key, ss.Name)
		return ss, nil

	} else if obj, ok := spec.(*corev1.Service); ok {
		obj.Namespace = ns.Name
		svc, err := k8sCore.CreateService(obj)
		if k8serrors.IsAlreadyExists(err) {
			if svc, err = k8sCore.GetService(obj.Name, obj.Namespace); err == nil {
				log.Infof("[%v] Found existing Service: %v", app.Key, svc.Name)

<<<<<<< HEAD
				// This is a hack, because the `Kind` is empty for some reason
=======
				// This is a hack because the `Kind` field is empty due to K8s bug.
				// Refer https://github.com/portworx/torpedo/pull/1345
>>>>>>> ab7ac19e
				svc.Kind = "Service"

				return svc, nil
			}
		}
		if err != nil {
			return nil, &scheduler.ErrFailedToScheduleApp{
				App:   app,
				Cause: fmt.Sprintf("Failed to create Service: %v. Err: %v", obj.Name, err),
			}
		}

<<<<<<< HEAD
		// This is a hack, because the `Kind` is empty for some reason
=======
		// This is a hack because the `Kind` field is empty due to K8s bug.
		// Refer https://github.com/portworx/torpedo/pull/1345
>>>>>>> ab7ac19e
		svc.Kind = "Service"

		log.Infof("[%v] Created Service: %v", app.Key, svc.Name)
		return svc, nil

	} else if obj, ok := spec.(*corev1.Secret); ok {
		obj.Namespace = ns.Name
		if k.SecretType == scheduler.SecretVault {
			if err := k.createVaultSecret(obj); err != nil {
				return nil, err
			}
		}
		secret, err := k8sCore.CreateSecret(obj)
		if k8serrors.IsAlreadyExists(err) {
			if secret, err = k8sCore.GetSecret(obj.Name, obj.Namespace); err == nil {
				log.Infof("[%v] Found existing Secret: %v", app.Key, secret.Name)

<<<<<<< HEAD
				// This is a hack, because the `Kind` is empty for some reason
=======
				// This is a hack because the `Kind` field is empty due to K8s bug.
				// Refer https://github.com/portworx/torpedo/pull/1345
>>>>>>> ab7ac19e
				secret.Kind = "Secret"

				return secret, nil
			}
		}
		if err != nil {
			return nil, &scheduler.ErrFailedToScheduleApp{
				App:   app,
				Cause: fmt.Sprintf("Failed to create Secret: %v. Err: %v", obj.Name, err),
			}
		}

<<<<<<< HEAD
		// This is a hack, because the `Kind` is empty for some reason
=======
		// This is a hack because the `Kind` field is empty due to K8s bug.
		// Refer https://github.com/portworx/torpedo/pull/1345
>>>>>>> ab7ac19e
		secret.Kind = "Secret"

		log.Infof("[%v] Created Secret: %v", app.Key, secret.Name)
		return secret, nil
	} else if obj, ok := spec.(*storkapi.Rule); ok {
		if obj.Namespace != "kube-system" {
			obj.Namespace = ns.Name
		}
		rule, err := k8sStork.CreateRule(obj)
		if k8serrors.IsAlreadyExists(err) {
			if rule, err = k8sStork.GetRule(obj.Name, obj.Namespace); err == nil {
				log.Infof("[%v] Found existing Rule: %v", app.Key, rule.GetName())
				return rule, nil
			}
		}

		if err != nil {
			return nil, &scheduler.ErrFailedToScheduleApp{
				App:   app,
				Cause: fmt.Sprintf("Failed to create Rule: %v, Err: %v", obj.Name, err),
			}
		}
		log.Infof("[%v] Created Rule: %v", app.Key, rule.GetName())
		return rule, nil
	} else if obj, ok := spec.(*corev1.Pod); ok {
		obj.Namespace = ns.Name
		if options.Scheduler != "" {
			obj.Spec.SchedulerName = options.Scheduler
		}
		secret, err := k.createDockerRegistrySecret(obj.Namespace, obj.Namespace)
		if err != nil {
			return nil, &scheduler.ErrFailedToScheduleApp{
				App:   app,
				Cause: fmt.Sprintf("Failed to create Docker registry secret for pod: %s. Err: %v", obj.Name, err),
			}
		}
		if secret != nil {
			obj.Spec.ImagePullSecrets = []v1.LocalObjectReference{{Name: secret.Name}}
		}

		pod, err := k8sCore.CreatePod(obj)
		if k8serrors.IsAlreadyExists(err) {
			if pod, err := k8sCore.GetPodByName(obj.Name, obj.Namespace); err == nil {
				log.Infof("[%v] Found existing Pods: %v", app.Key, pod.Name)
				return pod, nil
			}
		}
		if err != nil {
			return nil, &scheduler.ErrFailedToSchedulePod{
				App:   app,
				Cause: fmt.Sprintf("Failed to create Pod: %v. Err: %v", obj.Name, err),
			}
		}

		log.Infof("[%v] Created Pod: %v", app.Key, pod.Name)
		return pod, nil
	} else if obj, ok := spec.(*corev1.ConfigMap); ok {
		obj.Namespace = ns.Name
		configMap, err := k8sCore.CreateConfigMap(obj)
		if k8serrors.IsAlreadyExists(err) {
			if configMap, err = k8sCore.GetConfigMap(obj.Name, obj.Namespace); err == nil {
				log.Infof("[%v] Found existing Config Maps: %v", app.Key, configMap.Name)
				return configMap, nil
			}
		}
		if err != nil {
			return nil, &scheduler.ErrFailedToScheduleApp{
				App:   app,
				Cause: fmt.Sprintf("Failed to create Config Map: %v. Err: %v", obj.Name, err),
			}
		}

		log.Infof("[%v] Created Config Map: %v", app.Key, configMap.Name)
		return configMap, nil
	} else if obj, ok := spec.(*v1.Endpoints); ok {
		obj.Namespace = ns.Name
		endpoints, err := k8sCore.CreateEndpoints(obj)
		if k8serrors.IsAlreadyExists(err) {
			if endpoints, err = k8sCore.GetEndpoints(obj.Name, obj.Namespace); err == nil {
				log.Infof("[%v] Found existing Endpoints: %v", app.Key, endpoints.Name)
				return endpoints, nil
			}
		}
		if err != nil {
			return nil, &scheduler.ErrFailedToScheduleApp{
				App:   app,
				Cause: fmt.Sprintf("Failed to create Endpoints: %v. Err: %v", obj.Name, err),
			}
		}

		log.Infof("[%v] Created Endpoints: %v", app.Key, endpoints.Name)
		return endpoints, nil
	} else if obj, ok := spec.(*netv1.NetworkPolicy); ok {
		obj.Namespace = ns.Name
		networkPolicy, err := k8sCore.CreateNetworkPolicy(obj)
		if k8serrors.IsAlreadyExists(err) {
			if networkPolicy, err = k8sCore.GetNetworkPolicy(obj.Name, obj.Namespace); err == nil {
				log.Infof("[%v] Found existing NetworkPolicy: %v", app.Key, networkPolicy.Name)
				return networkPolicy, nil
			}
		}
		if err != nil {
			return nil, &scheduler.ErrFailedToScheduleApp{
				App:   app,
				Cause: fmt.Sprintf("Failed to create NetworkPolicy: %v. Err: %v", obj.Name, err),
			}
		}

		log.Infof("[%v] Created NetworkPolicy: %v", app.Key, networkPolicy.Name)
		return networkPolicy, nil
	}

	return nil, nil
}

func (k *K8s) createVaultSecret(obj *corev1.Secret) error {
	client, err := vaultapi.NewClient(nil)
	if err != nil {
		return err
	}
	if err = client.SetAddress(k.VaultAddress); err != nil {
		return err
	}
	client.SetToken(k.VaultToken)

	c := client.Logical()
	data := make(map[string]interface{})
	for key, value := range obj.Data {
		data[key] = string(value)
	}

	if _, err := c.Write(fmt.Sprintf("secret/%s", obj.Name), data); err != nil {
		return err
	}
	return nil
}

func (k *K8s) destroyCoreObject(spec interface{}, opts map[string]bool, app *spec.AppSpec) (interface{}, error) {
	var pods interface{}
	var podList []*corev1.Pod
	var err error
	if obj, ok := spec.(*appsapi.Deployment); ok {
		if value, ok := opts[scheduler.OptionsWaitForResourceLeakCleanup]; ok && value {
			if pods, err = k8sApps.GetDeploymentPods(obj); err != nil {
				log.Warnf("[%s] Error getting deployment pods. Err: %v", app.Key, err)
			}
		}
		err := k8sApps.DeleteDeployment(obj.Name, obj.Namespace)
		if err != nil {
			return pods, &scheduler.ErrFailedToDestroyApp{
				App:   app,
				Cause: fmt.Sprintf("Failed to destroy Deployment: %v. Err: %v", obj.Name, err),
			}
		}
	} else if obj, ok := spec.(*appsapi.StatefulSet); ok {
		if value, ok := opts[scheduler.OptionsWaitForResourceLeakCleanup]; ok && value {
			if pods, err = k8sApps.GetStatefulSetPods(obj); err != nil {
				log.Warnf("[%v] Error getting statefulset pods. Err: %v", app.Key, err)
			}
		}
		err := k8sApps.DeleteStatefulSet(obj.Name, obj.Namespace)
		if err != nil {
			return pods, &scheduler.ErrFailedToDestroyApp{
				App:   app,
				Cause: fmt.Sprintf("Failed to destroy stateful set: %v. Err: %v", obj.Name, err),
			}
		}
	} else if obj, ok := spec.(*corev1.Service); ok {
		err := k8sCore.DeleteService(obj.Name, obj.Namespace)
		if err != nil {
			return pods, &scheduler.ErrFailedToDestroyApp{
				App:   app,
				Cause: fmt.Sprintf("Failed to destroy Service: %v. Err: %v", obj.Name, err),
			}
		}

		log.Infof("[%v] Destroyed Service: %v", app.Key, obj.Name)
	} else if obj, ok := spec.(*storkapi.Rule); ok {
		err := k8sStork.DeleteRule(obj.Name, obj.Namespace)
		if err != nil {
			return pods, &scheduler.ErrFailedToDestroyApp{
				App:   app,
				Cause: fmt.Sprintf("Failed to destroy Rule: %v. Err: %v", obj.Name, err),
			}
		}

		log.Infof("[%v] Destroyed Rule: %v", app.Key, obj.Name)
	} else if obj, ok := spec.(*corev1.Pod); ok {
		if value, ok := opts[scheduler.OptionsWaitForResourceLeakCleanup]; ok && value {
			pod, err := k8sCore.GetPodByName(obj.Name, obj.Namespace)
			if err != nil {
				log.Warnf("[%v] Error getting pods. Err: %v", app.Key, err)
			}
			podList = append(podList, pod)
			pods = podList
		}
		err := k8sCore.DeletePod(obj.Name, obj.Namespace, false)
		if err != nil {
			return pods, &scheduler.ErrFailedToDestroyPod{
				App:   app,
				Cause: fmt.Sprintf("Failed to destroy Pod: %v. Err: %v", obj.Name, err),
			}
		}

		log.Infof("[%v] Destroyed Pod: %v", app.Key, obj.Name)
	} else if obj, ok := spec.(*corev1.ConfigMap); ok {
		if value, ok := opts[scheduler.OptionsWaitForResourceLeakCleanup]; ok && value {
			_, err := k8sCore.GetConfigMap(obj.Name, obj.Namespace)
			if err != nil {
				log.Warnf("[%v] Error getting config maps. Err: %v", app.Key, err)
			}
		}
		err := k8sCore.DeleteConfigMap(obj.Name, obj.Namespace)
		if err != nil {
			return pods, &scheduler.ErrFailedToDestroyApp{
				App:   app,
				Cause: fmt.Sprintf("Failed to destroy config map: %v. Err: %v", obj.Name, err),
			}
		}

		log.Infof("[%v] Destroyed Config Map: %v", app.Key, obj.Name)
	} else if obj, ok := spec.(*apapi.AutopilotRule); ok {
		err := k8sAutopilot.DeleteAutopilotRule(obj.Name)
		if err != nil {
			return pods, &scheduler.ErrFailedToDestroyApp{
				App:   app,
				Cause: fmt.Sprintf("Failed to destroy AutopilotRule: %v. Err: %v", obj.Name, err),
			}
		}

		log.Infof("[%v] Destroyed AutopilotRule: %v", app.Key, obj.Name)
	}

	return pods, nil

}

// destroyAdmissionRegistrationObjects destroys objects in the `AdmissionRegistration` group (like ValidatingWebhookConfiguration)
func (k *K8s) destroyAdmissionRegistrationObjects(spec interface{}, app *spec.AppSpec) error {

	if obj, ok := spec.(*admissionregistrationv1.ValidatingWebhookConfiguration); ok {
		err := k8sAdmissionRegistration.DeleteValidatingWebhookConfiguration(obj.Name)
		if err != nil {
			return &scheduler.ErrFailedToDestroyApp{
				App:   app,
				Cause: fmt.Sprintf("Failed to destroy ValidatingWebhookConfiguration: %v. Err: %v", obj.Name, err),
			}
		} else {
			log.Infof("[%v] Destroyed ValidatingWebhookConfiguration: %v", app.Key, obj.Name)
			return nil
		}
	} else if obj, ok := spec.(admissionregistrationv1beta1.ValidatingWebhookConfiguration); ok {
		err := k8sAdmissionRegistration.DeleteValidatingWebhookConfigurationV1beta1(obj.Name)
		if err != nil {
			return &scheduler.ErrFailedToDestroyApp{
				App:   app,
				Cause: fmt.Sprintf("Failed to destroy ValidatingWebhookConfigurationV1beta1: %v. Err: %v", obj.Name, err),
			}
		} else {
			log.Infof("[%v] Destroyed ValidatingWebhookConfigurationV1beta1: %v", app.Key, obj.Name)
			return nil
		}
	}

	return nil
}

// destroyCRDObjects is used to destroy Resources in the group `apiextensions` (like CRDs)
func (k *K8s) destroyCRDObjects(spec interface{}, app *spec.AppSpec) error {

	if obj, ok := spec.(*apiextensionsv1.CustomResourceDefinition); ok {
		err := k8sApiExtensions.DeleteCRD(obj.Name)
		if err != nil {
			return &scheduler.ErrFailedToDestroyApp{
				App:   app,
				Cause: fmt.Sprintf("Failed to destroy CRD: %v. Err: %v", obj.Name, err),
			}
		} else {
			log.Infof("[%v] Destroyed CRD: %v", app.Key, obj.Name)
			return nil
		}
	} else if obj, ok := spec.(*apiextensionsv1beta1.CustomResourceDefinition); ok {
		err := k8sApiExtensions.DeleteCRDV1beta1(obj.Name)
		if err != nil {
			return &scheduler.ErrFailedToDestroyApp{
				App:   app,
				Cause: fmt.Sprintf("Failed to destroy CRDV1beta1: %v. Err: %v", obj.Name, err),
			}
		} else {
			log.Infof("[%v] Destroyed CRDV1beta1: %v", app.Key, obj.Name)
			return nil
		}
	}

	return nil
}

func (k *K8s) substituteNamespaceInContainers(containers []corev1.Container, ns string) []corev1.Container {
	var updatedContainers []corev1.Container
	for _, container := range containers {
		var temp []string
		for _, arg := range container.Args {
			temp = append(temp, namespaceRegex.ReplaceAllString(arg, ns))
		}
		container.Args = temp
		updatedContainers = append(updatedContainers, container)
	}
	return updatedContainers
}

func (k *K8s) substituteNamespaceInVolumes(volumes []corev1.Volume, ns string) []corev1.Volume {
	var updatedVolumes []corev1.Volume
	for _, vol := range volumes {
		if vol.VolumeSource.PersistentVolumeClaim != nil {
			claimName := namespaceRegex.ReplaceAllString(vol.VolumeSource.PersistentVolumeClaim.ClaimName, ns)
			vol.VolumeSource.PersistentVolumeClaim.ClaimName = claimName
		}
		updatedVolumes = append(updatedVolumes, vol)
	}
	return updatedVolumes
}

// ValidateTopologyLabel validate Topology for Running Pods
func (k *K8s) ValidateTopologyLabel(ctx *scheduler.Context) error {
	var err error
	var zone string
	var podList *corev1.PodList

	log.Info("Validating pods topology")
	for _, specObj := range ctx.App.SpecList {
		if obj, ok := specObj.(*appsapi.Deployment); ok {
			var dep *appsapi.Deployment
			if dep, err = k8sApps.GetDeployment(obj.Name, obj.Namespace); err != nil {
				return &scheduler.ErrFailedToValidateTopologyLabel{
					NameSpace: obj.Namespace,
					Cause:     err,
				}
			}
			nodeAff := dep.Spec.Template.Spec.Affinity.NodeAffinity
			labels := getLabelsFromNodeAffinity(nodeAff)
			zone = labels[TopologyZoneK8sNodeLabel]
			if podList, err = k8sCore.GetPods(obj.Namespace, nil); err != nil {
				return &scheduler.ErrFailedToValidateTopologyLabel{
					NameSpace: obj.Namespace,
					Cause:     err,
				}
			}
			if err = k.validatePodsTopology(podList, zone); err != nil {
				return &scheduler.ErrFailedToValidateTopologyLabel{
					NameSpace: obj.Namespace,
					Cause:     err,
				}
			}
		} else if obj, ok := specObj.(*appsapi.StatefulSet); ok {
			var ss *appsapi.StatefulSet
			if ss, err = k8sApps.GetStatefulSet(obj.Name, obj.Namespace); err != nil {
				return &scheduler.ErrFailedToValidateTopologyLabel{
					NameSpace: obj.Namespace,
					Cause:     err,
				}
			}
			nodeAff := ss.Spec.Template.Spec.Affinity.NodeAffinity
			labels := getLabelsFromNodeAffinity(nodeAff)
			zone = labels[TopologyZoneK8sNodeLabel]
			if podList, err = k8sCore.GetPods(obj.Namespace, nil); err != nil {
				return &scheduler.ErrFailedToValidateTopologyLabel{
					NameSpace: obj.Namespace,
					Cause:     err,
				}
			}
			if err = k.validatePodsTopology(podList, zone); err != nil {
				return &scheduler.ErrFailedToValidateTopologyLabel{
					NameSpace: obj.Namespace,
					Cause:     err,
				}
			}
		}
	}
	return nil
}

// validatePodsTopology validates pods scheduled on matched label node
func (k *K8s) validatePodsTopology(podList *v1.PodList, labelValue string) error {
	for _, pod := range podList.Items {
		hostIP := pod.Status.HostIP
		if node, err := node.GetNodeByIP(hostIP); err != nil {
			if node.TopologyZone != labelValue || node.TopologyRegion != labelValue {
				return &scheduler.ErrTopologyLabelMismatch{
					PodName: pod.Name,
					Cause: fmt.Sprintf(
						"Topology Mismatch.Pod [%s] on zone [%s] scheduled on a node [%s].",
						pod.Name, labelValue, node.Name),
				}
			}
		}
		log.Infof("Successfully matched Pod: [%s] topology", pod.Name)
	}
	return nil
}

// WaitForRunning   wait for running
func (k *K8s) WaitForRunning(ctx *scheduler.Context, timeout, retryInterval time.Duration) error {
	for _, specObj := range ctx.App.SpecList {
		if obj, ok := specObj.(*appsapi.Deployment); ok {
			if err := k8sApps.ValidateDeployment(obj, timeout, retryInterval); err != nil {
				return &scheduler.ErrFailedToValidateApp{
					App:   ctx.App,
					Cause: fmt.Sprintf("Failed to validate Deployment: %v,Namespace: %v. Err: %v", obj.Name, obj.Namespace, err),
				}
			}

			log.Infof("[%v] Validated deployment: %v", ctx.App.Key, obj.Name)
		} else if obj, ok := specObj.(*appsapi.StatefulSet); ok {
			if err := k8sApps.ValidateStatefulSet(obj, timeout*time.Duration(*obj.Spec.Replicas)); err != nil {
				return &scheduler.ErrFailedToValidateApp{
					App:   ctx.App,
					Cause: fmt.Sprintf("Failed to validate StatefulSet: %v,Namespace: %v. Err: %v", obj.Name, obj.Namespace, err),
				}
			}

			log.Infof("[%v] Validated statefulset: %v", ctx.App.Key, obj.Name)
		} else if obj, ok := specObj.(*corev1.Service); ok {
			svc, err := k8sCore.GetService(obj.Name, obj.Namespace)
			if err != nil {
				return &scheduler.ErrFailedToValidateApp{
					App:   ctx.App,
					Cause: fmt.Sprintf("Failed to validate Service: %v,Namespace: %v. Err: %v", obj.Name, obj.Namespace, err),
				}
			}

			log.Infof("[%v] Validated Service: %v", ctx.App.Key, svc.Name)
		} else if obj, ok := specObj.(*storkapi.Rule); ok {
			svc, err := k8sStork.GetRule(obj.Name, obj.Namespace)
			if err != nil {
				return &scheduler.ErrFailedToValidateApp{
					App:   ctx.App,
					Cause: fmt.Sprintf("Failed to validate Rule: %v,Namespace: %v. Err: %v", obj.Name, obj.Namespace, err),
				}
			}

			log.Infof("[%v] Validated Rule: %v", ctx.App.Key, svc.Name)
		} else if obj, ok := specObj.(*corev1.Pod); ok {
			if err := k8sCore.ValidatePod(obj, timeout, retryInterval); err != nil {
				return &scheduler.ErrFailedToValidatePod{
					App: ctx.App,
					Cause: fmt.Sprintf("Failed to validate Pod: [%s] %s. Err: Pod is not ready %v",
						obj.Namespace, obj.Name, obj.Status),
				}
			}

			log.Infof("[%v] Validated pod: %v", ctx.App.Key, obj.Name)
		} else if obj, ok := specObj.(*storkapi.ClusterPair); ok {
			if err := k8sStork.ValidateClusterPair(obj.Name, obj.Namespace, timeout, retryInterval); err != nil {
				return &scheduler.ErrFailedToValidateCustomSpec{
					Name:  obj.Name,
					Cause: fmt.Sprintf("Failed to validate cluster Pair: %v. Err: %v", obj.Name, err),
					Type:  obj,
				}
			}
			log.Infof("[%v] Validated ClusterPair: %v", ctx.App.Key, obj.Name)
		} else if obj, ok := specObj.(*storkapi.Migration); ok {
			if err := k8sStork.ValidateMigration(obj.Name, obj.Namespace, timeout, retryInterval); err != nil {
				return &scheduler.ErrFailedToValidateCustomSpec{
					Name:  obj.Name,
					Cause: fmt.Sprintf("Failed to validate Migration: %v. Err: %v", obj.Name, err),
					Type:  obj,
				}
			}
			log.Infof("[%v] Validated Migration: %v", ctx.App.Key, obj.Name)
		} else if obj, ok := specObj.(*storkapi.MigrationSchedule); ok {
			if _, err := k8sStork.ValidateMigrationSchedule(obj.Name, obj.Namespace, timeout, retryInterval); err != nil {
				return &scheduler.ErrFailedToValidateCustomSpec{
					Name:  obj.Name,
					Cause: fmt.Sprintf("Failed to validate MigrationSchedule: %v. Err: %v", obj.Name, err),
					Type:  obj,
				}
			}
			log.Infof("[%v] Validated MigrationSchedule: %v", ctx.App.Key, obj.Name)
		} else if obj, ok := specObj.(*storkapi.BackupLocation); ok {
			if err := k8sStork.ValidateBackupLocation(obj.Name, obj.Namespace, timeout, retryInterval); err != nil {
				return &scheduler.ErrFailedToValidateCustomSpec{
					Name:  obj.Name,
					Cause: fmt.Sprintf("Failed to validate BackupLocation: %v. Err: %v", obj.Name, err),
					Type:  obj,
				}
			}
			log.Infof("[%v] Validated BackupLocation: %v", ctx.App.Key, obj.Name)
		} else if obj, ok := specObj.(*storkapi.ApplicationBackup); ok {
			if err := k8sStork.ValidateApplicationBackup(obj.Name, obj.Namespace, timeout, retryInterval); err != nil {
				return &scheduler.ErrFailedToValidateCustomSpec{
					Name:  obj.Name,
					Cause: fmt.Sprintf("Failed to validate ApplicationBackup: %v. Err: %v", obj.Name, err),
					Type:  obj,
				}
			}
			log.Infof("[%v] Validated ApplicationBackup: %v", ctx.App.Key, obj.Name)
		} else if obj, ok := specObj.(*storkapi.ApplicationRestore); ok {
			if err := k8sStork.ValidateApplicationRestore(obj.Name, obj.Namespace, timeout, retryInterval); err != nil {
				return &scheduler.ErrFailedToValidateCustomSpec{
					Name:  obj.Name,
					Cause: fmt.Sprintf("Failed to validate ApplicationRestore: %v. Err: %v", obj.Name, err),
					Type:  obj,
				}
			}
			log.Infof("[%v] Validated ApplicationRestore: %v", ctx.App.Key, obj.Name)
		} else if obj, ok := specObj.(*storkapi.ApplicationClone); ok {
			if err := k8sStork.ValidateApplicationClone(obj.Name, obj.Namespace, timeout, retryInterval); err != nil {
				return &scheduler.ErrFailedToValidateCustomSpec{
					Name:  obj.Name,
					Cause: fmt.Sprintf("Failed to validate ApplicationClone: %v. Err: %v", obj.Name, err),
					Type:  obj,
				}
			}
			log.Infof("[%v] Validated ApplicationClone: %v", ctx.App.Key, obj.Name)
		} else if obj, ok := specObj.(*storkapi.VolumeSnapshotRestore); ok {
			if err := k8sStork.ValidateVolumeSnapshotRestore(obj.Name, obj.Namespace, timeout, retryInterval); err != nil {
				return &scheduler.ErrFailedToValidateCustomSpec{
					Name:  obj.Name,
					Cause: fmt.Sprintf("Failed to validate VolumeSnapshotRestore: %v. Err: %v", obj.Name, err),
					Type:  obj,
				}
			}
			log.Infof("[%v] Validated VolumeSnapshotRestore: %v", ctx.App.Key, obj.Name)
		} else if obj, ok := specObj.(*snapv1.VolumeSnapshot); ok {
			if err := k8sExternalStorage.ValidateSnapshot(obj.Metadata.Name, obj.Metadata.Namespace, true, timeout,
				retryInterval); err != nil {
				return &scheduler.ErrFailedToValidateCustomSpec{
					Name:  obj.Metadata.Name,
					Cause: fmt.Sprintf("Failed to validate VolumeSnapshot: %v. Err: %v", obj.Metadata.Name, err),
					Type:  obj,
				}
			}
			log.Infof("[%v] Validated VolumeSnapshotRestore: %v", ctx.App.Key, obj.Metadata.Name)
		} else if obj, ok := specObj.(*apapi.AutopilotRule); ok {
			if _, err := k8sAutopilot.GetAutopilotRule(obj.Name); err != nil {
				return &scheduler.ErrFailedToValidateCustomSpec{
					Name:  obj.Name,
					Cause: fmt.Sprintf("Failed to validate AutopilotRule: %v. Err: %v", obj.Name, err),
					Type:  obj,
				}
			}
			log.Infof("[%v] Validated AutopilotRule: %v", ctx.App.Key, obj.Name)
		} else if obj, ok := specObj.(*networkingv1beta1.Ingress); ok {
			if err := k8sNetworking.ValidateIngress(obj, timeout, retryInterval); err != nil {
				return &scheduler.ErrFailedToValidateCustomSpec{
					Name:  obj.Name,
					Cause: fmt.Sprintf("Failed to validate Ingress: %v. Err: %v", obj.Name, err),
					Type:  obj,
				}
			}
			log.Infof("[%v] Validated Ingress: %v", ctx.App.Key, obj.Name)
		} else if obj, ok := specObj.(*batchv1beta1.CronJob); ok {
			if err := k8sBatch.ValidateCronJobV1beta1(obj, timeout, retryInterval); err != nil {
				return &scheduler.ErrFailedToValidateCustomSpec{
					Name:  obj.Name,
					Cause: fmt.Sprintf("Failed to validate CronJob: %v. Err: %v", obj.Name, err),
					Type:  obj,
				}
			}
			log.Infof("[%v] Validated CronJob: %v", ctx.App.Key, obj.Name)
		} else if obj, ok := specObj.(*batchv1.Job); ok {
			if err := k8sBatch.ValidateJob(obj.Name, obj.ObjectMeta.Namespace, timeout); err != nil {
				return &scheduler.ErrFailedToValidateCustomSpec{
					Name:  obj.Name,
					Cause: fmt.Sprintf("Failed to validate Job: %v. Err: %v", obj.Name, err),
					Type:  obj,
				}
			}

			log.Infof("[%v] Validated Job: %v", ctx.App.Key, obj.Name)

		} else if obj, ok := specObj.(*storkapi.ResourceTransformation); ok {
			if err := k8sStork.ValidateResourceTransformation(obj.Name, obj.Namespace, timeout, retryInterval); err != nil {
				return &scheduler.ErrFailedToValidateCustomSpec{
					Name:  obj.Name,
					Cause: fmt.Sprintf("Failed to validate ResourceTransformation: %v. Err: %v", obj.Name, err),
					Type:  obj,
				}
			}
			log.Infof("[%v] Validated ResourceTransformation: %v", ctx.App.Key, obj.Name)

		}
	}

	isPodTerminating := func() (interface{}, bool, error) {
		var terminatingPods []string
		pods, err := k.getPodsForApp(ctx)
		// ignore error if no pods are found; retry for other cases
		if err == schederrors.ErrPodsNotFound {
			return nil, false, nil
		} else if err != nil {
			return nil, true, fmt.Errorf("failed to get pods for app %v: %w", ctx.App.Key, err)
		}
		for _, pod := range pods {
			if !pod.DeletionTimestamp.IsZero() {
				terminatingPods = append(terminatingPods, fmt.Sprintf("%s/%s", pod.Namespace, pod.Name))
			}
		}
		if len(terminatingPods) > 0 {
			return nil, true, fmt.Errorf("terminating pods: %v", terminatingPods)
		}
		return nil, false, nil
	}

	_, err := task.DoRetryWithTimeout(isPodTerminating, k8sDestroyTimeout, DefaultRetryInterval)
	if err != nil {
		log.Warnf("Timed out waiting for app %v's pods to terminate: %v", ctx.App.Key, err)
		return err
	}
	return nil
}

// Destroy destroy
func (k *K8s) Destroy(ctx *scheduler.Context, opts map[string]bool) error {
	var podList []corev1.Pod

	// destruction of CustomResourceObjects must most likely be done *first*,
	// as it may have resources that depend on other resources, which should be deleted *after* this
	for _, appSpec := range ctx.App.SpecList {
		t := func() (interface{}, bool, error) {
			err := k.destroyCustomResourceObjects(appSpec, ctx.App)
			if err != nil {
				return nil, true, err
			} else {
				return nil, false, nil
			}
		}
		if _, err := task.DoRetryWithTimeout(t, k8sDestroyTimeout, DefaultRetryInterval); err != nil {
			return err
		}
	}

	var removeSpecs []interface{}
	for _, appSpec := range ctx.App.SpecList {
		if repoInfo, ok := appSpec.(*scheduler.HelmRepo); ok {
			specs, err := k.UnInstallHelmChart(repoInfo)
			if err != nil {
				return err
			}
			removeSpecs = append(removeSpecs, specs...)
		}
	}
	// helm uninstall would delete objects automatically so skip destroy for those
	err := k.RemoveAppSpecsByName(ctx, removeSpecs)
	if err != nil {
		return err
	}

	k8sOps := k8sAutopilot
	apRule := ctx.ScheduleOptions.AutopilotRule
	if apRule.Name != "" {
		if err := k8sOps.DeleteAutopilotRule(apRule.ObjectMeta.Name); err != nil {
			if err != nil {
				return err
			}
		}
	}

	for _, appSpec := range ctx.App.SpecList {
		t := func() (interface{}, bool, error) {
			err := k.destroyAdmissionRegistrationObjects(appSpec, ctx.App)
			if err != nil {
				return nil, true, err
			} else {
				return nil, false, nil
			}
		}
		if _, err := task.DoRetryWithTimeout(t, k8sDestroyTimeout, DefaultRetryInterval); err != nil {
			return err
		}
	}

	for _, appSpec := range ctx.App.SpecList {
		t := func() (interface{}, bool, error) {
			err := k.destroyRbacObjects(appSpec, ctx.App)
			if err != nil {
				return nil, true, err
			} else {
				return nil, false, nil
			}
		}
		if _, err := task.DoRetryWithTimeout(t, k8sDestroyTimeout, DefaultRetryInterval); err != nil {
			return err
		}
	}

	for _, appSpec := range ctx.App.SpecList {
		t := func() (interface{}, bool, error) {
			currPods, err := k.destroyCoreObject(appSpec, opts, ctx.App)
			// during helm upgrade or uninstall, objects may be deleted but not removed from the SpecList
			// so tolerate non-existing errors for those objects during tear down
			if err != nil && !strings.Contains(err.Error(), "not found") {
				return nil, true, err
			}
			return currPods, false, nil
		}
		pods, err := task.DoRetryWithTimeout(t, k8sDestroyTimeout, DefaultRetryInterval)
		if err != nil {
			// in case we're not waiting for resource cleanup
			if value, ok := opts[scheduler.OptionsWaitForResourceLeakCleanup]; !ok || !value {
				return err
			}
			if pods != nil {
				podList = append(podList, pods.([]corev1.Pod)...)
			}
			// we're ignoring this error since we want to verify cleanup down below, so simply logging it
			log.Warnf("Failed to destroy core objects. Cause: %v", err)
		}
	}
	for _, appSpec := range ctx.App.SpecList {
		t := func() (interface{}, bool, error) {
			err := k.destroyVolumeSnapshotRestoreObject(appSpec, ctx.App)
			if err != nil {
				return nil, true, err
			}
			return nil, false, nil
		}

		if _, err := task.DoRetryWithTimeout(t, k8sDestroyTimeout, DefaultRetryInterval); err != nil {
			return err
		}
	}
	for _, appSpec := range ctx.App.SpecList {
		t := func() (interface{}, bool, error) {
			err := k.destroyMigrationObject(appSpec, ctx.App)
			if err != nil {
				return nil, true, err
			}
			return nil, false, nil
		}

		if _, err := task.DoRetryWithTimeout(t, k8sDestroyTimeout, DefaultRetryInterval); err != nil {
			return err
		}
	}

	for _, appSpec := range ctx.App.SpecList {
		t := func() (interface{}, bool, error) {
			err := k.destroyBackupObjects(appSpec, ctx.App)
			if err != nil {
				return nil, true, err
			}
			return nil, false, nil
		}

		if _, err := task.DoRetryWithTimeout(t, k8sDestroyTimeout, DefaultRetryInterval); err != nil {
			return err
		}
	}

	for _, appSpec := range ctx.App.SpecList {
		t := func() (interface{}, bool, error) {
			err := k.destroyServiceMonitorObjects(appSpec, ctx.App)
			if err != nil {
				return nil, true, err
			}
			return nil, false, nil
		}

		if _, err := task.DoRetryWithTimeout(t, k8sDestroyTimeout, DefaultRetryInterval); err != nil {
			return err
		}
	}

	for _, appSpec := range ctx.App.SpecList {
		t := func() (interface{}, bool, error) {
			err := k.destroyPodDisruptionBudgetObjects(appSpec, ctx.App)
			if err != nil {
				return nil, true, err
			}
			return nil, false, nil
		}

		if _, err := task.DoRetryWithTimeout(t, k8sDestroyTimeout, DefaultRetryInterval); err != nil {
			return err
		}
	}

	for _, appSpec := range ctx.App.SpecList {
		t := func() (interface{}, bool, error) {
			err := k.destroyCRDObjects(appSpec, ctx.App)
			if err != nil {
				return nil, true, err
			} else {
				return nil, false, nil
			}
		}
		if _, err := task.DoRetryWithTimeout(t, k8sDestroyTimeout, DefaultRetryInterval); err != nil {
			return err
		}
	}

	if value, ok := opts[scheduler.OptionsWaitForResourceLeakCleanup]; ok && value {
		if err := k.WaitForDestroy(ctx, k8sDestroyTimeout); err != nil {
			return err
		}
		if err := k.waitForCleanup(ctx, podList); err != nil {
			return err
		}
	} else if value, ok = opts[scheduler.OptionsWaitForDestroy]; ok && value {
		if err := k.WaitForDestroy(ctx, k8sDestroyTimeout); err != nil {
			return err
		}
	}
	return nil
}

func (k *K8s) waitForCleanup(ctx *scheduler.Context, podList []corev1.Pod) error {
	for _, pod := range podList {
		t := func() (interface{}, bool, error) {
			return nil, true, k.validateVolumeDirCleanup(pod.UID, ctx.App)
		}
		if _, err := task.DoRetryWithTimeout(t, volDirCleanupTimeout, DefaultRetryInterval); err != nil {
			return err
		}
		log.Infof("Validated resource cleanup for pod: %v", pod.UID)
	}
	return nil
}

func (k *K8s) validateVolumeDirCleanup(podUID types.UID, app *spec.AppSpec) error {
	podVolDir := k.getVolumeDirPath(podUID)
	driver, _ := node.Get(k.NodeDriverName)
	options := node.FindOpts{
		ConnectionOpts: node.ConnectionOpts{
			Timeout:         FindFilesOnWorkerTimeout,
			TimeBeforeRetry: DefaultRetryInterval,
		},
		MinDepth: 1,
		MaxDepth: 1,
	}

	for _, n := range node.GetWorkerNodes() {
		if volDir, err := driver.FindFiles(podVolDir, n, options); err != nil {
			return err
		} else if strings.TrimSpace(volDir) != "" {
			return &scheduler.ErrFailedToDeleteVolumeDirForPod{
				App:   app,
				Cause: fmt.Sprintf("Volume directory for pod %v still exists in node: %v", podUID, n.Name),
			}
		}
	}

	return nil
}

func (k *K8s) getVolumeDirPath(podUID types.UID) string {
	return filepath.Join(k8sPodsRootDir, string(podUID), "volumes")
}

// WaitForDestroy wait for schedule context destroy
func (k *K8s) WaitForDestroy(ctx *scheduler.Context, timeout time.Duration) error {
	for _, specObj := range ctx.App.SpecList {
		if obj, ok := specObj.(*appsapi.Deployment); ok {
			if err := k8sApps.ValidateTerminatedDeployment(obj, timeout, DefaultRetryInterval); err != nil {
				return &scheduler.ErrFailedToValidateAppDestroy{
					App:   ctx.App,
					Cause: fmt.Sprintf("Failed to validate destroy of deployment: %v, namespace: %s. Err: %v", obj.Name, obj.Namespace, err),
				}
			}

			log.Infof("[%v] Validated destroy of Deployment: %v", ctx.App.Key, obj.Name)
		} else if obj, ok := specObj.(*appsapi.StatefulSet); ok {
			if err := k8sApps.ValidateTerminatedStatefulSet(obj, timeout, DefaultRetryInterval); err != nil {
				return &scheduler.ErrFailedToValidateAppDestroy{
					App:   ctx.App,
					Cause: fmt.Sprintf("Failed to validate destroy of statefulset: %v, namespace: %s Err: %v", obj.Name, obj.Namespace, err),
				}
			}

			log.Infof("[%v] Validated destroy of StatefulSet: %v", ctx.App.Key, obj.Name)
		} else if obj, ok := specObj.(*corev1.Service); ok {
			if err := k8sCore.ValidateDeletedService(obj.Name, obj.Namespace); err != nil {
				return &scheduler.ErrFailedToValidateAppDestroy{
					App:   ctx.App,
					Cause: fmt.Sprintf("Failed to validate destroy of service: %v, namespace: %s. Err: %v", obj.Name, obj.Namespace, err),
				}
			}

			log.Infof("[%v] Validated destroy of Service: %v", ctx.App.Key, obj.Name)
		} else if obj, ok := specObj.(*corev1.Pod); ok {
			if err := k8sCore.WaitForPodDeletion(obj.UID, obj.Namespace, deleteTasksWaitTimeout); err != nil {
				return &scheduler.ErrFailedToValidatePodDestroy{
					App:   ctx.App,
					Cause: fmt.Sprintf("Failed to validate destroy of pod: %v,namespace:%s. Err: %v", obj.Name, obj.Namespace, err),
				}
			}

			log.Infof("[%v] Validated destroy of Pod: %v", ctx.App.Key, obj.Name)
		}
	}

	return nil
}

// SelectiveWaitForTermination waits for application pods to be terminated except on the nodes
// provided in the exclude list
func (k *K8s) SelectiveWaitForTermination(ctx *scheduler.Context, timeout time.Duration, excludeList []node.Node) error {
	t := func() (interface{}, bool, error) {
		podNames, err := filterPodsByNodes(ctx, excludeList)
		if err != nil {
			return nil, true, err
		}
		if len(podNames) > 0 {
			return nil, true, fmt.Errorf("pods %s still present in the system", podNames)
		}
		return nil, false, nil
	}

	if _, err := task.DoRetryWithTimeout(t, timeout, DefaultRetryInterval); err != nil {
		return err
	}
	return nil
}

// filterPodsByNodes returns a list of pod names started as part of the provided context
// and not running on the nodes provided in the exclude list
func filterPodsByNodes(ctx *scheduler.Context, excludeList []node.Node) ([]string, error) {
	allPods := make(map[types.UID]corev1.Pod)
	namespaces := make(map[string]string)
	for _, specObj := range ctx.App.SpecList {
		var pods []corev1.Pod
		var err error
		if obj, ok := specObj.(*appsapi.Deployment); ok {
			if pods, err = k8sApps.GetDeploymentPods(obj); err != nil && err != schederrors.ErrPodsNotFound {
				return nil, &scheduler.ErrFailedToGetAppStatus{
					App:   ctx.App,
					Cause: fmt.Sprintf("Failed to get deployment: %v. Err: %v", obj.Name, err),
				}
			}
			namespaces[obj.Namespace] = ""

		} else if obj, ok := specObj.(*appsapi.StatefulSet); ok {
			if pods, err = k8sApps.GetStatefulSetPods(obj); err != nil && err != schederrors.ErrPodsNotFound {
				return nil, &scheduler.ErrFailedToGetAppStatus{
					App:   ctx.App,
					Cause: fmt.Sprintf("Failed to get statefulset: %v. Err: %v", obj.Name, err),
				}
			}
			namespaces[obj.Namespace] = ""

		} else if obj, ok := specObj.(*corev1.Pod); ok {
			pod, err := k8sCore.GetPodByUID(obj.UID, obj.Namespace)
			if err != nil && err != schederrors.ErrPodsNotFound {
				return nil, &scheduler.ErrFailedToGetAppStatus{
					App:   ctx.App,
					Cause: fmt.Sprintf("Failed to get pod: %v. Err: %v", obj.Name, err),
				}
			}
			if pod != nil {
				pods = []corev1.Pod{*pod}
				namespaces[obj.Namespace] = ""
			}
		}
		for _, pod := range pods {
			allPods[pod.UID] = pod
		}
	}

	// Compare the two pod maps. Create a list of pod names which are not running
	// on the excluded nodes
	var podList []string
	for _, pod := range allPods {
		excludePod := false
		for _, excludedNode := range excludeList {
			if pod.Spec.NodeName == excludedNode.Name {
				excludePod = true
				break
			}
		}
		if !excludePod {
			podInfo := pod.Namespace + "/" + pod.Name + " (" + pod.Spec.NodeName + ")"
			podList = append(podList, podInfo)
		}
	}
	return podList, nil
}

// DeleteTasks delete the task
func (k *K8s) DeleteTasks(ctx *scheduler.Context, opts *scheduler.DeleteTasksOptions) error {
	fn := "DeleteTasks"
	deleteTasks := func() error {
		k8sOps := k8sCore
		pods, err := k.getPodsForApp(ctx)
		if err != nil {
			return &scheduler.ErrFailedToDeleteTasks{
				App:   ctx.App,
				Cause: fmt.Sprintf("failed to get pods due to: %v", err),
			}
		}
		if k.isRollingDeleteStrategyEnabled(ctx) {
			for _, pod := range pods {
				if err := k8sOps.DeletePod(pod.Name, pod.Namespace, false); err != nil {
					return &scheduler.ErrFailedToDeleteTasks{
						App:   ctx.App,
						Cause: fmt.Sprintf("failed to delete pods due to: %v", err),
					}
				}
				if err := k8sOps.WaitForPodDeletion(pod.UID, pod.Namespace, deleteTasksWaitTimeout); err != nil {
					log.Errorf("k8s %s failed to wait for pod: [%s] %s to terminate. err: %v", fn, pod.Namespace, pod.Name, err)
					return fmt.Errorf("k8s %s failed to wait for pod: [%s] %s to terminate. err: %v", fn, pod.Namespace, pod.Name, err)
				}

				if err := k.WaitForRunning(ctx, DefaultTimeout, DefaultRetryInterval); err != nil {
					return &scheduler.ErrFailedToValidatePod{
						App: ctx.App,
						Cause: fmt.Sprintf("Failed to validate Pod: [%s] %s. Err: Pod is not ready %v",
							pod.Namespace, pod.Name, pod.Status),
					}
				}
			}
		} else {
			if err := k8sOps.DeletePods(pods, false); err != nil {
				return &scheduler.ErrFailedToDeleteTasks{
					App:   ctx.App,
					Cause: fmt.Sprintf("failed to delete pods due to: %v", err),
				}
			}

			// Ensure the pods are deleted and removed from the system
			for _, pod := range pods {
				err = k8sOps.WaitForPodDeletion(pod.UID, pod.Namespace, deleteTasksWaitTimeout)
				if err != nil {
					log.Errorf("k8s %s failed to wait for pod: [%s] %s to terminate. err: %v", fn, pod.Namespace, pod.Name, err)
					return fmt.Errorf("k8s %s failed to wait for pod: [%s] %s to terminate. err: %v", fn, pod.Namespace, pod.Name, err)
				}
			}
		}

		return nil
	}

	if opts == nil {
		return deleteTasks()
	}

	return api.PerformTask(deleteTasks, &opts.TriggerOptions)
}

// GetVolumeDriverVolumeName returns name of volume which is refered by volume driver
func (k *K8s) GetVolumeDriverVolumeName(name string, namespace string) (string, error) {
	pvc, err := k8sCore.GetPersistentVolumeClaim(name, namespace)
	if err != nil {
		return "", fmt.Errorf("failed to get PVC: %v in namespace %v. Err: %v", name, namespace, err)
	}
	return pvc.Spec.VolumeName, nil
}

// GetVolumeParameters Get the volume parameters
func (k *K8s) GetVolumeParameters(ctx *scheduler.Context) (map[string]map[string]string, error) {
	result := make(map[string]map[string]string)

	for _, specObj := range ctx.App.SpecList {
		if obj, ok := specObj.(*corev1.PersistentVolumeClaim); ok {
			params, err := k8sCore.GetPersistentVolumeClaimParams(obj)
			if err != nil {
				return nil, &scheduler.ErrFailedToGetVolumeParameters{
					App:   ctx.App,
					Cause: fmt.Sprintf("failed to get params for volume: %v,Namespace: %v. Err: %v", obj.Name, obj.Namespace, err),
				}
			}

			pvc, err := k8sCore.GetPersistentVolumeClaim(obj.Name, obj.Namespace)
			if err != nil {
				return nil, &scheduler.ErrFailedToGetVolumeParameters{
					App:   ctx.App,
					Cause: fmt.Sprintf("failed to get PVC: %v,Namespace: %v. Err: %v", obj.Name, obj.Namespace, err),
				}
			}

			for k, v := range pvc.Annotations {
				params[k] = v
			}
			params[PvcNameKey] = pvc.GetName()
			params[PvcNamespaceKey] = pvc.GetNamespace()

			result[pvc.Spec.VolumeName] = params
		} else if obj, ok := specObj.(*snapv1.VolumeSnapshot); ok {
			snap, err := k8sExternalStorage.GetSnapshot(obj.Metadata.Name, obj.Metadata.Namespace)
			if err != nil {
				return nil, &scheduler.ErrFailedToGetVolumeParameters{
					App:   ctx.App,
					Cause: fmt.Sprintf("failed to get Snapshot: %v,Namespace: %v. Err: %v", obj.Metadata.Name, obj.Metadata.Namespace, err),
				}
			}

			snapDataName := snap.Spec.SnapshotDataName
			if len(snapDataName) == 0 {
				return nil, &scheduler.ErrFailedToGetVolumeParameters{
					App: ctx.App,
					Cause: fmt.Sprintf("snapshot: [%s] %s does not have snapshotdata set",
						snap.Metadata.Namespace, snap.Metadata.Name),
				}
			}

			snapData, err := k8sExternalStorage.GetSnapshotData(snapDataName)
			if err != nil {
				return nil, &scheduler.ErrFailedToGetVolumeParameters{
					App:   ctx.App,
					Cause: fmt.Sprintf("failed to get volumesnapshotdata: [%s] %s due to: %v", snapData.Metadata.Namespace, snapDataName, err),
				}
			}

			if snapData.Spec.VolumeSnapshotDataSource.PortworxSnapshot == nil ||
				len(snapData.Spec.VolumeSnapshotDataSource.PortworxSnapshot.SnapshotID) == 0 {
				return nil, &scheduler.ErrFailedToGetVolumeParameters{
					App:   ctx.App,
					Cause: fmt.Sprintf("volumesnapshotdata: [%s] %s does not have portworx volume source set", snapData.Metadata.Namespace, snapDataName),
				}
			}

			result[snapData.Spec.VolumeSnapshotDataSource.PortworxSnapshot.SnapshotID] = map[string]string{
				SnapshotParent: snap.Spec.PersistentVolumeClaimName,
			}
		} else if obj, ok := specObj.(*appsapi.StatefulSet); ok {
			var labels map[string]string
			ss, err := k8sApps.GetStatefulSet(obj.Name, obj.Namespace)
			if err != nil {
				return nil, &scheduler.ErrFailedToGetVolumeParameters{
					App:   ctx.App,
					Cause: fmt.Sprintf("Failed to get StatefulSet: %v, Namespace : %v. Err: %v", obj.Name, obj.Namespace, err),
				}
			}

			pvcList, err := k8sApps.GetPVCsForStatefulSet(ss)
			if err != nil || pvcList == nil {
				return nil, &scheduler.ErrFailedToGetVolumeParameters{
					App:   ctx.App,
					Cause: fmt.Sprintf("Failed to get PVCs for StatefulSet: %v, Namespace: %v. Err: %v", ss.Name, ss.Namespace, err),
				}
			}

			if len(ctx.ScheduleOptions.TopologyLabels) > 0 {
				nodeAff := ss.Spec.Template.Spec.Affinity.NodeAffinity
				labels = getLabelsFromNodeAffinity(nodeAff)
			}

			for _, pvc := range pvcList.Items {
				params, err := k8sCore.GetPersistentVolumeClaimParams(&pvc)
				if err != nil {
					return nil, &scheduler.ErrFailedToGetVolumeParameters{
						App:   ctx.App,
						Cause: fmt.Sprintf("Failed to get params for volume: %v, namespace: %v. Err: %v", pvc.Name, pvc.Namespace, err),
					}
				}

				for k, v := range pvc.Annotations {
					params[k] = v
				}
				params[PvcNameKey] = pvc.GetName()
				params[PvcNamespaceKey] = pvc.GetNamespace()

				if len(pvc.Spec.VolumeName) > 0 && len(ctx.ScheduleOptions.TopologyLabels) > 0 {
					for key, val := range labels {
						params[key] = val
						log.Infof("Topology labels for volume [%s] are: [%s]", pvc.Spec.VolumeName, params[key])
					}
				}
				result[pvc.Spec.VolumeName] = params

			}
		}
	}
	return result, nil
}

// ValidateVolumes Validates the volumes
func (k *K8s) ValidateVolumes(ctx *scheduler.Context, timeout, retryInterval time.Duration,
	options *scheduler.VolumeOptions) error {
	for _, specObj := range ctx.App.SpecList {
		if obj, ok := specObj.(*storageapi.StorageClass); ok {
			if ctx.SkipClusterScopedObject {
				log.Infof("Skip storage class %s validation", obj.Name)
				continue
			}
			if _, err := k8sStorage.GetStorageClass(obj.Name); err != nil {
				if options != nil && options.SkipClusterScopedObjects {
					log.Warnf("[%v] Skipping validation of storage class: %v", ctx.App.Key, obj.Name)
				} else {
					return &scheduler.ErrFailedToValidateStorage{
						App:   ctx.App,
						Cause: fmt.Sprintf("Failed to validate StorageClass: %v. Err: %v", obj.Name, err),
					}
				}
			}
		} else if obj, ok := specObj.(*v1.PersistentVolumeClaim); ok {
			err := k8sCore.ValidatePersistentVolumeClaim(obj, timeout, retryInterval)
			if err != nil {
				if options != nil && options.ExpectError {
					// ignore
				} else {
					return &scheduler.ErrFailedToValidateStorage{
						App:   ctx.App,
						Cause: fmt.Sprintf("Failed to validate PVC: %v, Namespace: %v. Err: %v", obj.Name, obj.Namespace, err),
					}
				}
			}

			log.Infof("[%v] Validated PVC: %v, Namespace: %v", ctx.App.Key, obj.Name, obj.Namespace)

			autopilotEnabled := false
			if pvcAnnotationValue, ok := obj.Annotations[autopilotEnabledAnnotationKey]; ok {
				autopilotEnabled, err = strconv.ParseBool(pvcAnnotationValue)
				if err != nil {
					return err
				}
			}
			if autopilotEnabled {
				listApRules, err := k8sAutopilot.ListAutopilotRules()
				if err != nil {
					return err
				}
				for _, rule := range listApRules.Items {
					for _, a := range rule.Spec.Actions {
						if a.Name == aututils.VolumeSpecAction && isAutopilotMatchPvcLabels(rule, obj) {
							err := k.validatePVCSize(ctx, obj, rule, 5*timeout, retryInterval)
							if err != nil {
								return err
							}
						}
					}
				}
				log.Infof("[%v] Validated PVC: %v size based on Autopilot rules", ctx.App.Key, obj.Name)
			}
		} else if obj, ok := specObj.(*snapv1.VolumeSnapshot); ok {
			if err := k8sExternalStorage.ValidateSnapshot(obj.Metadata.Name, obj.Metadata.Namespace, true, timeout,
				retryInterval); err != nil {
				return &scheduler.ErrFailedToValidateStorage{
					App:   ctx.App,
					Cause: fmt.Sprintf("Failed to validate snapshot: %v, Namespace: %v. Err: %v", obj.Metadata.Name, obj.Metadata.Namespace, err),
				}
			}

			log.Infof("[%v] Validated snapshot: %v", ctx.App.Key, obj.Metadata.Name)
		} else if obj, ok := specObj.(*storkapi.GroupVolumeSnapshot); ok {
			if err := k8sStork.ValidateGroupSnapshot(obj.Name, obj.Namespace, true, timeout, retryInterval); err != nil {
				return &scheduler.ErrFailedToValidateStorage{
					App:   ctx.App,
					Cause: fmt.Sprintf("Failed to validate group snapshot: %v, Namespace: %v. Err: %v", obj.Name, obj.Namespace, err),
				}
			}

			log.Infof("[%v] Validated group snapshot: %v", ctx.App.Key, obj.Name)
		} else if obj, ok := specObj.(*appsapi.StatefulSet); ok {
			ss, err := k8sApps.GetStatefulSet(obj.Name, obj.Namespace)
			if err != nil {
				return &scheduler.ErrFailedToValidateStorage{
					App:   ctx.App,
					Cause: fmt.Sprintf("Failed to get StatefulSet: %v, Namespace: %v. Err: %v", obj.Name, obj.Namespace, err),
				}
			}
			// Providing the scaling factor in timeout
			scalingFactor := *obj.Spec.Replicas
			if *ss.Spec.Replicas > *obj.Spec.Replicas {
				scalingFactor = int32(*ss.Spec.Replicas - *obj.Spec.Replicas)
			}
			if err := k8sApps.ValidatePVCsForStatefulSet(ss, timeout*time.Duration(scalingFactor), retryInterval); err != nil {
				return &scheduler.ErrFailedToValidateStorage{
					App:   ctx.App,
					Cause: fmt.Sprintf("Failed to validate PVCs for statefulset: %v,Namespace: %v. Err: %v", ss.Name, ss.Namespace, err),
				}
			}
			log.Infof("[%v] Validated PVCs from StatefulSet: %v", ctx.App.Key, obj.Name)
		}
	}
	return nil
}

// GetSnapShotData retruns the snapshotdata
func (k *K8s) GetSnapShotData(ctx *scheduler.Context, snapshotName, snapshotNameSpace string) (*snapv1.VolumeSnapshotData, error) {

	snap, err := k8sExternalStorage.GetSnapshot(snapshotName, snapshotNameSpace)
	if err != nil {
		return nil, &scheduler.ErrFailedToGetSnapShot{
			App:   ctx.App,
			Cause: fmt.Sprintf("failed to get Snapshot: %v. Err: %v", snapshotName, err),
		}
	}

	snapDataName := snap.Spec.SnapshotDataName
	log.Infof("Got SnapData Name: %v", snapDataName)
	if len(snapDataName) == 0 {
		return nil, &scheduler.ErrFailedToGetSnapShotDataName{
			App: ctx.App,
			Cause: fmt.Sprintf("snapshot: [%s] %s does not have snapshotdata set",
				snap.Metadata.Namespace, snap.Metadata.Name),
		}
	}

	snapData, err := k8sExternalStorage.GetSnapshotData(snapDataName)
	if err != nil {
		return nil, &scheduler.ErrFailedToGetSnapShotData{
			App:   ctx.App,
			Cause: fmt.Sprintf("failed to get volumesnapshotdata: %s due to: %v", snapDataName, err),
		}
	}

	return snapData, nil
}

// GetWorkloadSizeFromAppSpec gets workload size from an application spec
func (k *K8s) GetWorkloadSizeFromAppSpec(context *scheduler.Context) (uint64, error) {
	var err error
	var wSize uint64
	appEnvVar := getSpecAppEnvVar(context, specObjAppWorkloadSizeEnvVar)
	if appEnvVar != "" {
		wSize, err = strconv.ParseUint(appEnvVar, 10, 64)
		if err != nil {
			return 0, fmt.Errorf("can't parse value %v of environment variable. Err: %v", appEnvVar, err)
		}

		// if size less than 1024 we assume that value is in Gb
		if wSize < 1024 {
			return wSize * units.GiB, nil
		}
	}
	return 0, nil
}

func getSpecAppEnvVar(ctx *scheduler.Context, key string) string {
	for _, specObj := range ctx.App.SpecList {
		if obj, ok := specObj.(*appsapi.Deployment); ok {
			for _, container := range obj.Spec.Template.Spec.Containers {
				for _, env := range container.Env {
					if env.Name == key {
						return env.Value
					}
				}
			}
		}
	}
	return ""
}

func (k *K8s) validatePVCSize(ctx *scheduler.Context, obj *corev1.PersistentVolumeClaim, rule apapi.AutopilotRule, timeout time.Duration, retryInterval time.Duration) error {
	wSize, err := k.GetWorkloadSizeFromAppSpec(ctx)
	if err != nil {
		return err
	}
	expectedPVCSize, _, err := k.EstimatePVCExpansion(obj, rule, wSize)
	if err != nil {
		return err
	}
	log.Infof("[%v] expecting PVC size: %v\n", ctx.App.Key, expectedPVCSize)
	err = k8sCore.ValidatePersistentVolumeClaimSize(obj, int64(expectedPVCSize), timeout, retryInterval)
	if err != nil {
		return &scheduler.ErrFailedToValidateStorage{
			App:   ctx.App,
			Cause: fmt.Sprintf("Failed to validate size: %v of PVC: %v, Namespace: %v. Err: %v", expectedPVCSize, obj.Name, obj.Namespace, err),
		}
	}
	return nil
}

func (k *K8s) isPVCShared(pvc *corev1.PersistentVolumeClaim) bool {
	for _, mode := range pvc.Spec.AccessModes {
		if mode == corev1.ReadOnlyMany || mode == corev1.ReadWriteMany {
			return true
		}
	}
	return false
}

// DeleteVolumes  delete the volumes
func (k *K8s) DeleteVolumes(ctx *scheduler.Context, options *scheduler.VolumeOptions) ([]*volume.Volume, error) {
	var vols []*volume.Volume

	for _, specObj := range ctx.App.SpecList {
		if obj, ok := specObj.(*storageapi.StorageClass); ok {
			if options != nil && !options.SkipClusterScopedObjects {
				if err := k8sStorage.DeleteStorageClass(obj.Name); err != nil {
					if k8serrors.IsNotFound(err) {
						log.Infof("[%v] Storage class is not found: %v, skipping deletion", ctx.App.Key, obj.Name)
						continue
					}
					return nil, &scheduler.ErrFailedToDestroyStorage{
						App:   ctx.App,
						Cause: fmt.Sprintf("Failed to destroy storage class: %v. Err: %v", obj.Name, err),
					}
				}

				log.Infof("[%v] Destroyed storage class: %v", ctx.App.Key, obj.Name)
			}
		} else if obj, ok := specObj.(*corev1.PersistentVolumeClaim); ok {
			pvcObj, err := k8sCore.GetPersistentVolumeClaim(obj.Name, obj.Namespace)
			if err != nil {
				if k8serrors.IsNotFound(err) {
					log.Infof("[%v] PVC is not found: %v, skipping deletion", ctx.App.Key, obj.Name)
					continue
				}
				return nil, &scheduler.ErrFailedToDestroyStorage{
					App:   ctx.App,
					Cause: fmt.Sprintf("[%s] Failed to get PVC: %v. Err: %v", ctx.App.Key, obj.Name, err),
				}
			}

			vols = append(vols, &volume.Volume{
				ID:        string(pvcObj.Spec.VolumeName),
				Name:      obj.Name,
				Namespace: obj.Namespace,
				Shared:    k.isPVCShared(obj),
			})

			if err := k8sCore.DeletePersistentVolumeClaim(obj.Name, obj.Namespace); err != nil {
				if k8serrors.IsNotFound(err) {
					log.Infof("[%v] PVC is not found: %v, skipping deletion", ctx.App.Key, obj.Name)
					continue
				}
				return nil, &scheduler.ErrFailedToDestroyStorage{
					App:   ctx.App,
					Cause: fmt.Sprintf("[%s] Failed to destroy PVC: %v. Err: %v", ctx.App.Key, obj.Name, err),
				}
			}

			log.Infof("[%v] Destroyed PVC: %v", ctx.App.Key, obj.Name)
		} else if obj, ok := specObj.(*snapv1.VolumeSnapshot); ok {
			if err := k8sExternalStorage.DeleteSnapshot(obj.Metadata.Name, obj.Metadata.Namespace); err != nil {
				if k8serrors.IsNotFound(err) {
					log.Infof("[%v] Snapshot is not found: %v, skipping deletion", ctx.App.Key, obj.Metadata.Name)
					continue
				}
				return nil, &scheduler.ErrFailedToDestroyStorage{
					App:   ctx.App,
					Cause: fmt.Sprintf("Failed to destroy snapshot: %v. Err: %v", obj.Metadata.Name, err),
				}
			}

			log.Infof("[%v] Destroyed Snapshot: %v", ctx.App.Key, obj.Metadata.Name)
		} else if obj, ok := specObj.(*storkapi.GroupVolumeSnapshot); ok {
			if err := k8sStork.DeleteGroupSnapshot(obj.Name, obj.Namespace); err != nil {
				if k8serrors.IsNotFound(err) {
					log.Infof("[%v] Group snapshot is not found: %v, skipping deletion", ctx.App.Key, obj.Name)
					continue
				}
				return nil, &scheduler.ErrFailedToDestroyStorage{
					App:   ctx.App,
					Cause: fmt.Sprintf("Failed to destroy group snapshot: %v. Err: %v", obj.Name, err),
				}
			}

			log.Infof("[%v] Destroyed group snapshot: %v", ctx.App.Key, obj.Name)
		} else if obj, ok := specObj.(*appsapi.StatefulSet); ok {
			pvcList, err := k8sApps.GetPVCsForStatefulSet(obj)
			if err != nil || pvcList == nil {
				if k8serrors.IsNotFound(err) {
					log.Infof("[%v] PVCs for StatefulSet not found: %v, skipping deletion", ctx.App.Key, obj.Name)
					continue
				}
				return nil, &scheduler.ErrFailedToDestroyStorage{
					App:   ctx.App,
					Cause: fmt.Sprintf("Failed to get PVCs for StatefulSet: %v. Err: %v", obj.Name, err),
				}
			}

			for _, pvc := range pvcList.Items {
				pvcObj, err := k8sCore.GetPersistentVolumeClaim(pvc.Name, pvc.Namespace)
				if err != nil {
					if k8serrors.IsNotFound(err) {
						log.Infof("[%v] PVC is not found: %v, skipping deletion", ctx.App.Key, obj.Name)
						continue
					}
					return nil, &scheduler.ErrFailedToDestroyStorage{
						App:   ctx.App,
						Cause: fmt.Sprintf("Failed to get PVC: %v. Err: %v", pvc.Name, err),
					}
				}
				vols = append(vols, &volume.Volume{
					ID:        string(pvcObj.Spec.VolumeName),
					Name:      pvc.Name,
					Namespace: pvc.Namespace,
					Shared:    k.isPVCShared(&pvc),
				})

				if err := k8sCore.DeletePersistentVolumeClaim(pvc.Name, pvc.Namespace); err != nil {
					if k8serrors.IsNotFound(err) {
						log.Infof("[%v] PVC is not found: %v, skipping deletion", ctx.App.Key, obj.Name)
						continue
					}
					return nil, &scheduler.ErrFailedToDestroyStorage{
						App:   ctx.App,
						Cause: fmt.Sprintf("Failed to destroy PVC: %v. Err: %v", pvc.Name, err),
					}
				}
			}

			log.Infof("[%v] Destroyed PVCs for StatefulSet: %v", ctx.App.Key, obj.Name)
		}
	}

	return vols, nil
}

// GetVolumes  Get the volumes
func (k *K8s) GetVolumes(ctx *scheduler.Context) ([]*volume.Volume, error) {
	k8sOps := k8sApps
	var vols []*volume.Volume
	for _, specObj := range ctx.App.SpecList {
		if obj, ok := specObj.(*corev1.PersistentVolumeClaim); ok {
			pvcObj, err := k8sCore.GetPersistentVolumeClaim(obj.Name, obj.Namespace)
			if err != nil {
				return nil, fmt.Errorf("error getting pvc: %s, namespace: %s. Err: %v", obj.Name, obj.Namespace, err)
			}
			shouldAdd, err := k.filterPureVolumesIfEnabled(pvcObj)
			if err != nil {
				return nil, err
			}
			if !shouldAdd {
				continue
			}

			pvcSizeObj := pvcObj.Spec.Resources.Requests[corev1.ResourceStorage]
			pvcSize, _ := pvcSizeObj.AsInt64()
			vol := &volume.Volume{
				ID:          string(pvcObj.Spec.VolumeName),
				Name:        obj.Name,
				Namespace:   obj.Namespace,
				Shared:      k.isPVCShared(obj),
				Annotations: make(map[string]string),
				Labels:      pvcObj.Labels,
				Size:        uint64(pvcSize),
			}
			for key, val := range obj.Annotations {
				vol.Annotations[key] = val
			}
			vols = append(vols, vol)
		} else if obj, ok := specObj.(*appsapi.StatefulSet); ok {
			ss, err := k8sOps.GetStatefulSet(obj.Name, obj.Namespace)
			if err != nil {
				return nil, &scheduler.ErrFailedToGetStorage{
					App:   ctx.App,
					Cause: fmt.Sprintf("Failed to get StatefulSet: %v , Namespace: %v. Err: %v", obj.Name, obj.Namespace, err),
				}
			}

			pvcList, err := k8sOps.GetPVCsForStatefulSet(ss)
			if err != nil || pvcList == nil {
				return nil, &scheduler.ErrFailedToGetStorage{
					App:   ctx.App,
					Cause: fmt.Sprintf("Failed to get PVC from StatefulSet: %v, Namespace: %s. Err: %v", ss.Name, ss.Namespace, err),
				}
			}

			for _, pvc := range pvcList.Items {
				vols = append(vols, &volume.Volume{
					ID:        pvc.Spec.VolumeName,
					Name:      pvc.Name,
					Namespace: pvc.Namespace,
					Shared:    k.isPVCShared(&pvc),
				})
			}
		}
	}

	return vols, nil
}

// GetPureVolumes  Get the Pure volumes (if enabled) by type (PureFile or PureBlock)
func (k *K8s) GetPureVolumes(ctx *scheduler.Context, pureVolType string) ([]*volume.Volume, error) {
	k8sOps := k8sApps
	var vols []*volume.Volume
	for _, specObj := range ctx.App.SpecList {
		if obj, ok := specObj.(*corev1.PersistentVolumeClaim); ok {
			pvcObj, err := k8sCore.GetPersistentVolumeClaim(obj.Name, obj.Namespace)
			if err != nil {
				return nil, err
			}
			shouldAdd, err := k.filterPureVolumesIfEnabledByPureVolBackend(pvcObj, pureVolType)
			if err != nil {
				return nil, err
			}
			if !shouldAdd {
				continue
			}

			pvcSizeObj := pvcObj.Spec.Resources.Requests[corev1.ResourceStorage]
			pvcSize, _ := pvcSizeObj.AsInt64()
			vol := &volume.Volume{
				ID:          string(pvcObj.Spec.VolumeName),
				Name:        obj.Name,
				Namespace:   obj.Namespace,
				Shared:      k.isPVCShared(obj),
				Annotations: make(map[string]string),
				Labels:      pvcObj.Labels,
				Size:        uint64(pvcSize),
			}
			for key, val := range obj.Annotations {
				vol.Annotations[key] = val
			}
			vols = append(vols, vol)
		} else if obj, ok := specObj.(*appsapi.StatefulSet); ok {
			ss, err := k8sOps.GetStatefulSet(obj.Name, obj.Namespace)
			if err != nil {
				return nil, &scheduler.ErrFailedToGetStorage{
					App:   ctx.App,
					Cause: fmt.Sprintf("Failed to get StatefulSet: %v. Err: %v", obj.Name, err),
				}
			}

			pvcList, err := k8sOps.GetPVCsForStatefulSet(ss)
			if err != nil || pvcList == nil {
				return nil, &scheduler.ErrFailedToGetStorage{
					App:   ctx.App,
					Cause: fmt.Sprintf("Failed to get PVC from StatefulSet: %v. Err: %v", ss.Name, err),
				}
			}

			for _, pvc := range pvcList.Items {
				vols = append(vols, &volume.Volume{
					ID:        pvc.Spec.VolumeName,
					Name:      pvc.Name,
					Namespace: pvc.Namespace,
					Shared:    k.isPVCShared(&pvc),
				})
			}
		}
	}

	return vols, nil
}

// ResizeVolume  Resize the volume
func (k *K8s) ResizeVolume(ctx *scheduler.Context, configMapName string) ([]*volume.Volume, error) {
	var vols []*volume.Volume
	for _, specObj := range ctx.App.SpecList {
		// Add security annotations if running with auth-enabled
		if configMapName != "" {
			configMap, err := k8sCore.GetConfigMap(configMapName, "default")
			if err != nil {
				return nil, &scheduler.ErrFailedToGetConfigMap{
					Name:  configMapName,
					Cause: fmt.Sprintf("Failed to get config map: Err: %v", err),
				}
			}

			err = k.addSecurityAnnotation(specObj, configMap, ctx.App)
			if err != nil {
				return nil, fmt.Errorf("failed to add annotations to storage object: %v", err)
			}

		}
		if obj, ok := specObj.(*corev1.PersistentVolumeClaim); ok {
			updatedPVC, _ := k8sCore.GetPersistentVolumeClaim(obj.Name, obj.Namespace)
			shouldResize, err := k.filterPureVolumesIfEnabled(updatedPVC)
			if err != nil {
				return nil, err
			}
			if shouldResize {
				vol, err := k.resizePVCBy1GB(ctx, updatedPVC)
				if err != nil {
					return nil, err
				}
				vols = append(vols, vol)
			}
		} else if obj, ok := specObj.(*appsapi.StatefulSet); ok {
			ss, err := k8sApps.GetStatefulSet(obj.Name, obj.Namespace)
			if err != nil {
				return nil, &scheduler.ErrFailedToResizeStorage{
					App:   ctx.App,
					Cause: fmt.Sprintf("Failed to get StatefulSet: %v. Err: %v", obj.Name, err),
				}
			}

			pvcList, err := k8sApps.GetPVCsForStatefulSet(ss)
			if err != nil || pvcList == nil {
				return nil, &scheduler.ErrFailedToResizeStorage{
					App:   ctx.App,
					Cause: fmt.Sprintf("Failed to get PVC from StatefulSet: %v. Err: %v", ss.Name, err),
				}
			}

			for _, pvc := range pvcList.Items {
				shouldResize, err := k.filterPureVolumesIfEnabled(&pvc)
				if err != nil {
					return nil, err
				}
				if shouldResize {
					vol, err := k.resizePVCBy1GB(ctx, &pvc)
					if err != nil {
						return nil, err
					}
					vols = append(vols, vol)
				}
			}
		}
	}

	return vols, nil
}

func (k *K8s) resizePVCBy1GB(ctx *scheduler.Context, pvc *corev1.PersistentVolumeClaim) (*volume.Volume, error) {
	k8sOps := k8sCore
	storageSize := pvc.Spec.Resources.Requests[corev1.ResourceStorage]

	// TODO this test is required since stork snapshot doesn't support resizing, remove when feature is added
	resizeSupported := true
	if annotationValue, hasKey := pvc.Annotations[resizeSupportedAnnotationKey]; hasKey {
		resizeSupported, _ = strconv.ParseBool(annotationValue)
	}
	if resizeSupported {
		extraAmount, _ := resource.ParseQuantity("1Gi")
		storageSize.Add(extraAmount)
		pvc.Spec.Resources.Requests[corev1.ResourceStorage] = storageSize
		if _, err := k8sOps.UpdatePersistentVolumeClaim(pvc); err != nil {
			return nil, &scheduler.ErrFailedToResizeStorage{
				App:   ctx.App,
				Cause: err.Error(),
			}
		}
	}
	sizeInt64, _ := storageSize.AsInt64()
	vol := &volume.Volume{
		ID:            string(pvc.Spec.VolumeName),
		Name:          pvc.Name,
		Namespace:     pvc.Namespace,
		RequestedSize: uint64(sizeInt64),
		Shared:        k.isPVCShared(pvc),
	}
	return vol, nil
}

// GetSnapshots  Get the snapshots
func (k *K8s) GetSnapshots(ctx *scheduler.Context) ([]*volume.Snapshot, error) {
	var snaps []*volume.Snapshot
	for _, specObj := range ctx.App.SpecList {
		if obj, ok := specObj.(*snapv1.VolumeSnapshot); ok {
			snap := &volume.Snapshot{
				ID:        string(obj.Metadata.UID),
				Name:      obj.Metadata.Name,
				Namespace: obj.Metadata.Namespace,
			}
			snaps = append(snaps, snap)
		} else if obj, ok := specObj.(*storkapi.GroupVolumeSnapshot); ok {
			snapsForGroupsnap, err := k8sStork.GetSnapshotsForGroupSnapshot(obj.Name, obj.Namespace)
			if err != nil {
				return nil, err
			}

			for _, snapForGroupsnap := range snapsForGroupsnap {
				snap := &volume.Snapshot{
					ID:        string(snapForGroupsnap.Metadata.UID),
					Name:      snapForGroupsnap.Metadata.Name,
					Namespace: snapForGroupsnap.Metadata.Namespace,
				}
				snaps = append(snaps, snap)
			}
		}
	}

	return snaps, nil
}

// DeleteSnapShot delete the snapshots
func (k *K8s) DeleteSnapShot(ctx *scheduler.Context, snapshotName, snapshotNameSpace string) error {

	if err := k8sExternalStorage.DeleteSnapshot(snapshotName, snapshotNameSpace); err != nil {
		if k8serrors.IsNotFound(err) {
			log.Infof("[%v] Snapshot is not found: %v, skipping deletion", ctx.App.Key, snapshotName)

		}
		return &scheduler.ErrFailedToDestroyStorage{
			App:   ctx.App,
			Cause: fmt.Sprintf("Failed to destroy snapshot: %v. Err: %v", snapshotName, err),
		}
	}

	log.Infof("[%v] Destroyed Snapshot: %v", ctx.App.Key, snapshotName)

	return nil

}

// DeleteCsiSnapshot delete the snapshots
func (k *K8s) DeleteCsiSnapshot(ctx *scheduler.Context, snapshotName, snapshotNameSpace string) error {

	if err := k8sExternalsnap.DeleteSnapshot(snapshotName, snapshotNameSpace); err != nil {
		if k8serrors.IsNotFound(err) {
			log.Infof("[%v] Csi Snapshot not found: %v, skipping deletion", ctx.App.Key, snapshotName)

		}
		return &scheduler.ErrFailedToDestroyStorage{
			App:   ctx.App,
			Cause: fmt.Sprintf("Failed to delete snapshot: %v. Err: %v", snapshotName, err),
		}
	}

	log.Infof("[%v] Deleted Snapshot: %v", ctx.App.Key, snapshotName)

	return nil

}

// GetSnapshotsInNameSpace get the snapshots list for the namespace
func (k *K8s) GetSnapshotsInNameSpace(ctx *scheduler.Context, snapshotNameSpace string) (*snapv1.VolumeSnapshotList, error) {

	time.Sleep(10 * time.Second)
	snapshotList, err := k8sExternalStorage.ListSnapshots(snapshotNameSpace)

	if err != nil {
		log.Infof("Snapshotsnot for app [%v] not found in namespace: %v", ctx.App.Key, snapshotNameSpace)
		return nil, err
	}

	return snapshotList, nil
}

// GetNodesForApp get the node for the app
func (k *K8s) GetNodesForApp(ctx *scheduler.Context) ([]node.Node, error) {
	t := func() (interface{}, bool, error) {
		pods, err := k.getPodsForApp(ctx)
		if err != nil {
			return nil, false, &scheduler.ErrFailedToGetNodesForApp{
				App:   ctx.App,
				Cause: fmt.Sprintf("failed to get pods due to: %v", err),
			}
		}

		// We should have pods from a supported application at this point
		var result []node.Node
		nodeMap := node.GetNodesByName()

		for _, p := range pods {
			if strings.TrimSpace(p.Spec.NodeName) == "" {
				return nil, true, &scheduler.ErrFailedToGetNodesForApp{
					App:   ctx.App,
					Cause: fmt.Sprintf("pod %s is not scheduled to any node yet", p.Name),
				}
			}
			n, ok := nodeMap[p.Spec.NodeName]
			if !ok {
				return nil, true, &scheduler.ErrFailedToGetNodesForApp{
					App:   ctx.App,
					Cause: fmt.Sprintf("node: %v not present in node map", p.Spec.NodeName),
				}
			}

			if node.Contains(result, n) {
				continue
			}

			if k8sCommon.IsPodRunning(p) {
				result = append(result, n)
			}
		}

		if len(result) > 0 {
			return result, false, nil
		}

		return result, true, &scheduler.ErrFailedToGetNodesForApp{
			App:   ctx.App,
			Cause: fmt.Sprintf("no pods in running state %v", pods),
		}
	}

	nodes, err := task.DoRetryWithTimeout(t, DefaultTimeout, DefaultRetryInterval)
	if err != nil {
		return nil, err
	}

	return nodes.([]node.Node), nil
}

func (k *K8s) getPodsForApp(ctx *scheduler.Context) ([]corev1.Pod, error) {
	k8sOps := k8sApps
	var pods []corev1.Pod

	for _, specObj := range ctx.App.SpecList {
		if obj, ok := specObj.(*appsapi.Deployment); ok {
			depPods, err := k8sOps.GetDeploymentPods(obj)
			if err != nil {
				return nil, err
			}
			pods = append(pods, depPods...)
		} else if obj, ok := specObj.(*appsapi.StatefulSet); ok {
			ssPods, err := k8sOps.GetStatefulSetPods(obj)
			if err != nil {
				return nil, err
			}
			pods = append(pods, ssPods...)
		}
	}

	return pods, nil
}

// GetPodsForPVC returns pods for give pvc and namespace
func (k *K8s) GetPodsForPVC(pvcname, namespace string) ([]corev1.Pod, error) {
	return k8sCore.GetPodsUsingPVC(pvcname, namespace)
}

// GetPodLog returns logs for all the pods in the specified context
func (k *K8s) GetPodLog(ctx *scheduler.Context, sinceSeconds int64, containerName string) (map[string]string, error) {
	var sinceSecondsArg *int64
	if sinceSeconds > 0 {
		sinceSecondsArg = &sinceSeconds
	}
	pods, err := k.getPodsForApp(ctx)
	if err != nil {
		return nil, err
	}
	logsByPodName := map[string]string{}
	for _, pod := range pods {
		output, err := k8sCore.GetPodLog(pod.Name, pod.Namespace, &v1.PodLogOptions{SinceSeconds: sinceSecondsArg, Container: containerName})
		if err != nil {
			return nil, fmt.Errorf("failed to get logs for the pod %s/%s: %w", pod.Namespace, pod.Name, err)
		}
		logsByPodName[pod.Name] = output
	}
	return logsByPodName, nil
}

// Describe describe the test case
func (k *K8s) Describe(ctx *scheduler.Context) (string, error) {
	var buf bytes.Buffer
	var err error
	for _, specObj := range ctx.App.SpecList {
		if obj, ok := specObj.(*appsapi.Deployment); ok {
			buf.WriteString(insertLineBreak(fmt.Sprintf("Deployment: [%s] %s", obj.Namespace, obj.Name)))
			var depStatus *appsapi.DeploymentStatus
			if depStatus, err = k8sApps.DescribeDeployment(obj.Name, obj.Namespace); err != nil {
				buf.WriteString(fmt.Sprintf("%v", &scheduler.ErrFailedToGetAppStatus{
					App:   ctx.App,
					Cause: fmt.Sprintf("Failed to get status of deployment: %v. Err: %v", obj.Name, err),
				}))
			}
			// Dump depStatus
			depStatusString := "nil"
			if depStatus != nil {
				depStatusString = fmt.Sprintf("%+v", *depStatus)
			}
			buf.WriteString(fmt.Sprintf("Status: %s\n", depStatusString))
			buf.WriteString(fmt.Sprintf("%v", dumpEvents(obj.Namespace, "Deployment", obj.Name)))
			pods, _ := k8sApps.GetDeploymentPods(obj)
			for _, pod := range pods {
				buf.WriteString(dumpPodStatusRecursively(pod))
			}
			buf.WriteString(insertLineBreak("END Deployment"))
		} else if obj, ok := specObj.(*appsapi.StatefulSet); ok {
			buf.WriteString(insertLineBreak(fmt.Sprintf("StatefulSet: [%s] %s", obj.Namespace, obj.Name)))
			var ssetStatus *appsapi.StatefulSetStatus
			if ssetStatus, err = k8sApps.DescribeStatefulSet(obj.Name, obj.Namespace); err != nil {
				buf.WriteString(fmt.Sprintf("%v", &scheduler.ErrFailedToGetAppStatus{
					App:   ctx.App,
					Cause: fmt.Sprintf("Failed to get status of statefulset: %v. Err: %v", obj.Name, err),
				}))
			}
			// Dump ssetStatus
			ssetStatusString := "nil"
			if ssetStatus != nil {
				ssetStatusString = fmt.Sprintf("%+v", *ssetStatus)
			}
			buf.WriteString(fmt.Sprintf("Status: %s\n", ssetStatusString))
			buf.WriteString(fmt.Sprintf("%v", dumpEvents(obj.Namespace, "StatefulSet", obj.Name)))
			pods, _ := k8sApps.GetStatefulSetPods(obj)
			for _, pod := range pods {
				buf.WriteString(dumpPodStatusRecursively(pod))
			}
			buf.WriteString(insertLineBreak("END StatefulSet"))
		} else if obj, ok := specObj.(*corev1.Service); ok {
			buf.WriteString(insertLineBreak(fmt.Sprintf("Service: [%s] %s", obj.Namespace, obj.Name)))
			var svcStatus *corev1.ServiceStatus
			if svcStatus, err = k8sCore.DescribeService(obj.Name, obj.Namespace); err != nil {
				buf.WriteString(fmt.Sprintf("%v", &scheduler.ErrFailedToGetAppStatus{
					App:   ctx.App,
					Cause: fmt.Sprintf("Failed to get status of service: %v. Err: %v", obj.Name, err),
				}))
			}
			// Dump service status
			svcStatusString := "nil"
			if svcStatus != nil {
				svcStatusString = fmt.Sprintf("%+v", *svcStatus)
			}
			buf.WriteString(fmt.Sprintf("Status: %s\n", svcStatusString))
			buf.WriteString(fmt.Sprintf("%v", dumpEvents(obj.Namespace, "Service", obj.Name)))
			buf.WriteString(insertLineBreak("END Service"))
		} else if obj, ok := specObj.(*corev1.PersistentVolumeClaim); ok {
			buf.WriteString(insertLineBreak(fmt.Sprintf("PersistentVolumeClaim: [%s] %s", obj.Namespace, obj.Name)))
			var pvcStatus *corev1.PersistentVolumeClaimStatus
			if pvcStatus, err = k8sCore.GetPersistentVolumeClaimStatus(obj); err != nil {
				buf.WriteString(fmt.Sprintf("%v", &scheduler.ErrFailedToGetStorageStatus{
					App:   ctx.App,
					Cause: fmt.Sprintf("Failed to get status of persistent volume claim: %v. Err: %v", obj.Name, err),
				}))
			}
			// Dump persistent volume claim status
			pvcStatusString := "nil"
			if pvcStatus != nil {
				pvcStatusString = fmt.Sprintf("%+v", *pvcStatus)
			}
			buf.WriteString(fmt.Sprintf("Status: %s\n", pvcStatusString))
			buf.WriteString(fmt.Sprintf("%v", dumpEvents(obj.Namespace, "PersistentVolumeClaim", obj.Name)))
			buf.WriteString(insertLineBreak("END PersistentVolumeClaim"))
		} else if obj, ok := specObj.(*storageapi.StorageClass); ok {
			buf.WriteString(insertLineBreak(fmt.Sprintf("StorageClass: %s", obj.Name)))
			var scParams map[string]string
			if scParams, err = k8sStorage.GetStorageClassParams(obj); err != nil {
				buf.WriteString(fmt.Sprintf("%v", &scheduler.ErrFailedToGetVolumeParameters{
					App:   ctx.App,
					Cause: fmt.Sprintf("Failed to get parameters of storage class: %v. Err: %v", obj.Name, err),
				}))
			}
			// Dump storage class parameters
			buf.WriteString(fmt.Sprintf("%+v\n", scParams))
			buf.WriteString(fmt.Sprintf("%v", dumpEvents(obj.Namespace, "StorageClass", obj.Name)))
			buf.WriteString(insertLineBreak("END StorageClass"))
		} else if obj, ok := specObj.(*corev1.Pod); ok {
			buf.WriteString(insertLineBreak(fmt.Sprintf("Pod: [%s] %s", obj.Namespace, obj.Name)))
			var podStatus *corev1.PodList
			if podStatus, err = k8sCore.GetPods(obj.Name, nil); err != nil {
				buf.WriteString(fmt.Sprintf("%v", &scheduler.ErrFailedToGetPodStatus{
					App:   ctx.App,
					Cause: fmt.Sprintf("Failed to get status of pod: %v. Err: %v", obj.Name, err),
				}))
			}
			buf.WriteString(fmt.Sprintf("%+v\n", podStatus))
			buf.WriteString(fmt.Sprintf("%v", dumpEvents(obj.Namespace, "Pod", obj.Name)))
			buf.WriteString(insertLineBreak("END Pod"))
		} else if obj, ok := specObj.(*storkapi.ClusterPair); ok {
			buf.WriteString(insertLineBreak(fmt.Sprintf("ClusterPair: [%s] %s", obj.Namespace, obj.Name)))
			var clusterPair *storkapi.ClusterPair
			if clusterPair, err = k8sStork.GetClusterPair(obj.Name, obj.Namespace); err != nil {
				buf.WriteString(fmt.Sprintf("%v", &scheduler.ErrFailedToGetCustomSpec{
					Name:  obj.Name,
					Cause: fmt.Sprintf("Failed to get cluster Pair: %v. Err: %v", obj.Name, err),
					Type:  obj,
				}))
			}
			buf.WriteString(fmt.Sprintf("%+v\n", clusterPair))
			buf.WriteString(fmt.Sprintf("%v", dumpEvents(obj.Namespace, "ClusterPair", obj.Name)))
			buf.WriteString(insertLineBreak("END ClusterPair"))
		} else if obj, ok := specObj.(*storkapi.Migration); ok {
			buf.WriteString(insertLineBreak(fmt.Sprintf("Migration: [%s] %s", obj.Namespace, obj.Name)))
			var migration *storkapi.Migration
			if migration, err = k8sStork.GetMigration(obj.Name, obj.Namespace); err != nil {
				buf.WriteString(fmt.Sprintf("%v", &scheduler.ErrFailedToGetCustomSpec{
					Name:  obj.Name,
					Cause: fmt.Sprintf("Failed to get Migration: %v. Err: %v", obj.Name, err),
					Type:  obj,
				}))
			}
			buf.WriteString(fmt.Sprintf("%+v\n", migration))
			buf.WriteString(fmt.Sprintf("%v", dumpEvents(obj.Namespace, "Migration", obj.Name)))
			buf.WriteString(insertLineBreak("END Migration"))
		} else if obj, ok := specObj.(*storkapi.MigrationSchedule); ok {
			buf.WriteString(insertLineBreak(fmt.Sprintf("MigrationSchedule: [%s] %s", obj.Namespace, obj.Name)))
			var migrationSchedule *storkapi.MigrationSchedule
			if migrationSchedule, err = k8sStork.GetMigrationSchedule(obj.Name, obj.Namespace); err != nil {
				buf.WriteString(fmt.Sprintf("%v", &scheduler.ErrFailedToGetCustomSpec{
					Name:  obj.Name,
					Cause: fmt.Sprintf("Failed to get MigrationSchedule: %v. Err: %v", obj.Name, err),
					Type:  obj,
				}))
			}
			buf.WriteString(fmt.Sprintf("%+v\n", migrationSchedule))
			buf.WriteString(fmt.Sprintf("%v", dumpEvents(obj.Namespace, "MigrationSchedule", obj.Name)))
			buf.WriteString(insertLineBreak("END MigrationSchedule"))
		} else if obj, ok := specObj.(*storkapi.BackupLocation); ok {
			buf.WriteString(insertLineBreak(fmt.Sprintf("BackupLocation: [%s] %s", obj.Namespace, obj.Name)))
			var backupLocation *storkapi.BackupLocation
			if backupLocation, err = k8sStork.GetBackupLocation(obj.Name, obj.Namespace); err != nil {
				buf.WriteString(fmt.Sprintf("%v", &scheduler.ErrFailedToGetCustomSpec{
					Name:  obj.Name,
					Cause: fmt.Sprintf("Failed to get BackupLocation: %v. Err: %v", obj.Name, err),
					Type:  obj,
				}))
			}
			buf.WriteString(fmt.Sprintf("%+v\n", backupLocation))
			buf.WriteString(fmt.Sprintf("%v", dumpEvents(obj.Namespace, "BackupLocation", obj.Name)))
			buf.WriteString(insertLineBreak("END BackupLocation"))
		} else if obj, ok := specObj.(*storkapi.ApplicationBackup); ok {
			buf.WriteString(insertLineBreak(fmt.Sprintf("ApplicationBackup: [%s] %s", obj.Namespace, obj.Name)))
			var applicationBackup *storkapi.ApplicationBackup
			if applicationBackup, err = k8sStork.GetApplicationBackup(obj.Name, obj.Namespace); err != nil {
				buf.WriteString(fmt.Sprintf("%v", &scheduler.ErrFailedToGetCustomSpec{
					Name:  obj.Name,
					Cause: fmt.Sprintf("Failed to get ApplicationBackup: %v. Err: %v", obj.Name, err),
					Type:  obj,
				}))
			}
			buf.WriteString(fmt.Sprintf("%+v\n", applicationBackup))
			buf.WriteString(fmt.Sprintf("%v", dumpEvents(obj.Namespace, "ApplicationBackup", obj.Name)))
			buf.WriteString(insertLineBreak("END ApplicationBackup"))
		} else if obj, ok := specObj.(*storkapi.ApplicationRestore); ok {
			buf.WriteString(insertLineBreak(fmt.Sprintf("ApplicationRestore: [%s] %s", obj.Namespace, obj.Name)))
			var applicationRestore *storkapi.ApplicationRestore
			if applicationRestore, err = k8sStork.GetApplicationRestore(obj.Name, obj.Namespace); err != nil {
				buf.WriteString(fmt.Sprintf("%v", &scheduler.ErrFailedToGetCustomSpec{
					Name:  obj.Name,
					Cause: fmt.Sprintf("Failed to get ApplicationRestore: %v. Err: %v", obj.Name, err),
					Type:  obj,
				}))
			}
			buf.WriteString(fmt.Sprintf("%+v\n", applicationRestore))
			buf.WriteString(fmt.Sprintf("%v", dumpEvents(obj.Namespace, "ApplicationRestore", obj.Name)))
			buf.WriteString(insertLineBreak("END ApplicationRestore"))
		} else if obj, ok := specObj.(*storkapi.ApplicationClone); ok {
			buf.WriteString(insertLineBreak(fmt.Sprintf("ApplicationClone: [%s] %s", obj.Namespace, obj.Name)))
			var applicationClone *storkapi.ApplicationClone
			if applicationClone, err = k8sStork.GetApplicationClone(obj.Name, obj.Namespace); err != nil {
				buf.WriteString(fmt.Sprintf("%v", &scheduler.ErrFailedToGetCustomSpec{
					Name:  obj.Name,
					Cause: fmt.Sprintf("Failed to get ApplicationClone: %v. Err: %v", obj.Name, err),
					Type:  obj,
				}))
			}
			buf.WriteString(fmt.Sprintf("%+v\n", applicationClone))
			buf.WriteString(fmt.Sprintf("%v", dumpEvents(obj.Namespace, "ApplicationClone", obj.Name)))
			buf.WriteString(insertLineBreak("END ApplicationClone"))
		} else if obj, ok := specObj.(*storkapi.VolumeSnapshotRestore); ok {
			buf.WriteString(insertLineBreak(fmt.Sprintf("VolumeSnapshotRestore: [%s] %s", obj.Namespace, obj.Name)))
			var volumeSnapshotRestore *storkapi.VolumeSnapshotRestore
			if volumeSnapshotRestore, err = k8sStork.GetVolumeSnapshotRestore(obj.Name, obj.Namespace); err != nil {
				buf.WriteString(fmt.Sprintf("%v", &scheduler.ErrFailedToGetCustomSpec{
					Name:  obj.Name,
					Cause: fmt.Sprintf("Failed to get VolumeSnapshotRestore: %v. Err: %v", obj.Name, err),
					Type:  obj,
				}))
			}
			buf.WriteString(fmt.Sprintf("%+v\n", volumeSnapshotRestore))
			buf.WriteString(fmt.Sprintf("%v", dumpEvents(obj.Namespace, "VolumeSnapshotRestore", obj.Name)))
			buf.WriteString(insertLineBreak("END VolumeSnapshotRestore"))
		} else if obj, ok := specObj.(*snapv1.VolumeSnapshot); ok {
			buf.WriteString(insertLineBreak(fmt.Sprintf("VolumeSnapshot: [%s] %s", obj.Metadata.Namespace, obj.Metadata.Name)))
			var volumeSnapshotStatus *snapv1.VolumeSnapshotStatus
			if volumeSnapshotStatus, err = k8sExternalStorage.GetSnapshotStatus(obj.Metadata.Name, obj.Metadata.Namespace); err != nil {
				buf.WriteString(fmt.Sprintf("%v", &scheduler.ErrFailedToGetCustomSpec{
					Name:  obj.Metadata.Name,
					Cause: fmt.Sprintf("Failed to get VolumeSnapshot: %v. Err: %v", obj.Metadata.Name, err),
					Type:  obj,
				}))
			}
			buf.WriteString(fmt.Sprintf("%+v\n", volumeSnapshotStatus))
			buf.WriteString(fmt.Sprintf("%v", dumpEvents(obj.Metadata.Name, "VolumeSnapshot", obj.Metadata.Name)))
			buf.WriteString(insertLineBreak("END VolumeSnapshot"))
		} else if obj, ok := specObj.(*apapi.AutopilotRule); ok {
			buf.WriteString(insertLineBreak(fmt.Sprintf("AutopilotRule: [%s] %s", obj.Namespace, obj.Name)))
			var autopilotRule *apapi.AutopilotRule
			if autopilotRule, err = k8sAutopilot.GetAutopilotRule(obj.Name); err != nil {
				buf.WriteString(fmt.Sprintf("%v", &scheduler.ErrFailedToGetCustomSpec{
					Name:  obj.Name,
					Cause: fmt.Sprintf("Failed to get AutopilotRule: %v. Err: %v", obj.Name, err),
					Type:  obj,
				}))
			}
			buf.WriteString(fmt.Sprintf("%v\n", autopilotRule))
			buf.WriteString(fmt.Sprintf("%v", dumpEvents(obj.Namespace, "AutopilotRule", obj.Name)))
			buf.WriteString(insertLineBreak("END AutopilotRule"))
		} else if obj, ok := specObj.(*corev1.Secret); ok {
			buf.WriteString(insertLineBreak(fmt.Sprintf("Secret: [%s] %s", obj.Namespace, obj.Name)))
			var secret *corev1.Secret
			if secret, err = k8sCore.GetSecret(obj.Name, obj.Namespace); err != nil {
				buf.WriteString(fmt.Sprintf("%v", &scheduler.ErrFailedToGetSecret{
					App:   ctx.App,
					Cause: fmt.Sprintf("Failed to get secret : %v. Error is : %v", obj.Name, err),
				}))
			}
			buf.WriteString(fmt.Sprintf("%+v\n", secret))
			buf.WriteString(insertLineBreak("END Secret"))
		} else {
			log.Warnf("Object type unknown/not supported: %v", obj)
		}
	}
	return buf.String(), nil
}

// ScaleApplication  Scale the application
func (k *K8s) ScaleApplication(ctx *scheduler.Context, scaleFactorMap map[string]int32) error {
	k8sOps := k8sApps
	for _, specObj := range ctx.App.SpecList {
		if !k.IsScalable(specObj) {
			continue
		}
		if obj, ok := specObj.(*appsapi.Deployment); ok {
			log.Infof("Scale all Deployments")
			newScaleFactor := scaleFactorMap[obj.Name+DeploymentSuffix]

			t := func() (interface{}, bool, error) {
				dep, err := k8sOps.GetDeployment(obj.Name, obj.Namespace)
				if err != nil {
					return "", true, err // failed to get deployment, retry
				}
				*dep.Spec.Replicas = newScaleFactor
				dep, err = k8sOps.UpdateDeployment(dep)
				if err == nil {
					return dep, false, nil // succeeded, no retry
				}
				return "", true, err // failed to update deployment, retry
			}
			_, err := task.DoRetryWithTimeout(t, 2*time.Minute, time.Second)
			if err != nil {
				return &scheduler.ErrFailedToUpdateApp{
					App:   ctx.App,
					Cause: fmt.Sprintf("Failed to update Deployment: %v. Err: %v", obj.Name, err),
				}
			}
			log.Infof("Deployment %s scaled to %d successfully.", obj.Name, newScaleFactor)
		} else if obj, ok := specObj.(*appsapi.StatefulSet); ok {
			log.Infof("Scale all Stateful sets")
			ss, err := k8sOps.GetStatefulSet(obj.Name, obj.Namespace)
			if err != nil {
				return err
			}
			newScaleFactor := scaleFactorMap[obj.Name+StatefulSetSuffix]
			*ss.Spec.Replicas = newScaleFactor
			if _, err := k8sOps.UpdateStatefulSet(ss); err != nil {
				return &scheduler.ErrFailedToUpdateApp{
					App:   ctx.App,
					Cause: fmt.Sprintf("Failed to update StatefulSet: %v. Err: %v", obj.Name, err),
				}
			}
			log.Infof("StatefulSet %s scaled to %d successfully.", obj.Name, int(newScaleFactor))
		}
	}
	return nil
}

// GetScaleFactorMap Get scale Factory map
func (k *K8s) GetScaleFactorMap(ctx *scheduler.Context) (map[string]int32, error) {
	k8sOps := k8sApps
	scaleFactorMap := make(map[string]int32, len(ctx.App.SpecList))
	for _, specObj := range ctx.App.SpecList {
		if obj, ok := specObj.(*appsapi.Deployment); ok {
			dep, err := k8sOps.GetDeployment(obj.Name, obj.Namespace)
			if err != nil {
				return scaleFactorMap, err
			}
			scaleFactorMap[obj.Name+DeploymentSuffix] = *dep.Spec.Replicas
		} else if obj, ok := specObj.(*appsapi.StatefulSet); ok {
			ss, err := k8sOps.GetStatefulSet(obj.Name, obj.Namespace)
			if err != nil {
				return scaleFactorMap, err
			}
			scaleFactorMap[obj.Name+StatefulSetSuffix] = *ss.Spec.Replicas
		}
	}
	return scaleFactorMap, nil
}

// StopSchedOnNode stop schedule on node
func (k *K8s) StopSchedOnNode(n node.Node) error {
	driver, _ := node.Get(k.NodeDriverName)
	systemOpts := node.SystemctlOpts{
		ConnectionOpts: node.ConnectionOpts{
			Timeout:         FindFilesOnWorkerTimeout,
			TimeBeforeRetry: DefaultRetryInterval,
		},
		Action: "stop",
	}
	err := driver.Systemctl(n, SystemdSchedServiceName, systemOpts)
	if err != nil {
		return &scheduler.ErrFailedToStopSchedOnNode{
			Node:          n,
			SystemService: SystemdSchedServiceName,
			Cause:         err.Error(),
		}
	}
	return nil
}

// StartSchedOnNode start schedule on node
func (k *K8s) StartSchedOnNode(n node.Node) error {
	driver, _ := node.Get(k.NodeDriverName)
	systemOpts := node.SystemctlOpts{
		ConnectionOpts: node.ConnectionOpts{
			Timeout:         DefaultTimeout,
			TimeBeforeRetry: DefaultRetryInterval,
		},
		Action: "start",
	}
	err := driver.Systemctl(n, SystemdSchedServiceName, systemOpts)
	if err != nil {
		return &scheduler.ErrFailedToStartSchedOnNode{
			Node:          n,
			SystemService: SystemdSchedServiceName,
			Cause:         err.Error(),
		}
	}
	return nil
}

// EnableSchedulingOnNode enable apps to be scheduled to a given k8s worker node
func (k *K8s) EnableSchedulingOnNode(n node.Node) error {
	return k8sCore.UnCordonNode(n.Name, DefaultTimeout, DefaultRetryInterval)
}

// DisableSchedulingOnNode disable apps to be scheduled to a given k8s worker node
func (k *K8s) DisableSchedulingOnNode(n node.Node) error {
	return k8sCore.CordonNode(n.Name, DefaultTimeout, DefaultRetryInterval)
}

// IsScalable check whether scalable
func (k *K8s) IsScalable(spec interface{}) bool {
	if obj, ok := spec.(*appsapi.Deployment); ok {
		dep, err := k8sApps.GetDeployment(obj.Name, obj.Namespace)
		if err != nil {
			log.Errorf("Failed to retrieve deployment [%s] %s. Cause: %v", obj.Namespace, obj.Name, err)
			return false
		}
		for _, vol := range dep.Spec.Template.Spec.Volumes {
			if vol.PersistentVolumeClaim != nil {
				pvcName := vol.PersistentVolumeClaim.ClaimName
				pvc, err := k8sCore.GetPersistentVolumeClaim(pvcName, dep.Namespace)
				if err != nil {
					log.Errorf("Failed to retrieve PVC [%s] %s. Cause: %v", obj.Namespace, pvcName, err)
					return false
				}
				for _, ac := range pvc.Spec.AccessModes {
					if ac == corev1.ReadWriteOnce {
						return false
					}
				}
			}
		}
		return true
	} else if _, ok := spec.(*appsapi.StatefulSet); ok {
		return true
	}
	return false
}

// GetTokenFromConfigMap -  Retrieve the config map object and get auth-token
func (k *K8s) GetTokenFromConfigMap(configMapName string) (string, error) {
	var token string
	var err error
	var configMap *corev1.ConfigMap
	k8sOps := k8sCore
	if configMap, err = k8sOps.GetConfigMap(configMapName, "default"); err == nil {
		if secret, err := k8sOps.GetSecret(configMap.Data[secretNameKey], configMap.Data[secretNamespaceKey]); err == nil {
			if tk, ok := secret.Data["auth-token"]; ok {
				token = string(tk)
			}
		}
	}
	log.Infof("Token from secret: %s", token)
	return token, err
}

// createAdmissionRegistrationObjects creates objects in the `AdmissionRegistration` group (like ValidatingWebhookConfiguration)
func (k *K8s) createAdmissionRegistrationObjects(
	specObj interface{},
	ns *corev1.Namespace,
	app *spec.AppSpec,
) (interface{}, error) {
	k8sOps := k8sAdmissionRegistration

	// Add security annotations if running with auth-enabled
	configMapName := k.secretConfigMapName
	if configMapName != "" {
		configMap, err := k8sCore.GetConfigMap(configMapName, "default")
		if err != nil {
			return nil, &scheduler.ErrFailedToGetConfigMap{
				Name:  configMapName,
				Cause: fmt.Sprintf("Failed to get config map: Err: %v", err),
			}
		}
		err = k.addSecurityAnnotation(specObj, configMap, app)
		if err != nil {
			return nil, fmt.Errorf("failed to add annotations to migration object: %v", err)
		}

	}

	if obj, ok := specObj.(*admissionregistrationv1.ValidatingWebhookConfiguration); ok {
		obj.Namespace = ns.Name
		for i := range obj.Webhooks {
			obj.Webhooks[i].ClientConfig.Service.Namespace = ns.Name
		}

		vbc, err := k8sOps.CreateValidatingWebhookConfiguration(obj)

		if k8serrors.IsAlreadyExists(err) {
			if vbc, err := k8sOps.GetValidatingWebhookConfiguration(obj.Name); err == nil {
				log.Infof("[%v] Found existing ValidatingWebhookConfiguration: %v", app.Key, vbc.Name)
				return vbc, nil
			}
		}

		if err != nil {
			return nil, &scheduler.ErrFailedToScheduleApp{
				App:   app,
				Cause: fmt.Sprintf("Failed to Create ValidatingWebhookConfiguration: %v. Err: %v", obj.Name, err),
			}
		}
		log.Infof("[%v] Created ValidatingWebhookConfiguration: %v", app.Key, vbc.Name)
		return vbc, nil
	} else if obj, ok := specObj.(*admissionregistrationv1beta1.ValidatingWebhookConfiguration); ok {
		obj.Namespace = ns.Name
		for i := range obj.Webhooks {
			obj.Webhooks[i].ClientConfig.Service.Namespace = ns.Name
		}

		vbc, err := k8sOps.CreateValidatingWebhookConfigurationV1beta1(obj)

		if k8serrors.IsAlreadyExists(err) {
			if vbc, err := k8sOps.GetValidatingWebhookConfigurationV1beta1(obj.Name); err == nil {
				log.Infof("[%v] Found existing ValidatingWebhookConfiguration: %v", app.Key, vbc.Name)
				return vbc, nil
			}
		}

		if err != nil {
			return nil, &scheduler.ErrFailedToScheduleApp{
				App:   app,
				Cause: fmt.Sprintf("Failed to Create ValidatingWebhookConfiguration: %v. Err: %v", obj.Name, err),
			}
		}
		log.Infof("[%v] Created ValidatingWebhookConfiguration: %v", app.Key, vbc.Name)
		return vbc, nil
	}

	return nil, nil
}

// createCustomResourceObjects is used to create objects whose resource `kind` is defined by a CRD. NOTE: this is done using the `kubectl apply -f` command instead of the conventional method of using an api library
func (k *K8s) createCustomResourceObjects(
	spec interface{},
	ns *corev1.Namespace,
	app *spec.AppSpec,
) (interface{}, error) {

	if obj, ok := spec.(*CustomResourceObjectYAML); ok {
		log.Warn("applying custom resources")
		cryaml := obj.Path
		if _, err := os.Stat(cryaml); baseErrors.Is(err, os.ErrNotExist) {
			return nil, fmt.Errorf("Cannot find yaml in path %s", cryaml)
		}
		cmdArgs := []string{"apply", "-f", cryaml, "-n", ns.Name}
		err := osutils.Kubectl(cmdArgs)
		if err != nil {
			return nil, fmt.Errorf("Error applying spec [%s], Error: %s", cryaml, err)
		}
		obj.Namespace = ns.Name
		obj.Name = "placeholder" //TODO1
		return obj, nil
	}

	return nil, nil
}

// destroyCustomResourceObjects is used to delete objects whose resource `kind` is defined by a CRD. NOTE: this is done using the `kubectl delete -f` command instead of the conventional method of using an api library
func (k *K8s) destroyCustomResourceObjects(spec interface{}, app *spec.AppSpec) error {

	if obj, ok := spec.(*CustomResourceObjectYAML); ok {
		cryaml := obj.Path
		if _, err := os.Stat(cryaml); baseErrors.Is(err, os.ErrNotExist) {
			return &scheduler.ErrFailedToDestroyApp{
				App:   app,
				Cause: fmt.Sprintf("Failed to destroy Custom Resource Object: %v. Err: Cannot find yaml in path: %v", obj.Name, cryaml),
			}
		}

		cmdArgs := []string{"delete", "-f", cryaml, "-n", obj.Namespace}
		err := osutils.Kubectl(cmdArgs)
		if err != nil {
			return &scheduler.ErrFailedToDestroyApp{
				App:   app,
				Cause: fmt.Sprintf("Failed to destroy Custom Resource Object: %v. Err: %v", obj.Name, err),
			}
		} else {
			log.Infof("[%v] Destroyed CustomResourceObject: %v", app.Key, obj.Name)
			return nil
		}
	}

	return nil
}

// createCRDObjects is used to create Resources in the group `apiextensions` group (like CRDs)
func (k *K8s) createCRDObjects(
	specObj interface{},
	ns *corev1.Namespace,
	app *spec.AppSpec,
) (interface{}, error) {

	if obj, ok := specObj.(*apiextensionsv1.CustomResourceDefinition); ok {
		obj.Namespace = ns.Name
		err := k8sApiExtensions.RegisterCRD(obj)

		if k8serrors.IsAlreadyExists(err) {
			options := metav1.GetOptions{}
			if crd, err := k8sApiExtensions.GetCRD(obj.Name, options); err == nil {
				log.Infof("[%v] Found existing CRD: %v", app.Key, crd.Name)
				return crd, nil
			}
		}

		if err != nil {
			return nil, &scheduler.ErrFailedToScheduleApp{
				App:   app,
				Cause: fmt.Sprintf("Failed to Register CRD: %v. Err: %v", obj.Name, err),
			}
		} else {
			options := metav1.GetOptions{}
			if crd, err := k8sApiExtensions.GetCRD(obj.Name, options); err == nil {
				log.Infof("[%v] Registered CRD: %v", app.Key, crd.Name)
				return crd, nil
			} else {
				// if it fails, then you need to `validate` before `get`
				return nil, &scheduler.ErrFailedToScheduleApp{
					App:   app,
					Cause: fmt.Sprintf("Failed to Get CRD after Registration: %v. Err: %v", obj.Name, err),
				}
			}
		}
	} else if obj, ok := specObj.(*apiextensionsv1beta1.CustomResourceDefinition); ok {
		obj.Namespace = ns.Name
		err := k8sApiExtensions.RegisterCRDV1beta1(obj)

		if k8serrors.IsAlreadyExists(err) {
			options := metav1.GetOptions{}
			if crd, err := k8sApiExtensions.GetCRDV1beta1(obj.Name, options); err == nil {
				log.Infof("[%v] Found existing CRDV1beta1: %v", app.Key, crd.Name)
				return crd, nil
			}
		}

		if err != nil {
			return nil, &scheduler.ErrFailedToScheduleApp{
				App:   app,
				Cause: fmt.Sprintf("Failed to Register CRDV1beta1: %v. Err: %v", obj.Name, err),
			}
		} else {
			options := metav1.GetOptions{}
			if crd, err := k8sApiExtensions.GetCRDV1beta1(obj.Name, options); err == nil {
				log.Infof("[%v] Registered CRDV1beta1: %v", app.Key, crd.Name)
				return crd, nil
			} else {
				// if it fails, then you need to `validate` before `get`
				return nil, &scheduler.ErrFailedToScheduleApp{
					App:   app,
					Cause: fmt.Sprintf("Failed to Get CRDV1beta1 after Registration: %v. Err: %v", obj.Name, err),
				}
			}
		}
	}

	return nil, nil
}

func (k *K8s) createMigrationObjects(
	specObj interface{},
	ns *corev1.Namespace,
	app *spec.AppSpec,
) (interface{}, error) {
	k8sOps := k8sStork
	// Add security annotations if running with auth-enabled
	configMapName := k.secretConfigMapName
	if configMapName != "" {
		configMap, err := k8sCore.GetConfigMap(configMapName, "default")
		if err != nil {
			return nil, &scheduler.ErrFailedToGetConfigMap{
				Name:  configMapName,
				Cause: fmt.Sprintf("Failed to get config map: Err: %v", err),
			}
		}
		err = k.addSecurityAnnotation(specObj, configMap, app)
		if err != nil {
			return nil, fmt.Errorf("failed to add annotations to migration object: %v", err)
		}

	}

	if obj, ok := specObj.(*storkapi.ClusterPair); ok {
		obj.Namespace = ns.Name
		clusterPair, err := k8sOps.CreateClusterPair(obj)
		if err != nil {
			return nil, &scheduler.ErrFailedToScheduleApp{
				App:   app,
				Cause: fmt.Sprintf("Failed to create ClusterPair: %v. Err: %v", obj.Name, err),
			}
		}
		log.Infof("[%v] Created ClusterPair: %v", app.Key, clusterPair.Name)
		return clusterPair, nil
	} else if obj, ok := specObj.(*storkapi.Migration); ok {
		obj.Namespace = ns.Name
		migration, err := k8sOps.CreateMigration(obj)
		if err != nil {
			return nil, &scheduler.ErrFailedToScheduleApp{
				App:   app,
				Cause: fmt.Sprintf("Failed to create Migration: %v. Err: %v", obj.Name, err),
			}
		}
		log.Infof("[%v] Created Migration: %v", app.Key, migration.Name)
		return migration, nil
	} else if obj, ok := specObj.(*storkapi.MigrationSchedule); ok {
		obj.Namespace = ns.Name
		migrationSchedule, err := k8sOps.CreateMigrationSchedule(obj)
		if err != nil {
			return nil, &scheduler.ErrFailedToScheduleApp{
				App:   app,
				Cause: fmt.Sprintf("Failed to create MigrationSchedule: %v. Err: %v", obj.Name, err),
			}
		}
		log.Infof("[%v] Created MigrationSchedule: %v", app.Key, migrationSchedule.Name)
		return migrationSchedule, nil
	} else if obj, ok := specObj.(*storkapi.SchedulePolicy); ok {
		schedPolicy, err := k8sOps.CreateSchedulePolicy(obj)
		if k8serrors.IsAlreadyExists(err) {
			if schedPolicy, err = k8sOps.GetSchedulePolicy(obj.Name); err == nil {
				log.Infof("[%v] Found existing schedule policy: %v", app.Key, schedPolicy.Name)
				return schedPolicy, nil
			}
		}

		if err != nil {
			return nil, &scheduler.ErrFailedToScheduleApp{
				App:   app,
				Cause: fmt.Sprintf("Failed to create SchedulePolicy: %v. Err: %v", obj.Name, err),
			}
		}
		log.Infof("[%v] Created SchedulePolicy: %v", app.Key, schedPolicy.Name)
		return schedPolicy, nil
	} else if obj, ok := specObj.(*storkapi.ResourceTransformation); ok {
		obj.Namespace = ns.Name
		transform, err := k8sOps.CreateResourceTransformation(obj)
		if err != nil {
			return nil, &scheduler.ErrFailedToScheduleApp{
				App:   app,
				Cause: fmt.Sprintf("Failed to create ResourceTransformation: %v/%v. Obj: %v, Err: %v", obj.Name, obj.Namespace, obj, err),
			}
		}
		log.Infof("[%v] Created ResourceTransformation: %v", app.Key, transform.Name)
		return transform, nil
	}

	return nil, nil
}

func (k *K8s) getPodsUsingStorage(pods []corev1.Pod, provisioner string) []corev1.Pod {
	k8sOps := k8sCore
	podsUsingStorage := make([]corev1.Pod, 0)
	for _, pod := range pods {
		for _, vol := range pod.Spec.Volumes {
			if vol.PersistentVolumeClaim == nil {
				continue
			}
			pvc, err := k8sOps.GetPersistentVolumeClaim(vol.PersistentVolumeClaim.ClaimName, pod.Namespace)
			if err != nil {
				log.Errorf("failed to get pvc [%s] %s. Cause: %v", vol.PersistentVolumeClaim.ClaimName, pod.Namespace, err)
				return podsUsingStorage
			}
			if scProvisioner, err := k8sOps.GetStorageProvisionerForPVC(pvc); err == nil && scProvisioner == volume.GetStorageProvisioner() {
				podsUsingStorage = append(podsUsingStorage, pod)
				break
			}
		}
	}
	return podsUsingStorage
}

// PrepareNodeToDecommission Prepare the Node for decommission
func (k *K8s) PrepareNodeToDecommission(n node.Node, provisioner string) error {
	k8sOps := k8sCore
	pods, err := k8sOps.GetPodsByNode(n.Name, "")
	if err != nil {
		return &scheduler.ErrFailedToDecommissionNode{
			Node:  n,
			Cause: fmt.Sprintf("Failed to get pods on the node: %v. Err: %v", n.Name, err),
		}
	}
	podsUsingStorage := k.getPodsUsingStorage(pods.Items, provisioner)
	// double the timeout every 40 pods
	timeout := DefaultTimeout * time.Duration(len(podsUsingStorage)/40+1)
	if err = k8sOps.DrainPodsFromNode(n.Name, podsUsingStorage, timeout, DefaultRetryInterval); err != nil {
		return &scheduler.ErrFailedToDecommissionNode{
			Node:  n,
			Cause: fmt.Sprintf("Failed to drain pods from node: %v. Err: %v", n.Name, err),
		}
	}
	return nil
}

func (k *K8s) destroyMigrationObject(
	specObj interface{},
	app *spec.AppSpec,
) error {
	k8sOps := k8sStork
	if obj, ok := specObj.(*storkapi.ClusterPair); ok {
		err := k8sOps.DeleteClusterPair(obj.Name, obj.Namespace)
		if err != nil {
			return &scheduler.ErrFailedToDestroyApp{
				App:   app,
				Cause: fmt.Sprintf("Failed to delete ClusterPair: %v. Err: %v", obj.Name, err),
			}
		}
		log.Infof("[%v] Destroyed ClusterPair: %v", app.Key, obj.Name)
	} else if obj, ok := specObj.(*storkapi.Migration); ok {
		err := k8sOps.DeleteMigration(obj.Name, obj.Namespace)
		if err != nil {
			return &scheduler.ErrFailedToDestroyApp{
				App:   app,
				Cause: fmt.Sprintf("Failed to delete Migration: %v. Err: %v", obj.Name, err),
			}
		}
		log.Infof("[%v] Destroyed Migration: %v", app.Key, obj.Name)
	} else if obj, ok := specObj.(*storkapi.MigrationSchedule); ok {
		err := k8sOps.DeleteMigrationSchedule(obj.Name, obj.Namespace)
		if err != nil {
			return &scheduler.ErrFailedToDestroyApp{
				App:   app,
				Cause: fmt.Sprintf("Failed to delete MigrationSchedule: %v. Err: %v", obj.Name, err),
			}
		}
		log.Infof("[%v] Destroyed MigrationSchedule: %v", app.Key, obj.Name)
	} else if obj, ok := specObj.(*storkapi.SchedulePolicy); ok {
		err := k8sOps.DeleteSchedulePolicy(obj.Name)
		if err != nil {
			return &scheduler.ErrFailedToDestroyApp{
				App:   app,
				Cause: fmt.Sprintf("Failed to delete SchedulePolicy: %v. Err: %v", obj.Name, err),
			}
		}

		log.Infof("[%v] Destroyed SchedulePolicy: %v", app.Key, obj.Name)

	} else if obj, ok := specObj.(*storkapi.ResourceTransformation); ok {
		err := k8sOps.DeleteResourceTransformation(obj.Name, obj.Namespace)
		if err != nil {
			return &scheduler.ErrFailedToDestroyApp{
				App:   app,
				Cause: fmt.Sprintf("Failed to delete ResourceTransformation: %v. Err: %v", obj.Name, err),
			}
		}

	}
	return nil
}

func (k *K8s) destroyVolumeSnapshotRestoreObject(
	specObj interface{},
	app *spec.AppSpec,
) error {
	k8sOps := k8sStork
	if obj, ok := specObj.(*storkapi.VolumeSnapshotRestore); ok {
		err := k8sOps.DeleteVolumeSnapshotRestore(obj.Name, obj.Namespace)
		if err != nil {
			return &scheduler.ErrFailedToDestroyApp{
				App:   app,
				Cause: fmt.Sprintf("Failed to delete VolumeSnapshotRestore: %v. Err: %v", obj.Name, err),
			}
		}
		log.Infof("[%v] Destroyed VolumeSnapshotRestore: %v", app.Key, obj.Name)
	}
	return nil
}

// ValidateVolumeSnapshotRestore return nil if snapshot is restored successuflly to
// parent volumes
func (k *K8s) ValidateVolumeSnapshotRestore(ctx *scheduler.Context, timeStart time.Time) error {
	var err error
	var snapRestore *storkapi.VolumeSnapshotRestore
	if ctx == nil {
		return fmt.Errorf("no context provided")
	}
	// extract volume name and snapshotname from context
	// can do it using snapRestore.Status.Volume
	k8sOps := k8sStork
	specObjects := ctx.App.SpecList
	driver, err := volume.Get(k.VolDriverName)
	if err != nil {
		return err
	}

	for _, specObj := range specObjects {
		if obj, ok := specObj.(*storkapi.VolumeSnapshotRestore); ok {
			snapRestore, err = k8sOps.GetVolumeSnapshotRestore(obj.Name, obj.Namespace)
			if err != nil {
				return fmt.Errorf("unable to restore volumesnapshotrestore details %v", err)
			}
			err = k8sOps.ValidateVolumeSnapshotRestore(snapRestore.Name, snapRestore.Namespace, DefaultTimeout,
				DefaultRetryInterval)
			if err != nil {
				return err
			}

		}
	}
	if snapRestore == nil {
		return fmt.Errorf("no valid volumesnapshotrestore specs found")
	}

	for _, vol := range snapRestore.Status.Volumes {
		log.Infof("validating volume %v is restored from %v", vol.Volume, vol.Snapshot)
		snapshotData, err := k8sExternalStorage.GetSnapshotData(vol.Snapshot)
		if err != nil {
			return fmt.Errorf("failed to retrieve VolumeSnapshotData %s: %v",
				vol.Snapshot, err)
		}
		err = k8sExternalStorage.ValidateSnapshotData(snapshotData.Metadata.Name, false, DefaultTimeout, DefaultRetryInterval)
		if err != nil {
			return fmt.Errorf("snapshot: %s is not complete. %v", snapshotData.Metadata.Name, err)
		}
		// validate each snap restore
		if err := driver.ValidateVolumeSnapshotRestore(vol.Volume, snapshotData, timeStart); err != nil {
			return err
		}
	}

	return nil
}

func (k *K8s) createBackupObjects(
	specObj interface{},
	ns *corev1.Namespace,
	app *spec.AppSpec,
) (interface{}, error) {
	k8sOps := k8sStork
	if obj, ok := specObj.(*storkapi.BackupLocation); ok {
		obj.Namespace = ns.Name
		backupLocation, err := k8sOps.CreateBackupLocation(obj)
		if err != nil {
			return nil, &scheduler.ErrFailedToScheduleApp{
				App:   app,
				Cause: fmt.Sprintf("Failed to create BackupLocation: %v. Err: %v", obj.Name, err),
			}
		}
		log.Infof("[%v] Created BackupLocation: %v", app.Key, backupLocation.Name)
		return backupLocation, nil
	} else if obj, ok := specObj.(*storkapi.ApplicationBackup); ok {
		obj.Namespace = ns.Name
		applicationBackup, err := k8sOps.CreateApplicationBackup(obj)
		if err != nil {
			return nil, &scheduler.ErrFailedToScheduleApp{
				App:   app,
				Cause: fmt.Sprintf("Failed to create ApplicationBackup: %v. Err: %v", obj.Name, err),
			}
		}
		log.Infof("[%v] Created ApplicationBackup: %v", app.Key, applicationBackup.Name)
		return applicationBackup, nil
	} else if obj, ok := specObj.(*storkapi.ApplicationRestore); ok {
		obj.Namespace = ns.Name
		applicationRestore, err := k8sOps.CreateApplicationRestore(obj)
		if err != nil {
			return nil, &scheduler.ErrFailedToScheduleApp{
				App:   app,
				Cause: fmt.Sprintf("Failed to create ApplicationRestore: %v. Err: %v", obj.Name, err),
			}
		}
		log.Infof("[%v] Created ApplicationRestore: %v", app.Key, applicationRestore.Name)
		return applicationRestore, nil
	} else if obj, ok := specObj.(*storkapi.ApplicationClone); ok {
		applicationClone, err := k8sOps.CreateApplicationClone(obj)
		if err != nil {
			return nil, &scheduler.ErrFailedToScheduleApp{
				App:   app,
				Cause: fmt.Sprintf("Failed to create ApplicationClone: %v. Err: %v", obj.Name, err),
			}
		}
		log.Infof("[%v] Created ApplicationClone: %v", app.Key, applicationClone.Name)
		return applicationClone, nil
	}
	return nil, nil
}

func (k *K8s) destroyBackupObjects(
	specObj interface{},
	app *spec.AppSpec,
) error {
	k8sOps := k8sStork
	if obj, ok := specObj.(*storkapi.BackupLocation); ok {
		err := k8sOps.DeleteBackupLocation(obj.Name, obj.Namespace)
		if err != nil {
			return &scheduler.ErrFailedToDestroyApp{
				App:   app,
				Cause: fmt.Sprintf("Failed to delete BackupLocation: %v. Err: %v", obj.Name, err),
			}
		}
		log.Infof("[%v] Destroyed BackupLocation: %v", app.Key, obj.Name)
	} else if obj, ok := specObj.(*storkapi.ApplicationBackup); ok {
		err := k8sOps.DeleteApplicationBackup(obj.Name, obj.Namespace)
		if err != nil {
			return &scheduler.ErrFailedToDestroyApp{
				App:   app,
				Cause: fmt.Sprintf("Failed to delete ApplicationBackup: %v. Err: %v", obj.Name, err),
			}
		}
		log.Infof("[%v] Destroyed ApplicationBackup: %v", app.Key, obj.Name)

	} else if obj, ok := specObj.(*storkapi.ApplicationRestore); ok {
		err := k8sOps.DeleteApplicationRestore(obj.Name, obj.Namespace)
		if err != nil {
			return &scheduler.ErrFailedToDestroyApp{
				App:   app,
				Cause: fmt.Sprintf("Failed to delete ApplicationRestore: %v. Err: %v", obj.Name, err),
			}
		}
		log.Infof("[%v] Destroyed ApplicationRestore: %v", app.Key, obj.Name)
	} else if obj, ok := specObj.(*storkapi.ApplicationClone); ok {
		err := k8sOps.DeleteApplicationClone(obj.Name, obj.Namespace)
		if err != nil {
			return &scheduler.ErrFailedToDestroyApp{
				App:   app,
				Cause: fmt.Sprintf("Failed to delete ApplicationClone: %v. Err: %v", obj.Name, err),
			}
		}
		log.Infof("[%v] Destroyed ApplicationClone: %v", app.Key, obj.Name)
	}
	return nil
}

func (k *K8s) createRbacObjects(
	spec interface{},
	ns *corev1.Namespace,
	app *spec.AppSpec,
) (interface{}, error) {
	if obj, ok := spec.(*rbacv1.Role); ok {
		obj.Namespace = ns.Name
		role, err := k8sRbac.CreateRole(obj)
		if k8serrors.IsAlreadyExists(err) {
			if role, err = k8sRbac.GetRole(obj.Name, obj.Namespace); err == nil {
				log.Infof("[%v] Found existing Role: %v", app.Key, role.Name)
				return role, nil
			}
		}
		if err != nil {
			return nil, &scheduler.ErrFailedToScheduleApp{
				App:   app,
				Cause: fmt.Sprintf("Failed to create Role: %v. Err: %v", obj.Name, err),
			}
		}

		log.Infof("[%v] Created Role: %v", app.Key, role.Name)
		return role, nil
	} else if obj, ok := spec.(*rbacv1.RoleBinding); ok {
		obj.Namespace = ns.Name
		rolebinding, err := k8sRbac.CreateRoleBinding(obj)
		if k8serrors.IsAlreadyExists(err) {
			if rolebinding, err = k8sRbac.GetRoleBinding(obj.Name, obj.Namespace); err == nil {
				log.Infof("[%v] Found existing Role Binding: %v", app.Key, rolebinding.Name)
				return rolebinding, nil
			}
		}
		if err != nil {
			return nil, &scheduler.ErrFailedToScheduleApp{
				App:   app,
				Cause: fmt.Sprintf("Failed to create Role Binding: %v. Err: %v", obj.Name, err),
			}
		}

		log.Infof("[%v] Created Role Binding: %v", app.Key, rolebinding.Name)
		return rolebinding, nil
	} else if obj, ok := spec.(*rbacv1.ClusterRole); ok {
		obj.Namespace = ns.Name
		clusterrole, err := k8sRbac.CreateClusterRole(obj)
		if k8serrors.IsAlreadyExists(err) {
			if clusterrole, err = k8sRbac.GetClusterRole(obj.Name); err == nil {
				log.Infof("[%v] Found existing Role Binding: %v", app.Key, clusterrole.Name)
				return clusterrole, nil
			}
		}
		if err != nil {
			return nil, &scheduler.ErrFailedToScheduleApp{
				App:   app,
				Cause: fmt.Sprintf("Failed to create Cluster Role: %v. Err: %v", obj.Name, err),
			}
		}

		log.Infof("[%v] Created Cluster Role: %v", app.Key, clusterrole.Name)
		return clusterrole, nil
	} else if obj, ok := spec.(*rbacv1.ClusterRoleBinding); ok {
		obj.Namespace = ns.Name
		for i := range obj.Subjects {
			// since everything in a spec is in the same namespace in cluster, we can set here ONLY for namespaced object:
			if obj.Subjects[i].Kind == "ServiceAccount" {
				obj.Subjects[i].Namespace = ns.Name
			}
		}
		clusterrolebinding, err := k8sRbac.CreateClusterRoleBinding(obj)
		if k8serrors.IsAlreadyExists(err) {
			if clusterrolebinding, err = k8sRbac.GetClusterRoleBinding(obj.Name); err == nil {
				log.Infof("[%v] Found existing Cluster Role Binding: %v", app.Key, clusterrolebinding.Name)
				return clusterrolebinding, nil
			}
		}
		if err != nil {
			return nil, &scheduler.ErrFailedToScheduleApp{
				App:   app,
				Cause: fmt.Sprintf("Failed to create Cluster Role Binding: %v. Err: %v", obj.Name, err),
			}
		}

		log.Infof("[%v] Created Cluster Role: %v", app.Key, clusterrolebinding.Name)
		return clusterrolebinding, nil
	} else if obj, ok := spec.(*corev1.ServiceAccount); ok {
		obj.Namespace = ns.Name
		serviceaccount, err := k8sCore.CreateServiceAccount(obj)
		if k8serrors.IsAlreadyExists(err) {
			if serviceaccount, err = k8sCore.GetServiceAccount(obj.Name, obj.Namespace); err == nil {
				log.Infof("[%v] Found existing Service Account: %v", app.Key, serviceaccount.Name)
				return serviceaccount, nil
			}
		}
		if err != nil {
			return nil, &scheduler.ErrFailedToScheduleApp{
				App:   app,
				Cause: fmt.Sprintf("Failed to create Service Account: %v. Err: %v", obj.Name, err),
			}
		}

		log.Infof("[%v] Created Service Account: %v", app.Key, serviceaccount.Name)
		return serviceaccount, nil
	}

	return nil, nil
}

// destroyRbacObjects destroys objects in the `Rbac.authorization` group (like ClusterRole, ClusterRoleBinding, ServiceAccount)
func (k *K8s) destroyRbacObjects(spec interface{}, app *spec.AppSpec) error {

	if obj, ok := spec.(*rbacv1.ClusterRole); ok {
		err := k8sRbac.DeleteClusterRole(obj.Name)
		if err != nil {
			return &scheduler.ErrFailedToDestroyApp{
				App:   app,
				Cause: fmt.Sprintf("Failed to destroy ClusterRole: %v. Err: %v", obj.Name, err),
			}
		} else {
			log.Infof("[%v] Destroyed ClusterRole: %v", app.Key, obj.Name)
			return nil
		}
	} else if obj, ok := spec.(*rbacv1.ClusterRoleBinding); ok {
		err := k8sRbac.DeleteClusterRoleBinding(obj.Name)
		if err != nil {
			return &scheduler.ErrFailedToDestroyApp{
				App:   app,
				Cause: fmt.Sprintf("Failed to destroy ClusterRoleBinding: %v. Err: %v", obj.Name, err),
			}
		} else {
			log.Infof("[%v] Destroyed ClusterRoleBinding: %v", app.Key, obj.Name)
			return nil
		}
	} else if obj, ok := spec.(*corev1.ServiceAccount); ok {
		err := k8sCore.DeleteServiceAccount(obj.Name, obj.Namespace)
		if err != nil {
			return &scheduler.ErrFailedToDestroyApp{
				App:   app,
				Cause: fmt.Sprintf("Failed to destroy ServiceAccount: %v. Err: %v", obj.Name, err),
			}
		} else {
			log.Infof("[%v] Destroyed ServiceAccount: %v", app.Key, obj.Name)
			return nil
		}
	}

	return nil
}

func (k *K8s) createNetworkingObjects(
	spec interface{},
	ns *corev1.Namespace,
	app *spec.AppSpec,
) (interface{}, error) {
	if obj, ok := spec.(*networkingv1beta1.Ingress); ok {
		obj.Namespace = ns.Name
		ingress, err := k8sNetworking.CreateIngress(obj)
		if k8serrors.IsAlreadyExists(err) {
			if ingress, err = k8sNetworking.GetIngress(obj.Name, obj.Namespace); err == nil {
				log.Infof("[%v] Found existing Ingress: %v", app.Key, ingress.Name)
				return ingress, nil
			}
		}
		if err != nil {
			return nil, &scheduler.ErrFailedToScheduleApp{
				App:   app,
				Cause: fmt.Sprintf("Failed to create Ingress: %v. Err: %v", obj.Name, err),
			}
		}

		log.Infof("[%v] Created Ingress: %v", app.Key, ingress.Name)
		return ingress, nil
	}
	return nil, nil
}

func (k *K8s) createBatchObjects(
	spec interface{},
	ns *corev1.Namespace,
	app *spec.AppSpec,
) (interface{}, error) {
	if obj, ok := spec.(*batchv1beta1.CronJob); ok {
		obj.Namespace = ns.Name
		cronjob, err := k8sBatch.CreateCronJobV1beta1(obj)
		if k8serrors.IsAlreadyExists(err) {
			if cronjob, err = k8sBatch.GetCronJobV1beta1(obj.Name, obj.Namespace); err == nil {
				log.Infof("[%v] Found existing CronJob: %v", app.Key, cronjob.Name)
				return cronjob, nil
			}
		}
		if err != nil {
			return nil, &scheduler.ErrFailedToScheduleApp{
				App:   app,
				Cause: fmt.Sprintf("Failed to create CronJob: %v. Err: %v", obj.Name, err),
			}
		}

		log.Infof("[%v] Created CronJob: %v", app.Key, cronjob.Name)
		return cronjob, nil
	} else if obj, ok := spec.(*batchv1.Job); ok {
		obj.Namespace = ns.Name
		job, err := k8sBatch.CreateJob(obj)
		if k8serrors.IsAlreadyExists(err) {
			if job, err = k8sBatch.GetJob(obj.Name, obj.Namespace); err == nil {
				log.Infof("[%v] Found existing Job: %v", app.Key, job.Name)
				return job, nil
			}
		}
		if err != nil {
			return nil, &scheduler.ErrFailedToScheduleApp{
				App:   app,
				Cause: fmt.Sprintf("Failed to create Job: %v. Err: %v", obj.Name, err),
			}
		}

		log.Infof("[%v] Created CronJob: %v", app.Key, job.Name)
		return job, nil
	}
	return nil, nil
}

func (k *K8s) createServiceMonitorObjects(
	spec interface{},
	ns *corev1.Namespace,
	app *spec.AppSpec,
) (interface{}, error) {
	if obj, ok := spec.(*monitoringv1.ServiceMonitor); ok {
		if obj.Namespace == "" {
			obj.Namespace = ns.Name
		}
		serviceMonitor, err := k8sMonitoring.CreateServiceMonitor(obj)
		if k8serrors.IsAlreadyExists(err) {
			if serviceMonitor, err = k8sMonitoring.GetServiceMonitor(obj.Name, obj.Namespace); err == nil {
				log.Infof("[%v] Found existing ServiceMonitor: %v", app.Key, serviceMonitor.Name)
				return serviceMonitor, nil
			}
		}
		if err != nil {
			return nil, &scheduler.ErrFailedToScheduleApp{
				App:   app,
				Cause: fmt.Sprintf("Failed to create ServiceMonitor: %v. Err: %v", obj.Name, err),
			}
		}

		log.Infof("[%v] Created ServiceMonitor: %v", app.Key, serviceMonitor.Name)
		return serviceMonitor, nil
	}
	return nil, nil
}

func (k *K8s) createPodDisruptionBudgetObjects(
	spec interface{},
	ns *corev1.Namespace,
	app *spec.AppSpec,
) (interface{}, error) {
	if obj, ok := spec.(*policyv1beta1.PodDisruptionBudget); ok {
		if obj.Namespace == "" {
			obj.Namespace = ns.Name
		}
		podDisruptionBudget, err := k8sPolicy.CreatePodDisruptionBudget(obj)
		if k8serrors.IsAlreadyExists(err) {
			if podDisruptionBudget, err = k8sPolicy.GetPodDisruptionBudget(obj.Name, obj.Namespace); err == nil {
				log.Infof("[%v] Found existing PodDisruptionBudget: %v", app.Key, podDisruptionBudget.Name)
				return podDisruptionBudget, nil
			}
		}
		if err != nil {
			return nil, &scheduler.ErrFailedToScheduleApp{
				App:   app,
				Cause: fmt.Sprintf("Failed to create PodDisruptionBudget: %v. Err: %v", obj.Name, err),
			}
		}

		log.Infof("[%v] Created PodDisruptionBudget: %v", app.Key, podDisruptionBudget.Name)
		return podDisruptionBudget, nil
	}
	return nil, nil
}

func (k *K8s) destroyPodDisruptionBudgetObjects(
	spec interface{},
	app *spec.AppSpec,
) error {
	if obj, ok := spec.(*policyv1beta1.PodDisruptionBudget); ok {
		err := k8sPolicy.DeletePodDisruptionBudget(obj.Name, obj.Namespace)
		if err != nil {
			return &scheduler.ErrFailedToDestroyApp{
				App:   app,
				Cause: fmt.Sprintf("Failed to destroy PodDisruptionBudget: %v. Err: %v", obj.Name, err),
			}
		}
	}
	return nil
}

func (k *K8s) destroyServiceMonitorObjects(spec interface{},
	app *spec.AppSpec,
) error {
	if obj, ok := spec.(*monitoringv1.ServiceMonitor); ok {
		err := k8sMonitoring.DeleteServiceMonitor(obj.Name, obj.Namespace)
		if err != nil {
			return &scheduler.ErrFailedToDestroyApp{
				App:   app,
				Cause: fmt.Sprintf("Failed to destroy ServiceMonitor: %v. Err: %v", obj.Name, err),
			}
		}
	}
	return nil
}

// EstimatePVCExpansion calculates expected size of PVC based on autopilot rule and workload
func (k *K8s) EstimatePVCExpansion(pvc *corev1.PersistentVolumeClaim, apRule apapi.AutopilotRule, wSize uint64) (uint64, int, error) {
	pvcObjSize := pvc.Spec.Resources.Requests[corev1.ResourceStorage]
	pvcSize, _ := pvcObjSize.AsInt64()
	initialPVCSize := uint64(pvcSize)

	volDriver, err := volume.Get(k.VolDriverName)
	if err != nil {
		return 0, 0, err
	}
	if isAutopilotMatchPvcLabels(apRule, pvc) {
		return volDriver.EstimateVolumeExpand(apRule, initialPVCSize, wSize)
	}
	return initialPVCSize, 0, nil
}

// ValidateAutopilotEvents verifies proper alerts and events on resize completion
func (k *K8s) ValidateAutopilotEvents(ctx *scheduler.Context) error {

	eventMap := make(map[string]int32)
	for _, event := range k.GetEvents()["AutopilotRule"] {
		eventMap[event.Message] = event.Count
	}

	for _, specObj := range ctx.App.SpecList {
		if obj, ok := specObj.(*corev1.PersistentVolumeClaim); ok {

			autopilotEnabled := false
			var err error
			if pvcAnnotationValue, ok := obj.Annotations[autopilotEnabledAnnotationKey]; ok {
				autopilotEnabled, err = strconv.ParseBool(pvcAnnotationValue)
				if err != nil {
					return err
				}
			}
			if autopilotEnabled {
				listApRules, err := autopilot.Instance().ListAutopilotRules()
				if err != nil {
					return err
				}
				wSize, err := k.GetWorkloadSizeFromAppSpec(ctx)
				if err != nil {
					return err
				}
				for _, rule := range listApRules.Items {
					_, resizeCount, err := k.EstimatePVCExpansion(obj, rule, wSize)
					if err != nil {
						return err
					}
					coolDownPeriod := rule.Spec.ActionsCoolDownPeriod
					if coolDownPeriod == 0 {
						coolDownPeriod = 5 // default autopilot cool down period
					}
					// sleep to wait until all events are published
					sleepTime := time.Second * time.Duration(coolDownPeriod+10)
					log.Infof("sleep %s until all events are published", sleepTime)
					time.Sleep(sleepTime)

					objectToValidateName := fmt.Sprintf("%s:pvc-%s", rule.Name, obj.UID)
					log.Infof("[%s] Validating events", objectToValidateName)
					err = k.validateEvents(objectToValidateName, eventMap, int32(resizeCount))
					if err != nil {
						return err
					}
				}
			}
		}
	}
	log.Infof("Finished validating events")
	return nil
}

// ValidateAutopilotRuleObjects validates autopilot rule objects
func (k *K8s) ValidateAutopilotRuleObjects() error {

	// TODO: Implement ARO validation for specific pool if autopilot rule has pool LabelSelector
	namespace, err := k.GetAutopilotNamespace()
	if err != nil {
		return err
	}

	expectedAroStates := []apapi.RuleState{
		apapi.RuleStateTriggered,
		apapi.RuleStateActiveActionsPending,
		apapi.RuleStateActiveActionsInProgress,
		apapi.RuleStateActiveActionsTaken,
		apapi.RuleStateNormal,
	}

	listAutopilotRuleObjects, err := k8sAutopilot.ListAutopilotRuleObjects(namespace)
	if err != nil {
		return err
	}
	if len(listAutopilotRuleObjects.Items) == 0 {
		log.Warnf("the list of autopilot rule objects is empty, please make sure that you have an appropriate autopilot rule")
		return nil
	}
	for _, aro := range listAutopilotRuleObjects.Items {
		var aroStates []apapi.RuleState
		for _, aroStatusItem := range aro.Status.Items {
			if aroStatusItem.State == "" {
				continue
			}
			aroStates = append(aroStates, aroStatusItem.State)
		}
		if reflect.DeepEqual(aroStates, expectedAroStates) {
			log.Debugf("autopilot rule object: %s has all expected states", aro.Name)
		} else {
			formattedObject, _ := json.MarshalIndent(listAutopilotRuleObjects.Items, "", "\t")
			log.Debugf("autopilot rule objects items: %s", string(formattedObject))
			return fmt.Errorf("autopilot rule object: %s doesn't have all expected states", aro.Name)
		}
	}
	return nil
}

// GetIOBandwidth takes in the pod name and namespace and returns the IOPs speed
func (k *K8s) GetIOBandwidth(podName string, namespace string) (int, error) {
	log.Infof("Getting the IO Speed in pod %s", podName)
	pod, err := k8sCore.GetPodByName(podName, namespace)
	if err != nil {
		return 0, fmt.Errorf("error in getting FIO PODS")
	}
	logOptions := corev1.PodLogOptions{
		// Getting 250 lines from the pod logs to get the io_bytes
		TailLines: getInt64Address(250),
	}
	log, err := k8sCore.GetPodLog(pod.Name, pod.Namespace, &logOptions)
	if err != nil {
		return 0, err
	}
	outputLines := strings.Split(log, "\n")
	for _, line := range outputLines {
		if strings.Contains(line, "iops") {
			re := regexp.MustCompile(`[0-9]+`)
			speedBytes := string(re.FindAll([]byte(line), -1)[0])
			speed, err := strconv.Atoi(speedBytes)
			if err != nil {
				return 0, fmt.Errorf("Error in getting the speed")
			}
			// We need to consider non Zero number from the speeds returned,
			// since it will return read speed, trim speed and we are performing only write operation
			if speed == 0 {
				continue
			}
			return speed, nil
		}
	}
	return 0, fmt.Errorf("pod %s does not have bandwidth in logs", podName)
}

func getInt64Address(x int64) *int64 {
	return &x
}

func (k *K8s) validateEvents(objName string, events map[string]int32, count int32) error {
	log.Debugf("expected %d resized in events validation", count)
	if count == 0 {
		// nothing to validate
		return nil
	}
	expectedEvents := map[string]int32{
		fmt.Sprintf("rule: %s transition from %s => %s", objName, apapi.RuleStateInit, apapi.RuleStateNormal):                                  1,
		fmt.Sprintf("rule: %s transition from %s => %s", objName, apapi.RuleStateNormal, apapi.RuleStateTriggered):                             count,
		fmt.Sprintf("rule: %s transition from %s => %s", objName, apapi.RuleStateTriggered, apapi.RuleStateActiveActionsPending):               count,
		fmt.Sprintf("rule: %s transition from %s => %s", objName, apapi.RuleStateActiveActionsPending, apapi.RuleStateActiveActionsInProgress): count,
		fmt.Sprintf("rule: %s transition from %s => %s", objName, apapi.RuleStateActiveActionsInProgress, apapi.RuleStateActiveActionsTaken):   count,
		fmt.Sprintf("rule: %s transition from %s => %s", objName, apapi.RuleStateActiveActionsTaken, apapi.RuleStateNormal):                    count,
	}

	for message, expectedCount := range expectedEvents {
		if _, ok := events[message]; !ok {
			return fmt.Errorf("expected event with message '%s'", message)
		}
		occurrences := events[message]
		// Object should change its state exactly as expected amount for all following states
		if strings.Contains(message, fmt.Sprintf("%s => %s", apapi.RuleStateInit, apapi.RuleStateNormal)) ||
			strings.Contains(message, fmt.Sprintf("%s => %s", apapi.RuleStateActiveActionsInProgress, apapi.RuleStateActiveActionsTaken)) ||
			strings.Contains(message, fmt.Sprintf("%s => %s", apapi.RuleStateActiveActionsTaken, apapi.RuleStateNormal)) {
			if occurrences != expectedCount {
				return fmt.Errorf("expected number of occurances %d for event message '%s'. Got: %d", expectedCount, message, occurrences)
			}
			continue
		}
		// it's possible that object changes the following states more times than expected if action is declined
		// Normal => Triggered
		// Triggered => ActiveActionsPending
		// ActiveActionsPending => ActiveActionsInProgress
		if !(occurrences >= expectedCount) {
			return fmt.Errorf("expected number of occurances >= %d for event message '%s'. Got: %d", expectedCount, message, occurrences)
		}
	}

	// TODO: for negative case (when added) if action is declined, check for the following states:
	// ActiveActionsInProgress => ActionsDeclined
	// ActionsDeclined => Triggered
	return nil
}

func isAutopilotMatchPvcLabels(apRule apapi.AutopilotRule, pvc *corev1.PersistentVolumeClaim) bool {
	apRuleLabels := apRule.Spec.Selector.LabelSelector.MatchLabels
	for k, v := range apRuleLabels {
		if pvcLabelValue, ok := pvc.Labels[k]; ok {
			if pvcLabelValue == v {
				return true
			}
		}
	}
	return false
}

// collectEvents collects all autopilot events until caller stops the process
func (k *K8s) collectEvents() error {
	log.Info("Started collecting events")

	lock := sync.Mutex{}
	t := time.Now()
	namespace := ""
	clientset, err := k.getKubeClient("")
	if err != nil {
		return err
	}

	iface, err := clientset.CoreV1().Events(namespace).Watch(context.TODO(), metav1.ListOptions{})
	if err != nil {
		return err
	}
	for i := range iface.ResultChan() {
		event, ok := i.Object.(*corev1.Event)
		if event == nil {
			continue
		}
		if ok {
			if !event.LastTimestamp.After(t) {
				// skip this event since it happened before event collection has been started
				continue
			}
			e := scheduler.Event{
				Message:   event.Message,
				EventTime: event.EventTime,
				Count:     event.Count,
				LastSeen:  event.LastTimestamp,
				Kind:      event.Kind,
				Type:      event.Type,
			}

			lock.Lock()
			storage := k.eventsStorage[event.InvolvedObject.Kind]
			storage = append(storage, e)
			k.eventsStorage[event.InvolvedObject.Kind] = storage
			lock.Unlock()
		}
	}
	return nil
}

func (k *K8s) getKubeClient(kubeconfig string) (kubernetes.Interface, error) {
	var cfg *rest.Config
	var err error

	if len(kubeconfig) == 0 {
		kubeconfig = os.Getenv("KUBECONFIG")
	}

	if len(kubeconfig) > 0 {
		log.Debugf("using kubeconfig: %s to create k8s client", kubeconfig)
		cfg, err = clientcmd.BuildConfigFromFlags("", kubeconfig)
	} else {
		log.Debugf("will use in-cluster config to create k8s client")
		cfg, err = rest.InClusterConfig()
	}

	if err != nil {
		return nil, err
	}

	kubeClient, err := kubernetes.NewForConfig(cfg)
	if err != nil {
		return nil, err
	}
	return kubeClient, nil
}

// GetEvents dumps events from event storage
func (k *K8s) GetEvents() map[string][]scheduler.Event {
	log.Infof("Getting events for validation")
	copyMap := make(map[string][]scheduler.Event)
	// Copy from the original map to the target map
	for key, value := range k.eventsStorage {
		copyMap[key] = value
	}
	return copyMap
}

// AddLabelOnNode adds label for a given node
func (k *K8s) AddLabelOnNode(n node.Node, lKey string, lValue string) error {
	k8sOps := k8sCore

	if err := k8sOps.AddLabelOnNode(n.Name, lKey, lValue); err != nil {
		return &scheduler.ErrFailedToAddLabelOnNode{
			Key:   lKey,
			Value: lValue,
			Node:  n,
			Cause: fmt.Sprintf("Failed to add label on node. Err: %v", err),
		}
	}
	log.Infof("Added label on %s node: %s=%s", n.Name, lKey, lValue)
	return nil
}

// RemoveLabelOnNode adds label for a given node
func (k *K8s) RemoveLabelOnNode(n node.Node, lKey string) error {
	k8sOps := k8sCore

	if err := k8sOps.RemoveLabelOnNode(n.Name, lKey); err != nil {
		return &scheduler.ErrFailedToRemoveLabelOnNode{
			Key:   lKey,
			Node:  n,
			Cause: fmt.Sprintf("Failed to remove label on node. Err: %v", err),
		}
	}
	log.Infof("Removed label: %s on node: %s", lKey, n.Name)
	return nil
}

// IsAutopilotEnabledForVolume checks if autopilot enabled for a given volume
func (k *K8s) IsAutopilotEnabledForVolume(vol *volume.Volume) bool {
	autopilotEnabled := false
	if volAnnotationValue, ok := vol.Annotations[autopilotEnabledAnnotationKey]; ok {
		autopilotEnabled, _ = strconv.ParseBool(volAnnotationValue)
	}
	return autopilotEnabled
}

// SaveSchedulerLogsToFile gathers all scheduler logs into a file
func (k *K8s) SaveSchedulerLogsToFile(n node.Node, location string) error {
	driver, _ := node.Get(k.NodeDriverName)
	cmd := fmt.Sprintf("journalctl -lu %s* > %s/kubelet.log", SystemdSchedServiceName, location)
	_, err := driver.RunCommand(n, cmd, node.ConnectionOpts{
		Timeout:         DefaultTimeout,
		TimeBeforeRetry: DefaultRetryInterval,
		Sudo:            true,
	})
	return err
}

func (k *K8s) addLabelsToPVC(pvc *corev1.PersistentVolumeClaim, labels map[string]string) {
	if len(pvc.Labels) == 0 {
		pvc.Labels = map[string]string{}
	}
	for k, v := range labels {
		pvc.Labels[k] = v
	}
}

func (k *K8s) addAnnotationsToPVC(pvc *corev1.PersistentVolumeClaim, annotations map[string]string) {
	if len(pvc.Annotations) == 0 {
		pvc.Annotations = map[string]string{}
	}
	for k, v := range annotations {
		pvc.Annotations[k] = v
	}
}

// GetAutopilotNamespace returns the autopilot namespace
func (k *K8s) GetAutopilotNamespace() (string, error) {
	allServices, err := k8sCore.ListServices("", metav1.ListOptions{})
	if err != nil {
		return "", err
	}
	for _, svc := range allServices.Items {
		if svc.Name == portworxServiceName {
			return svc.Namespace, nil
		}
	}
	return autopilotDefaultNamespace, nil
}

// CreateAutopilotRule creates the AutopilotRule object
func (k *K8s) CreateAutopilotRule(apRule apapi.AutopilotRule) (*apapi.AutopilotRule, error) {
	t := func() (interface{}, bool, error) {
		apRule.Labels = defaultTorpedoLabel
		aRule, err := k8sAutopilot.CreateAutopilotRule(&apRule)
		if k8serrors.IsAlreadyExists(err) {
			if rule, err := k8sAutopilot.GetAutopilotRule(apRule.Name); err == nil {
				log.Infof("Using existing AutopilotRule: %v", rule.Name)
				return aRule, false, nil
			}
		}
		if err != nil {
			return nil, true, fmt.Errorf("failed to create autopilot rule: %v. Err: %v", apRule.Name, err)
		}
		return aRule, false, nil
	}
	apRuleObj, err := task.DoRetryWithTimeout(t, k8sObjectCreateTimeout, DefaultRetryInterval)
	if err != nil {
		return nil, err
	}
	apRuleObjString, _ := json.MarshalIndent(apRuleObj, "", "\t")
	log.Infof("Created autopilot rule: %s", apRuleObjString)

	return apRuleObj.(*apapi.AutopilotRule), nil
}

// GetAutopilotRule gets the AutopilotRule for the provided name
func (k *K8s) GetAutopilotRule(name string) (*apapi.AutopilotRule, error) {
	return k8sAutopilot.GetAutopilotRule(name)
}

// UpdateAutopilotRule updates the AutopilotRule
func (k *K8s) UpdateAutopilotRule(apRule *apapi.AutopilotRule) (*apapi.AutopilotRule, error) {
	return k8sAutopilot.UpdateAutopilotRule(apRule)
}

// ListAutopilotRules lists AutopilotRules
func (k *K8s) ListAutopilotRules() (*apapi.AutopilotRuleList, error) {
	return k8sAutopilot.ListAutopilotRules()
}

// DeleteAutopilotRule deletes the AutopilotRule of the given name
func (k *K8s) DeleteAutopilotRule(name string) error {
	return k8sAutopilot.DeleteAutopilotRule(name)
}

// GetActionApproval gets the ActionApproval for the provided name
func (k *K8s) GetActionApproval(namespace, name string) (*apapi.ActionApproval, error) {
	return k8sAutopilot.GetActionApproval(namespace, name)
}

// UpdateActionApproval updates the ActionApproval
func (k *K8s) UpdateActionApproval(namespace string, actionApproval *apapi.ActionApproval) (*apapi.ActionApproval, error) {
	return k8sAutopilot.UpdateActionApproval(namespace, actionApproval)
}

// DeleteActionApproval deletes the ActionApproval of the given name
func (k *K8s) DeleteActionApproval(namespace, name string) error {
	return k8sAutopilot.DeleteActionApproval(namespace, name)
}

// ListActionApprovals lists ActionApproval
func (k *K8s) ListActionApprovals(namespace string) (*apapi.ActionApprovalList, error) {
	return k8sAutopilot.ListActionApprovals(namespace)
}

func (k *K8s) isRollingDeleteStrategyEnabled(ctx *scheduler.Context) bool {
	for _, specObj := range ctx.App.SpecList {
		if obj, ok := specObj.(*appsapi.StatefulSet); ok {
			if rollDelStrategyAnnotationValue, ok := obj.Annotations[deleteStrategyAnnotationKey]; ok {
				if rollDelStrategyAnnotationValue == "rolling" {
					return true
				}
			}
		}
	}
	return false
}

// UpgradeScheduler upgrades the scheduler on the cluster to the specified version
func (k *K8s) UpgradeScheduler(version string) error {
	// TODO: Add implementation
	return &errors.ErrNotSupported{
		Type:      "Function",
		Operation: "UpgradeScheduler()",
	}
}

// DeleteSecret deletes secret with given name in given namespace
func (k *K8s) DeleteSecret(namespace, name string) error {
	return k8sCore.DeleteSecret(name, namespace)
}

// GetSecretData returns secret with given name in given namespace
func (k *K8s) GetSecretData(namespace, name, dataField string) (string, error) {
	secret, err := k8sCore.GetSecret(name, namespace)
	if err != nil {
		return "", err
	}
	return string(secret.Data[dataField]), nil
}

// CreateSecret creates new secret with given name in given namespace
func (k *K8s) CreateSecret(namespace, name, dataField, secretDataString string) error {
	meta := &metav1.ObjectMeta{
		Name:      name,
		Namespace: namespace,
	}
	secretData := map[string]string{
		dataField: secretDataString,
	}
	secret := &corev1.Secret{
		ObjectMeta: *meta,
		StringData: secretData,
	}

	_, err := k8sCore.CreateSecret(secret)
	return err
}

// RecycleNode method not supported for K8s scheduler
func (k *K8s) RecycleNode(n node.Node) error {
	// Recycle is not supported
	return &errors.ErrNotSupported{
		Type:      "Function",
		Operation: "RecycleNode()",
	}
}

// CreateCsiSnapsForVolumes create csi snapshots for Apps
func (k *K8s) CreateCsiSnapsForVolumes(ctx *scheduler.Context, snapClass string) (map[string]*v1beta1.VolumeSnapshot, error) {
	// Only FA (pure_block) volume is supported
	volTypes := []string{PureBlock}
	var volSnapMap = make(map[string]*v1beta1.VolumeSnapshot)

	for _, specObj := range ctx.App.SpecList {

		if obj, ok := specObj.(*corev1.PersistentVolumeClaim); ok {
			pvc, _ := k8sCore.GetPersistentVolumeClaim(obj.Name, obj.Namespace)
			snapshotOkay, err := k.filterPureTypeVolumeIfEnabled(pvc, volTypes)
			if err != nil {
				return nil, err
			}
			if snapshotOkay {
				snapName := "snap-" + pvc.Name + "-" + strconv.Itoa(int(time.Now().Unix()))
				log.Debugf("Creating snapshot: [%s] for pvc: %s", snapName, pvc.Name)
				volSnapshot, err := k.CreateCsiSnapshot(snapName, obj.Namespace, snapClass, pvc.Name)
				if err != nil {
					return nil, err
				}
				log.Infof("Successfully created snapshot: [%s] for pvc: %s", volSnapshot.Name, pvc.Name)
				volSnapMap[pvc.Spec.VolumeName] = volSnapshot
			}
		} else if obj, ok := specObj.(*appsapi.StatefulSet); ok {
			ss, err := k8sApps.GetStatefulSet(obj.Name, obj.Namespace)
			if err != nil {
				return nil, &scheduler.ErrFailedToCreateCsiSnapshots{
					App:   ctx.App,
					Cause: fmt.Sprintf("Failed to get StatefulSet: %v. Err: %v", obj.Name, err),
				}
			}

			pvcList, err := k8sApps.GetPVCsForStatefulSet(ss)
			if err != nil || pvcList == nil {
				return nil, &scheduler.ErrFailedToCreateCsiSnapshots{
					App:   ctx.App,
					Cause: fmt.Sprintf("Failed to get PVC from StatefulSet: %v. Err: %v", ss.Name, err),
				}
			}

			for _, pvc := range pvcList.Items {
				snapshotOkay, err := k.filterPureTypeVolumeIfEnabled(&pvc, volTypes)
				if err != nil {
					return nil, err
				}
				if snapshotOkay {
					snapName := "snap-" + pvc.Name + "-" + strconv.Itoa(int(time.Now().Unix()))
					log.Debugf("Creating snapshot: [%s] for pvc: %s", snapName, pvc.Name)
					volSnapshot, err := k.CreateCsiSnapshot(snapName, obj.Namespace, snapClass, pvc.Name)
					if err != nil {
						return nil, err
					}
					log.Infof("Successfully created snapshot: [%s] for pvc: %s", volSnapshot.Name, pvc.Name)
					volSnapMap[pvc.Spec.VolumeName] = volSnapshot
				}
			}

		}
	}

	return volSnapMap, nil
}

// CSISnapshotTest create CSI snapshot for volumes and restore them to new PVCs, and validate the content
// (Testrail cases C58775, 58091)
func (k *K8s) CSISnapshotTest(ctx *scheduler.Context, request scheduler.CSISnapshotRequest) error {
	// This test will validate the content of the volume as opposed to just verify creation of volume.

	pvcObj, err := k8sCore.GetPersistentVolumeClaim(request.OriginalPVCName, request.Namespace)
	size := pvcObj.Spec.Resources.Requests[corev1.ResourceStorage]

	if err != nil {
		log.Errorf("Failed to retrieve PVC %s in namespace: %s : %s", request.OriginalPVCName, request.Namespace, err)
		return err
	}
	originalStorageClass, err := k8sCore.GetStorageClassForPVC(pvcObj)
	if err != nil {
		log.Errorf("Failed to retrieve SC for PVC %s in namespace: %s : %s", request.OriginalPVCName, request.Namespace, err)
		return err
	}
	storageClassName := originalStorageClass.Name
	log.Infof("Procedding with SC %s", storageClassName)

	podsUsingPVC, err := k8sCore.GetPodsUsingPVC(pvcObj.GetName(), pvcObj.GetNamespace())
	if err != nil {
		log.Errorf("Failed to retrieve pods using PVC %s/%s", pvcObj.GetName(), pvcObj.GetNamespace())
		return err
	}
	pod := podsUsingPVC[0]
	mountPath, _ := pureutils.GetAppDataDir(podsUsingPVC[0].Namespace)
	dirtyData := "thisIsJustSomeRandomText"
	snapName := request.SnapName
	for i := 0; i < 3; i++ {
		data := fmt.Sprint(dirtyData, strconv.Itoa(int(time.Now().Unix())))
		err = k.writeDataToPod(data, pod.GetName(), pod.GetNamespace(), mountPath)
		if err != nil {
			log.Errorf("failed to write data to restored PVC: %s", err)
			return err
		}
		err = k.snapshotAndVerify(size, data, fmt.Sprint(snapName, i), pod.GetNamespace(), storageClassName, request.SnapshotclassName, fmt.Sprint(request.RestoredPVCName, i), request.OriginalPVCName)
		if err != nil {
			log.Errorf("failed to validate restored PVC content: %s ", err)
			return err
		}
	}

	return nil
}

// CSICloneTest create new PVC by cloning an existing PVC and make sure the contents of volume are same
// (Testrail cases C58509)
func (k *K8s) CSICloneTest(ctx *scheduler.Context, request scheduler.CSICloneRequest) error {
	// This test will validate the content of the volume as opposed to just verify creation of volume.
	pvcObj, err := k8sCore.GetPersistentVolumeClaim(request.OriginalPVCName, request.Namespace)
	if err != nil {
		log.Errorf("Failed to retrieve PVC %s in namespace: %s : %s", request.OriginalPVCName, request.Namespace, err)
		return err
	}
	size := pvcObj.Spec.Resources.Requests[corev1.ResourceStorage]
	originalStorageClass, err := k8sCore.GetStorageClassForPVC(pvcObj)
	if err != nil {
		log.Errorf("Failed to retrieve SC for PVC %s in namespace: %s : %s", request.OriginalPVCName, request.Namespace, err)
		return err
	}
	storageClassName := originalStorageClass.Name
	log.Infof("Procedding with SC %s", storageClassName)

	podsUsingPVC, err := k8sCore.GetPodsUsingPVC(pvcObj.GetName(), pvcObj.GetNamespace())
	if err != nil {
		log.Errorf("Failed to retrieve pods using PVC %s/%s", pvcObj.GetName(), pvcObj.GetNamespace())
		return err
	}
	pod := podsUsingPVC[0]
	mountPath, _ := pureutils.GetAppDataDir(podsUsingPVC[0].Namespace)
	dirtyData := "thisIsJustSomeRandomText"

	for i := 0; i < 3; i++ {
		data := fmt.Sprint(dirtyData, strconv.Itoa(int(time.Now().Unix())))
		err = k.writeDataToPod(data, pod.GetName(), pod.GetNamespace(), mountPath)
		if err != nil {
			log.Errorf("failed to write data to cloned PVC: %s", err)
			return err
		}
		err = k.cloneAndVerify(size, data, pod.GetNamespace(), storageClassName, fmt.Sprint(request.RestoredPVCName, i), request.OriginalPVCName)
		if err != nil {
			log.Errorf("failed to validate cloned PVC content: %s ", err)
			return err
		}
	}

	return nil
}

// CSISnapshotAndRestoreMany create CSI snapshot and restore to many PVCs, and we validate the PVCs are up and bound
// (Testrail cases C58775, 58091)
func (k *K8s) CSISnapshotAndRestoreMany(ctx *scheduler.Context, request scheduler.CSISnapshotRequest) error {
	// This test will validate the content of the volume as opposed to just verify creation of volume.
	if !k.RunCSISnapshotAndRestoreManyTest {
		log.Info("RunCSISnapshotAndRestoreManyTest job disabled, skipping")
		return nil
	}
	pvcObj, err := k8sCore.GetPersistentVolumeClaim(request.OriginalPVCName, request.Namespace)
	size := pvcObj.Spec.Resources.Requests[corev1.ResourceStorage]

	if err != nil {
		log.Errorf("Failed to retrieve PVC %s in namespace: %s : %s", request.OriginalPVCName, request.Namespace, err)
		return err
	}
	originalStorageClass, err := k8sCore.GetStorageClassForPVC(pvcObj)
	if err != nil {
		log.Errorf("Failed to retrieve SC for PVC %s in namespace: %s : %s", request.OriginalPVCName, request.Namespace, err)
		return err
	}
	storageClassName := originalStorageClass.Name
	log.Infof("Procedding with SC %s", storageClassName)

	// creating the snapshot
	volSnapshot, err := k.CreateCsiSnapshot(request.SnapName, pvcObj.Namespace, request.SnapshotclassName, pvcObj.Name)
	if err != nil {
		log.Errorf("Failed to create snapshot %s for volume %s", request.SnapName, pvcObj.Name)
		return err
	}

	log.Infof("Successfully created snapshot: [%s] for pvc: %s", volSnapshot.Name, pvcObj.Name)
	for i := 0; i < numOfRestoredPVCForCloneManyTest; i++ {
		restoredPVCName := fmt.Sprint(request.RestoredPVCName, i)
		restoredPVCSpec, err := GeneratePVCRestoreSpec(size, pvcObj.Namespace, restoredPVCName, volSnapshot.Name, storageClassName)
		if err != nil {
			log.Errorf("Failed to build cloned PVC Spec: %s", err)
			return err
		}
		_, err = k8sCore.CreatePersistentVolumeClaim(restoredPVCSpec)
		if err != nil {
			log.Errorf("Failed to restore PVC from snapshot %s: %s", volSnapshot.Name, err)
			return err
		}

	}
	log.Info("Finished issueing PVC creation request, proceed to validate")

	if err = k.waitForRestoredPVCsToBound(request.RestoredPVCName, pvcObj.Namespace); err != nil {
		log.Errorf("failed to wait %d pvcs go into bound", numOfRestoredPVCForCloneManyTest)
		return fmt.Errorf("%d PVCs did not go into bound after 30 mins", numOfRestoredPVCForCloneManyTest)
	}

	return nil
}

func (k *K8s) writeDataToPod(data, podName, podNamespace, mountPath string) error {
	cmdArgs := []string{"exec", "-it", podName, "-n", podNamespace, "--", "/bin/sh", "-c", fmt.Sprintf("echo -n %s >>  %s/aaaa.txt", data, mountPath)}
	command := exec.Command("kubectl", cmdArgs...)
	out, err := command.CombinedOutput()
	if err != nil {
		log.Errorf("Failed to write data to pod: %s. Output: %s", err, string(out))
		return err
	}
	// Sync the data, wait 20 secs and then proceed to snapshot the volume
	cmdArgs2 := []string{"exec", "-it", podName, "-n", podNamespace, "--", "/bin/sync"}
	command2 := exec.Command("kubectl", cmdArgs2...)
	out, err = command2.CombinedOutput()
	if err != nil {
		log.Errorf("Failed to sync: %s. Output: %s", err, string(out))
		return err
	}
	fmt.Println("Sleep for 20 secs to let data write through")
	time.Sleep(time.Second * 20)
	return nil
}

// snapshotAndVerify takes an existing PVC mounted to a new pod, snapshot the PVC and mount the restored volume to a new pod, returns an error if
// the restored PVC doesn't contain the file content of the original PVC
func (k *K8s) snapshotAndVerify(size resource.Quantity, data, snapName, namespace, storageClass, snapClass, restoredPVCName, originalPVC string) error {
	clientset, err := k.getKubeClient("")
	if err != nil {
		log.Errorf("Failed to get kube client: %s", err)
		return err
	}

	// creating the snapshot
	volSnapshot, err := k.CreateCsiSnapshot(snapName, namespace, snapClass, originalPVC)
	if err != nil {
		log.Errorf("Failed to create snapshot %s for volume %s", snapName, originalPVC)
		return err
	}

	log.Infof("Successfully created snapshot: [%s] for pvc: %s", volSnapshot.Name, originalPVC)
	restoredPVCSpec, err := GeneratePVCRestoreSpec(size, namespace, restoredPVCName, volSnapshot.Name, storageClass)
	if err != nil {
		log.Errorf("Failed to build restored PVC Spec: %s", err)
		return err
	}
	restoredPVC, err := k8sCore.CreatePersistentVolumeClaim(restoredPVCSpec)
	if err != nil {
		log.Errorf("Failed to restore PVC from snapshot %s: %s", volSnapshot.Name, err)
		return err
	}
	log.Infof("Successfully restored PVC %s, proceed to mount to a new pod", restoredPVC.Name)
	restoredPodSpec := MakePod(namespace, []*v1.PersistentVolumeClaim{restoredPVC}, "ls", false)
	restoredPod, err := clientset.CoreV1().Pods(namespace).Create(context.TODO(), restoredPodSpec, metav1.CreateOptions{})
	if err != nil {
		log.Errorf("Error creating restored pod: %s", err)
		return err
	}

	if err = k.waitForPodToBeReady(restoredPod.Name, namespace); err != nil {
		return &scheduler.ErrFailedToSchedulePod{
			App:   nil,
			Cause: fmt.Sprintf("restored pod is not ready. Error: %v", err),
		}
	}
	// Run a cat command from within the pod to verify the content of dirtydata
	cmdArgs := []string{"exec", "-it", restoredPod.Name, "-n", namespace, "--", "bin/cat", "/mnt/volume1/aaaa.txt"}
	command := exec.Command("kubectl", cmdArgs...)
	fileContent, err := command.CombinedOutput()
	if err != nil {
		log.Errorf("Error checking content of restored PVC: %s. Output: %s", err, string(fileContent))
		return err
	}
	if !strings.Contains(string(fileContent), data) {
		return fmt.Errorf("restored volume does NOT contain data from original volume: expected to contain '%s', got '%s'", data, string(fileContent))
	}
	log.Info("Validation complete")
	return nil
}

// cloneAndVerify takes an existing PVC mounted to a pod, clones the PVC and mount it to a new pod, returns an error if
// the cloned PVC doesn't contain the file content of the original PVC
func (k *K8s) cloneAndVerify(size resource.Quantity, data, namespace, storageClass, clonedPVCName, originalPVC string) error {
	clientset, err := k.getKubeClient("")
	if err != nil {
		log.Errorf("Failed to get kube client: %s", err)
		return err
	}

	clonedPVCSpec, err := GeneratePVCCloneSpec(size, namespace, clonedPVCName, originalPVC, storageClass)
	if err != nil {
		log.Errorf("Failed to build cloned PVC Spec: %s", err)
		return err
	}
	clonedPVC, err := k8sCore.CreatePersistentVolumeClaim(clonedPVCSpec)
	if err != nil {
		log.Errorf("Failed to clone PVC from source PVC %s: %s", originalPVC, err)
		return err
	}
	log.Infof("Successfully clone PVC %s, proceed to mount to a new pod", clonedPVC.Name)
	restoredPodSpec := MakePod(namespace, []*v1.PersistentVolumeClaim{clonedPVC}, "ls", false)
	restoredPod, err := clientset.CoreV1().Pods(namespace).Create(context.TODO(), restoredPodSpec, metav1.CreateOptions{})
	if err != nil {
		log.Errorf("Error creating restored pod: %s", err)
		return err
	}

	if err = k.waitForPodToBeReady(restoredPod.Name, namespace); err != nil {
		return &scheduler.ErrFailedToSchedulePod{
			App:   nil,
			Cause: fmt.Sprintf("restored pod is not ready. Error: %v", err),
		}
	}
	// Run a cat command from within the pod to verify the content of dirtydata
	cmdArgs := []string{"exec", "-it", restoredPod.Name, "-n", namespace, "--", "bin/cat", "/mnt/volume1/aaaa.txt"}
	command := exec.Command("kubectl", cmdArgs...)
	fileContent, err := command.CombinedOutput()
	if err != nil {
		log.Errorf("Error checking content of cloned PVC: %s. Output: %s", err, string(fileContent))
		return err
	}
	if !strings.Contains(string(fileContent), data) {
		return fmt.Errorf("cloned volume does NOT contain data from original volume: expected to contain '%s', got '%s'", data, string(fileContent))
	}
	log.Info("Validation complete")
	return nil
}

// MakePod Returns a pod definition based on the namespace. The pod references the PVC's
// name.  A slice of BASH commands can be supplied as args to be run by the pod
func MakePod(ns string, pvclaims []*v1.PersistentVolumeClaim, command string, privileged bool) *v1.Pod {
	var cmd = "while true; do sleep 1; done"
	if 0 < len(command) {
		cmd = command + " && " + cmd
	}

	podSpec := &v1.Pod{
		TypeMeta: metav1.TypeMeta{
			Kind:       "Pod",
			APIVersion: "testMountSnapshotToPod",
		},
		ObjectMeta: metav1.ObjectMeta{
			GenerateName: "testpod-",
			Namespace:    ns,
		},
		Spec: v1.PodSpec{
			Containers: []v1.Container{
				{
					Name:            "test-pod",
					Image:           "alpine:3.10",
					Command:         []string{"/bin/sh", "-c"},
					Args:            []string{cmd},
					SecurityContext: &v1.SecurityContext{Privileged: &privileged},
				},
			},
			RestartPolicy: v1.RestartPolicyOnFailure,
		},
	}
	var volumeMounts = make([]v1.VolumeMount, 0)
	var volumeDevices = make([]v1.VolumeDevice, 0)
	var volumes = make([]v1.Volume, len(pvclaims))
	for index, pvclaim := range pvclaims {
		if pvclaim.Spec.VolumeMode != nil {
			fmt.Printf("mount pvc %s as %s\n", pvclaim.Name, *pvclaim.Spec.VolumeMode)
		} else {
			fmt.Printf("mount pvc %s, volume mode is nil\n", pvclaim.Name)
		}
		volumename := fmt.Sprintf("volume%v", index+1)

		if pvclaim.Spec.VolumeMode == nil || *pvclaim.Spec.VolumeMode == v1.PersistentVolumeFilesystem {
			volumeMounts = append(volumeMounts, v1.VolumeMount{Name: volumename, MountPath: "/mnt/" + volumename})
			volumes[index] = v1.Volume{Name: volumename, VolumeSource: v1.VolumeSource{PersistentVolumeClaim: &v1.PersistentVolumeClaimVolumeSource{ClaimName: pvclaim.Name, ReadOnly: false}}}
		} else {
			// Raw block device
			volumeDevices = append(volumeDevices, v1.VolumeDevice{Name: volumename, DevicePath: fmt.Sprintf("/dev/xvda%d", index)})
			volumes[index] = v1.Volume{Name: volumename, VolumeSource: v1.VolumeSource{PersistentVolumeClaim: &v1.PersistentVolumeClaimVolumeSource{ClaimName: pvclaim.Name, ReadOnly: false}}}
		}
	}
	podSpec.Spec.Containers[0].VolumeMounts = volumeMounts
	podSpec.Spec.Containers[0].VolumeDevices = volumeDevices
	podSpec.Spec.Volumes = volumes
	return podSpec
}

// MakePVC takes namespace, name and storageclass as parameter and returns a PersistentVolumeClaim spec for PVC creation
func MakePVC(size resource.Quantity, ns string, name string, storageClass string) *v1.PersistentVolumeClaim {
	PVCSpec := &v1.PersistentVolumeClaim{
		Spec: v1.PersistentVolumeClaimSpec{
			AccessModes: []v1.PersistentVolumeAccessMode{v1.ReadWriteOnce},
			Resources: v1.ResourceRequirements{
				Requests: v1.ResourceList{
					v1.ResourceStorage: size,
				},
			},
			StorageClassName: &storageClass,
		},
	}
	PVCSpec.ObjectMeta.Name = name
	PVCSpec.Namespace = ns
	PVCSpec.ObjectMeta.Namespace = ns
	return PVCSpec
}

// GeneratePVCRestoreSpec takes namespace, name, source snapshot name and storageclass as parameter and returns a PersistentVolumeClaim spec for PVC creation
func GeneratePVCRestoreSpec(size resource.Quantity, ns string, name string, sourceSnapshotName string, storageClass string) (*v1.PersistentVolumeClaim, error) {
	snapshotAPIGroup := "snapshot.storage.k8s.io"
	PVCSpec := MakePVC(size, ns, name, storageClass)
	PVCSpec.ObjectMeta.Name = name
	PVCSpec.Namespace = ns
	PVCSpec.ObjectMeta.Namespace = ns
	if sourceSnapshotName == "" {
		return nil, fmt.Errorf("source snapshot name is empty for PVC restoring request")
	}

	PVCSpec.Spec.DataSource = &v1.TypedLocalObjectReference{
		APIGroup: &snapshotAPIGroup,
		Kind:     "VolumeSnapshot",
		Name:     sourceSnapshotName,
	}

	return PVCSpec, nil
}

// GeneratePVCCloneSpec takes namespace, name, source snapshot name and storageclass as parameter and returns a PersistentVolumeClaim spec for PVC creation
func GeneratePVCCloneSpec(size resource.Quantity, ns string, name string, sourcePVCName string, storageClass string) (*v1.PersistentVolumeClaim, error) {
	PVCSpec := MakePVC(size, ns, name, storageClass)
	PVCSpec.ObjectMeta.Name = name
	PVCSpec.Namespace = ns
	PVCSpec.ObjectMeta.Namespace = ns
	if sourcePVCName == "" {
		return nil, fmt.Errorf("source PVC name is empty for PVC cloning request")
	}

	PVCSpec.Spec.DataSource = &v1.TypedLocalObjectReference{
		Kind: "PersistentVolumeClaim",
		Name: sourcePVCName,
	}

	return PVCSpec, nil
}

// DeleteCsiSnapsForVolumes delete csi snapshots for Apps
func (k *K8s) DeleteCsiSnapsForVolumes(ctx *scheduler.Context, retainCount int) error {
	// Only FA (pure_block) volume is supported
	volTypes := []string{PureBlock}

	for _, specObj := range ctx.App.SpecList {

		if obj, ok := specObj.(*corev1.PersistentVolumeClaim); ok {
			pvc, _ := k8sCore.GetPersistentVolumeClaim(obj.Name, obj.Namespace)
			snapshotOkay, err := k.filterPureTypeVolumeIfEnabled(pvc, volTypes)
			if err != nil {
				return err
			}
			if snapshotOkay {
				snaplistForDelete, err := k.GetCsiSnapshots(obj.Namespace, pvc.Name)
				if err != nil {
					return &scheduler.ErrFailedToGetSnapshotList{
						Name:  obj.Namespace,
						Cause: fmt.Errorf("failed to list csi snapshot in namespace: %v. Err: %v", obj.Namespace, err),
					}

				}
				log.Infof("Current [%v] snapshot exist for [%v] pvc", len(snaplistForDelete), pvc.Name)
				if len(snaplistForDelete) > retainCount {
					resVolIndex := random.Intn(len(snaplistForDelete))
					log.Infof("Deleting snapshot: [%v] for pvc: [%v]", snaplistForDelete[resVolIndex].Name, pvc.Name)
					err = k.DeleteCsiSnapshot(ctx, snaplistForDelete[resVolIndex].Name, obj.Namespace)
					if err != nil {
						return err
					}
				}
			}
		} else if obj, ok := specObj.(*appsapi.StatefulSet); ok {
			ss, err := k8sApps.GetStatefulSet(obj.Name, obj.Namespace)
			if err != nil {
				return &scheduler.ErrFailedToDeleteSnapshot{
					Name:  obj.Namespace,
					Cause: fmt.Errorf("failed to get StatefulSet: %v. Err: %v", obj.Name, err),
				}
			}

			pvcList, err := k8sApps.GetPVCsForStatefulSet(ss)
			if err != nil || pvcList == nil {
				return &scheduler.ErrFailedToDeleteSnapshot{
					Name:  obj.Namespace,
					Cause: fmt.Errorf("failed to get PVC from StatefulSet: %v. Err: %v", ss.Name, err),
				}
			}

			for _, pvc := range pvcList.Items {
				snapshotOkay, err := k.filterPureTypeVolumeIfEnabled(&pvc, volTypes)
				if err != nil {
					return err
				}
				if snapshotOkay {
					snaplistFromStatefulset, err := k.GetCsiSnapshots(obj.Namespace, pvc.Name)
					if err != nil {
						return &scheduler.ErrFailedToGetSnapshotList{
							Name:  obj.Namespace,
							Cause: fmt.Errorf("failed to list csi snapshot in namespace: %v. Err: %v", obj.Namespace, err),
						}

					}
					log.Infof("Current [%v] snapshot exist for [%v] pvc", len(snaplistFromStatefulset), pvc.Name)
					if len(snaplistFromStatefulset) > retainCount {
						resVolIndex := random.Intn(len(snaplistFromStatefulset))
						log.Infof("Deleting snapshot: [%v] for pvc: [%v]", snaplistFromStatefulset[resVolIndex].Name, pvc.Name)
						err = k.DeleteCsiSnapshot(ctx, snaplistFromStatefulset[resVolIndex].Name, obj.Namespace)
						if err != nil {
							return err
						}
					}
				}
			}
		}
	}

	return nil
}

func (k *K8s) restoreAndValidate(
	ctx *scheduler.Context, pvc *v1.PersistentVolumeClaim,
	namespace string, sc *storageapi.StorageClass,
) (*v1.PersistentVolumeClaim, error) {
	var resPvc *v1.PersistentVolumeClaim

	snaplist, err := k.GetCsiSnapshots(namespace, pvc.Name)
	if err != nil {
		return nil, err
	}
	if len(snaplist) == 0 {
		return nil, fmt.Errorf("no snapshot found for a PVC: [%s]", pvc.Name)
	}

	resVolIndex := random.Intn(len(snaplist))
	restorePVCName := pvc.Name + "-" + "restore"
	if resPvc, err = k.restoreCsiSnapshot(restorePVCName, *pvc, snaplist[resVolIndex], sc); err != nil {
		return nil, &scheduler.ErrFailedToRestore{
			App:   ctx.App,
			Cause: fmt.Sprintf("Failed to restore snapshot: [%s]", snaplist[resVolIndex].Name),
		}
	}
	// Validate restored PVC
	if err = k.ValidateCsiRestore(resPvc.Name, namespace, DefaultTimeout); err != nil {
		return nil, &scheduler.ErrFailedToValidatePvcAfterRestore{
			App:   ctx.App,
			Cause: fmt.Sprintf("Failed to validate after snapshot: [%s] restore", snaplist[resVolIndex].Name),
		}
	}
	log.Infof("Successfully restored pvc [%s] from snapshot [%s]", resPvc.Name, snaplist[resVolIndex].Name)

	return resPvc, nil
}

// RestoreCsiSnapAndValidate restore the snapshot and validate the PVC
func (k *K8s) RestoreCsiSnapAndValidate(ctx *scheduler.Context, scMap map[string]*storageapi.StorageClass) (map[string]v1.PersistentVolumeClaim, error) {
	var pvcToRestorePVCMap = make(map[string]v1.PersistentVolumeClaim)
	var pureBlkType = []string{PureBlock}
	for _, specObj := range ctx.App.SpecList {
		var resPvc *v1.PersistentVolumeClaim
		if obj, ok := specObj.(*corev1.PersistentVolumeClaim); ok {
			pvc, _ := k8sCore.GetPersistentVolumeClaim(obj.Name, obj.Namespace)
			restoreOkay, err := k.filterPureTypeVolumeIfEnabled(pvc, pureBlkType)
			if err != nil {
				return nil, err
			}
			if restoreOkay {
				if resPvc, err = k.restoreAndValidate(ctx, pvc, obj.Namespace, scMap[PureBlock]); err != nil {
					return nil, err
				}
			}
			pvcToRestorePVCMap[pvc.Name] = *resPvc
		} else if obj, ok := specObj.(*appsapi.StatefulSet); ok {
			ss, err := k8sApps.GetStatefulSet(obj.Name, obj.Namespace)
			if err != nil {
				return nil, &scheduler.ErrFailedToRestore{
					App:   ctx.App,
					Cause: fmt.Sprintf("Failed to get StatefulSet: %v. Err: %v", obj.Name, err),
				}
			}

			pvcList, err := k8sApps.GetPVCsForStatefulSet(ss)
			if err != nil || pvcList == nil {
				return nil, &scheduler.ErrFailedToRestore{
					App:   ctx.App,
					Cause: fmt.Sprintf("Failed to get PVC from StatefulSet: %v. Err: %v", ss.Name, err),
				}
			}

			for _, pvc := range pvcList.Items {
				restoreOkay, err := k.filterPureTypeVolumeIfEnabled(&pvc, pureBlkType)
				if err != nil {
					return nil, err
				}
				if restoreOkay {
					if resPvc, err = k.restoreAndValidate(ctx, &pvc, obj.Namespace, scMap[PureBlock]); err != nil {
						return nil, err
					}
				}
				pvcToRestorePVCMap[pvc.Name] = *resPvc
			}
		}
	}
	return pvcToRestorePVCMap, nil

}

// ValidateCsiRestore validates the restored PVC from snapshot
func (k *K8s) ValidateCsiRestore(pvcName string, namespace string, timeout time.Duration) error {
	t := func() (interface{}, bool, error) {
		var pvc *v1.PersistentVolumeClaim
		var err error
		if pvc, err = k8sCore.GetPersistentVolumeClaim(pvcName, namespace); err != nil {
			return nil, true, &scheduler.ErrFailedToValidatePvc{
				Name:  pvcName,
				Cause: fmt.Errorf("failed to get persistent volume claim.Err: %v", err),
			}
		}
		if pvc.Status.Phase == v1.ClaimPending {
			return nil, true, &scheduler.ErrFailedToValidatePvc{
				Name:  pvcName,
				Cause: fmt.Errorf("PVC [%s] is not bound", pvcName),
			}
		}
		return "", false, nil
	}

	if _, err := task.DoRetryWithTimeout(t, timeout, DefaultRetryInterval); err != nil {
		return err
	}

	return nil
}

// restoreCsiSnapshot restore PVC from csiSnapshot
func (k *K8s) restoreCsiSnapshot(
	restorePvcName string, pvc corev1.PersistentVolumeClaim,
	snap *v1beta1.VolumeSnapshot, sc *storageapi.StorageClass,
) (*v1.PersistentVolumeClaim, error) {
	var resPvc *corev1.PersistentVolumeClaim
	var dataSource v1.TypedLocalObjectReference

	var err error

	v1obj := metav1.ObjectMeta{
		Name:      restorePvcName,
		Namespace: pvc.Namespace,
	}

	resList := make(map[v1.ResourceName]resource.Quantity)
	resList["storage"] = *snap.Status.RestoreSize

	resRequirements := corev1.ResourceRequirements{
		Requests: resList,
	}

	dataSource = v1.TypedLocalObjectReference{
		Kind:     VolumeSnapshotKind,
		Name:     snap.Name,
		APIGroup: &SnapshotAPIGroup,
	}

	restorePvcSpec := corev1.PersistentVolumeClaimSpec{
		AccessModes:      pvc.Spec.AccessModes,
		Resources:        resRequirements,
		DataSource:       &dataSource,
		StorageClassName: &sc.Name,
	}
	restorePVC := corev1.PersistentVolumeClaim{
		ObjectMeta: v1obj,
		Spec:       restorePvcSpec,
	}

	log.Infof("Restoring Snapshot: %v", restorePVC.Name)
	if resPvc, err = k8sCore.CreatePersistentVolumeClaim(&restorePVC); err != nil {
		return nil, err
	}
	return resPvc, nil
}

// CreateCsiSnapshotClass creates csi volume snapshot class
func (k *K8s) CreateCsiSnapshotClass(snapClassName string, deleionPolicy string) (*v1beta1.VolumeSnapshotClass, error) {
	var err error
	var annotation = make(map[string]string)
	var volumeSnapClass *v1beta1.VolumeSnapshotClass
	annotation["snapshot.storage.kubernetes.io/is-default-class"] = "true"

	v1obj := metav1.ObjectMeta{
		Name:        snapClassName,
		Annotations: annotation,
	}

	snapClass := v1beta1.VolumeSnapshotClass{
		ObjectMeta:     v1obj,
		Driver:         CsiProvisioner,
		DeletionPolicy: v1beta1.DeletionPolicy(deleionPolicy),
	}

	log.Infof("Creating volume snapshot class: %v", snapClassName)
	if volumeSnapClass, err = k8sExternalsnap.CreateSnapshotClass(&snapClass); err != nil {
		return nil, &scheduler.ErrFailedToCreateSnapshotClass{
			Name:  snapClassName,
			Cause: err,
		}
	}
	return volumeSnapClass, nil
}

// waitForCsiSnapToBeReady wait for snapshot status to be ready
func (k *K8s) waitForCsiSnapToBeReady(snapName string, namespace string) error {
	var snap *v1beta1.VolumeSnapshot
	var err error
	log.Infof("Waiting for snapshot [%s] to be ready in namespace: %s ", snapName, namespace)
	t := func() (interface{}, bool, error) {
		if snap, err = k8sExternalsnap.GetSnapshot(snapName, namespace); err != nil {
			return "", true, err
		}
		if snap.Status == nil || !*snap.Status.ReadyToUse {
			return "", true, &scheduler.ErrFailedToValidateSnapshot{
				Name:  snapName,
				Cause: fmt.Errorf("snapshot [%s] is not ready", snapName),
			}
		}
		return "", false, nil
	}
	if _, err := task.DoRetryWithTimeout(t, SnapshotReadyTimeout, DefaultRetryInterval); err != nil {
		return err
	}
	log.Infof("Snapshot is ready to use: %s", snap.Name)
	return nil
}

// waitForCsiSnapToBeReady wait for snapshot status to be ready
func (k *K8s) waitForPodToBeReady(podname string, namespace string) error {
	var pod *v1.Pod
	var err error
	kubeClient, err := k.getKubeClient("")
	if err != nil {
		log.Error("Failed to get Kube client")
		return err
	}
	log.Infof("Waiting for pod [%s] to be ready in namespace: %s ", podname, namespace)
	t := func() (interface{}, bool, error) {
		if pod, err = kubeClient.CoreV1().Pods(namespace).Get(context.TODO(), podname, metav1.GetOptions{}); err != nil {
			return "", true, err
		}
		if pod.Status.Phase != v1.PodRunning {
			return "", true, fmt.Errorf("Pod %s not up yet", podname)
		}
		return "", false, nil
	}
	if _, err := task.DoRetryWithTimeout(t, k8sPodCreateTimeout, DefaultRetryInterval); err != nil {
		return err
	}
	log.Infof("Pod is up and running: %s", pod.Name)
	return nil
}

// waitForRestoredPVCsToBound retries and wait up to 30 minutes for all PVCs to bound
func (k *K8s) waitForRestoredPVCsToBound(pvcNamePrefix string, namespace string) error {
	var pvc *v1.PersistentVolumeClaim
	var err error
	kubeClient, err := k.getKubeClient("")
	if err != nil {
		log.Error("Failed to get Kube client")
		return err
	}
	log.Infof("Waiting for pvcs [%s] to be bound in namespace: %s ", pvcNamePrefix, namespace)
	t := func() (interface{}, bool, error) {
		for j := 0; j < numOfRestoredPVCForCloneManyTest; j++ {
			restoredPVCName := fmt.Sprint(pvcNamePrefix, j)
			if pvc, err = kubeClient.CoreV1().PersistentVolumeClaims(namespace).Get(context.TODO(), restoredPVCName, metav1.GetOptions{}); err != nil {
				return "", true, err
			}
			if pvc.Status.Phase != v1.ClaimBound {
				return "", true, fmt.Errorf("PVC %s not bound yet", pvcNamePrefix)
			}
		}
		return "", false, nil

	}
	if _, err := task.DoRetryWithTimeout(t, 30*time.Minute, 30*time.Second); err != nil {
		return err
	}
	log.Infof("PVC is in bound: %s", pvc.Name)
	return nil
}

// CreateCsiSnapshot create snapshot for given pvc
func (k *K8s) CreateCsiSnapshot(name string, namespace string, class string, pvc string) (*v1beta1.VolumeSnapshot, error) {
	var err error
	var snapshot *v1beta1.VolumeSnapshot

	v1obj := metav1.ObjectMeta{
		Name:      name,
		Namespace: namespace,
	}

	source := v1beta1.VolumeSnapshotSource{
		PersistentVolumeClaimName: &pvc,
	}

	spec := v1beta1.VolumeSnapshotSpec{
		VolumeSnapshotClassName: &class,
		Source:                  source,
	}

	snap := v1beta1.VolumeSnapshot{
		ObjectMeta: v1obj,
		Spec:       spec,
	}
	log.Infof("Creating snapshot : %v", name)
	if snapshot, err = k8sExternalsnap.CreateSnapshot(&snap); err != nil {
		return nil, &scheduler.ErrFailedToCreateSnapshot{
			PvcName: pvc,
			Cause:   err,
		}
	}
	if err = k.waitForCsiSnapToBeReady(snapshot.Name, namespace); err != nil {
		return nil, &scheduler.ErrFailedToCreateSnapshot{
			PvcName: pvc,
			Cause:   fmt.Errorf("snapshot is not ready. Error: %v", err),
		}
	}
	return snapshot, nil
}

// GetCsiSnapshots return snapshot list for a pvc
func (k *K8s) GetCsiSnapshots(namespace string, pvcName string) ([]*v1beta1.VolumeSnapshot, error) {
	var snaplist *v1beta1.VolumeSnapshotList
	var snap *v1beta1.VolumeSnapshot
	var err error
	snapshots := make([]*v1beta1.VolumeSnapshot, 0)

	if snaplist, err = k8sExternalsnap.ListSnapshots(namespace); err != nil {
		return nil, &scheduler.ErrFailedToGetSnapshotList{
			Name:  namespace,
			Cause: err,
		}
	}

	for _, snapshot := range snaplist.Items {
		if snap, err = k8sExternalsnap.GetSnapshot(snapshot.Name, namespace); err != nil {
			// Not returning error when it failed to get snapshot as snapshot could be deleting
			log.Warnf("Unable to get snapshot: [%v]. It could be deleting", snapshot.Name)
			continue
		}
		if strings.Compare(*snap.Spec.Source.PersistentVolumeClaimName, pvcName) == 0 {
			log.Infof("[%v] snapshot source pvc: [%v] matches with: [%v] pvc", snapshot.Name, *snap.Spec.Source.PersistentVolumeClaimName, pvcName)
			snapshots = append(snapshots, snap)
		}
	}
	return snapshots, nil
}

// ValidateCsiSnapshots validate all snapshots in the context
func (k *K8s) ValidateCsiSnapshots(ctx *scheduler.Context, volSnapMap map[string]*v1beta1.VolumeSnapshot) error {
	var pureBlkType = []string{PureBlock}

	for _, specObj := range ctx.App.SpecList {
		if obj, ok := specObj.(*corev1.PersistentVolumeClaim); ok {
			pvc, _ := k8sCore.GetPersistentVolumeClaim(obj.Name, obj.Namespace)
			validateOkay, err := k.filterPureTypeVolumeIfEnabled(pvc, pureBlkType)
			if err != nil {
				return err
			}
			if validateOkay {
				if _, ok := volSnapMap[pvc.Spec.VolumeName]; !ok {
					return &scheduler.ErrFailedToValidateCsiSnapshots{
						App:   ctx.App,
						Cause: fmt.Sprintf("Snapshot is empty for a pvc: %v", pvc.Name),
					}
				}

				if err = k.validateCsiSnap(pvc.Name, obj.Namespace, *volSnapMap[pvc.Spec.VolumeName]); err != nil {
					return err
				}
			}
		} else if obj, ok := specObj.(*appsapi.StatefulSet); ok {
			ss, err := k8sApps.GetStatefulSet(obj.Name, obj.Namespace)
			if err != nil {
				return &scheduler.ErrFailedToValidateCsiSnapshots{
					App:   ctx.App,
					Cause: fmt.Sprintf("Failed to get StatefulSet: %v. Err: %v", obj.Name, err),
				}
			}

			pvcList, err := k8sApps.GetPVCsForStatefulSet(ss)
			if err != nil || pvcList == nil {
				return &scheduler.ErrFailedToValidateCsiSnapshots{
					App:   ctx.App,
					Cause: fmt.Sprintf("Failed to get PVC from StatefulSet: %v. Err: %v", ss.Name, err),
				}
			}

			for _, pvc := range pvcList.Items {
				validateOkay, err := k.filterPureTypeVolumeIfEnabled(&pvc, pureBlkType)
				if err != nil {
					return err
				}
				if validateOkay {
					if _, ok := volSnapMap[pvc.Spec.VolumeName]; !ok {
						return &scheduler.ErrFailedToValidateCsiSnapshots{
							App:   ctx.App,
							Cause: fmt.Sprintf("Snapshot is empty for a pvc: %v", pvc.Name),
						}
					}
					if err = k.validateCsiSnap(pvc.Name, obj.Namespace, *volSnapMap[pvc.Spec.VolumeName]); err != nil {
						return err
					}
				}
			}
		}
	}
	return nil
}

// validateCsiSnapshot validates the given snapshot is successfully created or not
func (k *K8s) validateCsiSnap(pvcName string, namespace string, csiSnapshot v1beta1.VolumeSnapshot) error {
	var snap *v1beta1.VolumeSnapshot
	var err error

	if csiSnapshot.Name == "" {
		return &scheduler.ErrFailedToValidateSnapshot{
			Name:  pvcName,
			Cause: fmt.Errorf("failed to validate snaps.Valid snapshot not provided for volume: %s", pvcName),
		}
	}

	if snap, err = k8sExternalsnap.GetSnapshot(csiSnapshot.Name, namespace); err != nil {
		return &scheduler.ErrFailedToValidateSnapshot{
			Name:  pvcName,
			Cause: fmt.Errorf("failed to get snapshot: %s", csiSnapshot.Name),
		}
	}

	// Checking if snapshot class matches with create storage class
	log.Debugf("VolumeSnapshotClassName in snapshot: %s", *snap.Spec.VolumeSnapshotClassName)
	if *snap.Spec.VolumeSnapshotClassName != *csiSnapshot.Spec.VolumeSnapshotClassName {
		return &scheduler.ErrFailedToValidateSnapshot{
			Name:  pvcName,
			Cause: fmt.Errorf("failed to validate snap: [%s].Snapshot class is not maching", snap.Name),
		}
	}

	log.Debugf("Validating the source PVC name in snapshot: %s", *snap.Spec.Source.PersistentVolumeClaimName)
	if *snap.Spec.Source.PersistentVolumeClaimName != pvcName {
		return &scheduler.ErrFailedToValidateSnapshot{
			Name:  pvcName,
			Cause: fmt.Errorf("failed to validate source pvc name in snapshot: %s", snap.Name),
		}
	}

	log.Infof("Successfully validated the snapshot %s", csiSnapshot.Name)
	return nil
}

// GetPodsRestartCount return map of HostIP and it restart count in given namespace
func (k *K8s) GetPodsRestartCount(namespace string, podLabelMap map[string]string) (map[*v1.Pod]int32, error) {
	podRestartCountMap := make(map[*v1.Pod]int32)
	podList, err := k8sCore.GetPods(namespace, podLabelMap)
	if err != nil {
		return nil, err
	}
	for _, pod := range podList.Items {
		actualPod, err := k8sCore.GetPodByName(pod.Name, pod.Namespace)
		if err != nil {
			return nil, err
		}
		containerStatus := actualPod.Status.ContainerStatuses
		for _, status := range containerStatus {
			podRestartCountMap[actualPod] += status.RestartCount
		}
	}
	return podRestartCountMap, nil
}

func substituteImageWithInternalRegistry(spec interface{}) {
	internalDockerRegistry := os.Getenv("INTERNAL_DOCKER_REGISTRY")
	if internalDockerRegistry != "" {
		if obj, ok := spec.(*appsapi.DaemonSet); ok {
			modifyImageInContainers(obj.Spec.Template.Spec.InitContainers, internalDockerRegistry)
			modifyImageInContainers(obj.Spec.Template.Spec.Containers, internalDockerRegistry)
		}
		if obj, ok := spec.(*appsapi.Deployment); ok {
			modifyImageInContainers(obj.Spec.Template.Spec.InitContainers, internalDockerRegistry)
			modifyImageInContainers(obj.Spec.Template.Spec.Containers, internalDockerRegistry)
		}
		if obj, ok := spec.(*appsapi.StatefulSet); ok {
			modifyImageInContainers(obj.Spec.Template.Spec.InitContainers, internalDockerRegistry)
			modifyImageInContainers(obj.Spec.Template.Spec.Containers, internalDockerRegistry)
		}
		if obj, ok := spec.(*batchv1.Job); ok {
			modifyImageInContainers(obj.Spec.Template.Spec.InitContainers, internalDockerRegistry)
			modifyImageInContainers(obj.Spec.Template.Spec.Containers, internalDockerRegistry)
		}
		if obj, ok := spec.(*corev1.Pod); ok {
			modifyImageInContainers(obj.Spec.InitContainers, internalDockerRegistry)
			modifyImageInContainers(obj.Spec.Containers, internalDockerRegistry)
		}
	}
}

func modifyImageInContainers(containers []v1.Container, imageName string) {
	if containers != nil {
		for idx := range containers {
			containers[idx].Image = fmt.Sprintf("%s/%s", imageName, containers[idx].Image)
		}
	}
}

func (k *K8s) createDockerRegistrySecret(secretName, secretNamespace string) (*v1.Secret, error) {
	var auths = struct {
		AuthConfigs map[string]docker_types.AuthConfig `json:"auths"`
	}{}

	dockerServer := os.Getenv("IMAGE_PULL_SERVER")
	dockerUsername := os.Getenv("IMAGE_PULL_USERNAME")
	dockerPassword := os.Getenv("IMAGE_PULL_PASSWORD")

	if dockerServer != "" && dockerUsername != "" && dockerPassword != "" {
		auths.AuthConfigs = map[string]docker_types.AuthConfig{
			dockerServer: {
				Username: dockerUsername,
				Password: dockerPassword,
				Auth:     base64.StdEncoding.EncodeToString([]byte(fmt.Sprintf("%s:%s", dockerUsername, dockerPassword))),
			},
		}
		authConfigsEnc, _ := json.Marshal(auths)

		secretObj := &v1.Secret{
			ObjectMeta: metav1.ObjectMeta{
				Name:      secretName,
				Namespace: secretNamespace,
			},
			Type: "docker-registry",
			Data: map[string][]byte{".dockerconfigjson": authConfigsEnc},
		}
		secret, err := k8sCore.CreateSecret(secretObj)
		if k8serrors.IsAlreadyExists(err) {
			if secret, err = k8sCore.GetSecret(secretName, secretNamespace); err == nil {
				log.Infof("Using existing Docker regisrty secret: %v", secret.Name)
				return secret, nil
			}
		}
		if err != nil {
			return nil, fmt.Errorf("failed to create Docker registry secret: %s. Err: %v", secretName, err)
		}
		log.Infof("Created Docker registry secret: %s", secret.Name)
		return secret, nil
	}
	return nil, nil
}

func insertLineBreak(note string) string {
	return fmt.Sprintf("------------------------------\n%s\n------------------------------\n", note)
}

func dumpPodStatusRecursively(pod corev1.Pod) string {
	var buf bytes.Buffer
	buf.WriteString(insertLineBreak(fmt.Sprintf("Pod: [%s] %s", pod.Namespace, pod.Name)))
	buf.WriteString(fmt.Sprintf("%v\n", pod.Status))
	for _, conStat := range pod.Status.ContainerStatuses {
		buf.WriteString(insertLineBreak(fmt.Sprintf("container: %s", conStat.Name)))
		buf.WriteString(fmt.Sprintf("%v\n", conStat))
		buf.WriteString(insertLineBreak("END container"))
	}
	buf.WriteString(dumpEvents(pod.Namespace, "Pod", pod.Name))
	buf.WriteString(insertLineBreak("END pod"))
	return buf.String()
}

func dumpEvents(namespace, resourceType, name string) string {
	var buf bytes.Buffer
	fields := fmt.Sprintf("involvedObject.kind=%s,involvedObject.name=%s", resourceType, name)
	events, err := k8sCore.ListEvents(namespace, metav1.ListOptions{FieldSelector: fields})
	if err != nil {
		buf.WriteString(fmt.Sprintf("%v", &scheduler.ErrFailedToGetEvents{
			Type:  resourceType,
			Name:  name,
			Cause: err.Error(),
		}))
	}
	buf.WriteString(insertLineBreak("Events:"))
	buf.WriteString(fmt.Sprintf("%v\n", events))
	return buf.String()
}

// getAffinity return Affinity spec
func getAffinity(topologyLabels []map[string]string) corev1.Affinity {
	var matchExpressions []corev1.NodeSelectorRequirement
	var nodeSelTerms []corev1.NodeSelectorTerm
	for key, value := range topologyLabels[0] {
		var values []string
		values = append(values, value)
		nodeSelecterReq := corev1.NodeSelectorRequirement{
			Key:      key,
			Operator: "In",
			Values:   values,
		}
		matchExpressions = append(matchExpressions, nodeSelecterReq)
	}
	nodeSelTerm := corev1.NodeSelectorTerm{
		MatchExpressions: matchExpressions,
	}
	nodeSelTerms = append(nodeSelTerms, nodeSelTerm)
	nodeSelector := corev1.NodeSelector{
		NodeSelectorTerms: nodeSelTerms,
	}
	nodeAff := corev1.NodeAffinity{
		RequiredDuringSchedulingIgnoredDuringExecution: &nodeSelector,
	}
	return corev1.Affinity{
		NodeAffinity: &nodeAff,
	}
}

// getLabelsFromNodeAffinit return Topology labels from appinity specs
func getLabelsFromNodeAffinity(nodeAffSpec *v1.NodeAffinity) map[string]string {
	var nodeSelTerms []corev1.NodeSelectorTerm
	var label = make(map[string]string)

	if nodeAffSpec.RequiredDuringSchedulingIgnoredDuringExecution != nil {
		nodeSelTerms = nodeAffSpec.RequiredDuringSchedulingIgnoredDuringExecution.NodeSelectorTerms
		for _, nSelTerm := range nodeSelTerms {
			matchExpressions := nSelTerm.MatchExpressions
			for _, nSelReq := range matchExpressions {
				label[nSelReq.Key] = nSelReq.Values[0]
			}
		}
	}
	return label
}

// MergeMaps merges two maps
func MergeMaps(m1 map[string]string, m2 map[string]string) map[string]string {
	for k, v := range m2 {
		m1[k] = v
	}
	return m1
}

// AddNamespaceLabel adds a label key=value on the given namespace
func (k *K8s) AddNamespaceLabel(namespace string, labelMap map[string]string) error {
	ns, err := k8sCore.GetNamespace(namespace)
	if err != nil {
		return err
	}
	newLabels := MergeMaps(ns.Labels, labelMap)
	ns.SetLabels(newLabels)
	if _, err := k8sCore.UpdateNamespace(ns); err == nil {
		return nil
	}
	return err
}

// RemoveNamespaceLabel removes the label with key on given namespace
func (k *K8s) RemoveNamespaceLabel(namespace string, labelMap map[string]string) error {
	ns, err := k8sCore.GetNamespace(namespace)
	if err != nil {
		return err
	}
	for key := range labelMap {
		delete(ns.Labels, key)
	}
	if _, err = k8sCore.UpdateNamespace(ns); err == nil {
		return nil
	}
	return err
}

// GetNamespaceLabel gets the labels on given namespace
func (k *K8s) GetNamespaceLabel(namespace string) (map[string]string, error) {
	ns, err := k8sCore.GetNamespace(namespace)
	if err != nil {
		return nil, err
	}
	return ns.Labels, nil
}

// rotateTopologyArray Rotates topology arrays by one
func rotateTopologyArray(options *scheduler.ScheduleOptions) {
	if len(options.TopologyLabels) > 1 {
		arr := options.TopologyLabels
		firstElem := arr[0]
		arr = arr[1:]
		arr = append(arr, firstElem)
		options.TopologyLabels = arr
	}
}

func init() {
	k := &K8s{}
	scheduler.Register(SchedName, k)
}

// ClusterVersion returns the cluster version of the kubernetes cluster as a string (like "1.23.0")
func ClusterVersion() (string, error) {
	ver, err := k8sCore.GetVersion()
	if err != nil {
		return "", err
	}
	return strings.TrimLeft(ver.String(), "v"), nil
}<|MERGE_RESOLUTION|>--- conflicted
+++ resolved
@@ -1329,12 +1329,8 @@
 			return nil, err
 		}
 
-<<<<<<< HEAD
-		// This is a hack, because the `Kind` is empty for some reason
-=======
 		// This is a hack because the `Kind` field is empty due to K8s bug.
 		// Refer https://github.com/portworx/torpedo/pull/1345
->>>>>>> ab7ac19e
 		pvc.Kind = "PersistentVolumeClaim"
 
 		return pvc, nil
@@ -1458,12 +1454,8 @@
 			if sc, err = k8sStorage.GetStorageClass(obj.Name); err == nil {
 				log.Infof("[%v] Found existing storage class: %v", app.Key, sc.Name)
 
-<<<<<<< HEAD
-				// This is a hack, because the `Kind` is empty for some reason
-=======
 				// This is a hack because the `Kind` field is empty due to K8s bug.
 				// Refer https://github.com/portworx/torpedo/pull/1345
->>>>>>> ab7ac19e
 				sc.Kind = "StorageClass"
 
 				return sc, nil
@@ -1476,12 +1468,8 @@
 			}
 		}
 
-<<<<<<< HEAD
-		// This is a hack, because the `Kind` is empty for some reason
-=======
 		// This is a hack because the `Kind` field is empty due to K8s bug.
 		// Refer https://github.com/portworx/torpedo/pull/1345
->>>>>>> ab7ac19e
 		sc.Kind = "StorageClass"
 
 		log.Infof("[%v] Created storage class: %v", app.Key, sc.Name)
@@ -1532,12 +1520,8 @@
 			if pvc, err = k8sCore.GetPersistentVolumeClaim(newPvcObj.Name, newPvcObj.Namespace); err == nil {
 				log.Infof("[%v] Found existing PVC: %v", app.Key, pvc.Name)
 
-<<<<<<< HEAD
-				// This is a hack, because the `Kind` is empty for some reason
-=======
 				// This is a hack because the `Kind` field is empty due to K8s bug.
 				// Refer https://github.com/portworx/torpedo/pull/1345
->>>>>>> ab7ac19e
 				pvc.Kind = "PersistentVolumeClaim"
 
 				return pvc, nil
@@ -1550,12 +1534,8 @@
 			}
 		}
 
-<<<<<<< HEAD
-		// This is a hack, because the `Kind` is empty for some reason
-=======
 		// This is a hack because the `Kind` field is empty due to K8s bug.
 		// Refer https://github.com/portworx/torpedo/pull/1345
->>>>>>> ab7ac19e
 		pvc.Kind = "PersistentVolumeClaim"
 
 		log.Infof("[%v] Created PVC: %v", app.Key, pvc.Name)
@@ -1587,12 +1567,8 @@
 			if snap, err = k8sExternalStorage.GetSnapshot(obj.Metadata.Name, obj.Metadata.Namespace); err == nil {
 				log.Infof("[%v] Found existing snapshot: %v", app.Key, snap.Metadata.Name)
 
-<<<<<<< HEAD
-				// This is a hack, because the `Kind` is empty for some reason
-=======
 				// This is a hack because the `Kind` field is empty due to K8s bug.
 				// Refer https://github.com/portworx/torpedo/pull/1345
->>>>>>> ab7ac19e
 				snap.Kind = "VolumeSnapshot"
 
 				return snap, nil
@@ -1605,12 +1581,8 @@
 			}
 		}
 
-<<<<<<< HEAD
-		// This is a hack, because the `Kind` is empty for some reason
-=======
 		// This is a hack because the `Kind` field is empty due to K8s bug.
 		// Refer https://github.com/portworx/torpedo/pull/1345
->>>>>>> ab7ac19e
 		snap.Kind = "VolumeSnapshot"
 
 		log.Infof("[%v] Created Snapshot: %v", app.Key, snap.Metadata.Name)
@@ -1895,12 +1867,8 @@
 		if k8serrors.IsAlreadyExists(err) {
 			if dep, err = k8sApps.GetDeployment(obj.Name, obj.Namespace); err == nil {
 				log.Infof("[%v] Found existing deployment: %v", app.Key, dep.Name)
-<<<<<<< HEAD
-				// This is a hack, because the `Kind` is empty for some reason
-=======
 				// This is a hack because the `Kind` field is empty due to K8s bug.
 				// Refer https://github.com/portworx/torpedo/pull/1345
->>>>>>> ab7ac19e
 				dep.Kind = "Deployment"
 				return dep, nil
 			}
@@ -1912,12 +1880,8 @@
 			}
 		}
 
-<<<<<<< HEAD
-		// This is a hack, because the `Kind` is empty for some reason
-=======
 		// This is a hack because the `Kind` field is empty due to K8s bug.
 		// Refer https://github.com/portworx/torpedo/pull/1345
->>>>>>> ab7ac19e
 		dep.Kind = "Deployment"
 
 		log.Infof("[%v] Created deployment: %v", app.Key, dep.Name)
@@ -2001,12 +1965,8 @@
 			if svc, err = k8sCore.GetService(obj.Name, obj.Namespace); err == nil {
 				log.Infof("[%v] Found existing Service: %v", app.Key, svc.Name)
 
-<<<<<<< HEAD
-				// This is a hack, because the `Kind` is empty for some reason
-=======
 				// This is a hack because the `Kind` field is empty due to K8s bug.
 				// Refer https://github.com/portworx/torpedo/pull/1345
->>>>>>> ab7ac19e
 				svc.Kind = "Service"
 
 				return svc, nil
@@ -2019,12 +1979,8 @@
 			}
 		}
 
-<<<<<<< HEAD
-		// This is a hack, because the `Kind` is empty for some reason
-=======
 		// This is a hack because the `Kind` field is empty due to K8s bug.
 		// Refer https://github.com/portworx/torpedo/pull/1345
->>>>>>> ab7ac19e
 		svc.Kind = "Service"
 
 		log.Infof("[%v] Created Service: %v", app.Key, svc.Name)
@@ -2042,12 +1998,8 @@
 			if secret, err = k8sCore.GetSecret(obj.Name, obj.Namespace); err == nil {
 				log.Infof("[%v] Found existing Secret: %v", app.Key, secret.Name)
 
-<<<<<<< HEAD
-				// This is a hack, because the `Kind` is empty for some reason
-=======
 				// This is a hack because the `Kind` field is empty due to K8s bug.
 				// Refer https://github.com/portworx/torpedo/pull/1345
->>>>>>> ab7ac19e
 				secret.Kind = "Secret"
 
 				return secret, nil
@@ -2060,12 +2012,8 @@
 			}
 		}
 
-<<<<<<< HEAD
-		// This is a hack, because the `Kind` is empty for some reason
-=======
 		// This is a hack because the `Kind` field is empty due to K8s bug.
 		// Refer https://github.com/portworx/torpedo/pull/1345
->>>>>>> ab7ac19e
 		secret.Kind = "Secret"
 
 		log.Infof("[%v] Created Secret: %v", app.Key, secret.Name)

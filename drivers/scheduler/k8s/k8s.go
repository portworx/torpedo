package k8s

import (
	"fmt"
	"io/ioutil"
	"os"
	"path/filepath"
	"time"

	"github.com/Sirupsen/logrus"
	"github.com/portworx/torpedo/drivers/node"
	"github.com/portworx/torpedo/drivers/scheduler"
	"github.com/portworx/torpedo/drivers/scheduler/spec"
	"github.com/portworx/torpedo/pkg/k8sutils"
	"github.com/portworx/torpedo/pkg/task"
	"k8s.io/client-go/kubernetes/scheme"
	"k8s.io/client-go/pkg/api/v1"
	apps_api "k8s.io/client-go/pkg/apis/apps/v1beta1"
	storage_api "k8s.io/client-go/pkg/apis/storage/v1"
)

// SchedName is the name of the kubernetes scheduler driver implementation
const SchedName = "k8s"

type k8s struct {
	nodes       map[string]node.Node
	specFactory *spec.Factory
}

func (k *k8s) GetNodes() []node.Node {
	var ret []node.Node
	for _, val := range k.nodes {
		ret = append(ret, val)
	}
	return ret
}

func (k *k8s) IsNodeReady(n node.Node) error {
	t := func() (string, error) {
		if err := k8sutils.IsNodeReady(n.Name); err != nil {
			return "", &ErrNodeNotReady{
				Node:  n,
				Cause: err.Error(),
			}
		}

		return "", nil
	}

	if _, err := task.DoRetryWithTimeout(t, 5*time.Minute, 10*time.Second); err != nil {
		logrus.Infof("[debug] node timed out. %#v", n)
		return err
	}

	return nil
}

// String returns the string name of this driver.
func (k *k8s) String() string {
	return SchedName
}

func (k *k8s) Init(specDir string) error {
	nodes, err := k8sutils.GetNodes()
	if err != nil {
		return err
	}

	for _, n := range nodes.Items {
		k.nodes[n.Name] = k.parseK8SNode(n)
	}

	k.specFactory, err = spec.NewFactory(specDir, k)
	if err != nil {
		return err
	}

	return nil
}

func (k *k8s) ParseCoreSpecs(specDir string) ([]interface{}, error) {
	parser := func(in interface{}) (interface{}, error) {
		return coreParser(in)
	}

	return k.parseSpecs(specDir, parser)
}

func (k *k8s) ParseStorageSpecs(specDir string) ([]interface{}, error) {
	parser := func(in interface{}) (interface{}, error) {
		return storageParser(in)
	}

	return k.parseSpecs(specDir, parser)
}

func (k *k8s) parseSpecs(specDir string, parser func(in interface{}) (interface{}, error)) ([]interface{}, error) {
	fileList := []string{}
	if err := filepath.Walk(specDir, func(path string, f os.FileInfo, err error) error {
		if !f.IsDir() {
			fileList = append(fileList, path)
		}

		return nil
	}); err != nil {
		return nil, err
	}

	var coreSpecs []interface{}
	for _, file := range fileList {
		specContents, err := ioutil.ReadFile(file)
		if err != nil {
			return nil, err
		}

		obj, _, err := scheme.Codecs.UniversalDeserializer().Decode([]byte(specContents), nil, nil)
		if err != nil {
			return nil, err
		}

		specObj, err := parser(obj)
		if err != nil {
			return nil, err
		}

		if specObj == nil {
			continue
		}

		coreSpecs = append(coreSpecs, specObj)
	}

	return coreSpecs, nil
}

func coreParser(in interface{}) (interface{}, error) {
	if specObj, ok := in.(*apps_api.Deployment); ok {
		return specObj, nil
	} else if specObj, ok := in.(*apps_api.StatefulSet); ok {
		return specObj, nil
	} else if specObj, ok := in.(*v1.Service); ok {
		return specObj, nil
	}

	return nil, nil
}

func storageParser(in interface{}) (interface{}, error) {
	if specObj, ok := in.(*v1.PersistentVolumeClaim); ok {
		return specObj, nil
	} else if specObj, ok := in.(*storage_api.StorageClass); ok {
		return specObj, nil
	}

	return nil, nil
}

func (k *k8s) getAddressesForNode(n v1.Node) []string {
	var addrs []string
	for _, addr := range n.Status.Addresses {
		if addr.Type == v1.NodeExternalIP || addr.Type == v1.NodeInternalIP {
			addrs = append(addrs, addr.Address)
		}
	}
	return addrs
}

func (k *k8s) parseK8SNode(n v1.Node) node.Node {
	var nodeType node.Type
	if k8sutils.IsNodeMaster(n) {
		nodeType = node.TypeMaster
	} else {
		nodeType = node.TypeWorker
	}

	return node.Node{
		Name:      n.Name,
		Addresses: k.getAddressesForNode(n),
		Type:      nodeType,
	}
}

func (k *k8s) Schedule(instanceID string, options scheduler.ScheduleOptions) ([]*scheduler.Context, error) {
	var apps []*spec.AppSpec
	if options.AppKeys != nil && len(options.AppKeys) > 0 {
		for _, key := range options.AppKeys {
			spec, err := k.specFactory.Get(key)
			if err != nil {
				return nil, err
			}
			apps = append(apps, spec)
		}
	} else {
		apps = k.specFactory.GetAll()
	}

	var contexts []*scheduler.Context
	for _, app := range apps {
		var coreObjects []interface{}
		var storageObjects []interface{}

		for _, storage := range app.Storage {
			if obj, ok := storage.(*storage_api.StorageClass); ok {
				obj.Name = fmt.Sprintf("%s-%s", obj.Name, instanceID)
				sc, err := k8sutils.CreateStorageClass(obj)
				if err != nil {
					return nil, &ErrFailedToScheduleApp{
						App:   app,
						Cause: fmt.Sprintf("Failed to create storage class: %v. Err: %v", sc.Name, err),
					}
				}
				storageObjects = append(storageObjects, sc)

				logrus.Infof("Created storage class: %v", sc.Name)
			} else if obj, ok := storage.(*v1.PersistentVolumeClaim); ok {
				obj.Name = fmt.Sprintf("%s-%s", obj.Name, instanceID)

				// Update storage class name to use the dynamically generated one
				if scName, ok := obj.ObjectMeta.Annotations["volume.beta.kubernetes.io/storage-class"]; ok {
					obj.ObjectMeta.Annotations["volume.beta.kubernetes.io/storage-class"] =
						fmt.Sprintf("%s-%s", scName, instanceID)
				}

				pvc, err := k8sutils.CreatePersistentVolumeClaim(obj)
				if err != nil {
					return nil, &ErrFailedToScheduleApp{
						App:   app,
						Cause: fmt.Sprintf("Failed to create PVC: %v. Err: %v", pvc.Name, err),
					}
				}
				storageObjects = append(storageObjects, pvc)

				logrus.Infof("Created PVC: %v", pvc.Name)
			} else {
				return nil, &ErrFailedToScheduleApp{
					App:   app,
					Cause: fmt.Sprintf("Failed to create unsupported storage component: %#v.", storage),
				}
			}
		}

		for _, core := range app.Core {
			if obj, ok := core.(*apps_api.Deployment); ok {
				obj.Name = fmt.Sprintf("%s-%s", obj.Name, instanceID)

				// Update PVC name to use dynamically genereated name
				for index, vol := range obj.Spec.Template.Spec.Volumes {
					if vol.PersistentVolumeClaim != nil {
						vol.PersistentVolumeClaim.ClaimName =
							fmt.Sprintf("%s-%s", vol.PersistentVolumeClaim.ClaimName, instanceID)
						obj.Spec.Template.Spec.Volumes[index] = vol
					}
				}

				// TODO update metadata labels

				dep, err := k8sutils.CreateDeployment(obj)
				if err != nil {
					return nil, &ErrFailedToScheduleApp{
						App:   app,
						Cause: fmt.Sprintf("Failed to create Deployment: %v. Err: %v", dep.Name, err),
					}
				}
				coreObjects = append(coreObjects, dep)

				logrus.Infof("Created deployment: %v", dep.Name)
			} else if obj, ok := core.(*apps_api.StatefulSet); ok {
				obj.Name = fmt.Sprintf("%s-%s", obj.Name, instanceID)

				// TODO update metadata labels

				ss, err := k8sutils.CreateStatefulSet(obj)
				if err != nil {
					return nil, &ErrFailedToScheduleApp{
						App:   app,
						Cause: fmt.Sprintf("Failed to create StatefulSet: %v. Err: %v", ss.Name, err),
					}
				}
				coreObjects = append(coreObjects, ss)

				logrus.Infof("Created StatefulSet: %v", ss.Name)
			} else if obj, ok := core.(*v1.Service); ok {
				obj.Name = fmt.Sprintf("%s-%s", obj.Name, instanceID)

				// TODO update service selector

				svc, err := k8sutils.CreateService(obj)
				if err != nil {
					return nil, &ErrFailedToScheduleApp{
						App:   app,
						Cause: fmt.Sprintf("Failed to create Service: %v. Err: %v", svc.Name, err),
					}
				}
				coreObjects = append(coreObjects, svc)

				logrus.Infof("Created Service: %v", svc.Name)
			} else {
				return nil, &ErrFailedToScheduleApp{
					App:   app,
					Cause: fmt.Sprintf("Failed to create unsupported core component: %#v.", core),
				}
			}
		}

		ctx := &scheduler.Context{
			UID: instanceID,
			App: &spec.AppSpec{
				Key:     app.Key,
				Core:    coreObjects,
				Storage: storageObjects,
				Enabled: app.Enabled,
			},
			// Status: TODO
			// Stdout: TODO
			// Stderr: TODO
		}

		contexts = append(contexts, ctx)
	}

	return contexts, nil
}

func (k *k8s) WaitForRunning(ctx *scheduler.Context) error {
	for _, core := range ctx.App.Core {
		if obj, ok := core.(*apps_api.Deployment); ok {
			if err := k8sutils.ValidateDeployment(obj); err != nil {
				return &ErrFailedToValidateApp{
					App:   ctx.App,
					Cause: fmt.Sprintf("Failed to validate Deployment: %v. Err: %v", obj.Name, err),
				}
			}

			logrus.Infof("Validated deployment: %v", obj.Name)
		} else if obj, ok := core.(*apps_api.StatefulSet); ok {
			if err := k8sutils.ValidateStatefulSet(obj); err != nil {
				return &ErrFailedToValidateApp{
					App:   ctx.App,
					Cause: fmt.Sprintf("Failed to validate StatefulSet: %v. Err: %v", obj.Name, err),
				}
			}

			logrus.Infof("Validated statefulset: %v", obj.Name)
		} else if obj, ok := core.(*v1.Service); ok {
			svc, err := k8sutils.GetService(obj.Name, obj.Namespace)
			if err != nil {
				return &ErrFailedToValidateApp{
					App:   ctx.App,
					Cause: fmt.Sprintf("Failed to validate Service: %v. Err: %v", obj.Name, err),
				}
			}

			logrus.Infof("Validated Service: %v", svc.Name)
		} else {
			return &ErrFailedToValidateApp{
				App:   ctx.App,
				Cause: fmt.Sprintf("Failed to validate unsupported core component: %#v.", core),
			}
		}
	}

	return nil
}

func (k *k8s) Destroy(ctx *scheduler.Context) error {
	for _, core := range ctx.App.Core {
		if obj, ok := core.(*apps_api.Deployment); ok {
			if err := k8sutils.DeleteDeployment(obj); err != nil {
				return &ErrFailedToDestroyApp{
					App:   ctx.App,
					Cause: fmt.Sprintf("Failed to destroy Deployment: %v. Err: %v", obj.Name, err),
				}
			}

			logrus.Infof("Destroyed deployment: %v", obj.Name)
		} else if obj, ok := core.(*apps_api.StatefulSet); ok {
			if err := k8sutils.DeleteStatefulSet(obj); err != nil {
				return &ErrFailedToDestroyApp{
					App:   ctx.App,
					Cause: fmt.Sprintf("Failed to destroy StatefulSet: %v. Err: %v", obj.Name, err),
				}
			}

			logrus.Infof("Destroyed StatefulSet: %v", obj.Name)
		} else if obj, ok := core.(*v1.Service); ok {
			if err := k8sutils.DeleteService(obj); err != nil {
				return &ErrFailedToDestroyApp{
					App:   ctx.App,
					Cause: fmt.Sprintf("Failed to destroy Service: %v. Err: %v", obj.Name, err),
				}
			}

			logrus.Infof("Destroyed Service: %v", obj.Name)
		} else {
			return &ErrFailedToDestroyApp{
				App:   ctx.App,
				Cause: fmt.Sprintf("Failed to destroy unsupported core component: %#v.", core),
			}
		}
	}

	return nil
}

func (k *k8s) WaitForDestroy(ctx *scheduler.Context) error {
	for _, core := range ctx.App.Core {
		if obj, ok := core.(*apps_api.Deployment); ok {
			if err := k8sutils.ValidateTerminatedDeployment(obj); err != nil {
				return &ErrFailedToValidateAppDestroy{
					App:   ctx.App,
					Cause: fmt.Sprintf("Failed to validate destroy of deployment: %v. Err: %v", obj.Name, err),
				}
			}

			logrus.Infof("Validated destroy of Deployment: %v", obj.Name)
		} else if obj, ok := core.(*apps_api.StatefulSet); ok {
			if err := k8sutils.ValidateTerminatedStatefulSet(obj); err != nil {
				return &ErrFailedToValidateAppDestroy{
					App:   ctx.App,
					Cause: fmt.Sprintf("Failed to validate destroy of statefulset: %v. Err: %v", obj.Name, err),
				}
			}

			logrus.Infof("Validated destroy of StatefulSet: %v", obj.Name)
		} else if obj, ok := core.(*v1.Service); ok {
			if err := k8sutils.ValidateDeletedService(obj.Name, obj.Namespace); err != nil {
				return &ErrFailedToValidateAppDestroy{
					App:   ctx.App,
					Cause: fmt.Sprintf("Failed to validate destroy of service: %v. Err: %v", obj.Name, err),
				}
			}

			logrus.Infof("Validated destroy of Service: %v", obj.Name)
		} else {
			return &ErrFailedToValidateAppDestroy{
				App:   ctx.App,
				Cause: fmt.Sprintf("Failed to validate destroy of unsupported core component: %#v.", core),
			}
		}
	}
	return nil
}

func (k *k8s) DeleteTasks(ctx *scheduler.Context) error {
	var pods []v1.Pod
	var err error
	for _, core := range ctx.App.Core {
		if obj, ok := core.(*apps_api.Deployment); ok {
			pods, err = k8sutils.GetDeploymentPods(obj)
			if err != nil {
				return &ErrFailedToDeleteTasks{
					App:   ctx.App,
					Cause: fmt.Sprintf("failed to get pods due to: %v", err),
				}
			}
<<<<<<< HEAD

			if err := k8sutils.DeletePods(pods); err != nil {
=======
		} else if obj, ok := core.(*apps_api.StatefulSet); ok {
			pods, err = k8sutils.GetStatefulSetPods(obj)
			if err != nil {
>>>>>>> a4fe34d7
				return &ErrFailedToDeleteTasks{
					App:   ctx.App,
					Cause: fmt.Sprintf("failed to get pods due to: %v", err),
				}
			}
		}
	}

	if err := k8sutils.DeletePods(pods); err != nil {
		return &ErrFailedToDeleteTasks{
			App:   ctx.App,
			Cause: fmt.Sprintf("failed to delete pods due to: %v", err),
		}
	}
	return nil
}

func (k *k8s) GetVolumes(ctx *scheduler.Context) ([]string, error) {
	var volumes []string
	for _, storage := range ctx.App.Storage {
		if obj, ok := storage.(*v1.PersistentVolumeClaim); ok {
			vol, err := k8sutils.GetVolumeForPersistentVolumeClaim(obj)
			if err != nil {
				return nil, &ErrFailedToGetVolumesForApp{
					App:   ctx.App,
					Cause: fmt.Sprintf("Failed to get volume for PVC: %v. Err: %v", obj.Name, err),
				}
			}

			volumes = append(volumes, vol)
		}
	}

	return volumes, nil
}

func (k *k8s) GetVolumeParameters(ctx *scheduler.Context) (map[string]map[string]string, error) {
	result := make(map[string]map[string]string)

	for _, storage := range ctx.App.Storage {
		if obj, ok := storage.(*v1.PersistentVolumeClaim); ok {
			vol, err := k8sutils.GetVolumeForPersistentVolumeClaim(obj)
			if err != nil {
				return nil, &ErrFailedToGetVolumesParameters{
					App:   ctx.App,
					Cause: fmt.Sprintf("failed to get volume for PVC: %v. Err: %v", obj.Name, err),
				}
			}

			params, err := k8sutils.GetPersistentVolumeClaimParams(obj)
			if err != nil {
				return nil, &ErrFailedToGetVolumesParameters{
					App:   ctx.App,
					Cause: fmt.Sprintf("failed to get params for volume: %v. Err: %v", obj.Name, err),
				}
			}
			result[vol] = params
		}
	}

	return result, nil
}

func (k *k8s) InspectVolumes(ctx *scheduler.Context) error {
	for _, storage := range ctx.App.Storage {
		if obj, ok := storage.(*storage_api.StorageClass); ok {
			if err := k8sutils.ValidateStorageClass(obj); err != nil {
				return &ErrFailedToValidateStorage{
					App:   ctx.App,
					Cause: fmt.Sprintf("Failed to validate StorageClass: %v. Err: %v", obj.Name, err),
				}
			}

			logrus.Infof("Validated storage class: %v", obj.Name)
		} else if obj, ok := storage.(*v1.PersistentVolumeClaim); ok {
			if err := k8sutils.ValidatePersistentVolumeClaim(obj); err != nil {
				return &ErrFailedToValidateStorage{
					App:   ctx.App,
					Cause: fmt.Sprintf("Failed to validate PVC: %v. Err: %v", obj.Name, err),
				}
			}

			logrus.Infof("Validated PVC: %v", obj.Name)
		} else {
			return &ErrFailedToValidateStorage{
				App:   ctx.App,
				Cause: fmt.Sprintf("Failed to validate unsupported storage component: %#v.", storage),
			}
		}
	}

	return nil
}

func (k *k8s) DeleteVolumes(ctx *scheduler.Context) error {
	for _, storage := range ctx.App.Storage {
		if obj, ok := storage.(*storage_api.StorageClass); ok {
			if err := k8sutils.DeleteStorageClass(obj); err != nil {
				return &ErrFailedToDestroyStorage{
					App:   ctx.App,
					Cause: fmt.Sprintf("Failed to destroy storage class: %v. Err: %v", obj.Name, err),
				}
			}
			logrus.Infof("Destroyed storage class: %v", obj.Name)
		} else if obj, ok := storage.(*v1.PersistentVolumeClaim); ok {
			if err := k8sutils.DeletePersistentVolumeClaim(obj); err != nil {
				return &ErrFailedToDestroyStorage{
					App:   ctx.App,
					Cause: fmt.Sprintf("Failed to destroy PVC: %v. Err: %v", obj.Name, err),
				}
			}
			logrus.Infof("Destroyed PVC: %v", obj.Name)
		} else {
			return &ErrFailedToDestroyStorage{
				App:   ctx.App,
				Cause: fmt.Sprintf("Failed to destroy unsupported storage component: %#v.", storage),
			}
		}
	}

	return nil
}

func (k *k8s) GetNodesForApp(ctx *scheduler.Context) ([]node.Node, error) {
	var result []node.Node
	var pods []v1.Pod
	var err error
	for _, core := range ctx.App.Core {
		if obj, ok := core.(*apps_api.Deployment); ok {
			pods, err = k8sutils.GetDeploymentPods(obj)
			if err != nil {
				return nil, &ErrFailedToGetNodesForApp{
					App:   ctx.App,
					Cause: fmt.Sprintf("failed to get pods due to: %v", err),
				}
			}
		} else if obj, ok := core.(*apps_api.StatefulSet); ok {
			pods, err = k8sutils.GetStatefulSetPods(obj)
			if err != nil {
				return nil, &ErrFailedToGetNodesForApp{
					App:   ctx.App,
					Cause: fmt.Sprintf("Failed to get pods due to: %v", err),
				}
			}
		}
	}

	//We should have pods from a supported application at this point
	for _, p := range pods {
		if len(p.Spec.NodeName) > 0 {
			n, ok := k.nodes[p.Spec.NodeName]
			if !ok {
				return nil, &ErrFailedToGetNodesForApp{
					App:   ctx.App,
					Cause: fmt.Sprintf("node: %v not present in k8s map", p.Spec.NodeName),
				}
			}
			result = append(result, n)
		}
	}

	return result, nil
}

func init() {
	k := &k8s{
		nodes: make(map[string]node.Node),
	}
	scheduler.Register(SchedName, k)
}<|MERGE_RESOLUTION|>--- conflicted
+++ resolved
@@ -453,14 +453,9 @@
 					Cause: fmt.Sprintf("failed to get pods due to: %v", err),
 				}
 			}
-<<<<<<< HEAD
-
-			if err := k8sutils.DeletePods(pods); err != nil {
-=======
 		} else if obj, ok := core.(*apps_api.StatefulSet); ok {
 			pods, err = k8sutils.GetStatefulSetPods(obj)
 			if err != nil {
->>>>>>> a4fe34d7
 				return &ErrFailedToDeleteTasks{
 					App:   ctx.App,
 					Cause: fmt.Sprintf("failed to get pods due to: %v", err),

--- conflicted
+++ resolved
@@ -1901,9 +1901,7 @@
 	return nil, nil
 }
 
-<<<<<<< HEAD
-func (k *K8s) destroyMigrationObject(
-=======
+
 func (k *k8s) getPodsUsingStorage(pods []v1.Pod, provisioner string) []v1.Pod {
 	k8sOps := k8s_ops.Instance()
 	podsUsingStorage := make([]v1.Pod, 0)
@@ -1948,7 +1946,6 @@
 }
 
 func (k *k8s) destroyMigrationObject(
->>>>>>> ae7285ed
 	specObj interface{},
 	app *spec.AppSpec,
 ) error {

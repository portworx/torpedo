package k8s

import (
	"bufio"
	"bytes"
	"fmt"
	"io"
	"os"
	"path/filepath"
	"reflect"
	"regexp"
	"strconv"
	"strings"
	"time"

	snap_v1 "github.com/kubernetes-incubator/external-storage/snapshot/pkg/apis/crd/v1"
	stork_api "github.com/libopenstorage/stork/pkg/apis/stork/v1alpha1"
	k8s_ops "github.com/portworx/sched-ops/k8s"
	"github.com/portworx/sched-ops/task"
	"github.com/portworx/torpedo/drivers/node"
	"github.com/portworx/torpedo/drivers/scheduler"
	"github.com/portworx/torpedo/drivers/scheduler/spec"
	"github.com/portworx/torpedo/drivers/volume"
	"github.com/sirupsen/logrus"
	apps_api "k8s.io/api/apps/v1beta2"
	"k8s.io/api/core/v1"
	storage_api "k8s.io/api/storage/v1"
	"k8s.io/apimachinery/pkg/api/errors"
	"k8s.io/apimachinery/pkg/api/resource"
	"k8s.io/apimachinery/pkg/runtime"
	"k8s.io/apimachinery/pkg/runtime/serializer"
	"k8s.io/apimachinery/pkg/types"
	"k8s.io/apimachinery/pkg/util/yaml"
	"k8s.io/client-go/kubernetes/scheme"
)

const (
	// SchedName is the name of the kubernetes scheduler driver implementation
	SchedName = "k8s"
	// SnapshotParent is the parameter key for the parent of a snapshot
	SnapshotParent = "snapshot_parent"
	k8sPodsRootDir = "/var/lib/kubelet/pods"
	// DeploymentSuffix is the suffix for deployment names stored as keys in maps
	DeploymentSuffix = "-dep"
	// StatefulSetSuffix is the suffix for statefulset names stored as keys in maps
	StatefulSetSuffix = "-ss"
	// SystemdSchedServiceName is the name of the system service resposible for scheduling
	// TODO Change this when running on openshift for the proper service name
	SystemdSchedServiceName = "kubelet"
)

const (
	statefulSetValidateTimeout   = 20 * time.Minute
	k8sNodeReadyTimeout          = 5 * time.Minute
	volDirCleanupTimeout         = 5 * time.Minute
	k8sObjectCreateTimeout       = 2 * time.Minute
	k8sDestroyTimeout            = 2 * time.Minute
	findFilesOnWorkerTimeout     = 1 * time.Minute
	deleteTasksWaitTimeout       = 3 * time.Minute
	defaultRetryInterval         = 10 * time.Second
	defaultTimeout               = 2 * time.Minute
	resizeSupportedAnnotationKey = "torpedo/resize-supported"
)

var (
	namespaceRegex = regexp.MustCompile("{{NAMESPACE}}")
)

type k8s struct {
	specFactory    *spec.Factory
	nodeDriverName string
}

func (k *k8s) IsNodeReady(n node.Node) error {
	t := func() (interface{}, bool, error) {
		if err := k8s_ops.Instance().IsNodeReady(n.Name); err != nil {
			return "", true, &scheduler.ErrNodeNotReady{
				Node:  n,
				Cause: err.Error(),
			}
		}

		return "", false, nil
	}

	if _, err := task.DoRetryWithTimeout(t, k8sNodeReadyTimeout, defaultRetryInterval); err != nil {
		return err
	}

	return nil
}

// String returns the string name of this driver.
func (k *k8s) String() string {
	return SchedName
}

func (k *k8s) Init(specDir, volDriverName, nodeDriverName string) error {
	nodes, err := k8s_ops.Instance().GetNodes()
	if err != nil {
		return err
	}

	for _, n := range nodes.Items {
		newNode := k.parseK8SNode(n)
		if err := k.IsNodeReady(newNode); err != nil {
			return err
		}
		if err := node.AddNode(newNode); err != nil {
			return err
		}
	}

	k.specFactory, err = spec.NewFactory(specDir, k)
	if err != nil {
		return err
	}

	k.nodeDriverName = nodeDriverName
	return nil
}

func (k *k8s) ParseSpecs(specDir string) ([]interface{}, error) {
	fileList := []string{}
	if err := filepath.Walk(specDir, func(path string, f os.FileInfo, err error) error {
		if !f.IsDir() {
			fileList = append(fileList, path)
		}

		return nil
	}); err != nil {
		return nil, err
	}

	var specs []interface{}

	for _, fileName := range fileList {
		file, err := os.Open(fileName)
		if err != nil {
			return nil, err
		}
		defer file.Close()

		reader := bufio.NewReader(file)
		specReader := yaml.NewYAMLReader(reader)

		for {
			specContents, err := specReader.Read()
			if err == io.EOF {
				break
			}

			if len(bytes.TrimSpace(specContents)) > 0 {
				obj, err := decodeSpec(specContents)
				if err != nil {
					logrus.Warnf("Error decoding spec from %v: %v", fileName, err)
					return nil, err
				}

				specObj, err := validateSpec(obj)
				if err != nil {
					logrus.Warnf("Error parsing spec from %v: %v", fileName, err)
					return nil, err
				}

				specs = append(specs, specObj)
			}
		}
	}

	return specs, nil
}

func decodeSpec(specContents []byte) (runtime.Object, error) {
	obj, _, err := scheme.Codecs.UniversalDeserializer().Decode([]byte(specContents), nil, nil)
	if err != nil {
		scheme := runtime.NewScheme()
		if err := snap_v1.AddToScheme(scheme); err != nil {
			return nil, err
		}

		if err := stork_api.AddToScheme(scheme); err != nil {
			return nil, err
		}

		codecs := serializer.NewCodecFactory(scheme)
		obj, _, err = codecs.UniversalDeserializer().Decode([]byte(specContents), nil, nil)
		if err != nil {
			return nil, err
		}
	}
	return obj, nil
}

func validateSpec(in interface{}) (interface{}, error) {
	if specObj, ok := in.(*apps_api.Deployment); ok {
		return specObj, nil
	} else if specObj, ok := in.(*apps_api.StatefulSet); ok {
		return specObj, nil
	} else if specObj, ok := in.(*v1.Service); ok {
		return specObj, nil
	} else if specObj, ok := in.(*v1.PersistentVolumeClaim); ok {
		return specObj, nil
	} else if specObj, ok := in.(*storage_api.StorageClass); ok {
		return specObj, nil
	} else if specObj, ok := in.(*snap_v1.VolumeSnapshot); ok {
		return specObj, nil
	} else if specObj, ok := in.(*v1.Secret); ok {
		return specObj, nil
	} else if specObj, ok := in.(*v1.ConfigMap); ok {
		return specObj, nil
	} else if specObj, ok := in.(*stork_api.Rule); ok {
		return specObj, nil
	} else if specObj, ok := in.(*v1.Pod); ok {
		return specObj, nil
	} else if specObj, ok := in.(*stork_api.ClusterPair); ok {
		return specObj, nil
	} else if specObj, ok := in.(*stork_api.Migration); ok {
		return specObj, nil
	}

	return nil, fmt.Errorf("Unsupported object: %v", reflect.TypeOf(in))
}

func (k *k8s) getAddressesForNode(n v1.Node) []string {
	var addrs []string
	for _, addr := range n.Status.Addresses {
		if addr.Type == v1.NodeExternalIP || addr.Type == v1.NodeInternalIP {
			addrs = append(addrs, addr.Address)
		}
	}
	return addrs
}

func (k *k8s) parseK8SNode(n v1.Node) node.Node {
	var nodeType node.Type
	if k8s_ops.Instance().IsNodeMaster(n) {
		nodeType = node.TypeMaster
	} else {
		nodeType = node.TypeWorker
	}

	return node.Node{
		Name:      n.Name,
		Addresses: k.getAddressesForNode(n),
		Type:      nodeType,
	}
}

func getAppNamespaceName(app *spec.AppSpec, instanceID string) string {
	return fmt.Sprintf("%s-%s", app.Key, instanceID)
}

func (k *k8s) Schedule(instanceID string, options scheduler.ScheduleOptions) ([]*scheduler.Context, error) {
	var apps []*spec.AppSpec
	if len(options.AppKeys) > 0 {
		for _, key := range options.AppKeys {
			spec, err := k.specFactory.Get(key)
			if err != nil {
				return nil, err
			}
			apps = append(apps, spec)
		}
	} else {
		apps = k.specFactory.GetAll()
	}

	var contexts []*scheduler.Context
	for _, app := range apps {
		ns, err := k.createNamespace(app, instanceID)
		if err != nil {
			return nil, err
		}

		var specObjects []interface{}
		for _, spec := range app.SpecList {
			t := func() (interface{}, bool, error) {
				obj, err := k.createStorageObject(spec, ns, app)
				if err != nil {
					return nil, true, err
				}
				return obj, false, nil
			}

			obj, err := task.DoRetryWithTimeout(t, k8sObjectCreateTimeout, defaultRetryInterval)
			if err != nil {
				return nil, err
			}

			if obj != nil {
				specObjects = append(specObjects, obj)
			}
		}

		for _, spec := range app.SpecList {
			t := func() (interface{}, bool, error) {
				obj, err := k.createCoreObject(spec, ns, app)
				if err != nil {
					return nil, true, err
				}
				return obj, false, nil
			}

			obj, err := task.DoRetryWithTimeout(t, k8sObjectCreateTimeout, defaultRetryInterval)
			if err != nil {
				return nil, err
			}

			if obj != nil {
				specObjects = append(specObjects, obj)
			}
		}

		ctx := &scheduler.Context{
			UID: instanceID,
			App: &spec.AppSpec{
				Key:      app.Key,
				SpecList: specObjects,
				Enabled:  app.Enabled,
			},
		}

		contexts = append(contexts, ctx)
	}

	return contexts, nil
}

func (k *k8s) createNamespace(app *spec.AppSpec, instanceID string) (*v1.Namespace, error) {
	k8sOps := k8s_ops.Instance()
	appNamespace := getAppNamespaceName(app, instanceID)

	t := func() (interface{}, bool, error) {
		ns, err := k8sOps.CreateNamespace(appNamespace,
			map[string]string{
				"creater": "torpedo",
				"app":     app.Key,
			})

		if errors.IsAlreadyExists(err) {
			if ns, err = k8sOps.GetNamespace(appNamespace); err == nil {
				return ns, false, nil
			}
		}

		if err != nil {
			return nil, true, &scheduler.ErrFailedToScheduleApp{
				App:   app,
				Cause: fmt.Sprintf("Failed to create namespace: %v. Err: %v", appNamespace, err),
			}
		}

		return ns, false, nil
	}

	nsObj, err := task.DoRetryWithTimeout(t, k8sObjectCreateTimeout, defaultRetryInterval)
	if err != nil {
		return nil, err
	}

	return nsObj.(*v1.Namespace), nil
}

func (k *k8s) createStorageObject(spec interface{}, ns *v1.Namespace, app *spec.AppSpec) (interface{}, error) {
	k8sOps := k8s_ops.Instance()
	if obj, ok := spec.(*storage_api.StorageClass); ok {
		obj.Namespace = ns.Name
		sc, err := k8sOps.CreateStorageClass(obj)
		if errors.IsAlreadyExists(err) {
			if sc, err = k8sOps.GetStorageClass(obj.Name); err == nil {
				logrus.Infof("[%v] Found existing storage class: %v", app.Key, sc.Name)
				return sc, nil
			}
		}
		if err != nil {
			return nil, &scheduler.ErrFailedToScheduleApp{
				App:   app,
				Cause: fmt.Sprintf("Failed to create storage class: %v. Err: %v", obj.Name, err),
			}
		}

		logrus.Infof("[%v] Created storage class: %v", app.Key, sc.Name)
		return sc, nil

	} else if obj, ok := spec.(*v1.PersistentVolumeClaim); ok {
		obj.Namespace = ns.Name
		k.substituteNamespaceInPVC(obj, ns.Name)
		pvc, err := k8sOps.CreatePersistentVolumeClaim(obj)
		if errors.IsAlreadyExists(err) {
			if pvc, err = k8sOps.GetPersistentVolumeClaim(obj.Name, obj.Namespace); err == nil {
				logrus.Infof("[%v] Found existing PVC: %v", app.Key, pvc.Name)
				return pvc, nil
			}
		}
		if err != nil {
			return nil, &scheduler.ErrFailedToScheduleApp{
				App:   app,
				Cause: fmt.Sprintf("Failed to create PVC: %v. Err: %v", obj.Name, err),
			}
		}

		logrus.Infof("[%v] Created PVC: %v", app.Key, pvc.Name)
		return pvc, nil

	} else if obj, ok := spec.(*snap_v1.VolumeSnapshot); ok {
		obj.Metadata.Namespace = ns.Name
		snap, err := k8sOps.CreateSnapshot(obj)
		if errors.IsAlreadyExists(err) {
			if snap, err = k8sOps.GetSnapshot(obj.Metadata.Name, obj.Metadata.Namespace); err == nil {
				logrus.Infof("[%v] Found existing snapshot: %v", app.Key, snap.Metadata.Name)
				return snap, nil
			}
		}
		if err != nil {
			return nil, &scheduler.ErrFailedToScheduleApp{
				App:   app,
				Cause: fmt.Sprintf("Failed to create Snapshot: %v. Err: %v", obj.Metadata.Name, err),
			}
		}

		logrus.Infof("[%v] Created Snapshot: %v", app.Key, snap.Metadata.Name)
		return snap, nil
	}

	return nil, nil
}

func (k *k8s) substituteNamespaceInPVC(pvc *v1.PersistentVolumeClaim, ns string) {
	pvc.Name = namespaceRegex.ReplaceAllString(pvc.Name, ns)
	for k, v := range pvc.Annotations {
		pvc.Annotations[k] = namespaceRegex.ReplaceAllString(v, ns)
	}
}

func (k *k8s) createCoreObject(spec interface{}, ns *v1.Namespace, app *spec.AppSpec) (interface{}, error) {
	k8sOps := k8s_ops.Instance()
	if obj, ok := spec.(*apps_api.Deployment); ok {
		obj.Namespace = ns.Name
		obj.Spec.Template.Spec.Volumes = k.substituteNamespaceInVolumes(obj.Spec.Template.Spec.Volumes, ns.Name)
		dep, err := k8sOps.CreateDeployment(obj)
		if errors.IsAlreadyExists(err) {
			if dep, err = k8sOps.GetDeployment(obj.Name, obj.Namespace); err == nil {
				logrus.Infof("[%v] Found existing deployment: %v", app.Key, dep.Name)
				return dep, nil
			}
		}
		if err != nil {
			return nil, &scheduler.ErrFailedToScheduleApp{
				App:   app,
				Cause: fmt.Sprintf("Failed to create Deployment: %v. Err: %v", obj.Name, err),
			}
		}

		logrus.Infof("[%v] Created deployment: %v", app.Key, dep.Name)
		return dep, nil

	} else if obj, ok := spec.(*apps_api.StatefulSet); ok {
		obj.Namespace = ns.Name
		obj.Spec.Template.Spec.Volumes = k.substituteNamespaceInVolumes(obj.Spec.Template.Spec.Volumes, ns.Name)
		ss, err := k8sOps.CreateStatefulSet(obj)
		if errors.IsAlreadyExists(err) {
			if ss, err = k8sOps.GetStatefulSet(obj.Name, obj.Namespace); err == nil {
				logrus.Infof("[%v] Found existing StatefulSet: %v", app.Key, ss.Name)
				return ss, nil
			}
		}
		if err != nil {
			return nil, &scheduler.ErrFailedToScheduleApp{
				App:   app,
				Cause: fmt.Sprintf("Failed to create StatefulSet: %v. Err: %v", obj.Name, err),
			}
		}

		logrus.Infof("[%v] Created StatefulSet: %v", app.Key, ss.Name)
		return ss, nil

	} else if obj, ok := spec.(*v1.Service); ok {
		obj.Namespace = ns.Name
		svc, err := k8sOps.CreateService(obj)
		if errors.IsAlreadyExists(err) {
			if svc, err = k8sOps.GetService(obj.Name, obj.Namespace); err == nil {
				logrus.Infof("[%v] Found existing Service: %v", app.Key, svc.Name)
				return svc, nil
			}
		}
		if err != nil {
			return nil, &scheduler.ErrFailedToScheduleApp{
				App:   app,
				Cause: fmt.Sprintf("Failed to create Service: %v. Err: %v", obj.Name, err),
			}
		}

		logrus.Infof("[%v] Created Service: %v", app.Key, svc.Name)
		return svc, nil

	} else if obj, ok := spec.(*v1.Secret); ok {
		obj.Namespace = ns.Name
		secret, err := k8sOps.CreateSecret(obj)
		if errors.IsAlreadyExists(err) {
			if secret, err = k8sOps.GetSecret(obj.Name, obj.Namespace); err == nil {
				logrus.Infof("[%v] Found existing Secret: %v", app.Key, secret.Name)
				return secret, nil
			}
		}
		if err != nil {
			return nil, &scheduler.ErrFailedToScheduleApp{
				App:   app,
				Cause: fmt.Sprintf("Failed to create Secret: %v. Err: %v", obj.Name, err),
			}
		}

		logrus.Infof("[%v] Created Secret: %v", app.Key, secret.Name)
		return secret, nil
	} else if obj, ok := spec.(*stork_api.Rule); ok {
		obj.Namespace = ns.Name
		rule, err := k8sOps.CreateRule(obj)
		if errors.IsAlreadyExists(err) {
			if rule, err = k8sOps.GetRule(obj.Name, obj.Namespace); err == nil {
				logrus.Infof("[%v] Found existing Rule: %v", app.Key, rule.GetName())
				return rule, nil
			}
		}

		if err != nil {
			return nil, &scheduler.ErrFailedToScheduleApp{
				App:   app,
				Cause: fmt.Sprintf("Failed to create Rule: %v, Err: %v", obj.Name, err),
			}
		}
		logrus.Infof("[%v] Created Rule: %v", app.Key, rule.GetName())
		return rule, nil
	} else if obj, ok := spec.(*v1.Pod); ok {
		obj.Namespace = ns.Name
		pod, err := k8sOps.CreatePod(obj)
		if errors.IsAlreadyExists(err) {
			if pod, err := k8sOps.GetPodByName(obj.Name, obj.Namespace); err == nil {
				logrus.Infof("[%v] Found existing Pods: %v", app.Key, pod.Name)
				return pod, nil
			}
		}
		if err != nil {
			return nil, &scheduler.ErrFailedToSchedulePod{
				App:   app,
				Cause: fmt.Sprintf("Failed to create Pod: %v. Err: %v", obj.Name, err),
			}
		}

		logrus.Infof("[%v] Created Pod: %v", app.Key, pod.Name)
		return pod, nil
	}

	return nil, nil
}

func (k *k8s) destroyCoreObject(spec interface{}, opts map[string]bool, app *spec.AppSpec) (interface{}, error) {
	k8sOps := k8s_ops.Instance()
	var pods interface{}
	var podList []*v1.Pod
	var err error
	if obj, ok := spec.(*apps_api.Deployment); ok {
		if value, ok := opts[scheduler.OptionsWaitForResourceLeakCleanup]; ok && value {
			if pods, err = k8sOps.GetDeploymentPods(obj); err != nil {
				logrus.Warnf("[%s] Error getting deployment pods. Err: %v", app.Key, err)
			}
		}
		err := k8sOps.DeleteDeployment(obj.Name, obj.Namespace)
		if err != nil {
			return pods, &scheduler.ErrFailedToDestroyApp{
				App:   app,
				Cause: fmt.Sprintf("Failed to destroy Deployment: %v. Err: %v", obj.Name, err),
			}
		}
	} else if obj, ok := spec.(*apps_api.StatefulSet); ok {
		if value, ok := opts[scheduler.OptionsWaitForResourceLeakCleanup]; ok && value {
			if pods, err = k8sOps.GetStatefulSetPods(obj); err != nil {
				logrus.Warnf("[%v] Error getting statefulset pods. Err: %v", app.Key, err)
			}
		}
		err := k8sOps.DeleteStatefulSet(obj.Name, obj.Namespace)
		if err != nil {
			return pods, &scheduler.ErrFailedToDestroyApp{
				App:   app,
				Cause: fmt.Sprintf("Failed to destroy stateful set: %v. Err: %v", obj.Name, err),
			}
		}
	} else if obj, ok := spec.(*v1.Service); ok {
		err := k8sOps.DeleteService(obj.Name, obj.Namespace)
		if err != nil {
			return pods, &scheduler.ErrFailedToDestroyApp{
				App:   app,
				Cause: fmt.Sprintf("Failed to destroy Service: %v. Err: %v", obj.Name, err),
			}
		}

		logrus.Infof("[%v] Destroyed Service: %v", app.Key, obj.Name)
	} else if obj, ok := spec.(*stork_api.Rule); ok {
		err := k8sOps.DeleteRule(obj.Name, obj.Namespace)
		if err != nil {
			return pods, &scheduler.ErrFailedToDestroyApp{
				App:   app,
				Cause: fmt.Sprintf("Failed to destroy Rule: %v. Err: %v", obj.Name, err),
			}
		}

		logrus.Infof("[%v] Destroyed Rule: %v", app.Key, obj.Name)
	} else if obj, ok := spec.(*v1.Pod); ok {
		if value, ok := opts[scheduler.OptionsWaitForResourceLeakCleanup]; ok && value {
			pod, err := k8sOps.GetPodByName(obj.Name, obj.Namespace)
			if err != nil {
				logrus.Warnf("[%v] Error getting pods. Err: %v", app.Key, err)
			}
			podList = append(podList, pod)
			pods = podList
		}
		err := k8sOps.DeletePod(obj.Name, obj.Namespace, false)
		if err != nil {
			return pods, &scheduler.ErrFailedToDestroyPod{
				App:   app,
				Cause: fmt.Sprintf("Failed to destroy Pod: %v. Err: %v", obj.Name, err),
			}
		}

		logrus.Infof("[%v] Destroyed Pod: %v", app.Key, obj.Name)
	}

	return pods, nil

}

func (k *k8s) substituteNamespaceInVolumes(volumes []v1.Volume, ns string) []v1.Volume {
	var updatedVolumes []v1.Volume
	for _, vol := range volumes {
		if vol.VolumeSource.PersistentVolumeClaim != nil {
			claimName := namespaceRegex.ReplaceAllString(vol.VolumeSource.PersistentVolumeClaim.ClaimName, ns)
			vol.VolumeSource.PersistentVolumeClaim.ClaimName = claimName
		}
		updatedVolumes = append(updatedVolumes, vol)
	}
	return updatedVolumes
}

func (k *k8s) WaitForRunning(ctx *scheduler.Context, timeout, retryInterval time.Duration) error {
	k8sOps := k8s_ops.Instance()
	for _, spec := range ctx.App.SpecList {
		if obj, ok := spec.(*apps_api.Deployment); ok {
			if err := k8sOps.ValidateDeployment(obj, timeout, retryInterval); err != nil {
				return &scheduler.ErrFailedToValidateApp{
					App:   ctx.App,
					Cause: fmt.Sprintf("Failed to validate Deployment: %v. Err: %v", obj.Name, err),
				}
			}

			logrus.Infof("[%v] Validated deployment: %v", ctx.App.Key, obj.Name)
		} else if obj, ok := spec.(*apps_api.StatefulSet); ok {
			if err := k8sOps.ValidateStatefulSet(obj, timeout*time.Duration(*obj.Spec.Replicas)); err != nil {
				return &scheduler.ErrFailedToValidateApp{
					App:   ctx.App,
					Cause: fmt.Sprintf("Failed to validate StatefulSet: %v. Err: %v", obj.Name, err),
				}
			}

			logrus.Infof("[%v] Validated statefulset: %v", ctx.App.Key, obj.Name)
		} else if obj, ok := spec.(*v1.Service); ok {
			svc, err := k8sOps.GetService(obj.Name, obj.Namespace)
			if err != nil {
				return &scheduler.ErrFailedToValidateApp{
					App:   ctx.App,
					Cause: fmt.Sprintf("Failed to validate Service: %v. Err: %v", obj.Name, err),
				}
			}

			logrus.Infof("[%v] Validated Service: %v", ctx.App.Key, svc.Name)
		} else if obj, ok := spec.(*stork_api.Rule); ok {
			svc, err := k8sOps.GetRule(obj.Name, obj.Namespace)
			if err != nil {
				return &scheduler.ErrFailedToValidateApp{
					App:   ctx.App,
					Cause: fmt.Sprintf("Failed to validate Rule: %v. Err: %v", obj.Name, err),
				}
			}

			logrus.Infof("[%v] Validated Rule: %v", ctx.App.Key, svc.Name)
		} else if obj, ok := spec.(*v1.Pod); ok {
			if err := k8sOps.ValidatePod(obj, timeout, retryInterval); err != nil {
				return &scheduler.ErrFailedToValidatePod{
					App:   ctx.App,
					Cause: fmt.Sprintf("Failed to validate Pod: [%s] %s. Err: Pod is not ready %v", obj.Namespace, obj.Name, obj.Status),
				}
			}

			logrus.Infof("[%v] Validated pod: %v", ctx.App.Key, obj.Name)
		}
	}

	return nil
}

func (k *k8s) Destroy(ctx *scheduler.Context, opts map[string]bool) error {
	var podList []v1.Pod
	var pods interface{}
	var err error
	for _, spec := range ctx.App.SpecList {
		t := func() (interface{}, bool, error) {
			currPods, err := k.destroyCoreObject(spec, opts, ctx.App)
			if err != nil {
				return nil, true, err
			}
			return currPods, false, nil
		}
		pods, err = task.DoRetryWithTimeout(t, k8sDestroyTimeout, defaultRetryInterval)
		if err != nil {
			podList = append(podList, pods.(v1.Pod))
		}
	}
	if value, ok := opts[scheduler.OptionsWaitForResourceLeakCleanup]; ok && value {
		if err = k.WaitForDestroy(ctx); err != nil {
			return err
		}
		if err = k.waitForCleanup(ctx, podList); err != nil {
			return err
		}
	} else if value, ok := opts[scheduler.OptionsWaitForDestroy]; ok && value {
		if err = k.WaitForDestroy(ctx); err != nil {
			return err
		}
	}
	return nil
}

func (k *k8s) waitForCleanup(ctx *scheduler.Context, podList []v1.Pod) error {
	for _, pod := range podList {
		t := func() (interface{}, bool, error) {
			return nil, true, k.validateVolumeDirCleanup(pod.UID, ctx.App)
		}
		if _, err := task.DoRetryWithTimeout(t, volDirCleanupTimeout, defaultRetryInterval); err != nil {
			return err
		}
		logrus.Infof("Validated resource cleanup for pod: %v", pod.UID)
	}
	return nil
}

func (k *k8s) validateVolumeDirCleanup(podUID types.UID, app *spec.AppSpec) error {
	podVolDir := k.getVolumeDirPath(podUID)
	driver, _ := node.Get(k.nodeDriverName)
	options := node.FindOpts{
		ConnectionOpts: node.ConnectionOpts{
			Timeout:         findFilesOnWorkerTimeout,
			TimeBeforeRetry: defaultRetryInterval,
		},
		MinDepth: 1,
		MaxDepth: 1,
	}

	for _, n := range node.GetWorkerNodes() {
		if volDir, err := driver.FindFiles(podVolDir, n, options); err != nil {
			return err
		} else if strings.TrimSpace(volDir) != "" {
			return &scheduler.ErrFailedToDeleteVolumeDirForPod{
				App:   app,
				Cause: fmt.Sprintf("Volume directory for pod %v still exists in node: %v", podUID, n.Name),
			}
		}
	}

	return nil
}

func (k *k8s) getVolumeDirPath(podUID types.UID) string {
	return filepath.Join(k8sPodsRootDir, string(podUID), "volumes")
}

func (k *k8s) WaitForDestroy(ctx *scheduler.Context) error {
	k8sOps := k8s_ops.Instance()
	for _, spec := range ctx.App.SpecList {
		if obj, ok := spec.(*apps_api.Deployment); ok {
			if err := k8sOps.ValidateTerminatedDeployment(obj); err != nil {
				return &scheduler.ErrFailedToValidateAppDestroy{
					App:   ctx.App,
					Cause: fmt.Sprintf("Failed to validate destroy of deployment: %v. Err: %v", obj.Name, err),
				}
			}

			logrus.Infof("[%v] Validated destroy of Deployment: %v", ctx.App.Key, obj.Name)
		} else if obj, ok := spec.(*apps_api.StatefulSet); ok {
			if err := k8sOps.ValidateTerminatedStatefulSet(obj); err != nil {
				return &scheduler.ErrFailedToValidateAppDestroy{
					App:   ctx.App,
					Cause: fmt.Sprintf("Failed to validate destroy of statefulset: %v. Err: %v", obj.Name, err),
				}
			}

			logrus.Infof("[%v] Validated destroy of StatefulSet: %v", ctx.App.Key, obj.Name)
		} else if obj, ok := spec.(*v1.Service); ok {
			if err := k8sOps.ValidateDeletedService(obj.Name, obj.Namespace); err != nil {
				return &scheduler.ErrFailedToValidateAppDestroy{
					App:   ctx.App,
					Cause: fmt.Sprintf("Failed to validate destroy of service: %v. Err: %v", obj.Name, err),
				}
			}

			logrus.Infof("[%v] Validated destroy of Service: %v", ctx.App.Key, obj.Name)
		} else if obj, ok := spec.(*stork_api.Rule); ok {
			_, err := k8sOps.GetRule(obj.Name, obj.Namespace)
			if err == nil {
				return &scheduler.ErrFailedToValidateAppDestroy{
					App:   ctx.App,
					Cause: fmt.Sprintf("stork rule: %v is still present.", obj.Name),
				}
			}

			if errors.IsNotFound(err) {
				logrus.Infof("[%v] Validated destroy of Rule: %v", ctx.App.Key, obj.Name)
			} else {
				return &scheduler.ErrFailedToValidateAppDestroy{
					App:   ctx.App,
					Cause: fmt.Sprintf("failed to validate destroy of stork rule: %v due to: %v", obj.Name, err),
				}
			}
		} else if obj, ok := spec.(*v1.Pod); ok {
			if err := k8sOps.WaitForPodDeletion(obj.UID, obj.Namespace, deleteTasksWaitTimeout); err != nil {
				return &scheduler.ErrFailedToValidatePodDestroy{
					App:   ctx.App,
					Cause: fmt.Sprintf("Failed to validate destroy of pod: %v. Err: %v", obj.Name, err),
				}
			}

			logrus.Infof("[%v] Validated destroy of Pod: %v", ctx.App.Key, obj.Name)
		}
	}

	return nil
}

func (k *k8s) DeleteTasks(ctx *scheduler.Context) error {
	k8sOps := k8s_ops.Instance()
	pods, err := k.getPodsForApp(ctx)
	if err != nil {
		return &scheduler.ErrFailedToDeleteTasks{
			App:   ctx.App,
			Cause: fmt.Sprintf("failed to get pods due to: %v", err),
		}
	}

	if err := k8sOps.DeletePods(pods, false); err != nil {
		return &scheduler.ErrFailedToDeleteTasks{
			App:   ctx.App,
			Cause: fmt.Sprintf("failed to delete pods due to: %v", err),
		}
	}

	// Ensure the pods are deleted and removed from the system
	for _, pod := range pods {
		err = k8sOps.WaitForPodDeletion(pod.UID, pod.Namespace, deleteTasksWaitTimeout)
		if err != nil {
			logrus.Errorf("k8s DeleteTasks failed to wait for pod: [%s] %s to terminate. err: %v", pod.Namespace, pod.Name, err)
			return err
		}
	}

	return nil
}

func (k *k8s) GetVolumeParameters(ctx *scheduler.Context) (map[string]map[string]string, error) {
	k8sOps := k8s_ops.Instance()
	result := make(map[string]map[string]string)

	for _, spec := range ctx.App.SpecList {
		if obj, ok := spec.(*v1.PersistentVolumeClaim); ok {
			params, err := k8sOps.GetPersistentVolumeClaimParams(obj)
			if err != nil {
				return nil, &scheduler.ErrFailedToGetVolumeParameters{
					App:   ctx.App,
					Cause: fmt.Sprintf("failed to get params for volume: %v. Err: %v", obj.Name, err),
				}
			}

			pvc, err := k8sOps.GetPersistentVolumeClaim(obj.Name, obj.Namespace)
			if err != nil {
				return nil, &scheduler.ErrFailedToGetVolumeParameters{
					App:   ctx.App,
					Cause: fmt.Sprintf("failed to get PVC: %v. Err: %v", obj.Name, err),
				}
			}

			for k, v := range pvc.Annotations {
				params[k] = v
			}

			result[pvc.Spec.VolumeName] = params
		} else if obj, ok := spec.(*snap_v1.VolumeSnapshot); ok {
			snap, err := k8sOps.GetSnapshot(obj.Metadata.Name, obj.Metadata.Namespace)
			if err != nil {
				return nil, &scheduler.ErrFailedToGetVolumeParameters{
					App:   ctx.App,
					Cause: fmt.Sprintf("failed to get Snapshot: %v. Err: %v", obj.Metadata.Name, err),
				}
			}

			snapDataName := snap.Spec.SnapshotDataName
			if len(snapDataName) == 0 {
				return nil, &scheduler.ErrFailedToGetVolumeParameters{
					App:   ctx.App,
					Cause: fmt.Sprintf("snapshot: [%s] %s does not have snapshotdata set", snap.Metadata.Namespace, snap.Metadata.Name),
				}
			}

			snapData, err := k8sOps.GetSnapshotData(snapDataName)
			if err != nil {
				return nil, &scheduler.ErrFailedToGetVolumeParameters{
					App:   ctx.App,
					Cause: fmt.Sprintf("failed to get volumesnapshotdata: %s due to: %v", snapDataName, err),
				}
			}

			if snapData.Spec.VolumeSnapshotDataSource.PortworxSnapshot == nil ||
				len(snapData.Spec.VolumeSnapshotDataSource.PortworxSnapshot.SnapshotID) == 0 {
				return nil, &scheduler.ErrFailedToGetVolumeParameters{
					App:   ctx.App,
					Cause: fmt.Sprintf("volumesnapshotdata: %s does not have portworx volume source set", snapDataName),
				}
			}

			result[snapData.Spec.VolumeSnapshotDataSource.PortworxSnapshot.SnapshotID] = map[string]string{
				SnapshotParent: snap.Spec.PersistentVolumeClaimName,
			}
		} else if obj, ok := spec.(*apps_api.StatefulSet); ok {
			ss, err := k8sOps.GetStatefulSet(obj.Name, obj.Namespace)
			if err != nil {
				return nil, &scheduler.ErrFailedToGetVolumeParameters{
					App:   ctx.App,
					Cause: fmt.Sprintf("Failed to get StatefulSet: %v. Err: %v", obj.Name, err),
				}
			}

			pvcList, err := k8sOps.GetPVCsForStatefulSet(ss)
			if err != nil || pvcList == nil {
				return nil, &scheduler.ErrFailedToGetVolumeParameters{
					App:   ctx.App,
					Cause: fmt.Sprintf("Failed to get PVCs for StatefulSet: %v. Err: %v", ss.Name, err),
				}
			}

			for _, pvc := range pvcList.Items {
				params, err := k8sOps.GetPersistentVolumeClaimParams(&pvc)
				if err != nil {
					return nil, &scheduler.ErrFailedToGetVolumeParameters{
						App:   ctx.App,
						Cause: fmt.Sprintf("failed to get params for volume: %v. Err: %v", pvc.Name, err),
					}
				}

				for k, v := range pvc.Annotations {
					params[k] = v
				}

				result[pvc.Spec.VolumeName] = params
			}
		}
	}

	return result, nil
}

func (k *k8s) InspectVolumes(ctx *scheduler.Context, timeout, retryInterval time.Duration) error {
	k8sOps := k8s_ops.Instance()
	for _, spec := range ctx.App.SpecList {
		if obj, ok := spec.(*storage_api.StorageClass); ok {
			if _, err := k8sOps.GetStorageClass(obj.Name); err != nil {
				return &scheduler.ErrFailedToValidateStorage{
					App:   ctx.App,
					Cause: fmt.Sprintf("Failed to validate StorageClass: %v. Err: %v", obj.Name, err),
				}
			}

			logrus.Infof("[%v] Validated storage class: %v", ctx.App.Key, obj.Name)
		} else if obj, ok := spec.(*v1.PersistentVolumeClaim); ok {
			if err := k8sOps.ValidatePersistentVolumeClaim(obj, timeout, retryInterval); err != nil {
				return &scheduler.ErrFailedToValidateStorage{
					App:   ctx.App,
					Cause: fmt.Sprintf("Failed to validate PVC: %v. Err: %v", obj.Name, err),
				}
			}

			logrus.Infof("[%v] Validated PVC: %v", ctx.App.Key, obj.Name)
		} else if obj, ok := spec.(*snap_v1.VolumeSnapshot); ok {
			if err := k8sOps.ValidateSnapshot(obj.Metadata.Name, obj.Metadata.Namespace, true, timeout, retryInterval); err != nil {
				return &scheduler.ErrFailedToValidateStorage{
					App:   ctx.App,
					Cause: fmt.Sprintf("Failed to validate snapshot: %v. Err: %v", obj.Metadata.Name, err),
				}
			}

			logrus.Infof("[%v] Validated snapshot: %v", ctx.App.Key, obj.Metadata.Name)
		} else if obj, ok := spec.(*apps_api.StatefulSet); ok {
			ss, err := k8sOps.GetStatefulSet(obj.Name, obj.Namespace)
			if err != nil {
				return &scheduler.ErrFailedToValidateStorage{
					App:   ctx.App,
					Cause: fmt.Sprintf("Failed to get StatefulSet: %v. Err: %v", obj.Name, err),
				}
			}

			if err := k8sOps.ValidatePVCsForStatefulSet(ss, timeout*time.Duration(*obj.Spec.Replicas), retryInterval); err != nil {
				return &scheduler.ErrFailedToValidateStorage{
					App:   ctx.App,
					Cause: fmt.Sprintf("Failed to validate PVCs for statefulset: %v. Err: %v", ss.Name, err),
				}
			}

			logrus.Infof("[%v] Validated PVCs from StatefulSet: %v", ctx.App.Key, obj.Name)
		}
	}

	return nil
}

func (k *k8s) DeleteVolumes(ctx *scheduler.Context) ([]*volume.Volume, error) {
	k8sOps := k8s_ops.Instance()
	var vols []*volume.Volume
	for _, spec := range ctx.App.SpecList {
		if obj, ok := spec.(*storage_api.StorageClass); ok {
			if err := k8sOps.DeleteStorageClass(obj.Name); err != nil {
				if !errors.IsNotFound(err) {
					return nil, &scheduler.ErrFailedToDestroyStorage{
						App:   ctx.App,
						Cause: fmt.Sprintf("Failed to destroy storage class: %v. Err: %v", obj.Name, err),
					}
				}
			}

			logrus.Infof("[%v] Destroyed storage class: %v", ctx.App.Key, obj.Name)
		} else if obj, ok := spec.(*v1.PersistentVolumeClaim); ok {
			vols = append(vols, &volume.Volume{
				ID:        string(obj.UID),
				Name:      obj.Name,
				Namespace: obj.Namespace,
			})

			if err := k8sOps.DeletePersistentVolumeClaim(obj.Name, obj.Namespace); err != nil {
				if !errors.IsNotFound(err) {
					return nil, &scheduler.ErrFailedToDestroyStorage{
						App:   ctx.App,
						Cause: fmt.Sprintf("Failed to destroy PVC: %v. Err: %v", obj.Name, err),
					}
				}
			}

			logrus.Infof("[%v] Destroyed PVC: %v", ctx.App.Key, obj.Name)
		} else if obj, ok := spec.(*snap_v1.VolumeSnapshot); ok {
			if err := k8sOps.DeleteSnapshot(obj.Metadata.Name, obj.Metadata.Namespace); err != nil {
				if !errors.IsNotFound(err) {
					return nil, &scheduler.ErrFailedToDestroyStorage{
						App:   ctx.App,
						Cause: fmt.Sprintf("Failed to destroy Snapshot: %v. Err: %v", obj.Metadata.Name, err),
					}
				}
			}

			logrus.Infof("[%v] Destroyed snapshot: %v", ctx.App.Key, obj.Metadata.Name)
		} else if obj, ok := spec.(*apps_api.StatefulSet); ok {
			pvcList, err := k8sOps.GetPVCsForStatefulSet(obj)
			if err != nil || pvcList == nil {
				return nil, &scheduler.ErrFailedToDestroyStorage{
					App:   ctx.App,
					Cause: fmt.Sprintf("Failed to get PVCs for StatefulSet: %v. Err: %v", obj.Name, err),
				}
			}

			for _, pvc := range pvcList.Items {
				vols = append(vols, &volume.Volume{
					ID:        string(pvc.UID),
					Name:      pvc.Name,
					Namespace: pvc.Namespace,
				})

				if err := k8sOps.DeletePersistentVolumeClaim(pvc.Name, pvc.Namespace); err != nil {
					if !errors.IsNotFound(err) {
						return nil, &scheduler.ErrFailedToDestroyStorage{
							App:   ctx.App,
							Cause: fmt.Sprintf("Failed to destroy PVC: %v. Err: %v", pvc.Name, err),
						}
					}
				}
			}

			logrus.Infof("[%v] Destroyed PVCs for StatefulSet: %v", ctx.App.Key, obj.Name)
		}
	}

	return vols, nil
}

func (k *k8s) GetVolumes(ctx *scheduler.Context) ([]*volume.Volume, error) {
	k8sOps := k8s_ops.Instance()
	var vols []*volume.Volume
	for _, spec := range ctx.App.SpecList {
		if obj, ok := spec.(*v1.PersistentVolumeClaim); ok {
			vol := &volume.Volume{
				ID:        string(obj.UID),
				Name:      obj.Name,
				Namespace: obj.Namespace,
			}
			vols = append(vols, vol)
		} else if obj, ok := spec.(*apps_api.StatefulSet); ok {
			ss, err := k8sOps.GetStatefulSet(obj.Name, obj.Namespace)
			if err != nil {
				return nil, &scheduler.ErrFailedToGetStorage{
					App:   ctx.App,
					Cause: fmt.Sprintf("Failed to get StatefulSet: %v. Err: %v", obj.Name, err),
				}
			}

			pvcList, err := k8sOps.GetPVCsForStatefulSet(ss)
			if err != nil || pvcList == nil {
				return nil, &scheduler.ErrFailedToGetStorage{
					App:   ctx.App,
					Cause: fmt.Sprintf("Failed to get PVC from StatefulSet: %v. Err: %v", ss.Name, err),
				}
			}

			for _, pvc := range pvcList.Items {
				vols = append(vols, &volume.Volume{
					ID:        string(pvc.UID),
					Name:      pvc.Name,
					Namespace: pvc.Namespace,
				})
			}
		}
	}

	return vols, nil
}

func (k *k8s) ResizeVolume(ctx *scheduler.Context) ([]*volume.Volume, error) {
	k8sOps := k8s_ops.Instance()
	var vols []*volume.Volume
	for _, spec := range ctx.App.SpecList {
		if obj, ok := spec.(*v1.PersistentVolumeClaim); ok {
			updatedPVC, _ := k8sOps.GetPersistentVolumeClaim(obj.Name, obj.Namespace)
			vol, err := k.resizePVCBy1GB(ctx, updatedPVC)
			if err != nil {
				return nil, err
			}
			vols = append(vols, vol)
		} else if obj, ok := spec.(*apps_api.StatefulSet); ok {
			ss, err := k8sOps.GetStatefulSet(obj.Name, obj.Namespace)
			if err != nil {
				return nil, &scheduler.ErrFailedToResizeStorage{
					App:   ctx.App,
					Cause: fmt.Sprintf("Failed to get StatefulSet: %v. Err: %v", obj.Name, err),
				}
			}

			pvcList, err := k8sOps.GetPVCsForStatefulSet(ss)
			if err != nil || pvcList == nil {
				return nil, &scheduler.ErrFailedToResizeStorage{
					App:   ctx.App,
					Cause: fmt.Sprintf("Failed to get PVC from StatefulSet: %v. Err: %v", ss.Name, err),
				}
			}

			for _, pvc := range pvcList.Items {
				vol, err := k.resizePVCBy1GB(ctx, &pvc)
				if err != nil {
					return nil, err
				}
				vols = append(vols, vol)
			}
		}
	}

	return vols, nil
}

func (k *k8s) resizePVCBy1GB(ctx *scheduler.Context, pvc *v1.PersistentVolumeClaim) (*volume.Volume, error) {
	k8sOps := k8s_ops.Instance()
	storageSize := pvc.Spec.Resources.Requests[v1.ResourceStorage]

	// TODO this test is required since stork snapshot doesn't support resizing, remove when feature is added
	resizeSupported := true
	if annotationValue, hasKey := pvc.Annotations[resizeSupportedAnnotationKey]; hasKey {
		resizeSupported, _ = strconv.ParseBool(annotationValue)
	}
	if resizeSupported {
		extraAmount, _ := resource.ParseQuantity("1Gi")
		storageSize.Add(extraAmount)
		pvc.Spec.Resources.Requests[v1.ResourceStorage] = storageSize
		if _, err := k8sOps.UpdatePersistentVolumeClaim(pvc); err != nil {
			return nil, &scheduler.ErrFailedToResizeStorage{
				App:   ctx.App,
				Cause: err.Error(),
			}
		}
	}
	sizeInt64, _ := storageSize.AsInt64()
	vol := &volume.Volume{
		ID:        string(pvc.UID),
		Name:      pvc.Name,
		Namespace: pvc.Namespace,
		Size:      uint64(sizeInt64),
	}
	return vol, nil
}

func (k *k8s) GetSnapshots(ctx *scheduler.Context) ([]*volume.Snapshot, error) {
	var snaps []*volume.Snapshot
	for _, spec := range ctx.App.SpecList {
		if obj, ok := spec.(*snap_v1.VolumeSnapshot); ok {
			snap := &volume.Snapshot{
				ID:        string(obj.Metadata.UID),
				Name:      obj.Metadata.Name,
				Namespace: obj.Metadata.Namespace,
			}
			snaps = append(snaps, snap)
		}
	}

	return snaps, nil
}

func (k *k8s) GetNodesForApp(ctx *scheduler.Context) ([]node.Node, error) {
	t := func() (interface{}, bool, error) {
		pods, err := k.getPodsForApp(ctx)
		if err != nil {
			return nil, false, &scheduler.ErrFailedToGetNodesForApp{
				App:   ctx.App,
				Cause: fmt.Sprintf("failed to get pods due to: %v", err),
			}
		}

		// We should have pods from a supported application at this point
		var result []node.Node
		nodeMap := node.GetNodesByName()

		for _, p := range pods {
			n, ok := nodeMap[p.Spec.NodeName]
			if !ok {
				return nil, true, &scheduler.ErrFailedToGetNodesForApp{
					App:   ctx.App,
					Cause: fmt.Sprintf("node: %v not present in node map", p.Spec.NodeName),
				}
			}

			if node.Contains(result, n) {
				continue
			}

			if k8s_ops.Instance().IsPodRunning(p) {
				result = append(result, n)
			}
		}

		if len(result) > 0{
			return result, false, nil
		}

		return result, true, &scheduler.ErrFailedToGetNodesForApp{
			App:   ctx.App,
			Cause: fmt.Sprintf("no pods in running state %v", pods),
		}
	}

	nodes, err := task.DoRetryWithTimeout(t, defaultTimeout, defaultRetryInterval)
	if err != nil {
		return nil, err
	}

	return nodes.([]node.Node), nil
}

func (k *k8s) getPodsForApp(ctx *scheduler.Context) ([]v1.Pod, error) {
	k8sOps := k8s_ops.Instance()
	var pods []v1.Pod

	for _, spec := range ctx.App.SpecList {
		if obj, ok := spec.(*apps_api.Deployment); ok {
			depPods, err := k8sOps.GetDeploymentPods(obj)
			if err != nil {
				return nil, err
			}
			pods = append(pods, depPods...)
		} else if obj, ok := spec.(*apps_api.StatefulSet); ok {
			ssPods, err := k8sOps.GetStatefulSetPods(obj)
			if err != nil {
				return nil, err
			}
			pods = append(pods, ssPods...)
		}
	}

	return pods, nil
}

func (k *k8s) Describe(ctx *scheduler.Context) (string, error) {
	k8sOps := k8s_ops.Instance()
	var buf bytes.Buffer
	var err error
	for _, spec := range ctx.App.SpecList {
		if obj, ok := spec.(*apps_api.Deployment); ok {
			buf.WriteString(insertLineBreak(obj.Name))
			var depStatus *apps_api.DeploymentStatus
			if depStatus, err = k8sOps.DescribeDeployment(obj.Name, obj.Namespace); err != nil {
				buf.WriteString(fmt.Sprintf("%v", &scheduler.ErrFailedToGetAppStatus{
					App:   ctx.App,
					Cause: fmt.Sprintf("Failed to get status of deployment: %v. Err: %v", obj.Name, err),
				}))
			}
			//Dump depStatus
			buf.WriteString(fmt.Sprintf("%v\n", *depStatus))
			pods, _ := k8sOps.GetDeploymentPods(obj)
			for _, pod := range pods {
				buf.WriteString(dumpPodStatusRecursively(pod))
			}
			buf.WriteString(insertLineBreak("END Deployment"))
		} else if obj, ok := spec.(*apps_api.StatefulSet); ok {
			buf.WriteString(insertLineBreak(obj.Name))
			var ssetStatus *apps_api.StatefulSetStatus
			if ssetStatus, err = k8sOps.DescribeStatefulSet(obj.Name, obj.Namespace); err != nil {
				buf.WriteString(fmt.Sprintf("%v", &scheduler.ErrFailedToGetAppStatus{
					App:   ctx.App,
					Cause: fmt.Sprintf("Failed to get status of statefulset: %v. Err: %v", obj.Name, err),
				}))
			}
			//Dump ssetStatus
			buf.WriteString(fmt.Sprintf("%v\n", *ssetStatus))
			pods, _ := k8sOps.GetStatefulSetPods(obj)
			for _, pod := range pods {
				buf.WriteString(dumpPodStatusRecursively(pod))
			}
			buf.WriteString(insertLineBreak("END StatefulSet"))
		} else if obj, ok := spec.(*v1.Service); ok {
			buf.WriteString(insertLineBreak(obj.Name))
			var svcStatus *v1.ServiceStatus
			if svcStatus, err = k8sOps.DescribeService(obj.Name, obj.Namespace); err != nil {
				buf.WriteString(fmt.Sprintf("%v", &scheduler.ErrFailedToGetAppStatus{
					App:   ctx.App,
					Cause: fmt.Sprintf("Failed to get status of service: %v. Err: %v", obj.Name, err),
				}))
			}
			//Dump service status
			buf.WriteString(fmt.Sprintf("%v\n", *svcStatus))
			buf.WriteString(insertLineBreak("END Service"))
		} else if obj, ok := spec.(*v1.PersistentVolumeClaim); ok {
			buf.WriteString(insertLineBreak(obj.Name))
			var pvcStatus *v1.PersistentVolumeClaimStatus
			if pvcStatus, err = k8sOps.GetPersistentVolumeClaimStatus(obj); err != nil {
				buf.WriteString(fmt.Sprintf("%v", &scheduler.ErrFailedToGetStorageStatus{
					App:   ctx.App,
					Cause: fmt.Sprintf("Failed to get status of persistent volume claim: %v. Err: %v", obj.Name, err),
				}))
			}
			//Dump persistent volume claim status
			buf.WriteString(fmt.Sprintf("%v\n", *pvcStatus))
			buf.WriteString(insertLineBreak("END PersistentVolumeClaim"))
		} else if obj, ok := spec.(*storage_api.StorageClass); ok {
			buf.WriteString(insertLineBreak(obj.Name))
			var scParams map[string]string
			if scParams, err = k8sOps.GetStorageClassParams(obj); err != nil {
				buf.WriteString(fmt.Sprintf("%v", &scheduler.ErrFailedToGetVolumeParameters{
					App:   ctx.App,
					Cause: fmt.Sprintf("Failed to get parameters of storage class: %v. Err: %v", obj.Name, err),
				}))
			}
			//Dump storage class parameters
			buf.WriteString(fmt.Sprintf("%v\n", scParams))
			buf.WriteString(insertLineBreak("END Storage Class"))
		} else if obj, ok := spec.(*v1.Pod); ok {
			buf.WriteString(insertLineBreak(obj.Name))
			var podStatus *v1.PodList
			if podStatus, err = k8sOps.GetPods(obj.Name); err != nil {
				buf.WriteString(fmt.Sprintf("%v", &scheduler.ErrFailedToGetPodStatus{
					App:   ctx.App,
					Cause: fmt.Sprintf("Failed to get status of pod: %v. Err: %v", obj.Name, err),
				}))
			}
			buf.WriteString(fmt.Sprintf("%v\n", podStatus))
			buf.WriteString(insertLineBreak("END Pod"))
		} else {
			logrus.Warnf("Object type unknown/not supported: %v", obj)
		}
	}
	return buf.String(), nil
}

func (k *k8s) ScaleApplication(ctx *scheduler.Context, scaleFactorMap map[string]int32) error {
	k8sOps := k8s_ops.Instance()
	for _, spec := range ctx.App.SpecList {
		logrus.Infof("Scale all Deployments")
		if obj, ok := spec.(*apps_api.Deployment); ok {
			dep, err := k8sOps.GetDeployment(obj.Name, obj.Namespace)
			if err != nil {
				return err
			}
			newScaleFactor := scaleFactorMap[obj.Name+DeploymentSuffix]
			*dep.Spec.Replicas = newScaleFactor
			if _, err := k8sOps.UpdateDeployment(dep); err != nil {
				return &scheduler.ErrFailedToUpdateApp{
					App:   ctx.App,
					Cause: fmt.Sprintf("Failed to update Deployment: %v. Err: %v", obj.Name, err),
				}
			}
			logrus.Infof("Deployment %s scaled to %d successfully.", obj.Name, newScaleFactor)
		} else if obj, ok := spec.(*apps_api.StatefulSet); ok {
			logrus.Infof("Scale all Stateful sets")
			ss, err := k8sOps.GetStatefulSet(obj.Name, obj.Namespace)
			if err != nil {
				return err
			}
			newScaleFactor := scaleFactorMap[obj.Name+StatefulSetSuffix]
			*ss.Spec.Replicas = newScaleFactor
			if _, err := k8sOps.UpdateStatefulSet(ss); err != nil {
				return &scheduler.ErrFailedToUpdateApp{
					App:   ctx.App,
					Cause: fmt.Sprintf("Failed to update StatefulSet: %v. Err: %v", obj.Name, err),
				}
			}
			logrus.Infof("StatefulSet %s scaled to %d successfully.", obj.Name, int(newScaleFactor))
		}
	}
	return nil
}

func (k *k8s) GetScaleFactorMap(ctx *scheduler.Context) (map[string]int32, error) {
	k8sOps := k8s_ops.Instance()
	scaleFactorMap := make(map[string]int32, len(ctx.App.SpecList))
	for _, spec := range ctx.App.SpecList {
		if obj, ok := spec.(*apps_api.Deployment); ok {
			dep, err := k8sOps.GetDeployment(obj.Name, obj.Namespace)
			if err != nil {
				return scaleFactorMap, err
			}
			scaleFactorMap[obj.Name+DeploymentSuffix] = *dep.Spec.Replicas
		} else if obj, ok := spec.(*apps_api.StatefulSet); ok {
			ss, err := k8sOps.GetStatefulSet(obj.Name, obj.Namespace)
			if err != nil {
				return scaleFactorMap, err
			}
			scaleFactorMap[obj.Name+StatefulSetSuffix] = *ss.Spec.Replicas
		}
	}
	return scaleFactorMap, nil
}

func (k *k8s) StopSchedOnNode(n node.Node) error {
	driver, _ := node.Get(k.nodeDriverName)
	systemOpts := node.SystemctlOpts{
		ConnectionOpts: node.ConnectionOpts{
			Timeout:         findFilesOnWorkerTimeout,
			TimeBeforeRetry: defaultRetryInterval,
		},
		Action: "stop",
	}
	err := driver.Systemctl(n, SystemdSchedServiceName, systemOpts)
	if err != nil {
		return &scheduler.ErrFailedToStopSchedOnNode{
			Node:          n,
			SystemService: SystemdSchedServiceName,
			Cause:         err.Error(),
		}
	}
	return nil
}

func (k *k8s) StartSchedOnNode(n node.Node) error {
	driver, _ := node.Get(k.nodeDriverName)
	systemOpts := node.SystemctlOpts{
		ConnectionOpts: node.ConnectionOpts{
			Timeout:         defaultTimeout,
			TimeBeforeRetry: defaultRetryInterval,
		},
		Action: "start",
	}
	err := driver.Systemctl(n, SystemdSchedServiceName, systemOpts)
	if err != nil {
		return &scheduler.ErrFailedToStartSchedOnNode{
			Node:          n,
			SystemService: SystemdSchedServiceName,
			Cause:         err.Error(),
		}
	}
	return nil
}

<<<<<<< HEAD
func (k *k8s) DecommissionNode(n node.Node) error {
	k8sOps := k8s_ops.Instance()
	pods, err := k8sOps.GetPodsByNode(n.Name, "")
	if err != nil {
		return &scheduler.ErrFailedToDecommissionNode {
			Node:          n,
			Cause:         fmt.Sprintf("Failed to get pods on the node: %v. Err: %v", n.Name, err),
		}
	}
	if err = k8sOps.DrainPodsFromNode(n.Name, pods.Items, defaultTimeout, defaultRetryInterval); err != nil {
		return &scheduler.ErrFailedToDecommissionNode {
			Node:          n,
			Cause:         fmt.Sprintf("Failed to drain pods from node: %v. Err: %v", n.Name, err),
		}
	}

	if err = k8sOps.CordonNode(n.Name, defaultTimeout, defaultRetryInterval); err != nil {
		return &scheduler.ErrFailedToDecommissionNode {
			Node:          n,
			Cause:         fmt.Sprintf("Failed to cordon node: %v. Err: %v", n.Name, err),
		}
	}
	if err = k8sOps.AddLabelOnNode(n.Name, "px/enabled", "remove"); err != nil {
		return &scheduler.ErrFailedToDecommissionNode {
			Node:          n,
			Cause:         fmt.Sprintf("Failed to add label to node: %v. Err: %v", n.Name, err),
		}
	}
=======
// CreateCRDObjects and Validate their deployment
func (k *k8s) CreateCRDObjects(ctx *scheduler.Context, timeout, retryInterval time.Duration) error {
	var err error
	k8sOps := k8s_ops.Instance()
	for _, specObj := range ctx.App.SpecList {
		if obj, ok := specObj.(*stork_api.ClusterPair); ok {
			logrus.Info("Applying clusterpair spec")
			err = k8sOps.CreateClusterPair(obj)
			if err != nil {
				return &scheduler.ErrFailedToApplyCustomSpec{
					Name:  obj.Name,
					Cause: fmt.Sprintf("Failed to apply spec: %v. Err: %v", obj.Name, err),
					Type:  obj,
				}
			}
			if err := k8sOps.ValidateClusterPair(obj.Name, defaultTimeout, defaultRetryInterval); err != nil {
				return &scheduler.ErrFailedToApplyCustomSpec{
					Name:  obj.Name,
					Cause: fmt.Sprintf("Failed to validate cluster Pair: %v. Err: %v", obj.Name, err),
				}
			}

		} else if obj, ok := specObj.(*stork_api.Migration); ok {
			logrus.Info("Applying Migration Spec")
			err = k8sOps.CreateMigration(obj)
			if err != nil {
				return &scheduler.ErrFailedToApplyCustomSpec{
					Name:  obj.Name,
					Cause: fmt.Sprintf("Failed to apply spec: %v. Err: %v", obj.Name, err),
					Type:  obj,
				}
			}
			if err := k8sOps.ValidateMigration(obj.Name, defaultTimeout, defaultRetryInterval); err != nil {
				return &scheduler.ErrFailedToApplyCustomSpec{
					Name:  obj.Name,
					Cause: fmt.Sprintf("Failed to validate cluster Pair: %v. Err: %v", obj.Name, err),
				}
			}
		} else {
			return fmt.Errorf("Unsupported object: %v", reflect.TypeOf(specObj))
		}
	}

	logrus.Info("Custom specs created successfully")
>>>>>>> c88d5754
	return nil
}

func insertLineBreak(note string) string {
	return fmt.Sprintf("------------------------------\n%s\n------------------------------\n", note)
}

func dumpPodStatusRecursively(pod v1.Pod) string {
	var buf bytes.Buffer
	buf.WriteString(insertLineBreak(pod.Name))
	buf.WriteString(fmt.Sprintf("%v\n", pod.Status))
	for _, conStat := range pod.Status.ContainerStatuses {
		buf.WriteString(insertLineBreak(conStat.Name))
		buf.WriteString(fmt.Sprintf("%v\n", conStat))
		buf.WriteString(insertLineBreak("END container"))
	}
	buf.WriteString(insertLineBreak("END pod"))
	return buf.String()
}

func init() {
	k := &k8s{}
	scheduler.Register(SchedName, k)
}<|MERGE_RESOLUTION|>--- conflicted
+++ resolved
@@ -1482,7 +1482,53 @@
 	return nil
 }
 
-<<<<<<< HEAD
+// CreateCRDObjects and Validate their deployment
+func (k *k8s) CreateCRDObjects(ctx *scheduler.Context, timeout, retryInterval time.Duration) error {
+	var err error
+	k8sOps := k8s_ops.Instance()
+	for _, specObj := range ctx.App.SpecList {
+		if obj, ok := specObj.(*stork_api.ClusterPair); ok {
+			logrus.Info("Applying clusterpair spec")
+			err = k8sOps.CreateClusterPair(obj)
+			if err != nil {
+				return &scheduler.ErrFailedToApplyCustomSpec{
+					Name:  obj.Name,
+					Cause: fmt.Sprintf("Failed to apply spec: %v. Err: %v", obj.Name, err),
+					Type:  obj,
+				}
+			}
+			if err := k8sOps.ValidateClusterPair(obj.Name, defaultTimeout, defaultRetryInterval); err != nil {
+				return &scheduler.ErrFailedToApplyCustomSpec{
+					Name:  obj.Name,
+					Cause: fmt.Sprintf("Failed to validate cluster Pair: %v. Err: %v", obj.Name, err),
+				}
+			}
+
+		} else if obj, ok := specObj.(*stork_api.Migration); ok {
+			logrus.Info("Applying Migration Spec")
+			err = k8sOps.CreateMigration(obj)
+			if err != nil {
+				return &scheduler.ErrFailedToApplyCustomSpec{
+					Name:  obj.Name,
+					Cause: fmt.Sprintf("Failed to apply spec: %v. Err: %v", obj.Name, err),
+					Type:  obj,
+				}
+			}
+			if err := k8sOps.ValidateMigration(obj.Name, defaultTimeout, defaultRetryInterval); err != nil {
+				return &scheduler.ErrFailedToApplyCustomSpec{
+					Name:  obj.Name,
+					Cause: fmt.Sprintf("Failed to validate cluster Pair: %v. Err: %v", obj.Name, err),
+				}
+			}
+		} else {
+			return fmt.Errorf("Unsupported object: %v", reflect.TypeOf(specObj))
+		}
+	}
+
+	logrus.Info("Custom specs created successfully")
+	return nil
+}
+
 func (k *k8s) DecommissionNode(n node.Node) error {
 	k8sOps := k8s_ops.Instance()
 	pods, err := k8sOps.GetPodsByNode(n.Name, "")
@@ -1511,52 +1557,7 @@
 			Cause:         fmt.Sprintf("Failed to add label to node: %v. Err: %v", n.Name, err),
 		}
 	}
-=======
-// CreateCRDObjects and Validate their deployment
-func (k *k8s) CreateCRDObjects(ctx *scheduler.Context, timeout, retryInterval time.Duration) error {
-	var err error
-	k8sOps := k8s_ops.Instance()
-	for _, specObj := range ctx.App.SpecList {
-		if obj, ok := specObj.(*stork_api.ClusterPair); ok {
-			logrus.Info("Applying clusterpair spec")
-			err = k8sOps.CreateClusterPair(obj)
-			if err != nil {
-				return &scheduler.ErrFailedToApplyCustomSpec{
-					Name:  obj.Name,
-					Cause: fmt.Sprintf("Failed to apply spec: %v. Err: %v", obj.Name, err),
-					Type:  obj,
-				}
-			}
-			if err := k8sOps.ValidateClusterPair(obj.Name, defaultTimeout, defaultRetryInterval); err != nil {
-				return &scheduler.ErrFailedToApplyCustomSpec{
-					Name:  obj.Name,
-					Cause: fmt.Sprintf("Failed to validate cluster Pair: %v. Err: %v", obj.Name, err),
-				}
-			}
-
-		} else if obj, ok := specObj.(*stork_api.Migration); ok {
-			logrus.Info("Applying Migration Spec")
-			err = k8sOps.CreateMigration(obj)
-			if err != nil {
-				return &scheduler.ErrFailedToApplyCustomSpec{
-					Name:  obj.Name,
-					Cause: fmt.Sprintf("Failed to apply spec: %v. Err: %v", obj.Name, err),
-					Type:  obj,
-				}
-			}
-			if err := k8sOps.ValidateMigration(obj.Name, defaultTimeout, defaultRetryInterval); err != nil {
-				return &scheduler.ErrFailedToApplyCustomSpec{
-					Name:  obj.Name,
-					Cause: fmt.Sprintf("Failed to validate cluster Pair: %v. Err: %v", obj.Name, err),
-				}
-			}
-		} else {
-			return fmt.Errorf("Unsupported object: %v", reflect.TypeOf(specObj))
-		}
-	}
-
-	logrus.Info("Custom specs created successfully")
->>>>>>> c88d5754
+
 	return nil
 }
 

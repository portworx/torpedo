--- conflicted
+++ resolved
@@ -1191,17 +1191,10 @@
 	return nil
 }
 
-<<<<<<< HEAD
-// GetUpdatedSpec gets the updated spec of a K8s Object. Just `name`, and if required `namespace` must be spcified on `spec` in order to GET the spec from K8s (if it exists).
+// GetUpdatedSpec gets the updated spec of a K8s Object. Just `name`, and if required `namespace` must be specified on `spec` in order to GET the spec from K8s (if it exists).
 func (k *K8s) GetUpdatedSpec(spec interface{}) (interface{}, error) {
 	if specObj, ok := spec.(*appsapi.Deployment); ok {
 		dep, err := k.K8sApps.GetDeployment(specObj.Name, specObj.Namespace)
-=======
-// GetUpdatedSpec gets the updated spec of a K8s Object. Just `name`, and if required `namespace` must be specified on `spec` in order to GET the spec from K8s (if it exists).
-func (k *K8s) GetUpdatedSpec(spec interface{}) (interface{}, error) {
-	if specObj, ok := spec.(*appsapi.Deployment); ok {
-		dep, err := k8sApps.GetDeployment(specObj.Name, specObj.Namespace)
->>>>>>> 7528f4bc
 		if err == nil {
 			return nil, err
 		}
@@ -1212,11 +1205,7 @@
 
 		return dep, nil
 	} else if specObj, ok := spec.(*appsapi.StatefulSet); ok {
-<<<<<<< HEAD
 		ss, err := k.K8sApps.GetStatefulSet(specObj.Name, specObj.Namespace)
-=======
-		ss, err := k8sApps.GetStatefulSet(specObj.Name, specObj.Namespace)
->>>>>>> 7528f4bc
 		if err == nil {
 			return nil, err
 		}
@@ -1227,21 +1216,13 @@
 
 		return ss, nil
 	} else if specObj, ok := spec.(*appsapi.DaemonSet); ok {
-<<<<<<< HEAD
 		ds, err := k.K8sApps.GetDaemonSet(specObj.Name, specObj.Namespace)
-=======
-		ds, err := k8sApps.GetDaemonSet(specObj.Name, specObj.Namespace)
->>>>>>> 7528f4bc
 		if err == nil {
 			return nil, err
 		}
 		return ds, nil
 	} else if specObj, ok := spec.(*corev1.Service); ok {
-<<<<<<< HEAD
 		svc, err := k.K8sCore.GetService(specObj.Name, specObj.Namespace)
-=======
-		svc, err := k8sCore.GetService(specObj.Name, specObj.Namespace)
->>>>>>> 7528f4bc
 		if err != nil {
 			return nil, err
 		}
@@ -1252,11 +1233,7 @@
 
 		return svc, nil
 	} else if specObj, ok := spec.(*corev1.PersistentVolumeClaim); ok {
-<<<<<<< HEAD
 		pvc, err := k.K8sCore.GetPersistentVolumeClaim(specObj.Name, specObj.Namespace)
-=======
-		pvc, err := k8sCore.GetPersistentVolumeClaim(specObj.Name, specObj.Namespace)
->>>>>>> 7528f4bc
 		if err != nil {
 			return nil, err
 		}
@@ -1267,11 +1244,7 @@
 
 		return pvc, nil
 	} else if specObj, ok := spec.(*storageapi.StorageClass); ok {
-<<<<<<< HEAD
 		sc, err := k.K8sStorage.GetStorageClass(specObj.Name)
-=======
-		sc, err := k8sStorage.GetStorageClass(specObj.Name)
->>>>>>> 7528f4bc
 		if err != nil {
 			return nil, err
 		}
@@ -1282,11 +1255,7 @@
 
 		return sc, nil
 	} else if specObj, ok := spec.(*snapv1.VolumeSnapshot); ok {
-<<<<<<< HEAD
 		snap, err := k.K8sExternalStorage.GetSnapshot(specObj.Metadata.Name, specObj.Metadata.Namespace)
-=======
-		snap, err := k8sExternalStorage.GetSnapshot(specObj.Metadata.Name, specObj.Metadata.Namespace)
->>>>>>> 7528f4bc
 		if err != nil {
 			return nil, err
 		}
@@ -1297,21 +1266,13 @@
 
 		return snap, nil
 	} else if specObj, ok := spec.(*storkapi.GroupVolumeSnapshot); ok {
-<<<<<<< HEAD
 		snap, err := k.K8sStork.GetGroupSnapshot(specObj.Name, specObj.Namespace)
-=======
-		snap, err := k8sStork.GetGroupSnapshot(specObj.Name, specObj.Namespace)
->>>>>>> 7528f4bc
 		if err != nil {
 			return nil, err
 		}
 		return snap, nil
 	} else if specObj, ok := spec.(*corev1.Secret); ok {
-<<<<<<< HEAD
 		secret, err := k.K8sCore.GetSecret(specObj.Name, specObj.Namespace)
-=======
-		secret, err := k8sCore.GetSecret(specObj.Name, specObj.Namespace)
->>>>>>> 7528f4bc
 		if err != nil {
 			return nil, err
 		}
@@ -1322,11 +1283,7 @@
 
 		return secret, nil
 	} else if specObj, ok := spec.(*corev1.ConfigMap); ok {
-<<<<<<< HEAD
 		cm, err := k.K8sCore.GetConfigMap(specObj.Name, specObj.Namespace)
-=======
-		cm, err := k8sCore.GetConfigMap(specObj.Name, specObj.Namespace)
->>>>>>> 7528f4bc
 		if err != nil {
 			return nil, err
 		}
@@ -1337,321 +1294,193 @@
 
 		return cm, nil
 	} else if specObj, ok := spec.(*storkapi.Rule); ok {
-<<<<<<< HEAD
 		rule, err := k.K8sStork.GetRule(specObj.Name, specObj.Namespace)
-=======
-		rule, err := k8sStork.GetRule(specObj.Name, specObj.Namespace)
->>>>>>> 7528f4bc
 		if err != nil {
 			return nil, err
 		}
 		return rule, nil
 	} else if specObj, ok := spec.(*corev1.Pod); ok {
-<<<<<<< HEAD
 		pod, err := k.K8sCore.GetPodByName(specObj.Name, specObj.Namespace)
-=======
-		pod, err := k8sCore.GetPodByName(specObj.Name, specObj.Namespace)
->>>>>>> 7528f4bc
 		if err != nil {
 			return nil, err
 		}
 		return pod, nil
 	} else if specObj, ok := spec.(*storkapi.ClusterPair); ok {
-<<<<<<< HEAD
 		cp, err := k.K8sStork.GetClusterPair(specObj.Name, specObj.Namespace)
-=======
-		cp, err := k8sStork.GetClusterPair(specObj.Name, specObj.Namespace)
->>>>>>> 7528f4bc
 		if err != nil {
 			return nil, err
 		}
 		return cp, nil
 	} else if specObj, ok := spec.(*storkapi.Migration); ok {
-<<<<<<< HEAD
 		m, err := k.K8sStork.GetMigration(specObj.Name, specObj.Namespace)
-=======
-		m, err := k8sStork.GetMigration(specObj.Name, specObj.Namespace)
->>>>>>> 7528f4bc
 		if err != nil {
 			return nil, err
 		}
 		return m, nil
 	} else if specObj, ok := spec.(*storkapi.MigrationSchedule); ok {
-<<<<<<< HEAD
 		ms, err := k.K8sStork.GetMigrationSchedule(specObj.Name, specObj.Namespace)
-=======
-		ms, err := k8sStork.GetMigrationSchedule(specObj.Name, specObj.Namespace)
->>>>>>> 7528f4bc
 		if err != nil {
 			return nil, err
 		}
 		return ms, nil
 	} else if specObj, ok := spec.(*storkapi.BackupLocation); ok {
-<<<<<<< HEAD
 		bl, err := k.K8sStork.GetBackupLocation(specObj.Name, specObj.Namespace)
-=======
-		bl, err := k8sStork.GetBackupLocation(specObj.Name, specObj.Namespace)
->>>>>>> 7528f4bc
 		if err != nil {
 			return nil, err
 		}
 		return bl, nil
 	} else if specObj, ok := spec.(*storkapi.ApplicationBackup); ok {
-<<<<<<< HEAD
 		ab, err := k.K8sStork.GetApplicationBackup(specObj.Name, specObj.Namespace)
-=======
-		ab, err := k8sStork.GetApplicationBackup(specObj.Name, specObj.Namespace)
->>>>>>> 7528f4bc
 		if err != nil {
 			return nil, err
 		}
 		return ab, nil
 	} else if specObj, ok := spec.(*storkapi.SchedulePolicy); ok {
-<<<<<<< HEAD
 		sp, err := k.K8sStork.GetSchedulePolicy(specObj.Name)
-=======
-		sp, err := k8sStork.GetSchedulePolicy(specObj.Name)
->>>>>>> 7528f4bc
 		if err != nil {
 			return nil, err
 		}
 		return sp, nil
 	} else if specObj, ok := spec.(*storkapi.ApplicationRestore); ok {
-<<<<<<< HEAD
 		ar, err := k.K8sStork.GetApplicationRestore(specObj.Name, specObj.Namespace)
-=======
-		ar, err := k8sStork.GetApplicationRestore(specObj.Name, specObj.Namespace)
->>>>>>> 7528f4bc
 		if err != nil {
 			return nil, err
 		}
 		return ar, nil
 	} else if specObj, ok := spec.(*storkapi.ApplicationClone); ok {
-<<<<<<< HEAD
 		obj, err := k.K8sStork.GetApplicationClone(specObj.Name, specObj.Namespace)
-=======
-		obj, err := k8sStork.GetApplicationClone(specObj.Name, specObj.Namespace)
->>>>>>> 7528f4bc
 		if err != nil {
 			return nil, err
 		}
 		return obj, nil
 	} else if specObj, ok := spec.(*storkapi.VolumeSnapshotRestore); ok {
-<<<<<<< HEAD
 		obj, err := k.K8sStork.GetVolumeSnapshotRestore(specObj.Name, specObj.Namespace)
-=======
-		obj, err := k8sStork.GetVolumeSnapshotRestore(specObj.Name, specObj.Namespace)
->>>>>>> 7528f4bc
 		if err != nil {
 			return nil, err
 		}
 		return obj, nil
 	} else if specObj, ok := spec.(*apapi.AutopilotRule); ok {
-<<<<<<< HEAD
 		obj, err := k.K8sAutopilot.GetAutopilotRule(specObj.Name)
-=======
-		obj, err := k8sAutopilot.GetAutopilotRule(specObj.Name)
->>>>>>> 7528f4bc
 		if err != nil {
 			return nil, err
 		}
 		return obj, nil
 	} else if specObj, ok := spec.(*corev1.ServiceAccount); ok {
-<<<<<<< HEAD
 		obj, err := k.K8sCore.GetServiceAccount(specObj.Name, specObj.Namespace)
-=======
-		obj, err := k8sCore.GetServiceAccount(specObj.Name, specObj.Namespace)
->>>>>>> 7528f4bc
 		if err != nil {
 			return nil, err
 		}
 		return obj, nil
 	} else if specObj, ok := spec.(*rbacv1.ClusterRole); ok {
-<<<<<<< HEAD
 		obj, err := k.K8sRbac.GetClusterRole(specObj.Name)
-=======
-		obj, err := k8sRbac.GetClusterRole(specObj.Name)
->>>>>>> 7528f4bc
 		if err != nil {
 			return nil, err
 		}
 		return obj, nil
 	} else if specObj, ok := spec.(*rbacv1.ClusterRoleBinding); ok {
-<<<<<<< HEAD
 		obj, err := k.K8sRbac.GetClusterRoleBinding(specObj.Name)
-=======
-		obj, err := k8sRbac.GetClusterRoleBinding(specObj.Name)
->>>>>>> 7528f4bc
 		if err != nil {
 			return nil, err
 		}
 		return obj, nil
 	} else if specObj, ok := spec.(*rbacv1.Role); ok {
-<<<<<<< HEAD
 		obj, err := k.K8sRbac.GetRole(specObj.Name, specObj.Namespace)
-=======
-		obj, err := k8sRbac.GetRole(specObj.Name, specObj.Namespace)
->>>>>>> 7528f4bc
 		if err != nil {
 			return nil, err
 		}
 		return obj, nil
 	} else if specObj, ok := spec.(*rbacv1.RoleBinding); ok {
-<<<<<<< HEAD
 		obj, err := k.K8sRbac.GetRoleBinding(specObj.Name, specObj.Namespace)
-=======
-		obj, err := k8sRbac.GetRoleBinding(specObj.Name, specObj.Namespace)
->>>>>>> 7528f4bc
 		if err != nil {
 			return nil, err
 		}
 		return obj, nil
 	} else if specObj, ok := spec.(*batchv1beta1.CronJob); ok {
-<<<<<<< HEAD
 		obj, err := k.K8sBatch.GetCronJob(specObj.Name, specObj.Namespace)
-=======
-		obj, err := k8sBatch.GetCronJob(specObj.Name, specObj.Namespace)
->>>>>>> 7528f4bc
 		if err != nil {
 			return nil, err
 		}
 		return obj, nil
 	} else if specObj, ok := spec.(*batchv1.Job); ok {
-<<<<<<< HEAD
 		obj, err := k.K8sBatch.GetJob(specObj.Name, specObj.Namespace)
-=======
-		obj, err := k8sBatch.GetJob(specObj.Name, specObj.Namespace)
->>>>>>> 7528f4bc
 		if err != nil {
 			return nil, err
 		}
 		return obj, nil
 	} else if specObj, ok := spec.(*corev1.LimitRange); ok {
-<<<<<<< HEAD
 		obj, err := k.K8sCore.GetLimitRange(specObj.Name, specObj.Namespace)
-=======
-		obj, err := k8sCore.GetLimitRange(specObj.Name, specObj.Namespace)
->>>>>>> 7528f4bc
 		if err != nil {
 			return nil, err
 		}
 		return obj, nil
 	} else if specObj, ok := spec.(*networkingv1beta1.Ingress); ok {
-<<<<<<< HEAD
 		obj, err := k.K8sNetworking.GetIngress(specObj.Name, specObj.Namespace)
-=======
-		obj, err := k8sNetworking.GetIngress(specObj.Name, specObj.Namespace)
->>>>>>> 7528f4bc
 		if err != nil {
 			return nil, err
 		}
 		return obj, nil
 	} else if specObj, ok := spec.(*monitoringv1.Prometheus); ok {
-<<<<<<< HEAD
 		obj, err := k.K8sMonitoring.GetPrometheus(specObj.Name, specObj.Namespace)
-=======
-		obj, err := k8sMonitoring.GetPrometheus(specObj.Name, specObj.Namespace)
->>>>>>> 7528f4bc
 		if err != nil {
 			return nil, err
 		}
 		return obj, nil
 	} else if specObj, ok := spec.(*monitoringv1.PrometheusRule); ok {
-<<<<<<< HEAD
 		obj, err := k.K8sMonitoring.GetPrometheusRule(specObj.Name, specObj.Namespace)
-=======
-		obj, err := k8sMonitoring.GetPrometheusRule(specObj.Name, specObj.Namespace)
->>>>>>> 7528f4bc
 		if err != nil {
 			return nil, err
 		}
 		return obj, nil
 	} else if specObj, ok := spec.(*monitoringv1.ServiceMonitor); ok {
-<<<<<<< HEAD
 		obj, err := k.K8sMonitoring.GetServiceMonitor(specObj.Name, specObj.Namespace)
-=======
-		obj, err := k8sMonitoring.GetServiceMonitor(specObj.Name, specObj.Namespace)
->>>>>>> 7528f4bc
 		if err != nil {
 			return nil, err
 		}
 		return obj, nil
 	} else if specObj, ok := spec.(*corev1.Namespace); ok {
-<<<<<<< HEAD
 		obj, err := k.K8sCore.GetNamespace(specObj.Name)
-=======
-		obj, err := k8sCore.GetNamespace(specObj.Name)
->>>>>>> 7528f4bc
 		if err != nil {
 			return nil, err
 		}
 		return obj, nil
 	} else if specObj, ok := spec.(*apiextensionsv1beta1.CustomResourceDefinition); ok {
-<<<<<<< HEAD
 		obj, err := k.K8sApiExtensions.GetCRD(specObj.Name, metav1.GetOptions{})
-=======
-		obj, err := k8sApiExtensions.GetCRD(specObj.Name, metav1.GetOptions{})
->>>>>>> 7528f4bc
 		if err != nil {
 			return nil, err
 		}
 		return obj, nil
 	} else if specObj, ok := spec.(*apiextensionsv1.CustomResourceDefinition); ok {
-<<<<<<< HEAD
 		obj, err := k.K8sApiExtensions.GetCRDV1beta1(specObj.Name, metav1.GetOptions{})
-=======
-		obj, err := k8sApiExtensions.GetCRDV1beta1(specObj.Name, metav1.GetOptions{})
->>>>>>> 7528f4bc
 		if err != nil {
 			return nil, err
 		}
 		return obj, nil
 	} else if specObj, ok := spec.(*policyv1beta1.PodDisruptionBudget); ok {
-<<<<<<< HEAD
 		obj, err := k.K8sPolicy.GetPodDisruptionBudget(specObj.Name, specObj.Namespace)
-=======
-		obj, err := k8sPolicy.GetPodDisruptionBudget(specObj.Name, specObj.Namespace)
->>>>>>> 7528f4bc
 		if err != nil {
 			return nil, err
 		}
 		return obj, nil
 	} else if specObj, ok := spec.(*netv1.NetworkPolicy); ok {
-<<<<<<< HEAD
 		obj, err := k.K8sCore.GetNetworkPolicy(specObj.Name, specObj.Namespace)
-=======
-		obj, err := k8sCore.GetNetworkPolicy(specObj.Name, specObj.Namespace)
->>>>>>> 7528f4bc
 		if err != nil {
 			return nil, err
 		}
 		return obj, nil
 	} else if specObj, ok := spec.(*corev1.Endpoints); ok {
-<<<<<<< HEAD
 		obj, err := k.K8sCore.GetEndpoints(specObj.Name, specObj.Namespace)
-=======
-		obj, err := k8sCore.GetEndpoints(specObj.Name, specObj.Namespace)
->>>>>>> 7528f4bc
 		if err != nil {
 			return nil, err
 		}
 		return obj, nil
 	} else if specObj, ok := spec.(*storkapi.ResourceTransformation); ok {
-<<<<<<< HEAD
 		obj, err := k.K8sStork.GetMigrationSchedule(specObj.Name, specObj.Namespace)
-=======
-		obj, err := k8sStork.GetMigrationSchedule(specObj.Name, specObj.Namespace)
->>>>>>> 7528f4bc
 		if err != nil {
 			return nil, err
 		}
 		return obj, nil
 	} else if specObj, ok := spec.(*admissionregistrationv1.ValidatingWebhookConfiguration); ok {
-<<<<<<< HEAD
 		obj, err := k.K8sAdmissionRegistration.GetValidatingWebhookConfiguration(specObj.Name)
-=======
-		obj, err := k8sAdmissionRegistration.GetValidatingWebhookConfiguration(specObj.Name)
->>>>>>> 7528f4bc
 		if err != nil {
 			return nil, err
 		}

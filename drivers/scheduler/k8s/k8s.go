--- conflicted
+++ resolved
@@ -187,26 +187,6 @@
 	defaultTorpedoLabel = map[string]string{
 		"creator": "torpedo",
 	}
-<<<<<<< HEAD
-=======
-	k8sCore                  = core.Instance()
-	k8sApps                  = apps.Instance()
-	k8sStork                 = stork.Instance()
-	k8sStorage               = storage.Instance()
-	k8sExternalStorage       = externalstorage.Instance()
-	k8sAutopilot             = autopilot.Instance()
-	k8sRbac                  = rbac.Instance()
-	k8sNetworking            = networking.Instance()
-	k8sBatch                 = batch.Instance()
-	k8sMonitoring            = prometheus.Instance()
-	k8sPolicy                = policy.Instance()
-	k8sAdmissionRegistration = admissionregistration.Instance()
-	k8sApiExtensions         = apiextensions.Instance()
-	k8sOperator              = operator.Instance()
-
-	// k8sExternalsnap is a instance of csisnapshot instance
-	k8sExternalsnap = csisnapshot.Instance()
->>>>>>> 19797ad9
 	// SnapshotAPIGroup is the group for the resource being referenced.
 	SnapshotAPIGroup = "snapshot.storage.k8s.io"
 )
@@ -244,7 +224,7 @@
 	K8sAdmissionRegistration admissionregistration.Ops
 	K8sApiExtensions         apiextensions.Ops
 	K8sExternalsnap          csisnapshot.Ops // k8sExternalsnap is a instance of csisnapshot instance
-	PxOperator               operator.Ops
+	K8sOperator              operator.Ops
 
 	settings *cli.EnvSettings // for helm commands
 
@@ -343,7 +323,7 @@
 		k.K8sAdmissionRegistration = admissionregistration.Instance()
 		k.K8sApiExtensions = apiextensions.Instance()
 		k.K8sExternalsnap = csisnapshot.Instance()
-		k.PxOperator = operator.Instance()
+		k.K8sOperator = operator.Instance()
 	} else {
 		k.GlobalSchedopsInstancesUsed = false
 		k.KubeConfigPath = schedOpts.KubeConfigPath
@@ -484,7 +464,7 @@
 	if err != nil {
 		return err
 	}
-	pxOperator, err := operator.NewInstanceFromConfigFile(kubeconfigPath)
+	k8sOperator, err := operator.NewInstanceFromConfigFile(kubeconfigPath)
 	if err != nil {
 		return err
 	}
@@ -503,7 +483,7 @@
 	k.K8sAdmissionRegistration = k8sAdmissionRegistration
 	k.K8sApiExtensions = k8sApiExtensions
 	k.K8sExternalsnap = k8sExternalsnap
-	k.PxOperator = pxOperator
+	k.K8sOperator = k8sOperator
 
 	return nil
 }
@@ -521,7 +501,6 @@
 			return err
 		}
 	}
-<<<<<<< HEAD
 
 	k.K8sCore.SetConfig(config)
 	k.K8sApps.SetConfig(config)
@@ -537,25 +516,7 @@
 	k.K8sAdmissionRegistration.SetConfig(config)
 	k.K8sApiExtensions.SetConfig(config)
 	k.K8sExternalsnap.SetConfig(config)
-	k.PxOperator.SetConfig(config)
-=======
-	k8sCore.SetConfig(config)
-	k8sApps.SetConfig(config)
-	k8sApps.SetConfig(config)
-	k8sStork.SetConfig(config)
-	k8sStorage.SetConfig(config)
-	k8sExternalStorage.SetConfig(config)
-	k8sAutopilot.SetConfig(config)
-	k8sRbac.SetConfig(config)
-	k8sMonitoring.SetConfig(config)
-	k8sPolicy.SetConfig(config)
-	k8sBatch.SetConfig(config)
-	k8sMonitoring.SetConfig(config)
-	k8sAdmissionRegistration.SetConfig(config)
-	k8sExternalsnap.SetConfig(config)
-	k8sApiExtensions.SetConfig(config)
-	k8sOperator.SetConfig(config)
->>>>>>> 19797ad9
+	k.K8sOperator.SetConfig(config)
 
 	return nil
 }
@@ -6898,7 +6859,7 @@
 func (k *K8s) GetAllSnapshotClasses() (*v1beta1.VolumeSnapshotClassList, error) {
 	var snapshotClasses *v1beta1.VolumeSnapshotClassList
 	var err error
-	if snapshotClasses, err = k8sExternalsnap.ListSnapshotClasses(); err != nil {
+	if snapshotClasses, err = k.K8sExternalsnap.ListSnapshotClasses(); err != nil {
 		return nil, err
 	}
 	return snapshotClasses, nil

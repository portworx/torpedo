package k8s

import (
	"bufio"
	"bytes"
	"fmt"
	"io"
	"io/ioutil"
	"os"
	"path/filepath"
	"reflect"
	"regexp"
	"strconv"
	"strings"
	"text/template"
	"time"

	snapv1 "github.com/kubernetes-incubator/external-storage/snapshot/pkg/apis/crd/v1"
	apapi "github.com/libopenstorage/autopilot-api/pkg/apis/autopilot/v1alpha1"
	storkapi "github.com/libopenstorage/stork/pkg/apis/stork/v1alpha1"
	"github.com/portworx/sched-ops/k8s/apps"
	"github.com/portworx/sched-ops/k8s/autopilot"
	k8sCommon "github.com/portworx/sched-ops/k8s/common"
	"github.com/portworx/sched-ops/k8s/core"
	"github.com/portworx/sched-ops/k8s/externalstorage"
	"github.com/portworx/sched-ops/k8s/rbac"
	"github.com/portworx/sched-ops/k8s/storage"
	"github.com/portworx/sched-ops/k8s/stork"

	"github.com/portworx/sched-ops/task"
	pxapi "github.com/portworx/talisman/pkg/apis/portworx/v1beta2"
	"github.com/portworx/torpedo/drivers/node"
	"github.com/portworx/torpedo/drivers/scheduler"
	"github.com/portworx/torpedo/drivers/scheduler/spec"
	"github.com/portworx/torpedo/drivers/volume"
	tp_errors "github.com/portworx/torpedo/pkg/errors"
	"github.com/sirupsen/logrus"
	appsapi "k8s.io/api/apps/v1"
	v1 "k8s.io/api/core/v1"
	rbacv1 "k8s.io/api/rbac/v1"
	storageapi "k8s.io/api/storage/v1"
	"k8s.io/apimachinery/pkg/api/errors"
	"k8s.io/apimachinery/pkg/api/meta"
	"k8s.io/apimachinery/pkg/api/resource"
	metav1 "k8s.io/apimachinery/pkg/apis/meta/v1"
	"k8s.io/apimachinery/pkg/runtime"
	"k8s.io/apimachinery/pkg/runtime/serializer"
	"k8s.io/apimachinery/pkg/types"
	"k8s.io/apimachinery/pkg/util/yaml"
	"k8s.io/client-go/kubernetes/scheme"
)

const (
	// SchedName is the name of the kubernetes scheduler driver implementation
	SchedName = "k8s"
	// SnapshotParent is the parameter key for the parent of a snapshot
	SnapshotParent = "snapshot_parent"
	k8sPodsRootDir = "/var/lib/kubelet/pods"
	// DeploymentSuffix is the suffix for deployment names stored as keys in maps
	DeploymentSuffix = "-dep"
	// StatefulSetSuffix is the suffix for statefulset names stored as keys in maps
	StatefulSetSuffix = "-ss"
	// SystemdSchedServiceName is the name of the system service responsible for scheduling
	SystemdSchedServiceName = "kubelet"
	// ZoneK8SNodeLabel is label describing zone of the k8s node
	ZoneK8SNodeLabel = "failure-domain.beta.kubernetes.io/zone"
	// RegionK8SNodeLabel is node label describing region of the k8s node
	RegionK8SNodeLabel = "failure-domain.beta.kubernetes.io/region"
)

const (
	k8sNodeReadyTimeout    = 5 * time.Minute
	volDirCleanupTimeout   = 5 * time.Minute
	k8sObjectCreateTimeout = 2 * time.Minute
	k8sDestroyTimeout      = 2 * time.Minute
	//FindFilesOnWorkerTimeout timeout for find files on worker
	FindFilesOnWorkerTimeout = 1 * time.Minute
	deleteTasksWaitTimeout   = 3 * time.Minute
	//DefaultRetryInterval  Default retry interval
	DefaultRetryInterval = 10 * time.Second
	//DefaultTimeout default timeout
	DefaultTimeout = 2 * time.Minute

	defaultTriggerCheckInterval          = 5 * time.Second
	defaultTriggerCheckTimeout           = 5 * time.Minute
	resizeSupportedAnnotationKey         = "torpedo.io/resize-supported"
	autopilotEnabledAnnotationKey        = "torpedo.io/autopilot-enabled"
	deploymentAppEnvEnabledAnnotationKey = "torpedo.io/appenv-enabled"
	specObjAppWorkloadSizeEnvVar         = "SIZE"
)

const (
	secretNameKey      = "secret_name"
	secretNamespaceKey = "secret_namespace"
	secretName         = "openstorage.io/auth-secret-name"
	secretNamespace    = "openstorage.io/auth-secret-namespace"
)

var (
	// replace VPS name with the app name
	placement1Regex = regexp.MustCompile("{VPS_NAME}")
	// use underscore to avoid conflicts to text/template from golang
	namespaceRegex      = regexp.MustCompile("_NAMESPACE_")
	defaultTorpedoLabel = map[string]string{
		"creator": "torpedo",
	}
	k8sCore            = core.Instance()
	k8sApps            = apps.Instance()
	k8sStork           = stork.Instance()
	k8sStorage         = storage.Instance()
	k8sExternalStorage = externalstorage.Instance()
	k8sAutopilot       = autopilot.Instance()
	k8sRbac            = rbac.Instance()
)

//K8s  The kubernetes structure
type K8s struct {
	SpecFactory         *spec.Factory
	NodeDriverName      string
	VolDriverName       string
	secretConfigMapName string
	customConfig        map[string]scheduler.AppConfig
}

//IsNodeReady  Check whether the cluster node is ready
func (k *K8s) IsNodeReady(n node.Node) error {
	t := func() (interface{}, bool, error) {
		if err := k8sCore.IsNodeReady(n.Name); err != nil {
			return "", true, &scheduler.ErrNodeNotReady{
				Node:  n,
				Cause: err.Error(),
			}
		}

		return "", false, nil
	}

	if _, err := task.DoRetryWithTimeout(t, k8sNodeReadyTimeout, DefaultRetryInterval); err != nil {
		return err
	}

	return nil
}

// String returns the string name of this driver.
func (k *K8s) String() string {
	return SchedName
}

//Init Initialize the driver
func (k *K8s) Init(schedOpts scheduler.InitOptions) error {
	k.NodeDriverName = schedOpts.NodeDriverName
	k.VolDriverName = schedOpts.VolDriverName
	k.secretConfigMapName = schedOpts.SecretConfigMapName
	k.customConfig = schedOpts.CustomAppConfig

	nodes, err := k8sCore.GetNodes()
	if err != nil {
		return err
	}

	for _, n := range nodes.Items {
		if err = k.addNewNode(n); err != nil {
			return err
		}
	}

	k.SpecFactory, err = spec.NewFactory(schedOpts.SpecDir, schedOpts.VolDriverName, k)
	if err != nil {
		return err
	}
	return nil
}

func (k *K8s) addNewNode(newNode v1.Node) error {
	n := k.parseK8SNode(newNode)
	if err := k.IsNodeReady(n); err != nil {
		return err
	}
	if err := node.AddNode(n); err != nil {
		return err
	}
	return nil
}

//RescanSpecs Rescan the application spec file
//
func (k *K8s) RescanSpecs(specDir string) error {
	var err error
	logrus.Infof("Rescanning specs for %v", specDir)
	k.SpecFactory, err = spec.NewFactory(specDir, volume.GetStorageProvisioner(), k)
	if err != nil {
		return err
	}
	return nil
}

//RefreshNodeRegistry update the k8 node list registry
//
func (k *K8s) RefreshNodeRegistry() error {

	nodes, err := k8sCore.GetNodes()
	if err != nil {
		return err
	}

	node.CleanupRegistry()

	for _, n := range nodes.Items {
		if err = k.addNewNode(n); err != nil {
			return err
		}
	}
	return nil
}

//ParseSpecs parses the application spec file
func (k *K8s) ParseSpecs(specDir, storageProvisioner string) ([]interface{}, error) {
	fileList := make([]string, 0)
	if err := filepath.Walk(specDir, func(path string, f os.FileInfo, err error) error {
		if !f.IsDir() {
			if !isValidProvider(path) {
				fileList = append(fileList, path)
			} else { //specs from cloud provider directory
				if strings.Contains(path, "/"+storageProvisioner+"/") {
					fileList = append(fileList, path)
				}
			}
		}

		return nil
	}); err != nil {
		return nil, err
	}

	var specs []interface{}

	splitPath := strings.Split(specDir, "/")
	appName := splitPath[len(splitPath)-1]

	for _, fileName := range fileList {
		file, err := ioutil.ReadFile(fileName)
		if err != nil {
			return nil, err
		}

		var customConfig scheduler.AppConfig
		var ok bool

		if customConfig, ok = k.customConfig[appName]; !ok {
			customConfig = scheduler.AppConfig{}
		}

		tmpl, err := template.New("customConfig").Parse(string(file))
		if err != nil {
			return nil, err
		}
		var processedFile bytes.Buffer
		err = tmpl.Execute(&processedFile, customConfig)
		if err != nil {
			return nil, err
		}

		reader := bufio.NewReader(&processedFile)
		specReader := yaml.NewYAMLReader(reader)

		for {
			specContents, err := specReader.Read()
			if err == io.EOF {
				break
			}
			if len(bytes.TrimSpace(specContents)) > 0 {
				obj, err := decodeSpec(specContents)
				if err != nil {
					logrus.Warnf("Error decoding spec from %v: %v", fileName, err)
					return nil, err
				}

				specObj, err := validateSpec(obj)
				if err != nil {
					logrus.Warnf("Error parsing spec from %v: %v", fileName, err)
					return nil, err
				}

				specs = append(specs, specObj)
			}
		}
	}

	return specs, nil
}

func isValidProvider(specPath string) bool {
	for _, driver := range volume.GetVolumeDrivers() {
		if strings.Contains(specPath, "/"+driver+"/") { // Check for directories for cloud providers, ignore files
			return true
		}
	}
	return false
}

func decodeSpec(specContents []byte) (runtime.Object, error) {
	obj, _, err := scheme.Codecs.UniversalDeserializer().Decode([]byte(specContents), nil, nil)
	if err != nil {
		schemeObj := runtime.NewScheme()
		if err := snapv1.AddToScheme(schemeObj); err != nil {
			return nil, err
		}

		if err := storkapi.AddToScheme(schemeObj); err != nil {
			return nil, err
		}

		if err := apapi.AddToScheme(schemeObj); err != nil {
			return nil, err
		}
		if err := pxapi.AddToScheme(schemeObj); err != nil {
			return nil, err
		}

		codecs := serializer.NewCodecFactory(schemeObj)
		obj, _, err = codecs.UniversalDeserializer().Decode([]byte(specContents), nil, nil)
		if err != nil {
			return nil, err
		}
	}
	return obj, nil
}

func validateSpec(in interface{}) (interface{}, error) {
	if specObj, ok := in.(*appsapi.Deployment); ok {
		return specObj, nil
	} else if specObj, ok := in.(*appsapi.StatefulSet); ok {
		return specObj, nil
	} else if specObj, ok := in.(*appsapi.DaemonSet); ok {
		return specObj, nil
	} else if specObj, ok := in.(*v1.Service); ok {
		return specObj, nil
	} else if specObj, ok := in.(*v1.PersistentVolumeClaim); ok {
		return specObj, nil
	} else if specObj, ok := in.(*storageapi.StorageClass); ok {
		return specObj, nil
	} else if specObj, ok := in.(*snapv1.VolumeSnapshot); ok {
		return specObj, nil
	} else if specObj, ok := in.(*storkapi.GroupVolumeSnapshot); ok {
		return specObj, nil
	} else if specObj, ok := in.(*v1.Secret); ok {
		return specObj, nil
	} else if specObj, ok := in.(*v1.ConfigMap); ok {
		return specObj, nil
	} else if specObj, ok := in.(*storkapi.Rule); ok {
		return specObj, nil
	} else if specObj, ok := in.(*v1.Pod); ok {
		return specObj, nil
	} else if specObj, ok := in.(*storkapi.ClusterPair); ok {
		return specObj, nil
	} else if specObj, ok := in.(*storkapi.Migration); ok {
		return specObj, nil
	} else if specObj, ok := in.(*storkapi.MigrationSchedule); ok {
		return specObj, nil
	} else if specObj, ok := in.(*storkapi.BackupLocation); ok {
		return specObj, nil
	} else if specObj, ok := in.(*storkapi.ApplicationBackup); ok {
		return specObj, nil
	} else if specObj, ok := in.(*storkapi.SchedulePolicy); ok {
		return specObj, nil
	} else if specObj, ok := in.(*storkapi.ApplicationRestore); ok {
		return specObj, nil
	} else if specObj, ok := in.(*storkapi.ApplicationClone); ok {
		return specObj, nil
	} else if specObj, ok := in.(*storkapi.VolumeSnapshotRestore); ok {
		return specObj, nil
	} else if specObj, ok := in.(*pxapi.VolumePlacementStrategy); ok {
		return specObj, nil
	} else if specObj, ok := in.(*apapi.AutopilotRule); ok {
		return specObj, nil
	} else if specObj, ok := in.(*v1.ServiceAccount); ok {
		return specObj, nil
	} else if specObj, ok := in.(*rbacv1.Role); ok {
		return specObj, nil
	} else if specObj, ok := in.(*rbacv1.RoleBinding); ok {
		return specObj, nil
	}

	return nil, fmt.Errorf("unsupported object: %v", reflect.TypeOf(in))
}

//getAddressesForNode  Get IP address for the nodes in the cluster
//
func (k *K8s) getAddressesForNode(n v1.Node) []string {
	var addrs []string
	for _, addr := range n.Status.Addresses {
		if addr.Type == v1.NodeExternalIP || addr.Type == v1.NodeInternalIP {
			addrs = append(addrs, addr.Address)
		}
	}
	return addrs
}

//parseK8SNode Parse the kubernetes clsuter nodes
//
func (k *K8s) parseK8SNode(n v1.Node) node.Node {
	var nodeType node.Type
	var zone, region string
	if k8sCore.IsNodeMaster(n) {
		nodeType = node.TypeMaster
	} else {
		nodeType = node.TypeWorker
	}

	nodeLabels, err := k8sCore.GetLabelsOnNode(n.GetName())
	if err != nil {
		logrus.Warn("failed to get node label for ", n.GetName())
	}

	for key, value := range nodeLabels {
		switch key {
		case ZoneK8SNodeLabel:
			zone = value
		case RegionK8SNodeLabel:
			region = value
		}
	}

	return node.Node{
		Name:      n.Name,
		Addresses: k.getAddressesForNode(n),
		Type:      nodeType,
		Zone:      zone,
		Region:    region,
	}
}

//Schedule Schedule the application
func (k *K8s) Schedule(instanceID string, options scheduler.ScheduleOptions) ([]*scheduler.Context, error) {
	var apps []*spec.AppSpec
	if len(options.AppKeys) > 0 {
		for _, key := range options.AppKeys {
			appSpec, err := k.SpecFactory.Get(key)
			if err != nil {
				return nil, err
			}
			apps = append(apps, appSpec)
		}
	} else {
		apps = k.SpecFactory.GetAll()
	}

	var contexts []*scheduler.Context
	for _, app := range apps {

		appNamespace := app.GetID(instanceID)
		specObjects, err := k.CreateSpecObjects(app, appNamespace, options)
		if err != nil {
			return nil, err
		}

		ctx := &scheduler.Context{
			UID: instanceID,
			App: &spec.AppSpec{
				Key:      app.Key,
				SpecList: specObjects,
				Enabled:  app.Enabled,
			},
			ScheduleOptions: options,
		}

		contexts = append(contexts, ctx)
	}

	return contexts, nil
}

// CreateSpecObjects Create application
func (k *K8s) CreateSpecObjects(app *spec.AppSpec, namespace string, options scheduler.ScheduleOptions) ([]interface{}, error) {
	var specObjects []interface{}
	ns, err := k.createNamespace(app, namespace, options)
	if err != nil {
		return nil, err
	}

	for _, appSpec := range app.SpecList {
		t := func() (interface{}, bool, error) {
			obj, err := k.createMigrationObjects(appSpec, ns, app)
			if err != nil {
				return nil, true, err
			}
			return obj, false, nil
		}
		obj, err := task.DoRetryWithTimeout(t, k8sObjectCreateTimeout, DefaultRetryInterval)
		if err != nil {
			return nil, err
		}
		if obj != nil {
			specObjects = append(specObjects, obj)
		}
	}

	for _, appSpec := range app.SpecList {
		t := func() (interface{}, bool, error) {
			obj, err := k.createVolumeSnapshotRestore(appSpec, ns, app)
			if err != nil {
				return nil, true, err
			}
			return obj, false, nil
		}

		obj, err := task.DoRetryWithTimeout(t, k8sObjectCreateTimeout, DefaultRetryInterval)
		if err != nil {
			return nil, err
		}

		if obj != nil {
			specObjects = append(specObjects, obj)
		}
	}

	for _, appSpec := range app.SpecList {
		t := func() (interface{}, bool, error) {
			obj, err := k.createStorageObject(appSpec, ns, app, options)
			if err != nil {
				return nil, true, err
			}
			return obj, false, nil
		}

		obj, err := task.DoRetryWithTimeout(t, k8sObjectCreateTimeout, DefaultRetryInterval)
		if err != nil {
			return nil, err
		}

		if obj != nil {
			specObjects = append(specObjects, obj)
		}
	}

	for _, appSpec := range app.SpecList {
		t := func() (interface{}, bool, error) {
			obj, err := k.createCoreObject(appSpec, ns, app, options)
			if err != nil {
				return nil, true, err
			}
			return obj, false, nil
		}

		obj, err := task.DoRetryWithTimeout(t, k8sObjectCreateTimeout, DefaultRetryInterval)
		if err != nil {
			return nil, err
		}

		if obj != nil {
			specObjects = append(specObjects, obj)
		}
	}
	for _, appSpec := range app.SpecList {
		t := func() (interface{}, bool, error) {
			obj, err := k.createBackupObjects(appSpec, ns, app)
			if err != nil {
				return nil, true, err
			}
			return obj, false, nil
		}
		obj, err := task.DoRetryWithTimeout(t, k8sObjectCreateTimeout, DefaultRetryInterval)
		if err != nil {
			return nil, err
		}
		if obj != nil {
			specObjects = append(specObjects, obj)
		}
	}

	for _, spec := range app.SpecList {
		t := func() (interface{}, bool, error) {
			obj, err := k.createVpsObjects(spec, ns, app)
			if err != nil {
				return nil, true, err
			}
			return obj, false, nil
		}
		obj, err := task.DoRetryWithTimeout(t, k8sObjectCreateTimeout, DefaultRetryInterval)
		if err != nil {
			return nil, err
		}
		if obj != nil {
			specObjects = append(specObjects, obj)
		}
	}
	return specObjects, nil
}

// AddTasks adds tasks to an existing context
func (k *K8s) AddTasks(ctx *scheduler.Context, options scheduler.ScheduleOptions) error {
	if ctx == nil {
		return fmt.Errorf("context to add tasks to cannot be nil")
	}
	if len(options.AppKeys) == 0 {
		return fmt.Errorf("need to specify list of applications to add to context")
	}

	appNamespace := ctx.GetID()
	var apps []*spec.AppSpec
	specObjects := ctx.App.SpecList
	for _, key := range options.AppKeys {
		appSpec, err := k.SpecFactory.Get(key)
		if err != nil {
			return err
		}
		apps = append(apps, appSpec)
	}
	for _, app := range apps {
		objects, err := k.CreateSpecObjects(app, appNamespace, options)
		if err != nil {
			return err
		}
		specObjects = append(specObjects, objects...)
	}
	ctx.App.SpecList = specObjects
	return nil
}

// UpdateTasksID updates task IDs in the given context
func (k *K8s) UpdateTasksID(ctx *scheduler.Context, id string) error {
	ctx.UID = id

	for _, appSpec := range ctx.App.SpecList {
		metadata, err := meta.Accessor(appSpec)
		if err != nil {
			return err
		}
		metadata.SetNamespace(id)
	}
	return nil
}

func (k *K8s) createNamespace(app *spec.AppSpec, namespace string, options scheduler.ScheduleOptions) (*v1.Namespace, error) {
	k8sOps := k8sCore

	t := func() (interface{}, bool, error) {
		metadata := defaultTorpedoLabel
		metadata["app"] = app.Key
		if len(options.Labels) > 0 {
			for k, v := range options.Labels {
				metadata[k] = v
			}
		}
		ns, err := k8sOps.CreateNamespace(namespace, metadata)

		if errors.IsAlreadyExists(err) {
			if ns, err = k8sOps.GetNamespace(namespace); err == nil {
				return ns, false, nil
			}
		}

		if err != nil {
			return nil, true, &scheduler.ErrFailedToScheduleApp{
				App:   app,
				Cause: fmt.Sprintf("Failed to create namespace: %v. Err: %v", namespace, err),
			}
		}

		return ns, false, nil
	}

	nsObj, err := task.DoRetryWithTimeout(t, k8sObjectCreateTimeout, DefaultRetryInterval)
	if err != nil {
		return nil, err
	}

	return nsObj.(*v1.Namespace), nil
}

func (k *K8s) createStorageObject(spec interface{}, ns *v1.Namespace, app *spec.AppSpec,
	options scheduler.ScheduleOptions) (interface{}, error) {

	var vpsmap string
	if options.VpsParameters != nil && options.VpsParameters.Enabled {
		vpsmap = app.Key
	} else {

		vpsmap = ""
	}

	var vpsmap string
	if options.VpsParameters != nil && options.VpsParameters.Enabled {
		vpsmap = app.Key
	} else {

		vpsmap = ""
	}

	// Add security annotations if running with auth-enabled
	configMapName := k.secretConfigMapName
	if configMapName != "" {
		configMap, err := k8sCore.GetConfigMap(configMapName, "default")
		if err != nil {
			return nil, &scheduler.ErrFailedToGetConfigMap{
				Name:  configMapName,
				Cause: fmt.Sprintf("Failed to get config map: Err: %v", err),
			}
		}

		err = k.addSecurityAnnotation(spec, configMap)
		if err != nil {
			return nil, fmt.Errorf("failed to add annotations to storage object: %v", err)
		}

	}

	if obj, ok := spec.(*storageapi.StorageClass); ok {
		obj.Namespace = ns.Name
		logrus.Infof("Setting provisioner of %v to %v", obj.Name, volume.GetStorageProvisioner())
		obj.Provisioner = volume.GetStorageProvisioner()

<<<<<<< HEAD
		sc, err := k8sStorage.CreateStorageClass(obj)
		//VPS Name set
		k.substituteVpsNameInStorageClass(obj, vpsmap)
=======
		//VPS Name set
		k.substituteVpsNameInStorageClass(obj, vpsmap)
		sc, err := k8sOps.CreateStorageClass(obj)
>>>>>>> c36165df
		if errors.IsAlreadyExists(err) {
			if sc, err = k8sStorage.GetStorageClass(obj.Name); err == nil {
				logrus.Infof("[%v] Found existing storage class: %v", app.Key, sc.Name)
				return sc, nil
			}
		}
		if err != nil {
			return nil, &scheduler.ErrFailedToScheduleApp{
				App:   app,
				Cause: fmt.Sprintf("Failed to create storage class: %v. Err: %v", obj.Name, err),
			}
		}

		logrus.Infof("[%v] Created storage class: %v", app.Key, sc.Name)
		return sc, nil

	} else if obj, ok := spec.(*v1.PersistentVolumeClaim); ok {
		obj.Namespace = ns.Name
		k.substituteNamespaceInPVC(obj, ns.Name)
		//Append Volume Label app:<app-name>
		k.addVpsVolumeLabel(obj, app.Key)
		if len(options.Labels) > 0 {
			k.addLabelsToPVC(obj, options.Labels)
		}

		pvc, err := k8sCore.CreatePersistentVolumeClaim(obj)
		if errors.IsAlreadyExists(err) {
			if pvc, err = k8sCore.GetPersistentVolumeClaim(obj.Name, obj.Namespace); err == nil {
				logrus.Infof("[%v] Found existing PVC: %v", app.Key, pvc.Name)
				return pvc, nil
			}
		}
		if err != nil {
			return nil, &scheduler.ErrFailedToScheduleApp{
				App:   app,
				Cause: fmt.Sprintf("Failed to create PVC: %v. Err: %v", obj.Name, err),
			}
		}

		logrus.Infof("[%v] Created PVC: %v", app.Key, pvc.Name)

		autopilotEnabled := false
		if pvcAnnotationValue, ok := pvc.Annotations[autopilotEnabledAnnotationKey]; ok {
			autopilotEnabled, _ = strconv.ParseBool(pvcAnnotationValue)
		}
		if autopilotEnabled {
			apRule := options.AutopilotRule
			if apRule.Name != "" {
				aRule, err := k.createAutopilotRule(apRule, options)
				if err != nil {
					return nil, err
				}
				logrus.Infof("[%v] Created Autopilot rule: %+v", app.Key, aRule)
			}
		}

		return pvc, nil

	} else if obj, ok := spec.(*snapv1.VolumeSnapshot); ok {
		obj.Metadata.Namespace = ns.Name
		snap, err := k8sExternalStorage.CreateSnapshot(obj)
		if errors.IsAlreadyExists(err) {
			if snap, err = k8sExternalStorage.GetSnapshot(obj.Metadata.Name, obj.Metadata.Namespace); err == nil {
				logrus.Infof("[%v] Found existing snapshot: %v", app.Key, snap.Metadata.Name)
				return snap, nil
			}
		}
		if err != nil {
			return nil, &scheduler.ErrFailedToScheduleApp{
				App:   app,
				Cause: fmt.Sprintf("Failed to create Snapshot: %v. Err: %v", obj.Metadata.Name, err),
			}
		}

		logrus.Infof("[%v] Created Snapshot: %v", app.Key, snap.Metadata.Name)
		return snap, nil
	} else if obj, ok := spec.(*storkapi.GroupVolumeSnapshot); ok {
		obj.Namespace = ns.Name
		snap, err := k8sStork.CreateGroupSnapshot(obj)
		if errors.IsAlreadyExists(err) {
			if snap, err = k8sStork.GetGroupSnapshot(obj.Name, obj.Namespace); err == nil {
				logrus.Infof("[%v] Found existing group snapshot: %v", app.Key, snap.Name)
				return snap, nil
			}
		}
		if err != nil {
			return nil, &scheduler.ErrFailedToScheduleApp{
				App:   app,
				Cause: fmt.Sprintf("Failed to create group snapshot: %v. Err: %v", obj.Name, err),
			}
		}

		logrus.Infof("[%v] Created Group snapshot: %v", app.Key, snap.Name)
		return snap, nil
	} else if obj, ok := spec.(*v1.ServiceAccount); ok {
		obj.Namespace = ns.Name
		snap, err := k8sCore.CreateServiceAccount(obj)
		if errors.IsAlreadyExists(err) {
			if snap, err = k8sCore.GetServiceAccount(obj.Name, obj.Namespace); err == nil {
				logrus.Infof("[%v] Found existing Service Account: %v", app.Key, snap.Name)
				return snap, nil
			}
		}
		if err != nil {
			return nil, &scheduler.ErrFailedToScheduleApp{
				App:   app,
				Cause: fmt.Sprintf("Failed to create Service Account: %v. Err: %v", obj.Name, err),
			}
		}

		logrus.Infof("[%v] Created Service Account: %v", app.Key, snap.Name)
		return snap, nil
	} else if obj, ok := spec.(*rbacv1.Role); ok {
		obj.Namespace = ns.Name
		snap, err := k8sRbac.CreateRole(obj)
		if errors.IsAlreadyExists(err) {
			if snap, err = k8sRbac.GetRole(obj.Name, obj.Namespace); err == nil {
				logrus.Infof("[%v] Found existing Role: %v", app.Key, snap.Name)
				return snap, nil
			}
		}
		if err != nil {
			return nil, &scheduler.ErrFailedToScheduleApp{
				App:   app,
				Cause: fmt.Sprintf("Failed to create Role: %v. Err: %v", obj.Name, err),
			}
		}

		logrus.Infof("[%v] Created Role: %v", app.Key, snap.Name)
		return snap, nil
	} else if obj, ok := spec.(*rbacv1.RoleBinding); ok {
		obj.Namespace = ns.Name
		snap, err := k8sRbac.CreateRoleBinding(obj)
		if errors.IsAlreadyExists(err) {
			if snap, err = k8sRbac.GetRoleBinding(obj.Name, obj.Namespace); err == nil {
				logrus.Infof("[%v] Found existing Role Binding: %v", app.Key, snap.Name)
				return snap, nil
			}
		}
		if err != nil {
			return nil, &scheduler.ErrFailedToScheduleApp{
				App:   app,
				Cause: fmt.Sprintf("Failed to create Role Binding: %v. Err: %v", obj.Name, err),
			}
		}

		logrus.Infof("[%v] Created Role Binding: %v", app.Key, snap.Name)
		return snap, nil
	}

	return nil, nil
}

func (k *K8s) substituteNamespaceInPVC(pvc *v1.PersistentVolumeClaim, ns string) {
	pvc.Name = namespaceRegex.ReplaceAllString(pvc.Name, ns)
	for k, v := range pvc.Annotations {
		pvc.Annotations[k] = namespaceRegex.ReplaceAllString(v, ns)
	}
}

func (k *K8s) addVpsVolumeLabel(pvc *v1.PersistentVolumeClaim, vlabel string) {
	//pvc.Metadatas.Labels["appvps"] = vlabel
	logrus.Infof("PVC label update label:%v  pvc:%v", vlabel, pvc)
}

//Set or disable the placement_strategy in the storageclass
func (k *K8s) substituteVpsNameInStorageClass(sc *storageapi.StorageClass, vpsname string) {
	//	sc.Name = namespaceRegex.ReplaceAllString(sc.Name, ns)
	if sc.Parameters["aggregation_level"] == "2" || sc.Parameters["aggregation_level"] == "3" {
		sc.Parameters["placement_strategy"] = ""
	} else {
		sc.Parameters["placement_strategy"] = vpsname
	}
}

func (k *K8s) createVolumeSnapshotRestore(specObj interface{},
	ns *v1.Namespace,
	app *spec.AppSpec,
) (interface{}, error) {

	if obj, ok := specObj.(*storkapi.VolumeSnapshotRestore); ok {
		obj.Namespace = ns.Name
		snapRestore, err := k8sStork.CreateVolumeSnapshotRestore(obj)
		if err != nil {
			return nil, &scheduler.ErrFailedToScheduleApp{
				App:   app,
				Cause: fmt.Sprintf("Failed to create VolumeSnapshotRestore: %v. Err: %v", obj.Name, err),
			}
		}
		logrus.Infof("[%v] Created VolumeSnapshotRestore: %v", app.Key, snapRestore.Name)
		return snapRestore, nil
	}

	return nil, nil
}

func (k *K8s) addSecurityAnnotation(spec interface{}, configMap *v1.ConfigMap) error {
	logrus.Debugf("Config Map details: %v", configMap.Data)
	if _, ok := configMap.Data[secretNameKey]; !ok {
		return fmt.Errorf("failed to get secret name from config map")
	}
	if _, ok := configMap.Data[secretNamespaceKey]; !ok {
		return fmt.Errorf("failed to get secret namespace from config map")
	}
	if obj, ok := spec.(*v1.PersistentVolumeClaim); ok {
		if obj.Annotations == nil {
			obj.Annotations = make(map[string]string)
		}
		obj.Annotations[secretName] = configMap.Data[secretNameKey]
		obj.Annotations[secretNamespace] = configMap.Data[secretNamespaceKey]
	} else if obj, ok := spec.(*snapv1.VolumeSnapshot); ok {
		if obj.Metadata.Annotations == nil {
			obj.Metadata.Annotations = make(map[string]string)
		}
		obj.Metadata.Annotations[secretName] = configMap.Data[secretNameKey]
		obj.Metadata.Annotations[secretNamespace] = configMap.Data[secretNamespaceKey]
	} else if obj, ok := spec.(*appsapi.StatefulSet); ok {
		var pvcList []v1.PersistentVolumeClaim
		for _, pvc := range obj.Spec.VolumeClaimTemplates {
			if pvc.Annotations == nil {
				pvc.Annotations = make(map[string]string)
			}
			pvc.Annotations[secretName] = configMap.Data[secretNameKey]
			pvc.Annotations[secretNamespace] = configMap.Data[secretNamespaceKey]
			pvcList = append(pvcList, pvc)
		}
		obj.Spec.VolumeClaimTemplates = pvcList
	} else if obj, ok := spec.(*storkapi.ApplicationBackup); ok {
		if obj.Annotations == nil {
			obj.Annotations = make(map[string]string)
		}
		obj.Annotations[secretName] = configMap.Data[secretNameKey]
		obj.Annotations[secretNamespace] = configMap.Data[secretNamespaceKey]
	} else if obj, ok := spec.(*storkapi.ApplicationClone); ok {
		if obj.Annotations == nil {
			obj.Annotations = make(map[string]string)
		}
		obj.Annotations[secretName] = configMap.Data[secretNameKey]
		obj.Annotations[secretNamespace] = configMap.Data[secretNamespaceKey]
	} else if obj, ok := spec.(*storkapi.ApplicationRestore); ok {
		if obj.Annotations == nil {
			obj.Annotations = make(map[string]string)
		}
		obj.Annotations[secretName] = configMap.Data[secretNameKey]
		obj.Annotations[secretNamespace] = configMap.Data[secretNamespaceKey]
	} else if obj, ok := spec.(*storkapi.Migration); ok {
		if obj.Annotations == nil {
			obj.Annotations = make(map[string]string)
		}
		obj.Annotations[secretName] = configMap.Data[secretNameKey]
		obj.Annotations[secretNamespace] = configMap.Data[secretNamespaceKey]
	} else if obj, ok := spec.(*storkapi.VolumeSnapshotRestore); ok {
		if obj.Annotations == nil {
			obj.Annotations = make(map[string]string)
		}
		obj.Annotations[secretName] = configMap.Data[secretNameKey]
		obj.Annotations[secretNamespace] = configMap.Data[secretNamespaceKey]
	} else if obj, ok := spec.(*storkapi.GroupVolumeSnapshot); ok {
		if obj.Annotations == nil {
			obj.Annotations = make(map[string]string)
		}
		obj.Annotations[secretName] = configMap.Data[secretNameKey]
		obj.Annotations[secretNamespace] = configMap.Data[secretNamespaceKey]
	}
	return nil
}

func (k *K8s) createCoreObject(spec interface{}, ns *v1.Namespace, app *spec.AppSpec,
	options scheduler.ScheduleOptions) (interface{}, error) {
	if obj, ok := spec.(*appsapi.Deployment); ok {
		obj.Namespace = ns.Name
		obj.Spec.Template.Spec.Volumes = k.substituteNamespaceInVolumes(obj.Spec.Template.Spec.Volumes, ns.Name)
		dep, err := k8sApps.CreateDeployment(obj)
		if errors.IsAlreadyExists(err) {
			if dep, err = k8sApps.GetDeployment(obj.Name, obj.Namespace); err == nil {
				logrus.Infof("[%v] Found existing deployment: %v", app.Key, dep.Name)
				return dep, nil
			}
		}
		if err != nil {
			return nil, &scheduler.ErrFailedToScheduleApp{
				App:   app,
				Cause: fmt.Sprintf("Failed to create Deployment: %v. Err: %v", obj.Name, err),
			}
		}

		logrus.Infof("[%v] Created deployment: %v", app.Key, dep.Name)
		return dep, nil

	} else if obj, ok := spec.(*appsapi.StatefulSet); ok {
		// Add security annotations if running with auth-enabled
		configMapName := k.secretConfigMapName
		if configMapName != "" {
			configMap, err := k8sCore.GetConfigMap(configMapName, "default")
			if err != nil {
				return nil, &scheduler.ErrFailedToGetConfigMap{
					Name:  configMapName,
					Cause: fmt.Sprintf("Failed to get config map: Err: %v", err),
				}
			}

			err = k.addSecurityAnnotation(obj, configMap)
			if err != nil {
				return nil, fmt.Errorf("failed to add annotations to core object: %v", err)
			}
		}

		obj.Namespace = ns.Name
		obj.Spec.Template.Spec.Volumes = k.substituteNamespaceInVolumes(obj.Spec.Template.Spec.Volumes, ns.Name)
		ss, err := k8sApps.CreateStatefulSet(obj)
		if errors.IsAlreadyExists(err) {
			if ss, err = k8sApps.GetStatefulSet(obj.Name, obj.Namespace); err == nil {
				logrus.Infof("[%v] Found existing StatefulSet: %v", app.Key, ss.Name)
				return ss, nil
			}
		}
		if err != nil {
			return nil, &scheduler.ErrFailedToScheduleApp{
				App:   app,
				Cause: fmt.Sprintf("Failed to create StatefulSet: %v. Err: %v", obj.Name, err),
			}
		}

		logrus.Infof("[%v] Created StatefulSet: %v", app.Key, ss.Name)
		return ss, nil

	} else if obj, ok := spec.(*v1.Service); ok {
		obj.Namespace = ns.Name
		svc, err := k8sCore.CreateService(obj)
		if errors.IsAlreadyExists(err) {
			if svc, err = k8sCore.GetService(obj.Name, obj.Namespace); err == nil {
				logrus.Infof("[%v] Found existing Service: %v", app.Key, svc.Name)
				return svc, nil
			}
		}
		if err != nil {
			return nil, &scheduler.ErrFailedToScheduleApp{
				App:   app,
				Cause: fmt.Sprintf("Failed to create Service: %v. Err: %v", obj.Name, err),
			}
		}

		logrus.Infof("[%v] Created Service: %v", app.Key, svc.Name)
		return svc, nil

	} else if obj, ok := spec.(*v1.Secret); ok {
		obj.Namespace = ns.Name
		secret, err := k8sCore.CreateSecret(obj)
		if errors.IsAlreadyExists(err) {
			if secret, err = k8sCore.GetSecret(obj.Name, obj.Namespace); err == nil {
				logrus.Infof("[%v] Found existing Secret: %v", app.Key, secret.Name)
				return secret, nil
			}
		}
		if err != nil {
			return nil, &scheduler.ErrFailedToScheduleApp{
				App:   app,
				Cause: fmt.Sprintf("Failed to create Secret: %v. Err: %v", obj.Name, err),
			}
		}

		logrus.Infof("[%v] Created Secret: %v", app.Key, secret.Name)
		return secret, nil
	} else if obj, ok := spec.(*storkapi.Rule); ok {
		if obj.Namespace != "kube-system" {
			obj.Namespace = ns.Name
		}
		rule, err := k8sStork.CreateRule(obj)
		if errors.IsAlreadyExists(err) {
			if rule, err = k8sStork.GetRule(obj.Name, obj.Namespace); err == nil {
				logrus.Infof("[%v] Found existing Rule: %v", app.Key, rule.GetName())
				return rule, nil
			}
		}

		if err != nil {
			return nil, &scheduler.ErrFailedToScheduleApp{
				App:   app,
				Cause: fmt.Sprintf("Failed to create Rule: %v, Err: %v", obj.Name, err),
			}
		}
		logrus.Infof("[%v] Created Rule: %v", app.Key, rule.GetName())
		return rule, nil
	} else if obj, ok := spec.(*v1.Pod); ok {
		obj.Namespace = ns.Name
		pod, err := k8sCore.CreatePod(obj)
		if errors.IsAlreadyExists(err) {
			if pod, err := k8sCore.GetPodByName(obj.Name, obj.Namespace); err == nil {
				logrus.Infof("[%v] Found existing Pods: %v", app.Key, pod.Name)
				return pod, nil
			}
		}
		if err != nil {
			return nil, &scheduler.ErrFailedToSchedulePod{
				App:   app,
				Cause: fmt.Sprintf("Failed to create Pod: %v. Err: %v", obj.Name, err),
			}
		}

		logrus.Infof("[%v] Created Pod: %v", app.Key, pod.Name)
		return pod, nil
	} else if obj, ok := spec.(*v1.ConfigMap); ok {
		obj.Namespace = ns.Name
		configMap, err := k8sCore.CreateConfigMap(obj)
		if errors.IsAlreadyExists(err) {
			if configMap, err = k8sCore.GetConfigMap(obj.Name, obj.Namespace); err == nil {
				logrus.Infof("[%v] Found existing Config Maps: %v", app.Key, configMap.Name)
				return configMap, nil
			}
		}
		if err != nil {
			return nil, &scheduler.ErrFailedToScheduleApp{
				App:   app,
				Cause: fmt.Sprintf("Failed to create Config Map: %v. Err: %v", obj.Name, err),
			}
		}

		logrus.Infof("[%v] Created Config Map: %v", app.Key, configMap.Name)
		return configMap, nil
	}

	return nil, nil
}

func (k *K8s) destroyCoreObject(spec interface{}, opts map[string]bool, app *spec.AppSpec) (interface{}, error) {
	var pods interface{}
	var podList []*v1.Pod
	var err error
	if obj, ok := spec.(*appsapi.Deployment); ok {
		if value, ok := opts[scheduler.OptionsWaitForResourceLeakCleanup]; ok && value {
			if pods, err = k8sApps.GetDeploymentPods(obj); err != nil {
				logrus.Warnf("[%s] Error getting deployment pods. Err: %v", app.Key, err)
			}
		}
		err := k8sApps.DeleteDeployment(obj.Name, obj.Namespace)
		if err != nil {
			return pods, &scheduler.ErrFailedToDestroyApp{
				App:   app,
				Cause: fmt.Sprintf("Failed to destroy Deployment: %v. Err: %v", obj.Name, err),
			}
		}
	} else if obj, ok := spec.(*appsapi.StatefulSet); ok {
		if value, ok := opts[scheduler.OptionsWaitForResourceLeakCleanup]; ok && value {
			if pods, err = k8sApps.GetStatefulSetPods(obj); err != nil {
				logrus.Warnf("[%v] Error getting statefulset pods. Err: %v", app.Key, err)
			}
		}
		err := k8sApps.DeleteStatefulSet(obj.Name, obj.Namespace)
		if err != nil {
			return pods, &scheduler.ErrFailedToDestroyApp{
				App:   app,
				Cause: fmt.Sprintf("Failed to destroy stateful set: %v. Err: %v", obj.Name, err),
			}
		}
	} else if obj, ok := spec.(*v1.Service); ok {
		err := k8sCore.DeleteService(obj.Name, obj.Namespace)
		if err != nil {
			return pods, &scheduler.ErrFailedToDestroyApp{
				App:   app,
				Cause: fmt.Sprintf("Failed to destroy Service: %v. Err: %v", obj.Name, err),
			}
		}

		logrus.Infof("[%v] Destroyed Service: %v", app.Key, obj.Name)
	} else if obj, ok := spec.(*storkapi.Rule); ok {
		err := k8sStork.DeleteRule(obj.Name, obj.Namespace)
		if err != nil {
			return pods, &scheduler.ErrFailedToDestroyApp{
				App:   app,
				Cause: fmt.Sprintf("Failed to destroy Rule: %v. Err: %v", obj.Name, err),
			}
		}

		logrus.Infof("[%v] Destroyed Rule: %v", app.Key, obj.Name)
	} else if obj, ok := spec.(*v1.Pod); ok {
		if value, ok := opts[scheduler.OptionsWaitForResourceLeakCleanup]; ok && value {
			pod, err := k8sCore.GetPodByName(obj.Name, obj.Namespace)
			if err != nil {
				logrus.Warnf("[%v] Error getting pods. Err: %v", app.Key, err)
			}
			podList = append(podList, pod)
			pods = podList
		}
		err := k8sCore.DeletePod(obj.Name, obj.Namespace, false)
		if err != nil {
			return pods, &scheduler.ErrFailedToDestroyPod{
				App:   app,
				Cause: fmt.Sprintf("Failed to destroy Pod: %v. Err: %v", obj.Name, err),
			}
		}

		logrus.Infof("[%v] Destroyed Pod: %v", app.Key, obj.Name)
	} else if obj, ok := spec.(*v1.ConfigMap); ok {
		if value, ok := opts[scheduler.OptionsWaitForResourceLeakCleanup]; ok && value {
			_, err := k8sCore.GetConfigMap(obj.Name, obj.Namespace)
			if err != nil {
				logrus.Warnf("[%v] Error getting config maps. Err: %v", app.Key, err)
			}
		}
		err := k8sCore.DeleteConfigMap(obj.Name, obj.Namespace)
		if err != nil {
			return pods, &scheduler.ErrFailedToDestroyApp{
				App:   app,
				Cause: fmt.Sprintf("Failed to destroy config map: %v. Err: %v", obj.Name, err),
			}
		}

		logrus.Infof("[%v] Destroyed Config Map: %v", app.Key, obj.Name)
	} else if obj, ok := spec.(*apapi.AutopilotRule); ok {
		err := k8sAutopilot.DeleteAutopilotRule(obj.Name)
		if err != nil {
			return pods, &scheduler.ErrFailedToDestroyApp{
				App:   app,
				Cause: fmt.Sprintf("Failed to destroy AutopilotRule: %v. Err: %v", obj.Name, err),
			}
		}

		logrus.Infof("[%v] Destroyed AutopilotRule: %v", app.Key, obj.Name)
	}

	return pods, nil

}

func (k *K8s) createAutopilotRule(autopilotRule apapi.AutopilotRule, options scheduler.ScheduleOptions) (*apapi.AutopilotRule, error) {
	k8sOps := k8sAutopilot

	t := func() (interface{}, bool, error) {
		autopilotRule.Labels = defaultTorpedoLabel
		autopilotRule.Spec.Selector = apapi.RuleObjectSelector{
			LabelSelector: metav1.LabelSelector{
				MatchLabels: options.Labels,
			},
		}
		autopilotRule.Spec.NamespaceSelector = apapi.RuleObjectSelector{
			LabelSelector: metav1.LabelSelector{
				MatchLabels: options.Labels,
			},
		}

		apRule, err := k8sOps.CreateAutopilotRule(&autopilotRule)
		if errors.IsAlreadyExists(err) {
			if apRule, err := k8sOps.GetAutopilotRule(autopilotRule.Name); err == nil {
				logrus.Infof("Using existing AutopilotRule: %v", apRule.Name)
				return apRule, false, nil
			}
		}
		if err != nil {
			return nil, true, fmt.Errorf("Failed to create autopilot rule: %v. Err: %v", apRule.Name, err)
		}

		return apRule, false, nil
	}

	apRuleObj, err := task.DoRetryWithTimeout(t, k8sObjectCreateTimeout, DefaultRetryInterval)
	if err != nil {
		return nil, err
	}

	return apRuleObj.(*apapi.AutopilotRule), nil
}

func (k *K8s) substituteNamespaceInVolumes(volumes []v1.Volume, ns string) []v1.Volume {
	var updatedVolumes []v1.Volume
	for _, vol := range volumes {
		if vol.VolumeSource.PersistentVolumeClaim != nil {
			claimName := namespaceRegex.ReplaceAllString(vol.VolumeSource.PersistentVolumeClaim.ClaimName, ns)
			vol.VolumeSource.PersistentVolumeClaim.ClaimName = claimName
		}
		updatedVolumes = append(updatedVolumes, vol)
	}
	return updatedVolumes
}

//WaitForRunning   wait for running
//
func (k *K8s) WaitForRunning(ctx *scheduler.Context, timeout, retryInterval time.Duration) error {
	for _, specObj := range ctx.App.SpecList {
		if obj, ok := specObj.(*appsapi.Deployment); ok {
			if err := k8sApps.ValidateDeployment(obj, timeout, retryInterval); err != nil {
				return &scheduler.ErrFailedToValidateApp{
					App:   ctx.App,
					Cause: fmt.Sprintf("Failed to validate Deployment: %v. Err: %v", obj.Name, err),
				}
			}

			logrus.Infof("[%v] Validated deployment: %v", ctx.App.Key, obj.Name)
		} else if obj, ok := specObj.(*appsapi.StatefulSet); ok {
			if err := k8sApps.ValidateStatefulSet(obj, timeout*time.Duration(*obj.Spec.Replicas)); err != nil {
				return &scheduler.ErrFailedToValidateApp{
					App:   ctx.App,
					Cause: fmt.Sprintf("Failed to validate StatefulSet: %v. Err: %v", obj.Name, err),
				}
			}

			logrus.Infof("[%v] Validated statefulset: %v", ctx.App.Key, obj.Name)
		} else if obj, ok := specObj.(*v1.Service); ok {
			svc, err := k8sCore.GetService(obj.Name, obj.Namespace)
			if err != nil {
				return &scheduler.ErrFailedToValidateApp{
					App:   ctx.App,
					Cause: fmt.Sprintf("Failed to validate Service: %v. Err: %v", obj.Name, err),
				}
			}

			logrus.Infof("[%v] Validated Service: %v", ctx.App.Key, svc.Name)
		} else if obj, ok := specObj.(*storkapi.Rule); ok {
			svc, err := k8sStork.GetRule(obj.Name, obj.Namespace)
			if err != nil {
				return &scheduler.ErrFailedToValidateApp{
					App:   ctx.App,
					Cause: fmt.Sprintf("Failed to validate Rule: %v. Err: %v", obj.Name, err),
				}
			}

			logrus.Infof("[%v] Validated Rule: %v", ctx.App.Key, svc.Name)
		} else if obj, ok := specObj.(*v1.Pod); ok {
			if err := k8sCore.ValidatePod(obj, timeout, retryInterval); err != nil {
				return &scheduler.ErrFailedToValidatePod{
					App: ctx.App,
					Cause: fmt.Sprintf("Failed to validate Pod: [%s] %s. Err: Pod is not ready %v",
						obj.Namespace, obj.Name, obj.Status),
				}
			}

			logrus.Infof("[%v] Validated pod: %v", ctx.App.Key, obj.Name)
		} else if obj, ok := specObj.(*storkapi.ClusterPair); ok {
			if err := k8sStork.ValidateClusterPair(obj.Name, obj.Namespace, timeout, retryInterval); err != nil {
				return &scheduler.ErrFailedToValidateCustomSpec{
					Name:  obj.Name,
					Cause: fmt.Sprintf("Failed to validate cluster Pair: %v. Err: %v", obj.Name, err),
					Type:  obj,
				}
			}
			logrus.Infof("[%v] Validated ClusterPair: %v", ctx.App.Key, obj.Name)
		} else if obj, ok := specObj.(*storkapi.Migration); ok {
			if err := k8sStork.ValidateMigration(obj.Name, obj.Namespace, timeout, retryInterval); err != nil {
				return &scheduler.ErrFailedToValidateCustomSpec{
					Name:  obj.Name,
					Cause: fmt.Sprintf("Failed to validate Migration: %v. Err: %v", obj.Name, err),
					Type:  obj,
				}
			}
			logrus.Infof("[%v] Validated Migration: %v", ctx.App.Key, obj.Name)
		} else if obj, ok := specObj.(*storkapi.MigrationSchedule); ok {
			if _, err := k8sStork.ValidateMigrationSchedule(obj.Name, obj.Namespace, timeout, retryInterval); err != nil {
				return &scheduler.ErrFailedToValidateCustomSpec{
					Name:  obj.Name,
					Cause: fmt.Sprintf("Failed to validate MigrationSchedule: %v. Err: %v", obj.Name, err),
					Type:  obj,
				}
			}
			logrus.Infof("[%v] Validated MigrationSchedule: %v", ctx.App.Key, obj.Name)
		} else if obj, ok := specObj.(*storkapi.BackupLocation); ok {
			if err := k8sStork.ValidateBackupLocation(obj.Name, obj.Namespace, timeout, retryInterval); err != nil {
				return &scheduler.ErrFailedToValidateCustomSpec{
					Name:  obj.Name,
					Cause: fmt.Sprintf("Failed to validate BackupLocation: %v. Err: %v", obj.Name, err),
					Type:  obj,
				}
			}
			logrus.Infof("[%v] Validated BackupLocation: %v", ctx.App.Key, obj.Name)
		} else if obj, ok := specObj.(*storkapi.ApplicationBackup); ok {
			if err := k8sStork.ValidateApplicationBackup(obj.Name, obj.Namespace, timeout, retryInterval); err != nil {
				return &scheduler.ErrFailedToValidateCustomSpec{
					Name:  obj.Name,
					Cause: fmt.Sprintf("Failed to validate ApplicationBackup: %v. Err: %v", obj.Name, err),
					Type:  obj,
				}
			}
			logrus.Infof("[%v] Validated ApplicationBackup: %v", ctx.App.Key, obj.Name)
		} else if obj, ok := specObj.(*storkapi.ApplicationRestore); ok {
			if err := k8sStork.ValidateApplicationRestore(obj.Name, obj.Namespace, timeout, retryInterval); err != nil {
				return &scheduler.ErrFailedToValidateCustomSpec{
					Name:  obj.Name,
					Cause: fmt.Sprintf("Failed to validate ApplicationRestore: %v. Err: %v", obj.Name, err),
					Type:  obj,
				}
			}
			logrus.Infof("[%v] Validated ApplicationRestore: %v", ctx.App.Key, obj.Name)
		} else if obj, ok := specObj.(*storkapi.ApplicationClone); ok {
			if err := k8sStork.ValidateApplicationClone(obj.Name, obj.Namespace, timeout, retryInterval); err != nil {
				return &scheduler.ErrFailedToValidateCustomSpec{
					Name:  obj.Name,
					Cause: fmt.Sprintf("Failed to validate ApplicationClone: %v. Err: %v", obj.Name, err),
					Type:  obj,
				}
			}
			logrus.Infof("[%v] Validated ApplicationClone: %v", ctx.App.Key, obj.Name)
		} else if obj, ok := specObj.(*storkapi.VolumeSnapshotRestore); ok {
			if err := k8sStork.ValidateVolumeSnapshotRestore(obj.Name, obj.Namespace, timeout, retryInterval); err != nil {
				return &scheduler.ErrFailedToValidateCustomSpec{
					Name:  obj.Name,
					Cause: fmt.Sprintf("Failed to validate VolumeSnapshotRestore: %v. Err: %v", obj.Name, err),
					Type:  obj,
				}
			}
			logrus.Infof("[%v] Validated VolumeSnapshotRestore: %v", ctx.App.Key, obj.Name)
		} else if obj, ok := specObj.(*snapv1.VolumeSnapshot); ok {
			if err := k8sExternalStorage.ValidateSnapshot(obj.Metadata.Name, obj.Metadata.Namespace, true, timeout,
				retryInterval); err != nil {
				return &scheduler.ErrFailedToValidateCustomSpec{
					Name:  obj.Metadata.Name,
					Cause: fmt.Sprintf("Failed to validate VolumeSnapshotRestore: %v. Err: %v", obj.Metadata.Name, err),
					Type:  obj,
				}
			}
			logrus.Infof("[%v] Validated VolumeSnapshotRestore: %v", ctx.App.Key, obj.Metadata.Name)
		} else if obj, ok := specObj.(*apapi.AutopilotRule); ok {
			if _, err := k8sAutopilot.GetAutopilotRule(obj.Name); err != nil {
				return &scheduler.ErrFailedToValidateCustomSpec{
					Name:  obj.Name,
					Cause: fmt.Sprintf("Failed to validate AutopilotRule: %v. Err: %v", obj.Name, err),
					Type:  obj,
				}
			}
			logrus.Infof("[%v] Validated AutopilotRule: %v", ctx.App.Key, obj.Name)
		}
	}

	return nil
}

//Destroy destroy
func (k *K8s) Destroy(ctx *scheduler.Context, opts map[string]bool) error {
	var podList []v1.Pod
	k8sOps := k8sAutopilot
	apRule := ctx.ScheduleOptions.AutopilotRule
	if apRule.Name != "" {
		if err := k8sOps.DeleteAutopilotRule(apRule.ObjectMeta.Name); err != nil {
			if err != nil {
				return err
			}
		}
	}
	for _, appSpec := range ctx.App.SpecList {
		t := func() (interface{}, bool, error) {
			currPods, err := k.destroyCoreObject(appSpec, opts, ctx.App)
			if err != nil {
				return nil, true, err
			}
			return currPods, false, nil
		}
		pods, err := task.DoRetryWithTimeout(t, k8sDestroyTimeout, DefaultRetryInterval)
		if err != nil {
			// in case we're not waiting for resource cleanup
			if value, ok := opts[scheduler.OptionsWaitForResourceLeakCleanup]; !ok || !value {
				return err
			}
			if pods != nil {
				podList = append(podList, pods.([]v1.Pod)...)
			}
			// we're ignoring this error since we want to verify cleanup down below, so simply logging it
			logrus.Warnf("Failed to destroy core objects. Cause: %v", err)
		}
	}
	for _, appSpec := range ctx.App.SpecList {
		t := func() (interface{}, bool, error) {
			err := k.destroyVolumeSnapshotRestoreObject(appSpec, ctx.App)
			if err != nil {
				return nil, true, err
			}
			return nil, false, nil
		}

		if _, err := task.DoRetryWithTimeout(t, k8sDestroyTimeout, DefaultRetryInterval); err != nil {
			return err
		}
	}
	for _, appSpec := range ctx.App.SpecList {
		t := func() (interface{}, bool, error) {
			err := k.destroyMigrationObject(appSpec, ctx.App)
			if err != nil {
				return nil, true, err
			}
			return nil, false, nil
		}

		if _, err := task.DoRetryWithTimeout(t, k8sDestroyTimeout, DefaultRetryInterval); err != nil {
			return err
		}
	}

	for _, appSpec := range ctx.App.SpecList {
		t := func() (interface{}, bool, error) {
			err := k.destroyBackupObjects(appSpec, ctx.App)
			if err != nil {
				return nil, true, err
			}
			return nil, false, nil
		}

		if _, err := task.DoRetryWithTimeout(t, k8sDestroyTimeout, DefaultRetryInterval); err != nil {
			return err
		}
	}

	for _, spec := range ctx.App.SpecList {
		t := func() (interface{}, bool, error) {
			err := k.destroyVpsObjects(spec, ctx.App)
			if err != nil {
				return nil, true, err
			}
			return nil, false, nil
		}
		pods, err := task.DoRetryWithTimeout(t, k8sDestroyTimeout, DefaultRetryInterval)
		if err != nil {
			podList = append(podList, pods.(v1.Pod))
		}
	}
	if value, ok := opts[scheduler.OptionsWaitForResourceLeakCleanup]; ok && value {
		if err := k.WaitForDestroy(ctx, DefaultTimeout); err != nil {
			return err
		}
		if err := k.waitForCleanup(ctx, podList); err != nil {
			return err
		}
	} else if value, ok = opts[scheduler.OptionsWaitForDestroy]; ok && value {
		if err := k.WaitForDestroy(ctx, DefaultTimeout); err != nil {
			return err
		}
	}
	return nil
}

func (k *K8s) waitForCleanup(ctx *scheduler.Context, podList []v1.Pod) error {
	for _, pod := range podList {
		t := func() (interface{}, bool, error) {
			return nil, true, k.validateVolumeDirCleanup(pod.UID, ctx.App)
		}
		if _, err := task.DoRetryWithTimeout(t, volDirCleanupTimeout, DefaultRetryInterval); err != nil {
			return err
		}
		logrus.Infof("Validated resource cleanup for pod: %v", pod.UID)
	}
	return nil
}

func (k *K8s) validateVolumeDirCleanup(podUID types.UID, app *spec.AppSpec) error {
	podVolDir := k.getVolumeDirPath(podUID)
	driver, _ := node.Get(k.NodeDriverName)
	options := node.FindOpts{
		ConnectionOpts: node.ConnectionOpts{
			Timeout:         FindFilesOnWorkerTimeout,
			TimeBeforeRetry: DefaultRetryInterval,
		},
		MinDepth: 1,
		MaxDepth: 1,
	}

	for _, n := range node.GetWorkerNodes() {
		if volDir, err := driver.FindFiles(podVolDir, n, options); err != nil {
			return err
		} else if strings.TrimSpace(volDir) != "" {
			return &scheduler.ErrFailedToDeleteVolumeDirForPod{
				App:   app,
				Cause: fmt.Sprintf("Volume directory for pod %v still exists in node: %v", podUID, n.Name),
			}
		}
	}

	return nil
}

func (k *K8s) getVolumeDirPath(podUID types.UID) string {
	return filepath.Join(k8sPodsRootDir, string(podUID), "volumes")
}

//WaitForDestroy wait for schedule context destroy
//
func (k *K8s) WaitForDestroy(ctx *scheduler.Context, timeout time.Duration) error {
	for _, specObj := range ctx.App.SpecList {
		if obj, ok := specObj.(*appsapi.Deployment); ok {
			if err := k8sApps.ValidateTerminatedDeployment(obj, timeout, DefaultRetryInterval); err != nil {
				return &scheduler.ErrFailedToValidateAppDestroy{
					App:   ctx.App,
					Cause: fmt.Sprintf("Failed to validate destroy of deployment: %v. Err: %v", obj.Name, err),
				}
			}

			logrus.Infof("[%v] Validated destroy of Deployment: %v", ctx.App.Key, obj.Name)
		} else if obj, ok := specObj.(*appsapi.StatefulSet); ok {
			if err := k8sApps.ValidateTerminatedStatefulSet(obj, timeout, DefaultRetryInterval); err != nil {
				return &scheduler.ErrFailedToValidateAppDestroy{
					App:   ctx.App,
					Cause: fmt.Sprintf("Failed to validate destroy of statefulset: %v. Err: %v", obj.Name, err),
				}
			}

			logrus.Infof("[%v] Validated destroy of StatefulSet: %v", ctx.App.Key, obj.Name)
		} else if obj, ok := specObj.(*v1.Service); ok {
			if err := k8sCore.ValidateDeletedService(obj.Name, obj.Namespace); err != nil {
				return &scheduler.ErrFailedToValidateAppDestroy{
					App:   ctx.App,
					Cause: fmt.Sprintf("Failed to validate destroy of service: %v. Err: %v", obj.Name, err),
				}
			}

			logrus.Infof("[%v] Validated destroy of Service: %v", ctx.App.Key, obj.Name)
		} else if obj, ok := specObj.(*v1.Pod); ok {
			if err := k8sCore.WaitForPodDeletion(obj.UID, obj.Namespace, deleteTasksWaitTimeout); err != nil {
				return &scheduler.ErrFailedToValidatePodDestroy{
					App:   ctx.App,
					Cause: fmt.Sprintf("Failed to validate destroy of pod: %v. Err: %v", obj.Name, err),
				}
			}

			logrus.Infof("[%v] Validated destroy of Pod: %v", ctx.App.Key, obj.Name)
		}
	}

	return nil
}

//DeleteTasks delete the task
func (k *K8s) DeleteTasks(ctx *scheduler.Context, opts *scheduler.DeleteTasksOptions) error {
	fn := "DeleteTasks"
	deleteTasks := func() error {
		k8sOps := k8sCore
		pods, err := k.getPodsForApp(ctx)
		if err != nil {
			return &scheduler.ErrFailedToDeleteTasks{
				App:   ctx.App,
				Cause: fmt.Sprintf("failed to get pods due to: %v", err),
			}
		}

		if err := k8sOps.DeletePods(pods, false); err != nil {
			return &scheduler.ErrFailedToDeleteTasks{
				App:   ctx.App,
				Cause: fmt.Sprintf("failed to delete pods due to: %v", err),
			}
		}

		// Ensure the pods are deleted and removed from the system
		for _, pod := range pods {
			err = k8sOps.WaitForPodDeletion(pod.UID, pod.Namespace, deleteTasksWaitTimeout)
			if err != nil {
				logrus.Errorf("k8s DeleteTasks failed to wait for pod: [%s] %s to terminate. err: %v", pod.Namespace, pod.Name, err)
				return err
			}
		}

		return nil
	}

	if opts == nil || opts.TriggerCb == nil { // caller hasn't provided any trigger checks
		return deleteTasks()
	}

	if opts.TriggerCheckTimeout == time.Duration(0) {
		opts.TriggerCheckTimeout = defaultTriggerCheckTimeout
	}

	if opts.TriggerCheckInterval == time.Duration(0) {
		opts.TriggerCheckInterval = defaultTriggerCheckInterval
	}

	// perform trigger checks and then perform the actual deletion
	t := func() (interface{}, bool, error) {
		triggered, err := opts.TriggerCb()
		if err != nil {
			logrus.Warnf("failed to invoke trigger callback function due to: %v", err)
			return false, false, err
		}

		if triggered {
			return triggered, false, nil // done
		}

		return false, true, fmt.Errorf("%s: trigger check hasn't been met yet", fn)
	}

	_, err := task.DoRetryWithTimeout(t, opts.TriggerCheckTimeout, opts.TriggerCheckInterval)
	if err != nil {
		// timeout error is expected if the trigger conditions don't meet within above timeouts. For any other error,
		// return the error
		_, timedOut := err.(*task.ErrTimedOut)
		if timedOut {
			err = &tp_errors.ErrOperationNotPerformed{
				Operation: fn,
				Reason:    fmt.Sprintf("Trigger checks did not pass"),
			}
		} else {
			err = &tp_errors.ErrOperationNotPerformed{
				Operation: fn,
				Reason:    fmt.Sprintf("Trigger checks could not be performed: %v", err),
			}
		}
		return err
	}

	// perform the actual delete tasks logic
	return deleteTasks()
}

//GetVolumeParameters Get the volume parameters
func (k *K8s) GetVolumeParameters(ctx *scheduler.Context) (map[string]map[string]string, error) {
	result := make(map[string]map[string]string)

	for _, specObj := range ctx.App.SpecList {
		if obj, ok := specObj.(*v1.PersistentVolumeClaim); ok {
			params, err := k8sCore.GetPersistentVolumeClaimParams(obj)
			if err != nil {
				return nil, &scheduler.ErrFailedToGetVolumeParameters{
					App:   ctx.App,
					Cause: fmt.Sprintf("failed to get params for volume: %v. Err: %v", obj.Name, err),
				}
			}

			pvc, err := k8sCore.GetPersistentVolumeClaim(obj.Name, obj.Namespace)
			if err != nil {
				return nil, &scheduler.ErrFailedToGetVolumeParameters{
					App:   ctx.App,
					Cause: fmt.Sprintf("failed to get PVC: %v. Err: %v", obj.Name, err),
				}
			}

			for k, v := range pvc.Annotations {
				params[k] = v
			}

			result[pvc.Spec.VolumeName] = params
		} else if obj, ok := specObj.(*snapv1.VolumeSnapshot); ok {
			snap, err := k8sExternalStorage.GetSnapshot(obj.Metadata.Name, obj.Metadata.Namespace)
			if err != nil {
				return nil, &scheduler.ErrFailedToGetVolumeParameters{
					App:   ctx.App,
					Cause: fmt.Sprintf("failed to get Snapshot: %v. Err: %v", obj.Metadata.Name, err),
				}
			}

			snapDataName := snap.Spec.SnapshotDataName
			if len(snapDataName) == 0 {
				return nil, &scheduler.ErrFailedToGetVolumeParameters{
					App: ctx.App,
					Cause: fmt.Sprintf("snapshot: [%s] %s does not have snapshotdata set",
						snap.Metadata.Namespace, snap.Metadata.Name),
				}
			}

			snapData, err := k8sExternalStorage.GetSnapshotData(snapDataName)
			if err != nil {
				return nil, &scheduler.ErrFailedToGetVolumeParameters{
					App:   ctx.App,
					Cause: fmt.Sprintf("failed to get volumesnapshotdata: %s due to: %v", snapDataName, err),
				}
			}

			if snapData.Spec.VolumeSnapshotDataSource.PortworxSnapshot == nil ||
				len(snapData.Spec.VolumeSnapshotDataSource.PortworxSnapshot.SnapshotID) == 0 {
				return nil, &scheduler.ErrFailedToGetVolumeParameters{
					App:   ctx.App,
					Cause: fmt.Sprintf("volumesnapshotdata: %s does not have portworx volume source set", snapDataName),
				}
			}

			result[snapData.Spec.VolumeSnapshotDataSource.PortworxSnapshot.SnapshotID] = map[string]string{
				SnapshotParent: snap.Spec.PersistentVolumeClaimName,
			}
		} else if obj, ok := specObj.(*appsapi.StatefulSet); ok {
			ss, err := k8sApps.GetStatefulSet(obj.Name, obj.Namespace)
			if err != nil {
				return nil, &scheduler.ErrFailedToGetVolumeParameters{
					App:   ctx.App,
					Cause: fmt.Sprintf("Failed to get StatefulSet: %v. Err: %v", obj.Name, err),
				}
			}

			pvcList, err := k8sApps.GetPVCsForStatefulSet(ss)
			if err != nil || pvcList == nil {
				return nil, &scheduler.ErrFailedToGetVolumeParameters{
					App:   ctx.App,
					Cause: fmt.Sprintf("Failed to get PVCs for StatefulSet: %v. Err: %v", ss.Name, err),
				}
			}

			for _, pvc := range pvcList.Items {
				params, err := k8sCore.GetPersistentVolumeClaimParams(&pvc)
				if err != nil {
					return nil, &scheduler.ErrFailedToGetVolumeParameters{
						App:   ctx.App,
						Cause: fmt.Sprintf("failed to get params for volume: %v. Err: %v", pvc.Name, err),
					}
				}

				for k, v := range pvc.Annotations {
					params[k] = v
				}

				result[pvc.Spec.VolumeName] = params
			}
		}
	}

	return result, nil
}

//InspectVolumes Insepect the volumes
func (k *K8s) InspectVolumes(ctx *scheduler.Context, timeout, retryInterval time.Duration) error {
	var err error
	for _, specObj := range ctx.App.SpecList {
		if obj, ok := specObj.(*storageapi.StorageClass); ok {
			if _, err := k8sStorage.GetStorageClass(obj.Name); err != nil {
				return &scheduler.ErrFailedToValidateStorage{
					App:   ctx.App,
					Cause: fmt.Sprintf("Failed to validate StorageClass: %v. Err: %v", obj.Name, err),
				}
			}

			logrus.Infof("[%v] Validated storage class: %v", ctx.App.Key, obj.Name)
		} else if obj, ok := specObj.(*v1.PersistentVolumeClaim); ok {
			if err := k8sCore.ValidatePersistentVolumeClaim(obj, timeout, retryInterval); err != nil {
				return &scheduler.ErrFailedToValidateStorage{
					App:   ctx.App,
					Cause: fmt.Sprintf("Failed to validate PVC: %v. Err: %v", obj.Name, err),
				}
			}
			logrus.Infof("[%v] Validated PVC: %v", ctx.App.Key, obj.Name)

			autopilotEnabled := false
			if pvcAnnotationValue, ok := obj.Annotations[autopilotEnabledAnnotationKey]; ok {
				autopilotEnabled, _ = strconv.ParseBool(pvcAnnotationValue)
			}
			if autopilotEnabled {
				var listApRules *apapi.AutopilotRuleList
				if listApRules, err = k8sAutopilot.ListAutopilotRules(); err != nil {
					return err
				}
				if len(listApRules.Items) != 0 {
					var wSize, expectedPVCSize uint64
					if wSize, err = k.getContextWorkloadSize(ctx); err != nil {
						return err
					}
					if expectedPVCSize, err = k.getExpectedAutopilotSizeForPvc(obj, listApRules, wSize); err != nil {
						return err
					}
					logrus.Infof("[%v] expecting PVC size: %+v\n", ctx.App.Key, expectedPVCSize)
					if err := k8sCore.ValidatePersistentVolumeClaimSize(obj, int64(expectedPVCSize), timeout, retryInterval); err != nil {
						return &scheduler.ErrFailedToValidateStorage{
							App:   ctx.App,
							Cause: fmt.Sprintf("Failed to validate size: %v of PVC: %v. Err: %v", expectedPVCSize, obj.Name, err),
						}
					}
					logrus.Infof("[%v] Validated PVC: %v size based on Autopilot rules", ctx.App.Key, obj.Name)
				}
			}
		} else if obj, ok := specObj.(*snapv1.VolumeSnapshot); ok {
			if err := k8sExternalStorage.ValidateSnapshot(obj.Metadata.Name, obj.Metadata.Namespace, true, timeout,
				retryInterval); err != nil {
				return &scheduler.ErrFailedToValidateStorage{
					App:   ctx.App,
					Cause: fmt.Sprintf("Failed to validate snapshot: %v. Err: %v", obj.Metadata.Name, err),
				}
			}

			logrus.Infof("[%v] Validated snapshot: %v", ctx.App.Key, obj.Metadata.Name)
		} else if obj, ok := specObj.(*storkapi.GroupVolumeSnapshot); ok {
			if err := k8sStork.ValidateGroupSnapshot(obj.Name, obj.Namespace, true, timeout, retryInterval); err != nil {
				return &scheduler.ErrFailedToValidateStorage{
					App:   ctx.App,
					Cause: fmt.Sprintf("Failed to validate group snapshot: %v. Err: %v", obj.Name, err),
				}
			}

			logrus.Infof("[%v] Validated group snapshot: %v", ctx.App.Key, obj.Name)
		} else if obj, ok := specObj.(*appsapi.StatefulSet); ok {
			ss, err := k8sApps.GetStatefulSet(obj.Name, obj.Namespace)
			if err != nil {
				return &scheduler.ErrFailedToValidateStorage{
					App:   ctx.App,
					Cause: fmt.Sprintf("Failed to get StatefulSet: %v. Err: %v", obj.Name, err),
				}
			}
			if err := k8sApps.ValidatePVCsForStatefulSet(ss, timeout*time.Duration(*obj.Spec.Replicas), retryInterval); err != nil {
				return &scheduler.ErrFailedToValidateStorage{
					App:   ctx.App,
					Cause: fmt.Sprintf("Failed to validate PVCs for statefulset: %v. Err: %v", ss.Name, err),
				}
			}

			logrus.Infof("[%v] Validated PVCs from StatefulSet: %v", ctx.App.Key, obj.Name)
		}
	}
	return nil
}

func (k *K8s) getContextWorkloadSize(ctx *scheduler.Context) (uint64, error) {
	var wSize uint64
	var err error
	appEnvVar := k.GetSpecAppEnvVar(ctx, specObjAppWorkloadSizeEnvVar)
	if appEnvVar == "" {
		return uint64(0), fmt.Errorf("Can't find app SIZE env variable in given context")
	}
	wSize, err = strconv.ParseUint(appEnvVar, 10, 64)
	if err != nil {
		return uint64(0), fmt.Errorf("Failed to parse app SIZE env variable")
	}
	// if size less than 1024 we assume that value is in Gb
	if wSize < 1024 {
		wSize *= 1024 * 1024 * 1024
	}
	return wSize, nil
}

func (k *K8s) isPVCShared(pvc *v1.PersistentVolumeClaim) bool {
	for _, mode := range pvc.Spec.AccessModes {
		if mode == v1.PersistentVolumeAccessMode(v1.ReadOnlyMany) ||
			mode == v1.PersistentVolumeAccessMode(v1.ReadWriteMany) {
			return true
		}
	}
	return false
}

//DeleteVolumes  delete the volumes
func (k *K8s) DeleteVolumes(ctx *scheduler.Context) ([]*volume.Volume, error) {
	var vols []*volume.Volume
	for _, specObj := range ctx.App.SpecList {
		if obj, ok := specObj.(*storageapi.StorageClass); ok {
			if err := k8sStorage.DeleteStorageClass(obj.Name); err != nil {
				if !errors.IsNotFound(err) {
					return nil, &scheduler.ErrFailedToDestroyStorage{
						App:   ctx.App,
						Cause: fmt.Sprintf("Failed to destroy storage class: %v. Err: %v", obj.Name, err),
					}
				}
			}

			logrus.Infof("[%v] Destroyed storage class: %v", ctx.App.Key, obj.Name)
		} else if obj, ok := specObj.(*v1.PersistentVolumeClaim); ok {
			vols = append(vols, &volume.Volume{
				ID:        string(obj.UID),
				Name:      obj.Name,
				Namespace: obj.Namespace,
				Shared:    k.isPVCShared(obj),
			})

			if err := k8sCore.DeletePersistentVolumeClaim(obj.Name, obj.Namespace); err != nil {
				if !errors.IsNotFound(err) {
					return nil, &scheduler.ErrFailedToDestroyStorage{
						App:   ctx.App,
						Cause: fmt.Sprintf("Failed to destroy PVC: %v. Err: %v", obj.Name, err),
					}
				}
			}

			logrus.Infof("[%v] Destroyed PVC: %v", ctx.App.Key, obj.Name)
		} else if obj, ok := specObj.(*snapv1.VolumeSnapshot); ok {
			if err := k8sExternalStorage.DeleteSnapshot(obj.Metadata.Name, obj.Metadata.Namespace); err != nil {
				if !errors.IsNotFound(err) {
					return nil, &scheduler.ErrFailedToDestroyStorage{
						App:   ctx.App,
						Cause: fmt.Sprintf("Failed to destroy Snapshot: %v. Err: %v", obj.Metadata.Name, err),
					}
				}
			}

			logrus.Infof("[%v] Destroyed snapshot: %v", ctx.App.Key, obj.Metadata.Name)
		} else if obj, ok := specObj.(*storkapi.GroupVolumeSnapshot); ok {
			if err := k8sStork.DeleteGroupSnapshot(obj.Name, obj.Namespace); err != nil {
				if !errors.IsNotFound(err) {
					return nil, &scheduler.ErrFailedToDestroyStorage{
						App:   ctx.App,
						Cause: fmt.Sprintf("Failed to destroy group snapshot: %v. Err: %v", obj.Name, err),
					}
				}
			}

			logrus.Infof("[%v] Destroyed group snapshot: %v", ctx.App.Key, obj.Name)
		} else if obj, ok := specObj.(*appsapi.StatefulSet); ok {
			pvcList, err := k8sApps.GetPVCsForStatefulSet(obj)
			if err != nil || pvcList == nil {
				return nil, &scheduler.ErrFailedToDestroyStorage{
					App:   ctx.App,
					Cause: fmt.Sprintf("Failed to get PVCs for StatefulSet: %v. Err: %v", obj.Name, err),
				}
			}

			for _, pvc := range pvcList.Items {
				vols = append(vols, &volume.Volume{
					ID:        string(pvc.UID),
					Name:      pvc.Name,
					Namespace: pvc.Namespace,
					Shared:    k.isPVCShared(&pvc),
				})

				if err := k8sCore.DeletePersistentVolumeClaim(pvc.Name, pvc.Namespace); err != nil {
					if !errors.IsNotFound(err) {
						return nil, &scheduler.ErrFailedToDestroyStorage{
							App:   ctx.App,
							Cause: fmt.Sprintf("Failed to destroy PVC: %v. Err: %v", pvc.Name, err),
						}
					}
				}
			}

			logrus.Infof("[%v] Destroyed PVCs for StatefulSet: %v", ctx.App.Key, obj.Name)
		}
	}

	return vols, nil
}

//GetVolumes  Get the volumes
//
func (k *K8s) GetVolumes(ctx *scheduler.Context) ([]*volume.Volume, error) {
	k8sOps := k8sApps
	var vols []*volume.Volume
	for _, specObj := range ctx.App.SpecList {
		if obj, ok := specObj.(*v1.PersistentVolumeClaim); ok {
			pvcObj, _ := k8sCore.GetPersistentVolumeClaim(obj.Name, obj.Namespace)
			pvcSizeObj := pvcObj.Spec.Resources.Requests[v1.ResourceStorage]
			pvcSize, _ := pvcSizeObj.AsInt64()
			vol := &volume.Volume{
				ID:          string(obj.UID),
				Name:        obj.Name,
				Namespace:   obj.Namespace,
				Shared:      k.isPVCShared(obj),
				Annotations: make(map[string]string),
				Labels:      pvcObj.Labels,
				Size:        uint64(pvcSize),
			}
			for key, val := range obj.Annotations {
				vol.Annotations[key] = val
			}
			vols = append(vols, vol)
		} else if obj, ok := specObj.(*appsapi.StatefulSet); ok {
			ss, err := k8sOps.GetStatefulSet(obj.Name, obj.Namespace)
			if err != nil {
				return nil, &scheduler.ErrFailedToGetStorage{
					App:   ctx.App,
					Cause: fmt.Sprintf("Failed to get StatefulSet: %v. Err: %v", obj.Name, err),
				}
			}

			pvcList, err := k8sOps.GetPVCsForStatefulSet(ss)
			if err != nil || pvcList == nil {
				return nil, &scheduler.ErrFailedToGetStorage{
					App:   ctx.App,
					Cause: fmt.Sprintf("Failed to get PVC from StatefulSet: %v. Err: %v", ss.Name, err),
				}
			}

			for _, pvc := range pvcList.Items {
				vols = append(vols, &volume.Volume{
					ID:        string(pvc.UID),
					Name:      pvc.Name,
					Namespace: pvc.Namespace,
					Shared:    k.isPVCShared(&pvc),
				})
			}
		}
	}

	return vols, nil
}

//ResizeVolume  Resize the volume
func (k *K8s) ResizeVolume(ctx *scheduler.Context, configMapName string) ([]*volume.Volume, error) {
	var vols []*volume.Volume
	for _, specObj := range ctx.App.SpecList {
		// Add security annotations if running with auth-enabled
		if configMapName != "" {
			configMap, err := k8sCore.GetConfigMap(configMapName, "default")
			if err != nil {
				return nil, &scheduler.ErrFailedToGetConfigMap{
					Name:  configMapName,
					Cause: fmt.Sprintf("Failed to get config map: Err: %v", err),
				}
			}

			err = k.addSecurityAnnotation(specObj, configMap)
			if err != nil {
				return nil, fmt.Errorf("failed to add annotations to storage object: %v", err)
			}

		}
		if obj, ok := specObj.(*v1.PersistentVolumeClaim); ok {
			updatedPVC, _ := k8sCore.GetPersistentVolumeClaim(obj.Name, obj.Namespace)
			vol, err := k.resizePVCBy1GB(ctx, updatedPVC)
			if err != nil {
				return nil, err
			}
			vols = append(vols, vol)
		} else if obj, ok := specObj.(*appsapi.StatefulSet); ok {
			ss, err := k8sApps.GetStatefulSet(obj.Name, obj.Namespace)
			if err != nil {
				return nil, &scheduler.ErrFailedToResizeStorage{
					App:   ctx.App,
					Cause: fmt.Sprintf("Failed to get StatefulSet: %v. Err: %v", obj.Name, err),
				}
			}

			pvcList, err := k8sApps.GetPVCsForStatefulSet(ss)
			if err != nil || pvcList == nil {
				return nil, &scheduler.ErrFailedToResizeStorage{
					App:   ctx.App,
					Cause: fmt.Sprintf("Failed to get PVC from StatefulSet: %v. Err: %v", ss.Name, err),
				}
			}

			for _, pvc := range pvcList.Items {
				vol, err := k.resizePVCBy1GB(ctx, &pvc)
				if err != nil {
					return nil, err
				}
				vols = append(vols, vol)
			}
		}
	}

	return vols, nil
}

func (k *K8s) resizePVCBy1GB(ctx *scheduler.Context, pvc *v1.PersistentVolumeClaim) (*volume.Volume, error) {
	k8sOps := k8sCore
	storageSize := pvc.Spec.Resources.Requests[v1.ResourceStorage]

	// TODO this test is required since stork snapshot doesn't support resizing, remove when feature is added
	resizeSupported := true
	if annotationValue, hasKey := pvc.Annotations[resizeSupportedAnnotationKey]; hasKey {
		resizeSupported, _ = strconv.ParseBool(annotationValue)
	}
	if resizeSupported {
		extraAmount, _ := resource.ParseQuantity("1Gi")
		storageSize.Add(extraAmount)
		pvc.Spec.Resources.Requests[v1.ResourceStorage] = storageSize
		if _, err := k8sOps.UpdatePersistentVolumeClaim(pvc); err != nil {
			return nil, &scheduler.ErrFailedToResizeStorage{
				App:   ctx.App,
				Cause: err.Error(),
			}
		}
	}
	sizeInt64, _ := storageSize.AsInt64()
	vol := &volume.Volume{
		ID:            string(pvc.UID),
		Name:          pvc.Name,
		Namespace:     pvc.Namespace,
		RequestedSize: uint64(sizeInt64),
		Shared:        k.isPVCShared(pvc),
	}
	return vol, nil
}

//GetSnapshots  Get the snapshots
func (k *K8s) GetSnapshots(ctx *scheduler.Context) ([]*volume.Snapshot, error) {
	var snaps []*volume.Snapshot
	for _, specObj := range ctx.App.SpecList {
		if obj, ok := specObj.(*snapv1.VolumeSnapshot); ok {
			snap := &volume.Snapshot{
				ID:        string(obj.Metadata.UID),
				Name:      obj.Metadata.Name,
				Namespace: obj.Metadata.Namespace,
			}
			snaps = append(snaps, snap)
		} else if obj, ok := specObj.(*storkapi.GroupVolumeSnapshot); ok {
			snapsForGroupsnap, err := k8sStork.GetSnapshotsForGroupSnapshot(obj.Name, obj.Namespace)
			if err != nil {
				return nil, err
			}

			for _, snapForGroupsnap := range snapsForGroupsnap {
				snap := &volume.Snapshot{
					ID:        string(snapForGroupsnap.Metadata.UID),
					Name:      snapForGroupsnap.Metadata.Name,
					Namespace: snapForGroupsnap.Metadata.Namespace,
				}
				snaps = append(snaps, snap)
			}
		}
	}

	return snaps, nil
}

//GetNodesForApp get the node for the app
//
func (k *K8s) GetNodesForApp(ctx *scheduler.Context) ([]node.Node, error) {
	t := func() (interface{}, bool, error) {
		pods, err := k.getPodsForApp(ctx)
		if err != nil {
			return nil, false, &scheduler.ErrFailedToGetNodesForApp{
				App:   ctx.App,
				Cause: fmt.Sprintf("failed to get pods due to: %v", err),
			}
		}

		// We should have pods from a supported application at this point
		var result []node.Node
		nodeMap := node.GetNodesByName()

		for _, p := range pods {
			if strings.TrimSpace(p.Spec.NodeName) == "" {
				return nil, true, &scheduler.ErrFailedToGetNodesForApp{
					App:   ctx.App,
					Cause: fmt.Sprintf("pod %s is not scheduled to any node yet", p.Name),
				}
			}
			n, ok := nodeMap[p.Spec.NodeName]
			if !ok {
				return nil, true, &scheduler.ErrFailedToGetNodesForApp{
					App:   ctx.App,
					Cause: fmt.Sprintf("node: %v not present in node map", p.Spec.NodeName),
				}
			}

			if node.Contains(result, n) {
				continue
			}

			if k8sCommon.IsPodRunning(p) {
				result = append(result, n)
			}
		}

		if len(result) > 0 {
			return result, false, nil
		}

		return result, true, &scheduler.ErrFailedToGetNodesForApp{
			App:   ctx.App,
			Cause: fmt.Sprintf("no pods in running state %v", pods),
		}
	}

	nodes, err := task.DoRetryWithTimeout(t, DefaultTimeout, DefaultRetryInterval)
	if err != nil {
		return nil, err
	}

	return nodes.([]node.Node), nil
}

func (k *K8s) getPodsForApp(ctx *scheduler.Context) ([]v1.Pod, error) {
	k8sOps := k8sApps
	var pods []v1.Pod

	for _, specObj := range ctx.App.SpecList {
		if obj, ok := specObj.(*appsapi.Deployment); ok {
			depPods, err := k8sOps.GetDeploymentPods(obj)
			if err != nil {
				return nil, err
			}
			pods = append(pods, depPods...)
		} else if obj, ok := specObj.(*appsapi.StatefulSet); ok {
			ssPods, err := k8sOps.GetStatefulSetPods(obj)
			if err != nil {
				return nil, err
			}
			pods = append(pods, ssPods...)
		}
	}

	return pods, nil
}

//Describe describe the test case
func (k *K8s) Describe(ctx *scheduler.Context) (string, error) {
	var buf bytes.Buffer
	var err error
	for _, specObj := range ctx.App.SpecList {
		if obj, ok := specObj.(*appsapi.Deployment); ok {
			buf.WriteString(insertLineBreak(fmt.Sprintf("Deployment: [%s] %s", obj.Namespace, obj.Name)))
			var depStatus *appsapi.DeploymentStatus
			if depStatus, err = k8sApps.DescribeDeployment(obj.Name, obj.Namespace); err != nil {
				buf.WriteString(fmt.Sprintf("%v", &scheduler.ErrFailedToGetAppStatus{
					App:   ctx.App,
					Cause: fmt.Sprintf("Failed to get status of deployment: %v. Err: %v", obj.Name, err),
				}))
			}
			//Dump depStatus
			buf.WriteString(fmt.Sprintf("%+v\n", *depStatus))
			buf.WriteString(fmt.Sprintf("%v", dumpEvents(obj.Namespace, "Deployment", obj.Name)))
			pods, _ := k8sApps.GetDeploymentPods(obj)
			for _, pod := range pods {
				buf.WriteString(dumpPodStatusRecursively(pod))
			}
			buf.WriteString(insertLineBreak("END Deployment"))
		} else if obj, ok := specObj.(*appsapi.StatefulSet); ok {
			buf.WriteString(insertLineBreak(fmt.Sprintf("StatefulSet: [%s] %s", obj.Namespace, obj.Name)))
			var ssetStatus *appsapi.StatefulSetStatus
			if ssetStatus, err = k8sApps.DescribeStatefulSet(obj.Name, obj.Namespace); err != nil {
				buf.WriteString(fmt.Sprintf("%v", &scheduler.ErrFailedToGetAppStatus{
					App:   ctx.App,
					Cause: fmt.Sprintf("Failed to get status of statefulset: %v. Err: %v", obj.Name, err),
				}))
			}
			//Dump ssetStatus
			buf.WriteString(fmt.Sprintf("%+v\n", *ssetStatus))
			buf.WriteString(fmt.Sprintf("%v", dumpEvents(obj.Namespace, "StatefulSet", obj.Name)))
			pods, _ := k8sApps.GetStatefulSetPods(obj)
			for _, pod := range pods {
				buf.WriteString(dumpPodStatusRecursively(pod))
			}
			buf.WriteString(insertLineBreak("END StatefulSet"))
		} else if obj, ok := specObj.(*v1.Service); ok {
			buf.WriteString(insertLineBreak(fmt.Sprintf("Service: [%s] %s", obj.Namespace, obj.Name)))
			var svcStatus *v1.ServiceStatus
			if svcStatus, err = k8sCore.DescribeService(obj.Name, obj.Namespace); err != nil {
				buf.WriteString(fmt.Sprintf("%v", &scheduler.ErrFailedToGetAppStatus{
					App:   ctx.App,
					Cause: fmt.Sprintf("Failed to get status of service: %v. Err: %v", obj.Name, err),
				}))
			}
			//Dump service status
			buf.WriteString(fmt.Sprintf("%+v\n", *svcStatus))
			buf.WriteString(fmt.Sprintf("%v", dumpEvents(obj.Namespace, "Service", obj.Name)))
			buf.WriteString(insertLineBreak("END Service"))
		} else if obj, ok := specObj.(*v1.PersistentVolumeClaim); ok {
			buf.WriteString(insertLineBreak(fmt.Sprintf("PersistentVolumeClaim: [%s] %s", obj.Namespace, obj.Name)))
			var pvcStatus *v1.PersistentVolumeClaimStatus
			if pvcStatus, err = k8sCore.GetPersistentVolumeClaimStatus(obj); err != nil {
				buf.WriteString(fmt.Sprintf("%v", &scheduler.ErrFailedToGetStorageStatus{
					App:   ctx.App,
					Cause: fmt.Sprintf("Failed to get status of persistent volume claim: %v. Err: %v", obj.Name, err),
				}))
			}
			//Dump persistent volume claim status
			buf.WriteString(fmt.Sprintf("%+v\n", *pvcStatus))
			buf.WriteString(fmt.Sprintf("%v", dumpEvents(obj.Namespace, "PersistentVolumeClaim", obj.Name)))
			buf.WriteString(insertLineBreak("END PersistentVolumeClaim"))
		} else if obj, ok := specObj.(*storageapi.StorageClass); ok {
			buf.WriteString(insertLineBreak(fmt.Sprintf("StorageClass: %s", obj.Name)))
			var scParams map[string]string
			if scParams, err = k8sStorage.GetStorageClassParams(obj); err != nil {
				buf.WriteString(fmt.Sprintf("%v", &scheduler.ErrFailedToGetVolumeParameters{
					App:   ctx.App,
					Cause: fmt.Sprintf("Failed to get parameters of storage class: %v. Err: %v", obj.Name, err),
				}))
			}
			//Dump storage class parameters
			buf.WriteString(fmt.Sprintf("%+v\n", scParams))
			buf.WriteString(fmt.Sprintf("%v", dumpEvents(obj.Namespace, "StorageClass", obj.Name)))
			buf.WriteString(insertLineBreak("END StorageClass"))
		} else if obj, ok := specObj.(*v1.Pod); ok {
			buf.WriteString(insertLineBreak(fmt.Sprintf("Pod: [%s] %s", obj.Namespace, obj.Name)))
			var podStatus *v1.PodList
			if podStatus, err = k8sCore.GetPods(obj.Name, nil); err != nil {
				buf.WriteString(fmt.Sprintf("%v", &scheduler.ErrFailedToGetPodStatus{
					App:   ctx.App,
					Cause: fmt.Sprintf("Failed to get status of pod: %v. Err: %v", obj.Name, err),
				}))
			}
			buf.WriteString(fmt.Sprintf("%+v\n", podStatus))
			buf.WriteString(fmt.Sprintf("%v", dumpEvents(obj.Namespace, "Pod", obj.Name)))
			buf.WriteString(insertLineBreak("END Pod"))
		} else if obj, ok := specObj.(*storkapi.ClusterPair); ok {
			buf.WriteString(insertLineBreak(fmt.Sprintf("ClusterPair: [%s] %s", obj.Namespace, obj.Name)))
			var clusterPair *storkapi.ClusterPair
			if clusterPair, err = k8sStork.GetClusterPair(obj.Name, obj.Namespace); err != nil {
				buf.WriteString(fmt.Sprintf("%v", &scheduler.ErrFailedToGetCustomSpec{
					Name:  obj.Name,
					Cause: fmt.Sprintf("Failed to get cluster Pair: %v. Err: %v", obj.Name, err),
					Type:  obj,
				}))
			}
			buf.WriteString(fmt.Sprintf("%+v\n", clusterPair))
			buf.WriteString(fmt.Sprintf("%v", dumpEvents(obj.Namespace, "ClusterPair", obj.Name)))
			buf.WriteString(insertLineBreak("END ClusterPair"))
		} else if obj, ok := specObj.(*storkapi.Migration); ok {
			buf.WriteString(insertLineBreak(fmt.Sprintf("Migration: [%s] %s", obj.Namespace, obj.Name)))
			var migration *storkapi.Migration
			if migration, err = k8sStork.GetMigration(obj.Name, obj.Namespace); err != nil {
				buf.WriteString(fmt.Sprintf("%v", &scheduler.ErrFailedToGetCustomSpec{
					Name:  obj.Name,
					Cause: fmt.Sprintf("Failed to get Migration: %v. Err: %v", obj.Name, err),
					Type:  obj,
				}))
			}
			buf.WriteString(fmt.Sprintf("%+v\n", migration))
			buf.WriteString(fmt.Sprintf("%v", dumpEvents(obj.Namespace, "Migration", obj.Name)))
			buf.WriteString(insertLineBreak("END Migration"))
		} else if obj, ok := specObj.(*storkapi.MigrationSchedule); ok {
			buf.WriteString(insertLineBreak(fmt.Sprintf("MigrationSchedule: [%s] %s", obj.Namespace, obj.Name)))
			var migrationSchedule *storkapi.MigrationSchedule
			if migrationSchedule, err = k8sStork.GetMigrationSchedule(obj.Name, obj.Namespace); err != nil {
				buf.WriteString(fmt.Sprintf("%v", &scheduler.ErrFailedToGetCustomSpec{
					Name:  obj.Name,
					Cause: fmt.Sprintf("Failed to get MigrationSchedule: %v. Err: %v", obj.Name, err),
					Type:  obj,
				}))
			}
			buf.WriteString(fmt.Sprintf("%+v\n", migrationSchedule))
			buf.WriteString(fmt.Sprintf("%v", dumpEvents(obj.Namespace, "MigrationSchedule", obj.Name)))
			buf.WriteString(insertLineBreak("END MigrationSchedule"))
		} else if obj, ok := specObj.(*storkapi.BackupLocation); ok {
			buf.WriteString(insertLineBreak(fmt.Sprintf("BackupLocation: [%s] %s", obj.Namespace, obj.Name)))
			var backupLocation *storkapi.BackupLocation
			if backupLocation, err = k8sStork.GetBackupLocation(obj.Name, obj.Namespace); err != nil {
				buf.WriteString(fmt.Sprintf("%v", &scheduler.ErrFailedToGetCustomSpec{
					Name:  obj.Name,
					Cause: fmt.Sprintf("Failed to get BackupLocation: %v. Err: %v", obj.Name, err),
					Type:  obj,
				}))
			}
			buf.WriteString(fmt.Sprintf("%+v\n", backupLocation))
			buf.WriteString(fmt.Sprintf("%v", dumpEvents(obj.Namespace, "BackupLocation", obj.Name)))
			buf.WriteString(insertLineBreak("END BackupLocation"))
		} else if obj, ok := specObj.(*storkapi.ApplicationBackup); ok {
			buf.WriteString(insertLineBreak(fmt.Sprintf("ApplicationBackup: [%s] %s", obj.Namespace, obj.Name)))
			var applicationBackup *storkapi.ApplicationBackup
			if applicationBackup, err = k8sStork.GetApplicationBackup(obj.Name, obj.Namespace); err != nil {
				buf.WriteString(fmt.Sprintf("%v", &scheduler.ErrFailedToGetCustomSpec{
					Name:  obj.Name,
					Cause: fmt.Sprintf("Failed to get ApplicationBackup: %v. Err: %v", obj.Name, err),
					Type:  obj,
				}))
			}
			buf.WriteString(fmt.Sprintf("%+v\n", applicationBackup))
			buf.WriteString(fmt.Sprintf("%v", dumpEvents(obj.Namespace, "ApplicationBackup", obj.Name)))
			buf.WriteString(insertLineBreak("END ApplicationBackup"))
		} else if obj, ok := specObj.(*storkapi.ApplicationRestore); ok {
			buf.WriteString(insertLineBreak(fmt.Sprintf("ApplicationRestore: [%s] %s", obj.Namespace, obj.Name)))
			var applicationRestore *storkapi.ApplicationRestore
			if applicationRestore, err = k8sStork.GetApplicationRestore(obj.Name, obj.Namespace); err != nil {
				buf.WriteString(fmt.Sprintf("%v", &scheduler.ErrFailedToGetCustomSpec{
					Name:  obj.Name,
					Cause: fmt.Sprintf("Failed to get ApplicationRestore: %v. Err: %v", obj.Name, err),
					Type:  obj,
				}))
			}
			buf.WriteString(fmt.Sprintf("%+v\n", applicationRestore))
			buf.WriteString(fmt.Sprintf("%v", dumpEvents(obj.Namespace, "ApplicationRestore", obj.Name)))
			buf.WriteString(insertLineBreak("END ApplicationRestore"))
		} else if obj, ok := specObj.(*storkapi.ApplicationClone); ok {
			buf.WriteString(insertLineBreak(fmt.Sprintf("ApplicationClone: [%s] %s", obj.Namespace, obj.Name)))
			var applicationClone *storkapi.ApplicationClone
			if applicationClone, err = k8sStork.GetApplicationClone(obj.Name, obj.Namespace); err != nil {
				buf.WriteString(fmt.Sprintf("%v", &scheduler.ErrFailedToGetCustomSpec{
					Name:  obj.Name,
					Cause: fmt.Sprintf("Failed to get ApplicationClone: %v. Err: %v", obj.Name, err),
					Type:  obj,
				}))
			}
			buf.WriteString(fmt.Sprintf("%+v\n", applicationClone))
			buf.WriteString(fmt.Sprintf("%v", dumpEvents(obj.Namespace, "ApplicationClone", obj.Name)))
			buf.WriteString(insertLineBreak("END ApplicationClone"))
		} else if obj, ok := specObj.(*storkapi.VolumeSnapshotRestore); ok {
			buf.WriteString(insertLineBreak(fmt.Sprintf("VolumeSnapshotRestore: [%s] %s", obj.Namespace, obj.Name)))
			var volumeSnapshotRestore *storkapi.VolumeSnapshotRestore
			if volumeSnapshotRestore, err = k8sStork.GetVolumeSnapshotRestore(obj.Name, obj.Namespace); err != nil {
				buf.WriteString(fmt.Sprintf("%v", &scheduler.ErrFailedToGetCustomSpec{
					Name:  obj.Name,
					Cause: fmt.Sprintf("Failed to get VolumeSnapshotRestore: %v. Err: %v", obj.Name, err),
					Type:  obj,
				}))
			}
			buf.WriteString(fmt.Sprintf("%+v\n", volumeSnapshotRestore))
			buf.WriteString(fmt.Sprintf("%v", dumpEvents(obj.Namespace, "VolumeSnapshotRestore", obj.Name)))
			buf.WriteString(insertLineBreak("END VolumeSnapshotRestore"))
		} else if obj, ok := specObj.(*snapv1.VolumeSnapshot); ok {
			buf.WriteString(insertLineBreak(fmt.Sprintf("VolumeSnapshot: [%s] %s", obj.Metadata.Namespace, obj.Metadata.Name)))
			var volumeSnapshotStatus *snapv1.VolumeSnapshotStatus
			if volumeSnapshotStatus, err = k8sExternalStorage.GetSnapshotStatus(obj.Metadata.Name, obj.Metadata.Namespace); err != nil {
				buf.WriteString(fmt.Sprintf("%v", &scheduler.ErrFailedToGetCustomSpec{
					Name:  obj.Metadata.Name,
					Cause: fmt.Sprintf("Failed to get VolumeSnapshot: %v. Err: %v", obj.Metadata.Name, err),
					Type:  obj,
				}))
			}
			buf.WriteString(fmt.Sprintf("%+v\n", volumeSnapshotStatus))
			buf.WriteString(fmt.Sprintf("%v", dumpEvents(obj.Metadata.Name, "VolumeSnapshot", obj.Metadata.Name)))
			buf.WriteString(insertLineBreak("END VolumeSnapshot"))
		} else if obj, ok := specObj.(*apapi.AutopilotRule); ok {
			buf.WriteString(insertLineBreak(fmt.Sprintf("AutopilotRule: [%s] %s", obj.Namespace, obj.Name)))
			var autopilotRule *apapi.AutopilotRule
			if autopilotRule, err = k8sAutopilot.GetAutopilotRule(obj.Name); err != nil {
				buf.WriteString(fmt.Sprintf("%v", &scheduler.ErrFailedToGetCustomSpec{
					Name:  obj.Name,
					Cause: fmt.Sprintf("Failed to get AutopilotRule: %v. Err: %v", obj.Name, err),
					Type:  obj,
				}))
			}
			buf.WriteString(fmt.Sprintf("%v\n", autopilotRule))
			buf.WriteString(fmt.Sprintf("%v", dumpEvents(obj.Namespace, "AutopilotRule", obj.Name)))
			buf.WriteString(insertLineBreak("END AutopilotRule"))
		} else if obj, ok := specObj.(*v1.Secret); ok {
			buf.WriteString(insertLineBreak(fmt.Sprintf("Secret: [%s] %s", obj.Namespace, obj.Name)))
			var secret *v1.Secret
			if secret, err = k8sCore.GetSecret(obj.Name, obj.Namespace); err != nil {
				buf.WriteString(fmt.Sprintf("%v", &scheduler.ErrFailedToGetSecret{
					App:   ctx.App,
					Cause: fmt.Sprintf("Failed to get secret : %v. Error is : %v", obj.Name, err),
				}))
			}
			buf.WriteString(fmt.Sprintf("%+v\n", secret))
			buf.WriteString(insertLineBreak("END Secret"))
		} else {
			logrus.Warnf("Object type unknown/not supported: %v", obj)
		}
	}
	return buf.String(), nil
}

//ScaleApplication  Scale the application
func (k *K8s) ScaleApplication(ctx *scheduler.Context, scaleFactorMap map[string]int32) error {
	k8sOps := k8sApps
	for _, specObj := range ctx.App.SpecList {
		if !k.IsScalable(specObj) {
			continue
		}
		if obj, ok := specObj.(*appsapi.Deployment); ok {
			logrus.Infof("Scale all Deployments")
			dep, err := k8sOps.GetDeployment(obj.Name, obj.Namespace)
			if err != nil {
				return err
			}
			newScaleFactor := scaleFactorMap[obj.Name+DeploymentSuffix]
			*dep.Spec.Replicas = newScaleFactor
			if _, err := k8sOps.UpdateDeployment(dep); err != nil {
				return &scheduler.ErrFailedToUpdateApp{
					App:   ctx.App,
					Cause: fmt.Sprintf("Failed to update Deployment: %v. Err: %v", obj.Name, err),
				}
			}
			logrus.Infof("Deployment %s scaled to %d successfully.", obj.Name, newScaleFactor)
		} else if obj, ok := specObj.(*appsapi.StatefulSet); ok {
			logrus.Infof("Scale all Stateful sets")
			ss, err := k8sOps.GetStatefulSet(obj.Name, obj.Namespace)
			if err != nil {
				return err
			}
			newScaleFactor := scaleFactorMap[obj.Name+StatefulSetSuffix]
			*ss.Spec.Replicas = newScaleFactor
			if _, err := k8sOps.UpdateStatefulSet(ss); err != nil {
				return &scheduler.ErrFailedToUpdateApp{
					App:   ctx.App,
					Cause: fmt.Sprintf("Failed to update StatefulSet: %v. Err: %v", obj.Name, err),
				}
			}
			logrus.Infof("StatefulSet %s scaled to %d successfully.", obj.Name, int(newScaleFactor))
		}
	}
	return nil
}

//GetScaleFactorMap Get scale Factory map
//
func (k *K8s) GetScaleFactorMap(ctx *scheduler.Context) (map[string]int32, error) {
	k8sOps := k8sApps
	scaleFactorMap := make(map[string]int32, len(ctx.App.SpecList))
	for _, specObj := range ctx.App.SpecList {
		if obj, ok := specObj.(*appsapi.Deployment); ok {
			dep, err := k8sOps.GetDeployment(obj.Name, obj.Namespace)
			if err != nil {
				return scaleFactorMap, err
			}
			scaleFactorMap[obj.Name+DeploymentSuffix] = *dep.Spec.Replicas
		} else if obj, ok := specObj.(*appsapi.StatefulSet); ok {
			ss, err := k8sOps.GetStatefulSet(obj.Name, obj.Namespace)
			if err != nil {
				return scaleFactorMap, err
			}
			scaleFactorMap[obj.Name+StatefulSetSuffix] = *ss.Spec.Replicas
		}
	}
	return scaleFactorMap, nil
}

//StopSchedOnNode stop schedule on node
func (k *K8s) StopSchedOnNode(n node.Node) error {
	driver, _ := node.Get(k.NodeDriverName)
	systemOpts := node.SystemctlOpts{
		ConnectionOpts: node.ConnectionOpts{
			Timeout:         FindFilesOnWorkerTimeout,
			TimeBeforeRetry: DefaultRetryInterval,
		},
		Action: "stop",
	}
	err := driver.Systemctl(n, SystemdSchedServiceName, systemOpts)
	if err != nil {
		return &scheduler.ErrFailedToStopSchedOnNode{
			Node:          n,
			SystemService: SystemdSchedServiceName,
			Cause:         err.Error(),
		}
	}
	return nil
}

//StartSchedOnNode start schedule on node
func (k *K8s) StartSchedOnNode(n node.Node) error {
	driver, _ := node.Get(k.NodeDriverName)
	systemOpts := node.SystemctlOpts{
		ConnectionOpts: node.ConnectionOpts{
			Timeout:         DefaultTimeout,
			TimeBeforeRetry: DefaultRetryInterval,
		},
		Action: "start",
	}
	err := driver.Systemctl(n, SystemdSchedServiceName, systemOpts)
	if err != nil {
		return &scheduler.ErrFailedToStartSchedOnNode{
			Node:          n,
			SystemService: SystemdSchedServiceName,
			Cause:         err.Error(),
		}
	}
	return nil
}

//EnableSchedulingOnNode enable apps to be scheduled to a given k8s worker node
func (k *K8s) EnableSchedulingOnNode(n node.Node) error {
	return k8sCore.UnCordonNode(n.Name, DefaultTimeout, DefaultRetryInterval)
}

//DisableSchedulingOnNode disable apps to be scheduled to a given k8s worker node
func (k *K8s) DisableSchedulingOnNode(n node.Node) error {
	return k8sCore.CordonNode(n.Name, DefaultTimeout, DefaultRetryInterval)
}

//IsScalable check whether scalable
func (k *K8s) IsScalable(spec interface{}) bool {
	if obj, ok := spec.(*appsapi.Deployment); ok {
		dep, err := k8sApps.GetDeployment(obj.Name, obj.Namespace)
		if err != nil {
			logrus.Errorf("Failed to retrieve deployment [%s] %s. Cause: %v", obj.Namespace, obj.Name, err)
			return false
		}
		for _, vol := range dep.Spec.Template.Spec.Volumes {
			pvcName := vol.PersistentVolumeClaim.ClaimName
			pvc, err := k8sCore.GetPersistentVolumeClaim(pvcName, dep.Namespace)
			if err != nil {
				logrus.Errorf("Failed to retrieve PVC [%s] %s. Cause: %v", obj.Namespace, pvcName, err)
				return false
			}
			for _, ac := range pvc.Spec.AccessModes {
				if ac == v1.ReadWriteOnce {
					return false
				}
			}
		}
	} else if _, ok := spec.(*appsapi.StatefulSet); ok {
		return true
	}
	return false
}

// GetTokenFromConfigMap -  Retrieve the config map object and get auth-token
func (k *K8s) GetTokenFromConfigMap(configMapName string) (string, error) {
	var token string
	var err error
	var configMap *v1.ConfigMap
	k8sOps := k8sCore
	if configMap, err = k8sOps.GetConfigMap(configMapName, "default"); err == nil {
		if secret, err := k8sOps.GetSecret(configMap.Data[secretNameKey], configMap.Data[secretNamespaceKey]); err == nil {
			if tk, ok := secret.Data["auth-token"]; ok {
				token = string(tk)
			}
		}
	}
	logrus.Infof("Token from secret: %s", token)
	return token, err
}

func (k *K8s) createMigrationObjects(
	specObj interface{},
	ns *v1.Namespace,
	app *spec.AppSpec,
) (interface{}, error) {
	k8sOps := k8sStork
	if obj, ok := specObj.(*storkapi.ClusterPair); ok {
		obj.Namespace = ns.Name
		clusterPair, err := k8sOps.CreateClusterPair(obj)
		if err != nil {
			return nil, &scheduler.ErrFailedToScheduleApp{
				App:   app,
				Cause: fmt.Sprintf("Failed to create ClusterPair: %v. Err: %v", obj.Name, err),
			}
		}
		logrus.Infof("[%v] Created ClusterPair: %v", app.Key, clusterPair.Name)
		return clusterPair, nil
	} else if obj, ok := specObj.(*storkapi.Migration); ok {
		obj.Namespace = ns.Name
		migration, err := k8sOps.CreateMigration(obj)
		if err != nil {
			return nil, &scheduler.ErrFailedToScheduleApp{
				App:   app,
				Cause: fmt.Sprintf("Failed to create Migration: %v. Err: %v", obj.Name, err),
			}
		}
		logrus.Infof("[%v] Created Migration: %v", app.Key, migration.Name)
		return migration, nil
	} else if obj, ok := specObj.(*storkapi.MigrationSchedule); ok {
		obj.Namespace = ns.Name
		migrationSchedule, err := k8sOps.CreateMigrationSchedule(obj)
		if err != nil {
			return nil, &scheduler.ErrFailedToScheduleApp{
				App:   app,
				Cause: fmt.Sprintf("Failed to create MigrationSchedule: %v. Err: %v", obj.Name, err),
			}
		}
		logrus.Infof("[%v] Created MigrationSchedule: %v", app.Key, migrationSchedule.Name)
		return migrationSchedule, nil
	} else if obj, ok := specObj.(*storkapi.SchedulePolicy); ok {
		schedPolicy, err := k8sOps.CreateSchedulePolicy(obj)
		if errors.IsAlreadyExists(err) {
			if schedPolicy, err = k8sOps.GetSchedulePolicy(obj.Name); err == nil {
				logrus.Infof("[%v] Found existing schedule policy: %v", app.Key, schedPolicy.Name)
				return schedPolicy, nil
			}
		}

		if err != nil {
			return nil, &scheduler.ErrFailedToScheduleApp{
				App:   app,
				Cause: fmt.Sprintf("Failed to create SchedulePolicy: %v. Err: %v", obj.Name, err),
			}
		}
		logrus.Infof("[%v] Created SchedulePolicy: %v", app.Key, schedPolicy.Name)
		return schedPolicy, nil
	}

	return nil, nil
}

func (k *K8s) getPodsUsingStorage(pods []v1.Pod, provisioner string) []v1.Pod {
	k8sOps := k8sCore
	podsUsingStorage := make([]v1.Pod, 0)
	for _, pod := range pods {
		for _, vol := range pod.Spec.Volumes {
			if vol.PersistentVolumeClaim == nil {
				continue
			}
			pvc, err := k8sOps.GetPersistentVolumeClaim(vol.PersistentVolumeClaim.ClaimName, pod.Namespace)
			if err != nil {
				logrus.Errorf("failed to get pvc [%s] %s. Cause: %v", vol.PersistentVolumeClaim.ClaimName, pod.Namespace, err)
				return podsUsingStorage
			}
			if scProvisioner, err := k8sOps.GetStorageProvisionerForPVC(pvc); err == nil && scProvisioner == volume.GetStorageProvisioner() {
				podsUsingStorage = append(podsUsingStorage, pod)
				break
			}
		}
	}
	return podsUsingStorage
}

//PrepareNodeToDecommission Prepare the Node for decommission
func (k *K8s) PrepareNodeToDecommission(n node.Node, provisioner string) error {
	k8sOps := k8sCore
	pods, err := k8sOps.GetPodsByNode(n.Name, "")
	if err != nil {
		return &scheduler.ErrFailedToDecommissionNode{
			Node:  n,
			Cause: fmt.Sprintf("Failed to get pods on the node: %v. Err: %v", n.Name, err),
		}
	}
	podsUsingStorage := k.getPodsUsingStorage(pods.Items, provisioner)
	// double the timeout every 40 pods
	timeout := DefaultTimeout * time.Duration(len(podsUsingStorage)/40+1)
	if err = k8sOps.DrainPodsFromNode(n.Name, podsUsingStorage, timeout, DefaultRetryInterval); err != nil {
		return &scheduler.ErrFailedToDecommissionNode{
			Node:  n,
			Cause: fmt.Sprintf("Failed to drain pods from node: %v. Err: %v", n.Name, err),
		}
	}
	return nil
}

func (k *K8s) destroyMigrationObject(
	specObj interface{},
	app *spec.AppSpec,
) error {
	k8sOps := k8sStork
	if obj, ok := specObj.(*storkapi.ClusterPair); ok {
		err := k8sOps.DeleteClusterPair(obj.Name, obj.Namespace)
		if err != nil {
			return &scheduler.ErrFailedToDestroyApp{
				App:   app,
				Cause: fmt.Sprintf("Failed to delete ClusterPair: %v. Err: %v", obj.Name, err),
			}
		}
		logrus.Infof("[%v] Destroyed ClusterPair: %v", app.Key, obj.Name)
	} else if obj, ok := specObj.(*storkapi.Migration); ok {
		err := k8sOps.DeleteMigration(obj.Name, obj.Namespace)
		if err != nil {
			return &scheduler.ErrFailedToDestroyApp{
				App:   app,
				Cause: fmt.Sprintf("Failed to delete Migration: %v. Err: %v", obj.Name, err),
			}
		}
		logrus.Infof("[%v] Destroyed Migration: %v", app.Key, obj.Name)
	} else if obj, ok := specObj.(*storkapi.MigrationSchedule); ok {
		err := k8sOps.DeleteMigrationSchedule(obj.Name, obj.Namespace)
		if err != nil {
			return &scheduler.ErrFailedToDestroyApp{
				App:   app,
				Cause: fmt.Sprintf("Failed to delete MigrationSchedule: %v. Err: %v", obj.Name, err),
			}
		}
		logrus.Infof("[%v] Destroyed MigrationSchedule: %v", app.Key, obj.Name)
	} else if obj, ok := specObj.(*storkapi.SchedulePolicy); ok {
		err := k8sOps.DeleteSchedulePolicy(obj.Name)
		if err != nil {
			return &scheduler.ErrFailedToDestroyApp{
				App:   app,
				Cause: fmt.Sprintf("Failed to delete SchedulePolicy: %v. Err: %v", obj.Name, err),
			}
		}
		logrus.Infof("[%v] Destroyed SchedulePolicy: %v", app.Key, obj.Name)
	}
	return nil
}

func (k *K8s) destroyVolumeSnapshotRestoreObject(
	specObj interface{},
	app *spec.AppSpec,
) error {
	k8sOps := k8sStork
	if obj, ok := specObj.(*storkapi.VolumeSnapshotRestore); ok {
		err := k8sOps.DeleteVolumeSnapshotRestore(obj.Name, obj.Namespace)
		if err != nil {
			return &scheduler.ErrFailedToDestroyApp{
				App:   app,
				Cause: fmt.Sprintf("Failed to delete VolumeSnapshotRestore: %v. Err: %v", obj.Name, err),
			}
		}
		logrus.Infof("[%v] Destroyed VolumeSnapshotRestore: %v", app.Key, obj.Name)
	}
	return nil
}

// ValidateVolumeSnapshotRestore return nil if snapshot is restored successuflly to
// parent volumes
func (k *K8s) ValidateVolumeSnapshotRestore(ctx *scheduler.Context, timeStart time.Time) error {
	var err error
	var snapRestore *storkapi.VolumeSnapshotRestore
	if ctx == nil {
		return fmt.Errorf("no context provided")
	}
	// extract volume name and snapshotname from context
	// can do it using snapRestore.Status.Volume
	k8sOps := k8sStork
	specObjects := ctx.App.SpecList
	driver, err := volume.Get(k.VolDriverName)
	if err != nil {
		return err
	}

	for _, specObj := range specObjects {
		if obj, ok := specObj.(*storkapi.VolumeSnapshotRestore); ok {
			snapRestore, err = k8sOps.GetVolumeSnapshotRestore(obj.Name, obj.Namespace)
			if err != nil {
				return fmt.Errorf("unable to restore volumesnapshotrestore details %v", err)
			}
			err = k8sOps.ValidateVolumeSnapshotRestore(snapRestore.Name, snapRestore.Namespace, DefaultTimeout,
				DefaultRetryInterval)
			if err != nil {
				return err
			}

		}
	}
	if snapRestore == nil {
		return fmt.Errorf("no valid volumesnapshotrestore specs found")
	}

	for _, vol := range snapRestore.Status.Volumes {
		logrus.Infof("validating volume %v is restored from %v", vol.Volume, vol.Snapshot)
		snapshotData, err := k8sExternalStorage.GetSnapshotData(vol.Snapshot)
		if err != nil {
			return fmt.Errorf("failed to retrieve VolumeSnapshotData %s: %v",
				vol.Snapshot, err)
		}
		err = k8sExternalStorage.ValidateSnapshotData(snapshotData.Metadata.Name, false, DefaultTimeout, DefaultRetryInterval)
		if err != nil {
			return fmt.Errorf("snapshot: %s is not complete. %v", snapshotData.Metadata.Name, err)
		}
		// validate each snap restore
		if err := driver.ValidateVolumeSnapshotRestore(vol.Volume, snapshotData, timeStart); err != nil {
			return err
		}
	}

	return nil
}

func (k *K8s) createBackupObjects(
	specObj interface{},
	ns *v1.Namespace,
	app *spec.AppSpec,
) (interface{}, error) {
	k8sOps := k8sStork
	if obj, ok := specObj.(*storkapi.BackupLocation); ok {
		obj.Namespace = ns.Name
		backupLocation, err := k8sOps.CreateBackupLocation(obj)
		if err != nil {
			return nil, &scheduler.ErrFailedToScheduleApp{
				App:   app,
				Cause: fmt.Sprintf("Failed to create BackupLocation: %v. Err: %v", obj.Name, err),
			}
		}
		logrus.Infof("[%v] Created BackupLocation: %v", app.Key, backupLocation.Name)
		return backupLocation, nil
	} else if obj, ok := specObj.(*storkapi.ApplicationBackup); ok {
		obj.Namespace = ns.Name
		applicationBackup, err := k8sOps.CreateApplicationBackup(obj)
		if err != nil {
			return nil, &scheduler.ErrFailedToScheduleApp{
				App:   app,
				Cause: fmt.Sprintf("Failed to create ApplicationBackup: %v. Err: %v", obj.Name, err),
			}
		}
		logrus.Infof("[%v] Created ApplicationBackup: %v", app.Key, applicationBackup.Name)
		return applicationBackup, nil
	} else if obj, ok := specObj.(*storkapi.ApplicationRestore); ok {
		obj.Namespace = ns.Name
		applicationRestore, err := k8sOps.CreateApplicationRestore(obj)
		if err != nil {
			return nil, &scheduler.ErrFailedToScheduleApp{
				App:   app,
				Cause: fmt.Sprintf("Failed to create ApplicationRestore: %v. Err: %v", obj.Name, err),
			}
		}
		logrus.Infof("[%v] Created ApplicationRestore: %v", app.Key, applicationRestore.Name)
		return applicationRestore, nil
	} else if obj, ok := specObj.(*storkapi.ApplicationClone); ok {
		applicationClone, err := k8sOps.CreateApplicationClone(obj)
		if err != nil {
			return nil, &scheduler.ErrFailedToScheduleApp{
				App:   app,
				Cause: fmt.Sprintf("Failed to create ApplicationClone: %v. Err: %v", obj.Name, err),
			}
		}
		logrus.Infof("[%v] Created ApplicationClone: %v", app.Key, applicationClone.Name)
		return applicationClone, nil
	}
	return nil, nil
}

func (k *K8s) destroyBackupObjects(
	specObj interface{},
	app *spec.AppSpec,
) error {
	k8sOps := k8sStork
	if obj, ok := specObj.(*storkapi.BackupLocation); ok {
		err := k8sOps.DeleteBackupLocation(obj.Name, obj.Namespace)
		if err != nil {
			return &scheduler.ErrFailedToDestroyApp{
				App:   app,
				Cause: fmt.Sprintf("Failed to delete BackupLocation: %v. Err: %v", obj.Name, err),
			}
		}
		logrus.Infof("[%v] Destroyed BackupLocation: %v", app.Key, obj.Name)
	} else if obj, ok := specObj.(*storkapi.ApplicationBackup); ok {
		err := k8sOps.DeleteApplicationBackup(obj.Name, obj.Namespace)
		if err != nil {
			return &scheduler.ErrFailedToDestroyApp{
				App:   app,
				Cause: fmt.Sprintf("Failed to delete ApplicationBackup: %v. Err: %v", obj.Name, err),
			}
		}
		logrus.Infof("[%v] Destroyed ApplicationBackup: %v", app.Key, obj.Name)
	} else if obj, ok := specObj.(*storkapi.ApplicationRestore); ok {
		err := k8sOps.DeleteApplicationRestore(obj.Name, obj.Namespace)
		if err != nil {
			return &scheduler.ErrFailedToDestroyApp{
				App:   app,
				Cause: fmt.Sprintf("Failed to delete ApplicationRestore: %v. Err: %v", obj.Name, err),
			}
		}
		logrus.Infof("[%v] Destroyed ApplicationRestore: %v", app.Key, obj.Name)
	} else if obj, ok := specObj.(*storkapi.ApplicationClone); ok {
		err := k8sOps.DeleteApplicationClone(obj.Name, obj.Namespace)
		if err != nil {
			return &scheduler.ErrFailedToDestroyApp{
				App:   app,
				Cause: fmt.Sprintf("Failed to delete ApplicationClone: %v. Err: %v", obj.Name, err),
			}
		}
		logrus.Infof("[%v] Destroyed ApplicationClone: %v", app.Key, obj.Name)
	}
	return nil
}

func (k *K8s) createVpsObjects(
	specObj interface{},
	ns *v1.Namespace,
	app *spec.AppSpec,
) (interface{}, error) {
	k8sOps := k8sops.Instance()
	if obj, ok := specObj.(*pxapi.VolumePlacementStrategy); ok {
		obj.Namespace = ns.Name
		backupLocation, err := k8sOps.CreateVolumePlacementStrategy(obj)
		if err != nil {
			return nil, &scheduler.ErrFailedToScheduleApp{
				App:   app,
				Cause: fmt.Sprintf("Failed to create VolumePlacementStrategy: %v. Err: %v", obj.Name, err),
			}
		}
		logrus.Infof("[%v] Created VolumePlacementStrategy: %v", app.Key, backupLocation.Name)
		return backupLocation, nil
	}
	return nil, nil
}

func (k *K8s) destroyVpsObjects(
	specObj interface{},
	app *spec.AppSpec,
) error {
	k8sOps := k8sops.Instance()
	if obj, ok := specObj.(*pxapi.VolumePlacementStrategy); ok {
		err := k8sOps.DeleteVolumePlacementStrategy(obj.Name)
		if err != nil {
			return &scheduler.ErrFailedToDestroyApp{
				App:   app,
				Cause: fmt.Sprintf("Failed to delete VolumePlacementStrategy: %v. Err: %v", obj.Name, err),
			}
		}
		logrus.Infof("[%v] Destroyed VolumePlacementStrategy: %v", app.Key, obj.Name)
	}
	return nil
}

// getExpectedAutopilotSizeForPvc calculates exected size of PVC based on autopilot rules and workload
func (k *K8s) getExpectedAutopilotSizeForPvc(pvc *v1.PersistentVolumeClaim, apRules *apapi.AutopilotRuleList, wSize uint64) (uint64, error) {
	var (
		err             error
		expectedPVCSize uint64
	)

	driver, err := volume.Get(k.VolDriverName)
	if err != nil {
		return 0, err
	}

	pvcObjSize := pvc.Spec.Resources.Requests[v1.ResourceStorage]
	pvcSize, _ := pvcObjSize.AsInt64()
	expectedPVCSize = uint64(pvcSize)

	for _, apRule := range apRules.Items {
		if isAutopilotMatchPvcLabels(apRule, pvc) {
			expectedPVCSize, err = driver.EstimateVolumeExpandSize(apRule, uint64(pvcSize), wSize)
			if err != nil {
				return 0, nil
			}
			break
		}
	}
	return expectedPVCSize, nil
}

func isAutopilotMatchPvcLabels(apRule apapi.AutopilotRule, pvc *v1.PersistentVolumeClaim) bool {
	apRuleLabels := apRule.Spec.Selector.LabelSelector.MatchLabels
	for k, v := range apRuleLabels {
		if pvcLabelValue, ok := pvc.Labels[k]; ok {
			if pvcLabelValue == v {
				return true
			}
		}
	}
	return false
}

// GetSpecAppEnvVar gets app environment variable value by given key name
func (k *K8s) GetSpecAppEnvVar(ctx *scheduler.Context, key string) string {
	for _, specObj := range ctx.App.SpecList {
		if obj, ok := specObj.(*appsapi.Deployment); ok {
			for _, container := range obj.Spec.Template.Spec.Containers {
				for _, env := range container.Env {
					if env.Name == key {
						return env.Value
					}
				}
			}
		}
	}
	return ""
}

// AddLabelOnNode adds label for a given node
func (k *K8s) AddLabelOnNode(n node.Node, lKey string, lValue string) error {
	k8sOps := k8sCore

	if err := k8sOps.AddLabelOnNode(n.Name, lKey, lValue); err != nil {
		return &scheduler.ErrFailedToAddLabelOnNode{
			Key:   lKey,
			Value: lValue,
			Node:  n,
			Cause: fmt.Sprintf("Failed to add label on node. Err: %v", err),
		}
	}
	logrus.Infof("Added label on %s node: %s=%s", n.Name, lKey, lValue)
	return nil
}

//IsAutopilotEnabledForVolume checks if autopilot enabled for a given volume
func (k *K8s) IsAutopilotEnabledForVolume(vol *volume.Volume) bool {
	autopilotEnabled := false
	if volAnnotationValue, ok := vol.Annotations[autopilotEnabledAnnotationKey]; ok {
		autopilotEnabled, _ = strconv.ParseBool(volAnnotationValue)
	}
	return autopilotEnabled
}

func (k *K8s) addLabelsToPVC(pvc *v1.PersistentVolumeClaim, labels map[string]string) {
	if len(pvc.Labels) == 0 {
		pvc.Labels = map[string]string{}
	}
	for k, v := range labels {
		pvc.Labels[k] = v
	}
}

func insertLineBreak(note string) string {
	return fmt.Sprintf("------------------------------\n%s\n------------------------------\n", note)
}

func dumpPodStatusRecursively(pod v1.Pod) string {
	var buf bytes.Buffer
	buf.WriteString(insertLineBreak(fmt.Sprintf("Pod: [%s] %s", pod.Namespace, pod.Name)))
	buf.WriteString(fmt.Sprintf("%v\n", pod.Status))
	for _, conStat := range pod.Status.ContainerStatuses {
		buf.WriteString(insertLineBreak(fmt.Sprintf("container: %s", conStat.Name)))
		buf.WriteString(fmt.Sprintf("%v\n", conStat))
		buf.WriteString(insertLineBreak("END container"))
	}
	buf.WriteString(dumpEvents(pod.Namespace, "Pod", pod.Name))
	buf.WriteString(insertLineBreak("END pod"))
	return buf.String()
}

func dumpEvents(namespace, resourceType, name string) string {
	var buf bytes.Buffer
	fields := fmt.Sprintf("involvedObject.kind=%s,involvedObject.name=%s", resourceType, name)
	events, err := k8sCore.ListEvents(namespace, metav1.ListOptions{FieldSelector: fields})
	if err != nil {
		buf.WriteString(fmt.Sprintf("%v", &scheduler.ErrFailedToGetEvents{
			Type:  resourceType,
			Name:  name,
			Cause: err.Error(),
		}))
	}
	buf.WriteString(insertLineBreak("Events:"))
	buf.WriteString(fmt.Sprintf("%v\n", events))
	return buf.String()
}

func init() {
	k := &K8s{}
	scheduler.Register(SchedName, k)
}<|MERGE_RESOLUTION|>--- conflicted
+++ resolved
@@ -711,15 +711,9 @@
 		logrus.Infof("Setting provisioner of %v to %v", obj.Name, volume.GetStorageProvisioner())
 		obj.Provisioner = volume.GetStorageProvisioner()
 
-<<<<<<< HEAD
 		sc, err := k8sStorage.CreateStorageClass(obj)
 		//VPS Name set
 		k.substituteVpsNameInStorageClass(obj, vpsmap)
-=======
-		//VPS Name set
-		k.substituteVpsNameInStorageClass(obj, vpsmap)
-		sc, err := k8sOps.CreateStorageClass(obj)
->>>>>>> c36165df
 		if errors.IsAlreadyExists(err) {
 			if sc, err = k8sStorage.GetStorageClass(obj.Name); err == nil {
 				logrus.Infof("[%v] Found existing storage class: %v", app.Key, sc.Name)

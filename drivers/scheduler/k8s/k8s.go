--- conflicted
+++ resolved
@@ -1317,10 +1317,7 @@
 	return nil
 }
 
-<<<<<<< HEAD
-=======
 // GetUpdatedSpec takes a spec and returns the latest version of it by `GET`-ing it
->>>>>>> 53de05a4
 func (k *K8s) GetUpdatedSpec(spec interface{}) (interface{}, error) {
 	if obj, ok := spec.(*corev1.PersistentVolumeClaim); ok {
 		pvc, err := k8sCore.GetPersistentVolumeClaim(obj.Name, obj.Namespace)

package k8s

import (
	"bufio"
	"bytes"
	"fmt"
	"io"
	"os"
	"path/filepath"
	"reflect"
	"regexp"
	"strconv"
	"strings"
	"time"

	snap_v1 "github.com/kubernetes-incubator/external-storage/snapshot/pkg/apis/crd/v1"
	stork_api "github.com/libopenstorage/stork/pkg/apis/stork/v1alpha1"
	k8s_ops "github.com/portworx/sched-ops/k8s"
	"github.com/portworx/sched-ops/task"
	"github.com/portworx/torpedo/drivers/node"
	"github.com/portworx/torpedo/drivers/scheduler"
	"github.com/portworx/torpedo/drivers/scheduler/spec"
	"github.com/portworx/torpedo/drivers/volume"
	"github.com/sirupsen/logrus"
	apps_api "k8s.io/api/apps/v1beta2"
	v1 "k8s.io/api/core/v1"
	storage_api "k8s.io/api/storage/v1"
	"k8s.io/apimachinery/pkg/api/errors"
	"k8s.io/apimachinery/pkg/api/meta"
	"k8s.io/apimachinery/pkg/api/resource"
	"k8s.io/apimachinery/pkg/runtime"
	"k8s.io/apimachinery/pkg/runtime/serializer"
	"k8s.io/apimachinery/pkg/types"
	"k8s.io/apimachinery/pkg/util/yaml"
	"k8s.io/client-go/kubernetes/scheme"
)

const (
	// SchedName is the name of the kubernetes scheduler driver implementation
	SchedName = "k8s"
	// SnapshotParent is the parameter key for the parent of a snapshot
	SnapshotParent = "snapshot_parent"
	k8sPodsRootDir = "/var/lib/kubelet/pods"
	// DeploymentSuffix is the suffix for deployment names stored as keys in maps
	DeploymentSuffix = "-dep"
	// StatefulSetSuffix is the suffix for statefulset names stored as keys in maps
	StatefulSetSuffix = "-ss"
	// SystemdSchedServiceName is the name of the system service responsible for scheduling
	// TODO Change this when running on openshift for the proper service name
	SystemdSchedServiceName = "kubelet"
)

const (
	statefulSetValidateTimeout = 20 * time.Minute
	k8sNodeReadyTimeout        = 5 * time.Minute
	volDirCleanupTimeout       = 5 * time.Minute
	k8sObjectCreateTimeout     = 2 * time.Minute
	k8sDestroyTimeout          = 2 * time.Minute
	//FindFilesOnWorkerTimeout timeout for find files on worker
	FindFilesOnWorkerTimeout = 1 * time.Minute
	deleteTasksWaitTimeout   = 3 * time.Minute
	//DefaultRetryInterval  Default retry interval
	DefaultRetryInterval = 10 * time.Second
	//DefaultTimeout default timeout
	DefaultTimeout               = 2 * time.Minute
	resizeSupportedAnnotationKey = "torpedo/resize-supported"
)

const (
	//PortworxStorage portworx storage name
	PortworxStorage = "portworx"
	//CsiStorage csi storage name
	CsiStorage = "csi"
)

var provisioners = map[string]string{
	PortworxStorage: "kubernetes.io/portworx-volume",
	CsiStorage:      "com.openstorage.pxd",
}

var (
	namespaceRegex = regexp.MustCompile("{{NAMESPACE}}")
)

//K8s  The kubernetes structure
type K8s struct {
	SpecFactory    *spec.Factory
	NodeDriverName string
	VolDriverName  string
}

//IsNodeReady  Check whether the cluster node is ready
func (k *K8s) IsNodeReady(n node.Node) error {
	t := func() (interface{}, bool, error) {
		if err := k8s_ops.Instance().IsNodeReady(n.Name); err != nil {
			return "", true, &scheduler.ErrNodeNotReady{
				Node:  n,
				Cause: err.Error(),
			}
		}

		return "", false, nil
	}

	if _, err := task.DoRetryWithTimeout(t, k8sNodeReadyTimeout, DefaultRetryInterval); err != nil {
		return err
	}

	return nil
}

// String returns the string name of this driver.
func (k *K8s) String() string {
	return SchedName
}

//Init Initialize the driver
func (k *K8s) Init(specDir, volDriverName, nodeDriverName string) error {
	nodes, err := k8s_ops.Instance().GetNodes()
	if err != nil {
		return err
	}

	for _, n := range nodes.Items {
		newNode := k.parseK8SNode(n)
		if err := k.IsNodeReady(newNode); err != nil {
			return err
		}
		if err := node.AddNode(newNode); err != nil {
			return err
		}
	}

	k.SpecFactory, err = spec.NewFactory(specDir, k)
	if err != nil {
		return err
	}

	k.NodeDriverName = nodeDriverName
	k.VolDriverName = volDriverName
	return nil
}

//RescanSpecs Rescan the application spec file
//
func (k *K8s) RescanSpecs(specDir string) error {
	var err error
	logrus.Infof("Rescanning specs for %v", specDir)
	k.SpecFactory, err = spec.NewFactory(specDir, k)
	if err != nil {
		return err
	}
	return nil
}

//RefreshNodeRegistry update the k8 node list registry
//
func (k *K8s) RefreshNodeRegistry() error {

	nodes, err := k8s_ops.Instance().GetNodes()
	if err != nil {
		return err
	}

	node.CleanupRegistry()

	for _, n := range nodes.Items {
		newNode := k.parseK8SNode(n)
		if err := k.IsNodeReady(newNode); err != nil {
			return err
		}
		if err := node.AddNode(newNode); err != nil {
			return err
		}
	}
	return nil
}

//ParseSpecs Parse the application spec file
//
func (k *K8s) ParseSpecs(specDir string) ([]interface{}, error) {
	fileList := []string{}
	if err := filepath.Walk(specDir, func(path string, f os.FileInfo, err error) error {
		if !f.IsDir() {
			fileList = append(fileList, path)
		}

		return nil
	}); err != nil {
		return nil, err
	}

	var specs []interface{}

	for _, fileName := range fileList {
		file, err := os.Open(fileName)
		if err != nil {
			return nil, err
		}
		defer file.Close()

		reader := bufio.NewReader(file)
		specReader := yaml.NewYAMLReader(reader)

		for {
			specContents, err := specReader.Read()
			if err == io.EOF {
				break
			}

			if len(bytes.TrimSpace(specContents)) > 0 {
				obj, err := decodeSpec(specContents)
				if err != nil {
					logrus.Warnf("Error decoding spec from %v: %v", fileName, err)
					return nil, err
				}

				specObj, err := validateSpec(obj)
				if err != nil {
					logrus.Warnf("Error parsing spec from %v: %v", fileName, err)
					return nil, err
				}

				specs = append(specs, specObj)
			}
		}
	}

	return specs, nil
}

func decodeSpec(specContents []byte) (runtime.Object, error) {
	obj, _, err := scheme.Codecs.UniversalDeserializer().Decode([]byte(specContents), nil, nil)
	if err != nil {
		scheme := runtime.NewScheme()
		if err := snap_v1.AddToScheme(scheme); err != nil {
			return nil, err
		}

		if err := stork_api.AddToScheme(scheme); err != nil {
			return nil, err
		}

		codecs := serializer.NewCodecFactory(scheme)
		obj, _, err = codecs.UniversalDeserializer().Decode([]byte(specContents), nil, nil)
		if err != nil {
			return nil, err
		}
	}
	return obj, nil
}

func validateSpec(in interface{}) (interface{}, error) {
	if specObj, ok := in.(*apps_api.Deployment); ok {
		return specObj, nil
	} else if specObj, ok := in.(*apps_api.StatefulSet); ok {
		return specObj, nil
	} else if specObj, ok := in.(*apps_api.DaemonSet); ok {
		return specObj, nil
	} else if specObj, ok := in.(*v1.Service); ok {
		return specObj, nil
	} else if specObj, ok := in.(*v1.PersistentVolumeClaim); ok {
		return specObj, nil
	} else if specObj, ok := in.(*storage_api.StorageClass); ok {
		return specObj, nil
	} else if specObj, ok := in.(*snap_v1.VolumeSnapshot); ok {
		return specObj, nil
	} else if specObj, ok := in.(*stork_api.GroupVolumeSnapshot); ok {
		return specObj, nil
	} else if specObj, ok := in.(*v1.Secret); ok {
		return specObj, nil
	} else if specObj, ok := in.(*v1.ConfigMap); ok {
		return specObj, nil
	} else if specObj, ok := in.(*stork_api.Rule); ok {
		return specObj, nil
	} else if specObj, ok := in.(*v1.Pod); ok {
		return specObj, nil
	} else if specObj, ok := in.(*stork_api.ClusterPair); ok {
		return specObj, nil
	} else if specObj, ok := in.(*stork_api.Migration); ok {
		return specObj, nil
	} else if specObj, ok := in.(*stork_api.MigrationSchedule); ok {
		return specObj, nil
	} else if specObj, ok := in.(*stork_api.BackupLocation); ok {
		return specObj, nil
	} else if specObj, ok := in.(*stork_api.ApplicationBackup); ok {
		return specObj, nil
	} else if specObj, ok := in.(*stork_api.SchedulePolicy); ok {
		return specObj, nil
	} else if specObj, ok := in.(*stork_api.ApplicationRestore); ok {
		return specObj, nil
	} else if specObj, ok := in.(*stork_api.ApplicationClone); ok {
		return specObj, nil
	} else if specObj, ok := in.(*stork_api.VolumeSnapshotRestore); ok {
		return specObj, nil
	}

	return nil, fmt.Errorf("Unsupported object: %v", reflect.TypeOf(in))
}

//getAddressesForNode  Get IP address for the nodes in the cluster
//
func (k *K8s) getAddressesForNode(n v1.Node) []string {
	var addrs []string
	for _, addr := range n.Status.Addresses {
		if addr.Type == v1.NodeExternalIP || addr.Type == v1.NodeInternalIP {
			addrs = append(addrs, addr.Address)
		}
	}
	return addrs
}

//parseK8SNode Parse the kubernetes clsuter nodes
//
func (k *K8s) parseK8SNode(n v1.Node) node.Node {
	var nodeType node.Type
	if k8s_ops.Instance().IsNodeMaster(n) {
		nodeType = node.TypeMaster
	} else {
		nodeType = node.TypeWorker
	}

	return node.Node{
		Name:      n.Name,
		Addresses: k.getAddressesForNode(n),
		Type:      nodeType,
	}
}

//Schedule Schedule the application
func (k *K8s) Schedule(instanceID string, options scheduler.ScheduleOptions) ([]*scheduler.Context, error) {
	var apps []*spec.AppSpec
	if len(options.AppKeys) > 0 {
		for _, key := range options.AppKeys {
			spec, err := k.SpecFactory.Get(key)
			if err != nil {
				return nil, err
			}
			apps = append(apps, spec)
		}
	} else {
		apps = k.SpecFactory.GetAll()
	}

	var contexts []*scheduler.Context
	for _, app := range apps {

		appNamespace := app.GetID(instanceID)
		specObjects, err := k.createSpecObjects(app, appNamespace, options.StorageProvisioner)
		if err != nil {
			return nil, err
		}

		ctx := &scheduler.Context{
			UID: instanceID,
			App: &spec.AppSpec{
				Key:      app.Key,
				SpecList: specObjects,
				Enabled:  app.Enabled,
			},
		}

		contexts = append(contexts, ctx)
	}

	return contexts, nil
}

func (k *K8s) createSpecObjects(app *spec.AppSpec, namespace, storageprovisioner string) ([]interface{}, error) {
	var specObjects []interface{}
	ns, err := k.createNamespace(app, namespace)
	if err != nil {
		return nil, err
	}

	for _, spec := range app.SpecList {
		t := func() (interface{}, bool, error) {
			obj, err := k.createMigrationObjects(spec, ns, app)
			if err != nil {
				return nil, true, err
			}
			return obj, false, nil
		}
		obj, err := task.DoRetryWithTimeout(t, k8sObjectCreateTimeout, DefaultRetryInterval)
		if err != nil {
			return nil, err
		}
		if obj != nil {
			specObjects = append(specObjects, obj)
		}
	}

	for _, spec := range app.SpecList {
		t := func() (interface{}, bool, error) {
			obj, err := k.createVolumeSnapshotRestore(spec, ns, app)
			if err != nil {
				return nil, true, err
			}
			return obj, false, nil
		}

		obj, err := task.DoRetryWithTimeout(t, k8sObjectCreateTimeout, DefaultRetryInterval)
		if err != nil {
			return nil, err
		}

		if obj != nil {
			specObjects = append(specObjects, obj)
		}
	}

	for _, spec := range app.SpecList {
		t := func() (interface{}, bool, error) {
			obj, err := k.createStorageObject(spec, ns, app, storageprovisioner)
			if err != nil {
				return nil, true, err
			}
			return obj, false, nil
		}

		obj, err := task.DoRetryWithTimeout(t, k8sObjectCreateTimeout, DefaultRetryInterval)
		if err != nil {
			return nil, err
		}

		if obj != nil {
			specObjects = append(specObjects, obj)
		}
	}

	for _, spec := range app.SpecList {
		t := func() (interface{}, bool, error) {
			obj, err := k.createCoreObject(spec, ns, app)
			if err != nil {
				return nil, true, err
			}
			return obj, false, nil
		}

		obj, err := task.DoRetryWithTimeout(t, k8sObjectCreateTimeout, DefaultRetryInterval)
		if err != nil {
			return nil, err
		}

		if obj != nil {
			specObjects = append(specObjects, obj)
		}
	}
	for _, spec := range app.SpecList {
		t := func() (interface{}, bool, error) {
			obj, err := k.createBackupObjects(spec, ns, app)
			if err != nil {
				return nil, true, err
			}
			return obj, false, nil
		}
		obj, err := task.DoRetryWithTimeout(t, k8sObjectCreateTimeout, DefaultRetryInterval)
		if err != nil {
			return nil, err
		}
		if obj != nil {
			specObjects = append(specObjects, obj)
		}
	}

	return specObjects, nil
}

// AddTasks adds tasks to an existing context
func (k *K8s) AddTasks(ctx *scheduler.Context, options scheduler.ScheduleOptions) error {
	if ctx == nil {
		return fmt.Errorf("Context to add tasks to cannot be nil")
	}
	if len(options.AppKeys) == 0 {
		return fmt.Errorf("Need to specify list of applications to add to context")
	}

	appNamespace := ctx.GetID()
	var apps []*spec.AppSpec
	specObjects := ctx.App.SpecList
	for _, key := range options.AppKeys {
		spec, err := k.SpecFactory.Get(key)
		if err != nil {
			return err
		}
		apps = append(apps, spec)
	}
	for _, app := range apps {
		objects, err := k.createSpecObjects(app, appNamespace, options.StorageProvisioner)
		if err != nil {
			return err
		}
		specObjects = append(specObjects, objects...)
	}
	ctx.App.SpecList = specObjects
	return nil
}

// UpdateTasksID updates task IDs in the given context
func (k *K8s) UpdateTasksID(ctx *scheduler.Context, id string) error {
	ctx.UID = id

	for _, spec := range ctx.App.SpecList {
		metadata, err := meta.Accessor(spec)
		if err != nil {
			return err
		}
		metadata.SetNamespace(id)
	}
	return nil
}

func (k *K8s) createNamespace(app *spec.AppSpec, namespace string) (*v1.Namespace, error) {
	k8sOps := k8s_ops.Instance()

	t := func() (interface{}, bool, error) {
		ns, err := k8sOps.CreateNamespace(namespace,
			map[string]string{
				"creater": "torpedo",
				"app":     app.Key,
			})

		if errors.IsAlreadyExists(err) {
			if ns, err = k8sOps.GetNamespace(namespace); err == nil {
				return ns, false, nil
			}
		}

		if err != nil {
			return nil, true, &scheduler.ErrFailedToScheduleApp{
				App:   app,
				Cause: fmt.Sprintf("Failed to create namespace: %v. Err: %v", namespace, err),
			}
		}

		return ns, false, nil
	}

	nsObj, err := task.DoRetryWithTimeout(t, k8sObjectCreateTimeout, DefaultRetryInterval)
	if err != nil {
		return nil, err
	}

	return nsObj.(*v1.Namespace), nil
}

func (k *K8s) createStorageObject(spec interface{}, ns *v1.Namespace, app *spec.AppSpec, storageprovisioner string) (interface{}, error) {
	k8sOps := k8s_ops.Instance()

	if obj, ok := spec.(*storage_api.StorageClass); ok {
		obj.Namespace = ns.Name
		if storageProvisioner, ok := provisioners[storageprovisioner]; ok {
			logrus.Infof("[%v] Requested provisioner: %s", app.Key, storageprovisioner)
			obj.Provisioner = storageProvisioner
		} else {
			obj.Provisioner = provisioners[PortworxStorage]
		}

		sc, err := k8sOps.CreateStorageClass(obj)
		if errors.IsAlreadyExists(err) {
			if sc, err = k8sOps.GetStorageClass(obj.Name); err == nil {
				logrus.Infof("[%v] Found existing storage class: %v", app.Key, sc.Name)
				return sc, nil
			}
		}
		if err != nil {
			return nil, &scheduler.ErrFailedToScheduleApp{
				App:   app,
				Cause: fmt.Sprintf("Failed to create storage class: %v. Err: %v", obj.Name, err),
			}
		}

		logrus.Infof("[%v] Created storage class: %v", app.Key, sc.Name)
		return sc, nil

	} else if obj, ok := spec.(*v1.PersistentVolumeClaim); ok {
		obj.Namespace = ns.Name
		k.substituteNamespaceInPVC(obj, ns.Name)
		pvc, err := k8sOps.CreatePersistentVolumeClaim(obj)
		if errors.IsAlreadyExists(err) {
			if pvc, err = k8sOps.GetPersistentVolumeClaim(obj.Name, obj.Namespace); err == nil {
				logrus.Infof("[%v] Found existing PVC: %v", app.Key, pvc.Name)
				return pvc, nil
			}
		}
		if err != nil {
			return nil, &scheduler.ErrFailedToScheduleApp{
				App:   app,
				Cause: fmt.Sprintf("Failed to create PVC: %v. Err: %v", obj.Name, err),
			}
		}

		logrus.Infof("[%v] Created PVC: %v", app.Key, pvc.Name)
		return pvc, nil

	} else if obj, ok := spec.(*snap_v1.VolumeSnapshot); ok {
		obj.Metadata.Namespace = ns.Name
		snap, err := k8sOps.CreateSnapshot(obj)
		if errors.IsAlreadyExists(err) {
			if snap, err = k8sOps.GetSnapshot(obj.Metadata.Name, obj.Metadata.Namespace); err == nil {
				logrus.Infof("[%v] Found existing snapshot: %v", app.Key, snap.Metadata.Name)
				return snap, nil
			}
		}
		if err != nil {
			return nil, &scheduler.ErrFailedToScheduleApp{
				App:   app,
				Cause: fmt.Sprintf("Failed to create Snapshot: %v. Err: %v", obj.Metadata.Name, err),
			}
		}

		logrus.Infof("[%v] Created Snapshot: %v", app.Key, snap.Metadata.Name)
		return snap, nil
	} else if obj, ok := spec.(*stork_api.GroupVolumeSnapshot); ok {
		obj.Namespace = ns.Name
		snap, err := k8sOps.CreateGroupSnapshot(obj)
		if errors.IsAlreadyExists(err) {
			if snap, err = k8sOps.GetGroupSnapshot(obj.Name, obj.Namespace); err == nil {
				logrus.Infof("[%v] Found existing group snapshot: %v", app.Key, snap.Name)
				return snap, nil
			}
		}
		if err != nil {
			return nil, &scheduler.ErrFailedToScheduleApp{
				App:   app,
				Cause: fmt.Sprintf("Failed to create group snapshot: %v. Err: %v", obj.Name, err),
			}
		}

		logrus.Infof("[%v] Created Group snapshot: %v", app.Key, snap.Name)
		return snap, nil
	}

	return nil, nil
}

func (k *K8s) substituteNamespaceInPVC(pvc *v1.PersistentVolumeClaim, ns string) {
	pvc.Name = namespaceRegex.ReplaceAllString(pvc.Name, ns)
	for k, v := range pvc.Annotations {
		pvc.Annotations[k] = namespaceRegex.ReplaceAllString(v, ns)
	}
}

func (k *K8s) createVolumeSnapshotRestore(specObj interface{},
	ns *v1.Namespace,
	app *spec.AppSpec,
) (interface{}, error) {

	k8sOps := k8s_ops.Instance()
	if obj, ok := specObj.(*stork_api.VolumeSnapshotRestore); ok {
		obj.Namespace = ns.Name
		snapRestore, err := k8sOps.CreateVolumeSnapshotRestore(obj)
		if err != nil {
			return nil, &scheduler.ErrFailedToScheduleApp{
				App:   app,
				Cause: fmt.Sprintf("Failed to create VolumeSnapshotRestore: %v. Err: %v", obj.Name, err),
			}
		}
		logrus.Infof("[%v] Created VolumeSnapshotRestore: %v", app.Key, snapRestore.Name)
		return snapRestore, nil
	}

	return nil, nil
}

func (k *K8s) createCoreObject(spec interface{}, ns *v1.Namespace, app *spec.AppSpec) (interface{}, error) {
	k8sOps := k8s_ops.Instance()
	if obj, ok := spec.(*apps_api.Deployment); ok {
		obj.Namespace = ns.Name
		obj.Spec.Template.Spec.Volumes = k.substituteNamespaceInVolumes(obj.Spec.Template.Spec.Volumes, ns.Name)
		dep, err := k8sOps.CreateDeployment(obj)
		if errors.IsAlreadyExists(err) {
			if dep, err = k8sOps.GetDeployment(obj.Name, obj.Namespace); err == nil {
				logrus.Infof("[%v] Found existing deployment: %v", app.Key, dep.Name)
				return dep, nil
			}
		}
		if err != nil {
			return nil, &scheduler.ErrFailedToScheduleApp{
				App:   app,
				Cause: fmt.Sprintf("Failed to create Deployment: %v. Err: %v", obj.Name, err),
			}
		}

		logrus.Infof("[%v] Created deployment: %v", app.Key, dep.Name)
		return dep, nil

	} else if obj, ok := spec.(*apps_api.StatefulSet); ok {
		obj.Namespace = ns.Name
		obj.Spec.Template.Spec.Volumes = k.substituteNamespaceInVolumes(obj.Spec.Template.Spec.Volumes, ns.Name)
		ss, err := k8sOps.CreateStatefulSet(obj)
		if errors.IsAlreadyExists(err) {
			if ss, err = k8sOps.GetStatefulSet(obj.Name, obj.Namespace); err == nil {
				logrus.Infof("[%v] Found existing StatefulSet: %v", app.Key, ss.Name)
				return ss, nil
			}
		}
		if err != nil {
			return nil, &scheduler.ErrFailedToScheduleApp{
				App:   app,
				Cause: fmt.Sprintf("Failed to create StatefulSet: %v. Err: %v", obj.Name, err),
			}
		}

		logrus.Infof("[%v] Created StatefulSet: %v", app.Key, ss.Name)
		return ss, nil

	} else if obj, ok := spec.(*v1.Service); ok {
		obj.Namespace = ns.Name
		svc, err := k8sOps.CreateService(obj)
		if errors.IsAlreadyExists(err) {
			if svc, err = k8sOps.GetService(obj.Name, obj.Namespace); err == nil {
				logrus.Infof("[%v] Found existing Service: %v", app.Key, svc.Name)
				return svc, nil
			}
		}
		if err != nil {
			return nil, &scheduler.ErrFailedToScheduleApp{
				App:   app,
				Cause: fmt.Sprintf("Failed to create Service: %v. Err: %v", obj.Name, err),
			}
		}

		logrus.Infof("[%v] Created Service: %v", app.Key, svc.Name)
		return svc, nil

	} else if obj, ok := spec.(*v1.Secret); ok {
		obj.Namespace = ns.Name
		secret, err := k8sOps.CreateSecret(obj)
		if errors.IsAlreadyExists(err) {
			if secret, err = k8sOps.GetSecret(obj.Name, obj.Namespace); err == nil {
				logrus.Infof("[%v] Found existing Secret: %v", app.Key, secret.Name)
				return secret, nil
			}
		}
		if err != nil {
			return nil, &scheduler.ErrFailedToScheduleApp{
				App:   app,
				Cause: fmt.Sprintf("Failed to create Secret: %v. Err: %v", obj.Name, err),
			}
		}

		logrus.Infof("[%v] Created Secret: %v", app.Key, secret.Name)
		return secret, nil
	} else if obj, ok := spec.(*stork_api.Rule); ok {
		obj.Namespace = ns.Name
		rule, err := k8sOps.CreateRule(obj)
		if errors.IsAlreadyExists(err) {
			if rule, err = k8sOps.GetRule(obj.Name, obj.Namespace); err == nil {
				logrus.Infof("[%v] Found existing Rule: %v", app.Key, rule.GetName())
				return rule, nil
			}
		}

		if err != nil {
			return nil, &scheduler.ErrFailedToScheduleApp{
				App:   app,
				Cause: fmt.Sprintf("Failed to create Rule: %v, Err: %v", obj.Name, err),
			}
		}
		logrus.Infof("[%v] Created Rule: %v", app.Key, rule.GetName())
		return rule, nil
	} else if obj, ok := spec.(*v1.Pod); ok {
		obj.Namespace = ns.Name
		pod, err := k8sOps.CreatePod(obj)
		if errors.IsAlreadyExists(err) {
			if pod, err := k8sOps.GetPodByName(obj.Name, obj.Namespace); err == nil {
				logrus.Infof("[%v] Found existing Pods: %v", app.Key, pod.Name)
				return pod, nil
			}
		}
		if err != nil {
			return nil, &scheduler.ErrFailedToSchedulePod{
				App:   app,
				Cause: fmt.Sprintf("Failed to create Pod: %v. Err: %v", obj.Name, err),
			}
		}

		logrus.Infof("[%v] Created Pod: %v", app.Key, pod.Name)
		return pod, nil
	} else if obj, ok := spec.(*v1.ConfigMap); ok {
		obj.Namespace = ns.Name
		configMap, err := k8sOps.CreateConfigMap(obj)
		if errors.IsAlreadyExists(err) {
			if configMap, err := k8sOps.GetConfigMap(obj.Name, obj.Namespace); err == nil {
				logrus.Infof("[%v] Found existing Config Maps: %v", app.Key, configMap.Name)
				return configMap, nil
			}
		}
		if err != nil {
			return nil, &scheduler.ErrFailedToScheduleApp{
				App:   app,
				Cause: fmt.Sprintf("Failed to create Config Map: %v. Err: %v", obj.Name, err),
			}
		}

		logrus.Infof("[%v] Created Config Map: %v", app.Key, configMap.Name)
		return configMap, nil
	}

	return nil, nil
}

func (k *K8s) destroyCoreObject(spec interface{}, opts map[string]bool, app *spec.AppSpec) (interface{}, error) {
	k8sOps := k8s_ops.Instance()
	var pods interface{}
	var podList []*v1.Pod
	var err error
	if obj, ok := spec.(*apps_api.Deployment); ok {
		if value, ok := opts[scheduler.OptionsWaitForResourceLeakCleanup]; ok && value {
			if pods, err = k8sOps.GetDeploymentPods(obj); err != nil {
				logrus.Warnf("[%s] Error getting deployment pods. Err: %v", app.Key, err)
			}
		}
		err := k8sOps.DeleteDeployment(obj.Name, obj.Namespace)
		if err != nil {
			return pods, &scheduler.ErrFailedToDestroyApp{
				App:   app,
				Cause: fmt.Sprintf("Failed to destroy Deployment: %v. Err: %v", obj.Name, err),
			}
		}
	} else if obj, ok := spec.(*apps_api.StatefulSet); ok {
		if value, ok := opts[scheduler.OptionsWaitForResourceLeakCleanup]; ok && value {
			if pods, err = k8sOps.GetStatefulSetPods(obj); err != nil {
				logrus.Warnf("[%v] Error getting statefulset pods. Err: %v", app.Key, err)
			}
		}
		err := k8sOps.DeleteStatefulSet(obj.Name, obj.Namespace)
		if err != nil {
			return pods, &scheduler.ErrFailedToDestroyApp{
				App:   app,
				Cause: fmt.Sprintf("Failed to destroy stateful set: %v. Err: %v", obj.Name, err),
			}
		}
	} else if obj, ok := spec.(*v1.Service); ok {
		err := k8sOps.DeleteService(obj.Name, obj.Namespace)
		if err != nil {
			return pods, &scheduler.ErrFailedToDestroyApp{
				App:   app,
				Cause: fmt.Sprintf("Failed to destroy Service: %v. Err: %v", obj.Name, err),
			}
		}

		logrus.Infof("[%v] Destroyed Service: %v", app.Key, obj.Name)
	} else if obj, ok := spec.(*stork_api.Rule); ok {
		err := k8sOps.DeleteRule(obj.Name, obj.Namespace)
		if err != nil {
			return pods, &scheduler.ErrFailedToDestroyApp{
				App:   app,
				Cause: fmt.Sprintf("Failed to destroy Rule: %v. Err: %v", obj.Name, err),
			}
		}

		logrus.Infof("[%v] Destroyed Rule: %v", app.Key, obj.Name)
	} else if obj, ok := spec.(*v1.Pod); ok {
		if value, ok := opts[scheduler.OptionsWaitForResourceLeakCleanup]; ok && value {
			pod, err := k8sOps.GetPodByName(obj.Name, obj.Namespace)
			if err != nil {
				logrus.Warnf("[%v] Error getting pods. Err: %v", app.Key, err)
			}
			podList = append(podList, pod)
			pods = podList
		}
		err := k8sOps.DeletePod(obj.Name, obj.Namespace, false)
		if err != nil {
			return pods, &scheduler.ErrFailedToDestroyPod{
				App:   app,
				Cause: fmt.Sprintf("Failed to destroy Pod: %v. Err: %v", obj.Name, err),
			}
		}

		logrus.Infof("[%v] Destroyed Pod: %v", app.Key, obj.Name)
	} else if obj, ok := spec.(*v1.ConfigMap); ok {
		if value, ok := opts[scheduler.OptionsWaitForResourceLeakCleanup]; ok && value {
			_, err := k8sOps.GetConfigMap(obj.Name, obj.Namespace)
			if err != nil {
				logrus.Warnf("[%v] Error getting config maps. Err: %v", app.Key, err)
			}
		}
		err := k8sOps.DeleteConfigMap(obj.Name, obj.Namespace)
		if err != nil {
			return pods, &scheduler.ErrFailedToDestroyApp{
				App:   app,
				Cause: fmt.Sprintf("Failed to destroy config map: %v. Err: %v", obj.Name, err),
			}
		}

		logrus.Infof("[%v] Destroyed Config Map: %v", app.Key, obj.Name)
	}

	return pods, nil

}

func (k *K8s) substituteNamespaceInVolumes(volumes []v1.Volume, ns string) []v1.Volume {
	var updatedVolumes []v1.Volume
	for _, vol := range volumes {
		if vol.VolumeSource.PersistentVolumeClaim != nil {
			claimName := namespaceRegex.ReplaceAllString(vol.VolumeSource.PersistentVolumeClaim.ClaimName, ns)
			vol.VolumeSource.PersistentVolumeClaim.ClaimName = claimName
		}
		updatedVolumes = append(updatedVolumes, vol)
	}
	return updatedVolumes
}

//WaitForRunning   wait for running
//
func (k *K8s) WaitForRunning(ctx *scheduler.Context, timeout, retryInterval time.Duration) error {
	k8sOps := k8s_ops.Instance()
	for _, spec := range ctx.App.SpecList {
		if obj, ok := spec.(*apps_api.Deployment); ok {
			if err := k8sOps.ValidateDeployment(obj, timeout, retryInterval); err != nil {
				return &scheduler.ErrFailedToValidateApp{
					App:   ctx.App,
					Cause: fmt.Sprintf("Failed to validate Deployment: %v. Err: %v", obj.Name, err),
				}
			}

			logrus.Infof("[%v] Validated deployment: %v", ctx.App.Key, obj.Name)
		} else if obj, ok := spec.(*apps_api.StatefulSet); ok {
			if err := k8sOps.ValidateStatefulSet(obj, timeout*time.Duration(*obj.Spec.Replicas)); err != nil {
				return &scheduler.ErrFailedToValidateApp{
					App:   ctx.App,
					Cause: fmt.Sprintf("Failed to validate StatefulSet: %v. Err: %v", obj.Name, err),
				}
			}

			logrus.Infof("[%v] Validated statefulset: %v", ctx.App.Key, obj.Name)
		} else if obj, ok := spec.(*v1.Service); ok {
			svc, err := k8sOps.GetService(obj.Name, obj.Namespace)
			if err != nil {
				return &scheduler.ErrFailedToValidateApp{
					App:   ctx.App,
					Cause: fmt.Sprintf("Failed to validate Service: %v. Err: %v", obj.Name, err),
				}
			}

			logrus.Infof("[%v] Validated Service: %v", ctx.App.Key, svc.Name)
		} else if obj, ok := spec.(*stork_api.Rule); ok {
			svc, err := k8sOps.GetRule(obj.Name, obj.Namespace)
			if err != nil {
				return &scheduler.ErrFailedToValidateApp{
					App:   ctx.App,
					Cause: fmt.Sprintf("Failed to validate Rule: %v. Err: %v", obj.Name, err),
				}
			}

			logrus.Infof("[%v] Validated Rule: %v", ctx.App.Key, svc.Name)
		} else if obj, ok := spec.(*v1.Pod); ok {
			if err := k8sOps.ValidatePod(obj, timeout, retryInterval); err != nil {
				return &scheduler.ErrFailedToValidatePod{
					App:   ctx.App,
					Cause: fmt.Sprintf("Failed to validate Pod: [%s] %s. Err: Pod is not ready %v", obj.Namespace, obj.Name, obj.Status),
				}
			}

			logrus.Infof("[%v] Validated pod: %v", ctx.App.Key, obj.Name)
		} else if obj, ok := spec.(*stork_api.ClusterPair); ok {
			if err := k8sOps.ValidateClusterPair(obj.Name, obj.Namespace, timeout, retryInterval); err != nil {
				return &scheduler.ErrFailedToValidateCustomSpec{
					Name:  obj.Name,
					Cause: fmt.Sprintf("Failed to validate cluster Pair: %v. Err: %v", obj.Name, err),
					Type:  obj,
				}
			}
			logrus.Infof("[%v] Validated ClusterPair: %v", ctx.App.Key, obj.Name)
		} else if obj, ok := spec.(*stork_api.Migration); ok {
			if err := k8sOps.ValidateMigration(obj.Name, obj.Namespace, timeout, retryInterval); err != nil {
				return &scheduler.ErrFailedToValidateCustomSpec{
					Name:  obj.Name,
					Cause: fmt.Sprintf("Failed to validate Migration: %v. Err: %v", obj.Name, err),
					Type:  obj,
				}
			}
			logrus.Infof("[%v] Validated Migration: %v", ctx.App.Key, obj.Name)
		} else if obj, ok := spec.(*stork_api.MigrationSchedule); ok {
			if _, err := k8sOps.ValidateMigrationSchedule(obj.Name, obj.Namespace, timeout, retryInterval); err != nil {
				return &scheduler.ErrFailedToValidateCustomSpec{
					Name:  obj.Name,
					Cause: fmt.Sprintf("Failed to validate MigrationSchedule: %v. Err: %v", obj.Name, err),
					Type:  obj,
				}
			}
			logrus.Infof("[%v] Validated MigrationSchedule: %v", ctx.App.Key, obj.Name)
		} else if obj, ok := spec.(*stork_api.BackupLocation); ok {
			if err := k8sOps.ValidateBackupLocation(obj.Name, obj.Namespace, timeout, retryInterval); err != nil {
				return &scheduler.ErrFailedToValidateCustomSpec{
					Name:  obj.Name,
					Cause: fmt.Sprintf("Failed to validate BackupLocation: %v. Err: %v", obj.Name, err),
					Type:  obj,
				}
			}
			logrus.Infof("[%v] Validated BackupLocation: %v", ctx.App.Key, obj.Name)
		} else if obj, ok := spec.(*stork_api.ApplicationBackup); ok {
			if err := k8sOps.ValidateApplicationBackup(obj.Name, obj.Namespace, timeout, retryInterval); err != nil {
				return &scheduler.ErrFailedToValidateCustomSpec{
					Name:  obj.Name,
					Cause: fmt.Sprintf("Failed to validate ApplicationBackup: %v. Err: %v", obj.Name, err),
					Type:  obj,
				}
			}
			logrus.Infof("[%v] Validated ApplicationBackup: %v", ctx.App.Key, obj.Name)
		} else if obj, ok := spec.(*stork_api.ApplicationRestore); ok {
			if err := k8sOps.ValidateApplicationRestore(obj.Name, obj.Namespace, timeout, retryInterval); err != nil {
				return &scheduler.ErrFailedToValidateCustomSpec{
					Name:  obj.Name,
					Cause: fmt.Sprintf("Failed to validate ApplicationRestore: %v. Err: %v", obj.Name, err),
					Type:  obj,
				}
			}
			logrus.Infof("[%v] Validated ApplicationRestore: %v", ctx.App.Key, obj.Name)
		} else if obj, ok := spec.(*stork_api.ApplicationClone); ok {
			if err := k8sOps.ValidateApplicationClone(obj.Name, obj.Namespace, timeout, retryInterval); err != nil {
				return &scheduler.ErrFailedToValidateCustomSpec{
					Name:  obj.Name,
					Cause: fmt.Sprintf("Failed to validate ApplicationClone: %v. Err: %v", obj.Name, err),
					Type:  obj,
				}
			}
			logrus.Infof("[%v] Validated ApplicationClone: %v", ctx.App.Key, obj.Name)
		} else if obj, ok := spec.(*stork_api.VolumeSnapshotRestore); ok {
			if err := k8sOps.ValidateVolumeSnapshotRestore(obj.Name, obj.Namespace, timeout, retryInterval); err != nil {
				return &scheduler.ErrFailedToValidateCustomSpec{
					Name:  obj.Name,
					Cause: fmt.Sprintf("Failed to validate VolumeSnapshotRestore: %v. Err: %v", obj.Name, err),
					Type:  obj,
				}
			}
			logrus.Infof("[%v] Validated VolumeSnapshotRestore: %v", ctx.App.Key, obj.Name)
		}
	}

	return nil
}

//Destroy destroy
func (k *K8s) Destroy(ctx *scheduler.Context, opts map[string]bool) error {
	var podList []v1.Pod
	var pods interface{}
	var err error
	for _, spec := range ctx.App.SpecList {
		if value, ok := opts[scheduler.OptionsWaitForDestroy]; ok && value {
			t := func() (interface{}, bool, error) {
				currPods, err := k.destroyCoreObject(spec, opts, ctx.App)
				if err != nil {
					return nil, true, err
				}
				return currPods, false, nil
			}
			pods, err = task.DoRetryWithTimeout(t, k8sDestroyTimeout, DefaultRetryInterval)
			if err != nil {
				podList = append(podList, pods.(v1.Pod))
			}
		} else {
			_, err := k.destroyCoreObject(spec, opts, ctx.App)
			if err != nil {
				return err
			}
		}
	}

	for _, spec := range ctx.App.SpecList {
<<<<<<< HEAD
		if value, ok := opts[scheduler.OptionsWaitForDestroy]; ok && value {
			t := func() (interface{}, bool, error) {
				err := k.destroyMigrationObject(spec, ctx.App)
				if err != nil {
					return nil, true, err
				}
				return nil, false, nil
			}
			pods, err = task.DoRetryWithTimeout(t, k8sDestroyTimeout, DefaultRetryInterval)
			if err != nil {
				podList = append(podList, pods.(v1.Pod))
			}
		} else {
=======
		t := func() (interface{}, bool, error) {
			err := k.destroyVolumeSnapshotRestoreObject(spec, ctx.App)
			if err != nil {
				return nil, true, err
			}
			return nil, false, nil
		}
		pods, err = task.DoRetryWithTimeout(t, k8sDestroyTimeout, DefaultRetryInterval)
		if err != nil {
			podList = append(podList, pods.(v1.Pod))
		}
	}
	for _, spec := range ctx.App.SpecList {
		t := func() (interface{}, bool, error) {
>>>>>>> 44b1585a
			err := k.destroyMigrationObject(spec, ctx.App)
			if err != nil {
				return err
			}
		}
	}

	for _, spec := range ctx.App.SpecList {
		t := func() (interface{}, bool, error) {
			err := k.destroyBackupObjects(spec, ctx.App)
			if err != nil {
				return nil, true, err
			}
			return nil, false, nil
		}
		pods, err = task.DoRetryWithTimeout(t, k8sDestroyTimeout, DefaultRetryInterval)
		if err != nil {
			podList = append(podList, pods.(v1.Pod))
		}
	}

	if value, ok := opts[scheduler.OptionsWaitForResourceLeakCleanup]; ok && value {
		if err = k.WaitForDestroy(ctx, DefaultTimeout); err != nil {
			return err
		}
		if err = k.waitForCleanup(ctx, podList); err != nil {
			return err
		}
	} else if value, ok := opts[scheduler.OptionsWaitForDestroy]; ok && value {
		if err = k.WaitForDestroy(ctx, DefaultTimeout); err != nil {
			return err
		}
	}
	return nil
}

func (k *K8s) waitForCleanup(ctx *scheduler.Context, podList []v1.Pod) error {
	for _, pod := range podList {
		t := func() (interface{}, bool, error) {
			return nil, true, k.validateVolumeDirCleanup(pod.UID, ctx.App)
		}
		if _, err := task.DoRetryWithTimeout(t, volDirCleanupTimeout, DefaultRetryInterval); err != nil {
			return err
		}
		logrus.Infof("Validated resource cleanup for pod: %v", pod.UID)
	}
	return nil
}

func (k *K8s) validateVolumeDirCleanup(podUID types.UID, app *spec.AppSpec) error {
	podVolDir := k.getVolumeDirPath(podUID)
	driver, _ := node.Get(k.NodeDriverName)
	options := node.FindOpts{
		ConnectionOpts: node.ConnectionOpts{
			Timeout:         FindFilesOnWorkerTimeout,
			TimeBeforeRetry: DefaultRetryInterval,
		},
		MinDepth: 1,
		MaxDepth: 1,
	}

	for _, n := range node.GetWorkerNodes() {
		if volDir, err := driver.FindFiles(podVolDir, n, options); err != nil {
			return err
		} else if strings.TrimSpace(volDir) != "" {
			return &scheduler.ErrFailedToDeleteVolumeDirForPod{
				App:   app,
				Cause: fmt.Sprintf("Volume directory for pod %v still exists in node: %v", podUID, n.Name),
			}
		}
	}

	return nil
}

func (k *K8s) getVolumeDirPath(podUID types.UID) string {
	return filepath.Join(k8sPodsRootDir, string(podUID), "volumes")
}

//WaitForDestroy wait for schedule context destroy
//
func (k *K8s) WaitForDestroy(ctx *scheduler.Context, timeout time.Duration) error {
	k8sOps := k8s_ops.Instance()
	for _, spec := range ctx.App.SpecList {
		if obj, ok := spec.(*apps_api.Deployment); ok {
			if err := k8sOps.ValidateTerminatedDeployment(obj, timeout, DefaultRetryInterval); err != nil {
				return &scheduler.ErrFailedToValidateAppDestroy{
					App:   ctx.App,
					Cause: fmt.Sprintf("Failed to validate destroy of deployment: %v. Err: %v", obj.Name, err),
				}
			}

			logrus.Infof("[%v] Validated destroy of Deployment: %v", ctx.App.Key, obj.Name)
		} else if obj, ok := spec.(*apps_api.StatefulSet); ok {
			if err := k8sOps.ValidateTerminatedStatefulSet(obj, timeout, DefaultRetryInterval); err != nil {
				return &scheduler.ErrFailedToValidateAppDestroy{
					App:   ctx.App,
					Cause: fmt.Sprintf("Failed to validate destroy of statefulset: %v. Err: %v", obj.Name, err),
				}
			}

			logrus.Infof("[%v] Validated destroy of StatefulSet: %v", ctx.App.Key, obj.Name)
		} else if obj, ok := spec.(*v1.Service); ok {
			if err := k8sOps.ValidateDeletedService(obj.Name, obj.Namespace); err != nil {
				return &scheduler.ErrFailedToValidateAppDestroy{
					App:   ctx.App,
					Cause: fmt.Sprintf("Failed to validate destroy of service: %v. Err: %v", obj.Name, err),
				}
			}

			logrus.Infof("[%v] Validated destroy of Service: %v", ctx.App.Key, obj.Name)
		} else if obj, ok := spec.(*stork_api.Rule); ok {
			_, err := k8sOps.GetRule(obj.Name, obj.Namespace)
			if err == nil {
				return &scheduler.ErrFailedToValidateAppDestroy{
					App:   ctx.App,
					Cause: fmt.Sprintf("stork rule: %v is still present.", obj.Name),
				}
			}

			if errors.IsNotFound(err) {
				logrus.Infof("[%v] Validated destroy of Rule: %v", ctx.App.Key, obj.Name)
			} else {
				return &scheduler.ErrFailedToValidateAppDestroy{
					App:   ctx.App,
					Cause: fmt.Sprintf("failed to validate destroy of stork rule: %v due to: %v", obj.Name, err),
				}
			}
		} else if obj, ok := spec.(*v1.Pod); ok {
			if err := k8sOps.WaitForPodDeletion(obj.UID, obj.Namespace, deleteTasksWaitTimeout); err != nil {
				return &scheduler.ErrFailedToValidatePodDestroy{
					App:   ctx.App,
					Cause: fmt.Sprintf("Failed to validate destroy of pod: %v. Err: %v", obj.Name, err),
				}
			}

			logrus.Infof("[%v] Validated destroy of Pod: %v", ctx.App.Key, obj.Name)
		}
	}

	return nil
}

//DeleteTasks delete the task
func (k *K8s) DeleteTasks(ctx *scheduler.Context) error {
	k8sOps := k8s_ops.Instance()
	pods, err := k.getPodsForApp(ctx)
	if err != nil {
		return &scheduler.ErrFailedToDeleteTasks{
			App:   ctx.App,
			Cause: fmt.Sprintf("failed to get pods due to: %v", err),
		}
	}

	if err := k8sOps.DeletePods(pods, false); err != nil {
		return &scheduler.ErrFailedToDeleteTasks{
			App:   ctx.App,
			Cause: fmt.Sprintf("failed to delete pods due to: %v", err),
		}
	}

	// Ensure the pods are deleted and removed from the system
	for _, pod := range pods {
		err = k8sOps.WaitForPodDeletion(pod.UID, pod.Namespace, deleteTasksWaitTimeout)
		if err != nil {
			logrus.Errorf("k8s DeleteTasks failed to wait for pod: [%s] %s to terminate. err: %v", pod.Namespace, pod.Name, err)
			return err
		}
	}

	return nil
}

//GetVolumeParameters Get the volume parameters
func (k *K8s) GetVolumeParameters(ctx *scheduler.Context) (map[string]map[string]string, error) {
	k8sOps := k8s_ops.Instance()
	result := make(map[string]map[string]string)

	for _, spec := range ctx.App.SpecList {
		if obj, ok := spec.(*v1.PersistentVolumeClaim); ok {
			params, err := k8sOps.GetPersistentVolumeClaimParams(obj)
			if err != nil {
				return nil, &scheduler.ErrFailedToGetVolumeParameters{
					App:   ctx.App,
					Cause: fmt.Sprintf("failed to get params for volume: %v. Err: %v", obj.Name, err),
				}
			}

			pvc, err := k8sOps.GetPersistentVolumeClaim(obj.Name, obj.Namespace)
			if err != nil {
				return nil, &scheduler.ErrFailedToGetVolumeParameters{
					App:   ctx.App,
					Cause: fmt.Sprintf("failed to get PVC: %v. Err: %v", obj.Name, err),
				}
			}

			for k, v := range pvc.Annotations {
				params[k] = v
			}

			result[pvc.Spec.VolumeName] = params
		} else if obj, ok := spec.(*snap_v1.VolumeSnapshot); ok {
			snap, err := k8sOps.GetSnapshot(obj.Metadata.Name, obj.Metadata.Namespace)
			if err != nil {
				return nil, &scheduler.ErrFailedToGetVolumeParameters{
					App:   ctx.App,
					Cause: fmt.Sprintf("failed to get Snapshot: %v. Err: %v", obj.Metadata.Name, err),
				}
			}

			snapDataName := snap.Spec.SnapshotDataName
			if len(snapDataName) == 0 {
				return nil, &scheduler.ErrFailedToGetVolumeParameters{
					App:   ctx.App,
					Cause: fmt.Sprintf("snapshot: [%s] %s does not have snapshotdata set", snap.Metadata.Namespace, snap.Metadata.Name),
				}
			}

			snapData, err := k8sOps.GetSnapshotData(snapDataName)
			if err != nil {
				return nil, &scheduler.ErrFailedToGetVolumeParameters{
					App:   ctx.App,
					Cause: fmt.Sprintf("failed to get volumesnapshotdata: %s due to: %v", snapDataName, err),
				}
			}

			if snapData.Spec.VolumeSnapshotDataSource.PortworxSnapshot == nil ||
				len(snapData.Spec.VolumeSnapshotDataSource.PortworxSnapshot.SnapshotID) == 0 {
				return nil, &scheduler.ErrFailedToGetVolumeParameters{
					App:   ctx.App,
					Cause: fmt.Sprintf("volumesnapshotdata: %s does not have portworx volume source set", snapDataName),
				}
			}

			result[snapData.Spec.VolumeSnapshotDataSource.PortworxSnapshot.SnapshotID] = map[string]string{
				SnapshotParent: snap.Spec.PersistentVolumeClaimName,
			}
		} else if obj, ok := spec.(*apps_api.StatefulSet); ok {
			ss, err := k8sOps.GetStatefulSet(obj.Name, obj.Namespace)
			if err != nil {
				return nil, &scheduler.ErrFailedToGetVolumeParameters{
					App:   ctx.App,
					Cause: fmt.Sprintf("Failed to get StatefulSet: %v. Err: %v", obj.Name, err),
				}
			}

			pvcList, err := k8sOps.GetPVCsForStatefulSet(ss)
			if err != nil || pvcList == nil {
				return nil, &scheduler.ErrFailedToGetVolumeParameters{
					App:   ctx.App,
					Cause: fmt.Sprintf("Failed to get PVCs for StatefulSet: %v. Err: %v", ss.Name, err),
				}
			}

			for _, pvc := range pvcList.Items {
				params, err := k8sOps.GetPersistentVolumeClaimParams(&pvc)
				if err != nil {
					return nil, &scheduler.ErrFailedToGetVolumeParameters{
						App:   ctx.App,
						Cause: fmt.Sprintf("failed to get params for volume: %v. Err: %v", pvc.Name, err),
					}
				}

				for k, v := range pvc.Annotations {
					params[k] = v
				}

				result[pvc.Spec.VolumeName] = params
			}
		}
	}

	return result, nil
}

//InspectVolumes Insepect the volumes
func (k *K8s) InspectVolumes(ctx *scheduler.Context, timeout, retryInterval time.Duration) error {
	k8sOps := k8s_ops.Instance()
	for _, spec := range ctx.App.SpecList {
		if obj, ok := spec.(*storage_api.StorageClass); ok {
			if _, err := k8sOps.GetStorageClass(obj.Name); err != nil {
				return &scheduler.ErrFailedToValidateStorage{
					App:   ctx.App,
					Cause: fmt.Sprintf("Failed to validate StorageClass: %v. Err: %v", obj.Name, err),
				}
			}

			logrus.Infof("[%v] Validated storage class: %v", ctx.App.Key, obj.Name)
		} else if obj, ok := spec.(*v1.PersistentVolumeClaim); ok {
			if err := k8sOps.ValidatePersistentVolumeClaim(obj, timeout, retryInterval); err != nil {
				return &scheduler.ErrFailedToValidateStorage{
					App:   ctx.App,
					Cause: fmt.Sprintf("Failed to validate PVC: %v. Err: %v", obj.Name, err),
				}
			}

			logrus.Infof("[%v] Validated PVC: %v", ctx.App.Key, obj.Name)
		} else if obj, ok := spec.(*snap_v1.VolumeSnapshot); ok {
			if err := k8sOps.ValidateSnapshot(obj.Metadata.Name, obj.Metadata.Namespace, true, timeout, retryInterval); err != nil {
				return &scheduler.ErrFailedToValidateStorage{
					App:   ctx.App,
					Cause: fmt.Sprintf("Failed to validate snapshot: %v. Err: %v", obj.Metadata.Name, err),
				}
			}

			logrus.Infof("[%v] Validated snapshot: %v", ctx.App.Key, obj.Metadata.Name)
		} else if obj, ok := spec.(*stork_api.GroupVolumeSnapshot); ok {
			if err := k8sOps.ValidateGroupSnapshot(obj.Name, obj.Namespace, true, timeout, retryInterval); err != nil {
				return &scheduler.ErrFailedToValidateStorage{
					App:   ctx.App,
					Cause: fmt.Sprintf("Failed to validate group snapshot: %v. Err: %v", obj.Name, err),
				}
			}

			logrus.Infof("[%v] Validated group snapshot: %v", ctx.App.Key, obj.Name)
		} else if obj, ok := spec.(*apps_api.StatefulSet); ok {
			ss, err := k8sOps.GetStatefulSet(obj.Name, obj.Namespace)
			if err != nil {
				return &scheduler.ErrFailedToValidateStorage{
					App:   ctx.App,
					Cause: fmt.Sprintf("Failed to get StatefulSet: %v. Err: %v", obj.Name, err),
				}
			}

			if err := k8sOps.ValidatePVCsForStatefulSet(ss, timeout*time.Duration(*obj.Spec.Replicas), retryInterval); err != nil {
				return &scheduler.ErrFailedToValidateStorage{
					App:   ctx.App,
					Cause: fmt.Sprintf("Failed to validate PVCs for statefulset: %v. Err: %v", ss.Name, err),
				}
			}

			logrus.Infof("[%v] Validated PVCs from StatefulSet: %v", ctx.App.Key, obj.Name)
		}
	}

	return nil
}

func (k *K8s) isPVCShared(pvc *v1.PersistentVolumeClaim) bool {
	for _, mode := range pvc.Spec.AccessModes {
		if mode == v1.PersistentVolumeAccessMode(v1.ReadOnlyMany) ||
			mode == v1.PersistentVolumeAccessMode(v1.ReadWriteMany) {
			return true
		}
	}
	return false
}

//DeleteVolumes  delete the volumes
func (k *K8s) DeleteVolumes(ctx *scheduler.Context) ([]*volume.Volume, error) {
	k8sOps := k8s_ops.Instance()
	var vols []*volume.Volume
	for _, spec := range ctx.App.SpecList {
		if obj, ok := spec.(*storage_api.StorageClass); ok {
			if err := k8sOps.DeleteStorageClass(obj.Name); err != nil {
				if !errors.IsNotFound(err) {
					return nil, &scheduler.ErrFailedToDestroyStorage{
						App:   ctx.App,
						Cause: fmt.Sprintf("Failed to destroy storage class: %v. Err: %v", obj.Name, err),
					}
				}
			}

			logrus.Infof("[%v] Destroyed storage class: %v", ctx.App.Key, obj.Name)
		} else if obj, ok := spec.(*v1.PersistentVolumeClaim); ok {
			vols = append(vols, &volume.Volume{
				ID:        string(obj.UID),
				Name:      obj.Name,
				Namespace: obj.Namespace,
				Shared:    k.isPVCShared(obj),
			})

			if err := k8sOps.DeletePersistentVolumeClaim(obj.Name, obj.Namespace); err != nil {
				if !errors.IsNotFound(err) {
					return nil, &scheduler.ErrFailedToDestroyStorage{
						App:   ctx.App,
						Cause: fmt.Sprintf("Failed to destroy PVC: %v. Err: %v", obj.Name, err),
					}
				}
			}

			logrus.Infof("[%v] Destroyed PVC: %v", ctx.App.Key, obj.Name)
		} else if obj, ok := spec.(*snap_v1.VolumeSnapshot); ok {
			if err := k8sOps.DeleteSnapshot(obj.Metadata.Name, obj.Metadata.Namespace); err != nil {
				if !errors.IsNotFound(err) {
					return nil, &scheduler.ErrFailedToDestroyStorage{
						App:   ctx.App,
						Cause: fmt.Sprintf("Failed to destroy Snapshot: %v. Err: %v", obj.Metadata.Name, err),
					}
				}
			}

			logrus.Infof("[%v] Destroyed snapshot: %v", ctx.App.Key, obj.Metadata.Name)
		} else if obj, ok := spec.(*stork_api.GroupVolumeSnapshot); ok {
			if err := k8sOps.DeleteGroupSnapshot(obj.Name, obj.Namespace); err != nil {
				if !errors.IsNotFound(err) {
					return nil, &scheduler.ErrFailedToDestroyStorage{
						App:   ctx.App,
						Cause: fmt.Sprintf("Failed to destroy group snapshot: %v. Err: %v", obj.Name, err),
					}
				}
			}

			logrus.Infof("[%v] Destroyed group snapshot: %v", ctx.App.Key, obj.Name)
		} else if obj, ok := spec.(*apps_api.StatefulSet); ok {
			pvcList, err := k8sOps.GetPVCsForStatefulSet(obj)
			if err != nil || pvcList == nil {
				return nil, &scheduler.ErrFailedToDestroyStorage{
					App:   ctx.App,
					Cause: fmt.Sprintf("Failed to get PVCs for StatefulSet: %v. Err: %v", obj.Name, err),
				}
			}

			for _, pvc := range pvcList.Items {
				vols = append(vols, &volume.Volume{
					ID:        string(pvc.UID),
					Name:      pvc.Name,
					Namespace: pvc.Namespace,
					Shared:    k.isPVCShared(&pvc),
				})

				if err := k8sOps.DeletePersistentVolumeClaim(pvc.Name, pvc.Namespace); err != nil {
					if !errors.IsNotFound(err) {
						return nil, &scheduler.ErrFailedToDestroyStorage{
							App:   ctx.App,
							Cause: fmt.Sprintf("Failed to destroy PVC: %v. Err: %v", pvc.Name, err),
						}
					}
				}
			}

			logrus.Infof("[%v] Destroyed PVCs for StatefulSet: %v", ctx.App.Key, obj.Name)
		}
	}

	return vols, nil
}

//GetVolumes  Get the volumes
//
func (k *K8s) GetVolumes(ctx *scheduler.Context) ([]*volume.Volume, error) {
	k8sOps := k8s_ops.Instance()
	var vols []*volume.Volume
	for _, spec := range ctx.App.SpecList {
		if obj, ok := spec.(*v1.PersistentVolumeClaim); ok {
			vol := &volume.Volume{
				ID:        string(obj.UID),
				Name:      obj.Name,
				Namespace: obj.Namespace,
				Shared:    k.isPVCShared(obj),
			}
			vols = append(vols, vol)
		} else if obj, ok := spec.(*apps_api.StatefulSet); ok {
			ss, err := k8sOps.GetStatefulSet(obj.Name, obj.Namespace)
			if err != nil {
				return nil, &scheduler.ErrFailedToGetStorage{
					App:   ctx.App,
					Cause: fmt.Sprintf("Failed to get StatefulSet: %v. Err: %v", obj.Name, err),
				}
			}

			pvcList, err := k8sOps.GetPVCsForStatefulSet(ss)
			if err != nil || pvcList == nil {
				return nil, &scheduler.ErrFailedToGetStorage{
					App:   ctx.App,
					Cause: fmt.Sprintf("Failed to get PVC from StatefulSet: %v. Err: %v", ss.Name, err),
				}
			}

			for _, pvc := range pvcList.Items {
				vols = append(vols, &volume.Volume{
					ID:        string(pvc.UID),
					Name:      pvc.Name,
					Namespace: pvc.Namespace,
					Shared:    k.isPVCShared(&pvc),
				})
			}
		}
	}

	return vols, nil
}

//ResizeVolume  Resize the volume
func (k *K8s) ResizeVolume(ctx *scheduler.Context) ([]*volume.Volume, error) {
	k8sOps := k8s_ops.Instance()
	var vols []*volume.Volume
	for _, spec := range ctx.App.SpecList {
		if obj, ok := spec.(*v1.PersistentVolumeClaim); ok {
			updatedPVC, _ := k8sOps.GetPersistentVolumeClaim(obj.Name, obj.Namespace)
			vol, err := k.resizePVCBy1GB(ctx, updatedPVC)
			if err != nil {
				return nil, err
			}
			vols = append(vols, vol)
		} else if obj, ok := spec.(*apps_api.StatefulSet); ok {
			ss, err := k8sOps.GetStatefulSet(obj.Name, obj.Namespace)
			if err != nil {
				return nil, &scheduler.ErrFailedToResizeStorage{
					App:   ctx.App,
					Cause: fmt.Sprintf("Failed to get StatefulSet: %v. Err: %v", obj.Name, err),
				}
			}

			pvcList, err := k8sOps.GetPVCsForStatefulSet(ss)
			if err != nil || pvcList == nil {
				return nil, &scheduler.ErrFailedToResizeStorage{
					App:   ctx.App,
					Cause: fmt.Sprintf("Failed to get PVC from StatefulSet: %v. Err: %v", ss.Name, err),
				}
			}

			for _, pvc := range pvcList.Items {
				vol, err := k.resizePVCBy1GB(ctx, &pvc)
				if err != nil {
					return nil, err
				}
				vols = append(vols, vol)
			}
		}
	}

	return vols, nil
}

func (k *K8s) resizePVCBy1GB(ctx *scheduler.Context, pvc *v1.PersistentVolumeClaim) (*volume.Volume, error) {
	k8sOps := k8s_ops.Instance()
	storageSize := pvc.Spec.Resources.Requests[v1.ResourceStorage]

	// TODO this test is required since stork snapshot doesn't support resizing, remove when feature is added
	resizeSupported := true
	if annotationValue, hasKey := pvc.Annotations[resizeSupportedAnnotationKey]; hasKey {
		resizeSupported, _ = strconv.ParseBool(annotationValue)
	}
	if resizeSupported {
		extraAmount, _ := resource.ParseQuantity("1Gi")
		storageSize.Add(extraAmount)
		pvc.Spec.Resources.Requests[v1.ResourceStorage] = storageSize
		if _, err := k8sOps.UpdatePersistentVolumeClaim(pvc); err != nil {
			return nil, &scheduler.ErrFailedToResizeStorage{
				App:   ctx.App,
				Cause: err.Error(),
			}
		}
	}
	sizeInt64, _ := storageSize.AsInt64()
	vol := &volume.Volume{
		ID:        string(pvc.UID),
		Name:      pvc.Name,
		Namespace: pvc.Namespace,
		Size:      uint64(sizeInt64),
		Shared:    k.isPVCShared(pvc),
	}
	return vol, nil
}

//GetSnapshots  Get the snapshots
func (k *K8s) GetSnapshots(ctx *scheduler.Context) ([]*volume.Snapshot, error) {
	var snaps []*volume.Snapshot
	for _, spec := range ctx.App.SpecList {
		if obj, ok := spec.(*snap_v1.VolumeSnapshot); ok {
			snap := &volume.Snapshot{
				ID:        string(obj.Metadata.UID),
				Name:      obj.Metadata.Name,
				Namespace: obj.Metadata.Namespace,
			}
			snaps = append(snaps, snap)
		} else if obj, ok := spec.(*stork_api.GroupVolumeSnapshot); ok {
			snapsForGroupsnap, err := k8s_ops.Instance().GetSnapshotsForGroupSnapshot(obj.Name, obj.Namespace)
			if err != nil {
				return nil, err
			}

			for _, snapForGroupsnap := range snapsForGroupsnap {
				snap := &volume.Snapshot{
					ID:        string(snapForGroupsnap.Metadata.UID),
					Name:      snapForGroupsnap.Metadata.Name,
					Namespace: snapForGroupsnap.Metadata.Namespace,
				}
				snaps = append(snaps, snap)
			}
		}
	}

	return snaps, nil
}

//GetNodesForApp get the node for the app
//
func (k *K8s) GetNodesForApp(ctx *scheduler.Context) ([]node.Node, error) {
	t := func() (interface{}, bool, error) {
		pods, err := k.getPodsForApp(ctx)
		if err != nil {
			return nil, false, &scheduler.ErrFailedToGetNodesForApp{
				App:   ctx.App,
				Cause: fmt.Sprintf("failed to get pods due to: %v", err),
			}
		}

		// We should have pods from a supported application at this point
		var result []node.Node
		nodeMap := node.GetNodesByName()

		for _, p := range pods {
			n, ok := nodeMap[p.Spec.NodeName]
			if !ok {
				return nil, true, &scheduler.ErrFailedToGetNodesForApp{
					App:   ctx.App,
					Cause: fmt.Sprintf("node: %v not present in node map", p.Spec.NodeName),
				}
			}

			if node.Contains(result, n) {
				continue
			}

			if k8s_ops.Instance().IsPodRunning(p) {
				result = append(result, n)
			}
		}

		if len(result) > 0 {
			return result, false, nil
		}

		return result, true, &scheduler.ErrFailedToGetNodesForApp{
			App:   ctx.App,
			Cause: fmt.Sprintf("no pods in running state %v", pods),
		}
	}

	nodes, err := task.DoRetryWithTimeout(t, DefaultTimeout, DefaultRetryInterval)
	if err != nil {
		return nil, err
	}

	return nodes.([]node.Node), nil
}

func (k *K8s) getPodsForApp(ctx *scheduler.Context) ([]v1.Pod, error) {
	k8sOps := k8s_ops.Instance()
	var pods []v1.Pod

	for _, spec := range ctx.App.SpecList {
		if obj, ok := spec.(*apps_api.Deployment); ok {
			depPods, err := k8sOps.GetDeploymentPods(obj)
			if err != nil {
				return nil, err
			}
			pods = append(pods, depPods...)
		} else if obj, ok := spec.(*apps_api.StatefulSet); ok {
			ssPods, err := k8sOps.GetStatefulSetPods(obj)
			if err != nil {
				return nil, err
			}
			pods = append(pods, ssPods...)
		}
	}

	return pods, nil
}

//Describe describe the test case
func (k *K8s) Describe(ctx *scheduler.Context) (string, error) {
	k8sOps := k8s_ops.Instance()
	var buf bytes.Buffer
	var err error
	for _, spec := range ctx.App.SpecList {
		if obj, ok := spec.(*apps_api.Deployment); ok {
			buf.WriteString(insertLineBreak(obj.Name))
			var depStatus *apps_api.DeploymentStatus
			if depStatus, err = k8sOps.DescribeDeployment(obj.Name, obj.Namespace); err != nil {
				buf.WriteString(fmt.Sprintf("%v", &scheduler.ErrFailedToGetAppStatus{
					App:   ctx.App,
					Cause: fmt.Sprintf("Failed to get status of deployment: %v. Err: %v", obj.Name, err),
				}))
			}
			//Dump depStatus
			buf.WriteString(fmt.Sprintf("%v\n", *depStatus))
			pods, _ := k8sOps.GetDeploymentPods(obj)
			for _, pod := range pods {
				buf.WriteString(dumpPodStatusRecursively(pod))
			}
			buf.WriteString(insertLineBreak("END Deployment"))
		} else if obj, ok := spec.(*apps_api.StatefulSet); ok {
			buf.WriteString(insertLineBreak(obj.Name))
			var ssetStatus *apps_api.StatefulSetStatus
			if ssetStatus, err = k8sOps.DescribeStatefulSet(obj.Name, obj.Namespace); err != nil {
				buf.WriteString(fmt.Sprintf("%v", &scheduler.ErrFailedToGetAppStatus{
					App:   ctx.App,
					Cause: fmt.Sprintf("Failed to get status of statefulset: %v. Err: %v", obj.Name, err),
				}))
			}
			//Dump ssetStatus
			buf.WriteString(fmt.Sprintf("%v\n", *ssetStatus))
			pods, _ := k8sOps.GetStatefulSetPods(obj)
			for _, pod := range pods {
				buf.WriteString(dumpPodStatusRecursively(pod))
			}
			buf.WriteString(insertLineBreak("END StatefulSet"))
		} else if obj, ok := spec.(*v1.Service); ok {
			buf.WriteString(insertLineBreak(obj.Name))
			var svcStatus *v1.ServiceStatus
			if svcStatus, err = k8sOps.DescribeService(obj.Name, obj.Namespace); err != nil {
				buf.WriteString(fmt.Sprintf("%v", &scheduler.ErrFailedToGetAppStatus{
					App:   ctx.App,
					Cause: fmt.Sprintf("Failed to get status of service: %v. Err: %v", obj.Name, err),
				}))
			}
			//Dump service status
			buf.WriteString(fmt.Sprintf("%v\n", *svcStatus))
			buf.WriteString(insertLineBreak("END Service"))
		} else if obj, ok := spec.(*v1.PersistentVolumeClaim); ok {
			buf.WriteString(insertLineBreak(obj.Name))
			var pvcStatus *v1.PersistentVolumeClaimStatus
			if pvcStatus, err = k8sOps.GetPersistentVolumeClaimStatus(obj); err != nil {
				buf.WriteString(fmt.Sprintf("%v", &scheduler.ErrFailedToGetStorageStatus{
					App:   ctx.App,
					Cause: fmt.Sprintf("Failed to get status of persistent volume claim: %v. Err: %v", obj.Name, err),
				}))
			}
			//Dump persistent volume claim status
			buf.WriteString(fmt.Sprintf("%v\n", *pvcStatus))
			buf.WriteString(insertLineBreak("END PersistentVolumeClaim"))
		} else if obj, ok := spec.(*storage_api.StorageClass); ok {
			buf.WriteString(insertLineBreak(obj.Name))
			var scParams map[string]string
			if scParams, err = k8sOps.GetStorageClassParams(obj); err != nil {
				buf.WriteString(fmt.Sprintf("%v", &scheduler.ErrFailedToGetVolumeParameters{
					App:   ctx.App,
					Cause: fmt.Sprintf("Failed to get parameters of storage class: %v. Err: %v", obj.Name, err),
				}))
			}
			//Dump storage class parameters
			buf.WriteString(fmt.Sprintf("%v\n", scParams))
			buf.WriteString(insertLineBreak("END Storage Class"))
		} else if obj, ok := spec.(*v1.Pod); ok {
			buf.WriteString(insertLineBreak(obj.Name))
			var podStatus *v1.PodList
			if podStatus, err = k8sOps.GetPods(obj.Name, nil); err != nil {
				buf.WriteString(fmt.Sprintf("%v", &scheduler.ErrFailedToGetPodStatus{
					App:   ctx.App,
					Cause: fmt.Sprintf("Failed to get status of pod: %v. Err: %v", obj.Name, err),
				}))
			}
			buf.WriteString(fmt.Sprintf("%v\n", podStatus))
			buf.WriteString(insertLineBreak("END Pod"))
		} else {
			logrus.Warnf("Object type unknown/not supported: %v", obj)
		}
	}
	return buf.String(), nil
}

//ScaleApplication  Scale the application
func (k *K8s) ScaleApplication(ctx *scheduler.Context, scaleFactorMap map[string]int32) error {
	k8sOps := k8s_ops.Instance()
	for _, spec := range ctx.App.SpecList {
		if !k.IsScalable(spec) {
			continue
		}
		if obj, ok := spec.(*apps_api.Deployment); ok {
			logrus.Infof("Scale all Deployments")
			dep, err := k8sOps.GetDeployment(obj.Name, obj.Namespace)
			if err != nil {
				return err
			}
			newScaleFactor := scaleFactorMap[obj.Name+DeploymentSuffix]
			*dep.Spec.Replicas = newScaleFactor
			if _, err := k8sOps.UpdateDeployment(dep); err != nil {
				return &scheduler.ErrFailedToUpdateApp{
					App:   ctx.App,
					Cause: fmt.Sprintf("Failed to update Deployment: %v. Err: %v", obj.Name, err),
				}
			}
			logrus.Infof("Deployment %s scaled to %d successfully.", obj.Name, newScaleFactor)
		} else if obj, ok := spec.(*apps_api.StatefulSet); ok {
			logrus.Infof("Scale all Stateful sets")
			ss, err := k8sOps.GetStatefulSet(obj.Name, obj.Namespace)
			if err != nil {
				return err
			}
			newScaleFactor := scaleFactorMap[obj.Name+StatefulSetSuffix]
			*ss.Spec.Replicas = newScaleFactor
			if _, err := k8sOps.UpdateStatefulSet(ss); err != nil {
				return &scheduler.ErrFailedToUpdateApp{
					App:   ctx.App,
					Cause: fmt.Sprintf("Failed to update StatefulSet: %v. Err: %v", obj.Name, err),
				}
			}
			logrus.Infof("StatefulSet %s scaled to %d successfully.", obj.Name, int(newScaleFactor))
		}
	}
	return nil
}

//GetScaleFactorMap Get scale Factory map
//
func (k *K8s) GetScaleFactorMap(ctx *scheduler.Context) (map[string]int32, error) {
	k8sOps := k8s_ops.Instance()
	scaleFactorMap := make(map[string]int32, len(ctx.App.SpecList))
	for _, spec := range ctx.App.SpecList {
		if obj, ok := spec.(*apps_api.Deployment); ok {
			dep, err := k8sOps.GetDeployment(obj.Name, obj.Namespace)
			if err != nil {
				return scaleFactorMap, err
			}
			scaleFactorMap[obj.Name+DeploymentSuffix] = *dep.Spec.Replicas
		} else if obj, ok := spec.(*apps_api.StatefulSet); ok {
			ss, err := k8sOps.GetStatefulSet(obj.Name, obj.Namespace)
			if err != nil {
				return scaleFactorMap, err
			}
			scaleFactorMap[obj.Name+StatefulSetSuffix] = *ss.Spec.Replicas
		}
	}
	return scaleFactorMap, nil
}

//StopSchedOnNode stop schedule on node
func (k *K8s) StopSchedOnNode(n node.Node) error {
	driver, _ := node.Get(k.NodeDriverName)
	systemOpts := node.SystemctlOpts{
		ConnectionOpts: node.ConnectionOpts{
			Timeout:         FindFilesOnWorkerTimeout,
			TimeBeforeRetry: DefaultRetryInterval,
		},
		Action: "stop",
	}
	err := driver.Systemctl(n, SystemdSchedServiceName, systemOpts)
	if err != nil {
		return &scheduler.ErrFailedToStopSchedOnNode{
			Node:          n,
			SystemService: SystemdSchedServiceName,
			Cause:         err.Error(),
		}
	}
	return nil
}

//StartSchedOnNode start schedule on node
func (k *K8s) StartSchedOnNode(n node.Node) error {
	driver, _ := node.Get(k.NodeDriverName)
	systemOpts := node.SystemctlOpts{
		ConnectionOpts: node.ConnectionOpts{
			Timeout:         DefaultTimeout,
			TimeBeforeRetry: DefaultRetryInterval,
		},
		Action: "start",
	}
	err := driver.Systemctl(n, SystemdSchedServiceName, systemOpts)
	if err != nil {
		return &scheduler.ErrFailedToStartSchedOnNode{
			Node:          n,
			SystemService: SystemdSchedServiceName,
			Cause:         err.Error(),
		}
	}
	return nil
}

//EnableSchedulingOnNode enable apps to be scheduled to a given k8s worker node
func (k *K8s) EnableSchedulingOnNode(n node.Node) error {
	return k8s_ops.Instance().UnCordonNode(n.Name, DefaultTimeout, DefaultRetryInterval)
}

//DisableSchedulingOnNode disable apps to be scheduled to a given k8s worker node
func (k *K8s) DisableSchedulingOnNode(n node.Node) error {
	return k8s_ops.Instance().CordonNode(n.Name, DefaultTimeout, DefaultRetryInterval)
}

//IsScalable check whether scalable
func (k *K8s) IsScalable(spec interface{}) bool {
	if obj, ok := spec.(*apps_api.Deployment); ok {
		dep, err := k8s_ops.Instance().GetDeployment(obj.Name, obj.Namespace)
		if err != nil {
			logrus.Errorf("Failed to retrieve deployment [%s] %s. Cause: %v", obj.Namespace, obj.Name, err)
			return false
		}
		for _, vol := range dep.Spec.Template.Spec.Volumes {
			pvcName := vol.PersistentVolumeClaim.ClaimName
			pvc, err := k8s_ops.Instance().GetPersistentVolumeClaim(pvcName, dep.Namespace)
			if err != nil {
				logrus.Errorf("Failed to retrieve PVC [%s] %s. Cause: %v", obj.Namespace, pvcName, err)
				return false
			}
			for _, ac := range pvc.Spec.AccessModes {
				if ac == v1.ReadWriteOnce {
					return false
				}
			}
		}
	} else if _, ok := spec.(*apps_api.StatefulSet); ok {
		return true
	}
	return false
}

func (k *K8s) createMigrationObjects(
	specObj interface{},
	ns *v1.Namespace,
	app *spec.AppSpec,
) (interface{}, error) {
	k8sOps := k8s_ops.Instance()
	if obj, ok := specObj.(*stork_api.ClusterPair); ok {
		obj.Namespace = ns.Name
		clusterPair, err := k8sOps.CreateClusterPair(obj)
		if err != nil {
			return nil, &scheduler.ErrFailedToScheduleApp{
				App:   app,
				Cause: fmt.Sprintf("Failed to create ClusterPair: %v. Err: %v", obj.Name, err),
			}
		}
		logrus.Infof("[%v] Created ClusterPair: %v", app.Key, clusterPair.Name)
		return clusterPair, nil
	} else if obj, ok := specObj.(*stork_api.Migration); ok {
		obj.Namespace = ns.Name
		migration, err := k8sOps.CreateMigration(obj)
		if err != nil {
			return nil, &scheduler.ErrFailedToScheduleApp{
				App:   app,
				Cause: fmt.Sprintf("Failed to create Migration: %v. Err: %v", obj.Name, err),
			}
		}
		logrus.Infof("[%v] Created Migration: %v", app.Key, migration.Name)
		return migration, nil
	} else if obj, ok := specObj.(*stork_api.MigrationSchedule); ok {
		obj.Namespace = ns.Name
		migrationSchedule, err := k8sOps.CreateMigrationSchedule(obj)
		if err != nil {
			return nil, &scheduler.ErrFailedToScheduleApp{
				App:   app,
				Cause: fmt.Sprintf("Failed to create MigrationSchedule: %v. Err: %v", obj.Name, err),
			}
		}
		logrus.Infof("[%v] Created MigrationSchedule: %v", app.Key, migrationSchedule.Name)
		return migrationSchedule, nil
	} else if obj, ok := specObj.(*stork_api.SchedulePolicy); ok {
		schedPolicy, err := k8sOps.CreateSchedulePolicy(obj)
		if errors.IsAlreadyExists(err) {
			if schedPolicy, err = k8sOps.GetSchedulePolicy(obj.Name); err == nil {
				logrus.Infof("[%v] Found existing schedule policy: %v", app.Key, schedPolicy.Name)
				return schedPolicy, nil
			}
		}

		if err != nil {
			return nil, &scheduler.ErrFailedToScheduleApp{
				App:   app,
				Cause: fmt.Sprintf("Failed to create SchedulePolicy: %v. Err: %v", obj.Name, err),
			}
		}
		logrus.Infof("[%v] Created SchedulePolicy: %v", app.Key, schedPolicy.Name)
		return schedPolicy, nil
	}

	return nil, nil
}

func (k *K8s) getPodsUsingStorage(pods []v1.Pod, provisioner string) []v1.Pod {
	k8sOps := k8s_ops.Instance()
	podsUsingStorage := make([]v1.Pod, 0)
	for _, pod := range pods {
		for _, volume := range pod.Spec.Volumes {
			if volume.PersistentVolumeClaim == nil {
				continue
			}
			pvc, err := k8sOps.GetPersistentVolumeClaim(volume.PersistentVolumeClaim.ClaimName, pod.Namespace)
			if err != nil {
				logrus.Errorf("failed to get pvc [%s] %s. Cause: %v", volume.PersistentVolumeClaim.ClaimName, pod.Namespace, err)
				return podsUsingStorage
			}
			if scProvisioner, err := k8sOps.GetStorageProvisionerForPVC(pvc); err == nil && scProvisioner == provisioners[provisioner] {
				podsUsingStorage = append(podsUsingStorage, pod)
				break
			}
		}
	}
	return podsUsingStorage
}

//PrepareNodeToDecommission Prepare the Node for decomission
func (k *K8s) PrepareNodeToDecommission(n node.Node, provisioner string) error {
	k8sOps := k8s_ops.Instance()
	pods, err := k8sOps.GetPodsByNode(n.Name, "")
	if err != nil {
		return &scheduler.ErrFailedToDecommissionNode{
			Node:  n,
			Cause: fmt.Sprintf("Failed to get pods on the node: %v. Err: %v", n.Name, err),
		}
	}
	podsUsingStorage := k.getPodsUsingStorage(pods.Items, provisioner)
	// double the timeout every 40 pods
	timeout := DefaultTimeout * time.Duration(len(podsUsingStorage)/40+1)
	if err = k8sOps.DrainPodsFromNode(n.Name, podsUsingStorage, timeout, DefaultRetryInterval); err != nil {
		return &scheduler.ErrFailedToDecommissionNode{
			Node:  n,
			Cause: fmt.Sprintf("Failed to drain pods from node: %v. Err: %v", n.Name, err),
		}
	}
	return nil
}

func (k *K8s) destroyMigrationObject(
	specObj interface{},
	app *spec.AppSpec,
) error {
	k8sOps := k8s_ops.Instance()
	if obj, ok := specObj.(*stork_api.ClusterPair); ok {
		err := k8sOps.DeleteClusterPair(obj.Name, obj.Namespace)
		if err != nil {
			return &scheduler.ErrFailedToDestroyApp{
				App:   app,
				Cause: fmt.Sprintf("Failed to delete ClusterPair: %v. Err: %v", obj.Name, err),
			}
		}
		logrus.Infof("[%v] Destroyed ClusterPair: %v", app.Key, obj.Name)
	} else if obj, ok := specObj.(*stork_api.Migration); ok {
		err := k8sOps.DeleteMigration(obj.Name, obj.Namespace)
		if err != nil {
			return &scheduler.ErrFailedToDestroyApp{
				App:   app,
				Cause: fmt.Sprintf("Failed to delete Migration: %v. Err: %v", obj.Name, err),
			}
		}
		logrus.Infof("[%v] Destroyed Migration: %v", app.Key, obj.Name)
	} else if obj, ok := specObj.(*stork_api.MigrationSchedule); ok {
		err := k8sOps.DeleteMigrationSchedule(obj.Name, obj.Namespace)
		if err != nil {
			return &scheduler.ErrFailedToDestroyApp{
				App:   app,
				Cause: fmt.Sprintf("Failed to delete MigrationSchedule: %v. Err: %v", obj.Name, err),
			}
		}
		logrus.Infof("[%v] Destroyed MigrationSchedule: %v", app.Key, obj.Name)
	} else if obj, ok := specObj.(*stork_api.SchedulePolicy); ok {
		err := k8sOps.DeleteSchedulePolicy(obj.Name)
		if err != nil {
			return &scheduler.ErrFailedToDestroyApp{
				App:   app,
				Cause: fmt.Sprintf("Failed to delete SchedulePolicy: %v. Err: %v", obj.Name, err),
			}
		}
		logrus.Infof("[%v] Destroyed SchedulePolicy: %v", app.Key, obj.Name)
	}
	return nil
}

func (k *K8s) destroyVolumeSnapshotRestoreObject(
	specObj interface{},
	app *spec.AppSpec,
) error {
	k8sOps := k8s_ops.Instance()
	if obj, ok := specObj.(*stork_api.VolumeSnapshotRestore); ok {
		err := k8sOps.DeleteVolumeSnapshotRestore(obj.Name, obj.Namespace)
		if err != nil {
			return &scheduler.ErrFailedToDestroyApp{
				App:   app,
				Cause: fmt.Sprintf("Failed to delete VolumeSnapshotRestore: %v. Err: %v", obj.Name, err),
			}
		}
		logrus.Infof("[%v] Destroyed VolumeSnapshotRestore: %v", app.Key, obj.Name)
	}
	return nil
}

// ValidateVolumeSnapshotRestore return nil if snapshot is restored successuflly to
// parent volumes
func (k *K8s) ValidateVolumeSnapshotRestore(ctx *scheduler.Context, timeStart time.Time) error {
	var err error
	var snapRestore *stork_api.VolumeSnapshotRestore
	if ctx == nil {
		return fmt.Errorf("no context provided")
	}
	// extract volume name and snapshotname from context
	// can do it using snapRestore.Status.Volume
	k8sOps := k8s_ops.Instance()
	specObjects := ctx.App.SpecList
	driver, err := volume.Get(k.VolDriverName)
	if err != nil {
		return err
	}

	for _, specObj := range specObjects {
		if obj, ok := specObj.(*stork_api.VolumeSnapshotRestore); ok {
			snapRestore, err = k8sOps.GetVolumeSnapshotRestore(obj.Name, obj.Namespace)
			if err != nil {
				return fmt.Errorf("unable to restore volumesnapshotrestore details %v", err)
			}

		}
	}
	if snapRestore == nil {
		return fmt.Errorf("no valid volumesnapshotrestore specs found")
	}

	for snap, vol := range snapRestore.Status.RestoreVolumes {
		snapshotData, err := k8sOps.GetSnapshotData(snap)
		if err != nil {
			return fmt.Errorf("failed to retrieve VolumeSnapshotData %s: %v",
				snap, err)
		}
		err = k8sOps.ValidateSnapshotData(snapshotData.Metadata.Name, false, DefaultTimeout, DefaultRetryInterval)
		if err != nil {
			return fmt.Errorf("snapshot: %s is not complete. %v", snapshotData.Metadata.Name, err)
		}
		// validate each snap restore
		if err := driver.ValidateVolumeSnapshotRestore(vol, snapshotData.Spec.PortworxSnapshot.SnapshotID, timeStart); err != nil {
			return err
		}
	}

	return nil
}

func (k *K8s) createBackupObjects(
	specObj interface{},
	ns *v1.Namespace,
	app *spec.AppSpec,
) (interface{}, error) {
	k8sOps := k8s_ops.Instance()
	if obj, ok := specObj.(*stork_api.BackupLocation); ok {
		obj.Namespace = ns.Name
		backupLocation, err := k8sOps.CreateBackupLocation(obj)
		if err != nil {
			return nil, &scheduler.ErrFailedToScheduleApp{
				App:   app,
				Cause: fmt.Sprintf("Failed to create BackupLocation: %v. Err: %v", obj.Name, err),
			}
		}
		logrus.Infof("[%v] Created BackupLocation: %v", app.Key, backupLocation.Name)
		return backupLocation, nil
	} else if obj, ok := specObj.(*stork_api.ApplicationBackup); ok {
		obj.Namespace = ns.Name
		applicationBackup, err := k8sOps.CreateApplicationBackup(obj)
		if err != nil {
			return nil, &scheduler.ErrFailedToScheduleApp{
				App:   app,
				Cause: fmt.Sprintf("Failed to create ApplicationBackup: %v. Err: %v", obj.Name, err),
			}
		}
		logrus.Infof("[%v] Created ApplicationBackup: %v", app.Key, applicationBackup.Name)
		return applicationBackup, nil
	} else if obj, ok := specObj.(*stork_api.ApplicationRestore); ok {
		obj.Namespace = ns.Name
		applicationRestore, err := k8sOps.CreateApplicationRestore(obj)
		if err != nil {
			return nil, &scheduler.ErrFailedToScheduleApp{
				App:   app,
				Cause: fmt.Sprintf("Failed to create ApplicationRestore: %v. Err: %v", obj.Name, err),
			}
		}
		logrus.Infof("[%v] Created ApplicationRestore: %v", app.Key, applicationRestore.Name)
		return applicationRestore, nil
	} else if obj, ok := specObj.(*stork_api.ApplicationClone); ok {
		applicationClone, err := k8sOps.CreateApplicationClone(obj)
		if err != nil {
			return nil, &scheduler.ErrFailedToScheduleApp{
				App:   app,
				Cause: fmt.Sprintf("Failed to create ApplicationClone: %v. Err: %v", obj.Name, err),
			}
		}
		logrus.Infof("[%v] Created ApplicationClone: %v", app.Key, applicationClone.Name)
		return applicationClone, nil
	}
	return nil, nil
}

func (k *K8s) destroyBackupObjects(
	specObj interface{},
	app *spec.AppSpec,
) error {
	k8sOps := k8s_ops.Instance()
	if obj, ok := specObj.(*stork_api.BackupLocation); ok {
		err := k8sOps.DeleteBackupLocation(obj.Name, obj.Namespace)
		if err != nil {
			return &scheduler.ErrFailedToDestroyApp{
				App:   app,
				Cause: fmt.Sprintf("Failed to delete BackupLocation: %v. Err: %v", obj.Name, err),
			}
		}
		logrus.Infof("[%v] Destroyed BackupLocation: %v", app.Key, obj.Name)
	} else if obj, ok := specObj.(*stork_api.ApplicationBackup); ok {
		err := k8sOps.DeleteApplicationBackup(obj.Name, obj.Namespace)
		if err != nil {
			return &scheduler.ErrFailedToDestroyApp{
				App:   app,
				Cause: fmt.Sprintf("Failed to delete ApplicationBackup: %v. Err: %v", obj.Name, err),
			}
		}
		logrus.Infof("[%v] Destroyed ApplicationBackup: %v", app.Key, obj.Name)
	} else if obj, ok := specObj.(*stork_api.ApplicationRestore); ok {
		err := k8sOps.DeleteApplicationRestore(obj.Name, obj.Namespace)
		if err != nil {
			return &scheduler.ErrFailedToDestroyApp{
				App:   app,
				Cause: fmt.Sprintf("Failed to delete ApplicationRestore: %v. Err: %v", obj.Name, err),
			}
		}
		logrus.Infof("[%v] Destroyed ApplicationRestore: %v", app.Key, obj.Name)
	} else if obj, ok := specObj.(*stork_api.ApplicationClone); ok {
		err := k8sOps.DeleteApplicationClone(obj.Name, obj.Namespace)
		if err != nil {
			return &scheduler.ErrFailedToDestroyApp{
				App:   app,
				Cause: fmt.Sprintf("Failed to delete ApplicationClone: %v. Err: %v", obj.Name, err),
			}
		}
		logrus.Infof("[%v] Destroyed ApplicationClone: %v", app.Key, obj.Name)
	}
	return nil
}
func insertLineBreak(note string) string {
	return fmt.Sprintf("------------------------------\n%s\n------------------------------\n", note)
}

func dumpPodStatusRecursively(pod v1.Pod) string {
	var buf bytes.Buffer
	buf.WriteString(insertLineBreak(pod.Name))
	buf.WriteString(fmt.Sprintf("%v\n", pod.Status))
	for _, conStat := range pod.Status.ContainerStatuses {
		buf.WriteString(insertLineBreak(conStat.Name))
		buf.WriteString(fmt.Sprintf("%v\n", conStat))
		buf.WriteString(insertLineBreak("END container"))
	}
	buf.WriteString(insertLineBreak("END pod"))
	return buf.String()
}

func init() {
	k := &K8s{}
	scheduler.Register(SchedName, k)
}<|MERGE_RESOLUTION|>--- conflicted
+++ resolved
@@ -1040,42 +1040,19 @@
 	var pods interface{}
 	var err error
 	for _, spec := range ctx.App.SpecList {
-		if value, ok := opts[scheduler.OptionsWaitForDestroy]; ok && value {
-			t := func() (interface{}, bool, error) {
-				currPods, err := k.destroyCoreObject(spec, opts, ctx.App)
-				if err != nil {
-					return nil, true, err
-				}
-				return currPods, false, nil
-			}
-			pods, err = task.DoRetryWithTimeout(t, k8sDestroyTimeout, DefaultRetryInterval)
-			if err != nil {
-				podList = append(podList, pods.(v1.Pod))
-			}
-		} else {
-			_, err := k.destroyCoreObject(spec, opts, ctx.App)
-			if err != nil {
-				return err
-			}
-		}
-	}
-
+		t := func() (interface{}, bool, error) {
+			currPods, err := k.destroyCoreObject(spec, opts, ctx.App)
+			if err != nil {
+				return nil, true, err
+			}
+			return currPods, false, nil
+		}
+		pods, err = task.DoRetryWithTimeout(t, k8sDestroyTimeout, DefaultRetryInterval)
+		if err != nil {
+			podList = append(podList, pods.(v1.Pod))
+		}
+	}
 	for _, spec := range ctx.App.SpecList {
-<<<<<<< HEAD
-		if value, ok := opts[scheduler.OptionsWaitForDestroy]; ok && value {
-			t := func() (interface{}, bool, error) {
-				err := k.destroyMigrationObject(spec, ctx.App)
-				if err != nil {
-					return nil, true, err
-				}
-				return nil, false, nil
-			}
-			pods, err = task.DoRetryWithTimeout(t, k8sDestroyTimeout, DefaultRetryInterval)
-			if err != nil {
-				podList = append(podList, pods.(v1.Pod))
-			}
-		} else {
-=======
 		t := func() (interface{}, bool, error) {
 			err := k.destroyVolumeSnapshotRestoreObject(spec, ctx.App)
 			if err != nil {
@@ -1090,11 +1067,15 @@
 	}
 	for _, spec := range ctx.App.SpecList {
 		t := func() (interface{}, bool, error) {
->>>>>>> 44b1585a
 			err := k.destroyMigrationObject(spec, ctx.App)
 			if err != nil {
-				return err
-			}
+				return nil, true, err
+			}
+			return nil, false, nil
+		}
+		pods, err = task.DoRetryWithTimeout(t, k8sDestroyTimeout, DefaultRetryInterval)
+		if err != nil {
+			podList = append(podList, pods.(v1.Pod))
 		}
 	}
 

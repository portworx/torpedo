package k8s

import (
	"bufio"
	"bytes"
	"fmt"
	"io"
	"os"
	"path/filepath"
	"reflect"
	"regexp"
	"strconv"
	"strings"
	"time"

	snap_v1 "github.com/kubernetes-incubator/external-storage/snapshot/pkg/apis/crd/v1"
	stork_api "github.com/libopenstorage/stork/pkg/apis/stork/v1alpha1"
	k8s_ops "github.com/portworx/sched-ops/k8s"
	"github.com/portworx/sched-ops/task"
	"github.com/portworx/torpedo/drivers/node"
	"github.com/portworx/torpedo/drivers/scheduler"
	"github.com/portworx/torpedo/drivers/scheduler/spec"
	"github.com/portworx/torpedo/drivers/volume"
	"github.com/sirupsen/logrus"
	apps_api "k8s.io/api/apps/v1beta2"
	v1 "k8s.io/api/core/v1"
	storage_api "k8s.io/api/storage/v1"
	"k8s.io/apimachinery/pkg/api/errors"
	"k8s.io/apimachinery/pkg/api/resource"
	"k8s.io/apimachinery/pkg/runtime"
	"k8s.io/apimachinery/pkg/runtime/serializer"
	"k8s.io/apimachinery/pkg/types"
	"k8s.io/apimachinery/pkg/util/yaml"
	"k8s.io/client-go/kubernetes/scheme"
)

const (
	// SchedName is the name of the kubernetes scheduler driver implementation
	SchedName = "k8s"
	// SnapshotParent is the parameter key for the parent of a snapshot
	SnapshotParent = "snapshot_parent"
	k8sPodsRootDir = "/var/lib/kubelet/pods"
	// DeploymentSuffix is the suffix for deployment names stored as keys in maps
	DeploymentSuffix = "-dep"
	// StatefulSetSuffix is the suffix for statefulset names stored as keys in maps
	StatefulSetSuffix = "-ss"
	// SystemdSchedServiceName is the name of the system service responsible for scheduling
	// TODO Change this when running on openshift for the proper service name
	SystemdSchedServiceName = "kubelet"
)

const (
	statefulSetValidateTimeout   = 20 * time.Minute
	k8sNodeReadyTimeout          = 5 * time.Minute
	volDirCleanupTimeout         = 5 * time.Minute
	k8sObjectCreateTimeout       = 2 * time.Minute
	k8sDestroyTimeout            = 2 * time.Minute
	findFilesOnWorkerTimeout     = 1 * time.Minute
	deleteTasksWaitTimeout       = 3 * time.Minute
	defaultRetryInterval         = 10 * time.Second
	defaultTimeout               = 2 * time.Minute
	resizeSupportedAnnotationKey = "torpedo/resize-supported"
)

const (
	portworxStorage = "portworx"
	csiStorage      = "csi"
)

var provisioners = map[string]string{
	portworxStorage: "kubernetes.io/portworx-volume",
	csiStorage:      "com.openstorage.pxd",
}

var (
	namespaceRegex = regexp.MustCompile("{{NAMESPACE}}")
)

//K8s  The kubernetes structure
type K8s struct {
	SpecFactory    *spec.Factory
	NodeDriverName string
}

//IsNodeReady  Check whether the cluster node is ready
func (k *K8s) IsNodeReady(n node.Node) error {
	t := func() (interface{}, bool, error) {
		if err := k8s_ops.Instance().IsNodeReady(n.Name); err != nil {
			return "", true, &scheduler.ErrNodeNotReady{
				Node:  n,
				Cause: err.Error(),
			}
		}

		return "", false, nil
	}

	if _, err := task.DoRetryWithTimeout(t, k8sNodeReadyTimeout, defaultRetryInterval); err != nil {
		return err
	}

	return nil
}

// String returns the string name of this driver.
func (k *K8s) String() string {
	return SchedName
}

//Init Initialize the driver
func (k *K8s) Init(specDir, volDriverName, nodeDriverName string) error {
	nodes, err := k8s_ops.Instance().GetNodes()
	if err != nil {
		return err
	}

	for _, n := range nodes.Items {
		newNode := k.parseK8SNode(n)
		if err := k.IsNodeReady(newNode); err != nil {
			return err
		}
		if err := node.AddNode(newNode); err != nil {
			return err
		}
	}

	k.SpecFactory, err = spec.NewFactory(specDir, k)
	if err != nil {
		return err
	}

	k.NodeDriverName = nodeDriverName
	return nil
}

<<<<<<< HEAD
//RescanSpecs Rescan the application spec file
//
func (k *K8s) RescanSpecs(specDir string) error {
=======
func (k *k8s) RefreshNodeRegistry() error {

	nodes, err := k8s_ops.Instance().GetNodes()
	if err != nil {
		return err
	}

	node.CleanupRegistry()

	for _, n := range nodes.Items {
		newNode := k.parseK8SNode(n)
		if err := k.IsNodeReady(newNode); err != nil {
			return err
		}
		if err := node.AddNode(newNode); err != nil {
			return err
		}
	}
	return nil
}

func (k *k8s) RescanSpecs(specDir string) error {
>>>>>>> a453bfa0
	var err error
	logrus.Infof("Rescanning specs for %v", specDir)
	k.SpecFactory, err = spec.NewFactory(specDir, k)
	if err != nil {
		return err
	}
	return nil
}

//ParseSpecs Parse the application spec file
//
func (k *K8s) ParseSpecs(specDir string) ([]interface{}, error) {
	fileList := []string{}
	if err := filepath.Walk(specDir, func(path string, f os.FileInfo, err error) error {
		if !f.IsDir() {
			fileList = append(fileList, path)
		}

		return nil
	}); err != nil {
		return nil, err
	}

	var specs []interface{}

	for _, fileName := range fileList {
		file, err := os.Open(fileName)
		if err != nil {
			return nil, err
		}
		defer file.Close()

		reader := bufio.NewReader(file)
		specReader := yaml.NewYAMLReader(reader)

		for {
			specContents, err := specReader.Read()
			if err == io.EOF {
				break
			}

			if len(bytes.TrimSpace(specContents)) > 0 {
				obj, err := decodeSpec(specContents)
				if err != nil {
					logrus.Warnf("Error decoding spec from %v: %v", fileName, err)
					return nil, err
				}

				specObj, err := validateSpec(obj)
				if err != nil {
					logrus.Warnf("Error parsing spec from %v: %v", fileName, err)
					return nil, err
				}

				specs = append(specs, specObj)
			}
		}
	}

	return specs, nil
}

func decodeSpec(specContents []byte) (runtime.Object, error) {
	obj, _, err := scheme.Codecs.UniversalDeserializer().Decode([]byte(specContents), nil, nil)
	if err != nil {
		scheme := runtime.NewScheme()
		if err := snap_v1.AddToScheme(scheme); err != nil {
			return nil, err
		}

		if err := stork_api.AddToScheme(scheme); err != nil {
			return nil, err
		}

		codecs := serializer.NewCodecFactory(scheme)
		obj, _, err = codecs.UniversalDeserializer().Decode([]byte(specContents), nil, nil)
		if err != nil {
			return nil, err
		}
	}
	return obj, nil
}

func validateSpec(in interface{}) (interface{}, error) {
	if specObj, ok := in.(*apps_api.Deployment); ok {
		return specObj, nil
	} else if specObj, ok := in.(*apps_api.StatefulSet); ok {
		return specObj, nil
	} else if specObj, ok := in.(*apps_api.DaemonSet); ok {
		return specObj, nil
	} else if specObj, ok := in.(*v1.Service); ok {
		return specObj, nil
	} else if specObj, ok := in.(*v1.PersistentVolumeClaim); ok {
		return specObj, nil
	} else if specObj, ok := in.(*storage_api.StorageClass); ok {
		return specObj, nil
	} else if specObj, ok := in.(*snap_v1.VolumeSnapshot); ok {
		return specObj, nil
	} else if specObj, ok := in.(*stork_api.GroupVolumeSnapshot); ok {
		return specObj, nil
	} else if specObj, ok := in.(*v1.Secret); ok {
		return specObj, nil
	} else if specObj, ok := in.(*v1.ConfigMap); ok {
		return specObj, nil
	} else if specObj, ok := in.(*stork_api.Rule); ok {
		return specObj, nil
	} else if specObj, ok := in.(*v1.Pod); ok {
		return specObj, nil
	} else if specObj, ok := in.(*stork_api.ClusterPair); ok {
		return specObj, nil
	} else if specObj, ok := in.(*stork_api.Migration); ok {
		return specObj, nil
	} else if specObj, ok := in.(*stork_api.MigrationSchedule); ok {
		return specObj, nil
	} else if specObj, ok := in.(*stork_api.BackupLocation); ok {
		return specObj, nil
	} else if specObj, ok := in.(*stork_api.ApplicationBackup); ok {
		return specObj, nil
	} else if specObj, ok := in.(*stork_api.SchedulePolicy); ok {
		return specObj, nil
	} else if specObj, ok := in.(*stork_api.ApplicationRestore); ok {
		return specObj, nil
	}

	return nil, fmt.Errorf("Unsupported object: %v", reflect.TypeOf(in))
}

//getAddressesForNode  Get IP address for the nodes in the cluster
//
func (k *K8s) getAddressesForNode(n v1.Node) []string {
	var addrs []string
	for _, addr := range n.Status.Addresses {
		if addr.Type == v1.NodeExternalIP || addr.Type == v1.NodeInternalIP {
			addrs = append(addrs, addr.Address)
		}
	}
	return addrs
}

//parseK8SNode Parse the kubernetes clsuter nodes
//
func (k *K8s) parseK8SNode(n v1.Node) node.Node {
	var nodeType node.Type
	if k8s_ops.Instance().IsNodeMaster(n) {
		nodeType = node.TypeMaster
	} else {
		nodeType = node.TypeWorker
	}

	return node.Node{
		Name:      n.Name,
		Addresses: k.getAddressesForNode(n),
		Type:      nodeType,
	}
}

//Schedule Schedule the application
func (k *K8s) Schedule(instanceID string, options scheduler.ScheduleOptions) ([]*scheduler.Context, error) {
	var apps []*spec.AppSpec
	if len(options.AppKeys) > 0 {
		for _, key := range options.AppKeys {
			spec, err := k.SpecFactory.Get(key)
			if err != nil {
				return nil, err
			}
			apps = append(apps, spec)
		}
	} else {
		apps = k.SpecFactory.GetAll()
	}

	var contexts []*scheduler.Context
	for _, app := range apps {

		appNamespace := app.GetID(instanceID)
		specObjects, err := k.createSpecObjects(app, appNamespace, options.StorageProvisioner)
		if err != nil {
			return nil, err
		}

		ctx := &scheduler.Context{
			UID: instanceID,
			App: &spec.AppSpec{
				Key:      app.Key,
				SpecList: specObjects,
				Enabled:  app.Enabled,
			},
		}

		contexts = append(contexts, ctx)
	}

	return contexts, nil
}

func (k *K8s) createSpecObjects(app *spec.AppSpec, namespace, storageprovisioner string) ([]interface{}, error) {
	var specObjects []interface{}
	ns, err := k.createNamespace(app, namespace)
	if err != nil {
		return nil, err
	}

	for _, spec := range app.SpecList {
		t := func() (interface{}, bool, error) {
			obj, err := k.createMigrationObjects(spec, ns, app)
			if err != nil {
				return nil, true, err
			}
			return obj, false, nil
		}
		obj, err := task.DoRetryWithTimeout(t, k8sObjectCreateTimeout, defaultRetryInterval)
		if err != nil {
			return nil, err
		}
		if obj != nil {
			specObjects = append(specObjects, obj)
		}
	}

	for _, spec := range app.SpecList {
		t := func() (interface{}, bool, error) {
			obj, err := k.createStorageObject(spec, ns, app, storageprovisioner)
			if err != nil {
				return nil, true, err
			}
			return obj, false, nil
		}

		obj, err := task.DoRetryWithTimeout(t, k8sObjectCreateTimeout, defaultRetryInterval)
		if err != nil {
			return nil, err
		}

		if obj != nil {
			specObjects = append(specObjects, obj)
		}
	}

	for _, spec := range app.SpecList {
		t := func() (interface{}, bool, error) {
			obj, err := k.createCoreObject(spec, ns, app)
			if err != nil {
				return nil, true, err
			}
			return obj, false, nil
		}

		obj, err := task.DoRetryWithTimeout(t, k8sObjectCreateTimeout, defaultRetryInterval)
		if err != nil {
			return nil, err
		}

		if obj != nil {
			specObjects = append(specObjects, obj)
		}
	}
	for _, spec := range app.SpecList {
		t := func() (interface{}, bool, error) {
			obj, err := k.createBackupObjects(spec, ns, app)
			if err != nil {
				return nil, true, err
			}
			return obj, false, nil
		}
		obj, err := task.DoRetryWithTimeout(t, k8sObjectCreateTimeout, defaultRetryInterval)
		if err != nil {
			return nil, err
		}
		if obj != nil {
			specObjects = append(specObjects, obj)
		}
	}

	return specObjects, nil
}

// AddTasks adds tasks to an existing context
func (k *K8s) AddTasks(ctx *scheduler.Context, options scheduler.ScheduleOptions) error {
	if ctx == nil {
		return fmt.Errorf("Context to add tasks to cannot be nil")
	}
	if len(options.AppKeys) == 0 {
		return fmt.Errorf("Need to specify list of applications to add to context")
	}

	appNamespace := ctx.GetID()
	var apps []*spec.AppSpec
	specObjects := ctx.App.SpecList
	for _, key := range options.AppKeys {
		spec, err := k.SpecFactory.Get(key)
		if err != nil {
			return err
		}
		apps = append(apps, spec)
	}
	for _, app := range apps {
		objects, err := k.createSpecObjects(app, appNamespace, options.StorageProvisioner)
		if err != nil {
			return err
		}
		specObjects = append(specObjects, objects...)
	}
	ctx.App.SpecList = specObjects
	return nil
}

func (k *K8s) createNamespace(app *spec.AppSpec, namespace string) (*v1.Namespace, error) {
	k8sOps := k8s_ops.Instance()

	t := func() (interface{}, bool, error) {
		ns, err := k8sOps.CreateNamespace(namespace,
			map[string]string{
				"creater": "torpedo",
				"app":     app.Key,
			})

		if errors.IsAlreadyExists(err) {
			if ns, err = k8sOps.GetNamespace(namespace); err == nil {
				return ns, false, nil
			}
		}

		if err != nil {
			return nil, true, &scheduler.ErrFailedToScheduleApp{
				App:   app,
				Cause: fmt.Sprintf("Failed to create namespace: %v. Err: %v", namespace, err),
			}
		}

		return ns, false, nil
	}

	nsObj, err := task.DoRetryWithTimeout(t, k8sObjectCreateTimeout, defaultRetryInterval)
	if err != nil {
		return nil, err
	}

	return nsObj.(*v1.Namespace), nil
}

func (k *K8s) createStorageObject(spec interface{}, ns *v1.Namespace, app *spec.AppSpec, storageprovisioner string) (interface{}, error) {
	k8sOps := k8s_ops.Instance()

	if obj, ok := spec.(*storage_api.StorageClass); ok {
		obj.Namespace = ns.Name
		if storageProvisioner, ok := provisioners[storageprovisioner]; ok {
			logrus.Infof("[%v] Requested provisioner: %s", app.Key, storageprovisioner)
			obj.Provisioner = storageProvisioner
		} else {
			obj.Provisioner = provisioners[portworxStorage]
		}

		sc, err := k8sOps.CreateStorageClass(obj)
		if errors.IsAlreadyExists(err) {
			if sc, err = k8sOps.GetStorageClass(obj.Name); err == nil {
				logrus.Infof("[%v] Found existing storage class: %v", app.Key, sc.Name)
				return sc, nil
			}
		}
		if err != nil {
			return nil, &scheduler.ErrFailedToScheduleApp{
				App:   app,
				Cause: fmt.Sprintf("Failed to create storage class: %v. Err: %v", obj.Name, err),
			}
		}

		logrus.Infof("[%v] Created storage class: %v", app.Key, sc.Name)
		return sc, nil

	} else if obj, ok := spec.(*v1.PersistentVolumeClaim); ok {
		obj.Namespace = ns.Name
		k.substituteNamespaceInPVC(obj, ns.Name)
		pvc, err := k8sOps.CreatePersistentVolumeClaim(obj)
		if errors.IsAlreadyExists(err) {
			if pvc, err = k8sOps.GetPersistentVolumeClaim(obj.Name, obj.Namespace); err == nil {
				logrus.Infof("[%v] Found existing PVC: %v", app.Key, pvc.Name)
				return pvc, nil
			}
		}
		if err != nil {
			return nil, &scheduler.ErrFailedToScheduleApp{
				App:   app,
				Cause: fmt.Sprintf("Failed to create PVC: %v. Err: %v", obj.Name, err),
			}
		}

		logrus.Infof("[%v] Created PVC: %v", app.Key, pvc.Name)
		return pvc, nil

	} else if obj, ok := spec.(*snap_v1.VolumeSnapshot); ok {
		obj.Metadata.Namespace = ns.Name
		snap, err := k8sOps.CreateSnapshot(obj)
		if errors.IsAlreadyExists(err) {
			if snap, err = k8sOps.GetSnapshot(obj.Metadata.Name, obj.Metadata.Namespace); err == nil {
				logrus.Infof("[%v] Found existing snapshot: %v", app.Key, snap.Metadata.Name)
				return snap, nil
			}
		}
		if err != nil {
			return nil, &scheduler.ErrFailedToScheduleApp{
				App:   app,
				Cause: fmt.Sprintf("Failed to create Snapshot: %v. Err: %v", obj.Metadata.Name, err),
			}
		}

		logrus.Infof("[%v] Created Snapshot: %v", app.Key, snap.Metadata.Name)
		return snap, nil
	} else if obj, ok := spec.(*stork_api.GroupVolumeSnapshot); ok {
		obj.Namespace = ns.Name
		snap, err := k8sOps.CreateGroupSnapshot(obj)
		if errors.IsAlreadyExists(err) {
			if snap, err = k8sOps.GetGroupSnapshot(obj.Name, obj.Namespace); err == nil {
				logrus.Infof("[%v] Found existing group snapshot: %v", app.Key, snap.Name)
				return snap, nil
			}
		}
		if err != nil {
			return nil, &scheduler.ErrFailedToScheduleApp{
				App:   app,
				Cause: fmt.Sprintf("Failed to create group snapshot: %v. Err: %v", obj.Name, err),
			}
		}

		logrus.Infof("[%v] Created Group snapshot: %v", app.Key, snap.Name)
		return snap, nil
	}

	return nil, nil
}

func (k *K8s) substituteNamespaceInPVC(pvc *v1.PersistentVolumeClaim, ns string) {
	pvc.Name = namespaceRegex.ReplaceAllString(pvc.Name, ns)
	for k, v := range pvc.Annotations {
		pvc.Annotations[k] = namespaceRegex.ReplaceAllString(v, ns)
	}
}

func (k *K8s) createCoreObject(spec interface{}, ns *v1.Namespace, app *spec.AppSpec) (interface{}, error) {
	k8sOps := k8s_ops.Instance()
	if obj, ok := spec.(*apps_api.Deployment); ok {
		obj.Namespace = ns.Name
		obj.Spec.Template.Spec.Volumes = k.substituteNamespaceInVolumes(obj.Spec.Template.Spec.Volumes, ns.Name)
		dep, err := k8sOps.CreateDeployment(obj)
		if errors.IsAlreadyExists(err) {
			if dep, err = k8sOps.GetDeployment(obj.Name, obj.Namespace); err == nil {
				logrus.Infof("[%v] Found existing deployment: %v", app.Key, dep.Name)
				return dep, nil
			}
		}
		if err != nil {
			return nil, &scheduler.ErrFailedToScheduleApp{
				App:   app,
				Cause: fmt.Sprintf("Failed to create Deployment: %v. Err: %v", obj.Name, err),
			}
		}

		logrus.Infof("[%v] Created deployment: %v", app.Key, dep.Name)
		return dep, nil

	} else if obj, ok := spec.(*apps_api.StatefulSet); ok {
		obj.Namespace = ns.Name
		obj.Spec.Template.Spec.Volumes = k.substituteNamespaceInVolumes(obj.Spec.Template.Spec.Volumes, ns.Name)
		ss, err := k8sOps.CreateStatefulSet(obj)
		if errors.IsAlreadyExists(err) {
			if ss, err = k8sOps.GetStatefulSet(obj.Name, obj.Namespace); err == nil {
				logrus.Infof("[%v] Found existing StatefulSet: %v", app.Key, ss.Name)
				return ss, nil
			}
		}
		if err != nil {
			return nil, &scheduler.ErrFailedToScheduleApp{
				App:   app,
				Cause: fmt.Sprintf("Failed to create StatefulSet: %v. Err: %v", obj.Name, err),
			}
		}

		logrus.Infof("[%v] Created StatefulSet: %v", app.Key, ss.Name)
		return ss, nil

	} else if obj, ok := spec.(*v1.Service); ok {
		obj.Namespace = ns.Name
		svc, err := k8sOps.CreateService(obj)
		if errors.IsAlreadyExists(err) {
			if svc, err = k8sOps.GetService(obj.Name, obj.Namespace); err == nil {
				logrus.Infof("[%v] Found existing Service: %v", app.Key, svc.Name)
				return svc, nil
			}
		}
		if err != nil {
			return nil, &scheduler.ErrFailedToScheduleApp{
				App:   app,
				Cause: fmt.Sprintf("Failed to create Service: %v. Err: %v", obj.Name, err),
			}
		}

		logrus.Infof("[%v] Created Service: %v", app.Key, svc.Name)
		return svc, nil

	} else if obj, ok := spec.(*v1.Secret); ok {
		obj.Namespace = ns.Name
		secret, err := k8sOps.CreateSecret(obj)
		if errors.IsAlreadyExists(err) {
			if secret, err = k8sOps.GetSecret(obj.Name, obj.Namespace); err == nil {
				logrus.Infof("[%v] Found existing Secret: %v", app.Key, secret.Name)
				return secret, nil
			}
		}
		if err != nil {
			return nil, &scheduler.ErrFailedToScheduleApp{
				App:   app,
				Cause: fmt.Sprintf("Failed to create Secret: %v. Err: %v", obj.Name, err),
			}
		}

		logrus.Infof("[%v] Created Secret: %v", app.Key, secret.Name)
		return secret, nil
	} else if obj, ok := spec.(*stork_api.Rule); ok {
		obj.Namespace = ns.Name
		rule, err := k8sOps.CreateRule(obj)
		if errors.IsAlreadyExists(err) {
			if rule, err = k8sOps.GetRule(obj.Name, obj.Namespace); err == nil {
				logrus.Infof("[%v] Found existing Rule: %v", app.Key, rule.GetName())
				return rule, nil
			}
		}

		if err != nil {
			return nil, &scheduler.ErrFailedToScheduleApp{
				App:   app,
				Cause: fmt.Sprintf("Failed to create Rule: %v, Err: %v", obj.Name, err),
			}
		}
		logrus.Infof("[%v] Created Rule: %v", app.Key, rule.GetName())
		return rule, nil
	} else if obj, ok := spec.(*v1.Pod); ok {
		obj.Namespace = ns.Name
		pod, err := k8sOps.CreatePod(obj)
		if errors.IsAlreadyExists(err) {
			if pod, err := k8sOps.GetPodByName(obj.Name, obj.Namespace); err == nil {
				logrus.Infof("[%v] Found existing Pods: %v", app.Key, pod.Name)
				return pod, nil
			}
		}
		if err != nil {
			return nil, &scheduler.ErrFailedToSchedulePod{
				App:   app,
				Cause: fmt.Sprintf("Failed to create Pod: %v. Err: %v", obj.Name, err),
			}
		}

		logrus.Infof("[%v] Created Pod: %v", app.Key, pod.Name)
		return pod, nil
	} else if obj, ok := spec.(*v1.ConfigMap); ok {
		obj.Namespace = ns.Name
		configMap, err := k8sOps.CreateConfigMap(obj)
		if errors.IsAlreadyExists(err) {
			if configMap, err := k8sOps.GetConfigMap(obj.Name, obj.Namespace); err == nil {
				logrus.Infof("[%v] Found existing Config Maps: %v", app.Key, configMap.Name)
				return configMap, nil
			}
		}
		if err != nil {
			return nil, &scheduler.ErrFailedToScheduleApp{
				App:   app,
				Cause: fmt.Sprintf("Failed to create Config Map: %v. Err: %v", obj.Name, err),
			}
		}

		logrus.Infof("[%v] Created Config Map: %v", app.Key, configMap.Name)
		return configMap, nil
	}

	return nil, nil
}

func (k *K8s) destroyCoreObject(spec interface{}, opts map[string]bool, app *spec.AppSpec) (interface{}, error) {
	k8sOps := k8s_ops.Instance()
	var pods interface{}
	var podList []*v1.Pod
	var err error
	if obj, ok := spec.(*apps_api.Deployment); ok {
		if value, ok := opts[scheduler.OptionsWaitForResourceLeakCleanup]; ok && value {
			if pods, err = k8sOps.GetDeploymentPods(obj); err != nil {
				logrus.Warnf("[%s] Error getting deployment pods. Err: %v", app.Key, err)
			}
		}
		err := k8sOps.DeleteDeployment(obj.Name, obj.Namespace)
		if err != nil {
			return pods, &scheduler.ErrFailedToDestroyApp{
				App:   app,
				Cause: fmt.Sprintf("Failed to destroy Deployment: %v. Err: %v", obj.Name, err),
			}
		}
	} else if obj, ok := spec.(*apps_api.StatefulSet); ok {
		if value, ok := opts[scheduler.OptionsWaitForResourceLeakCleanup]; ok && value {
			if pods, err = k8sOps.GetStatefulSetPods(obj); err != nil {
				logrus.Warnf("[%v] Error getting statefulset pods. Err: %v", app.Key, err)
			}
		}
		err := k8sOps.DeleteStatefulSet(obj.Name, obj.Namespace)
		if err != nil {
			return pods, &scheduler.ErrFailedToDestroyApp{
				App:   app,
				Cause: fmt.Sprintf("Failed to destroy stateful set: %v. Err: %v", obj.Name, err),
			}
		}
	} else if obj, ok := spec.(*v1.Service); ok {
		err := k8sOps.DeleteService(obj.Name, obj.Namespace)
		if err != nil {
			return pods, &scheduler.ErrFailedToDestroyApp{
				App:   app,
				Cause: fmt.Sprintf("Failed to destroy Service: %v. Err: %v", obj.Name, err),
			}
		}

		logrus.Infof("[%v] Destroyed Service: %v", app.Key, obj.Name)
	} else if obj, ok := spec.(*stork_api.Rule); ok {
		err := k8sOps.DeleteRule(obj.Name, obj.Namespace)
		if err != nil {
			return pods, &scheduler.ErrFailedToDestroyApp{
				App:   app,
				Cause: fmt.Sprintf("Failed to destroy Rule: %v. Err: %v", obj.Name, err),
			}
		}

		logrus.Infof("[%v] Destroyed Rule: %v", app.Key, obj.Name)
	} else if obj, ok := spec.(*v1.Pod); ok {
		if value, ok := opts[scheduler.OptionsWaitForResourceLeakCleanup]; ok && value {
			pod, err := k8sOps.GetPodByName(obj.Name, obj.Namespace)
			if err != nil {
				logrus.Warnf("[%v] Error getting pods. Err: %v", app.Key, err)
			}
			podList = append(podList, pod)
			pods = podList
		}
		err := k8sOps.DeletePod(obj.Name, obj.Namespace, false)
		if err != nil {
			return pods, &scheduler.ErrFailedToDestroyPod{
				App:   app,
				Cause: fmt.Sprintf("Failed to destroy Pod: %v. Err: %v", obj.Name, err),
			}
		}

		logrus.Infof("[%v] Destroyed Pod: %v", app.Key, obj.Name)
	} else if obj, ok := spec.(*v1.ConfigMap); ok {
		if value, ok := opts[scheduler.OptionsWaitForResourceLeakCleanup]; ok && value {
			_, err := k8sOps.GetConfigMap(obj.Name, obj.Namespace)
			if err != nil {
				logrus.Warnf("[%v] Error getting config maps. Err: %v", app.Key, err)
			}
		}
		err := k8sOps.DeleteConfigMap(obj.Name, obj.Namespace)
		if err != nil {
			return pods, &scheduler.ErrFailedToDestroyApp{
				App:   app,
				Cause: fmt.Sprintf("Failed to destroy config map: %v. Err: %v", obj.Name, err),
			}
		}

		logrus.Infof("[%v] Destroyed Config Map: %v", app.Key, obj.Name)
	}

	return pods, nil

}

func (k *K8s) substituteNamespaceInVolumes(volumes []v1.Volume, ns string) []v1.Volume {
	var updatedVolumes []v1.Volume
	for _, vol := range volumes {
		if vol.VolumeSource.PersistentVolumeClaim != nil {
			claimName := namespaceRegex.ReplaceAllString(vol.VolumeSource.PersistentVolumeClaim.ClaimName, ns)
			vol.VolumeSource.PersistentVolumeClaim.ClaimName = claimName
		}
		updatedVolumes = append(updatedVolumes, vol)
	}
	return updatedVolumes
}

//WaitForRunning   wait for running
//
func (k *K8s) WaitForRunning(ctx *scheduler.Context, timeout, retryInterval time.Duration) error {
	k8sOps := k8s_ops.Instance()
	for _, spec := range ctx.App.SpecList {
		if obj, ok := spec.(*apps_api.Deployment); ok {
			if err := k8sOps.ValidateDeployment(obj, timeout, retryInterval); err != nil {
				return &scheduler.ErrFailedToValidateApp{
					App:   ctx.App,
					Cause: fmt.Sprintf("Failed to validate Deployment: %v. Err: %v", obj.Name, err),
				}
			}

			logrus.Infof("[%v] Validated deployment: %v", ctx.App.Key, obj.Name)
		} else if obj, ok := spec.(*apps_api.StatefulSet); ok {
			if err := k8sOps.ValidateStatefulSet(obj, timeout*time.Duration(*obj.Spec.Replicas)); err != nil {
				return &scheduler.ErrFailedToValidateApp{
					App:   ctx.App,
					Cause: fmt.Sprintf("Failed to validate StatefulSet: %v. Err: %v", obj.Name, err),
				}
			}

			logrus.Infof("[%v] Validated statefulset: %v", ctx.App.Key, obj.Name)
		} else if obj, ok := spec.(*v1.Service); ok {
			svc, err := k8sOps.GetService(obj.Name, obj.Namespace)
			if err != nil {
				return &scheduler.ErrFailedToValidateApp{
					App:   ctx.App,
					Cause: fmt.Sprintf("Failed to validate Service: %v. Err: %v", obj.Name, err),
				}
			}

			logrus.Infof("[%v] Validated Service: %v", ctx.App.Key, svc.Name)
		} else if obj, ok := spec.(*stork_api.Rule); ok {
			svc, err := k8sOps.GetRule(obj.Name, obj.Namespace)
			if err != nil {
				return &scheduler.ErrFailedToValidateApp{
					App:   ctx.App,
					Cause: fmt.Sprintf("Failed to validate Rule: %v. Err: %v", obj.Name, err),
				}
			}

			logrus.Infof("[%v] Validated Rule: %v", ctx.App.Key, svc.Name)
		} else if obj, ok := spec.(*v1.Pod); ok {
			if err := k8sOps.ValidatePod(obj, timeout, retryInterval); err != nil {
				return &scheduler.ErrFailedToValidatePod{
					App:   ctx.App,
					Cause: fmt.Sprintf("Failed to validate Pod: [%s] %s. Err: Pod is not ready %v", obj.Namespace, obj.Name, obj.Status),
				}
			}

			logrus.Infof("[%v] Validated pod: %v", ctx.App.Key, obj.Name)
		} else if obj, ok := spec.(*stork_api.ClusterPair); ok {
			if err := k8sOps.ValidateClusterPair(obj.Name, obj.Namespace, timeout, retryInterval); err != nil {
				return &scheduler.ErrFailedToValidateCustomSpec{
					Name:  obj.Name,
					Cause: fmt.Sprintf("Failed to validate cluster Pair: %v. Err: %v", obj.Name, err),
					Type:  obj,
				}
			}
			logrus.Infof("[%v] Validated ClusterPair: %v", ctx.App.Key, obj.Name)
		} else if obj, ok := spec.(*stork_api.Migration); ok {
			if err := k8sOps.ValidateMigration(obj.Name, obj.Namespace, timeout, retryInterval); err != nil {
				return &scheduler.ErrFailedToValidateCustomSpec{
					Name:  obj.Name,
					Cause: fmt.Sprintf("Failed to validate Migration: %v. Err: %v", obj.Name, err),
					Type:  obj,
				}
			}
			logrus.Infof("[%v] Validated Migration: %v", ctx.App.Key, obj.Name)
		} else if obj, ok := spec.(*stork_api.MigrationSchedule); ok {
			if _, err := k8sOps.ValidateMigrationSchedule(obj.Name, obj.Namespace, timeout, retryInterval); err != nil {
				return &scheduler.ErrFailedToValidateCustomSpec{
					Name:  obj.Name,
					Cause: fmt.Sprintf("Failed to validate MigrationSchedule: %v. Err: %v", obj.Name, err),
					Type:  obj,
				}
			}
			logrus.Infof("[%v] Validated MigrationSchedule: %v", ctx.App.Key, obj.Name)
		} else if obj, ok := spec.(*stork_api.BackupLocation); ok {
			if err := k8sOps.ValidateBackupLocation(obj.Name, obj.Namespace, timeout, retryInterval); err != nil {
				return &scheduler.ErrFailedToValidateCustomSpec{
					Name:  obj.Name,
					Cause: fmt.Sprintf("Failed to validate BackupLocation: %v. Err: %v", obj.Name, err),
					Type:  obj,
				}
			}
			logrus.Infof("[%v] Validated BackupLocation: %v", ctx.App.Key, obj.Name)
		} else if obj, ok := spec.(*stork_api.ApplicationBackup); ok {
			if err := k8sOps.ValidateApplicationBackup(obj.Name, obj.Namespace, timeout, retryInterval); err != nil {
				return &scheduler.ErrFailedToValidateCustomSpec{
					Name:  obj.Name,
					Cause: fmt.Sprintf("Failed to validate ApplicationBackup: %v. Err: %v", obj.Name, err),
					Type:  obj,
				}
			}
			logrus.Infof("[%v] Validated ApplicationBackup: %v", ctx.App.Key, obj.Name)
		} else if obj, ok := spec.(*stork_api.ApplicationRestore); ok {
			if err := k8sOps.ValidateApplicationRestore(obj.Name, obj.Namespace, timeout, retryInterval); err != nil {
				return &scheduler.ErrFailedToValidateCustomSpec{
					Name:  obj.Name,
					Cause: fmt.Sprintf("Failed to validate ApplicationRestore: %v. Err: %v", obj.Name, err),
					Type:  obj,
				}
			}
			logrus.Infof("[%v] Validated ApplicationRestore: %v", ctx.App.Key, obj.Name)
		}
	}

	return nil
}

//Destroy destroy
func (k *K8s) Destroy(ctx *scheduler.Context, opts map[string]bool) error {
	var podList []v1.Pod
	var pods interface{}
	var err error
	for _, spec := range ctx.App.SpecList {
		t := func() (interface{}, bool, error) {
			currPods, err := k.destroyCoreObject(spec, opts, ctx.App)
			if err != nil {
				return nil, true, err
			}
			return currPods, false, nil
		}
		pods, err = task.DoRetryWithTimeout(t, k8sDestroyTimeout, defaultRetryInterval)
		if err != nil {
			podList = append(podList, pods.(v1.Pod))
		}
	}

	for _, spec := range ctx.App.SpecList {
		t := func() (interface{}, bool, error) {
			err := k.destroyMigrationObject(spec, ctx.App)
			if err != nil {
				return nil, true, err
			}
			return nil, false, nil
		}
		pods, err = task.DoRetryWithTimeout(t, k8sDestroyTimeout, defaultRetryInterval)
		if err != nil {
			podList = append(podList, pods.(v1.Pod))
		}
	}

	for _, spec := range ctx.App.SpecList {
		t := func() (interface{}, bool, error) {
			err := k.destroyBackupObjects(spec, ctx.App)
			if err != nil {
				return nil, true, err
			}
			return nil, false, nil
		}
		pods, err = task.DoRetryWithTimeout(t, k8sDestroyTimeout, defaultRetryInterval)
		if err != nil {
			podList = append(podList, pods.(v1.Pod))
		}
	}

	if value, ok := opts[scheduler.OptionsWaitForResourceLeakCleanup]; ok && value {
		if err = k.WaitForDestroy(ctx); err != nil {
			return err
		}
		if err = k.waitForCleanup(ctx, podList); err != nil {
			return err
		}
	} else if value, ok := opts[scheduler.OptionsWaitForDestroy]; ok && value {
		if err = k.WaitForDestroy(ctx); err != nil {
			return err
		}
	}
	return nil
}

func (k *K8s) waitForCleanup(ctx *scheduler.Context, podList []v1.Pod) error {
	for _, pod := range podList {
		t := func() (interface{}, bool, error) {
			return nil, true, k.validateVolumeDirCleanup(pod.UID, ctx.App)
		}
		if _, err := task.DoRetryWithTimeout(t, volDirCleanupTimeout, defaultRetryInterval); err != nil {
			return err
		}
		logrus.Infof("Validated resource cleanup for pod: %v", pod.UID)
	}
	return nil
}

func (k *K8s) validateVolumeDirCleanup(podUID types.UID, app *spec.AppSpec) error {
	podVolDir := k.getVolumeDirPath(podUID)
	driver, _ := node.Get(k.NodeDriverName)
	options := node.FindOpts{
		ConnectionOpts: node.ConnectionOpts{
			Timeout:         findFilesOnWorkerTimeout,
			TimeBeforeRetry: defaultRetryInterval,
		},
		MinDepth: 1,
		MaxDepth: 1,
	}

	for _, n := range node.GetWorkerNodes() {
		if volDir, err := driver.FindFiles(podVolDir, n, options); err != nil {
			return err
		} else if strings.TrimSpace(volDir) != "" {
			return &scheduler.ErrFailedToDeleteVolumeDirForPod{
				App:   app,
				Cause: fmt.Sprintf("Volume directory for pod %v still exists in node: %v", podUID, n.Name),
			}
		}
	}

	return nil
}

func (k *K8s) getVolumeDirPath(podUID types.UID) string {
	return filepath.Join(k8sPodsRootDir, string(podUID), "volumes")
}

//WaitForDestroy wait for schedule context destroy
//
func (k *K8s) WaitForDestroy(ctx *scheduler.Context) error {
	k8sOps := k8s_ops.Instance()
	for _, spec := range ctx.App.SpecList {
		if obj, ok := spec.(*apps_api.Deployment); ok {
			if err := k8sOps.ValidateTerminatedDeployment(obj); err != nil {
				return &scheduler.ErrFailedToValidateAppDestroy{
					App:   ctx.App,
					Cause: fmt.Sprintf("Failed to validate destroy of deployment: %v. Err: %v", obj.Name, err),
				}
			}

			logrus.Infof("[%v] Validated destroy of Deployment: %v", ctx.App.Key, obj.Name)
		} else if obj, ok := spec.(*apps_api.StatefulSet); ok {
			if err := k8sOps.ValidateTerminatedStatefulSet(obj); err != nil {
				return &scheduler.ErrFailedToValidateAppDestroy{
					App:   ctx.App,
					Cause: fmt.Sprintf("Failed to validate destroy of statefulset: %v. Err: %v", obj.Name, err),
				}
			}

			logrus.Infof("[%v] Validated destroy of StatefulSet: %v", ctx.App.Key, obj.Name)
		} else if obj, ok := spec.(*v1.Service); ok {
			if err := k8sOps.ValidateDeletedService(obj.Name, obj.Namespace); err != nil {
				return &scheduler.ErrFailedToValidateAppDestroy{
					App:   ctx.App,
					Cause: fmt.Sprintf("Failed to validate destroy of service: %v. Err: %v", obj.Name, err),
				}
			}

			logrus.Infof("[%v] Validated destroy of Service: %v", ctx.App.Key, obj.Name)
		} else if obj, ok := spec.(*stork_api.Rule); ok {
			_, err := k8sOps.GetRule(obj.Name, obj.Namespace)
			if err == nil {
				return &scheduler.ErrFailedToValidateAppDestroy{
					App:   ctx.App,
					Cause: fmt.Sprintf("stork rule: %v is still present.", obj.Name),
				}
			}

			if errors.IsNotFound(err) {
				logrus.Infof("[%v] Validated destroy of Rule: %v", ctx.App.Key, obj.Name)
			} else {
				return &scheduler.ErrFailedToValidateAppDestroy{
					App:   ctx.App,
					Cause: fmt.Sprintf("failed to validate destroy of stork rule: %v due to: %v", obj.Name, err),
				}
			}
		} else if obj, ok := spec.(*v1.Pod); ok {
			if err := k8sOps.WaitForPodDeletion(obj.UID, obj.Namespace, deleteTasksWaitTimeout); err != nil {
				return &scheduler.ErrFailedToValidatePodDestroy{
					App:   ctx.App,
					Cause: fmt.Sprintf("Failed to validate destroy of pod: %v. Err: %v", obj.Name, err),
				}
			}

			logrus.Infof("[%v] Validated destroy of Pod: %v", ctx.App.Key, obj.Name)
		}
	}

	return nil
}

//DeleteTasks delete the task
func (k *K8s) DeleteTasks(ctx *scheduler.Context) error {
	k8sOps := k8s_ops.Instance()
	pods, err := k.getPodsForApp(ctx)
	if err != nil {
		return &scheduler.ErrFailedToDeleteTasks{
			App:   ctx.App,
			Cause: fmt.Sprintf("failed to get pods due to: %v", err),
		}
	}

	if err := k8sOps.DeletePods(pods, false); err != nil {
		return &scheduler.ErrFailedToDeleteTasks{
			App:   ctx.App,
			Cause: fmt.Sprintf("failed to delete pods due to: %v", err),
		}
	}

	// Ensure the pods are deleted and removed from the system
	for _, pod := range pods {
		err = k8sOps.WaitForPodDeletion(pod.UID, pod.Namespace, deleteTasksWaitTimeout)
		if err != nil {
			logrus.Errorf("k8s DeleteTasks failed to wait for pod: [%s] %s to terminate. err: %v", pod.Namespace, pod.Name, err)
			return err
		}
	}

	return nil
}

//GetVolumeParameters Get the volume parameters
func (k *K8s) GetVolumeParameters(ctx *scheduler.Context) (map[string]map[string]string, error) {
	k8sOps := k8s_ops.Instance()
	result := make(map[string]map[string]string)

	for _, spec := range ctx.App.SpecList {
		if obj, ok := spec.(*v1.PersistentVolumeClaim); ok {
			params, err := k8sOps.GetPersistentVolumeClaimParams(obj)
			if err != nil {
				return nil, &scheduler.ErrFailedToGetVolumeParameters{
					App:   ctx.App,
					Cause: fmt.Sprintf("failed to get params for volume: %v. Err: %v", obj.Name, err),
				}
			}

			pvc, err := k8sOps.GetPersistentVolumeClaim(obj.Name, obj.Namespace)
			if err != nil {
				return nil, &scheduler.ErrFailedToGetVolumeParameters{
					App:   ctx.App,
					Cause: fmt.Sprintf("failed to get PVC: %v. Err: %v", obj.Name, err),
				}
			}

			for k, v := range pvc.Annotations {
				params[k] = v
			}

			result[pvc.Spec.VolumeName] = params
		} else if obj, ok := spec.(*snap_v1.VolumeSnapshot); ok {
			snap, err := k8sOps.GetSnapshot(obj.Metadata.Name, obj.Metadata.Namespace)
			if err != nil {
				return nil, &scheduler.ErrFailedToGetVolumeParameters{
					App:   ctx.App,
					Cause: fmt.Sprintf("failed to get Snapshot: %v. Err: %v", obj.Metadata.Name, err),
				}
			}

			snapDataName := snap.Spec.SnapshotDataName
			if len(snapDataName) == 0 {
				return nil, &scheduler.ErrFailedToGetVolumeParameters{
					App:   ctx.App,
					Cause: fmt.Sprintf("snapshot: [%s] %s does not have snapshotdata set", snap.Metadata.Namespace, snap.Metadata.Name),
				}
			}

			snapData, err := k8sOps.GetSnapshotData(snapDataName)
			if err != nil {
				return nil, &scheduler.ErrFailedToGetVolumeParameters{
					App:   ctx.App,
					Cause: fmt.Sprintf("failed to get volumesnapshotdata: %s due to: %v", snapDataName, err),
				}
			}

			if snapData.Spec.VolumeSnapshotDataSource.PortworxSnapshot == nil ||
				len(snapData.Spec.VolumeSnapshotDataSource.PortworxSnapshot.SnapshotID) == 0 {
				return nil, &scheduler.ErrFailedToGetVolumeParameters{
					App:   ctx.App,
					Cause: fmt.Sprintf("volumesnapshotdata: %s does not have portworx volume source set", snapDataName),
				}
			}

			result[snapData.Spec.VolumeSnapshotDataSource.PortworxSnapshot.SnapshotID] = map[string]string{
				SnapshotParent: snap.Spec.PersistentVolumeClaimName,
			}
		} else if obj, ok := spec.(*apps_api.StatefulSet); ok {
			ss, err := k8sOps.GetStatefulSet(obj.Name, obj.Namespace)
			if err != nil {
				return nil, &scheduler.ErrFailedToGetVolumeParameters{
					App:   ctx.App,
					Cause: fmt.Sprintf("Failed to get StatefulSet: %v. Err: %v", obj.Name, err),
				}
			}

			pvcList, err := k8sOps.GetPVCsForStatefulSet(ss)
			if err != nil || pvcList == nil {
				return nil, &scheduler.ErrFailedToGetVolumeParameters{
					App:   ctx.App,
					Cause: fmt.Sprintf("Failed to get PVCs for StatefulSet: %v. Err: %v", ss.Name, err),
				}
			}

			for _, pvc := range pvcList.Items {
				params, err := k8sOps.GetPersistentVolumeClaimParams(&pvc)
				if err != nil {
					return nil, &scheduler.ErrFailedToGetVolumeParameters{
						App:   ctx.App,
						Cause: fmt.Sprintf("failed to get params for volume: %v. Err: %v", pvc.Name, err),
					}
				}

				for k, v := range pvc.Annotations {
					params[k] = v
				}

				result[pvc.Spec.VolumeName] = params
			}
		}
	}

	return result, nil
}

//InspectVolumes Insepect the volumes
func (k *K8s) InspectVolumes(ctx *scheduler.Context, timeout, retryInterval time.Duration) error {
	k8sOps := k8s_ops.Instance()
	for _, spec := range ctx.App.SpecList {
		if obj, ok := spec.(*storage_api.StorageClass); ok {
			if _, err := k8sOps.GetStorageClass(obj.Name); err != nil {
				return &scheduler.ErrFailedToValidateStorage{
					App:   ctx.App,
					Cause: fmt.Sprintf("Failed to validate StorageClass: %v. Err: %v", obj.Name, err),
				}
			}

			logrus.Infof("[%v] Validated storage class: %v", ctx.App.Key, obj.Name)
		} else if obj, ok := spec.(*v1.PersistentVolumeClaim); ok {
			if err := k8sOps.ValidatePersistentVolumeClaim(obj, timeout, retryInterval); err != nil {
				return &scheduler.ErrFailedToValidateStorage{
					App:   ctx.App,
					Cause: fmt.Sprintf("Failed to validate PVC: %v. Err: %v", obj.Name, err),
				}
			}

			logrus.Infof("[%v] Validated PVC: %v", ctx.App.Key, obj.Name)
		} else if obj, ok := spec.(*snap_v1.VolumeSnapshot); ok {
			if err := k8sOps.ValidateSnapshot(obj.Metadata.Name, obj.Metadata.Namespace, true, timeout, retryInterval); err != nil {
				return &scheduler.ErrFailedToValidateStorage{
					App:   ctx.App,
					Cause: fmt.Sprintf("Failed to validate snapshot: %v. Err: %v", obj.Metadata.Name, err),
				}
			}

			logrus.Infof("[%v] Validated snapshot: %v", ctx.App.Key, obj.Metadata.Name)
		} else if obj, ok := spec.(*stork_api.GroupVolumeSnapshot); ok {
			if err := k8sOps.ValidateGroupSnapshot(obj.Name, obj.Namespace, true, timeout, retryInterval); err != nil {
				return &scheduler.ErrFailedToValidateStorage{
					App:   ctx.App,
					Cause: fmt.Sprintf("Failed to validate group snapshot: %v. Err: %v", obj.Name, err),
				}
			}

			logrus.Infof("[%v] Validated group snapshot: %v", ctx.App.Key, obj.Name)
		} else if obj, ok := spec.(*apps_api.StatefulSet); ok {
			ss, err := k8sOps.GetStatefulSet(obj.Name, obj.Namespace)
			if err != nil {
				return &scheduler.ErrFailedToValidateStorage{
					App:   ctx.App,
					Cause: fmt.Sprintf("Failed to get StatefulSet: %v. Err: %v", obj.Name, err),
				}
			}

			if err := k8sOps.ValidatePVCsForStatefulSet(ss, timeout*time.Duration(*obj.Spec.Replicas), retryInterval); err != nil {
				return &scheduler.ErrFailedToValidateStorage{
					App:   ctx.App,
					Cause: fmt.Sprintf("Failed to validate PVCs for statefulset: %v. Err: %v", ss.Name, err),
				}
			}

			logrus.Infof("[%v] Validated PVCs from StatefulSet: %v", ctx.App.Key, obj.Name)
		}
	}

	return nil
}

func (k *K8s) isPVCShared(pvc *v1.PersistentVolumeClaim) bool {
	for _, mode := range pvc.Spec.AccessModes {
		if mode == v1.PersistentVolumeAccessMode(v1.ReadOnlyMany) ||
			mode == v1.PersistentVolumeAccessMode(v1.ReadWriteMany) {
			return true
		}
	}
	return false
}

//DeleteVolumes  delete the volumes
func (k *K8s) DeleteVolumes(ctx *scheduler.Context) ([]*volume.Volume, error) {
	k8sOps := k8s_ops.Instance()
	var vols []*volume.Volume
	for _, spec := range ctx.App.SpecList {
		if obj, ok := spec.(*storage_api.StorageClass); ok {
			if err := k8sOps.DeleteStorageClass(obj.Name); err != nil {
				if !errors.IsNotFound(err) {
					return nil, &scheduler.ErrFailedToDestroyStorage{
						App:   ctx.App,
						Cause: fmt.Sprintf("Failed to destroy storage class: %v. Err: %v", obj.Name, err),
					}
				}
			}

			logrus.Infof("[%v] Destroyed storage class: %v", ctx.App.Key, obj.Name)
		} else if obj, ok := spec.(*v1.PersistentVolumeClaim); ok {
			vols = append(vols, &volume.Volume{
				ID:        string(obj.UID),
				Name:      obj.Name,
				Namespace: obj.Namespace,
				Shared:    k.isPVCShared(obj),
			})

			if err := k8sOps.DeletePersistentVolumeClaim(obj.Name, obj.Namespace); err != nil {
				if !errors.IsNotFound(err) {
					return nil, &scheduler.ErrFailedToDestroyStorage{
						App:   ctx.App,
						Cause: fmt.Sprintf("Failed to destroy PVC: %v. Err: %v", obj.Name, err),
					}
				}
			}

			logrus.Infof("[%v] Destroyed PVC: %v", ctx.App.Key, obj.Name)
		} else if obj, ok := spec.(*snap_v1.VolumeSnapshot); ok {
			if err := k8sOps.DeleteSnapshot(obj.Metadata.Name, obj.Metadata.Namespace); err != nil {
				if !errors.IsNotFound(err) {
					return nil, &scheduler.ErrFailedToDestroyStorage{
						App:   ctx.App,
						Cause: fmt.Sprintf("Failed to destroy Snapshot: %v. Err: %v", obj.Metadata.Name, err),
					}
				}
			}

			logrus.Infof("[%v] Destroyed snapshot: %v", ctx.App.Key, obj.Metadata.Name)
		} else if obj, ok := spec.(*stork_api.GroupVolumeSnapshot); ok {
			if err := k8sOps.DeleteGroupSnapshot(obj.Name, obj.Namespace); err != nil {
				if !errors.IsNotFound(err) {
					return nil, &scheduler.ErrFailedToDestroyStorage{
						App:   ctx.App,
						Cause: fmt.Sprintf("Failed to destroy group snapshot: %v. Err: %v", obj.Name, err),
					}
				}
			}

			logrus.Infof("[%v] Destroyed group snapshot: %v", ctx.App.Key, obj.Name)
		} else if obj, ok := spec.(*apps_api.StatefulSet); ok {
			pvcList, err := k8sOps.GetPVCsForStatefulSet(obj)
			if err != nil || pvcList == nil {
				return nil, &scheduler.ErrFailedToDestroyStorage{
					App:   ctx.App,
					Cause: fmt.Sprintf("Failed to get PVCs for StatefulSet: %v. Err: %v", obj.Name, err),
				}
			}

			for _, pvc := range pvcList.Items {
				vols = append(vols, &volume.Volume{
					ID:        string(pvc.UID),
					Name:      pvc.Name,
					Namespace: pvc.Namespace,
					Shared:    k.isPVCShared(&pvc),
				})

				if err := k8sOps.DeletePersistentVolumeClaim(pvc.Name, pvc.Namespace); err != nil {
					if !errors.IsNotFound(err) {
						return nil, &scheduler.ErrFailedToDestroyStorage{
							App:   ctx.App,
							Cause: fmt.Sprintf("Failed to destroy PVC: %v. Err: %v", pvc.Name, err),
						}
					}
				}
			}

			logrus.Infof("[%v] Destroyed PVCs for StatefulSet: %v", ctx.App.Key, obj.Name)
		}
	}

	return vols, nil
}

//GetVolumes  Get the volumes
//
func (k *K8s) GetVolumes(ctx *scheduler.Context) ([]*volume.Volume, error) {
	k8sOps := k8s_ops.Instance()
	var vols []*volume.Volume
	for _, spec := range ctx.App.SpecList {
		if obj, ok := spec.(*v1.PersistentVolumeClaim); ok {
			vol := &volume.Volume{
				ID:        string(obj.UID),
				Name:      obj.Name,
				Namespace: obj.Namespace,
				Shared:    k.isPVCShared(obj),
			}
			vols = append(vols, vol)
		} else if obj, ok := spec.(*apps_api.StatefulSet); ok {
			ss, err := k8sOps.GetStatefulSet(obj.Name, obj.Namespace)
			if err != nil {
				return nil, &scheduler.ErrFailedToGetStorage{
					App:   ctx.App,
					Cause: fmt.Sprintf("Failed to get StatefulSet: %v. Err: %v", obj.Name, err),
				}
			}

			pvcList, err := k8sOps.GetPVCsForStatefulSet(ss)
			if err != nil || pvcList == nil {
				return nil, &scheduler.ErrFailedToGetStorage{
					App:   ctx.App,
					Cause: fmt.Sprintf("Failed to get PVC from StatefulSet: %v. Err: %v", ss.Name, err),
				}
			}

			for _, pvc := range pvcList.Items {
				vols = append(vols, &volume.Volume{
					ID:        string(pvc.UID),
					Name:      pvc.Name,
					Namespace: pvc.Namespace,
					Shared:    k.isPVCShared(&pvc),
				})
			}
		}
	}

	return vols, nil
}

//ResizeVolume  Resize the volume
func (k *K8s) ResizeVolume(ctx *scheduler.Context) ([]*volume.Volume, error) {
	k8sOps := k8s_ops.Instance()
	var vols []*volume.Volume
	for _, spec := range ctx.App.SpecList {
		if obj, ok := spec.(*v1.PersistentVolumeClaim); ok {
			updatedPVC, _ := k8sOps.GetPersistentVolumeClaim(obj.Name, obj.Namespace)
			vol, err := k.resizePVCBy1GB(ctx, updatedPVC)
			if err != nil {
				return nil, err
			}
			vols = append(vols, vol)
		} else if obj, ok := spec.(*apps_api.StatefulSet); ok {
			ss, err := k8sOps.GetStatefulSet(obj.Name, obj.Namespace)
			if err != nil {
				return nil, &scheduler.ErrFailedToResizeStorage{
					App:   ctx.App,
					Cause: fmt.Sprintf("Failed to get StatefulSet: %v. Err: %v", obj.Name, err),
				}
			}

			pvcList, err := k8sOps.GetPVCsForStatefulSet(ss)
			if err != nil || pvcList == nil {
				return nil, &scheduler.ErrFailedToResizeStorage{
					App:   ctx.App,
					Cause: fmt.Sprintf("Failed to get PVC from StatefulSet: %v. Err: %v", ss.Name, err),
				}
			}

			for _, pvc := range pvcList.Items {
				vol, err := k.resizePVCBy1GB(ctx, &pvc)
				if err != nil {
					return nil, err
				}
				vols = append(vols, vol)
			}
		}
	}

	return vols, nil
}

func (k *K8s) resizePVCBy1GB(ctx *scheduler.Context, pvc *v1.PersistentVolumeClaim) (*volume.Volume, error) {
	k8sOps := k8s_ops.Instance()
	storageSize := pvc.Spec.Resources.Requests[v1.ResourceStorage]

	// TODO this test is required since stork snapshot doesn't support resizing, remove when feature is added
	resizeSupported := true
	if annotationValue, hasKey := pvc.Annotations[resizeSupportedAnnotationKey]; hasKey {
		resizeSupported, _ = strconv.ParseBool(annotationValue)
	}
	if resizeSupported {
		extraAmount, _ := resource.ParseQuantity("1Gi")
		storageSize.Add(extraAmount)
		pvc.Spec.Resources.Requests[v1.ResourceStorage] = storageSize
		if _, err := k8sOps.UpdatePersistentVolumeClaim(pvc); err != nil {
			return nil, &scheduler.ErrFailedToResizeStorage{
				App:   ctx.App,
				Cause: err.Error(),
			}
		}
	}
	sizeInt64, _ := storageSize.AsInt64()
	vol := &volume.Volume{
		ID:        string(pvc.UID),
		Name:      pvc.Name,
		Namespace: pvc.Namespace,
		Size:      uint64(sizeInt64),
		Shared:    k.isPVCShared(pvc),
	}
	return vol, nil
}

//GetSnapshots  Get the snapshots
func (k *K8s) GetSnapshots(ctx *scheduler.Context) ([]*volume.Snapshot, error) {
	var snaps []*volume.Snapshot
	for _, spec := range ctx.App.SpecList {
		if obj, ok := spec.(*snap_v1.VolumeSnapshot); ok {
			snap := &volume.Snapshot{
				ID:        string(obj.Metadata.UID),
				Name:      obj.Metadata.Name,
				Namespace: obj.Metadata.Namespace,
			}
			snaps = append(snaps, snap)
		} else if obj, ok := spec.(*stork_api.GroupVolumeSnapshot); ok {
			snapsForGroupsnap, err := k8s_ops.Instance().GetSnapshotsForGroupSnapshot(obj.Name, obj.Namespace)
			if err != nil {
				return nil, err
			}

			for _, snapForGroupsnap := range snapsForGroupsnap {
				snap := &volume.Snapshot{
					ID:        string(snapForGroupsnap.Metadata.UID),
					Name:      snapForGroupsnap.Metadata.Name,
					Namespace: snapForGroupsnap.Metadata.Namespace,
				}
				snaps = append(snaps, snap)
			}
		}
	}

	return snaps, nil
}

//GetNodesForApp get the node for the app
//
func (k *K8s) GetNodesForApp(ctx *scheduler.Context) ([]node.Node, error) {
	t := func() (interface{}, bool, error) {
		pods, err := k.getPodsForApp(ctx)
		if err != nil {
			return nil, false, &scheduler.ErrFailedToGetNodesForApp{
				App:   ctx.App,
				Cause: fmt.Sprintf("failed to get pods due to: %v", err),
			}
		}

		// We should have pods from a supported application at this point
		var result []node.Node
		nodeMap := node.GetNodesByName()

		for _, p := range pods {
			n, ok := nodeMap[p.Spec.NodeName]
			if !ok {
				return nil, true, &scheduler.ErrFailedToGetNodesForApp{
					App:   ctx.App,
					Cause: fmt.Sprintf("node: %v not present in node map", p.Spec.NodeName),
				}
			}

			if node.Contains(result, n) {
				continue
			}

			if k8s_ops.Instance().IsPodRunning(p) {
				result = append(result, n)
			}
		}

		if len(result) > 0 {
			return result, false, nil
		}

		return result, true, &scheduler.ErrFailedToGetNodesForApp{
			App:   ctx.App,
			Cause: fmt.Sprintf("no pods in running state %v", pods),
		}
	}

	nodes, err := task.DoRetryWithTimeout(t, defaultTimeout, defaultRetryInterval)
	if err != nil {
		return nil, err
	}

	return nodes.([]node.Node), nil
}

func (k *K8s) getPodsForApp(ctx *scheduler.Context) ([]v1.Pod, error) {
	k8sOps := k8s_ops.Instance()
	var pods []v1.Pod

	for _, spec := range ctx.App.SpecList {
		if obj, ok := spec.(*apps_api.Deployment); ok {
			depPods, err := k8sOps.GetDeploymentPods(obj)
			if err != nil {
				return nil, err
			}
			pods = append(pods, depPods...)
		} else if obj, ok := spec.(*apps_api.StatefulSet); ok {
			ssPods, err := k8sOps.GetStatefulSetPods(obj)
			if err != nil {
				return nil, err
			}
			pods = append(pods, ssPods...)
		}
	}

	return pods, nil
}

//Describe describe the test case
func (k *K8s) Describe(ctx *scheduler.Context) (string, error) {
	k8sOps := k8s_ops.Instance()
	var buf bytes.Buffer
	var err error
	for _, spec := range ctx.App.SpecList {
		if obj, ok := spec.(*apps_api.Deployment); ok {
			buf.WriteString(insertLineBreak(obj.Name))
			var depStatus *apps_api.DeploymentStatus
			if depStatus, err = k8sOps.DescribeDeployment(obj.Name, obj.Namespace); err != nil {
				buf.WriteString(fmt.Sprintf("%v", &scheduler.ErrFailedToGetAppStatus{
					App:   ctx.App,
					Cause: fmt.Sprintf("Failed to get status of deployment: %v. Err: %v", obj.Name, err),
				}))
			}
			//Dump depStatus
			buf.WriteString(fmt.Sprintf("%v\n", *depStatus))
			pods, _ := k8sOps.GetDeploymentPods(obj)
			for _, pod := range pods {
				buf.WriteString(dumpPodStatusRecursively(pod))
			}
			buf.WriteString(insertLineBreak("END Deployment"))
		} else if obj, ok := spec.(*apps_api.StatefulSet); ok {
			buf.WriteString(insertLineBreak(obj.Name))
			var ssetStatus *apps_api.StatefulSetStatus
			if ssetStatus, err = k8sOps.DescribeStatefulSet(obj.Name, obj.Namespace); err != nil {
				buf.WriteString(fmt.Sprintf("%v", &scheduler.ErrFailedToGetAppStatus{
					App:   ctx.App,
					Cause: fmt.Sprintf("Failed to get status of statefulset: %v. Err: %v", obj.Name, err),
				}))
			}
			//Dump ssetStatus
			buf.WriteString(fmt.Sprintf("%v\n", *ssetStatus))
			pods, _ := k8sOps.GetStatefulSetPods(obj)
			for _, pod := range pods {
				buf.WriteString(dumpPodStatusRecursively(pod))
			}
			buf.WriteString(insertLineBreak("END StatefulSet"))
		} else if obj, ok := spec.(*v1.Service); ok {
			buf.WriteString(insertLineBreak(obj.Name))
			var svcStatus *v1.ServiceStatus
			if svcStatus, err = k8sOps.DescribeService(obj.Name, obj.Namespace); err != nil {
				buf.WriteString(fmt.Sprintf("%v", &scheduler.ErrFailedToGetAppStatus{
					App:   ctx.App,
					Cause: fmt.Sprintf("Failed to get status of service: %v. Err: %v", obj.Name, err),
				}))
			}
			//Dump service status
			buf.WriteString(fmt.Sprintf("%v\n", *svcStatus))
			buf.WriteString(insertLineBreak("END Service"))
		} else if obj, ok := spec.(*v1.PersistentVolumeClaim); ok {
			buf.WriteString(insertLineBreak(obj.Name))
			var pvcStatus *v1.PersistentVolumeClaimStatus
			if pvcStatus, err = k8sOps.GetPersistentVolumeClaimStatus(obj); err != nil {
				buf.WriteString(fmt.Sprintf("%v", &scheduler.ErrFailedToGetStorageStatus{
					App:   ctx.App,
					Cause: fmt.Sprintf("Failed to get status of persistent volume claim: %v. Err: %v", obj.Name, err),
				}))
			}
			//Dump persistent volume claim status
			buf.WriteString(fmt.Sprintf("%v\n", *pvcStatus))
			buf.WriteString(insertLineBreak("END PersistentVolumeClaim"))
		} else if obj, ok := spec.(*storage_api.StorageClass); ok {
			buf.WriteString(insertLineBreak(obj.Name))
			var scParams map[string]string
			if scParams, err = k8sOps.GetStorageClassParams(obj); err != nil {
				buf.WriteString(fmt.Sprintf("%v", &scheduler.ErrFailedToGetVolumeParameters{
					App:   ctx.App,
					Cause: fmt.Sprintf("Failed to get parameters of storage class: %v. Err: %v", obj.Name, err),
				}))
			}
			//Dump storage class parameters
			buf.WriteString(fmt.Sprintf("%v\n", scParams))
			buf.WriteString(insertLineBreak("END Storage Class"))
		} else if obj, ok := spec.(*v1.Pod); ok {
			buf.WriteString(insertLineBreak(obj.Name))
			var podStatus *v1.PodList
			if podStatus, err = k8sOps.GetPods(obj.Name, nil); err != nil {
				buf.WriteString(fmt.Sprintf("%v", &scheduler.ErrFailedToGetPodStatus{
					App:   ctx.App,
					Cause: fmt.Sprintf("Failed to get status of pod: %v. Err: %v", obj.Name, err),
				}))
			}
			buf.WriteString(fmt.Sprintf("%v\n", podStatus))
			buf.WriteString(insertLineBreak("END Pod"))
		} else {
			logrus.Warnf("Object type unknown/not supported: %v", obj)
		}
	}
	return buf.String(), nil
}

//ScaleApplication  Scale the application
func (k *K8s) ScaleApplication(ctx *scheduler.Context, scaleFactorMap map[string]int32) error {
	k8sOps := k8s_ops.Instance()
	for _, spec := range ctx.App.SpecList {
		if !k.IsScalable(spec) {
			continue
		}
		if obj, ok := spec.(*apps_api.Deployment); ok {
			logrus.Infof("Scale all Deployments")
			dep, err := k8sOps.GetDeployment(obj.Name, obj.Namespace)
			if err != nil {
				return err
			}
			newScaleFactor := scaleFactorMap[obj.Name+DeploymentSuffix]
			*dep.Spec.Replicas = newScaleFactor
			if _, err := k8sOps.UpdateDeployment(dep); err != nil {
				return &scheduler.ErrFailedToUpdateApp{
					App:   ctx.App,
					Cause: fmt.Sprintf("Failed to update Deployment: %v. Err: %v", obj.Name, err),
				}
			}
			logrus.Infof("Deployment %s scaled to %d successfully.", obj.Name, newScaleFactor)
		} else if obj, ok := spec.(*apps_api.StatefulSet); ok {
			logrus.Infof("Scale all Stateful sets")
			ss, err := k8sOps.GetStatefulSet(obj.Name, obj.Namespace)
			if err != nil {
				return err
			}
			newScaleFactor := scaleFactorMap[obj.Name+StatefulSetSuffix]
			*ss.Spec.Replicas = newScaleFactor
			if _, err := k8sOps.UpdateStatefulSet(ss); err != nil {
				return &scheduler.ErrFailedToUpdateApp{
					App:   ctx.App,
					Cause: fmt.Sprintf("Failed to update StatefulSet: %v. Err: %v", obj.Name, err),
				}
			}
			logrus.Infof("StatefulSet %s scaled to %d successfully.", obj.Name, int(newScaleFactor))
		}
	}
	return nil
}

//GetScaleFactorMap Get scale Factory map
//
func (k *K8s) GetScaleFactorMap(ctx *scheduler.Context) (map[string]int32, error) {
	k8sOps := k8s_ops.Instance()
	scaleFactorMap := make(map[string]int32, len(ctx.App.SpecList))
	for _, spec := range ctx.App.SpecList {
		if obj, ok := spec.(*apps_api.Deployment); ok {
			dep, err := k8sOps.GetDeployment(obj.Name, obj.Namespace)
			if err != nil {
				return scaleFactorMap, err
			}
			scaleFactorMap[obj.Name+DeploymentSuffix] = *dep.Spec.Replicas
		} else if obj, ok := spec.(*apps_api.StatefulSet); ok {
			ss, err := k8sOps.GetStatefulSet(obj.Name, obj.Namespace)
			if err != nil {
				return scaleFactorMap, err
			}
			scaleFactorMap[obj.Name+StatefulSetSuffix] = *ss.Spec.Replicas
		}
	}
	return scaleFactorMap, nil
}

//StopSchedOnNode stop schedule on node
func (k *K8s) StopSchedOnNode(n node.Node) error {
	driver, _ := node.Get(k.NodeDriverName)
	systemOpts := node.SystemctlOpts{
		ConnectionOpts: node.ConnectionOpts{
			Timeout:         findFilesOnWorkerTimeout,
			TimeBeforeRetry: defaultRetryInterval,
		},
		Action: "stop",
	}
	err := driver.Systemctl(n, SystemdSchedServiceName, systemOpts)
	if err != nil {
		return &scheduler.ErrFailedToStopSchedOnNode{
			Node:          n,
			SystemService: SystemdSchedServiceName,
			Cause:         err.Error(),
		}
	}
	return nil
}

//StartSchedOnNode start schedule on node
func (k *K8s) StartSchedOnNode(n node.Node) error {
	driver, _ := node.Get(k.NodeDriverName)
	systemOpts := node.SystemctlOpts{
		ConnectionOpts: node.ConnectionOpts{
			Timeout:         defaultTimeout,
			TimeBeforeRetry: defaultRetryInterval,
		},
		Action: "start",
	}
	err := driver.Systemctl(n, SystemdSchedServiceName, systemOpts)
	if err != nil {
		return &scheduler.ErrFailedToStartSchedOnNode{
			Node:          n,
			SystemService: SystemdSchedServiceName,
			Cause:         err.Error(),
		}
	}
	return nil
}

//IsScalable check whether scalable
func (k *K8s) IsScalable(spec interface{}) bool {
	if obj, ok := spec.(*apps_api.Deployment); ok {
		dep, err := k8s_ops.Instance().GetDeployment(obj.Name, obj.Namespace)
		if err != nil {
			logrus.Errorf("Failed to retrieve deployment [%s] %s. Cause: %v", obj.Namespace, obj.Name, err)
			return false
		}
		for _, vol := range dep.Spec.Template.Spec.Volumes {
			pvcName := vol.PersistentVolumeClaim.ClaimName
			pvc, err := k8s_ops.Instance().GetPersistentVolumeClaim(pvcName, dep.Namespace)
			if err != nil {
				logrus.Errorf("Failed to retrieve PVC [%s] %s. Cause: %v", obj.Namespace, pvcName, err)
				return false
			}
			for _, ac := range pvc.Spec.AccessModes {
				if ac == v1.ReadWriteOnce {
					return false
				}
			}
		}
	} else if _, ok := spec.(*apps_api.StatefulSet); ok {
		return true
	}
	return false
}

func (k *K8s) createMigrationObjects(
	specObj interface{},
	ns *v1.Namespace,
	app *spec.AppSpec,
) (interface{}, error) {
	k8sOps := k8s_ops.Instance()
	if obj, ok := specObj.(*stork_api.ClusterPair); ok {
		obj.Namespace = ns.Name
		clusterPair, err := k8sOps.CreateClusterPair(obj)
		if err != nil {
			return nil, &scheduler.ErrFailedToScheduleApp{
				App:   app,
				Cause: fmt.Sprintf("Failed to create ClusterPair: %v. Err: %v", obj.Name, err),
			}
		}
		logrus.Infof("[%v] Created ClusterPair: %v", app.Key, clusterPair.Name)
		return clusterPair, nil
	} else if obj, ok := specObj.(*stork_api.Migration); ok {
		obj.Namespace = ns.Name
		migration, err := k8sOps.CreateMigration(obj)
		if err != nil {
			return nil, &scheduler.ErrFailedToScheduleApp{
				App:   app,
				Cause: fmt.Sprintf("Failed to create Migration: %v. Err: %v", obj.Name, err),
			}
		}
		logrus.Infof("[%v] Created Migration: %v", app.Key, migration.Name)
		return migration, nil
	} else if obj, ok := specObj.(*stork_api.MigrationSchedule); ok {
		obj.Namespace = ns.Name
		migrationSchedule, err := k8sOps.CreateMigrationSchedule(obj)
		if err != nil {
			return nil, &scheduler.ErrFailedToScheduleApp{
				App:   app,
				Cause: fmt.Sprintf("Failed to create MigrationSchedule: %v. Err: %v", obj.Name, err),
			}
		}
		logrus.Infof("[%v] Created MigrationSchedule: %v", app.Key, migrationSchedule.Name)
		return migrationSchedule, nil
	} else if obj, ok := specObj.(*stork_api.SchedulePolicy); ok {
		schedPolicy, err := k8sOps.CreateSchedulePolicy(obj)
		if errors.IsAlreadyExists(err) {
			if schedPolicy, err = k8sOps.GetSchedulePolicy(obj.Name); err == nil {
				logrus.Infof("[%v] Found existing schedule policy: %v", app.Key, schedPolicy.Name)
				return schedPolicy, nil
			}
		}

		if err != nil {
			return nil, &scheduler.ErrFailedToScheduleApp{
				App:   app,
				Cause: fmt.Sprintf("Failed to create SchedulePolicy: %v. Err: %v", obj.Name, err),
			}
		}
		logrus.Infof("[%v] Created SchedulePolicy: %v", app.Key, schedPolicy.Name)
		return schedPolicy, nil
	}

	return nil, nil
}


func (k *K8s) getPodsUsingStorage(pods []v1.Pod, provisioner string) []v1.Pod {
	k8sOps := k8s_ops.Instance()
	podsUsingStorage := make([]v1.Pod, 0)
	for _, pod := range pods {
		for _, volume := range pod.Spec.Volumes {
			if volume.PersistentVolumeClaim == nil {
				continue
			}
			pvc, err := k8sOps.GetPersistentVolumeClaim(volume.PersistentVolumeClaim.ClaimName, pod.Namespace)
			if err != nil {
				logrus.Errorf("failed to get pvc [%s] %s. Cause: %v", volume.PersistentVolumeClaim.ClaimName, pod.Namespace, err)
				return podsUsingStorage
			}
			if scProvisioner, err := k8sOps.GetStorageProvisionerForPVC(pvc); err == nil && scProvisioner == provisioners[provisioner] {
				podsUsingStorage = append(podsUsingStorage, pod)
				break
			}
		}
	}
	return podsUsingStorage
}

//PrepareNodeToDecommission Prepare the Node for decomission
func (k *K8s) PrepareNodeToDecommission(n node.Node, provisioner string) error {
	k8sOps := k8s_ops.Instance()
	pods, err := k8sOps.GetPodsByNode(n.Name, "")
	if err != nil {
		return &scheduler.ErrFailedToDecommissionNode{
			Node:  n,
			Cause: fmt.Sprintf("Failed to get pods on the node: %v. Err: %v", n.Name, err),
		}
	}
	podsUsingStorage := k.getPodsUsingStorage(pods.Items, provisioner)
	// double the timeout every 40 pods
	timeout := defaultTimeout * time.Duration(len(podsUsingStorage)/40+1)
	if err = k8sOps.DrainPodsFromNode(n.Name, podsUsingStorage, timeout, defaultRetryInterval); err != nil {
		return &scheduler.ErrFailedToDecommissionNode{
			Node:  n,
			Cause: fmt.Sprintf("Failed to drain pods from node: %v. Err: %v", n.Name, err),
		}
	}
	return nil
}

func (k *K8s) destroyMigrationObject(
	specObj interface{},
	app *spec.AppSpec,
) error {
	k8sOps := k8s_ops.Instance()
	if obj, ok := specObj.(*stork_api.ClusterPair); ok {
		err := k8sOps.DeleteClusterPair(obj.Name, obj.Namespace)
		if err != nil {
			return &scheduler.ErrFailedToDestroyApp{
				App:   app,
				Cause: fmt.Sprintf("Failed to delete ClusterPair: %v. Err: %v", obj.Name, err),
			}
		}
		logrus.Infof("[%v] Destroyed ClusterPair: %v", app.Key, obj.Name)
	} else if obj, ok := specObj.(*stork_api.Migration); ok {
		err := k8sOps.DeleteMigration(obj.Name, obj.Namespace)
		if err != nil {
			return &scheduler.ErrFailedToDestroyApp{
				App:   app,
				Cause: fmt.Sprintf("Failed to delete Migration: %v. Err: %v", obj.Name, err),
			}
		}
		logrus.Infof("[%v] Destroyed Migration: %v", app.Key, obj.Name)
	} else if obj, ok := specObj.(*stork_api.MigrationSchedule); ok {
		err := k8sOps.DeleteMigrationSchedule(obj.Name, obj.Namespace)
		if err != nil {
			return &scheduler.ErrFailedToDestroyApp{
				App:   app,
				Cause: fmt.Sprintf("Failed to delete MigrationSchedule: %v. Err: %v", obj.Name, err),
			}
		}
		logrus.Infof("[%v] Destroyed MigrationSchedule: %v", app.Key, obj.Name)
	} else if obj, ok := specObj.(*stork_api.SchedulePolicy); ok {
		err := k8sOps.DeleteSchedulePolicy(obj.Name)
		if err != nil {
			return &scheduler.ErrFailedToDestroyApp{
				App:   app,
				Cause: fmt.Sprintf("Failed to delete SchedulePolicy: %v. Err: %v", obj.Name, err),
			}
		}
		logrus.Infof("[%v] Destroyed SchedulePolicy: %v", app.Key, obj.Name)
	}
	return nil
}

func (k *K8s) createBackupObjects(
	specObj interface{},
	ns *v1.Namespace,
	app *spec.AppSpec,
) (interface{}, error) {
	k8sOps := k8s_ops.Instance()
	if obj, ok := specObj.(*stork_api.BackupLocation); ok {
		obj.Namespace = ns.Name
		backupLocation, err := k8sOps.CreateBackupLocation(obj)
		if err != nil {
			return nil, &scheduler.ErrFailedToScheduleApp{
				App:   app,
				Cause: fmt.Sprintf("Failed to create BackupLocation: %v. Err: %v", obj.Name, err),
			}
		}
		logrus.Infof("[%v] Created BackupLocation: %v", app.Key, backupLocation.Name)
		return backupLocation, nil
	} else if obj, ok := specObj.(*stork_api.ApplicationBackup); ok {
		obj.Namespace = ns.Name
		applicationBackup, err := k8sOps.CreateApplicationBackup(obj)
		if err != nil {
			return nil, &scheduler.ErrFailedToScheduleApp{
				App:   app,
				Cause: fmt.Sprintf("Failed to create ApplicationBackup: %v. Err: %v", obj.Name, err),
			}
		}
		logrus.Infof("[%v] Created ApplicationBackup: %v", app.Key, applicationBackup.Name)
		return applicationBackup, nil
	} else if obj, ok := specObj.(*stork_api.ApplicationRestore); ok {
		obj.Namespace = ns.Name
		applicationRestore, err := k8sOps.CreateApplicationRestore(obj)
		if err != nil {
			return nil, &scheduler.ErrFailedToScheduleApp{
				App:   app,
				Cause: fmt.Sprintf("Failed to create ApplicationBackupRestore: %v. Err: %v", obj.Name, err),
			}
		}
		logrus.Infof("[%v] Created ApplicationBackupRestore: %v", app.Key, applicationRestore.Name)
		return applicationRestore, nil
	}
	return nil, nil
}

func (k *K8s) destroyBackupObjects(
	specObj interface{},
	app *spec.AppSpec,
) error {
	k8sOps := k8s_ops.Instance()
	if obj, ok := specObj.(*stork_api.BackupLocation); ok {
		err := k8sOps.DeleteBackupLocation(obj.Name, obj.Namespace)
		if err != nil {
			return &scheduler.ErrFailedToDestroyApp{
				App:   app,
				Cause: fmt.Sprintf("Failed to delete BackupLocation: %v. Err: %v", obj.Name, err),
			}
		}
		logrus.Infof("[%v] Destroyed BackupLocation: %v", app.Key, obj.Name)
	} else if obj, ok := specObj.(*stork_api.ApplicationBackup); ok {
		err := k8sOps.DeleteApplicationBackup(obj.Name, obj.Namespace)
		if err != nil {
			return &scheduler.ErrFailedToDestroyApp{
				App:   app,
				Cause: fmt.Sprintf("Failed to delete ApplicationBackup: %v. Err: %v", obj.Name, err),
			}
		}
		logrus.Infof("[%v] Destroyed ApplicationBackup: %v", app.Key, obj.Name)
	} else if obj, ok := specObj.(*stork_api.ApplicationRestore); ok {
		err := k8sOps.DeleteApplicationRestore(obj.Name, obj.Namespace)
		if err != nil {
			return &scheduler.ErrFailedToDestroyApp{
				App:   app,
				Cause: fmt.Sprintf("Failed to delete ApplicationBackupRestore: %v. Err: %v", obj.Name, err),
			}
		}
		logrus.Infof("[%v] Destroyed ApplicationBackupRestore: %v", app.Key, obj.Name)
	}
	return nil
}
func insertLineBreak(note string) string {
	return fmt.Sprintf("------------------------------\n%s\n------------------------------\n", note)
}

func dumpPodStatusRecursively(pod v1.Pod) string {
	var buf bytes.Buffer
	buf.WriteString(insertLineBreak(pod.Name))
	buf.WriteString(fmt.Sprintf("%v\n", pod.Status))
	for _, conStat := range pod.Status.ContainerStatuses {
		buf.WriteString(insertLineBreak(conStat.Name))
		buf.WriteString(fmt.Sprintf("%v\n", conStat))
		buf.WriteString(insertLineBreak("END container"))
	}
	buf.WriteString(insertLineBreak("END pod"))
	return buf.String()
}

func init() {
	k := &K8s{}
	scheduler.Register(SchedName, k)
}<|MERGE_RESOLUTION|>--- conflicted
+++ resolved
@@ -133,39 +133,35 @@
 	return nil
 }
 
-<<<<<<< HEAD
 //RescanSpecs Rescan the application spec file
 //
 func (k *K8s) RescanSpecs(specDir string) error {
-=======
-func (k *k8s) RefreshNodeRegistry() error {
-
-	nodes, err := k8s_ops.Instance().GetNodes()
-	if err != nil {
-		return err
-	}
-
-	node.CleanupRegistry()
-
-	for _, n := range nodes.Items {
-		newNode := k.parseK8SNode(n)
-		if err := k.IsNodeReady(newNode); err != nil {
-			return err
-		}
-		if err := node.AddNode(newNode); err != nil {
-			return err
-		}
-	}
-	return nil
-}
-
-func (k *k8s) RescanSpecs(specDir string) error {
->>>>>>> a453bfa0
 	var err error
 	logrus.Infof("Rescanning specs for %v", specDir)
 	k.SpecFactory, err = spec.NewFactory(specDir, k)
 	if err != nil {
 		return err
+	}
+	return nil
+}
+
+func (k *K8s) RefreshNodeRegistry() error {
+
+	nodes, err := k8s_ops.Instance().GetNodes()
+	if err != nil {
+		return err
+	}
+
+	node.CleanupRegistry()
+
+	for _, n := range nodes.Items {
+		newNode := k.parseK8SNode(n)
+		if err := k.IsNodeReady(newNode); err != nil {
+			return err
+		}
+		if err := node.AddNode(newNode); err != nil {
+			return err
+		}
 	}
 	return nil
 }

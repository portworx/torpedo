package k8s

import (
	"bufio"
	"bytes"
	"fmt"
	"io"
	"os"
	"path/filepath"
	"reflect"
	"regexp"
	"strconv"
	"strings"
	"time"

	snap_v1 "github.com/kubernetes-incubator/external-storage/snapshot/pkg/apis/crd/v1"
	stork_api "github.com/libopenstorage/stork/pkg/apis/stork/v1alpha1"
	k8s_ops "github.com/portworx/sched-ops/k8s"
	"github.com/portworx/sched-ops/task"
	"github.com/portworx/torpedo/drivers/node"
	"github.com/portworx/torpedo/drivers/scheduler"
	"github.com/portworx/torpedo/drivers/scheduler/spec"
	"github.com/portworx/torpedo/drivers/volume"
	"github.com/sirupsen/logrus"
	apps_api "k8s.io/api/apps/v1beta2"
	v1 "k8s.io/api/core/v1"
	storage_api "k8s.io/api/storage/v1"
	"k8s.io/apimachinery/pkg/api/errors"
	"k8s.io/apimachinery/pkg/api/resource"
	"k8s.io/apimachinery/pkg/runtime"
	"k8s.io/apimachinery/pkg/runtime/serializer"
	"k8s.io/apimachinery/pkg/types"
	"k8s.io/apimachinery/pkg/util/yaml"
	"k8s.io/client-go/kubernetes/scheme"
)

const (
	// SchedName is the name of the kubernetes scheduler driver implementation
	SchedName = "k8s"
	// SnapshotParent is the parameter key for the parent of a snapshot
	SnapshotParent = "snapshot_parent"
	k8sPodsRootDir = "/var/lib/kubelet/pods"
	// DeploymentSuffix is the suffix for deployment names stored as keys in maps
	DeploymentSuffix = "-dep"
	// StatefulSetSuffix is the suffix for statefulset names stored as keys in maps
	StatefulSetSuffix = "-ss"
	// SystemdSchedServiceName is the name of the system service resposible for scheduling
	// TODO Change this when running on openshift for the proper service name
	SystemdSchedServiceName = "kubelet"
)

const (
	statefulSetValidateTimeout   = 20 * time.Minute
	k8sNodeReadyTimeout          = 5 * time.Minute
	volDirCleanupTimeout         = 5 * time.Minute
	k8sObjectCreateTimeout       = 2 * time.Minute
	k8sDestroyTimeout            = 2 * time.Minute
	findFilesOnWorkerTimeout     = 1 * time.Minute
	deleteTasksWaitTimeout       = 3 * time.Minute
	defaultRetryInterval         = 10 * time.Second
	defaultTimeout               = 2 * time.Minute
	resizeSupportedAnnotationKey = "torpedo/resize-supported"
)

var (
	namespaceRegex = regexp.MustCompile("{{NAMESPACE}}")
)

type k8s struct {
	specFactory    *spec.Factory
	nodeDriverName string
}

func (k *k8s) IsNodeReady(n node.Node) error {
	t := func() (interface{}, bool, error) {
		if err := k8s_ops.Instance().IsNodeReady(n.Name); err != nil {
			return "", true, &scheduler.ErrNodeNotReady{
				Node:  n,
				Cause: err.Error(),
			}
		}

		return "", false, nil
	}

	if _, err := task.DoRetryWithTimeout(t, k8sNodeReadyTimeout, defaultRetryInterval); err != nil {
		return err
	}

	return nil
}

// String returns the string name of this driver.
func (k *k8s) String() string {
	return SchedName
}

func (k *k8s) Init(specDir, volDriverName, nodeDriverName string) error {
	nodes, err := k8s_ops.Instance().GetNodes()
	if err != nil {
		return err
	}

	for _, n := range nodes.Items {
		newNode := k.parseK8SNode(n)
		if err := k.IsNodeReady(newNode); err != nil {
			return err
		}
		if err := node.AddNode(newNode); err != nil {
			return err
		}
	}

	k.specFactory, err = spec.NewFactory(specDir, k)
	if err != nil {
		return err
	}

	k.nodeDriverName = nodeDriverName
	return nil
}

func (k *k8s) RescanSpecs(specDir string) error {
	var err error
	logrus.Infof("Rescanning specs for %v", specDir)
	k.specFactory, err = spec.NewFactory(specDir, k)
	if err != nil {
		return err
	}
	return nil
}

func (k *k8s) ParseSpecs(specDir string) ([]interface{}, error) {
	fileList := []string{}
	if err := filepath.Walk(specDir, func(path string, f os.FileInfo, err error) error {
		if !f.IsDir() {
			fileList = append(fileList, path)
		}

		return nil
	}); err != nil {
		return nil, err
	}

	var specs []interface{}

	for _, fileName := range fileList {
		file, err := os.Open(fileName)
		if err != nil {
			return nil, err
		}
		defer file.Close()

		reader := bufio.NewReader(file)
		specReader := yaml.NewYAMLReader(reader)

		for {
			specContents, err := specReader.Read()
			if err == io.EOF {
				break
			}

			if len(bytes.TrimSpace(specContents)) > 0 {
				obj, err := decodeSpec(specContents)
				if err != nil {
					logrus.Warnf("Error decoding spec from %v: %v", fileName, err)
					return nil, err
				}

				specObj, err := validateSpec(obj)
				if err != nil {
					logrus.Warnf("Error parsing spec from %v: %v", fileName, err)
					return nil, err
				}

				specs = append(specs, specObj)
			}
		}
	}

	return specs, nil
}

func decodeSpec(specContents []byte) (runtime.Object, error) {
	obj, _, err := scheme.Codecs.UniversalDeserializer().Decode([]byte(specContents), nil, nil)
	if err != nil {
		scheme := runtime.NewScheme()
		if err := snap_v1.AddToScheme(scheme); err != nil {
			return nil, err
		}

		if err := stork_api.AddToScheme(scheme); err != nil {
			return nil, err
		}

		codecs := serializer.NewCodecFactory(scheme)
		obj, _, err = codecs.UniversalDeserializer().Decode([]byte(specContents), nil, nil)
		if err != nil {
			return nil, err
		}
	}
	return obj, nil
}

func validateSpec(in interface{}) (interface{}, error) {
	if specObj, ok := in.(*apps_api.Deployment); ok {
		return specObj, nil
	} else if specObj, ok := in.(*apps_api.StatefulSet); ok {
		return specObj, nil
	} else if specObj, ok := in.(*v1.Service); ok {
		return specObj, nil
	} else if specObj, ok := in.(*v1.PersistentVolumeClaim); ok {
		return specObj, nil
	} else if specObj, ok := in.(*storage_api.StorageClass); ok {
		return specObj, nil
	} else if specObj, ok := in.(*snap_v1.VolumeSnapshot); ok {
		return specObj, nil
	} else if specObj, ok := in.(*stork_api.GroupVolumeSnapshot); ok {
		return specObj, nil
	} else if specObj, ok := in.(*v1.Secret); ok {
		return specObj, nil
	} else if specObj, ok := in.(*v1.ConfigMap); ok {
		return specObj, nil
	} else if specObj, ok := in.(*stork_api.Rule); ok {
		return specObj, nil
	} else if specObj, ok := in.(*v1.Pod); ok {
		return specObj, nil
	} else if specObj, ok := in.(*stork_api.ClusterPair); ok {
		return specObj, nil
	} else if specObj, ok := in.(*stork_api.Migration); ok {
		return specObj, nil
	} else if specObj, ok := in.(*stork_api.MigrationSchedule); ok {
		return specObj, nil
	} else if specObj, ok := in.(*stork_api.SchedulePolicy); ok {
		return specObj, nil
	}

	return nil, fmt.Errorf("Unsupported object: %v", reflect.TypeOf(in))
}

func (k *k8s) getAddressesForNode(n v1.Node) []string {
	var addrs []string
	for _, addr := range n.Status.Addresses {
		if addr.Type == v1.NodeExternalIP || addr.Type == v1.NodeInternalIP {
			addrs = append(addrs, addr.Address)
		}
	}
	return addrs
}

func (k *k8s) parseK8SNode(n v1.Node) node.Node {
	var nodeType node.Type
	if k8s_ops.Instance().IsNodeMaster(n) {
		nodeType = node.TypeMaster
	} else {
		nodeType = node.TypeWorker
	}

	return node.Node{
		Name:      n.Name,
		Addresses: k.getAddressesForNode(n),
		Type:      nodeType,
	}
}

func (k *k8s) Schedule(instanceID string, options scheduler.ScheduleOptions) ([]*scheduler.Context, error) {
	var apps []*spec.AppSpec
	if len(options.AppKeys) > 0 {
		for _, key := range options.AppKeys {
			spec, err := k.specFactory.Get(key)
			if err != nil {
				return nil, err
			}
			apps = append(apps, spec)
		}
	} else {
		apps = k.specFactory.GetAll()
	}

	var contexts []*scheduler.Context
	for _, app := range apps {

		appNamespace := app.GetID(instanceID)
		specObjects, err := k.createSpecObjects(app, appNamespace)
		if err != nil {
			return nil, err
		}

		ctx := &scheduler.Context{
			UID: instanceID,
			App: &spec.AppSpec{
				Key:      app.Key,
				SpecList: specObjects,
				Enabled:  app.Enabled,
			},
		}

		contexts = append(contexts, ctx)
	}

	return contexts, nil
}

func (k *k8s) createSpecObjects(app *spec.AppSpec, namespace string) ([]interface{}, error) {
	var specObjects []interface{}
	ns, err := k.createNamespace(app, namespace)
	if err != nil {
		return nil, err
	}

	for _, spec := range app.SpecList {
		t := func() (interface{}, bool, error) {
			obj, err := k.createMigrationObjects(spec, ns, app)
			if err != nil {
				return nil, true, err
			}
			return obj, false, nil
		}
		obj, err := task.DoRetryWithTimeout(t, k8sObjectCreateTimeout, defaultRetryInterval)
		if err != nil {
			return nil, err
		}
		if obj != nil {
			specObjects = append(specObjects, obj)
		}
	}

	for _, spec := range app.SpecList {
		t := func() (interface{}, bool, error) {
			obj, err := k.createStorageObject(spec, ns, app)
			if err != nil {
				return nil, true, err
			}
			return obj, false, nil
		}

		obj, err := task.DoRetryWithTimeout(t, k8sObjectCreateTimeout, defaultRetryInterval)
		if err != nil {
			return nil, err
		}

		if obj != nil {
			specObjects = append(specObjects, obj)
		}
	}

	for _, spec := range app.SpecList {
		t := func() (interface{}, bool, error) {
			obj, err := k.createCoreObject(spec, ns, app)
			if err != nil {
				return nil, true, err
			}
			return obj, false, nil
		}

		obj, err := task.DoRetryWithTimeout(t, k8sObjectCreateTimeout, defaultRetryInterval)
		if err != nil {
			return nil, err
		}

		if obj != nil {
			specObjects = append(specObjects, obj)
		}
	}
	return specObjects, nil
}

// AddTasks adds tasks to an existing context
func (k *k8s) AddTasks(ctx *scheduler.Context, options scheduler.ScheduleOptions) error {
	if ctx == nil {
		return fmt.Errorf("Context to add tasks to cannot be nil")
	}
	if len(options.AppKeys) == 0 {
		return fmt.Errorf("Need to specify list of applications to add to context")
	}

	appNamespace := ctx.GetID()
	var apps []*spec.AppSpec
	specObjects := ctx.App.SpecList
	for _, key := range options.AppKeys {
		spec, err := k.specFactory.Get(key)
		if err != nil {
			return err
		}
		apps = append(apps, spec)
	}
	for _, app := range apps {
		objects, err := k.createSpecObjects(app, appNamespace)
		if err != nil {
			return err
		}
		specObjects = append(specObjects, objects...)
	}
	ctx.App.SpecList = specObjects
	return nil
}

func (k *k8s) createNamespace(app *spec.AppSpec, namespace string) (*v1.Namespace, error) {
	k8sOps := k8s_ops.Instance()

	t := func() (interface{}, bool, error) {
		ns, err := k8sOps.CreateNamespace(namespace,
			map[string]string{
				"creater": "torpedo",
				"app":     app.Key,
			})

		if errors.IsAlreadyExists(err) {
			if ns, err = k8sOps.GetNamespace(namespace); err == nil {
				return ns, false, nil
			}
		}

		if err != nil {
			return nil, true, &scheduler.ErrFailedToScheduleApp{
				App:   app,
				Cause: fmt.Sprintf("Failed to create namespace: %v. Err: %v", namespace, err),
			}
		}

		return ns, false, nil
	}

	nsObj, err := task.DoRetryWithTimeout(t, k8sObjectCreateTimeout, defaultRetryInterval)
	if err != nil {
		return nil, err
	}

	return nsObj.(*v1.Namespace), nil
}

func (k *k8s) createStorageObject(spec interface{}, ns *v1.Namespace, app *spec.AppSpec) (interface{}, error) {
	k8sOps := k8s_ops.Instance()
	if obj, ok := spec.(*storage_api.StorageClass); ok {
		obj.Namespace = ns.Name
		sc, err := k8sOps.CreateStorageClass(obj)
		if errors.IsAlreadyExists(err) {
			if sc, err = k8sOps.GetStorageClass(obj.Name); err == nil {
				logrus.Infof("[%v] Found existing storage class: %v", app.Key, sc.Name)
				return sc, nil
			}
		}
		if err != nil {
			return nil, &scheduler.ErrFailedToScheduleApp{
				App:   app,
				Cause: fmt.Sprintf("Failed to create storage class: %v. Err: %v", obj.Name, err),
			}
		}

		logrus.Infof("[%v] Created storage class: %v", app.Key, sc.Name)
		return sc, nil

	} else if obj, ok := spec.(*v1.PersistentVolumeClaim); ok {
		obj.Namespace = ns.Name
		k.substituteNamespaceInPVC(obj, ns.Name)
		pvc, err := k8sOps.CreatePersistentVolumeClaim(obj)
		if errors.IsAlreadyExists(err) {
			if pvc, err = k8sOps.GetPersistentVolumeClaim(obj.Name, obj.Namespace); err == nil {
				logrus.Infof("[%v] Found existing PVC: %v", app.Key, pvc.Name)
				return pvc, nil
			}
		}
		if err != nil {
			return nil, &scheduler.ErrFailedToScheduleApp{
				App:   app,
				Cause: fmt.Sprintf("Failed to create PVC: %v. Err: %v", obj.Name, err),
			}
		}

		logrus.Infof("[%v] Created PVC: %v", app.Key, pvc.Name)
		return pvc, nil

	} else if obj, ok := spec.(*snap_v1.VolumeSnapshot); ok {
		obj.Metadata.Namespace = ns.Name
		snap, err := k8sOps.CreateSnapshot(obj)
		if errors.IsAlreadyExists(err) {
			if snap, err = k8sOps.GetSnapshot(obj.Metadata.Name, obj.Metadata.Namespace); err == nil {
				logrus.Infof("[%v] Found existing snapshot: %v", app.Key, snap.Metadata.Name)
				return snap, nil
			}
		}
		if err != nil {
			return nil, &scheduler.ErrFailedToScheduleApp{
				App:   app,
				Cause: fmt.Sprintf("Failed to create Snapshot: %v. Err: %v", obj.Metadata.Name, err),
			}
		}

		logrus.Infof("[%v] Created Snapshot: %v", app.Key, snap.Metadata.Name)
		return snap, nil
	} else if obj, ok := spec.(*stork_api.GroupVolumeSnapshot); ok {
		obj.Namespace = ns.Name
		snap, err := k8sOps.CreateGroupSnapshot(obj)
		if errors.IsAlreadyExists(err) {
			if snap, err = k8sOps.GetGroupSnapshot(obj.Name, obj.Namespace); err == nil {
				logrus.Infof("[%v] Found existing group snapshot: %v", app.Key, snap.Name)
				return snap, nil
			}
		}
		if err != nil {
			return nil, &scheduler.ErrFailedToScheduleApp{
				App:   app,
				Cause: fmt.Sprintf("Failed to create group snapshot: %v. Err: %v", obj.Name, err),
			}
		}

		logrus.Infof("[%v] Created Group snapshot: %v", app.Key, snap.Name)
		return snap, nil
	}

	return nil, nil
}

func (k *k8s) substituteNamespaceInPVC(pvc *v1.PersistentVolumeClaim, ns string) {
	pvc.Name = namespaceRegex.ReplaceAllString(pvc.Name, ns)
	for k, v := range pvc.Annotations {
		pvc.Annotations[k] = namespaceRegex.ReplaceAllString(v, ns)
	}
}

func (k *k8s) createCoreObject(spec interface{}, ns *v1.Namespace, app *spec.AppSpec) (interface{}, error) {
	k8sOps := k8s_ops.Instance()
	if obj, ok := spec.(*apps_api.Deployment); ok {
		obj.Namespace = ns.Name
		obj.Spec.Template.Spec.Volumes = k.substituteNamespaceInVolumes(obj.Spec.Template.Spec.Volumes, ns.Name)
		dep, err := k8sOps.CreateDeployment(obj)
		if errors.IsAlreadyExists(err) {
			if dep, err = k8sOps.GetDeployment(obj.Name, obj.Namespace); err == nil {
				logrus.Infof("[%v] Found existing deployment: %v", app.Key, dep.Name)
				return dep, nil
			}
		}
		if err != nil {
			return nil, &scheduler.ErrFailedToScheduleApp{
				App:   app,
				Cause: fmt.Sprintf("Failed to create Deployment: %v. Err: %v", obj.Name, err),
			}
		}

		logrus.Infof("[%v] Created deployment: %v", app.Key, dep.Name)
		return dep, nil

	} else if obj, ok := spec.(*apps_api.StatefulSet); ok {
		obj.Namespace = ns.Name
		obj.Spec.Template.Spec.Volumes = k.substituteNamespaceInVolumes(obj.Spec.Template.Spec.Volumes, ns.Name)
		ss, err := k8sOps.CreateStatefulSet(obj)
		if errors.IsAlreadyExists(err) {
			if ss, err = k8sOps.GetStatefulSet(obj.Name, obj.Namespace); err == nil {
				logrus.Infof("[%v] Found existing StatefulSet: %v", app.Key, ss.Name)
				return ss, nil
			}
		}
		if err != nil {
			return nil, &scheduler.ErrFailedToScheduleApp{
				App:   app,
				Cause: fmt.Sprintf("Failed to create StatefulSet: %v. Err: %v", obj.Name, err),
			}
		}

		logrus.Infof("[%v] Created StatefulSet: %v", app.Key, ss.Name)
		return ss, nil

	} else if obj, ok := spec.(*v1.Service); ok {
		obj.Namespace = ns.Name
		svc, err := k8sOps.CreateService(obj)
		if errors.IsAlreadyExists(err) {
			if svc, err = k8sOps.GetService(obj.Name, obj.Namespace); err == nil {
				logrus.Infof("[%v] Found existing Service: %v", app.Key, svc.Name)
				return svc, nil
			}
		}
		if err != nil {
			return nil, &scheduler.ErrFailedToScheduleApp{
				App:   app,
				Cause: fmt.Sprintf("Failed to create Service: %v. Err: %v", obj.Name, err),
			}
		}

		logrus.Infof("[%v] Created Service: %v", app.Key, svc.Name)
		return svc, nil

	} else if obj, ok := spec.(*v1.Secret); ok {
		obj.Namespace = ns.Name
		secret, err := k8sOps.CreateSecret(obj)
		if errors.IsAlreadyExists(err) {
			if secret, err = k8sOps.GetSecret(obj.Name, obj.Namespace); err == nil {
				logrus.Infof("[%v] Found existing Secret: %v", app.Key, secret.Name)
				return secret, nil
			}
		}
		if err != nil {
			return nil, &scheduler.ErrFailedToScheduleApp{
				App:   app,
				Cause: fmt.Sprintf("Failed to create Secret: %v. Err: %v", obj.Name, err),
			}
		}

		logrus.Infof("[%v] Created Secret: %v", app.Key, secret.Name)
		return secret, nil
	} else if obj, ok := spec.(*stork_api.Rule); ok {
		obj.Namespace = ns.Name
		rule, err := k8sOps.CreateRule(obj)
		if errors.IsAlreadyExists(err) {
			if rule, err = k8sOps.GetRule(obj.Name, obj.Namespace); err == nil {
				logrus.Infof("[%v] Found existing Rule: %v", app.Key, rule.GetName())
				return rule, nil
			}
		}

		if err != nil {
			return nil, &scheduler.ErrFailedToScheduleApp{
				App:   app,
				Cause: fmt.Sprintf("Failed to create Rule: %v, Err: %v", obj.Name, err),
			}
		}
		logrus.Infof("[%v] Created Rule: %v", app.Key, rule.GetName())
		return rule, nil
	} else if obj, ok := spec.(*v1.Pod); ok {
		obj.Namespace = ns.Name
		pod, err := k8sOps.CreatePod(obj)
		if errors.IsAlreadyExists(err) {
			if pod, err := k8sOps.GetPodByName(obj.Name, obj.Namespace); err == nil {
				logrus.Infof("[%v] Found existing Pods: %v", app.Key, pod.Name)
				return pod, nil
			}
		}
		if err != nil {
			return nil, &scheduler.ErrFailedToSchedulePod{
				App:   app,
				Cause: fmt.Sprintf("Failed to create Pod: %v. Err: %v", obj.Name, err),
			}
		}

		logrus.Infof("[%v] Created Pod: %v", app.Key, pod.Name)
		return pod, nil
	}

	return nil, nil
}

func (k *k8s) destroyCoreObject(spec interface{}, opts map[string]bool, app *spec.AppSpec) (interface{}, error) {
	k8sOps := k8s_ops.Instance()
	var pods interface{}
	var podList []*v1.Pod
	var err error
	if obj, ok := spec.(*apps_api.Deployment); ok {
		if value, ok := opts[scheduler.OptionsWaitForResourceLeakCleanup]; ok && value {
			if pods, err = k8sOps.GetDeploymentPods(obj); err != nil {
				logrus.Warnf("[%s] Error getting deployment pods. Err: %v", app.Key, err)
			}
		}
		err := k8sOps.DeleteDeployment(obj.Name, obj.Namespace)
		if err != nil {
			return pods, &scheduler.ErrFailedToDestroyApp{
				App:   app,
				Cause: fmt.Sprintf("Failed to destroy Deployment: %v. Err: %v", obj.Name, err),
			}
		}
	} else if obj, ok := spec.(*apps_api.StatefulSet); ok {
		if value, ok := opts[scheduler.OptionsWaitForResourceLeakCleanup]; ok && value {
			if pods, err = k8sOps.GetStatefulSetPods(obj); err != nil {
				logrus.Warnf("[%v] Error getting statefulset pods. Err: %v", app.Key, err)
			}
		}
		err := k8sOps.DeleteStatefulSet(obj.Name, obj.Namespace)
		if err != nil {
			return pods, &scheduler.ErrFailedToDestroyApp{
				App:   app,
				Cause: fmt.Sprintf("Failed to destroy stateful set: %v. Err: %v", obj.Name, err),
			}
		}
	} else if obj, ok := spec.(*v1.Service); ok {
		err := k8sOps.DeleteService(obj.Name, obj.Namespace)
		if err != nil {
			return pods, &scheduler.ErrFailedToDestroyApp{
				App:   app,
				Cause: fmt.Sprintf("Failed to destroy Service: %v. Err: %v", obj.Name, err),
			}
		}

		logrus.Infof("[%v] Destroyed Service: %v", app.Key, obj.Name)
	} else if obj, ok := spec.(*stork_api.Rule); ok {
		err := k8sOps.DeleteRule(obj.Name, obj.Namespace)
		if err != nil {
			return pods, &scheduler.ErrFailedToDestroyApp{
				App:   app,
				Cause: fmt.Sprintf("Failed to destroy Rule: %v. Err: %v", obj.Name, err),
			}
		}

		logrus.Infof("[%v] Destroyed Rule: %v", app.Key, obj.Name)
	} else if obj, ok := spec.(*v1.Pod); ok {
		if value, ok := opts[scheduler.OptionsWaitForResourceLeakCleanup]; ok && value {
			pod, err := k8sOps.GetPodByName(obj.Name, obj.Namespace)
			if err != nil {
				logrus.Warnf("[%v] Error getting pods. Err: %v", app.Key, err)
			}
			podList = append(podList, pod)
			pods = podList
		}
		err := k8sOps.DeletePod(obj.Name, obj.Namespace, false)
		if err != nil {
			return pods, &scheduler.ErrFailedToDestroyPod{
				App:   app,
				Cause: fmt.Sprintf("Failed to destroy Pod: %v. Err: %v", obj.Name, err),
			}
		}

		logrus.Infof("[%v] Destroyed Pod: %v", app.Key, obj.Name)
	}

	return pods, nil

}

func (k *k8s) substituteNamespaceInVolumes(volumes []v1.Volume, ns string) []v1.Volume {
	var updatedVolumes []v1.Volume
	for _, vol := range volumes {
		if vol.VolumeSource.PersistentVolumeClaim != nil {
			claimName := namespaceRegex.ReplaceAllString(vol.VolumeSource.PersistentVolumeClaim.ClaimName, ns)
			vol.VolumeSource.PersistentVolumeClaim.ClaimName = claimName
		}
		updatedVolumes = append(updatedVolumes, vol)
	}
	return updatedVolumes
}

func (k *k8s) WaitForRunning(ctx *scheduler.Context, timeout, retryInterval time.Duration) error {
	k8sOps := k8s_ops.Instance()
	for _, spec := range ctx.App.SpecList {
		if obj, ok := spec.(*apps_api.Deployment); ok {
			if err := k8sOps.ValidateDeployment(obj, timeout, retryInterval); err != nil {
				return &scheduler.ErrFailedToValidateApp{
					App:   ctx.App,
					Cause: fmt.Sprintf("Failed to validate Deployment: %v. Err: %v", obj.Name, err),
				}
			}

			logrus.Infof("[%v] Validated deployment: %v", ctx.App.Key, obj.Name)
		} else if obj, ok := spec.(*apps_api.StatefulSet); ok {
			if err := k8sOps.ValidateStatefulSet(obj, timeout*time.Duration(*obj.Spec.Replicas)); err != nil {
				return &scheduler.ErrFailedToValidateApp{
					App:   ctx.App,
					Cause: fmt.Sprintf("Failed to validate StatefulSet: %v. Err: %v", obj.Name, err),
				}
			}

			logrus.Infof("[%v] Validated statefulset: %v", ctx.App.Key, obj.Name)
		} else if obj, ok := spec.(*v1.Service); ok {
			svc, err := k8sOps.GetService(obj.Name, obj.Namespace)
			if err != nil {
				return &scheduler.ErrFailedToValidateApp{
					App:   ctx.App,
					Cause: fmt.Sprintf("Failed to validate Service: %v. Err: %v", obj.Name, err),
				}
			}

			logrus.Infof("[%v] Validated Service: %v", ctx.App.Key, svc.Name)
		} else if obj, ok := spec.(*stork_api.Rule); ok {
			svc, err := k8sOps.GetRule(obj.Name, obj.Namespace)
			if err != nil {
				return &scheduler.ErrFailedToValidateApp{
					App:   ctx.App,
					Cause: fmt.Sprintf("Failed to validate Rule: %v. Err: %v", obj.Name, err),
				}
			}

			logrus.Infof("[%v] Validated Rule: %v", ctx.App.Key, svc.Name)
		} else if obj, ok := spec.(*v1.Pod); ok {
			if err := k8sOps.ValidatePod(obj, timeout, retryInterval); err != nil {
				return &scheduler.ErrFailedToValidatePod{
					App:   ctx.App,
					Cause: fmt.Sprintf("Failed to validate Pod: [%s] %s. Err: Pod is not ready %v", obj.Namespace, obj.Name, obj.Status),
				}
			}

			logrus.Infof("[%v] Validated pod: %v", ctx.App.Key, obj.Name)
		} else if obj, ok := spec.(*stork_api.ClusterPair); ok {
			if err := k8sOps.ValidateClusterPair(obj.Name, obj.Namespace, timeout, retryInterval); err != nil {
				return &scheduler.ErrFailedToValidateCustomSpec{
					Name:  obj.Name,
					Cause: fmt.Sprintf("Failed to validate cluster Pair: %v. Err: %v", obj.Name, err),
					Type:  obj,
				}
			}
			logrus.Infof("[%v] Validated ClusterPair: %v", ctx.App.Key, obj.Name)
		} else if obj, ok := spec.(*stork_api.Migration); ok {
			if err := k8sOps.ValidateMigration(obj.Name, obj.Namespace, timeout, retryInterval); err != nil {
				return &scheduler.ErrFailedToValidateCustomSpec{
					Name:  obj.Name,
					Cause: fmt.Sprintf("Failed to validate Migration: %v. Err: %v", obj.Name, err),
					Type:  obj,
				}
			}
			logrus.Infof("[%v] Validated Migration: %v", ctx.App.Key, obj.Name)
		} else if obj, ok := spec.(*stork_api.MigrationSchedule); ok {
			if _, err := k8sOps.ValidateMigrationSchedule(obj.Name, obj.Namespace, timeout, retryInterval); err != nil {
				return &scheduler.ErrFailedToValidateCustomSpec{
					Name:  obj.Name,
					Cause: fmt.Sprintf("Failed to validate MigrationSchedule: %v. Err: %v", obj.Name, err),
					Type:  obj,
				}
			}
			logrus.Infof("[%v] Validated MigrationSchedule: %v", ctx.App.Key, obj.Name)
		}
	}

	return nil
}

func (k *k8s) Destroy(ctx *scheduler.Context, opts map[string]bool) error {
	var podList []v1.Pod
	var pods interface{}
	var err error
	for _, spec := range ctx.App.SpecList {
		t := func() (interface{}, bool, error) {
			currPods, err := k.destroyCoreObject(spec, opts, ctx.App)
			if err != nil {
				return nil, true, err
			}
			return currPods, false, nil
		}
		pods, err = task.DoRetryWithTimeout(t, k8sDestroyTimeout, defaultRetryInterval)
		if err != nil {
			podList = append(podList, pods.(v1.Pod))
		}
	}

	for _, spec := range ctx.App.SpecList {
		t := func() (interface{}, bool, error) {
			err := k.destroyMigrationObject(spec, ctx.App)
			if err != nil {
				return nil, true, err
			}
			return nil, false, nil
		}
		pods, err = task.DoRetryWithTimeout(t, k8sDestroyTimeout, defaultRetryInterval)
		if err != nil {
			podList = append(podList, pods.(v1.Pod))
		}
	}

	if value, ok := opts[scheduler.OptionsWaitForResourceLeakCleanup]; ok && value {
		if err = k.WaitForDestroy(ctx); err != nil {
			return err
		}
		if err = k.waitForCleanup(ctx, podList); err != nil {
			return err
		}
	} else if value, ok := opts[scheduler.OptionsWaitForDestroy]; ok && value {
		if err = k.WaitForDestroy(ctx); err != nil {
			return err
		}
	}
	return nil
}

func (k *k8s) waitForCleanup(ctx *scheduler.Context, podList []v1.Pod) error {
	for _, pod := range podList {
		t := func() (interface{}, bool, error) {
			return nil, true, k.validateVolumeDirCleanup(pod.UID, ctx.App)
		}
		if _, err := task.DoRetryWithTimeout(t, volDirCleanupTimeout, defaultRetryInterval); err != nil {
			return err
		}
		logrus.Infof("Validated resource cleanup for pod: %v", pod.UID)
	}
	return nil
}

func (k *k8s) validateVolumeDirCleanup(podUID types.UID, app *spec.AppSpec) error {
	podVolDir := k.getVolumeDirPath(podUID)
	driver, _ := node.Get(k.nodeDriverName)
	options := node.FindOpts{
		ConnectionOpts: node.ConnectionOpts{
			Timeout:         findFilesOnWorkerTimeout,
			TimeBeforeRetry: defaultRetryInterval,
		},
		MinDepth: 1,
		MaxDepth: 1,
	}

	for _, n := range node.GetWorkerNodes() {
		if volDir, err := driver.FindFiles(podVolDir, n, options); err != nil {
			return err
		} else if strings.TrimSpace(volDir) != "" {
			return &scheduler.ErrFailedToDeleteVolumeDirForPod{
				App:   app,
				Cause: fmt.Sprintf("Volume directory for pod %v still exists in node: %v", podUID, n.Name),
			}
		}
	}

	return nil
}

func (k *k8s) getVolumeDirPath(podUID types.UID) string {
	return filepath.Join(k8sPodsRootDir, string(podUID), "volumes")
}

func (k *k8s) WaitForDestroy(ctx *scheduler.Context) error {
	k8sOps := k8s_ops.Instance()
	for _, spec := range ctx.App.SpecList {
		if obj, ok := spec.(*apps_api.Deployment); ok {
			if err := k8sOps.ValidateTerminatedDeployment(obj); err != nil {
				return &scheduler.ErrFailedToValidateAppDestroy{
					App:   ctx.App,
					Cause: fmt.Sprintf("Failed to validate destroy of deployment: %v. Err: %v", obj.Name, err),
				}
			}

			logrus.Infof("[%v] Validated destroy of Deployment: %v", ctx.App.Key, obj.Name)
		} else if obj, ok := spec.(*apps_api.StatefulSet); ok {
			if err := k8sOps.ValidateTerminatedStatefulSet(obj); err != nil {
				return &scheduler.ErrFailedToValidateAppDestroy{
					App:   ctx.App,
					Cause: fmt.Sprintf("Failed to validate destroy of statefulset: %v. Err: %v", obj.Name, err),
				}
			}

			logrus.Infof("[%v] Validated destroy of StatefulSet: %v", ctx.App.Key, obj.Name)
		} else if obj, ok := spec.(*v1.Service); ok {
			if err := k8sOps.ValidateDeletedService(obj.Name, obj.Namespace); err != nil {
				return &scheduler.ErrFailedToValidateAppDestroy{
					App:   ctx.App,
					Cause: fmt.Sprintf("Failed to validate destroy of service: %v. Err: %v", obj.Name, err),
				}
			}

			logrus.Infof("[%v] Validated destroy of Service: %v", ctx.App.Key, obj.Name)
		} else if obj, ok := spec.(*stork_api.Rule); ok {
			_, err := k8sOps.GetRule(obj.Name, obj.Namespace)
			if err == nil {
				return &scheduler.ErrFailedToValidateAppDestroy{
					App:   ctx.App,
					Cause: fmt.Sprintf("stork rule: %v is still present.", obj.Name),
				}
			}

			if errors.IsNotFound(err) {
				logrus.Infof("[%v] Validated destroy of Rule: %v", ctx.App.Key, obj.Name)
			} else {
				return &scheduler.ErrFailedToValidateAppDestroy{
					App:   ctx.App,
					Cause: fmt.Sprintf("failed to validate destroy of stork rule: %v due to: %v", obj.Name, err),
				}
			}
		} else if obj, ok := spec.(*v1.Pod); ok {
			if err := k8sOps.WaitForPodDeletion(obj.UID, obj.Namespace, deleteTasksWaitTimeout); err != nil {
				return &scheduler.ErrFailedToValidatePodDestroy{
					App:   ctx.App,
					Cause: fmt.Sprintf("Failed to validate destroy of pod: %v. Err: %v", obj.Name, err),
				}
			}

			logrus.Infof("[%v] Validated destroy of Pod: %v", ctx.App.Key, obj.Name)
		}
	}

	return nil
}

func (k *k8s) DeleteTasks(ctx *scheduler.Context) error {
	k8sOps := k8s_ops.Instance()
	pods, err := k.getPodsForApp(ctx)
	if err != nil {
		return &scheduler.ErrFailedToDeleteTasks{
			App:   ctx.App,
			Cause: fmt.Sprintf("failed to get pods due to: %v", err),
		}
	}

	if err := k8sOps.DeletePods(pods, false); err != nil {
		return &scheduler.ErrFailedToDeleteTasks{
			App:   ctx.App,
			Cause: fmt.Sprintf("failed to delete pods due to: %v", err),
		}
	}

	// Ensure the pods are deleted and removed from the system
	for _, pod := range pods {
		err = k8sOps.WaitForPodDeletion(pod.UID, pod.Namespace, deleteTasksWaitTimeout)
		if err != nil {
			logrus.Errorf("k8s DeleteTasks failed to wait for pod: [%s] %s to terminate. err: %v", pod.Namespace, pod.Name, err)
			return err
		}
	}

	return nil
}

func (k *k8s) GetVolumeParameters(ctx *scheduler.Context) (map[string]map[string]string, error) {
	k8sOps := k8s_ops.Instance()
	result := make(map[string]map[string]string)

	for _, spec := range ctx.App.SpecList {
		if obj, ok := spec.(*v1.PersistentVolumeClaim); ok {
			params, err := k8sOps.GetPersistentVolumeClaimParams(obj)
			if err != nil {
				return nil, &scheduler.ErrFailedToGetVolumeParameters{
					App:   ctx.App,
					Cause: fmt.Sprintf("failed to get params for volume: %v. Err: %v", obj.Name, err),
				}
			}

			pvc, err := k8sOps.GetPersistentVolumeClaim(obj.Name, obj.Namespace)
			if err != nil {
				return nil, &scheduler.ErrFailedToGetVolumeParameters{
					App:   ctx.App,
					Cause: fmt.Sprintf("failed to get PVC: %v. Err: %v", obj.Name, err),
				}
			}

			for k, v := range pvc.Annotations {
				params[k] = v
			}

			result[pvc.Spec.VolumeName] = params
		} else if obj, ok := spec.(*snap_v1.VolumeSnapshot); ok {
			snap, err := k8sOps.GetSnapshot(obj.Metadata.Name, obj.Metadata.Namespace)
			if err != nil {
				return nil, &scheduler.ErrFailedToGetVolumeParameters{
					App:   ctx.App,
					Cause: fmt.Sprintf("failed to get Snapshot: %v. Err: %v", obj.Metadata.Name, err),
				}
			}

			snapDataName := snap.Spec.SnapshotDataName
			if len(snapDataName) == 0 {
				return nil, &scheduler.ErrFailedToGetVolumeParameters{
					App:   ctx.App,
					Cause: fmt.Sprintf("snapshot: [%s] %s does not have snapshotdata set", snap.Metadata.Namespace, snap.Metadata.Name),
				}
			}

			snapData, err := k8sOps.GetSnapshotData(snapDataName)
			if err != nil {
				return nil, &scheduler.ErrFailedToGetVolumeParameters{
					App:   ctx.App,
					Cause: fmt.Sprintf("failed to get volumesnapshotdata: %s due to: %v", snapDataName, err),
				}
			}

			if snapData.Spec.VolumeSnapshotDataSource.PortworxSnapshot == nil ||
				len(snapData.Spec.VolumeSnapshotDataSource.PortworxSnapshot.SnapshotID) == 0 {
				return nil, &scheduler.ErrFailedToGetVolumeParameters{
					App:   ctx.App,
					Cause: fmt.Sprintf("volumesnapshotdata: %s does not have portworx volume source set", snapDataName),
				}
			}

			result[snapData.Spec.VolumeSnapshotDataSource.PortworxSnapshot.SnapshotID] = map[string]string{
				SnapshotParent: snap.Spec.PersistentVolumeClaimName,
			}
		} else if obj, ok := spec.(*apps_api.StatefulSet); ok {
			ss, err := k8sOps.GetStatefulSet(obj.Name, obj.Namespace)
			if err != nil {
				return nil, &scheduler.ErrFailedToGetVolumeParameters{
					App:   ctx.App,
					Cause: fmt.Sprintf("Failed to get StatefulSet: %v. Err: %v", obj.Name, err),
				}
			}

			pvcList, err := k8sOps.GetPVCsForStatefulSet(ss)
			if err != nil || pvcList == nil {
				return nil, &scheduler.ErrFailedToGetVolumeParameters{
					App:   ctx.App,
					Cause: fmt.Sprintf("Failed to get PVCs for StatefulSet: %v. Err: %v", ss.Name, err),
				}
			}

			for _, pvc := range pvcList.Items {
				params, err := k8sOps.GetPersistentVolumeClaimParams(&pvc)
				if err != nil {
					return nil, &scheduler.ErrFailedToGetVolumeParameters{
						App:   ctx.App,
						Cause: fmt.Sprintf("failed to get params for volume: %v. Err: %v", pvc.Name, err),
					}
				}

				for k, v := range pvc.Annotations {
					params[k] = v
				}

				result[pvc.Spec.VolumeName] = params
			}
		}
	}

	return result, nil
}

func (k *k8s) InspectVolumes(ctx *scheduler.Context, timeout, retryInterval time.Duration) error {
	k8sOps := k8s_ops.Instance()
	for _, spec := range ctx.App.SpecList {
		if obj, ok := spec.(*storage_api.StorageClass); ok {
			if _, err := k8sOps.GetStorageClass(obj.Name); err != nil {
				return &scheduler.ErrFailedToValidateStorage{
					App:   ctx.App,
					Cause: fmt.Sprintf("Failed to validate StorageClass: %v. Err: %v", obj.Name, err),
				}
			}

			logrus.Infof("[%v] Validated storage class: %v", ctx.App.Key, obj.Name)
		} else if obj, ok := spec.(*v1.PersistentVolumeClaim); ok {
			if err := k8sOps.ValidatePersistentVolumeClaim(obj, timeout, retryInterval); err != nil {
				return &scheduler.ErrFailedToValidateStorage{
					App:   ctx.App,
					Cause: fmt.Sprintf("Failed to validate PVC: %v. Err: %v", obj.Name, err),
				}
			}

			logrus.Infof("[%v] Validated PVC: %v", ctx.App.Key, obj.Name)
		} else if obj, ok := spec.(*snap_v1.VolumeSnapshot); ok {
			if err := k8sOps.ValidateSnapshot(obj.Metadata.Name, obj.Metadata.Namespace, true, timeout, retryInterval); err != nil {
				return &scheduler.ErrFailedToValidateStorage{
					App:   ctx.App,
					Cause: fmt.Sprintf("Failed to validate snapshot: %v. Err: %v", obj.Metadata.Name, err),
				}
			}

			logrus.Infof("[%v] Validated snapshot: %v", ctx.App.Key, obj.Metadata.Name)
		} else if obj, ok := spec.(*stork_api.GroupVolumeSnapshot); ok {
			if err := k8sOps.ValidateGroupSnapshot(obj.Name, obj.Namespace, true, timeout, retryInterval); err != nil {
				return &scheduler.ErrFailedToValidateStorage{
					App:   ctx.App,
					Cause: fmt.Sprintf("Failed to validate group snapshot: %v. Err: %v", obj.Name, err),
				}
			}

			logrus.Infof("[%v] Validated group snapshot: %v", ctx.App.Key, obj.Name)
		} else if obj, ok := spec.(*apps_api.StatefulSet); ok {
			ss, err := k8sOps.GetStatefulSet(obj.Name, obj.Namespace)
			if err != nil {
				return &scheduler.ErrFailedToValidateStorage{
					App:   ctx.App,
					Cause: fmt.Sprintf("Failed to get StatefulSet: %v. Err: %v", obj.Name, err),
				}
			}

			if err := k8sOps.ValidatePVCsForStatefulSet(ss, timeout*time.Duration(*obj.Spec.Replicas), retryInterval); err != nil {
				return &scheduler.ErrFailedToValidateStorage{
					App:   ctx.App,
					Cause: fmt.Sprintf("Failed to validate PVCs for statefulset: %v. Err: %v", ss.Name, err),
				}
			}

			logrus.Infof("[%v] Validated PVCs from StatefulSet: %v", ctx.App.Key, obj.Name)
		}
	}

	return nil
}

func (k *k8s) isPVCShared(pvc *v1.PersistentVolumeClaim) bool {
	for _, mode := range pvc.Spec.AccessModes {
		if mode == v1.PersistentVolumeAccessMode(v1.ReadOnlyMany) ||
			mode == v1.PersistentVolumeAccessMode(v1.ReadWriteMany) {
			return true
		}
	}
	return false
}

func (k *k8s) DeleteVolumes(ctx *scheduler.Context) ([]*volume.Volume, error) {
	k8sOps := k8s_ops.Instance()
	var vols []*volume.Volume
	for _, spec := range ctx.App.SpecList {
		if obj, ok := spec.(*storage_api.StorageClass); ok {
			if err := k8sOps.DeleteStorageClass(obj.Name); err != nil {
				if !errors.IsNotFound(err) {
					return nil, &scheduler.ErrFailedToDestroyStorage{
						App:   ctx.App,
						Cause: fmt.Sprintf("Failed to destroy storage class: %v. Err: %v", obj.Name, err),
					}
				}
			}

			logrus.Infof("[%v] Destroyed storage class: %v", ctx.App.Key, obj.Name)
		} else if obj, ok := spec.(*v1.PersistentVolumeClaim); ok {
			vols = append(vols, &volume.Volume{
				ID:        string(obj.UID),
				Name:      obj.Name,
				Namespace: obj.Namespace,
				Shared:    k.isPVCShared(obj),
			})

			if err := k8sOps.DeletePersistentVolumeClaim(obj.Name, obj.Namespace); err != nil {
				if !errors.IsNotFound(err) {
					return nil, &scheduler.ErrFailedToDestroyStorage{
						App:   ctx.App,
						Cause: fmt.Sprintf("Failed to destroy PVC: %v. Err: %v", obj.Name, err),
					}
				}
			}

			logrus.Infof("[%v] Destroyed PVC: %v", ctx.App.Key, obj.Name)
		} else if obj, ok := spec.(*snap_v1.VolumeSnapshot); ok {
			if err := k8sOps.DeleteSnapshot(obj.Metadata.Name, obj.Metadata.Namespace); err != nil {
				if !errors.IsNotFound(err) {
					return nil, &scheduler.ErrFailedToDestroyStorage{
						App:   ctx.App,
						Cause: fmt.Sprintf("Failed to destroy Snapshot: %v. Err: %v", obj.Metadata.Name, err),
					}
				}
			}

			logrus.Infof("[%v] Destroyed snapshot: %v", ctx.App.Key, obj.Metadata.Name)
		} else if obj, ok := spec.(*stork_api.GroupVolumeSnapshot); ok {
			if err := k8sOps.DeleteGroupSnapshot(obj.Name, obj.Namespace); err != nil {
				if !errors.IsNotFound(err) {
					return nil, &scheduler.ErrFailedToDestroyStorage{
						App:   ctx.App,
						Cause: fmt.Sprintf("Failed to destroy group snapshot: %v. Err: %v", obj.Name, err),
					}
				}
			}

			logrus.Infof("[%v] Destroyed group snapshot: %v", ctx.App.Key, obj.Name)
		} else if obj, ok := spec.(*apps_api.StatefulSet); ok {
			pvcList, err := k8sOps.GetPVCsForStatefulSet(obj)
			if err != nil || pvcList == nil {
				return nil, &scheduler.ErrFailedToDestroyStorage{
					App:   ctx.App,
					Cause: fmt.Sprintf("Failed to get PVCs for StatefulSet: %v. Err: %v", obj.Name, err),
				}
			}

			for _, pvc := range pvcList.Items {
				vols = append(vols, &volume.Volume{
					ID:        string(pvc.UID),
					Name:      pvc.Name,
					Namespace: pvc.Namespace,
					Shared:    k.isPVCShared(&pvc),
				})

				if err := k8sOps.DeletePersistentVolumeClaim(pvc.Name, pvc.Namespace); err != nil {
					if !errors.IsNotFound(err) {
						return nil, &scheduler.ErrFailedToDestroyStorage{
							App:   ctx.App,
							Cause: fmt.Sprintf("Failed to destroy PVC: %v. Err: %v", pvc.Name, err),
						}
					}
				}
			}

			logrus.Infof("[%v] Destroyed PVCs for StatefulSet: %v", ctx.App.Key, obj.Name)
		}
	}

	return vols, nil
}

func (k *k8s) GetVolumes(ctx *scheduler.Context) ([]*volume.Volume, error) {
	k8sOps := k8s_ops.Instance()
	var vols []*volume.Volume
	for _, spec := range ctx.App.SpecList {
		if obj, ok := spec.(*v1.PersistentVolumeClaim); ok {
			vol := &volume.Volume{
				ID:        string(obj.UID),
				Name:      obj.Name,
				Namespace: obj.Namespace,
				Shared:    k.isPVCShared(obj),
			}
			vols = append(vols, vol)
		} else if obj, ok := spec.(*apps_api.StatefulSet); ok {
			ss, err := k8sOps.GetStatefulSet(obj.Name, obj.Namespace)
			if err != nil {
				return nil, &scheduler.ErrFailedToGetStorage{
					App:   ctx.App,
					Cause: fmt.Sprintf("Failed to get StatefulSet: %v. Err: %v", obj.Name, err),
				}
			}

			pvcList, err := k8sOps.GetPVCsForStatefulSet(ss)
			if err != nil || pvcList == nil {
				return nil, &scheduler.ErrFailedToGetStorage{
					App:   ctx.App,
					Cause: fmt.Sprintf("Failed to get PVC from StatefulSet: %v. Err: %v", ss.Name, err),
				}
			}

			for _, pvc := range pvcList.Items {
				vols = append(vols, &volume.Volume{
					ID:        string(pvc.UID),
					Name:      pvc.Name,
					Namespace: pvc.Namespace,
					Shared:    k.isPVCShared(&pvc),
				})
			}
		}
	}

	return vols, nil
}

func (k *k8s) ResizeVolume(ctx *scheduler.Context) ([]*volume.Volume, error) {
	k8sOps := k8s_ops.Instance()
	var vols []*volume.Volume
	for _, spec := range ctx.App.SpecList {
		if obj, ok := spec.(*v1.PersistentVolumeClaim); ok {
			updatedPVC, _ := k8sOps.GetPersistentVolumeClaim(obj.Name, obj.Namespace)
			vol, err := k.resizePVCBy1GB(ctx, updatedPVC)
			if err != nil {
				return nil, err
			}
			vols = append(vols, vol)
		} else if obj, ok := spec.(*apps_api.StatefulSet); ok {
			ss, err := k8sOps.GetStatefulSet(obj.Name, obj.Namespace)
			if err != nil {
				return nil, &scheduler.ErrFailedToResizeStorage{
					App:   ctx.App,
					Cause: fmt.Sprintf("Failed to get StatefulSet: %v. Err: %v", obj.Name, err),
				}
			}

			pvcList, err := k8sOps.GetPVCsForStatefulSet(ss)
			if err != nil || pvcList == nil {
				return nil, &scheduler.ErrFailedToResizeStorage{
					App:   ctx.App,
					Cause: fmt.Sprintf("Failed to get PVC from StatefulSet: %v. Err: %v", ss.Name, err),
				}
			}

			for _, pvc := range pvcList.Items {
				vol, err := k.resizePVCBy1GB(ctx, &pvc)
				if err != nil {
					return nil, err
				}
				vols = append(vols, vol)
			}
		}
	}

	return vols, nil
}

func (k *k8s) resizePVCBy1GB(ctx *scheduler.Context, pvc *v1.PersistentVolumeClaim) (*volume.Volume, error) {
	k8sOps := k8s_ops.Instance()
	storageSize := pvc.Spec.Resources.Requests[v1.ResourceStorage]

	// TODO this test is required since stork snapshot doesn't support resizing, remove when feature is added
	resizeSupported := true
	if annotationValue, hasKey := pvc.Annotations[resizeSupportedAnnotationKey]; hasKey {
		resizeSupported, _ = strconv.ParseBool(annotationValue)
	}
	if resizeSupported {
		extraAmount, _ := resource.ParseQuantity("1Gi")
		storageSize.Add(extraAmount)
		pvc.Spec.Resources.Requests[v1.ResourceStorage] = storageSize
		if _, err := k8sOps.UpdatePersistentVolumeClaim(pvc); err != nil {
			return nil, &scheduler.ErrFailedToResizeStorage{
				App:   ctx.App,
				Cause: err.Error(),
			}
		}
	}
	sizeInt64, _ := storageSize.AsInt64()
	vol := &volume.Volume{
		ID:        string(pvc.UID),
		Name:      pvc.Name,
		Namespace: pvc.Namespace,
		Size:      uint64(sizeInt64),
		Shared:    k.isPVCShared(pvc),
	}
	return vol, nil
}

func (k *k8s) GetSnapshots(ctx *scheduler.Context) ([]*volume.Snapshot, error) {
	var snaps []*volume.Snapshot
	for _, spec := range ctx.App.SpecList {
		if obj, ok := spec.(*snap_v1.VolumeSnapshot); ok {
			snap := &volume.Snapshot{
				ID:        string(obj.Metadata.UID),
				Name:      obj.Metadata.Name,
				Namespace: obj.Metadata.Namespace,
			}
			snaps = append(snaps, snap)
		} else if obj, ok := spec.(*stork_api.GroupVolumeSnapshot); ok {
			snapsForGroupsnap, err := k8s_ops.Instance().GetSnapshotsForGroupSnapshot(obj.Name, obj.Namespace)
			if err != nil {
				return nil, err
			}

			for _, snapForGroupsnap := range snapsForGroupsnap {
				snap := &volume.Snapshot{
					ID:        string(snapForGroupsnap.Metadata.UID),
					Name:      snapForGroupsnap.Metadata.Name,
					Namespace: snapForGroupsnap.Metadata.Namespace,
				}
				snaps = append(snaps, snap)
			}
		}
	}

	return snaps, nil
}

func (k *k8s) GetNodesForApp(ctx *scheduler.Context) ([]node.Node, error) {
	t := func() (interface{}, bool, error) {
		pods, err := k.getPodsForApp(ctx)
		if err != nil {
			return nil, false, &scheduler.ErrFailedToGetNodesForApp{
				App:   ctx.App,
				Cause: fmt.Sprintf("failed to get pods due to: %v", err),
			}
		}

		// We should have pods from a supported application at this point
		var result []node.Node
		nodeMap := node.GetNodesByName()

		for _, p := range pods {
			n, ok := nodeMap[p.Spec.NodeName]
			if !ok {
				return nil, true, &scheduler.ErrFailedToGetNodesForApp{
					App:   ctx.App,
					Cause: fmt.Sprintf("node: %v not present in node map", p.Spec.NodeName),
				}
			}

			if node.Contains(result, n) {
				continue
			}

			if k8s_ops.Instance().IsPodRunning(p) {
				result = append(result, n)
			}
		}

		if len(result) > 0 {
			return result, false, nil
		}

		return result, true, &scheduler.ErrFailedToGetNodesForApp{
			App:   ctx.App,
			Cause: fmt.Sprintf("no pods in running state %v", pods),
		}
	}

	nodes, err := task.DoRetryWithTimeout(t, defaultTimeout, defaultRetryInterval)
	if err != nil {
		return nil, err
	}

	return nodes.([]node.Node), nil
}

func (k *k8s) getPodsForApp(ctx *scheduler.Context) ([]v1.Pod, error) {
	k8sOps := k8s_ops.Instance()
	var pods []v1.Pod

	for _, spec := range ctx.App.SpecList {
		if obj, ok := spec.(*apps_api.Deployment); ok {
			depPods, err := k8sOps.GetDeploymentPods(obj)
			if err != nil {
				return nil, err
			}
			pods = append(pods, depPods...)
		} else if obj, ok := spec.(*apps_api.StatefulSet); ok {
			ssPods, err := k8sOps.GetStatefulSetPods(obj)
			if err != nil {
				return nil, err
			}
			pods = append(pods, ssPods...)
		}
	}

	return pods, nil
}

func (k *k8s) Describe(ctx *scheduler.Context) (string, error) {
	k8sOps := k8s_ops.Instance()
	var buf bytes.Buffer
	var err error
	for _, spec := range ctx.App.SpecList {
		if obj, ok := spec.(*apps_api.Deployment); ok {
			buf.WriteString(insertLineBreak(obj.Name))
			var depStatus *apps_api.DeploymentStatus
			if depStatus, err = k8sOps.DescribeDeployment(obj.Name, obj.Namespace); err != nil {
				buf.WriteString(fmt.Sprintf("%v", &scheduler.ErrFailedToGetAppStatus{
					App:   ctx.App,
					Cause: fmt.Sprintf("Failed to get status of deployment: %v. Err: %v", obj.Name, err),
				}))
			}
			//Dump depStatus
			buf.WriteString(fmt.Sprintf("%v\n", *depStatus))
			pods, _ := k8sOps.GetDeploymentPods(obj)
			for _, pod := range pods {
				buf.WriteString(dumpPodStatusRecursively(pod))
			}
			buf.WriteString(insertLineBreak("END Deployment"))
		} else if obj, ok := spec.(*apps_api.StatefulSet); ok {
			buf.WriteString(insertLineBreak(obj.Name))
			var ssetStatus *apps_api.StatefulSetStatus
			if ssetStatus, err = k8sOps.DescribeStatefulSet(obj.Name, obj.Namespace); err != nil {
				buf.WriteString(fmt.Sprintf("%v", &scheduler.ErrFailedToGetAppStatus{
					App:   ctx.App,
					Cause: fmt.Sprintf("Failed to get status of statefulset: %v. Err: %v", obj.Name, err),
				}))
			}
			//Dump ssetStatus
			buf.WriteString(fmt.Sprintf("%v\n", *ssetStatus))
			pods, _ := k8sOps.GetStatefulSetPods(obj)
			for _, pod := range pods {
				buf.WriteString(dumpPodStatusRecursively(pod))
			}
			buf.WriteString(insertLineBreak("END StatefulSet"))
		} else if obj, ok := spec.(*v1.Service); ok {
			buf.WriteString(insertLineBreak(obj.Name))
			var svcStatus *v1.ServiceStatus
			if svcStatus, err = k8sOps.DescribeService(obj.Name, obj.Namespace); err != nil {
				buf.WriteString(fmt.Sprintf("%v", &scheduler.ErrFailedToGetAppStatus{
					App:   ctx.App,
					Cause: fmt.Sprintf("Failed to get status of service: %v. Err: %v", obj.Name, err),
				}))
			}
			//Dump service status
			buf.WriteString(fmt.Sprintf("%v\n", *svcStatus))
			buf.WriteString(insertLineBreak("END Service"))
		} else if obj, ok := spec.(*v1.PersistentVolumeClaim); ok {
			buf.WriteString(insertLineBreak(obj.Name))
			var pvcStatus *v1.PersistentVolumeClaimStatus
			if pvcStatus, err = k8sOps.GetPersistentVolumeClaimStatus(obj); err != nil {
				buf.WriteString(fmt.Sprintf("%v", &scheduler.ErrFailedToGetStorageStatus{
					App:   ctx.App,
					Cause: fmt.Sprintf("Failed to get status of persistent volume claim: %v. Err: %v", obj.Name, err),
				}))
			}
			//Dump persistent volume claim status
			buf.WriteString(fmt.Sprintf("%v\n", *pvcStatus))
			buf.WriteString(insertLineBreak("END PersistentVolumeClaim"))
		} else if obj, ok := spec.(*storage_api.StorageClass); ok {
			buf.WriteString(insertLineBreak(obj.Name))
			var scParams map[string]string
			if scParams, err = k8sOps.GetStorageClassParams(obj); err != nil {
				buf.WriteString(fmt.Sprintf("%v", &scheduler.ErrFailedToGetVolumeParameters{
					App:   ctx.App,
					Cause: fmt.Sprintf("Failed to get parameters of storage class: %v. Err: %v", obj.Name, err),
				}))
			}
			//Dump storage class parameters
			buf.WriteString(fmt.Sprintf("%v\n", scParams))
			buf.WriteString(insertLineBreak("END Storage Class"))
		} else if obj, ok := spec.(*v1.Pod); ok {
			buf.WriteString(insertLineBreak(obj.Name))
			var podStatus *v1.PodList
			if podStatus, err = k8sOps.GetPods(obj.Name, nil); err != nil {
				buf.WriteString(fmt.Sprintf("%v", &scheduler.ErrFailedToGetPodStatus{
					App:   ctx.App,
					Cause: fmt.Sprintf("Failed to get status of pod: %v. Err: %v", obj.Name, err),
				}))
			}
			buf.WriteString(fmt.Sprintf("%v\n", podStatus))
			buf.WriteString(insertLineBreak("END Pod"))
		} else {
			logrus.Warnf("Object type unknown/not supported: %v", obj)
		}
	}
	return buf.String(), nil
}

func (k *k8s) ScaleApplication(ctx *scheduler.Context, scaleFactorMap map[string]int32) error {
	k8sOps := k8s_ops.Instance()
	for _, spec := range ctx.App.SpecList {
		if !k.IsScalable(spec) {
			continue
		}
		if obj, ok := spec.(*apps_api.Deployment); ok {
			logrus.Infof("Scale all Deployments")
			dep, err := k8sOps.GetDeployment(obj.Name, obj.Namespace)
			if err != nil {
				return err
			}
			newScaleFactor := scaleFactorMap[obj.Name+DeploymentSuffix]
			*dep.Spec.Replicas = newScaleFactor
			if _, err := k8sOps.UpdateDeployment(dep); err != nil {
				return &scheduler.ErrFailedToUpdateApp{
					App:   ctx.App,
					Cause: fmt.Sprintf("Failed to update Deployment: %v. Err: %v", obj.Name, err),
				}
			}
			logrus.Infof("Deployment %s scaled to %d successfully.", obj.Name, newScaleFactor)
		} else if obj, ok := spec.(*apps_api.StatefulSet); ok {
			logrus.Infof("Scale all Stateful sets")
			ss, err := k8sOps.GetStatefulSet(obj.Name, obj.Namespace)
			if err != nil {
				return err
			}
			newScaleFactor := scaleFactorMap[obj.Name+StatefulSetSuffix]
			*ss.Spec.Replicas = newScaleFactor
			if _, err := k8sOps.UpdateStatefulSet(ss); err != nil {
				return &scheduler.ErrFailedToUpdateApp{
					App:   ctx.App,
					Cause: fmt.Sprintf("Failed to update StatefulSet: %v. Err: %v", obj.Name, err),
				}
			}
			logrus.Infof("StatefulSet %s scaled to %d successfully.", obj.Name, int(newScaleFactor))
		}
	}
	return nil
}

func (k *k8s) GetScaleFactorMap(ctx *scheduler.Context) (map[string]int32, error) {
	k8sOps := k8s_ops.Instance()
	scaleFactorMap := make(map[string]int32, len(ctx.App.SpecList))
	for _, spec := range ctx.App.SpecList {
		if obj, ok := spec.(*apps_api.Deployment); ok {
			dep, err := k8sOps.GetDeployment(obj.Name, obj.Namespace)
			if err != nil {
				return scaleFactorMap, err
			}
			scaleFactorMap[obj.Name+DeploymentSuffix] = *dep.Spec.Replicas
		} else if obj, ok := spec.(*apps_api.StatefulSet); ok {
			ss, err := k8sOps.GetStatefulSet(obj.Name, obj.Namespace)
			if err != nil {
				return scaleFactorMap, err
			}
			scaleFactorMap[obj.Name+StatefulSetSuffix] = *ss.Spec.Replicas
		}
	}
	return scaleFactorMap, nil
}

func (k *k8s) StopSchedOnNode(n node.Node) error {
	driver, _ := node.Get(k.nodeDriverName)
	systemOpts := node.SystemctlOpts{
		ConnectionOpts: node.ConnectionOpts{
			Timeout:         findFilesOnWorkerTimeout,
			TimeBeforeRetry: defaultRetryInterval,
		},
		Action: "stop",
	}
	err := driver.Systemctl(n, SystemdSchedServiceName, systemOpts)
	if err != nil {
		return &scheduler.ErrFailedToStopSchedOnNode{
			Node:          n,
			SystemService: SystemdSchedServiceName,
			Cause:         err.Error(),
		}
	}
	return nil
}

func (k *k8s) StartSchedOnNode(n node.Node) error {
	driver, _ := node.Get(k.nodeDriverName)
	systemOpts := node.SystemctlOpts{
		ConnectionOpts: node.ConnectionOpts{
			Timeout:         defaultTimeout,
			TimeBeforeRetry: defaultRetryInterval,
		},
		Action: "start",
	}
	err := driver.Systemctl(n, SystemdSchedServiceName, systemOpts)
	if err != nil {
		return &scheduler.ErrFailedToStartSchedOnNode{
			Node:          n,
			SystemService: SystemdSchedServiceName,
			Cause:         err.Error(),
		}
	}
	return nil
}

func (k *k8s) IsScalable(spec interface{}) bool {
	if obj, ok := spec.(*apps_api.Deployment); ok {
		dep, err := k8s_ops.Instance().GetDeployment(obj.Name, obj.Namespace)
		if err != nil {
			logrus.Errorf("Failed to retrieve deployment [%s] %s. Cause: %v", obj.Namespace, obj.Name, err)
			return false
		}
		for _, vol := range dep.Spec.Template.Spec.Volumes {
			pvcName := vol.PersistentVolumeClaim.ClaimName
			pvc, err := k8s_ops.Instance().GetPersistentVolumeClaim(pvcName, dep.Namespace)
			if err != nil {
				logrus.Errorf("Failed to retrieve PVC [%s] %s. Cause: %v", obj.Namespace, pvcName, err)
				return false
			}
			for _, ac := range pvc.Spec.AccessModes {
				if ac == v1.ReadWriteOnce {
					return false
				}
			}
		}
	} else if _, ok := spec.(*apps_api.StatefulSet); ok {
		return true
	}
	return false
}

func (k *k8s) createMigrationObjects(
	specObj interface{},
	ns *v1.Namespace,
	app *spec.AppSpec,
) (interface{}, error) {
	k8sOps := k8s_ops.Instance()
	if obj, ok := specObj.(*stork_api.ClusterPair); ok {
		obj.Namespace = ns.Name
		clusterPair, err := k8sOps.CreateClusterPair(obj)
		if err != nil {
			return nil, &scheduler.ErrFailedToScheduleApp{
				App:   app,
				Cause: fmt.Sprintf("Failed to create ClusterPair: %v. Err: %v", obj.Name, err),
			}
		}
		logrus.Infof("[%v] Created ClusterPair: %v", app.Key, clusterPair.Name)
		return clusterPair, nil
	} else if obj, ok := specObj.(*stork_api.Migration); ok {
		obj.Namespace = ns.Name
		migration, err := k8sOps.CreateMigration(obj)
		if err != nil {
			return nil, &scheduler.ErrFailedToScheduleApp{
				App:   app,
				Cause: fmt.Sprintf("Failed to create Migration: %v. Err: %v", obj.Name, err),
			}
		}
		logrus.Infof("[%v] Created Migration: %v", app.Key, migration.Name)
		return migration, nil
	} else if obj, ok := specObj.(*stork_api.MigrationSchedule); ok {
		obj.Namespace = ns.Name
		migrationSchedule, err := k8sOps.CreateMigrationSchedule(obj)
		if err != nil {
			return nil, &scheduler.ErrFailedToScheduleApp{
				App:   app,
				Cause: fmt.Sprintf("Failed to create MigrationSchedule: %v. Err: %v", obj.Name, err),
			}
		}
		logrus.Infof("[%v] Created MigrationSchedule: %v", app.Key, migrationSchedule.Name)
		return migrationSchedule, nil
	} else if obj, ok := specObj.(*stork_api.SchedulePolicy); ok {
		schedPolicy, err := k8sOps.CreateSchedulePolicy(obj)
		if errors.IsAlreadyExists(err) {
			if schedPolicy, err = k8sOps.GetSchedulePolicy(obj.Name); err == nil {
				logrus.Infof("[%v] Found existing schedule policy: %v", app.Key, schedPolicy.Name)
				return schedPolicy, nil
			}
		}

		if err != nil {
			return nil, &scheduler.ErrFailedToScheduleApp{
				App:   app,
				Cause: fmt.Sprintf("Failed to create SchedulePolicy: %v. Err: %v", obj.Name, err),
			}
		}
		logrus.Infof("[%v] Created SchedulePolicy: %v", app.Key, schedPolicy.Name)
		return schedPolicy, nil
	}

	return nil, nil
}

<<<<<<< HEAD
func (k *k8s) DecommissionNode(n node.Node) error {
	k8sOps := k8s_ops.Instance()
	pods, err := k8sOps.GetPodsByNode(n.Name, "")
	if err != nil {
		return &scheduler.ErrFailedToDecommissionNode {
			Node:          n,
			Cause:         fmt.Sprintf("Failed to get pods on the node: %v. Err: %v", n.Name, err),
		}
	}
	if err = k8sOps.DrainPodsFromNode(n.Name, pods.Items, defaultTimeout, defaultRetryInterval); err != nil {
		return &scheduler.ErrFailedToDecommissionNode {
			Node:          n,
			Cause:         fmt.Sprintf("Failed to drain pods from node: %v. Err: %v", n.Name, err),
		}
	}

	if err = k8sOps.CordonNode(n.Name, defaultTimeout, defaultRetryInterval); err != nil {
		return &scheduler.ErrFailedToDecommissionNode {
			Node:          n,
			Cause:         fmt.Sprintf("Failed to cordon node: %v. Err: %v", n.Name, err),
		}
	}
	if err = k8sOps.AddLabelOnNode(n.Name, "px/enabled", "remove"); err != nil {
		return &scheduler.ErrFailedToDecommissionNode {
			Node:          n,
			Cause:         fmt.Sprintf("Failed to add label to node: %v. Err: %v", n.Name, err),
		}
	}

=======
func (k *k8s) destroyMigrationObject(
	specObj interface{},
	app *spec.AppSpec,
) error {
	k8sOps := k8s_ops.Instance()
	if obj, ok := specObj.(*stork_api.ClusterPair); ok {
		err := k8sOps.DeleteClusterPair(obj.Name, obj.Namespace)
		if err != nil {
			return &scheduler.ErrFailedToDestroyApp{
				App:   app,
				Cause: fmt.Sprintf("Failed to delete ClusterPair: %v. Err: %v", obj.Name, err),
			}
		}
		logrus.Infof("[%v] Destroyed ClusterPair: %v", app.Key, obj.Name)
	} else if obj, ok := specObj.(*stork_api.Migration); ok {
		err := k8sOps.DeleteMigration(obj.Name, obj.Namespace)
		if err != nil {
			return &scheduler.ErrFailedToDestroyApp{
				App:   app,
				Cause: fmt.Sprintf("Failed to delete Migration: %v. Err: %v", obj.Name, err),
			}
		}
		logrus.Infof("[%v] Destroyed Migration: %v", app.Key, obj.Name)
	} else if obj, ok := specObj.(*stork_api.MigrationSchedule); ok {
		err := k8sOps.DeleteMigrationSchedule(obj.Name, obj.Namespace)
		if err != nil {
			return &scheduler.ErrFailedToDestroyApp{
				App:   app,
				Cause: fmt.Sprintf("Failed to delete MigrationSchedule: %v. Err: %v", obj.Name, err),
			}
		}
		logrus.Infof("[%v] Destroyed MigrationSchedule: %v", app.Key, obj.Name)
	} else if obj, ok := specObj.(*stork_api.SchedulePolicy); ok {
		err := k8sOps.DeleteSchedulePolicy(obj.Name)
		if err != nil {
			return &scheduler.ErrFailedToDestroyApp{
				App:   app,
				Cause: fmt.Sprintf("Failed to delete SchedulePolicy: %v. Err: %v", obj.Name, err),
			}
		}
		logrus.Infof("[%v] Destroyed SchedulePolicy: %v", app.Key, obj.Name)
	}
>>>>>>> 93b09fa5
	return nil
}

func insertLineBreak(note string) string {
	return fmt.Sprintf("------------------------------\n%s\n------------------------------\n", note)
}

func dumpPodStatusRecursively(pod v1.Pod) string {
	var buf bytes.Buffer
	buf.WriteString(insertLineBreak(pod.Name))
	buf.WriteString(fmt.Sprintf("%v\n", pod.Status))
	for _, conStat := range pod.Status.ContainerStatuses {
		buf.WriteString(insertLineBreak(conStat.Name))
		buf.WriteString(fmt.Sprintf("%v\n", conStat))
		buf.WriteString(insertLineBreak("END container"))
	}
	buf.WriteString(insertLineBreak("END pod"))
	return buf.String()
}

func init() {
	k := &k8s{}
	scheduler.Register(SchedName, k)
}<|MERGE_RESOLUTION|>--- conflicted
+++ resolved
@@ -1749,7 +1749,6 @@
 	return nil, nil
 }
 
-<<<<<<< HEAD
 func (k *k8s) DecommissionNode(n node.Node) error {
 	k8sOps := k8s_ops.Instance()
 	pods, err := k8sOps.GetPodsByNode(n.Name, "")
@@ -1778,8 +1777,9 @@
 			Cause:         fmt.Sprintf("Failed to add label to node: %v. Err: %v", n.Name, err),
 		}
 	}
-
-=======
+  return nil
+}
+
 func (k *k8s) destroyMigrationObject(
 	specObj interface{},
 	app *spec.AppSpec,
@@ -1822,7 +1822,6 @@
 		}
 		logrus.Infof("[%v] Destroyed SchedulePolicy: %v", app.Key, obj.Name)
 	}
->>>>>>> 93b09fa5
 	return nil
 }
 

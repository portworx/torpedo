package k8s

import (
	"bufio"
	"bytes"
	"fmt"
	"io"
	"os"
	"path/filepath"
	"reflect"
	"regexp"
	"strconv"
	"strings"
	"time"

	snap_v1 "github.com/kubernetes-incubator/external-storage/snapshot/pkg/apis/crd/v1"
	stork_api "github.com/libopenstorage/stork/pkg/apis/stork/v1alpha1"
	k8s_ops "github.com/portworx/sched-ops/k8s"
	"github.com/portworx/sched-ops/task"
	"github.com/portworx/torpedo/drivers/node"
	"github.com/portworx/torpedo/drivers/scheduler"
	"github.com/portworx/torpedo/drivers/scheduler/spec"
	"github.com/portworx/torpedo/drivers/volume"
	"github.com/sirupsen/logrus"
	apps_api "k8s.io/api/apps/v1"
	v1 "k8s.io/api/core/v1"
	storage_api "k8s.io/api/storage/v1"
	"k8s.io/apimachinery/pkg/api/errors"
	"k8s.io/apimachinery/pkg/api/meta"
	"k8s.io/apimachinery/pkg/api/resource"
	"k8s.io/apimachinery/pkg/runtime"
	"k8s.io/apimachinery/pkg/runtime/serializer"
	"k8s.io/apimachinery/pkg/types"
	"k8s.io/apimachinery/pkg/util/yaml"
	"k8s.io/client-go/kubernetes/scheme"
)

const (
	// SchedName is the name of the kubernetes scheduler driver implementation
	SchedName = "k8s"
	// SnapshotParent is the parameter key for the parent of a snapshot
	SnapshotParent = "snapshot_parent"
	k8sPodsRootDir = "/var/lib/kubelet/pods"
	// DeploymentSuffix is the suffix for deployment names stored as keys in maps
	DeploymentSuffix = "-dep"
	// StatefulSetSuffix is the suffix for statefulset names stored as keys in maps
	StatefulSetSuffix = "-ss"
	// SystemdSchedServiceName is the name of the system service responsible for scheduling
	// TODO Change this when running on openshift for the proper service name
	SystemdSchedServiceName = "kubelet"
	// ZoneK8SNodeLabel is label describing zone of the k8s node
	ZoneK8SNodeLabel = "failure-domain.beta.kubernetes.io/zone"
	// RegionK8SNodeLabel is node label describing region of the k8s node
	RegionK8SNodeLabel = "failure-domain.beta.kubernetes.io/region"
)

const (
	statefulSetValidateTimeout = 20 * time.Minute
	k8sNodeReadyTimeout        = 5 * time.Minute
	volDirCleanupTimeout       = 5 * time.Minute
	k8sObjectCreateTimeout     = 2 * time.Minute
	k8sDestroyTimeout          = 2 * time.Minute
	//FindFilesOnWorkerTimeout timeout for find files on worker
	FindFilesOnWorkerTimeout = 1 * time.Minute
	deleteTasksWaitTimeout   = 3 * time.Minute
	//DefaultRetryInterval  Default retry interval
	DefaultRetryInterval = 10 * time.Second
	//DefaultTimeout default timeout
	DefaultTimeout               = 2 * time.Minute
	resizeSupportedAnnotationKey = "torpedo/resize-supported"
)

<<<<<<< HEAD
const (
	//PortworxStorage portworx storage name
	PortworxStorage = "portworx"
	//CsiStorage csi storage name
	CsiStorage = "csi"
)

var provisioners = map[string]string{
	PortworxStorage: "kubernetes.io/portworx-volume",
	CsiStorage:      "com.openstorage.pxd",
}

=======
>>>>>>> 5cb687b6
var (
	namespaceRegex = regexp.MustCompile("{{NAMESPACE}}")
)

//K8s  The kubernetes structure
type K8s struct {
	SpecFactory    *spec.Factory
	NodeDriverName string
	VolDriverName  string
}

//IsNodeReady  Check whether the cluster node is ready
func (k *K8s) IsNodeReady(n node.Node) error {
	t := func() (interface{}, bool, error) {
		if err := k8s_ops.Instance().IsNodeReady(n.Name); err != nil {
			return "", true, &scheduler.ErrNodeNotReady{
				Node:  n,
				Cause: err.Error(),
			}
		}

		return "", false, nil
	}

	if _, err := task.DoRetryWithTimeout(t, k8sNodeReadyTimeout, DefaultRetryInterval); err != nil {
		return err
	}

	return nil
}

// String returns the string name of this driver.
func (k *K8s) String() string {
	return SchedName
}

//Init Initialize the driver
func (k *K8s) Init(specDir, volDriverName, nodeDriverName string) error {
	nodes, err := k8s_ops.Instance().GetNodes()
	if err != nil {
		return err
	}

	for _, n := range nodes.Items {
		newNode := k.parseK8SNode(n)
		if err := k.IsNodeReady(newNode); err != nil {
			return err
		}
		if err := node.AddNode(newNode); err != nil {
			return err
		}
	}

	k.SpecFactory, err = spec.NewFactory(specDir, k)
	if err != nil {
		return err
	}

	k.NodeDriverName = nodeDriverName
	k.VolDriverName = volDriverName
	return nil
}

//RescanSpecs Rescan the application spec file
//
func (k *K8s) RescanSpecs(specDir string) error {
	var err error
	logrus.Infof("Rescanning specs for %v", specDir)
	k.SpecFactory, err = spec.NewFactory(specDir, k)
	if err != nil {
		return err
	}
	return nil
}

//RefreshNodeRegistry update the k8 node list registry
//
func (k *K8s) RefreshNodeRegistry() error {

	nodes, err := k8s_ops.Instance().GetNodes()
	if err != nil {
		return err
	}

	node.CleanupRegistry()

	for _, n := range nodes.Items {
		newNode := k.parseK8SNode(n)
		if err := k.IsNodeReady(newNode); err != nil {
			return err
		}
		if err := node.AddNode(newNode); err != nil {
			return err
		}
	}
	return nil
}

//ParseSpecs Parse the application spec file
//
func (k *K8s) ParseSpecs(specDir string) ([]interface{}, error) {
	fileList := []string{}
	if err := filepath.Walk(specDir, func(path string, f os.FileInfo, err error) error {
		if !f.IsDir() {
			fileList = append(fileList, path)
		}

		return nil
	}); err != nil {
		return nil, err
	}

	var specs []interface{}

	for _, fileName := range fileList {
		file, err := os.Open(fileName)
		if err != nil {
			return nil, err
		}
		defer file.Close()

		reader := bufio.NewReader(file)
		specReader := yaml.NewYAMLReader(reader)

		for {
			specContents, err := specReader.Read()
			if err == io.EOF {
				break
			}

			if len(bytes.TrimSpace(specContents)) > 0 {
				obj, err := decodeSpec(specContents)
				if err != nil {
					logrus.Warnf("Error decoding spec from %v: %v", fileName, err)
					return nil, err
				}

				specObj, err := validateSpec(obj)
				if err != nil {
					logrus.Warnf("Error parsing spec from %v: %v", fileName, err)
					return nil, err
				}

				specs = append(specs, specObj)
			}
		}
	}

	return specs, nil
}

func decodeSpec(specContents []byte) (runtime.Object, error) {
	obj, _, err := scheme.Codecs.UniversalDeserializer().Decode([]byte(specContents), nil, nil)
	if err != nil {
		scheme := runtime.NewScheme()
		if err := snap_v1.AddToScheme(scheme); err != nil {
			return nil, err
		}

		if err := stork_api.AddToScheme(scheme); err != nil {
			return nil, err
		}

		codecs := serializer.NewCodecFactory(scheme)
		obj, _, err = codecs.UniversalDeserializer().Decode([]byte(specContents), nil, nil)
		if err != nil {
			return nil, err
		}
	}
	return obj, nil
}

func validateSpec(in interface{}) (interface{}, error) {
	if specObj, ok := in.(*apps_api.Deployment); ok {
		return specObj, nil
	} else if specObj, ok := in.(*apps_api.StatefulSet); ok {
		return specObj, nil
	} else if specObj, ok := in.(*apps_api.DaemonSet); ok {
		return specObj, nil
	} else if specObj, ok := in.(*v1.Service); ok {
		return specObj, nil
	} else if specObj, ok := in.(*v1.PersistentVolumeClaim); ok {
		return specObj, nil
	} else if specObj, ok := in.(*storage_api.StorageClass); ok {
		return specObj, nil
	} else if specObj, ok := in.(*snap_v1.VolumeSnapshot); ok {
		return specObj, nil
	} else if specObj, ok := in.(*stork_api.GroupVolumeSnapshot); ok {
		return specObj, nil
	} else if specObj, ok := in.(*v1.Secret); ok {
		return specObj, nil
	} else if specObj, ok := in.(*v1.ConfigMap); ok {
		return specObj, nil
	} else if specObj, ok := in.(*stork_api.Rule); ok {
		return specObj, nil
	} else if specObj, ok := in.(*v1.Pod); ok {
		return specObj, nil
	} else if specObj, ok := in.(*stork_api.ClusterPair); ok {
		return specObj, nil
	} else if specObj, ok := in.(*stork_api.Migration); ok {
		return specObj, nil
	} else if specObj, ok := in.(*stork_api.MigrationSchedule); ok {
		return specObj, nil
	} else if specObj, ok := in.(*stork_api.BackupLocation); ok {
		return specObj, nil
	} else if specObj, ok := in.(*stork_api.ApplicationBackup); ok {
		return specObj, nil
	} else if specObj, ok := in.(*stork_api.SchedulePolicy); ok {
		return specObj, nil
	} else if specObj, ok := in.(*stork_api.ApplicationRestore); ok {
		return specObj, nil
	} else if specObj, ok := in.(*stork_api.ApplicationClone); ok {
		return specObj, nil
	} else if specObj, ok := in.(*stork_api.VolumeSnapshotRestore); ok {
		return specObj, nil
	}

	return nil, fmt.Errorf("Unsupported object: %v", reflect.TypeOf(in))
}

//getAddressesForNode  Get IP address for the nodes in the cluster
//
func (k *K8s) getAddressesForNode(n v1.Node) []string {
	var addrs []string
	for _, addr := range n.Status.Addresses {
		if addr.Type == v1.NodeExternalIP || addr.Type == v1.NodeInternalIP {
			addrs = append(addrs, addr.Address)
		}
	}
	return addrs
}

//parseK8SNode Parse the kubernetes clsuter nodes
//
func (k *K8s) parseK8SNode(n v1.Node) node.Node {
	var nodeType node.Type
	var zone, region string
	if k8s_ops.Instance().IsNodeMaster(n) {
		nodeType = node.TypeMaster
	} else {
		nodeType = node.TypeWorker
	}

	nodeLabels, err := k8s_ops.Instance().GetLabelsOnNode(n.GetName())
	if err != nil {
		logrus.Warn("failed to get node label for ", n.GetName())
	}

	for key, value := range nodeLabels {
		switch key {
		case ZoneK8SNodeLabel:
			zone = value
		case RegionK8SNodeLabel:
			region = value
		}
	}

	return node.Node{
		Name:      n.Name,
		Addresses: k.getAddressesForNode(n),
		Type:      nodeType,
		Zone:      zone,
		Region:    region,
	}
}

//Schedule Schedule the application
func (k *K8s) Schedule(instanceID string, options scheduler.ScheduleOptions) ([]*scheduler.Context, error) {
	var apps []*spec.AppSpec
	if len(options.AppKeys) > 0 {
		for _, key := range options.AppKeys {
			spec, err := k.SpecFactory.Get(key)
			if err != nil {
				return nil, err
			}
			apps = append(apps, spec)
		}
	} else {
		apps = k.SpecFactory.GetAll()
	}

	var contexts []*scheduler.Context
	for _, app := range apps {

		appNamespace := app.GetID(instanceID)
		specObjects, err := k.CreateSpecObjects(app, appNamespace)
		if err != nil {
			return nil, err
		}

		ctx := &scheduler.Context{
			UID: instanceID,
			App: &spec.AppSpec{
				Key:      app.Key,
				SpecList: specObjects,
				Enabled:  app.Enabled,
			},
		}

		contexts = append(contexts, ctx)
	}

	return contexts, nil
}

// CreateSpecObjects Create application
func (k *K8s) CreateSpecObjects(app *spec.AppSpec, namespace string) ([]interface{}, error) {
	var specObjects []interface{}
	ns, err := k.createNamespace(app, namespace)
	if err != nil {
		return nil, err
	}

	for _, spec := range app.SpecList {
		t := func() (interface{}, bool, error) {
			obj, err := k.createMigrationObjects(spec, ns, app)
			if err != nil {
				return nil, true, err
			}
			return obj, false, nil
		}
		obj, err := task.DoRetryWithTimeout(t, k8sObjectCreateTimeout, DefaultRetryInterval)
		if err != nil {
			return nil, err
		}
		if obj != nil {
			specObjects = append(specObjects, obj)
		}
	}

	for _, spec := range app.SpecList {
		t := func() (interface{}, bool, error) {
			obj, err := k.createVolumeSnapshotRestore(spec, ns, app)
			if err != nil {
				return nil, true, err
			}
			return obj, false, nil
		}

		obj, err := task.DoRetryWithTimeout(t, k8sObjectCreateTimeout, DefaultRetryInterval)
		if err != nil {
			return nil, err
		}

		if obj != nil {
			specObjects = append(specObjects, obj)
		}
	}

	for _, spec := range app.SpecList {
		t := func() (interface{}, bool, error) {
			obj, err := k.createStorageObject(spec, ns, app)
			if err != nil {
				return nil, true, err
			}
			return obj, false, nil
		}

		obj, err := task.DoRetryWithTimeout(t, k8sObjectCreateTimeout, DefaultRetryInterval)
		if err != nil {
			return nil, err
		}

		if obj != nil {
			specObjects = append(specObjects, obj)
		}
	}

	for _, spec := range app.SpecList {
		t := func() (interface{}, bool, error) {
			obj, err := k.createCoreObject(spec, ns, app)
			if err != nil {
				return nil, true, err
			}
			return obj, false, nil
		}

		obj, err := task.DoRetryWithTimeout(t, k8sObjectCreateTimeout, DefaultRetryInterval)
		if err != nil {
			return nil, err
		}

		if obj != nil {
			specObjects = append(specObjects, obj)
		}
	}
	for _, spec := range app.SpecList {
		t := func() (interface{}, bool, error) {
			obj, err := k.createBackupObjects(spec, ns, app)
			if err != nil {
				return nil, true, err
			}
			return obj, false, nil
		}
		obj, err := task.DoRetryWithTimeout(t, k8sObjectCreateTimeout, DefaultRetryInterval)
		if err != nil {
			return nil, err
		}
		if obj != nil {
			specObjects = append(specObjects, obj)
		}
	}

	return specObjects, nil
}

// AddTasks adds tasks to an existing context
func (k *K8s) AddTasks(ctx *scheduler.Context, options scheduler.ScheduleOptions) error {
	if ctx == nil {
		return fmt.Errorf("Context to add tasks to cannot be nil")
	}
	if len(options.AppKeys) == 0 {
		return fmt.Errorf("Need to specify list of applications to add to context")
	}

	appNamespace := ctx.GetID()
	var apps []*spec.AppSpec
	specObjects := ctx.App.SpecList
	for _, key := range options.AppKeys {
		spec, err := k.SpecFactory.Get(key)
		if err != nil {
			return err
		}
		apps = append(apps, spec)
	}
	for _, app := range apps {
		objects, err := k.CreateSpecObjects(app, appNamespace)
		if err != nil {
			return err
		}
		specObjects = append(specObjects, objects...)
	}
	ctx.App.SpecList = specObjects
	return nil
}

// UpdateTasksID updates task IDs in the given context
func (k *K8s) UpdateTasksID(ctx *scheduler.Context, id string) error {
	ctx.UID = id

	for _, spec := range ctx.App.SpecList {
		metadata, err := meta.Accessor(spec)
		if err != nil {
			return err
		}
		metadata.SetNamespace(id)
	}
	return nil
}

func (k *K8s) createNamespace(app *spec.AppSpec, namespace string) (*v1.Namespace, error) {
	k8sOps := k8s_ops.Instance()

	t := func() (interface{}, bool, error) {
		ns, err := k8sOps.CreateNamespace(namespace,
			map[string]string{
				"creater": "torpedo",
				"app":     app.Key,
			})

		if errors.IsAlreadyExists(err) {
			if ns, err = k8sOps.GetNamespace(namespace); err == nil {
				return ns, false, nil
			}
		}

		if err != nil {
			return nil, true, &scheduler.ErrFailedToScheduleApp{
				App:   app,
				Cause: fmt.Sprintf("Failed to create namespace: %v. Err: %v", namespace, err),
			}
		}

		return ns, false, nil
	}

	nsObj, err := task.DoRetryWithTimeout(t, k8sObjectCreateTimeout, DefaultRetryInterval)
	if err != nil {
		return nil, err
	}

	return nsObj.(*v1.Namespace), nil
}

func (k *K8s) createStorageObject(spec interface{}, ns *v1.Namespace, app *spec.AppSpec) (interface{}, error) {
	k8sOps := k8s_ops.Instance()

	if obj, ok := spec.(*storage_api.StorageClass); ok {
		obj.Namespace = ns.Name
		logrus.Infof("Setting provisioner of %v to %v", obj.Name, volume.GetStorageProvisioner())
		obj.Provisioner = volume.GetStorageProvisioner()

		sc, err := k8sOps.CreateStorageClass(obj)
		if errors.IsAlreadyExists(err) {
			if sc, err = k8sOps.GetStorageClass(obj.Name); err == nil {
				logrus.Infof("[%v] Found existing storage class: %v", app.Key, sc.Name)
				return sc, nil
			}
		}
		if err != nil {
			return nil, &scheduler.ErrFailedToScheduleApp{
				App:   app,
				Cause: fmt.Sprintf("Failed to create storage class: %v. Err: %v", obj.Name, err),
			}
		}

		logrus.Infof("[%v] Created storage class: %v", app.Key, sc.Name)
		return sc, nil

	} else if obj, ok := spec.(*v1.PersistentVolumeClaim); ok {
		obj.Namespace = ns.Name
		k.substituteNamespaceInPVC(obj, ns.Name)
		pvc, err := k8sOps.CreatePersistentVolumeClaim(obj)
		if errors.IsAlreadyExists(err) {
			if pvc, err = k8sOps.GetPersistentVolumeClaim(obj.Name, obj.Namespace); err == nil {
				logrus.Infof("[%v] Found existing PVC: %v", app.Key, pvc.Name)
				return pvc, nil
			}
		}
		if err != nil {
			return nil, &scheduler.ErrFailedToScheduleApp{
				App:   app,
				Cause: fmt.Sprintf("Failed to create PVC: %v. Err: %v", obj.Name, err),
			}
		}

		logrus.Infof("[%v] Created PVC: %v", app.Key, pvc.Name)
		return pvc, nil

	} else if obj, ok := spec.(*snap_v1.VolumeSnapshot); ok {
		obj.Metadata.Namespace = ns.Name
		snap, err := k8sOps.CreateSnapshot(obj)
		if errors.IsAlreadyExists(err) {
			if snap, err = k8sOps.GetSnapshot(obj.Metadata.Name, obj.Metadata.Namespace); err == nil {
				logrus.Infof("[%v] Found existing snapshot: %v", app.Key, snap.Metadata.Name)
				return snap, nil
			}
		}
		if err != nil {
			return nil, &scheduler.ErrFailedToScheduleApp{
				App:   app,
				Cause: fmt.Sprintf("Failed to create Snapshot: %v. Err: %v", obj.Metadata.Name, err),
			}
		}

		logrus.Infof("[%v] Created Snapshot: %v", app.Key, snap.Metadata.Name)
		return snap, nil
	} else if obj, ok := spec.(*stork_api.GroupVolumeSnapshot); ok {
		obj.Namespace = ns.Name
		snap, err := k8sOps.CreateGroupSnapshot(obj)
		if errors.IsAlreadyExists(err) {
			if snap, err = k8sOps.GetGroupSnapshot(obj.Name, obj.Namespace); err == nil {
				logrus.Infof("[%v] Found existing group snapshot: %v", app.Key, snap.Name)
				return snap, nil
			}
		}
		if err != nil {
			return nil, &scheduler.ErrFailedToScheduleApp{
				App:   app,
				Cause: fmt.Sprintf("Failed to create group snapshot: %v. Err: %v", obj.Name, err),
			}
		}

		logrus.Infof("[%v] Created Group snapshot: %v", app.Key, snap.Name)
		return snap, nil
	}

	return nil, nil
}

func (k *K8s) substituteNamespaceInPVC(pvc *v1.PersistentVolumeClaim, ns string) {
	pvc.Name = namespaceRegex.ReplaceAllString(pvc.Name, ns)
	for k, v := range pvc.Annotations {
		pvc.Annotations[k] = namespaceRegex.ReplaceAllString(v, ns)
	}
}

func (k *K8s) createVolumeSnapshotRestore(specObj interface{},
	ns *v1.Namespace,
	app *spec.AppSpec,
) (interface{}, error) {

	k8sOps := k8s_ops.Instance()
	if obj, ok := specObj.(*stork_api.VolumeSnapshotRestore); ok {
		obj.Namespace = ns.Name
		snapRestore, err := k8sOps.CreateVolumeSnapshotRestore(obj)
		if err != nil {
			return nil, &scheduler.ErrFailedToScheduleApp{
				App:   app,
				Cause: fmt.Sprintf("Failed to create VolumeSnapshotRestore: %v. Err: %v", obj.Name, err),
			}
		}
		logrus.Infof("[%v] Created VolumeSnapshotRestore: %v", app.Key, snapRestore.Name)
		return snapRestore, nil
	}

	return nil, nil
}

func (k *K8s) createCoreObject(spec interface{}, ns *v1.Namespace, app *spec.AppSpec) (interface{}, error) {
	k8sOps := k8s_ops.Instance()
	if obj, ok := spec.(*apps_api.Deployment); ok {
		obj.Namespace = ns.Name
		obj.Spec.Template.Spec.Volumes = k.substituteNamespaceInVolumes(obj.Spec.Template.Spec.Volumes, ns.Name)
		dep, err := k8sOps.CreateDeployment(obj)
		if errors.IsAlreadyExists(err) {
			if dep, err = k8sOps.GetDeployment(obj.Name, obj.Namespace); err == nil {
				logrus.Infof("[%v] Found existing deployment: %v", app.Key, dep.Name)
				return dep, nil
			}
		}
		if err != nil {
			return nil, &scheduler.ErrFailedToScheduleApp{
				App:   app,
				Cause: fmt.Sprintf("Failed to create Deployment: %v. Err: %v", obj.Name, err),
			}
		}

		logrus.Infof("[%v] Created deployment: %v", app.Key, dep.Name)
		return dep, nil

	} else if obj, ok := spec.(*apps_api.StatefulSet); ok {
		obj.Namespace = ns.Name
		obj.Spec.Template.Spec.Volumes = k.substituteNamespaceInVolumes(obj.Spec.Template.Spec.Volumes, ns.Name)
		ss, err := k8sOps.CreateStatefulSet(obj)
		if errors.IsAlreadyExists(err) {
			if ss, err = k8sOps.GetStatefulSet(obj.Name, obj.Namespace); err == nil {
				logrus.Infof("[%v] Found existing StatefulSet: %v", app.Key, ss.Name)
				return ss, nil
			}
		}
		if err != nil {
			return nil, &scheduler.ErrFailedToScheduleApp{
				App:   app,
				Cause: fmt.Sprintf("Failed to create StatefulSet: %v. Err: %v", obj.Name, err),
			}
		}

		logrus.Infof("[%v] Created StatefulSet: %v", app.Key, ss.Name)
		return ss, nil

	} else if obj, ok := spec.(*v1.Service); ok {
		obj.Namespace = ns.Name
		svc, err := k8sOps.CreateService(obj)
		if errors.IsAlreadyExists(err) {
			if svc, err = k8sOps.GetService(obj.Name, obj.Namespace); err == nil {
				logrus.Infof("[%v] Found existing Service: %v", app.Key, svc.Name)
				return svc, nil
			}
		}
		if err != nil {
			return nil, &scheduler.ErrFailedToScheduleApp{
				App:   app,
				Cause: fmt.Sprintf("Failed to create Service: %v. Err: %v", obj.Name, err),
			}
		}

		logrus.Infof("[%v] Created Service: %v", app.Key, svc.Name)
		return svc, nil

	} else if obj, ok := spec.(*v1.Secret); ok {
		obj.Namespace = ns.Name
		secret, err := k8sOps.CreateSecret(obj)
		if errors.IsAlreadyExists(err) {
			if secret, err = k8sOps.GetSecret(obj.Name, obj.Namespace); err == nil {
				logrus.Infof("[%v] Found existing Secret: %v", app.Key, secret.Name)
				return secret, nil
			}
		}
		if err != nil {
			return nil, &scheduler.ErrFailedToScheduleApp{
				App:   app,
				Cause: fmt.Sprintf("Failed to create Secret: %v. Err: %v", obj.Name, err),
			}
		}

		logrus.Infof("[%v] Created Secret: %v", app.Key, secret.Name)
		return secret, nil
	} else if obj, ok := spec.(*stork_api.Rule); ok {
		if obj.Namespace != "kube-system" {
			obj.Namespace = ns.Name
		}
		rule, err := k8sOps.CreateRule(obj)
		if errors.IsAlreadyExists(err) {
			if rule, err = k8sOps.GetRule(obj.Name, obj.Namespace); err == nil {
				logrus.Infof("[%v] Found existing Rule: %v", app.Key, rule.GetName())
				return rule, nil
			}
		}

		if err != nil {
			return nil, &scheduler.ErrFailedToScheduleApp{
				App:   app,
				Cause: fmt.Sprintf("Failed to create Rule: %v, Err: %v", obj.Name, err),
			}
		}
		logrus.Infof("[%v] Created Rule: %v", app.Key, rule.GetName())
		return rule, nil
	} else if obj, ok := spec.(*v1.Pod); ok {
		obj.Namespace = ns.Name
		pod, err := k8sOps.CreatePod(obj)
		if errors.IsAlreadyExists(err) {
			if pod, err := k8sOps.GetPodByName(obj.Name, obj.Namespace); err == nil {
				logrus.Infof("[%v] Found existing Pods: %v", app.Key, pod.Name)
				return pod, nil
			}
		}
		if err != nil {
			return nil, &scheduler.ErrFailedToSchedulePod{
				App:   app,
				Cause: fmt.Sprintf("Failed to create Pod: %v. Err: %v", obj.Name, err),
			}
		}

		logrus.Infof("[%v] Created Pod: %v", app.Key, pod.Name)
		return pod, nil
	} else if obj, ok := spec.(*v1.ConfigMap); ok {
		obj.Namespace = ns.Name
		configMap, err := k8sOps.CreateConfigMap(obj)
		if errors.IsAlreadyExists(err) {
			if configMap, err := k8sOps.GetConfigMap(obj.Name, obj.Namespace); err == nil {
				logrus.Infof("[%v] Found existing Config Maps: %v", app.Key, configMap.Name)
				return configMap, nil
			}
		}
		if err != nil {
			return nil, &scheduler.ErrFailedToScheduleApp{
				App:   app,
				Cause: fmt.Sprintf("Failed to create Config Map: %v. Err: %v", obj.Name, err),
			}
		}

		logrus.Infof("[%v] Created Config Map: %v", app.Key, configMap.Name)
		return configMap, nil
	}

	return nil, nil
}

func (k *K8s) destroyCoreObject(spec interface{}, opts map[string]bool, app *spec.AppSpec) (interface{}, error) {
	k8sOps := k8s_ops.Instance()
	var pods interface{}
	var podList []*v1.Pod
	var err error
	if obj, ok := spec.(*apps_api.Deployment); ok {
		if value, ok := opts[scheduler.OptionsWaitForResourceLeakCleanup]; ok && value {
			if pods, err = k8sOps.GetDeploymentPods(obj); err != nil {
				logrus.Warnf("[%s] Error getting deployment pods. Err: %v", app.Key, err)
			}
		}
		err := k8sOps.DeleteDeployment(obj.Name, obj.Namespace)
		if err != nil {
			return pods, &scheduler.ErrFailedToDestroyApp{
				App:   app,
				Cause: fmt.Sprintf("Failed to destroy Deployment: %v. Err: %v", obj.Name, err),
			}
		}
	} else if obj, ok := spec.(*apps_api.StatefulSet); ok {
		if value, ok := opts[scheduler.OptionsWaitForResourceLeakCleanup]; ok && value {
			if pods, err = k8sOps.GetStatefulSetPods(obj); err != nil {
				logrus.Warnf("[%v] Error getting statefulset pods. Err: %v", app.Key, err)
			}
		}
		err := k8sOps.DeleteStatefulSet(obj.Name, obj.Namespace)
		if err != nil {
			return pods, &scheduler.ErrFailedToDestroyApp{
				App:   app,
				Cause: fmt.Sprintf("Failed to destroy stateful set: %v. Err: %v", obj.Name, err),
			}
		}
	} else if obj, ok := spec.(*v1.Service); ok {
		err := k8sOps.DeleteService(obj.Name, obj.Namespace)
		if err != nil {
			return pods, &scheduler.ErrFailedToDestroyApp{
				App:   app,
				Cause: fmt.Sprintf("Failed to destroy Service: %v. Err: %v", obj.Name, err),
			}
		}

		logrus.Infof("[%v] Destroyed Service: %v", app.Key, obj.Name)
	} else if obj, ok := spec.(*stork_api.Rule); ok {
		err := k8sOps.DeleteRule(obj.Name, obj.Namespace)
		if err != nil {
			return pods, &scheduler.ErrFailedToDestroyApp{
				App:   app,
				Cause: fmt.Sprintf("Failed to destroy Rule: %v. Err: %v", obj.Name, err),
			}
		}

		logrus.Infof("[%v] Destroyed Rule: %v", app.Key, obj.Name)
	} else if obj, ok := spec.(*v1.Pod); ok {
		if value, ok := opts[scheduler.OptionsWaitForResourceLeakCleanup]; ok && value {
			pod, err := k8sOps.GetPodByName(obj.Name, obj.Namespace)
			if err != nil {
				logrus.Warnf("[%v] Error getting pods. Err: %v", app.Key, err)
			}
			podList = append(podList, pod)
			pods = podList
		}
		err := k8sOps.DeletePod(obj.Name, obj.Namespace, false)
		if err != nil {
			return pods, &scheduler.ErrFailedToDestroyPod{
				App:   app,
				Cause: fmt.Sprintf("Failed to destroy Pod: %v. Err: %v", obj.Name, err),
			}
		}

		logrus.Infof("[%v] Destroyed Pod: %v", app.Key, obj.Name)
	} else if obj, ok := spec.(*v1.ConfigMap); ok {
		if value, ok := opts[scheduler.OptionsWaitForResourceLeakCleanup]; ok && value {
			_, err := k8sOps.GetConfigMap(obj.Name, obj.Namespace)
			if err != nil {
				logrus.Warnf("[%v] Error getting config maps. Err: %v", app.Key, err)
			}
		}
		err := k8sOps.DeleteConfigMap(obj.Name, obj.Namespace)
		if err != nil {
			return pods, &scheduler.ErrFailedToDestroyApp{
				App:   app,
				Cause: fmt.Sprintf("Failed to destroy config map: %v. Err: %v", obj.Name, err),
			}
		}

		logrus.Infof("[%v] Destroyed Config Map: %v", app.Key, obj.Name)
	}

	return pods, nil

}

func (k *K8s) substituteNamespaceInVolumes(volumes []v1.Volume, ns string) []v1.Volume {
	var updatedVolumes []v1.Volume
	for _, vol := range volumes {
		if vol.VolumeSource.PersistentVolumeClaim != nil {
			claimName := namespaceRegex.ReplaceAllString(vol.VolumeSource.PersistentVolumeClaim.ClaimName, ns)
			vol.VolumeSource.PersistentVolumeClaim.ClaimName = claimName
		}
		updatedVolumes = append(updatedVolumes, vol)
	}
	return updatedVolumes
}

//WaitForRunning   wait for running
//
func (k *K8s) WaitForRunning(ctx *scheduler.Context, timeout, retryInterval time.Duration) error {
	k8sOps := k8s_ops.Instance()
	for _, spec := range ctx.App.SpecList {
		if obj, ok := spec.(*apps_api.Deployment); ok {
			if err := k8sOps.ValidateDeployment(obj, timeout, retryInterval); err != nil {
				return &scheduler.ErrFailedToValidateApp{
					App:   ctx.App,
					Cause: fmt.Sprintf("Failed to validate Deployment: %v. Err: %v", obj.Name, err),
				}
			}

			logrus.Infof("[%v] Validated deployment: %v", ctx.App.Key, obj.Name)
		} else if obj, ok := spec.(*apps_api.StatefulSet); ok {
			if err := k8sOps.ValidateStatefulSet(obj, timeout*time.Duration(*obj.Spec.Replicas)); err != nil {
				return &scheduler.ErrFailedToValidateApp{
					App:   ctx.App,
					Cause: fmt.Sprintf("Failed to validate StatefulSet: %v. Err: %v", obj.Name, err),
				}
			}

			logrus.Infof("[%v] Validated statefulset: %v", ctx.App.Key, obj.Name)
		} else if obj, ok := spec.(*v1.Service); ok {
			svc, err := k8sOps.GetService(obj.Name, obj.Namespace)
			if err != nil {
				return &scheduler.ErrFailedToValidateApp{
					App:   ctx.App,
					Cause: fmt.Sprintf("Failed to validate Service: %v. Err: %v", obj.Name, err),
				}
			}

			logrus.Infof("[%v] Validated Service: %v", ctx.App.Key, svc.Name)
		} else if obj, ok := spec.(*stork_api.Rule); ok {
			svc, err := k8sOps.GetRule(obj.Name, obj.Namespace)
			if err != nil {
				return &scheduler.ErrFailedToValidateApp{
					App:   ctx.App,
					Cause: fmt.Sprintf("Failed to validate Rule: %v. Err: %v", obj.Name, err),
				}
			}

			logrus.Infof("[%v] Validated Rule: %v", ctx.App.Key, svc.Name)
		} else if obj, ok := spec.(*v1.Pod); ok {
			if err := k8sOps.ValidatePod(obj, timeout, retryInterval); err != nil {
				return &scheduler.ErrFailedToValidatePod{
					App:   ctx.App,
					Cause: fmt.Sprintf("Failed to validate Pod: [%s] %s. Err: Pod is not ready %v", obj.Namespace, obj.Name, obj.Status),
				}
			}

			logrus.Infof("[%v] Validated pod: %v", ctx.App.Key, obj.Name)
		} else if obj, ok := spec.(*stork_api.ClusterPair); ok {
			if err := k8sOps.ValidateClusterPair(obj.Name, obj.Namespace, timeout, retryInterval); err != nil {
				return &scheduler.ErrFailedToValidateCustomSpec{
					Name:  obj.Name,
					Cause: fmt.Sprintf("Failed to validate cluster Pair: %v. Err: %v", obj.Name, err),
					Type:  obj,
				}
			}
			logrus.Infof("[%v] Validated ClusterPair: %v", ctx.App.Key, obj.Name)
		} else if obj, ok := spec.(*stork_api.Migration); ok {
			if err := k8sOps.ValidateMigration(obj.Name, obj.Namespace, timeout, retryInterval); err != nil {
				return &scheduler.ErrFailedToValidateCustomSpec{
					Name:  obj.Name,
					Cause: fmt.Sprintf("Failed to validate Migration: %v. Err: %v", obj.Name, err),
					Type:  obj,
				}
			}
			logrus.Infof("[%v] Validated Migration: %v", ctx.App.Key, obj.Name)
		} else if obj, ok := spec.(*stork_api.MigrationSchedule); ok {
			if _, err := k8sOps.ValidateMigrationSchedule(obj.Name, obj.Namespace, timeout, retryInterval); err != nil {
				return &scheduler.ErrFailedToValidateCustomSpec{
					Name:  obj.Name,
					Cause: fmt.Sprintf("Failed to validate MigrationSchedule: %v. Err: %v", obj.Name, err),
					Type:  obj,
				}
			}
			logrus.Infof("[%v] Validated MigrationSchedule: %v", ctx.App.Key, obj.Name)
		} else if obj, ok := spec.(*stork_api.BackupLocation); ok {
			if err := k8sOps.ValidateBackupLocation(obj.Name, obj.Namespace, timeout, retryInterval); err != nil {
				return &scheduler.ErrFailedToValidateCustomSpec{
					Name:  obj.Name,
					Cause: fmt.Sprintf("Failed to validate BackupLocation: %v. Err: %v", obj.Name, err),
					Type:  obj,
				}
			}
			logrus.Infof("[%v] Validated BackupLocation: %v", ctx.App.Key, obj.Name)
		} else if obj, ok := spec.(*stork_api.ApplicationBackup); ok {
			if err := k8sOps.ValidateApplicationBackup(obj.Name, obj.Namespace, timeout, retryInterval); err != nil {
				return &scheduler.ErrFailedToValidateCustomSpec{
					Name:  obj.Name,
					Cause: fmt.Sprintf("Failed to validate ApplicationBackup: %v. Err: %v", obj.Name, err),
					Type:  obj,
				}
			}
			logrus.Infof("[%v] Validated ApplicationBackup: %v", ctx.App.Key, obj.Name)
		} else if obj, ok := spec.(*stork_api.ApplicationRestore); ok {
			if err := k8sOps.ValidateApplicationRestore(obj.Name, obj.Namespace, timeout, retryInterval); err != nil {
				return &scheduler.ErrFailedToValidateCustomSpec{
					Name:  obj.Name,
					Cause: fmt.Sprintf("Failed to validate ApplicationRestore: %v. Err: %v", obj.Name, err),
					Type:  obj,
				}
			}
			logrus.Infof("[%v] Validated ApplicationRestore: %v", ctx.App.Key, obj.Name)
		} else if obj, ok := spec.(*stork_api.ApplicationClone); ok {
			if err := k8sOps.ValidateApplicationClone(obj.Name, obj.Namespace, timeout, retryInterval); err != nil {
				return &scheduler.ErrFailedToValidateCustomSpec{
					Name:  obj.Name,
					Cause: fmt.Sprintf("Failed to validate ApplicationClone: %v. Err: %v", obj.Name, err),
					Type:  obj,
				}
			}
			logrus.Infof("[%v] Validated ApplicationClone: %v", ctx.App.Key, obj.Name)
		} else if obj, ok := spec.(*stork_api.VolumeSnapshotRestore); ok {
			if err := k8sOps.ValidateVolumeSnapshotRestore(obj.Name, obj.Namespace, timeout, retryInterval); err != nil {
				return &scheduler.ErrFailedToValidateCustomSpec{
					Name:  obj.Name,
					Cause: fmt.Sprintf("Failed to validate VolumeSnapshotRestore: %v. Err: %v", obj.Name, err),
					Type:  obj,
				}
			}
			logrus.Infof("[%v] Validated VolumeSnapshotRestore: %v", ctx.App.Key, obj.Name)
		} else if obj, ok := spec.(*snap_v1.VolumeSnapshot); ok {
			if err := k8sOps.ValidateSnapshot(obj.Metadata.Name, obj.Metadata.Namespace, true, timeout, retryInterval); err != nil {
				return &scheduler.ErrFailedToValidateCustomSpec{
					Name:  obj.Metadata.Name,
					Cause: fmt.Sprintf("Failed to validate VolumeSnapshotRestore: %v. Err: %v", obj.Metadata.Name, err),
					Type:  obj,
				}
			}
			logrus.Infof("[%v] Validated VolumeSnapshotRestore: %v", ctx.App.Key, obj.Metadata.Name)
		}
	}

	return nil
}

//Destroy destroy
func (k *K8s) Destroy(ctx *scheduler.Context, opts map[string]bool) error {
	var podList []v1.Pod
	var pods interface{}
	var err error
	for _, spec := range ctx.App.SpecList {
		t := func() (interface{}, bool, error) {
			currPods, err := k.destroyCoreObject(spec, opts, ctx.App)
			if err != nil {
				return nil, true, err
			}
			return currPods, false, nil
		}
		pods, err = task.DoRetryWithTimeout(t, k8sDestroyTimeout, DefaultRetryInterval)
		if err != nil {
			podList = append(podList, pods.(v1.Pod))
		}
	}
	for _, spec := range ctx.App.SpecList {
		t := func() (interface{}, bool, error) {
			err := k.destroyVolumeSnapshotRestoreObject(spec, ctx.App)
			if err != nil {
				return nil, true, err
			}
			return nil, false, nil
		}
		pods, err = task.DoRetryWithTimeout(t, k8sDestroyTimeout, DefaultRetryInterval)
		if err != nil {
			podList = append(podList, pods.(v1.Pod))
		}
	}
	for _, spec := range ctx.App.SpecList {
		t := func() (interface{}, bool, error) {
			err := k.destroyMigrationObject(spec, ctx.App)
			if err != nil {
				return nil, true, err
			}
			return nil, false, nil
		}
		pods, err = task.DoRetryWithTimeout(t, k8sDestroyTimeout, DefaultRetryInterval)
		if err != nil {
			podList = append(podList, pods.(v1.Pod))
		}
	}

	for _, spec := range ctx.App.SpecList {
		t := func() (interface{}, bool, error) {
			err := k.destroyBackupObjects(spec, ctx.App)
			if err != nil {
				return nil, true, err
			}
			return nil, false, nil
		}
		pods, err = task.DoRetryWithTimeout(t, k8sDestroyTimeout, DefaultRetryInterval)
		if err != nil {
			podList = append(podList, pods.(v1.Pod))
		}
	}

	if value, ok := opts[scheduler.OptionsWaitForResourceLeakCleanup]; ok && value {
		if err = k.WaitForDestroy(ctx, DefaultTimeout); err != nil {
			return err
		}
		if err = k.waitForCleanup(ctx, podList); err != nil {
			return err
		}
	} else if value, ok := opts[scheduler.OptionsWaitForDestroy]; ok && value {
		if err = k.WaitForDestroy(ctx, DefaultTimeout); err != nil {
			return err
		}
	}
	return nil
}

func (k *K8s) waitForCleanup(ctx *scheduler.Context, podList []v1.Pod) error {
	for _, pod := range podList {
		t := func() (interface{}, bool, error) {
			return nil, true, k.validateVolumeDirCleanup(pod.UID, ctx.App)
		}
		if _, err := task.DoRetryWithTimeout(t, volDirCleanupTimeout, DefaultRetryInterval); err != nil {
			return err
		}
		logrus.Infof("Validated resource cleanup for pod: %v", pod.UID)
	}
	return nil
}

func (k *K8s) validateVolumeDirCleanup(podUID types.UID, app *spec.AppSpec) error {
	podVolDir := k.getVolumeDirPath(podUID)
	driver, _ := node.Get(k.NodeDriverName)
	options := node.FindOpts{
		ConnectionOpts: node.ConnectionOpts{
			Timeout:         FindFilesOnWorkerTimeout,
			TimeBeforeRetry: DefaultRetryInterval,
		},
		MinDepth: 1,
		MaxDepth: 1,
	}

	for _, n := range node.GetWorkerNodes() {
		if volDir, err := driver.FindFiles(podVolDir, n, options); err != nil {
			return err
		} else if strings.TrimSpace(volDir) != "" {
			return &scheduler.ErrFailedToDeleteVolumeDirForPod{
				App:   app,
				Cause: fmt.Sprintf("Volume directory for pod %v still exists in node: %v", podUID, n.Name),
			}
		}
	}

	return nil
}

func (k *K8s) getVolumeDirPath(podUID types.UID) string {
	return filepath.Join(k8sPodsRootDir, string(podUID), "volumes")
}

//WaitForDestroy wait for schedule context destroy
//
func (k *K8s) WaitForDestroy(ctx *scheduler.Context, timeout time.Duration) error {
	k8sOps := k8s_ops.Instance()
	for _, spec := range ctx.App.SpecList {
		if obj, ok := spec.(*apps_api.Deployment); ok {
			if err := k8sOps.ValidateTerminatedDeployment(obj, timeout, DefaultRetryInterval); err != nil {
				return &scheduler.ErrFailedToValidateAppDestroy{
					App:   ctx.App,
					Cause: fmt.Sprintf("Failed to validate destroy of deployment: %v. Err: %v", obj.Name, err),
				}
			}

			logrus.Infof("[%v] Validated destroy of Deployment: %v", ctx.App.Key, obj.Name)
		} else if obj, ok := spec.(*apps_api.StatefulSet); ok {
			if err := k8sOps.ValidateTerminatedStatefulSet(obj, timeout, DefaultRetryInterval); err != nil {
				return &scheduler.ErrFailedToValidateAppDestroy{
					App:   ctx.App,
					Cause: fmt.Sprintf("Failed to validate destroy of statefulset: %v. Err: %v", obj.Name, err),
				}
			}

			logrus.Infof("[%v] Validated destroy of StatefulSet: %v", ctx.App.Key, obj.Name)
		} else if obj, ok := spec.(*v1.Service); ok {
			if err := k8sOps.ValidateDeletedService(obj.Name, obj.Namespace); err != nil {
				return &scheduler.ErrFailedToValidateAppDestroy{
					App:   ctx.App,
					Cause: fmt.Sprintf("Failed to validate destroy of service: %v. Err: %v", obj.Name, err),
				}
			}

			logrus.Infof("[%v] Validated destroy of Service: %v", ctx.App.Key, obj.Name)
		} else if obj, ok := spec.(*v1.Pod); ok {
			if err := k8sOps.WaitForPodDeletion(obj.UID, obj.Namespace, deleteTasksWaitTimeout); err != nil {
				return &scheduler.ErrFailedToValidatePodDestroy{
					App:   ctx.App,
					Cause: fmt.Sprintf("Failed to validate destroy of pod: %v. Err: %v", obj.Name, err),
				}
			}

			logrus.Infof("[%v] Validated destroy of Pod: %v", ctx.App.Key, obj.Name)
		}
	}

	return nil
}

//DeleteTasks delete the task
func (k *K8s) DeleteTasks(ctx *scheduler.Context) error {
	k8sOps := k8s_ops.Instance()
	pods, err := k.getPodsForApp(ctx)
	if err != nil {
		return &scheduler.ErrFailedToDeleteTasks{
			App:   ctx.App,
			Cause: fmt.Sprintf("failed to get pods due to: %v", err),
		}
	}

	if err := k8sOps.DeletePods(pods, false); err != nil {
		return &scheduler.ErrFailedToDeleteTasks{
			App:   ctx.App,
			Cause: fmt.Sprintf("failed to delete pods due to: %v", err),
		}
	}

	// Ensure the pods are deleted and removed from the system
	for _, pod := range pods {
		err = k8sOps.WaitForPodDeletion(pod.UID, pod.Namespace, deleteTasksWaitTimeout)
		if err != nil {
			logrus.Errorf("k8s DeleteTasks failed to wait for pod: [%s] %s to terminate. err: %v", pod.Namespace, pod.Name, err)
			return err
		}
	}

	return nil
}

//GetVolumeParameters Get the volume parameters
func (k *K8s) GetVolumeParameters(ctx *scheduler.Context) (map[string]map[string]string, error) {
	k8sOps := k8s_ops.Instance()
	result := make(map[string]map[string]string)

	for _, spec := range ctx.App.SpecList {
		if obj, ok := spec.(*v1.PersistentVolumeClaim); ok {
			params, err := k8sOps.GetPersistentVolumeClaimParams(obj)
			if err != nil {
				return nil, &scheduler.ErrFailedToGetVolumeParameters{
					App:   ctx.App,
					Cause: fmt.Sprintf("failed to get params for volume: %v. Err: %v", obj.Name, err),
				}
			}

			pvc, err := k8sOps.GetPersistentVolumeClaim(obj.Name, obj.Namespace)
			if err != nil {
				return nil, &scheduler.ErrFailedToGetVolumeParameters{
					App:   ctx.App,
					Cause: fmt.Sprintf("failed to get PVC: %v. Err: %v", obj.Name, err),
				}
			}

			for k, v := range pvc.Annotations {
				params[k] = v
			}

			result[pvc.Spec.VolumeName] = params
		} else if obj, ok := spec.(*snap_v1.VolumeSnapshot); ok {
			snap, err := k8sOps.GetSnapshot(obj.Metadata.Name, obj.Metadata.Namespace)
			if err != nil {
				return nil, &scheduler.ErrFailedToGetVolumeParameters{
					App:   ctx.App,
					Cause: fmt.Sprintf("failed to get Snapshot: %v. Err: %v", obj.Metadata.Name, err),
				}
			}

			snapDataName := snap.Spec.SnapshotDataName
			if len(snapDataName) == 0 {
				return nil, &scheduler.ErrFailedToGetVolumeParameters{
					App:   ctx.App,
					Cause: fmt.Sprintf("snapshot: [%s] %s does not have snapshotdata set", snap.Metadata.Namespace, snap.Metadata.Name),
				}
			}

			snapData, err := k8sOps.GetSnapshotData(snapDataName)
			if err != nil {
				return nil, &scheduler.ErrFailedToGetVolumeParameters{
					App:   ctx.App,
					Cause: fmt.Sprintf("failed to get volumesnapshotdata: %s due to: %v", snapDataName, err),
				}
			}

			if snapData.Spec.VolumeSnapshotDataSource.PortworxSnapshot == nil ||
				len(snapData.Spec.VolumeSnapshotDataSource.PortworxSnapshot.SnapshotID) == 0 {
				return nil, &scheduler.ErrFailedToGetVolumeParameters{
					App:   ctx.App,
					Cause: fmt.Sprintf("volumesnapshotdata: %s does not have portworx volume source set", snapDataName),
				}
			}

			result[snapData.Spec.VolumeSnapshotDataSource.PortworxSnapshot.SnapshotID] = map[string]string{
				SnapshotParent: snap.Spec.PersistentVolumeClaimName,
			}
		} else if obj, ok := spec.(*apps_api.StatefulSet); ok {
			ss, err := k8sOps.GetStatefulSet(obj.Name, obj.Namespace)
			if err != nil {
				return nil, &scheduler.ErrFailedToGetVolumeParameters{
					App:   ctx.App,
					Cause: fmt.Sprintf("Failed to get StatefulSet: %v. Err: %v", obj.Name, err),
				}
			}

			pvcList, err := k8sOps.GetPVCsForStatefulSet(ss)
			if err != nil || pvcList == nil {
				return nil, &scheduler.ErrFailedToGetVolumeParameters{
					App:   ctx.App,
					Cause: fmt.Sprintf("Failed to get PVCs for StatefulSet: %v. Err: %v", ss.Name, err),
				}
			}

			for _, pvc := range pvcList.Items {
				params, err := k8sOps.GetPersistentVolumeClaimParams(&pvc)
				if err != nil {
					return nil, &scheduler.ErrFailedToGetVolumeParameters{
						App:   ctx.App,
						Cause: fmt.Sprintf("failed to get params for volume: %v. Err: %v", pvc.Name, err),
					}
				}

				for k, v := range pvc.Annotations {
					params[k] = v
				}

				result[pvc.Spec.VolumeName] = params
			}
		}
	}

	return result, nil
}

//InspectVolumes Insepect the volumes
func (k *K8s) InspectVolumes(ctx *scheduler.Context, timeout, retryInterval time.Duration) error {
	k8sOps := k8s_ops.Instance()
	for _, spec := range ctx.App.SpecList {
		if obj, ok := spec.(*storage_api.StorageClass); ok {
			if _, err := k8sOps.GetStorageClass(obj.Name); err != nil {
				return &scheduler.ErrFailedToValidateStorage{
					App:   ctx.App,
					Cause: fmt.Sprintf("Failed to validate StorageClass: %v. Err: %v", obj.Name, err),
				}
			}

			logrus.Infof("[%v] Validated storage class: %v", ctx.App.Key, obj.Name)
		} else if obj, ok := spec.(*v1.PersistentVolumeClaim); ok {
			if err := k8sOps.ValidatePersistentVolumeClaim(obj, timeout, retryInterval); err != nil {
				return &scheduler.ErrFailedToValidateStorage{
					App:   ctx.App,
					Cause: fmt.Sprintf("Failed to validate PVC: %v. Err: %v", obj.Name, err),
				}
			}

			logrus.Infof("[%v] Validated PVC: %v", ctx.App.Key, obj.Name)
		} else if obj, ok := spec.(*snap_v1.VolumeSnapshot); ok {
			if err := k8sOps.ValidateSnapshot(obj.Metadata.Name, obj.Metadata.Namespace, true, timeout, retryInterval); err != nil {
				return &scheduler.ErrFailedToValidateStorage{
					App:   ctx.App,
					Cause: fmt.Sprintf("Failed to validate snapshot: %v. Err: %v", obj.Metadata.Name, err),
				}
			}

			logrus.Infof("[%v] Validated snapshot: %v", ctx.App.Key, obj.Metadata.Name)
		} else if obj, ok := spec.(*stork_api.GroupVolumeSnapshot); ok {
			if err := k8sOps.ValidateGroupSnapshot(obj.Name, obj.Namespace, true, timeout, retryInterval); err != nil {
				return &scheduler.ErrFailedToValidateStorage{
					App:   ctx.App,
					Cause: fmt.Sprintf("Failed to validate group snapshot: %v. Err: %v", obj.Name, err),
				}
			}

			logrus.Infof("[%v] Validated group snapshot: %v", ctx.App.Key, obj.Name)
		} else if obj, ok := spec.(*apps_api.StatefulSet); ok {
			ss, err := k8sOps.GetStatefulSet(obj.Name, obj.Namespace)
			if err != nil {
				return &scheduler.ErrFailedToValidateStorage{
					App:   ctx.App,
					Cause: fmt.Sprintf("Failed to get StatefulSet: %v. Err: %v", obj.Name, err),
				}
			}

			if err := k8sOps.ValidatePVCsForStatefulSet(ss, timeout*time.Duration(*obj.Spec.Replicas), retryInterval); err != nil {
				return &scheduler.ErrFailedToValidateStorage{
					App:   ctx.App,
					Cause: fmt.Sprintf("Failed to validate PVCs for statefulset: %v. Err: %v", ss.Name, err),
				}
			}

			logrus.Infof("[%v] Validated PVCs from StatefulSet: %v", ctx.App.Key, obj.Name)
		}
	}

	return nil
}

func (k *K8s) isPVCShared(pvc *v1.PersistentVolumeClaim) bool {
	for _, mode := range pvc.Spec.AccessModes {
		if mode == v1.PersistentVolumeAccessMode(v1.ReadOnlyMany) ||
			mode == v1.PersistentVolumeAccessMode(v1.ReadWriteMany) {
			return true
		}
	}
	return false
}

//DeleteVolumes  delete the volumes
func (k *K8s) DeleteVolumes(ctx *scheduler.Context) ([]*volume.Volume, error) {
	k8sOps := k8s_ops.Instance()
	var vols []*volume.Volume
	for _, spec := range ctx.App.SpecList {
		if obj, ok := spec.(*storage_api.StorageClass); ok {
			if err := k8sOps.DeleteStorageClass(obj.Name); err != nil {
				if !errors.IsNotFound(err) {
					return nil, &scheduler.ErrFailedToDestroyStorage{
						App:   ctx.App,
						Cause: fmt.Sprintf("Failed to destroy storage class: %v. Err: %v", obj.Name, err),
					}
				}
			}

			logrus.Infof("[%v] Destroyed storage class: %v", ctx.App.Key, obj.Name)
		} else if obj, ok := spec.(*v1.PersistentVolumeClaim); ok {
			vols = append(vols, &volume.Volume{
				ID:        string(obj.UID),
				Name:      obj.Name,
				Namespace: obj.Namespace,
				Shared:    k.isPVCShared(obj),
			})

			if err := k8sOps.DeletePersistentVolumeClaim(obj.Name, obj.Namespace); err != nil {
				if !errors.IsNotFound(err) {
					return nil, &scheduler.ErrFailedToDestroyStorage{
						App:   ctx.App,
						Cause: fmt.Sprintf("Failed to destroy PVC: %v. Err: %v", obj.Name, err),
					}
				}
			}

			logrus.Infof("[%v] Destroyed PVC: %v", ctx.App.Key, obj.Name)
		} else if obj, ok := spec.(*snap_v1.VolumeSnapshot); ok {
			if err := k8sOps.DeleteSnapshot(obj.Metadata.Name, obj.Metadata.Namespace); err != nil {
				if !errors.IsNotFound(err) {
					return nil, &scheduler.ErrFailedToDestroyStorage{
						App:   ctx.App,
						Cause: fmt.Sprintf("Failed to destroy Snapshot: %v. Err: %v", obj.Metadata.Name, err),
					}
				}
			}

			logrus.Infof("[%v] Destroyed snapshot: %v", ctx.App.Key, obj.Metadata.Name)
		} else if obj, ok := spec.(*stork_api.GroupVolumeSnapshot); ok {
			if err := k8sOps.DeleteGroupSnapshot(obj.Name, obj.Namespace); err != nil {
				if !errors.IsNotFound(err) {
					return nil, &scheduler.ErrFailedToDestroyStorage{
						App:   ctx.App,
						Cause: fmt.Sprintf("Failed to destroy group snapshot: %v. Err: %v", obj.Name, err),
					}
				}
			}

			logrus.Infof("[%v] Destroyed group snapshot: %v", ctx.App.Key, obj.Name)
		} else if obj, ok := spec.(*apps_api.StatefulSet); ok {
			pvcList, err := k8sOps.GetPVCsForStatefulSet(obj)
			if err != nil || pvcList == nil {
				return nil, &scheduler.ErrFailedToDestroyStorage{
					App:   ctx.App,
					Cause: fmt.Sprintf("Failed to get PVCs for StatefulSet: %v. Err: %v", obj.Name, err),
				}
			}

			for _, pvc := range pvcList.Items {
				vols = append(vols, &volume.Volume{
					ID:        string(pvc.UID),
					Name:      pvc.Name,
					Namespace: pvc.Namespace,
					Shared:    k.isPVCShared(&pvc),
				})

				if err := k8sOps.DeletePersistentVolumeClaim(pvc.Name, pvc.Namespace); err != nil {
					if !errors.IsNotFound(err) {
						return nil, &scheduler.ErrFailedToDestroyStorage{
							App:   ctx.App,
							Cause: fmt.Sprintf("Failed to destroy PVC: %v. Err: %v", pvc.Name, err),
						}
					}
				}
			}

			logrus.Infof("[%v] Destroyed PVCs for StatefulSet: %v", ctx.App.Key, obj.Name)
		}
	}

	return vols, nil
}

//GetVolumes  Get the volumes
//
func (k *K8s) GetVolumes(ctx *scheduler.Context) ([]*volume.Volume, error) {
	k8sOps := k8s_ops.Instance()
	var vols []*volume.Volume
	for _, spec := range ctx.App.SpecList {
		if obj, ok := spec.(*v1.PersistentVolumeClaim); ok {
			vol := &volume.Volume{
				ID:        string(obj.UID),
				Name:      obj.Name,
				Namespace: obj.Namespace,
				Shared:    k.isPVCShared(obj),
			}
			vols = append(vols, vol)
		} else if obj, ok := spec.(*apps_api.StatefulSet); ok {
			ss, err := k8sOps.GetStatefulSet(obj.Name, obj.Namespace)
			if err != nil {
				return nil, &scheduler.ErrFailedToGetStorage{
					App:   ctx.App,
					Cause: fmt.Sprintf("Failed to get StatefulSet: %v. Err: %v", obj.Name, err),
				}
			}

			pvcList, err := k8sOps.GetPVCsForStatefulSet(ss)
			if err != nil || pvcList == nil {
				return nil, &scheduler.ErrFailedToGetStorage{
					App:   ctx.App,
					Cause: fmt.Sprintf("Failed to get PVC from StatefulSet: %v. Err: %v", ss.Name, err),
				}
			}

			for _, pvc := range pvcList.Items {
				vols = append(vols, &volume.Volume{
					ID:        string(pvc.UID),
					Name:      pvc.Name,
					Namespace: pvc.Namespace,
					Shared:    k.isPVCShared(&pvc),
				})
			}
		}
	}

	return vols, nil
}

//ResizeVolume  Resize the volume
func (k *K8s) ResizeVolume(ctx *scheduler.Context) ([]*volume.Volume, error) {
	k8sOps := k8s_ops.Instance()
	var vols []*volume.Volume
	for _, spec := range ctx.App.SpecList {
		if obj, ok := spec.(*v1.PersistentVolumeClaim); ok {
			updatedPVC, _ := k8sOps.GetPersistentVolumeClaim(obj.Name, obj.Namespace)
			vol, err := k.resizePVCBy1GB(ctx, updatedPVC)
			if err != nil {
				return nil, err
			}
			vols = append(vols, vol)
		} else if obj, ok := spec.(*apps_api.StatefulSet); ok {
			ss, err := k8sOps.GetStatefulSet(obj.Name, obj.Namespace)
			if err != nil {
				return nil, &scheduler.ErrFailedToResizeStorage{
					App:   ctx.App,
					Cause: fmt.Sprintf("Failed to get StatefulSet: %v. Err: %v", obj.Name, err),
				}
			}

			pvcList, err := k8sOps.GetPVCsForStatefulSet(ss)
			if err != nil || pvcList == nil {
				return nil, &scheduler.ErrFailedToResizeStorage{
					App:   ctx.App,
					Cause: fmt.Sprintf("Failed to get PVC from StatefulSet: %v. Err: %v", ss.Name, err),
				}
			}

			for _, pvc := range pvcList.Items {
				vol, err := k.resizePVCBy1GB(ctx, &pvc)
				if err != nil {
					return nil, err
				}
				vols = append(vols, vol)
			}
		}
	}

	return vols, nil
}

func (k *K8s) resizePVCBy1GB(ctx *scheduler.Context, pvc *v1.PersistentVolumeClaim) (*volume.Volume, error) {
	k8sOps := k8s_ops.Instance()
	storageSize := pvc.Spec.Resources.Requests[v1.ResourceStorage]

	// TODO this test is required since stork snapshot doesn't support resizing, remove when feature is added
	resizeSupported := true
	if annotationValue, hasKey := pvc.Annotations[resizeSupportedAnnotationKey]; hasKey {
		resizeSupported, _ = strconv.ParseBool(annotationValue)
	}
	if resizeSupported {
		extraAmount, _ := resource.ParseQuantity("1Gi")
		storageSize.Add(extraAmount)
		pvc.Spec.Resources.Requests[v1.ResourceStorage] = storageSize
		if _, err := k8sOps.UpdatePersistentVolumeClaim(pvc); err != nil {
			return nil, &scheduler.ErrFailedToResizeStorage{
				App:   ctx.App,
				Cause: err.Error(),
			}
		}
	}
	sizeInt64, _ := storageSize.AsInt64()
	vol := &volume.Volume{
		ID:        string(pvc.UID),
		Name:      pvc.Name,
		Namespace: pvc.Namespace,
		Size:      uint64(sizeInt64),
		Shared:    k.isPVCShared(pvc),
	}
	return vol, nil
}

//GetSnapshots  Get the snapshots
func (k *K8s) GetSnapshots(ctx *scheduler.Context) ([]*volume.Snapshot, error) {
	var snaps []*volume.Snapshot
	for _, spec := range ctx.App.SpecList {
		if obj, ok := spec.(*snap_v1.VolumeSnapshot); ok {
			snap := &volume.Snapshot{
				ID:        string(obj.Metadata.UID),
				Name:      obj.Metadata.Name,
				Namespace: obj.Metadata.Namespace,
			}
			snaps = append(snaps, snap)
		} else if obj, ok := spec.(*stork_api.GroupVolumeSnapshot); ok {
			snapsForGroupsnap, err := k8s_ops.Instance().GetSnapshotsForGroupSnapshot(obj.Name, obj.Namespace)
			if err != nil {
				return nil, err
			}

			for _, snapForGroupsnap := range snapsForGroupsnap {
				snap := &volume.Snapshot{
					ID:        string(snapForGroupsnap.Metadata.UID),
					Name:      snapForGroupsnap.Metadata.Name,
					Namespace: snapForGroupsnap.Metadata.Namespace,
				}
				snaps = append(snaps, snap)
			}
		}
	}

	return snaps, nil
}

//GetNodesForApp get the node for the app
//
func (k *K8s) GetNodesForApp(ctx *scheduler.Context) ([]node.Node, error) {
	t := func() (interface{}, bool, error) {
		pods, err := k.getPodsForApp(ctx)
		if err != nil {
			return nil, false, &scheduler.ErrFailedToGetNodesForApp{
				App:   ctx.App,
				Cause: fmt.Sprintf("failed to get pods due to: %v", err),
			}
		}

		// We should have pods from a supported application at this point
		var result []node.Node
		nodeMap := node.GetNodesByName()

		for _, p := range pods {
			n, ok := nodeMap[p.Spec.NodeName]
			if !ok {
				return nil, true, &scheduler.ErrFailedToGetNodesForApp{
					App:   ctx.App,
					Cause: fmt.Sprintf("node: %v not present in node map", p.Spec.NodeName),
				}
			}

			if node.Contains(result, n) {
				continue
			}

			if k8s_ops.Instance().IsPodRunning(p) {
				result = append(result, n)
			}
		}

		if len(result) > 0 {
			return result, false, nil
		}

		return result, true, &scheduler.ErrFailedToGetNodesForApp{
			App:   ctx.App,
			Cause: fmt.Sprintf("no pods in running state %v", pods),
		}
	}

	nodes, err := task.DoRetryWithTimeout(t, DefaultTimeout, DefaultRetryInterval)
	if err != nil {
		return nil, err
	}

	return nodes.([]node.Node), nil
}

func (k *K8s) getPodsForApp(ctx *scheduler.Context) ([]v1.Pod, error) {
	k8sOps := k8s_ops.Instance()
	var pods []v1.Pod

	for _, spec := range ctx.App.SpecList {
		if obj, ok := spec.(*apps_api.Deployment); ok {
			depPods, err := k8sOps.GetDeploymentPods(obj)
			if err != nil {
				return nil, err
			}
			pods = append(pods, depPods...)
		} else if obj, ok := spec.(*apps_api.StatefulSet); ok {
			ssPods, err := k8sOps.GetStatefulSetPods(obj)
			if err != nil {
				return nil, err
			}
			pods = append(pods, ssPods...)
		}
	}

	return pods, nil
}

//Describe describe the test case
func (k *K8s) Describe(ctx *scheduler.Context) (string, error) {
	k8sOps := k8s_ops.Instance()
	var buf bytes.Buffer
	var err error
	for _, spec := range ctx.App.SpecList {
		if obj, ok := spec.(*apps_api.Deployment); ok {
			buf.WriteString(insertLineBreak(obj.Name))
			var depStatus *apps_api.DeploymentStatus
			if depStatus, err = k8sOps.DescribeDeployment(obj.Name, obj.Namespace); err != nil {
				buf.WriteString(fmt.Sprintf("%v", &scheduler.ErrFailedToGetAppStatus{
					App:   ctx.App,
					Cause: fmt.Sprintf("Failed to get status of deployment: %v. Err: %v", obj.Name, err),
				}))
			}
			//Dump depStatus
			buf.WriteString(fmt.Sprintf("%v\n", *depStatus))
			pods, _ := k8sOps.GetDeploymentPods(obj)
			for _, pod := range pods {
				buf.WriteString(dumpPodStatusRecursively(pod))
			}
			buf.WriteString(insertLineBreak("END Deployment"))
		} else if obj, ok := spec.(*apps_api.StatefulSet); ok {
			buf.WriteString(insertLineBreak(obj.Name))
			var ssetStatus *apps_api.StatefulSetStatus
			if ssetStatus, err = k8sOps.DescribeStatefulSet(obj.Name, obj.Namespace); err != nil {
				buf.WriteString(fmt.Sprintf("%v", &scheduler.ErrFailedToGetAppStatus{
					App:   ctx.App,
					Cause: fmt.Sprintf("Failed to get status of statefulset: %v. Err: %v", obj.Name, err),
				}))
			}
			//Dump ssetStatus
			buf.WriteString(fmt.Sprintf("%v\n", *ssetStatus))
			pods, _ := k8sOps.GetStatefulSetPods(obj)
			for _, pod := range pods {
				buf.WriteString(dumpPodStatusRecursively(pod))
			}
			buf.WriteString(insertLineBreak("END StatefulSet"))
		} else if obj, ok := spec.(*v1.Service); ok {
			buf.WriteString(insertLineBreak(obj.Name))
			var svcStatus *v1.ServiceStatus
			if svcStatus, err = k8sOps.DescribeService(obj.Name, obj.Namespace); err != nil {
				buf.WriteString(fmt.Sprintf("%v", &scheduler.ErrFailedToGetAppStatus{
					App:   ctx.App,
					Cause: fmt.Sprintf("Failed to get status of service: %v. Err: %v", obj.Name, err),
				}))
			}
			//Dump service status
			buf.WriteString(fmt.Sprintf("%v\n", *svcStatus))
			buf.WriteString(insertLineBreak("END Service"))
		} else if obj, ok := spec.(*v1.PersistentVolumeClaim); ok {
			buf.WriteString(insertLineBreak(obj.Name))
			var pvcStatus *v1.PersistentVolumeClaimStatus
			if pvcStatus, err = k8sOps.GetPersistentVolumeClaimStatus(obj); err != nil {
				buf.WriteString(fmt.Sprintf("%v", &scheduler.ErrFailedToGetStorageStatus{
					App:   ctx.App,
					Cause: fmt.Sprintf("Failed to get status of persistent volume claim: %v. Err: %v", obj.Name, err),
				}))
			}
			//Dump persistent volume claim status
			buf.WriteString(fmt.Sprintf("%v\n", *pvcStatus))
			buf.WriteString(insertLineBreak("END PersistentVolumeClaim"))
		} else if obj, ok := spec.(*storage_api.StorageClass); ok {
			buf.WriteString(insertLineBreak(obj.Name))
			var scParams map[string]string
			if scParams, err = k8sOps.GetStorageClassParams(obj); err != nil {
				buf.WriteString(fmt.Sprintf("%v", &scheduler.ErrFailedToGetVolumeParameters{
					App:   ctx.App,
					Cause: fmt.Sprintf("Failed to get parameters of storage class: %v. Err: %v", obj.Name, err),
				}))
			}
			//Dump storage class parameters
			buf.WriteString(fmt.Sprintf("%v\n", scParams))
			buf.WriteString(insertLineBreak("END Storage Class"))
		} else if obj, ok := spec.(*v1.Pod); ok {
			buf.WriteString(insertLineBreak(obj.Name))
			var podStatus *v1.PodList
			if podStatus, err = k8sOps.GetPods(obj.Name, nil); err != nil {
				buf.WriteString(fmt.Sprintf("%v", &scheduler.ErrFailedToGetPodStatus{
					App:   ctx.App,
					Cause: fmt.Sprintf("Failed to get status of pod: %v. Err: %v", obj.Name, err),
				}))
			}
			buf.WriteString(fmt.Sprintf("%v\n", podStatus))
			buf.WriteString(insertLineBreak("END Pod"))
		} else {
			logrus.Warnf("Object type unknown/not supported: %v", obj)
		}
	}
	return buf.String(), nil
}

//ScaleApplication  Scale the application
func (k *K8s) ScaleApplication(ctx *scheduler.Context, scaleFactorMap map[string]int32) error {
	k8sOps := k8s_ops.Instance()
	for _, spec := range ctx.App.SpecList {
		if !k.IsScalable(spec) {
			continue
		}
		if obj, ok := spec.(*apps_api.Deployment); ok {
			logrus.Infof("Scale all Deployments")
			dep, err := k8sOps.GetDeployment(obj.Name, obj.Namespace)
			if err != nil {
				return err
			}
			newScaleFactor := scaleFactorMap[obj.Name+DeploymentSuffix]
			*dep.Spec.Replicas = newScaleFactor
			if _, err := k8sOps.UpdateDeployment(dep); err != nil {
				return &scheduler.ErrFailedToUpdateApp{
					App:   ctx.App,
					Cause: fmt.Sprintf("Failed to update Deployment: %v. Err: %v", obj.Name, err),
				}
			}
			logrus.Infof("Deployment %s scaled to %d successfully.", obj.Name, newScaleFactor)
		} else if obj, ok := spec.(*apps_api.StatefulSet); ok {
			logrus.Infof("Scale all Stateful sets")
			ss, err := k8sOps.GetStatefulSet(obj.Name, obj.Namespace)
			if err != nil {
				return err
			}
			newScaleFactor := scaleFactorMap[obj.Name+StatefulSetSuffix]
			*ss.Spec.Replicas = newScaleFactor
			if _, err := k8sOps.UpdateStatefulSet(ss); err != nil {
				return &scheduler.ErrFailedToUpdateApp{
					App:   ctx.App,
					Cause: fmt.Sprintf("Failed to update StatefulSet: %v. Err: %v", obj.Name, err),
				}
			}
			logrus.Infof("StatefulSet %s scaled to %d successfully.", obj.Name, int(newScaleFactor))
		}
	}
	return nil
}

//GetScaleFactorMap Get scale Factory map
//
func (k *K8s) GetScaleFactorMap(ctx *scheduler.Context) (map[string]int32, error) {
	k8sOps := k8s_ops.Instance()
	scaleFactorMap := make(map[string]int32, len(ctx.App.SpecList))
	for _, spec := range ctx.App.SpecList {
		if obj, ok := spec.(*apps_api.Deployment); ok {
			dep, err := k8sOps.GetDeployment(obj.Name, obj.Namespace)
			if err != nil {
				return scaleFactorMap, err
			}
			scaleFactorMap[obj.Name+DeploymentSuffix] = *dep.Spec.Replicas
		} else if obj, ok := spec.(*apps_api.StatefulSet); ok {
			ss, err := k8sOps.GetStatefulSet(obj.Name, obj.Namespace)
			if err != nil {
				return scaleFactorMap, err
			}
			scaleFactorMap[obj.Name+StatefulSetSuffix] = *ss.Spec.Replicas
		}
	}
	return scaleFactorMap, nil
}

//StopSchedOnNode stop schedule on node
func (k *K8s) StopSchedOnNode(n node.Node) error {
	driver, _ := node.Get(k.NodeDriverName)
	systemOpts := node.SystemctlOpts{
		ConnectionOpts: node.ConnectionOpts{
			Timeout:         FindFilesOnWorkerTimeout,
			TimeBeforeRetry: DefaultRetryInterval,
		},
		Action: "stop",
	}
	err := driver.Systemctl(n, SystemdSchedServiceName, systemOpts)
	if err != nil {
		return &scheduler.ErrFailedToStopSchedOnNode{
			Node:          n,
			SystemService: SystemdSchedServiceName,
			Cause:         err.Error(),
		}
	}
	return nil
}

//StartSchedOnNode start schedule on node
func (k *K8s) StartSchedOnNode(n node.Node) error {
	driver, _ := node.Get(k.NodeDriverName)
	systemOpts := node.SystemctlOpts{
		ConnectionOpts: node.ConnectionOpts{
			Timeout:         DefaultTimeout,
			TimeBeforeRetry: DefaultRetryInterval,
		},
		Action: "start",
	}
	err := driver.Systemctl(n, SystemdSchedServiceName, systemOpts)
	if err != nil {
		return &scheduler.ErrFailedToStartSchedOnNode{
			Node:          n,
			SystemService: SystemdSchedServiceName,
			Cause:         err.Error(),
		}
	}
	return nil
}

//EnableSchedulingOnNode enable apps to be scheduled to a given k8s worker node
func (k *K8s) EnableSchedulingOnNode(n node.Node) error {
	return k8s_ops.Instance().UnCordonNode(n.Name, DefaultTimeout, DefaultRetryInterval)
}

//DisableSchedulingOnNode disable apps to be scheduled to a given k8s worker node
func (k *K8s) DisableSchedulingOnNode(n node.Node) error {
	return k8s_ops.Instance().CordonNode(n.Name, DefaultTimeout, DefaultRetryInterval)
}

//IsScalable check whether scalable
func (k *K8s) IsScalable(spec interface{}) bool {
	if obj, ok := spec.(*apps_api.Deployment); ok {
		dep, err := k8s_ops.Instance().GetDeployment(obj.Name, obj.Namespace)
		if err != nil {
			logrus.Errorf("Failed to retrieve deployment [%s] %s. Cause: %v", obj.Namespace, obj.Name, err)
			return false
		}
		for _, vol := range dep.Spec.Template.Spec.Volumes {
			pvcName := vol.PersistentVolumeClaim.ClaimName
			pvc, err := k8s_ops.Instance().GetPersistentVolumeClaim(pvcName, dep.Namespace)
			if err != nil {
				logrus.Errorf("Failed to retrieve PVC [%s] %s. Cause: %v", obj.Namespace, pvcName, err)
				return false
			}
			for _, ac := range pvc.Spec.AccessModes {
				if ac == v1.ReadWriteOnce {
					return false
				}
			}
		}
	} else if _, ok := spec.(*apps_api.StatefulSet); ok {
		return true
	}
	return false
}

func (k *K8s) createMigrationObjects(
	specObj interface{},
	ns *v1.Namespace,
	app *spec.AppSpec,
) (interface{}, error) {
	k8sOps := k8s_ops.Instance()
	if obj, ok := specObj.(*stork_api.ClusterPair); ok {
		obj.Namespace = ns.Name
		clusterPair, err := k8sOps.CreateClusterPair(obj)
		if err != nil {
			return nil, &scheduler.ErrFailedToScheduleApp{
				App:   app,
				Cause: fmt.Sprintf("Failed to create ClusterPair: %v. Err: %v", obj.Name, err),
			}
		}
		logrus.Infof("[%v] Created ClusterPair: %v", app.Key, clusterPair.Name)
		return clusterPair, nil
	} else if obj, ok := specObj.(*stork_api.Migration); ok {
		obj.Namespace = ns.Name
		migration, err := k8sOps.CreateMigration(obj)
		if err != nil {
			return nil, &scheduler.ErrFailedToScheduleApp{
				App:   app,
				Cause: fmt.Sprintf("Failed to create Migration: %v. Err: %v", obj.Name, err),
			}
		}
		logrus.Infof("[%v] Created Migration: %v", app.Key, migration.Name)
		return migration, nil
	} else if obj, ok := specObj.(*stork_api.MigrationSchedule); ok {
		obj.Namespace = ns.Name
		migrationSchedule, err := k8sOps.CreateMigrationSchedule(obj)
		if err != nil {
			return nil, &scheduler.ErrFailedToScheduleApp{
				App:   app,
				Cause: fmt.Sprintf("Failed to create MigrationSchedule: %v. Err: %v", obj.Name, err),
			}
		}
		logrus.Infof("[%v] Created MigrationSchedule: %v", app.Key, migrationSchedule.Name)
		return migrationSchedule, nil
	} else if obj, ok := specObj.(*stork_api.SchedulePolicy); ok {
		schedPolicy, err := k8sOps.CreateSchedulePolicy(obj)
		if errors.IsAlreadyExists(err) {
			if schedPolicy, err = k8sOps.GetSchedulePolicy(obj.Name); err == nil {
				logrus.Infof("[%v] Found existing schedule policy: %v", app.Key, schedPolicy.Name)
				return schedPolicy, nil
			}
		}

		if err != nil {
			return nil, &scheduler.ErrFailedToScheduleApp{
				App:   app,
				Cause: fmt.Sprintf("Failed to create SchedulePolicy: %v. Err: %v", obj.Name, err),
			}
		}
		logrus.Infof("[%v] Created SchedulePolicy: %v", app.Key, schedPolicy.Name)
		return schedPolicy, nil
	}

	return nil, nil
}

func (k *K8s) getPodsUsingStorage(pods []v1.Pod, provisioner string) []v1.Pod {
	k8sOps := k8s_ops.Instance()
	podsUsingStorage := make([]v1.Pod, 0)
	for _, pod := range pods {
		for _, vol := range pod.Spec.Volumes {
			if vol.PersistentVolumeClaim == nil {
				continue
			}
			pvc, err := k8sOps.GetPersistentVolumeClaim(vol.PersistentVolumeClaim.ClaimName, pod.Namespace)
			if err != nil {
				logrus.Errorf("failed to get pvc [%s] %s. Cause: %v", vol.PersistentVolumeClaim.ClaimName, pod.Namespace, err)
				return podsUsingStorage
			}
			if scProvisioner, err := k8sOps.GetStorageProvisionerForPVC(pvc); err == nil && scProvisioner == volume.GetStorageProvisioner() {
				podsUsingStorage = append(podsUsingStorage, pod)
				break
			}
		}
	}
	return podsUsingStorage
}

//PrepareNodeToDecommission Prepare the Node for decomission
func (k *K8s) PrepareNodeToDecommission(n node.Node, provisioner string) error {
	k8sOps := k8s_ops.Instance()
	pods, err := k8sOps.GetPodsByNode(n.Name, "")
	if err != nil {
		return &scheduler.ErrFailedToDecommissionNode{
			Node:  n,
			Cause: fmt.Sprintf("Failed to get pods on the node: %v. Err: %v", n.Name, err),
		}
	}
	podsUsingStorage := k.getPodsUsingStorage(pods.Items, provisioner)
	// double the timeout every 40 pods
	timeout := DefaultTimeout * time.Duration(len(podsUsingStorage)/40+1)
	if err = k8sOps.DrainPodsFromNode(n.Name, podsUsingStorage, timeout, DefaultRetryInterval); err != nil {
		return &scheduler.ErrFailedToDecommissionNode{
			Node:  n,
			Cause: fmt.Sprintf("Failed to drain pods from node: %v. Err: %v", n.Name, err),
		}
	}
	return nil
}

func (k *K8s) destroyMigrationObject(
	specObj interface{},
	app *spec.AppSpec,
) error {
	k8sOps := k8s_ops.Instance()
	if obj, ok := specObj.(*stork_api.ClusterPair); ok {
		err := k8sOps.DeleteClusterPair(obj.Name, obj.Namespace)
		if err != nil {
			return &scheduler.ErrFailedToDestroyApp{
				App:   app,
				Cause: fmt.Sprintf("Failed to delete ClusterPair: %v. Err: %v", obj.Name, err),
			}
		}
		logrus.Infof("[%v] Destroyed ClusterPair: %v", app.Key, obj.Name)
	} else if obj, ok := specObj.(*stork_api.Migration); ok {
		err := k8sOps.DeleteMigration(obj.Name, obj.Namespace)
		if err != nil {
			return &scheduler.ErrFailedToDestroyApp{
				App:   app,
				Cause: fmt.Sprintf("Failed to delete Migration: %v. Err: %v", obj.Name, err),
			}
		}
		logrus.Infof("[%v] Destroyed Migration: %v", app.Key, obj.Name)
	} else if obj, ok := specObj.(*stork_api.MigrationSchedule); ok {
		err := k8sOps.DeleteMigrationSchedule(obj.Name, obj.Namespace)
		if err != nil {
			return &scheduler.ErrFailedToDestroyApp{
				App:   app,
				Cause: fmt.Sprintf("Failed to delete MigrationSchedule: %v. Err: %v", obj.Name, err),
			}
		}
		logrus.Infof("[%v] Destroyed MigrationSchedule: %v", app.Key, obj.Name)
	} else if obj, ok := specObj.(*stork_api.SchedulePolicy); ok {
		err := k8sOps.DeleteSchedulePolicy(obj.Name)
		if err != nil {
			return &scheduler.ErrFailedToDestroyApp{
				App:   app,
				Cause: fmt.Sprintf("Failed to delete SchedulePolicy: %v. Err: %v", obj.Name, err),
			}
		}
		logrus.Infof("[%v] Destroyed SchedulePolicy: %v", app.Key, obj.Name)
	}
	return nil
}

func (k *K8s) destroyVolumeSnapshotRestoreObject(
	specObj interface{},
	app *spec.AppSpec,
) error {
	k8sOps := k8s_ops.Instance()
	if obj, ok := specObj.(*stork_api.VolumeSnapshotRestore); ok {
		err := k8sOps.DeleteVolumeSnapshotRestore(obj.Name, obj.Namespace)
		if err != nil {
			return &scheduler.ErrFailedToDestroyApp{
				App:   app,
				Cause: fmt.Sprintf("Failed to delete VolumeSnapshotRestore: %v. Err: %v", obj.Name, err),
			}
		}
		logrus.Infof("[%v] Destroyed VolumeSnapshotRestore: %v", app.Key, obj.Name)
	}
	return nil
}

// ValidateVolumeSnapshotRestore return nil if snapshot is restored successuflly to
// parent volumes
func (k *K8s) ValidateVolumeSnapshotRestore(ctx *scheduler.Context, timeStart time.Time) error {
	var err error
	var snapRestore *stork_api.VolumeSnapshotRestore
	if ctx == nil {
		return fmt.Errorf("no context provided")
	}
	// extract volume name and snapshotname from context
	// can do it using snapRestore.Status.Volume
	k8sOps := k8s_ops.Instance()
	specObjects := ctx.App.SpecList
	driver, err := volume.Get(k.VolDriverName)
	if err != nil {
		return err
	}

	for _, specObj := range specObjects {
		if obj, ok := specObj.(*stork_api.VolumeSnapshotRestore); ok {
			snapRestore, err = k8sOps.GetVolumeSnapshotRestore(obj.Name, obj.Namespace)
			if err != nil {
				return fmt.Errorf("unable to restore volumesnapshotrestore details %v", err)
			}

		}
	}
	if snapRestore == nil {
		return fmt.Errorf("no valid volumesnapshotrestore specs found")
	}

	for vol, snap := range snapRestore.Status.RestoreVolumes {
		logrus.Infof("validating volume %v is restored from %v", vol, snap)
		snapshotData, err := k8sOps.GetSnapshotData(snap)
		if err != nil {
			return fmt.Errorf("failed to retrieve VolumeSnapshotData %s: %v",
				snap, err)
		}
		err = k8sOps.ValidateSnapshotData(snapshotData.Metadata.Name, false, DefaultTimeout, DefaultRetryInterval)
		if err != nil {
			return fmt.Errorf("snapshot: %s is not complete. %v", snapshotData.Metadata.Name, err)
		}
		// validate each snap restore
		if err := driver.ValidateVolumeSnapshotRestore(vol, snapshotData, timeStart); err != nil {
			return err
		}
	}

	return nil
}

func (k *K8s) createBackupObjects(
	specObj interface{},
	ns *v1.Namespace,
	app *spec.AppSpec,
) (interface{}, error) {
	k8sOps := k8s_ops.Instance()
	if obj, ok := specObj.(*stork_api.BackupLocation); ok {
		obj.Namespace = ns.Name
		backupLocation, err := k8sOps.CreateBackupLocation(obj)
		if err != nil {
			return nil, &scheduler.ErrFailedToScheduleApp{
				App:   app,
				Cause: fmt.Sprintf("Failed to create BackupLocation: %v. Err: %v", obj.Name, err),
			}
		}
		logrus.Infof("[%v] Created BackupLocation: %v", app.Key, backupLocation.Name)
		return backupLocation, nil
	} else if obj, ok := specObj.(*stork_api.ApplicationBackup); ok {
		obj.Namespace = ns.Name
		applicationBackup, err := k8sOps.CreateApplicationBackup(obj)
		if err != nil {
			return nil, &scheduler.ErrFailedToScheduleApp{
				App:   app,
				Cause: fmt.Sprintf("Failed to create ApplicationBackup: %v. Err: %v", obj.Name, err),
			}
		}
		logrus.Infof("[%v] Created ApplicationBackup: %v", app.Key, applicationBackup.Name)
		return applicationBackup, nil
	} else if obj, ok := specObj.(*stork_api.ApplicationRestore); ok {
		obj.Namespace = ns.Name
		applicationRestore, err := k8sOps.CreateApplicationRestore(obj)
		if err != nil {
			return nil, &scheduler.ErrFailedToScheduleApp{
				App:   app,
				Cause: fmt.Sprintf("Failed to create ApplicationRestore: %v. Err: %v", obj.Name, err),
			}
		}
		logrus.Infof("[%v] Created ApplicationRestore: %v", app.Key, applicationRestore.Name)
		return applicationRestore, nil
	} else if obj, ok := specObj.(*stork_api.ApplicationClone); ok {
		applicationClone, err := k8sOps.CreateApplicationClone(obj)
		if err != nil {
			return nil, &scheduler.ErrFailedToScheduleApp{
				App:   app,
				Cause: fmt.Sprintf("Failed to create ApplicationClone: %v. Err: %v", obj.Name, err),
			}
		}
		logrus.Infof("[%v] Created ApplicationClone: %v", app.Key, applicationClone.Name)
		return applicationClone, nil
	}
	return nil, nil
}

func (k *K8s) destroyBackupObjects(
	specObj interface{},
	app *spec.AppSpec,
) error {
	k8sOps := k8s_ops.Instance()
	if obj, ok := specObj.(*stork_api.BackupLocation); ok {
		err := k8sOps.DeleteBackupLocation(obj.Name, obj.Namespace)
		if err != nil {
			return &scheduler.ErrFailedToDestroyApp{
				App:   app,
				Cause: fmt.Sprintf("Failed to delete BackupLocation: %v. Err: %v", obj.Name, err),
			}
		}
		logrus.Infof("[%v] Destroyed BackupLocation: %v", app.Key, obj.Name)
	} else if obj, ok := specObj.(*stork_api.ApplicationBackup); ok {
		err := k8sOps.DeleteApplicationBackup(obj.Name, obj.Namespace)
		if err != nil {
			return &scheduler.ErrFailedToDestroyApp{
				App:   app,
				Cause: fmt.Sprintf("Failed to delete ApplicationBackup: %v. Err: %v", obj.Name, err),
			}
		}
		logrus.Infof("[%v] Destroyed ApplicationBackup: %v", app.Key, obj.Name)
	} else if obj, ok := specObj.(*stork_api.ApplicationRestore); ok {
		err := k8sOps.DeleteApplicationRestore(obj.Name, obj.Namespace)
		if err != nil {
			return &scheduler.ErrFailedToDestroyApp{
				App:   app,
				Cause: fmt.Sprintf("Failed to delete ApplicationRestore: %v. Err: %v", obj.Name, err),
			}
		}
		logrus.Infof("[%v] Destroyed ApplicationRestore: %v", app.Key, obj.Name)
	} else if obj, ok := specObj.(*stork_api.ApplicationClone); ok {
		err := k8sOps.DeleteApplicationClone(obj.Name, obj.Namespace)
		if err != nil {
			return &scheduler.ErrFailedToDestroyApp{
				App:   app,
				Cause: fmt.Sprintf("Failed to delete ApplicationClone: %v. Err: %v", obj.Name, err),
			}
		}
		logrus.Infof("[%v] Destroyed ApplicationClone: %v", app.Key, obj.Name)
	}
	return nil
}
func insertLineBreak(note string) string {
	return fmt.Sprintf("------------------------------\n%s\n------------------------------\n", note)
}

func dumpPodStatusRecursively(pod v1.Pod) string {
	var buf bytes.Buffer
	buf.WriteString(insertLineBreak(pod.Name))
	buf.WriteString(fmt.Sprintf("%v\n", pod.Status))
	for _, conStat := range pod.Status.ContainerStatuses {
		buf.WriteString(insertLineBreak(conStat.Name))
		buf.WriteString(fmt.Sprintf("%v\n", conStat))
		buf.WriteString(insertLineBreak("END container"))
	}
	buf.WriteString(insertLineBreak("END pod"))
	return buf.String()
}

func init() {
	k := &K8s{}
	scheduler.Register(SchedName, k)
}<|MERGE_RESOLUTION|>--- conflicted
+++ resolved
@@ -70,21 +70,6 @@
 	resizeSupportedAnnotationKey = "torpedo/resize-supported"
 )
 
-<<<<<<< HEAD
-const (
-	//PortworxStorage portworx storage name
-	PortworxStorage = "portworx"
-	//CsiStorage csi storage name
-	CsiStorage = "csi"
-)
-
-var provisioners = map[string]string{
-	PortworxStorage: "kubernetes.io/portworx-volume",
-	CsiStorage:      "com.openstorage.pxd",
-}
-
-=======
->>>>>>> 5cb687b6
 var (
 	namespaceRegex = regexp.MustCompile("{{NAMESPACE}}")
 )

package dcos

import (
	"encoding/json"
	"fmt"
	"io/ioutil"
	"os"
	"path/filepath"
	"time"

	docker "github.com/docker/docker/client"
	marathon "github.com/gambol99/go-marathon"
	"github.com/portworx/sched-ops/task"
	"github.com/portworx/torpedo/drivers/node"
	"github.com/portworx/torpedo/drivers/scheduler"
	"github.com/portworx/torpedo/drivers/scheduler/spec"
	"github.com/portworx/torpedo/drivers/volume"
	"github.com/portworx/torpedo/pkg/errors"
	"github.com/sirupsen/logrus"
	"golang.org/x/net/context"
)

const (
	// SchedName is the name of the dcos scheduler driver implementation
	SchedName = "dcos"
)

type dcos struct {
	dockerClient  *docker.Client
	specFactory   *spec.Factory
	volDriverName string
}

func (d *dcos) Init(specDir, volDriver, nodeDriver string) error {
	privateAgents, err := MesosClient().GetPrivateAgentNodes()
	if err != nil {
		return err
	}

	for _, n := range privateAgents {
		newNode := d.parseMesosNode(n)
		if err := d.IsNodeReady(newNode); err != nil {
			return err
		}
		if err := node.AddNode(newNode); err != nil {
			return err
		}
	}

	d.specFactory, err = spec.NewFactory(specDir, d)
	if err != nil {
		return err
	}

	d.dockerClient, err = docker.NewEnvClient()
	if err != nil {
		return err
	}

	d.volDriverName = volDriver
	return nil
}

func (d *dcos) parseMesosNode(n AgentNode) node.Node {
	return node.Node{
		Name:      n.ID,
		Addresses: []string{n.Hostname},
		Type:      node.TypeWorker,
	}
}

func (d *dcos) String() string {
	return SchedName
}

func (d *dcos) ParseSpecs(specDir string) ([]interface{}, error) {
	fileList := []string{}
	if err := filepath.Walk(specDir, func(path string, f os.FileInfo, err error) error {
		if !f.IsDir() {
			fileList = append(fileList, path)
		}
		return nil
	}); err != nil {
		return nil, err
	}

	var specs []interface{}
	for _, fileName := range fileList {
		raw, err := ioutil.ReadFile(fileName)
		if err != nil {
			return nil, err
		}

		app := new(marathon.Application)
		if err := json.Unmarshal(raw, app); err != nil {
			return nil, err
		}

		specs = append(specs, app)
	}

	return specs, nil
}

func (d *dcos) IsNodeReady(n node.Node) error {
	// TODO: Implement this method
	return nil
}

func (d *dcos) GetNodesForApp(ctx *scheduler.Context) ([]node.Node, error) {
	var tasks []marathon.Task
	for _, spec := range ctx.App.SpecList {
		if obj, ok := spec.(*marathon.Application); ok {
			appTasks, err := MarathonClient().GetApplicationTasks(obj.ID)
			if err != nil {
				return nil, &scheduler.ErrFailedToGetNodesForApp{
					App:   ctx.App,
					Cause: fmt.Sprintf("Failed to get tasks for application %v. %v", obj.ID, err),
				}
			}
			tasks = append(tasks, appTasks...)
		} else {
			logrus.Warnf("Invalid spec received for app %v in GetNodesForApp", ctx.App.Key)
		}
	}

	var result []node.Node
	nodeMap := node.GetNodesByName()

	for _, task := range tasks {
		n, ok := nodeMap[task.SlaveID]
		if !ok {
			return nil, &scheduler.ErrFailedToGetNodesForApp{
				App:   ctx.App,
				Cause: fmt.Sprintf("node [%v] not present in node map", task.SlaveID),
			}
		}

		if node.Contains(result, n) {
			continue
		}
		result = append(result, n)
	}

	return result, nil
}

func (d *dcos) Schedule(instanceID string, options scheduler.ScheduleOptions) ([]*scheduler.Context, error) {
	var apps []*spec.AppSpec
	if len(options.AppKeys) > 0 {
		for _, key := range options.AppKeys {
			spec, err := d.specFactory.Get(key)
			if err != nil {
				return nil, err
			}
			apps = append(apps, spec)
		}
	} else {
		apps = d.specFactory.GetAll()
	}

	var contexts []*scheduler.Context
	for _, app := range apps {
		var specObjects []interface{}
		for _, spec := range app.SpecList {
			if application, ok := spec.(*marathon.Application); ok {
				if err := d.randomizeVolumeNames(application); err != nil {
					return nil, &scheduler.ErrFailedToScheduleApp{
						App:   app,
						Cause: err.Error(),
					}
				}
				obj, err := MarathonClient().CreateApplication(application)
				if err != nil {
					return nil, &scheduler.ErrFailedToScheduleApp{
						App:   app,
						Cause: err.Error(),
					}
				}

				specObjects = append(specObjects, obj)
			} else {
				return nil, fmt.Errorf("Unsupported object received in app %v while scheduling", app.Key)
			}
		}

		ctx := &scheduler.Context{
			UID: instanceID,
			App: &spec.AppSpec{
				Key:      app.Key,
				SpecList: specObjects,
				Enabled:  app.Enabled,
			},
		}

		contexts = append(contexts, ctx)
	}

	return contexts, nil
}

// AddTasks adds tasks to an existing context
func (d *dcos) AddTasks(ctx *scheduler.Context, options scheduler.ScheduleOptions) error {
	if ctx == nil {
		return fmt.Errorf("Context to add tasks to cannot be nil")
	}
	if len(options.AppKeys) == 0 {
		return fmt.Errorf("Need to specify list of applications to add to context")
	}

	var apps []*spec.AppSpec
	for _, key := range options.AppKeys {
		spec, err := d.specFactory.Get(key)
		if err != nil {
			return err
		}
		apps = append(apps, spec)
	}

	specObjects := ctx.App.SpecList
	for _, app := range apps {
		for _, spec := range app.SpecList {
			if application, ok := spec.(*marathon.Application); ok {
				if err := d.randomizeVolumeNames(application); err != nil {
					return &scheduler.ErrFailedToScheduleApp{
						App:   app,
						Cause: err.Error(),
					}
				}
				obj, err := MarathonClient().CreateApplication(application)
				if err != nil {
					return &scheduler.ErrFailedToScheduleApp{
						App:   app,
						Cause: err.Error(),
					}
				}
				specObjects = append(specObjects, obj)
			} else {
				return fmt.Errorf("Unsupported object received in app %v while scheduling", app.Key)
			}

		}
	}
	ctx.App.SpecList = specObjects
	return nil
}

func (d *dcos) randomizeVolumeNames(application *marathon.Application) error {
	volDriver, err := volume.Get(d.volDriverName)
	if err != nil {
		return err
	}

	params := *application.Container.Docker.Parameters
	for i := range params {
		p := &params[i]
		if p.Key == "volume" {
			p.Value = volDriver.RandomizeVolumeName(p.Value)
		}
	}
	return nil
}

func (d *dcos) WaitForRunning(ctx *scheduler.Context, timeout, retryInterval time.Duration) error {
	for _, spec := range ctx.App.SpecList {
		if obj, ok := spec.(*marathon.Application); ok {
			if err := MarathonClient().WaitForApplicationStart(obj.ID); err != nil {
				return &scheduler.ErrFailedToValidateApp{
					App:   ctx.App,
					Cause: fmt.Sprintf("Failed to validate Application: %v. Err: %v", obj.ID, err),
				}
			}
			logrus.Infof("[%v] Validated application: %v", ctx.App.Key, obj.ID)
		} else {
			logrus.Warnf("Invalid spec received for app %v in WaitForRunning", ctx.App.Key)
		}
	}
	return nil
}

func (d *dcos) Destroy(ctx *scheduler.Context, opts map[string]bool) error {
	for _, spec := range ctx.App.SpecList {
		if obj, ok := spec.(*marathon.Application); ok {
			if err := MarathonClient().DeleteApplication(obj.ID); err != nil {
				return &scheduler.ErrFailedToDestroyApp{
					App:   ctx.App,
					Cause: fmt.Sprintf("Failed to destroy Application: %v. Err: %v", obj.ID, err),
				}
			}
			logrus.Infof("[%v] Destroyed application: %v", ctx.App.Key, obj.ID)
		} else {
			logrus.Warnf("Invalid spec received for app %v in Destroy", ctx.App.Key)
		}
	}

	if value, ok := opts[scheduler.OptionsWaitForResourceLeakCleanup]; ok && value {
		// TODO: wait until all the resources have been cleaned up properly
		if err := d.WaitForDestroy(ctx); err != nil {
			return err
		}
	} else if value, ok := opts[scheduler.OptionsWaitForDestroy]; ok && value {
		if err := d.WaitForDestroy(ctx); err != nil {
			return err
		}
	}

	return nil
}

func (d *dcos) WaitForDestroy(ctx *scheduler.Context) error {
	for _, spec := range ctx.App.SpecList {
		if obj, ok := spec.(*marathon.Application); ok {
			if err := MarathonClient().WaitForApplicationTermination(obj.ID); err != nil {
				return &scheduler.ErrFailedToValidateAppDestroy{
					App:   ctx.App,
					Cause: fmt.Sprintf("Failed to destroy Application: %v. Err: %v", obj.ID, err),
				}
			}
			logrus.Infof("[%v] Validated destroy of Application: %v", ctx.App.Key, obj.ID)
		} else {
			logrus.Warnf("Invalid spec received for app %v in WaitForDestroy", ctx.App.Key)
		}
	}

	return nil
}

func (d *dcos) DeleteTasks(ctx *scheduler.Context) error {
	for _, spec := range ctx.App.SpecList {
		if obj, ok := spec.(*marathon.Application); ok {
			if err := MarathonClient().KillApplicationTasks(obj.ID); err != nil {
				return &scheduler.ErrFailedToDeleteTasks{
					App:   ctx.App,
					Cause: fmt.Sprintf("failed to delete tasks for application: %v. %v", obj.ID, err),
				}
			}
		} else {
			logrus.Warnf("Invalid spec received for app %v in DeleteTasks", ctx.App.Key)
		}
	}
	return nil
}

func (d *dcos) GetVolumeParameters(ctx *scheduler.Context) (map[string]map[string]string, error) {
	result := make(map[string]map[string]string)
	populateParamsFunc := func(volName string, volParams map[string]string) error {
		result[volName] = volParams
		return nil
	}

	if err := d.volumeOperation(ctx, populateParamsFunc); err != nil {
		return nil, err
	}
	return result, nil
}

func (d *dcos) InspectVolumes(ctx *scheduler.Context, timeout, retryInterval time.Duration) error {
	inspectDockerVolumeFunc := func(volName string, _ map[string]string) error {
		t := func() (interface{}, bool, error) {
			out, err := d.dockerClient.VolumeInspect(context.Background(), volName)
			return out, true, err
		}

		if _, err := task.DoRetryWithTimeout(t, 2*time.Minute, 10*time.Second); err != nil {
			return &scheduler.ErrFailedToValidateStorage{
				App:   ctx.App,
				Cause: fmt.Sprintf("Failed to inspect docker volume: %v. Err: %v", volName, err),
			}
		}
		return nil
	}

	return d.volumeOperation(ctx, inspectDockerVolumeFunc)
}

func (d *dcos) DeleteVolumes(ctx *scheduler.Context) ([]*volume.Volume, error) {
	var vols []*volume.Volume

	deleteDockerVolumeFunc := func(volName string, _ map[string]string) error {
		vols = append(vols, &volume.Volume{Name: volName})
		t := func() (interface{}, bool, error) {
			return nil, true, d.dockerClient.VolumeRemove(context.Background(), volName, false)
		}

		if _, err := task.DoRetryWithTimeout(t, 2*time.Minute, 10*time.Second); err != nil {
			return &scheduler.ErrFailedToDestroyStorage{
				App:   ctx.App,
				Cause: fmt.Sprintf("Failed to remove docker volume: %v. Err: %v", volName, err),
			}
		}
		return nil
	}

	if err := d.volumeOperation(ctx, deleteDockerVolumeFunc); err != nil {
		return nil, err
	}
	return vols, nil
}

func (d *dcos) GetVolumes(ctx *scheduler.Context) ([]*volume.Volume, error) {
	// TODO: Add implementation
	return nil, &errors.ErrNotSupported{
		Type:      "Function",
		Operation: "GetVolumes()",
	}
}

func (d *dcos) ResizeVolume(cxt *scheduler.Context) ([]*volume.Volume, error) {
	//TODO implement this method
	return nil, &errors.ErrNotSupported{
		Type:      "Function",
		Operation: "ResizeVolume()",
	}
}

func (d *dcos) GetSnapshots(ctx *scheduler.Context) ([]*volume.Snapshot, error) {
	// TODO: Add implementation
	return nil, &errors.ErrNotSupported{
		Type:      "Function",
		Operation: "GetSnapshots()",
	}
}

func (d *dcos) volumeOperation(ctx *scheduler.Context, f func(string, map[string]string) error) error {
	// DC/OS does not have volume objects like Kubernetes. We get the volume information from
	// the app spec and get the options parsed from the respective volume driver
	volDriver, err := volume.Get(d.volDriverName)
	if err != nil {
		return err
	}

	for _, spec := range ctx.App.SpecList {
		if obj, ok := spec.(*marathon.Application); ok {
			// TODO: This handles only docker volumes. Implement for UCR/mesos containers
			params := *obj.Container.Docker.Parameters
			for _, p := range params {
				if p.Key == "volume" {
					volName, volParams, err := volDriver.ExtractVolumeInfo(p.Value)
					if err != nil {
						return &scheduler.ErrFailedToGetVolumeParameters{
							App:   ctx.App,
							Cause: fmt.Sprintf("Failed to extract volume info: %v. Err: %v", p.Value, err),
						}
					}
					if err := f(volName, volParams); err != nil {
						return err
					}
				}
			}
		} else {
			logrus.Warnf("Invalid spec received for app %v", ctx.App.Key)
		}
	}

	return nil
}

func (d *dcos) Describe(ctx *scheduler.Context) (string, error) {
	// TODO: Implement this method
	return "", &errors.ErrNotSupported{
		Type:      "Function",
		Operation: "Describe()",
	}
}

func (d *dcos) ScaleApplication(ctx *scheduler.Context, scaleFactorMap map[string]int32) error {
	//TODO implement this method
	return &errors.ErrNotSupported{
		Type:      "Function",
		Operation: "ScaleApplication()",
	}
}

func (d *dcos) GetScaleFactorMap(ctx *scheduler.Context) (map[string]int32, error) {
	//TODO implement this method
	return nil, &errors.ErrNotSupported{
		Type:      "Function",
		Operation: "GetScaleFactorMap()",
	}
}

func (d *dcos) StopSchedOnNode(node node.Node) error {
	//TODO implement this method
	return &errors.ErrNotSupported{
		Type:      "Function",
		Operation: "StopSchedOnNode()",
	}
}

func (d *dcos) StartSchedOnNode(node node.Node) error {
	//TODO implement this method
	return &errors.ErrNotSupported{
		Type:      "Function",
		Operation: "StartSchedOnNode()",
	}
}
func (d *dcos) RescanSpecs(specDir string) error {
	// TODO implement this method
	return &errors.ErrNotSupported{
		Type:      "Function",
		Operation: "RescanSpecs()",
	}
}

func (d *dcos) PrepareNodeToDecommission(n node.Node, provisioner string) error {
	//TODO implement this method
	return &errors.ErrNotSupported{
		Type:      "Function",
		Operation: "PrepareNodeToDecommission()",
	}
}

<<<<<<< HEAD
func (d *dcos) EnableSchedulingOnNode(n node.Node) error {
	// TODO implement this method
	return &errors.ErrNotSupported{
		Type:      "Function",
		Operation: "EnableSchedulingOnNode()",
	}
}

func (d *dcos) DisableSchedulingOnNode(n node.Node) error {
	// TODO implement this method
	return &errors.ErrNotSupported{
		Type:      "Function",
		Operation: "DisableSchedulingOnNode()",
	}
=======
func (d *dcos) RefreshNodeRegistry() error {
	// TODO implement this method
	return nil
>>>>>>> 53355d8c
}

func (d *dcos) IsScalable(spec interface{}) bool {
	// TODO implement this method
	return false
}

func init() {
	d := &dcos{}
	scheduler.Register(SchedName, d)
}<|MERGE_RESOLUTION|>--- conflicted
+++ resolved
@@ -510,7 +510,6 @@
 	}
 }
 
-<<<<<<< HEAD
 func (d *dcos) EnableSchedulingOnNode(n node.Node) error {
 	// TODO implement this method
 	return &errors.ErrNotSupported{
@@ -525,11 +524,11 @@
 		Type:      "Function",
 		Operation: "DisableSchedulingOnNode()",
 	}
-=======
+}
+
 func (d *dcos) RefreshNodeRegistry() error {
 	// TODO implement this method
 	return nil
->>>>>>> 53355d8c
 }
 
 func (d *dcos) IsScalable(spec interface{}) bool {

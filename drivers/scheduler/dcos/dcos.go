--- conflicted
+++ resolved
@@ -1030,21 +1030,16 @@
 
 }
 
-<<<<<<< HEAD
+// GetAllSnapshotClasses returns the list of all volume snapshot classes present in the cluster
+func (d *Dcos) GetAllSnapshotClasses() (*v1beta1.VolumeSnapshotClassList, error) {
+	// GetAllSnapshotClasses is not supported
+	return nil, &errors.ErrNotSupported{
+		Type:      "Function",
+		Operation: "GetAllSnapshotClasses()",
+	}
+}
+
 func (d *Dcos) GetPodsRestartCount(namespace string, label map[string]string) (map[*corev1.Pod]int32, error) {
-=======
-// GetAllSnapshotClasses returns the list of all volume snapshot classes present in the cluster
-func (d *dcos) GetAllSnapshotClasses() (*v1beta1.VolumeSnapshotClassList, error) {
-	// GetAllSnapshotClasses is not supported
-	return nil, &errors.ErrNotSupported{
-		Type:      "Function",
-		Operation: "GetAllSnapshotClasses()",
-	}
-
-}
-
-func (d *dcos) GetPodsRestartCount(namespace string, label map[string]string) (map[*corev1.Pod]int32, error) {
->>>>>>> 19797ad9
 	// GetPodsRestartCount is not supported
 	return nil, &errors.ErrNotSupported{
 		Type:      "Function",

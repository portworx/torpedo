package dcos

import (
	"encoding/json"
	"fmt"
	"io/ioutil"
	"os"
	"path/filepath"
	"time"

	docker "github.com/docker/docker/client"
	marathon "github.com/gambol99/go-marathon"
	"github.com/portworx/sched-ops/task"
	"github.com/portworx/torpedo/drivers/node"
	"github.com/portworx/torpedo/drivers/scheduler"
	"github.com/portworx/torpedo/drivers/scheduler/spec"
	"github.com/portworx/torpedo/drivers/volume"
	"github.com/sirupsen/logrus"
	"golang.org/x/net/context"
)

const (
	// SchedName is the name of the dcos scheduler driver implementation
	SchedName = "dcos"
)

type dcos struct {
	dockerClient  *docker.Client
	specFactory   *spec.Factory
	volDriverName string
}

func (d *dcos) Init(specDir, volDriver, nodeDriver string) error {
	privateAgents, err := MesosClient().GetPrivateAgentNodes()
	if err != nil {
		return err
	}

	for _, n := range privateAgents {
		newNode := d.parseMesosNode(n)
		if err := d.IsNodeReady(newNode); err != nil {
			return err
		}
		if err := node.AddNode(newNode); err != nil {
			return err
		}
	}

	d.specFactory, err = spec.NewFactory(specDir, d)
	if err != nil {
		return err
	}

	d.dockerClient, err = docker.NewEnvClient()
	if err != nil {
		return err
	}

	d.volDriverName = volDriver
	return nil
}

func (d *dcos) parseMesosNode(n AgentNode) node.Node {
	return node.Node{
		Name:      n.ID,
		Addresses: []string{n.Hostname},
		Type:      node.TypeWorker,
	}
}

func (d *dcos) String() string {
	return SchedName
}

func (d *dcos) ParseSpecs(specDir string) ([]interface{}, error) {
	fileList := []string{}
	if err := filepath.Walk(specDir, func(path string, f os.FileInfo, err error) error {
		if !f.IsDir() {
			fileList = append(fileList, path)
		}
		return nil
	}); err != nil {
		return nil, err
	}

	var specs []interface{}
	for _, fileName := range fileList {
		raw, err := ioutil.ReadFile(fileName)
		if err != nil {
			return nil, err
		}

		app := new(marathon.Application)
		if err := json.Unmarshal(raw, app); err != nil {
			return nil, err
		}

		specs = append(specs, app)
	}

	return specs, nil
}

func (d *dcos) IsNodeReady(n node.Node) error {
	// TODO: Implement this method
	return nil
}

func (d *dcos) GetNodesForApp(ctx *scheduler.Context) ([]node.Node, error) {
	var tasks []marathon.Task
	for _, spec := range ctx.App.SpecList {
		if obj, ok := spec.(*marathon.Application); ok {
			appTasks, err := MarathonClient().GetApplicationTasks(obj.ID)
			if err != nil {
				return nil, &scheduler.ErrFailedToGetNodesForApp{
					App:   ctx.App,
					Cause: fmt.Sprintf("Failed to get tasks for application %v. %v", obj.ID, err),
				}
			}
			tasks = append(tasks, appTasks...)
		} else {
			logrus.Warnf("Invalid spec received for app %v in GetNodesForApp", ctx.App.Key)
		}
	}

	var result []node.Node
	nodeMap := node.GetNodesByName()

	for _, task := range tasks {
		n, ok := nodeMap[task.SlaveID]
		if !ok {
			return nil, &scheduler.ErrFailedToGetNodesForApp{
				App:   ctx.App,
				Cause: fmt.Sprintf("node [%v] not present in node map", task.SlaveID),
			}
		}

		if node.Contains(result, n) {
			continue
		}
		result = append(result, n)
	}

	return result, nil
}

func (d *dcos) Schedule(instanceID string, options scheduler.ScheduleOptions) ([]*scheduler.Context, error) {
	var apps []*spec.AppSpec
	if len(options.AppKeys) > 0 {
		for _, key := range options.AppKeys {
			spec, err := d.specFactory.Get(key)
			if err != nil {
				return nil, err
			}
			apps = append(apps, spec)
		}
	} else {
		apps = d.specFactory.GetAll()
	}

	var contexts []*scheduler.Context
	for _, app := range apps {
		var specObjects []interface{}
		for _, spec := range app.SpecList {
			if application, ok := spec.(*marathon.Application); ok {
				if err := d.randomizeVolumeNames(application); err != nil {
					return nil, &scheduler.ErrFailedToScheduleApp{
						App:   app,
						Cause: err.Error(),
					}
				}
				obj, err := MarathonClient().CreateApplication(application)
				if err != nil {
					return nil, &scheduler.ErrFailedToScheduleApp{
						App:   app,
						Cause: err.Error(),
					}
				}

				specObjects = append(specObjects, obj)
			} else {
				return nil, fmt.Errorf("Unsupported object received in app %v while scheduling", app.Key)
			}
		}

		ctx := &scheduler.Context{
			UID: instanceID,
			App: &spec.AppSpec{
				Key:      app.Key,
				SpecList: specObjects,
				Enabled:  app.Enabled,
			},
		}

		contexts = append(contexts, ctx)
	}

	return contexts, nil
}

// AddTasks adds tasks to an existing context
func (d *dcos) AddTasks(ctx *scheduler.Context, options scheduler.ScheduleOptions) error {
	if ctx == nil {
		return fmt.Errorf("Context to add tasks to cannot be nil")
	}
	if len(options.AppKeys) == 0 {
		return fmt.Errorf("Need to specify list of applications to add to context")
	}

	var apps []*spec.AppSpec
	for _, key := range options.AppKeys {
		spec, err := d.specFactory.Get(key)
		if err != nil {
			return err
		}
		apps = append(apps, spec)
	}

	specObjects := ctx.App.SpecList
	for _, app := range apps {
		for _, spec := range app.SpecList {
			if application, ok := spec.(*marathon.Application); ok {
				if err := d.randomizeVolumeNames(application); err != nil {
					return &scheduler.ErrFailedToScheduleApp{
						App:   app,
						Cause: err.Error(),
					}
				}
				obj, err := MarathonClient().CreateApplication(application)
				if err != nil {
					return &scheduler.ErrFailedToScheduleApp{
						App:   app,
						Cause: err.Error(),
					}
				}
				specObjects = append(specObjects, obj)
			} else {
				return fmt.Errorf("Unsupported object received in app %v while scheduling", app.Key)
			}

		}
	}
	ctx.App.SpecList = specObjects
	return nil
}

func (d *dcos) randomizeVolumeNames(application *marathon.Application) error {
	volDriver, err := volume.Get(d.volDriverName)
	if err != nil {
		return err
	}

	params := *application.Container.Docker.Parameters
	for i := range params {
		p := &params[i]
		if p.Key == "volume" {
			p.Value = volDriver.RandomizeVolumeName(p.Value)
		}
	}
	return nil
}

func (d *dcos) WaitForRunning(ctx *scheduler.Context, timeout, retryInterval time.Duration) error {
	for _, spec := range ctx.App.SpecList {
		if obj, ok := spec.(*marathon.Application); ok {
			if err := MarathonClient().WaitForApplicationStart(obj.ID); err != nil {
				return &scheduler.ErrFailedToValidateApp{
					App:   ctx.App,
					Cause: fmt.Sprintf("Failed to validate Application: %v. Err: %v", obj.ID, err),
				}
			}
			logrus.Infof("[%v] Validated application: %v", ctx.App.Key, obj.ID)
		} else {
			logrus.Warnf("Invalid spec received for app %v in WaitForRunning", ctx.App.Key)
		}
	}
	return nil
}

func (d *dcos) Destroy(ctx *scheduler.Context, opts map[string]bool) error {
	for _, spec := range ctx.App.SpecList {
		if obj, ok := spec.(*marathon.Application); ok {
			if err := MarathonClient().DeleteApplication(obj.ID); err != nil {
				return &scheduler.ErrFailedToDestroyApp{
					App:   ctx.App,
					Cause: fmt.Sprintf("Failed to destroy Application: %v. Err: %v", obj.ID, err),
				}
			}
			logrus.Infof("[%v] Destroyed application: %v", ctx.App.Key, obj.ID)
		} else {
			logrus.Warnf("Invalid spec received for app %v in Destroy", ctx.App.Key)
		}
	}

	if value, ok := opts[scheduler.OptionsWaitForResourceLeakCleanup]; ok && value {
		// TODO: wait until all the resources have been cleaned up properly
		if err := d.WaitForDestroy(ctx); err != nil {
			return err
		}
	} else if value, ok := opts[scheduler.OptionsWaitForDestroy]; ok && value {
		if err := d.WaitForDestroy(ctx); err != nil {
			return err
		}
	}

	return nil
}

func (d *dcos) WaitForDestroy(ctx *scheduler.Context) error {
	for _, spec := range ctx.App.SpecList {
		if obj, ok := spec.(*marathon.Application); ok {
			if err := MarathonClient().WaitForApplicationTermination(obj.ID); err != nil {
				return &scheduler.ErrFailedToValidateAppDestroy{
					App:   ctx.App,
					Cause: fmt.Sprintf("Failed to destroy Application: %v. Err: %v", obj.ID, err),
				}
			}
			logrus.Infof("[%v] Validated destroy of Application: %v", ctx.App.Key, obj.ID)
		} else {
			logrus.Warnf("Invalid spec received for app %v in WaitForDestroy", ctx.App.Key)
		}
	}

	return nil
}

func (d *dcos) DeleteTasks(ctx *scheduler.Context) error {
	for _, spec := range ctx.App.SpecList {
		if obj, ok := spec.(*marathon.Application); ok {
			if err := MarathonClient().KillApplicationTasks(obj.ID); err != nil {
				return &scheduler.ErrFailedToDeleteTasks{
					App:   ctx.App,
					Cause: fmt.Sprintf("failed to delete tasks for application: %v. %v", obj.ID, err),
				}
			}
		} else {
			logrus.Warnf("Invalid spec received for app %v in DeleteTasks", ctx.App.Key)
		}
	}
	return nil
}

func (d *dcos) GetVolumeParameters(ctx *scheduler.Context) (map[string]map[string]string, error) {
	result := make(map[string]map[string]string)
	populateParamsFunc := func(volName string, volParams map[string]string) error {
		result[volName] = volParams
		return nil
	}

	if err := d.volumeOperation(ctx, populateParamsFunc); err != nil {
		return nil, err
	}
	return result, nil
}

func (d *dcos) InspectVolumes(ctx *scheduler.Context, timeout, retryInterval time.Duration) error {
	inspectDockerVolumeFunc := func(volName string, _ map[string]string) error {
		t := func() (interface{}, bool, error) {
			out, err := d.dockerClient.VolumeInspect(context.Background(), volName)
			return out, true, err
		}

		if _, err := task.DoRetryWithTimeout(t, 2*time.Minute, 10*time.Second); err != nil {
			return &scheduler.ErrFailedToValidateStorage{
				App:   ctx.App,
				Cause: fmt.Sprintf("Failed to inspect docker volume: %v. Err: %v", volName, err),
			}
		}
		return nil
	}

	return d.volumeOperation(ctx, inspectDockerVolumeFunc)
}

func (d *dcos) DeleteVolumes(ctx *scheduler.Context) ([]*volume.Volume, error) {
	var vols []*volume.Volume

	deleteDockerVolumeFunc := func(volName string, _ map[string]string) error {
		vols = append(vols, &volume.Volume{Name: volName})
		t := func() (interface{}, bool, error) {
			return nil, true, d.dockerClient.VolumeRemove(context.Background(), volName, false)
		}

		if _, err := task.DoRetryWithTimeout(t, 2*time.Minute, 10*time.Second); err != nil {
			return &scheduler.ErrFailedToDestroyStorage{
				App:   ctx.App,
				Cause: fmt.Sprintf("Failed to remove docker volume: %v. Err: %v", volName, err),
			}
		}
		return nil
	}

	if err := d.volumeOperation(ctx, deleteDockerVolumeFunc); err != nil {
		return nil, err
	}
	return vols, nil
}

func (d *dcos) GetVolumes(ctx *scheduler.Context) ([]*volume.Volume, error) {
	// TODO: Add implementation
	return nil, nil
}

func (d *dcos) ResizeVolume(cxt *scheduler.Context) ([]*volume.Volume, error) {
	//TODO implement this method
	return nil, nil
}

func (d *dcos) GetSnapshots(ctx *scheduler.Context) ([]*volume.Snapshot, error) {
	// TODO: Add implementation
	return nil, nil
}

func (d *dcos) volumeOperation(ctx *scheduler.Context, f func(string, map[string]string) error) error {
	// DC/OS does not have volume objects like Kubernetes. We get the volume information from
	// the app spec and get the options parsed from the respective volume driver
	volDriver, err := volume.Get(d.volDriverName)
	if err != nil {
		return err
	}

	for _, spec := range ctx.App.SpecList {
		if obj, ok := spec.(*marathon.Application); ok {
			// TODO: This handles only docker volumes. Implement for UCR/mesos containers
			params := *obj.Container.Docker.Parameters
			for _, p := range params {
				if p.Key == "volume" {
					volName, volParams, err := volDriver.ExtractVolumeInfo(p.Value)
					if err != nil {
						return &scheduler.ErrFailedToGetVolumeParameters{
							App:   ctx.App,
							Cause: fmt.Sprintf("Failed to extract volume info: %v. Err: %v", p.Value, err),
						}
					}
					if err := f(volName, volParams); err != nil {
						return err
					}
				}
			}
		} else {
			logrus.Warnf("Invalid spec received for app %v", ctx.App.Key)
		}
	}

	return nil
}

func (d *dcos) Describe(ctx *scheduler.Context) (string, error) {
	// TODO: Implement this method
	return "", nil
}

func (d *dcos) ScaleApplication(ctx *scheduler.Context, scaleFactorMap map[string]int32) error {
	//TODO implement this method
	return nil
}

func (d *dcos) GetScaleFactorMap(ctx *scheduler.Context) (map[string]int32, error) {
	//TODO implement this method
	return nil, nil
}

func (d *dcos) StopSchedOnNode(node node.Node) error {
	//TODO implement this method
	return nil
}

func (d *dcos) StartSchedOnNode(node node.Node) error {
	//TODO implement this method
	return nil
}

func (d *dcos) RescanSpecs(specDir string) error {
	// TODO implement this method
	return nil
}

<<<<<<< HEAD
func (d *dcos) DecommissionNode(n node.Node) error {
	//TODO implement this method
	return nil
=======
func (d *dcos) IsScalable(spec interface{}) bool {
	// TODO implement this method
	return false
>>>>>>> 93b09fa5
}

func init() {
	d := &dcos{}
	scheduler.Register(SchedName, d)
}<|MERGE_RESOLUTION|>--- conflicted
+++ resolved
@@ -475,15 +475,14 @@
 	return nil
 }
 
-<<<<<<< HEAD
 func (d *dcos) DecommissionNode(n node.Node) error {
 	//TODO implement this method
 	return nil
-=======
+}
+
 func (d *dcos) IsScalable(spec interface{}) bool {
 	// TODO implement this method
 	return false
->>>>>>> 93b09fa5
 }
 
 func init() {

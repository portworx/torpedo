--- conflicted
+++ resolved
@@ -32,11 +32,7 @@
 	volDriverName string
 }
 
-<<<<<<< HEAD
-func (d *dcos) Init(config scheduler.InitConfig) error {
-=======
 func (d *dcos) Init(specDir, volDriver, nodeDriver, secretConfigMap string) error {
->>>>>>> 5b171678
 	privateAgents, err := MesosClient().GetPrivateAgentNodes()
 	if err != nil {
 		return err

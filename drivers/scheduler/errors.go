--- conflicted
+++ resolved
@@ -298,9 +298,8 @@
 	Type interface{}
 }
 
-<<<<<<< HEAD
-func (e *ErrFailedToApplyCustomSpec) Error() string {
-	return fmt.Sprintf("Failed to apply custom spec : %v of type %v due to err: %v", e.Name, reflect.TypeOf(e.Type), e.Cause)
+func (e *ErrFailedToValidateCustomSpec) Error() string {
+	return fmt.Sprintf("Failed to validate custom spec : %v of type %v due to err: %v", e.Name, reflect.TypeOf(e.Type), e.Cause)
 }
 
 // ErrFailedToDecommissionNode error type when fail to decommission a node
@@ -313,8 +312,4 @@
 
 func (e *ErrFailedToDecommissionNode) Error() string {
 	return fmt.Sprintf("Failed to decommission node: %v due to err: %v", e.Node, e.Cause)
-=======
-func (e *ErrFailedToValidateCustomSpec) Error() string {
-	return fmt.Sprintf("Failed to validate custom spec : %v of type %v due to err: %v", e.Name, reflect.TypeOf(e.Type), e.Cause)
->>>>>>> 93b09fa5
 }
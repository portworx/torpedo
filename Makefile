# Rule of thumb (to prevent huge containers):
#	A single torpedo container should contain only one test binary.
#
# make {build|container}:
#	create basic.test binary/container (<repo>/torpedo:<tag>)
#
# make {build-pds|container-pds}:
#	 create pds.test binary/container (<repo>/torpedo-pds:<tag>)
#
# make {build-backup|container-backup}:
#	 create backup.test binary/container (<repo>/torpedo-backup:<tag>)
#
# make all:
#	 verify that all test binaries build successfully
#
# Note that DOCKER_HUB_TORPEDO_IMAGE environment variable is not used since
# it is set automatically depending on which binary is being built.
#

.PHONY: vendor

export GO111MODULE=on
export GOFLAGS = -mod=vendor
HAS_GOMODULES := $(shell go help mod why 2> /dev/null)

ifndef HAS_GOMODULES
$(error torpedo can only be built with go 1.11+ which supports go modules)
endif

ifndef TAGS
TAGS := daemon
endif

ifndef PKGS
# shell does not honor export command above, so we need to explicitly pass GOFLAGS here
PKGS := $(shell GOFLAGS=-mod=vendor go list ./... 2>&1 | grep -v 'github.com/portworx/torpedo/tests')
endif

ifeq ($(BUILD_TYPE),debug)
BUILDFLAGS := -gcflags "-N -l"
endif

BASE_DIR := $(shell git rev-parse --show-toplevel)

BIN :=$(BASE_DIR)/bin
GOFMT := gofmt
.DEFAULT_GOAL=all

SIDECAR_WP_CLI_DOCKER_TAG=1.2.28
SIDECAR_WP_CLI_IMG=$(DOCKER_HUB_REPO)/wp-cli:$(SIDECAR_WP_CLI_DOCKER_TAG)
SIDECAR_DIR=drivers/scheduler/sidecars
SYSBENCH_IMG=$(DOCKER_HUB_REPO)/torpedo-sysbench:latest
PGBENCH_IMG=$(DOCKER_HUB_REPO)/torpedo-pgbench:latest
ESLOAD_IMG=$(DOCKER_HUB_REPO)/torpedo-esload:latest


all: vet build build-pds build-backup fmt

deps:
	go get -d -v $(PKGS)

update-deps:
	go get -d -v -u -f $(PKGS)

test-deps:
	go get -d -v -t $(PKGS)

update-test-deps:
	go get -tags "$(TAGS)" -d -v -t -u -f $(PKGS)

fmt:
	@echo -e "Performing gofmt on following: $(PKGS)"
	@./scripts/do-gofmt.sh $(PKGS)

# Tools
$(GOPATH)/bin/ginkgo:
	GOFLAGS= GO111MODULE=on go install github.com/onsi/ginkgo/ginkgo@v1.16.5

# this target builds the basic.test binary only. Use build-pds for pds.test binary.
build: GINKGO_BUILD_DIR=./tests/basic
build: $(GOPATH)/bin/ginkgo
	mkdir -p $(BIN)
	go build -tags "$(TAGS)" $(BUILDFLAGS) $(PKGS)

	ginkgo build -r $(GINKGO_BUILD_DIR)
	find $(GINKGO_BUILD_DIR) -name '*.test' | awk '{cmd="cp  "$$1"  $(BIN)"; system(cmd)}'
	chmod -R 755 bin/*

# this target builds the pds.test binary only.
build-pds: GINKGO_BUILD_DIR=./tests/pds
build-pds: $(GOPATH)/bin/ginkgo
	mkdir -p $(BIN)
	go build -tags "$(TAGS)" $(BUILDFLAGS) $(PKGS)

<<<<<<< HEAD
	(mkdir -p tools && cd tools && GO111MODULE=on go get github.com/onsi/ginkgo/ginkgo@v1.16.5)
	(mkdir -p tools && cd tools && GO111MODULE=on go get github.com/onsi/gomega@v1.19.0)
=======
>>>>>>> 92c314e2
	ginkgo build -r $(GINKGO_BUILD_DIR)
	find $(GINKGO_BUILD_DIR) -name '*.test' | awk '{cmd="cp  "$$1"  $(BIN)"; system(cmd)}'
	chmod -R 755 bin/*

# this target builds the backup.test binary only.
build-backup: GINKGO_BUILD_DIR=./tests/backup
build-backup: $(GOPATH)/bin/ginkgo
	mkdir -p $(BIN)
	go build -tags "$(TAGS)" $(BUILDFLAGS) $(PKGS)

	ginkgo build -r $(GINKGO_BUILD_DIR)
	find $(GINKGO_BUILD_DIR) -name '*.test' | awk '{cmd="cp  "$$1"  $(BIN)"; system(cmd)}'
	chmod -R 755 bin/*

vendor-update:
	go mod download

vendor-tidy:
	go mod tidy

vendor:
	go mod vendor

install:
	go install -tags "$(TAGS)" $(PKGS)

lint:
	(mkdir -p tools && GO111MODULE=off go get -v golang.org/x/lint/golint)
	for file in $$(find . -name '*.go' | grep -v vendor | grep -v '\.pb\.go' | grep -v '\.pb\.gw\.go'); do \
		golint $${file}; \
		if [ -n "$$(golint $${file})" ]; then \
			exit 1; \
		fi; \
	done

vet:
	go vet $(PKGS)

errcheck:
	(mkdir -p tools && GO111MODULE=off && go get -v github.com/kisielk/errcheck)
	errcheck -tags "$(TAGS)" $(PKGS)

pretest: vet errcheck

test:
	go test -tags "$(TAGS)" $(TESTFLAGS) $(PKGS)

# this target builds a container with test.basic binary only. Repo is hardcoded to ".../torpedo".
container: TORPEDO_IMG=$(DOCKER_HUB_REPO)/torpedo:$(DOCKER_HUB_TAG)
container:
	@echo "Building basic.test container "$(TORPEDO_IMG)
	sudo DOCKER_BUILDKIT=1 docker build --tag $(TORPEDO_IMG) --build-arg MAKE_TARGET=build -f Dockerfile .

# this target builds a container with pds.test binary only. Repo is hardcoded to ".../torpedo-pds".
container-pds: TORPEDO_IMG=$(DOCKER_HUB_REPO)/torpedo-pds:$(DOCKER_HUB_TAG)
container-pds:
	@echo "Building pds.test container "$(TORPEDO_IMG)
	sudo DOCKER_BUILDKIT=1 docker build --tag $(TORPEDO_IMG) --build-arg MAKE_TARGET=build-pds -f Dockerfile .

# this target builds a container with backup.test binary only. Repo is hardcoded to ".../torpedo-backup".
container-backup: TORPEDO_IMG=$(DOCKER_HUB_REPO)/torpedo-backup:$(DOCKER_HUB_TAG)
container-backup:
	@echo "Building backup.test container "$(TORPEDO_IMG)
	sudo DOCKER_BUILDKIT=1 docker build --tag $(TORPEDO_IMG) --build-arg MAKE_TARGET=build-backup -f Dockerfile .

deploy: TORPEDO_IMG=$(DOCKER_HUB_REPO)/torpedo:$(DOCKER_HUB_TAG)
deploy: container
	sudo docker push $(TORPEDO_IMG)

deploy-pds: TORPEDO_IMG=$(DOCKER_HUB_REPO)/torpedo-pds:$(DOCKER_HUB_TAG)
deploy-pds: container-pds
	sudo docker push $(TORPEDO_IMG)

deploy-backup: TORPEDO_IMG=$(DOCKER_HUB_REPO)/torpedo-backup:$(DOCKER_HUB_TAG)
deploy-backup: container-backup
	sudo docker push $(TORPEDO_IMG)

clean:
	-sudo rm -rf bin
	-sudo find . -type f -name "*.test" -delete
	@echo "Deleting basic image"
	-docker rmi -f $(DOCKER_HUB_REPO)/torpedo:$(DOCKER_HUB_TAG)
	@echo "Deleting pds image"
	-docker rmi -f $(DOCKER_HUB_REPO)/torpedo-pds:$(DOCKER_HUB_TAG)
	@echo "Deleting backup image"
	-docker rmi -f $(DOCKER_HUB_REPO)/torpedo-backup:$(DOCKER_HUB_TAG)
	go clean -i $(PKGS)

sidecar: sidecar-wp-cli

sidecar-wp-cli:
	docker build -t $(SIDECAR_WP_CLI_IMG) -f $(SIDECAR_DIR)/wp-cli.dockerfile $(SIDECAR_DIR)
	docker push $(SIDECAR_WP_CLI_IMG)

sysbench:
	docker build -t $(SYSBENCH_IMG) -f $(SIDECAR_DIR)/sysbench.dockerfile $(SIDECAR_DIR)
	docker push $(SYSBENCH_IMG)

pgbench:
	docker build -t $(PGBENCH_IMG) -f $(SIDECAR_DIR)/pgbench.dockerfile $(SIDECAR_DIR)
	docker push $(PGBENCH_IMG)

esload:
	docker build -t $(ESLOAD_IMG) $(SIDECAR_DIR)/es-stress-test
	docker push $(ESLOAD_IMG)
<|MERGE_RESOLUTION|>--- conflicted
+++ resolved
@@ -92,11 +92,6 @@
 	mkdir -p $(BIN)
 	go build -tags "$(TAGS)" $(BUILDFLAGS) $(PKGS)
 
-<<<<<<< HEAD
-	(mkdir -p tools && cd tools && GO111MODULE=on go get github.com/onsi/ginkgo/ginkgo@v1.16.5)
-	(mkdir -p tools && cd tools && GO111MODULE=on go get github.com/onsi/gomega@v1.19.0)
-=======
->>>>>>> 92c314e2
 	ginkgo build -r $(GINKGO_BUILD_DIR)
 	find $(GINKGO_BUILD_DIR) -name '*.test' | awk '{cmd="cp  "$$1"  $(BIN)"; system(cmd)}'
 	chmod -R 755 bin/*

# Rule of thumb (to prevent huge containers):
#	A single torpedo container should contain only one test binary.
#
# make {build|container}:
#	create basic.test binary/container (<repo>/torpedo:<tag>)
#
# make {build-pds|container-pds}:
#	 create pds.test binary/container (<repo>/torpedo-pds:<tag>)
#
# make {build-backup|container-backup}:
#	 create backup.test binary/container (<repo>/torpedo-backup:<tag>)
#
# make {build-longevity|container-longevity}:
#	 create longevity.test binary/container (<repo>/torpedo-longevity:<tag>)
#
# make all:
#	 verify that all test binaries build successfully
#
# Note that DOCKER_HUB_TORPEDO_IMAGE environment variable is not used since
# it is set automatically depending on which binary is being built.
#

.PHONY: vendor

export GO111MODULE=on
export GOFLAGS = -mod=vendor
HAS_GOMODULES := $(shell go help mod why 2> /dev/null)

ifndef HAS_GOMODULES
$(error torpedo can only be built with go 1.11+ which supports go modules)
endif

ifndef TAGS
TAGS := daemon
endif

ifndef PKGS
# shell does not honor export command above, so we need to explicitly pass GOFLAGS here
PKGS := $(shell GOFLAGS=-mod=vendor go list ./... 2>&1 | grep -v 'github.com/portworx/torpedo/tests')
PKGIN := $(shell GOFLAGS=-mod=vendor go list ./... 2>&1 | grep -v 'github.com/portworx/torpedo/apiServer/taas')
endif

ifeq ($(BUILD_TYPE),debug)
BUILDFLAGS := -gcflags "-N -l"
endif

ifndef DOCKER_HUB_REPO
    DOCKER_HUB_REPO := $(shell id -un)px
    $(warning DOCKER_HUB_REPO not defined, using '$(DOCKER_HUB_REPO)' instead)
endif
ifndef DOCKER_HUB_TAG
    DOCKER_HUB_TAG := latest
    $(warning DOCKER_HUB_TAG not defined, using '$(DOCKER_HUB_TAG)' instead)
endif

BASE_DIR := $(shell git rev-parse --show-toplevel)

BIN :=$(BASE_DIR)/bin
GOFMT := gofmt
.DEFAULT_GOAL=all

SIDECAR_WP_CLI_DOCKER_TAG=1.2.28
SIDECAR_WP_CLI_IMG=$(DOCKER_HUB_REPO)/wp-cli:$(SIDECAR_WP_CLI_DOCKER_TAG)
SIDECAR_DIR=drivers/scheduler/sidecars
SYSBENCH_IMG=$(DOCKER_HUB_REPO)/torpedo-sysbench:latest
PGBENCH_IMG=$(DOCKER_HUB_REPO)/torpedo-pgbench:latest
ESLOAD_IMG=$(DOCKER_HUB_REPO)/torpedo-esload:latest


<<<<<<< HEAD
all: vet build build-pds build-unifiedPlatform build-backup build-taas fmt
=======
all: vet build build-pds build-backup build-taas build-longevity fmt
>>>>>>> 66f06cdb

deps:
	go get -d -v $(PKGS)

update-deps:
	go get -d -v -u -f $(PKGS)

test-deps:
	go get -d -v -t $(PKGS)

update-test-deps:
	go get -tags "$(TAGS)" -d -v -t -u -f $(PKGS)

fmt:
	@echo -e "Performing gofmt on following: $(PKGS)"
	@./scripts/do-gofmt.sh $(PKGS)

# Tools
$(GOPATH)/bin/ginkgo:
	GOFLAGS= GO111MODULE=on go install -mod=mod github.com/onsi/ginkgo/v2/ginkgo@v2.15.0

# this target builds the basic.test binary only. Use build-pds for pds.test binary.
build: GINKGO_BUILD_DIR=./tests/basic
build: $(GOPATH)/bin/ginkgo
	mkdir -p $(BIN)
	go build -tags "$(TAGS)" $(BUILDFLAGS) $(PKGS)

	ginkgo build -r $(GINKGO_BUILD_DIR)
	find $(GINKGO_BUILD_DIR) -name '*.test' | awk '{cmd="cp  "$$1"  $(BIN)"; system(cmd)}'
	chmod -R 755 bin/*

# this target builds the pds.test binary only.
build-pds: GINKGO_BUILD_DIR=./tests/pds
build-pds: $(GOPATH)/bin/ginkgo
	mkdir -p $(BIN)
	go build -tags "$(TAGS)" $(BUILDFLAGS) $(PKGS)

	ginkgo build -r $(GINKGO_BUILD_DIR)
	find $(GINKGO_BUILD_DIR) -name '*.test' | awk '{cmd="cp  "$$1"  $(BIN)"; system(cmd)}'
	chmod -R 755 bin/*

# this target builds the unifiedPlatform.test binary only.
build-unifiedPlatform: GINKGO_BUILD_DIR=./tests/unifiedPlatform/platform
build-unifiedPlatform: $(GOPATH)/bin/ginkgo
	mkdir -p $(BIN)
	go build -tags "$(TAGS)" $(BUILDFLAGS) $(PKGS)

	ginkgo build -r $(GINKGO_BUILD_DIR)
	find $(GINKGO_BUILD_DIR) -name '*.test' | awk '{cmd="cp  "$$1"  $(BIN)"; system(cmd)}'
	chmod -R 755 bin/*

# this target builds the backup.test binary only.
build-backup: GINKGO_BUILD_DIR=./tests/backup
build-backup: $(GOPATH)/bin/ginkgo
	mkdir -p $(BIN)
	go build -tags "$(TAGS)" $(BUILDFLAGS) $(PKGS)

	ginkgo build -r $(GINKGO_BUILD_DIR)
	find $(GINKGO_BUILD_DIR) -name '*.test' | awk '{cmd="cp  "$$1"  $(BIN)"; system(cmd)}'
	chmod -R 755 bin/*

build-longevity: GINKGO_BUILD_DIR=./tests/longevity
build-longevity: $(GOPATH)/bin/ginkgo
	mkdir -p $(BIN)
	go build -tags "$(TAGS)" $(BUILDFLAGS) $(PKGS)

	ginkgo build -r $(GINKGO_BUILD_DIR)
	find $(GINKGO_BUILD_DIR) -name '*.test' | awk '{cmd="cp  "$$1"  $(BIN)"; system(cmd)}'
	chmod -R 755 bin/*


# this target builds the taas binary only.
build-taas: TAAS_BUILD_DIR=./apiServer/taas
build-taas:
	mkdir -p $(BIN)
	go build -tags "$(TAGS)" $(BUILDFLAGS) $(PKGIN)
	go build $(TAAS_BUILD_DIR)

	find . -name 'taas' | awk '{cmd="cp  "$$1"  $(BIN)"; system(cmd)}'
	chmod -R 755 bin/*

vendor-update:
	go mod download

vendor-tidy:
	go mod tidy

vendor:
	go mod vendor
	sed -i '1 i\// +build skipcompile\n' vendor/kubevirt.io/client-go/kubecli/kubevirt_test_utils.go

install:
	go install -tags "$(TAGS)" $(PKGS)

lint:
	(mkdir -p tools && GO111MODULE=off go get -v golang.org/x/lint/golint)
	for file in $$(find . -name '*.go' | grep -v vendor | grep -v '\.pb\.go' | grep -v '\.pb\.gw\.go'); do \
		golint $${file}; \
		if [ -n "$$(golint $${file})" ]; then \
			exit 1; \
		fi; \
	done

vet:
	go vet $(PKGS)

errcheck:
	(mkdir -p tools && GO111MODULE=off && go get -v github.com/kisielk/errcheck)
	errcheck -tags "$(TAGS)" $(PKGS)

pretest: vet errcheck

test:
	go test -tags "$(TAGS)" $(TESTFLAGS) $(PKGS)

# this target builds a container with test.basic binary only. Repo is hardcoded to ".../torpedo".
container: TORPEDO_IMG=$(DOCKER_HUB_REPO)/torpedo:$(DOCKER_HUB_TAG)
container:
	@echo "Building basic.test container "$(TORPEDO_IMG)
	sudo DOCKER_BUILDKIT=1 docker build --tag $(TORPEDO_IMG) --build-arg MAKE_TARGET=build -f Dockerfile .

# this target builds a container with pds.test binary only. Repo is hardcoded to ".../torpedo-pds".
container-pds: TORPEDO_IMG=$(DOCKER_HUB_REPO)/torpedo-pds:$(DOCKER_HUB_TAG)
container-pds:
	@echo "Building pds.test container "$(TORPEDO_IMG)
	sudo DOCKER_BUILDKIT=1 docker build --tag $(TORPEDO_IMG) --build-arg MAKE_TARGET=build-pds -f Dockerfile .

# this target builds a container with platform.test binary only. Repo is hardcoded to ".../torpedo-unifiedPlatform".
container-unifiedPlatform: TORPEDO_IMG=$(DOCKER_HUB_REPO)/torpedo-pds:$(DOCKER_HUB_TAG)
container-unifiedPlatform:
	@echo "Building unifiedPlatform.test container "$(TORPEDO_IMG)
	sudo DOCKER_BUILDKIT=1 docker build --tag $(TORPEDO_IMG) --build-arg MAKE_TARGET=build-unifiedPlatform -f Dockerfile .

# this target builds a container with backup.test binary only. Repo is hardcoded to ".../torpedo-backup".
container-backup: TORPEDO_IMG=$(DOCKER_HUB_REPO)/torpedo-backup:$(DOCKER_HUB_TAG)
container-backup:
	@echo "Building backup.test container "$(TORPEDO_IMG)
	sudo DOCKER_BUILDKIT=1 docker build --tag $(TORPEDO_IMG) --build-arg MAKE_TARGET=build-backup -f Dockerfile .

# this target builds a container with torpedo apiserver binary only. Repo is hardcoded to ".../taas".
container-taas: TORPEDO_IMG=$(DOCKER_HUB_REPO)/taas:$(DOCKER_HUB_TAG)
container-taas:
	@echo "Building taas container "$(TORPEDO_IMG)
	sudo DOCKER_BUILDKIT=1 docker build --tag $(TORPEDO_IMG) --build-arg MAKE_TARGET=build-taas -f Dockerfile-taas .

# this target builds a container with torpedo longevity binary only. Repo is hardcoded to ".../longevity".
container-longevity: TORPEDO_IMG=$(DOCKER_HUB_REPO)/torpedo-longevity:$(DOCKER_HUB_TAG)
container-longevity:
	@echo "Building longevity container "$(TORPEDO_IMG)
	sudo DOCKER_BUILDKIT=1 docker build --tag $(TORPEDO_IMG) --build-arg MAKE_TARGET=build-longevity -f Dockerfile .


deploy: TORPEDO_IMG=$(DOCKER_HUB_REPO)/torpedo:$(DOCKER_HUB_TAG)
deploy: container
	sudo docker push $(TORPEDO_IMG)

deploy-pds: TORPEDO_IMG=$(DOCKER_HUB_REPO)/torpedo-pds:$(DOCKER_HUB_TAG)
deploy-pds: container-pds
	sudo docker push $(TORPEDO_IMG)

deploy-backup: TORPEDO_IMG=$(DOCKER_HUB_REPO)/torpedo-backup:$(DOCKER_HUB_TAG)
deploy-backup: container-backup
	sudo docker push $(TORPEDO_IMG)

deploy-taas: TORPEDO_IMG=$(DOCKER_HUB_REPO)/taas:$(DOCKER_HUB_TAG)
deploy-taas: container-taas
	sudo docker push $(TORPEDO_IMG)

deploy-longevity: TORPEDO_IMG=$(DOCKER_HUB_REPO)/torpedo-longevity:$(DOCKER_HUB_TAG)
deploy-longevity: container-longevity
	sudo docker push $(TORPEDO_IMG)

clean:
	-sudo rm -rf bin
	-sudo find . -type f -name "*.test" -delete
	@echo "Deleting basic image"
	-docker rmi -f $(DOCKER_HUB_REPO)/torpedo:$(DOCKER_HUB_TAG)
	@echo "Deleting pds image"
	-docker rmi -f $(DOCKER_HUB_REPO)/torpedo-pds:$(DOCKER_HUB_TAG)
	@echo "Deleting backup image"
	-docker rmi -f $(DOCKER_HUB_REPO)/torpedo-backup:$(DOCKER_HUB_TAG)
	@echo "Deleting taas image"
	-docker rmi -f $(DOCKER_HUB_REPO)/torpedo-taas:$(DOCKER_HUB_TAG)
	@echo "Deleting longevity image"
		-docker rmi -f $(DOCKER_HUB_REPO)/torpedo-longevity:$(DOCKER_HUB_TAG)
	go clean -i $(PKGS)

sidecar: sidecar-wp-cli

sidecar-wp-cli:
	docker build -t $(SIDECAR_WP_CLI_IMG) -f $(SIDECAR_DIR)/wp-cli.dockerfile $(SIDECAR_DIR)
	docker push $(SIDECAR_WP_CLI_IMG)

sysbench:
	docker build -t $(SYSBENCH_IMG) -f $(SIDECAR_DIR)/sysbench.dockerfile $(SIDECAR_DIR)
	docker push $(SYSBENCH_IMG)

pgbench:
	docker build -t $(PGBENCH_IMG) -f $(SIDECAR_DIR)/pgbench.dockerfile $(SIDECAR_DIR)
	docker push $(PGBENCH_IMG)

esload:
	docker build -t $(ESLOAD_IMG) $(SIDECAR_DIR)/es-stress-test
	docker push $(ESLOAD_IMG)
<|MERGE_RESOLUTION|>--- conflicted
+++ resolved
@@ -67,11 +67,7 @@
 ESLOAD_IMG=$(DOCKER_HUB_REPO)/torpedo-esload:latest
 
 
-<<<<<<< HEAD
-all: vet build build-pds build-unifiedPlatform build-backup build-taas fmt
-=======
-all: vet build build-pds build-backup build-taas build-longevity fmt
->>>>>>> 66f06cdb
+all: vet build build-pds build-unifiedPlatform build-backup build-taas build-longevity fmt
 
 deps:
 	go get -d -v $(PKGS)

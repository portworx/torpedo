#!/bin/bash -x

if [ -n "${VERBOSE}" ]; then
    VERBOSE="--v"
fi

if [ -z "${SCALE_FACTOR}" ]; then
    SCALE_FACTOR="10"
fi

if [ -z "${SCHEDULER}" ]; then
    SCHEDULER="k8s"
fi

if [ -z "${LOGLEVEL}" ]; then
    LOGLEVEL="debug"
fi

if [ -z "${CHAOS_LEVEL}" ]; then
    CHAOS_LEVEL="5"
fi
if [ -z "${MIN_RUN_TIME}" ]; then
    MIN_RUN_TIME="0"
fi

if [[ -z "$FAIL_FAST" || "$FAIL_FAST" = true ]]; then
    FAIL_FAST="--failFast"
else
    FAIL_FAST="-keepGoing"
fi

SKIP_ARG=""
if [ -n "$SKIP_TESTS" ]; then
    skipRegex=$(echo $SKIP_TESTS | sed -e 's/,/}|{/g')
    SKIP_ARG="--skip={$skipRegex}"
fi

FOCUS_ARG=""
if [ -n "$FOCUS_TESTS" ]; then
    focusRegex=$(echo $FOCUS_TESTS | sed -e 's/,/}|{/g')
    FOCUS_ARG="--focus={$focusRegex}"
fi

UPGRADE_ENDPOINT_URL_ARG=""
if [ -n "${UPGRADE_ENDPOINT_URL}" ]; then
    UPGRADE_ENDPOINT_URL_ARG="--storage-upgrade-endpoint-url=$UPGRADE_ENDPOINT_URL"
fi

UPGRADE_ENDPOINT_VERSION_ARG=""
if [ -n "${UPGRADE_ENDPOINT_VERSION}" ]; then
    UPGRADE_ENDPOINT_VERSION_ARG="--storage-upgrade-endpoint-version=$UPGRADE_ENDPOINT_VERSION"
fi

if [ -n "${PROVISIONER}" ]; then
    PROVISIONER="$PROVISIONER"
fi

CONFIGMAP=""
if [ -n "${CONFIG_MAP}" ]; then
    CONFIGMAP="${CONFIG_MAP}"
fi

if [ -z "${TORPEDO_IMG}" ]; then
    TORPEDO_IMG="portworx/torpedo:latest"
    echo "Using default torpedo image: ${TORPEDO_IMG}"
fi

if [ -z "${TIMEOUT}" ]; then
    TIMEOUT="720h0m0s"
    echo "Using default timeout of ${TIMEOUT}"
fi

if [ -z "$DRIVER_START_TIMEOUT" ]; then
    DRIVER_START_TIMEOUT="5m0s"
    echo "Using default timeout of ${DRIVER_START_TIMEOUT}"
fi

if [ -z "$STORAGENODE_RECOVERY_TIMEOUT" ]; then
    STORAGENODE_RECOVERY_TIMEOUT="35m0s"
    echo "Using default storage node recovery timeout of ${STORAGENODE_RECOVERY_TIMEOUT}"
fi

if [ -z "$TEST_SUITE" ]; then
    TEST_SUITE='"bin/asg.test",
            "bin/autopilot-capacity.test",
            "bin/basic.test",
            "bin/reboot.test",
            "bin/upgrade.test",
            "bin/drive_failure.test",
            "bin/volume_ops.test",
            "bin/sched.test",
            "bin/node_decommission.test",'
else
  TEST_SUITE=$(echo \"$TEST_SUITE\" | sed "s/,/\",\n\"/g")","
fi
echo "Using list of test suite(s): ${TEST_SUITE}"


kubectl delete pod torpedo
state=`kubectl get pod torpedo | grep -v NAME | awk '{print $3}'`
timeout=0
while [ "$state" == "Terminating" -a $timeout -le 600 ]; do
  echo "Terminating torpedo..."
  sleep 1
  state=`kubectl get pod torpedo | grep -v NAME | awk '{print $3}'`
  timeout=$[$timeout+1]
done

if [ $timeout -gt 600 ]; then
  echo "Torpedo is taking too long to terminate. Operation timeout."
  describe_pod_then_exit
fi

TORPEDO_SSH_KEY_VOLUME=""
TORPEDO_SSH_KEY_MOUNT=""
if [ -n "${TORPEDO_SSH_KEY}" ]; then
    kubectl create secret generic key4torpedo --from-file=${TORPEDO_SSH_KEY}
    TORPEDO_SSH_KEY_VOLUME="{ \"name\": \"ssh-key-volume\", \"secret\": { \"secretName\": \"key4torpedo\", \"defaultMode\": 256 }}"
    TORPEDO_SSH_KEY_MOUNT="{ \"name\": \"ssh-key-volume\", \"mountPath\": \"/home/torpedo/\" }"
fi

TESTRESULTS_VOLUME="{ \"name\": \"testresults\", \"hostPath\": { \"path\": \"/mnt/testresults/\", \"type\": \"DirectoryOrCreate\" } }"
TESTRESULTS_MOUNT="{ \"name\": \"testresults\", \"mountPath\": \"/testresults/\" }"

VOLUMES="${TESTRESULTS_VOLUME}"

if [ -n "${TORPEDO_SSH_KEY_VOLUME}" ]; then
    VOLUMES="${VOLUMES},${TORPEDO_SSH_KEY_VOLUME}"
fi

VOLUME_MOUNTS="${TESTRESULTS_MOUNT}"

if [ -n "${TORPEDO_SSH_KEY_MOUNT}" ]; then
    VOLUME_MOUNTS="${VOLUME_MOUNTS},${TORPEDO_SSH_KEY_MOUNT}"
fi

K8S_VENDOR_KEY=""
K8S_VENDOR_VALUE=""
K8S_VENDOR_OPERATOR="Exists"
NODE_DRIVER="ssh"
if [ -n "${K8S_VENDOR}" ]; then
    case "$K8S_VENDOR" in
        kubernetes)
            K8S_VENDOR_KEY=node-role.kubernetes.io/master
            ;;
        rancher)
            K8S_VENDOR_KEY=node-role.kubernetes.io/controlplane
            K8S_VENDOR_OPERATOR="In"
            K8S_VENDOR_VALUE='values: ["true"]'
            ;;
        gke)
            # Run torpedo on worker node, where px installation is disabled. 
            K8S_VENDOR_KEY=px/enabled
            K8S_VENDOR_OPERATOR="In"
            K8S_VENDOR_VALUE='values: ["false"]'
            NODE_DRIVER="gke"
            ;;
        aks)
            # Run torpedo on worker node, where px installation is disabled. 
            K8S_VENDOR_KEY=px/enabled
            K8S_VENDOR_OPERATOR="In"
            K8S_VENDOR_VALUE='values: ["false"]'
            ;;
        eks)
            # Run torpedo on worker node, where px installation is disabled.
            K8S_VENDOR_KEY=px/enabled
            K8S_VENDOR_OPERATOR="In"
            K8S_VENDOR_VALUE='values: ["false"]'
            ;;
    esac
else
    K8S_VENDOR_KEY=node-role.kubernetes.io/master
fi


echo "Deploying torpedo pod..."
cat <<EOF | kubectl create -f -
---
apiVersion: v1
kind: ServiceAccount
metadata:
  name: torpedo-account
---
kind: ClusterRole
apiVersion: rbac.authorization.k8s.io/v1
metadata:
   name: torpedo-role
rules:
  -
    apiGroups:
      # have access to everything except Secrets
      - "*"
    resources: ["*"]
    verbs: ["*"]
  - nonResourceURLs: ["*"]
    verbs: ["*"]
---
kind: ClusterRoleBinding
apiVersion: rbac.authorization.k8s.io/v1
metadata:
  name: torpedo-role-binding
subjects:
- kind: ServiceAccount
  name: torpedo-account
  namespace: default
roleRef:
  kind: ClusterRole
  name: torpedo-role
  apiGroup: rbac.authorization.k8s.io
---
apiVersion: v1
kind: Pod
metadata:
  name: torpedo
  labels:
    app: torpedo
spec:
  tolerations:
  - key: node-role.kubernetes.io/master
    operator: Equal
    effect: NoSchedule
  - key: node-role.kubernetes.io/controlplane
    operator: Equal
    value: "true"
  - key: node-role.kubernetes.io/etcd
    operator: Equal
    value: "true"
  - key: apps
    operator: Equal
    value: "false"
    effect: "NoSchedule"
  affinity:
    nodeAffinity:
      requiredDuringSchedulingIgnoredDuringExecution:
        nodeSelectorTerms:
        - matchExpressions:
          - key: ${K8S_VENDOR_KEY}
            operator: ${K8S_VENDOR_OPERATOR}
            ${K8S_VENDOR_VALUE}
  initContainers:
  - name: init-sysctl
    image: busybox
    imagePullPolicy: IfNotPresent
    securityContext:
      privileged: true
    command: ["sh", "-c", "mkdir -p /mnt/testresults && chmod 777 /mnt/testresults/"]
  containers:
  - name: torpedo
    image: ${TORPEDO_IMG}
    imagePullPolicy: Always
    command: [ "ginkgo" ]
    args: [ "--trace",
            "--timeout", "${TIMEOUT}",
            "$FAIL_FAST",
            "--slowSpecThreshold", "600",
            "$VERBOSE",
            "$FOCUS_ARG",
            "$SKIP_ARG",
<<<<<<< HEAD
            "bin/asg.test",
            "bin/basic.test",
            "bin/reboot.test",
            "bin/upgrade.test",
            "bin/drive_failure.test",
            "bin/volume_ops.test",
            "bin/sched.test",
            "bin/node_decommission.test",
            "bin/provision.test",
=======
            $TEST_SUITE
>>>>>>> 0ad27ee9
            "--",
            "--spec-dir", "../drivers/scheduler/k8s/specs",
            "--app-list", "$APP_LIST",
            "--scheduler", "$SCHEDULER",
            "--log-level", "$LOGLEVEL",
            "--node-driver", "$NODE_DRIVER",
            "--scale-factor", "$SCALE_FACTOR",
            "--minimun-runtime-mins", "$MIN_RUN_TIME",
            "--driver-start-timeout", "$DRIVER_START_TIMEOUT",
            "--chaos-level", "$CHAOS_LEVEL",
            "--storagenode-recovery-timeout", "$STORAGENODE_RECOVERY_TIMEOUT",
            "--provisioner", "$PROVISIONER",
            "--config-map", "$CONFIGMAP",
            "$UPGRADE_ENDPOINT_URL_ARG",
            "$UPGRADE_ENDPOINT_VERSION_ARG" ]
    tty: true
    volumeMounts: [${VOLUME_MOUNTS}]
    env:
    - name: TORPEDO_SSH_USER
      value: "${TORPEDO_SSH_USER}"
    - name: TORPEDO_SSH_PASSWORD
      value: "${TORPEDO_SSH_PASSWORD}"
    - name: TORPEDO_SSH_KEY
      value: "${TORPEDO_SSH_KEY}"
  volumes: [${VOLUMES}]
  restartPolicy: Never
  serviceAccountName: torpedo-account
EOF

echo "Waiting for torpedo to start running"

function describe_pod_then_exit {
  echo "Pod description:"
  kubectl describe pod torpedo
  exit 1
}

for i in $(seq 1 600) ; do
  printf .
  state=`kubectl get pod torpedo | grep -v NAME | awk '{print $3}'`
  if [ "$state" == "Error" ]; then
    echo "Error: Torpedo finished with $state state"
    describe_pod_then_exit
  elif [ "$state" == "Running" ]; then
    echo ""
    kubectl logs -f torpedo
  elif [ "$state" == "Completed" ]; then
    echo "Success: Torpedo finished with $state state"
    exit 0
  fi

  sleep 1
done

echo "Error: Failed to wait for torpedo to start running..."
describe_pod_then_exit<|MERGE_RESOLUTION|>--- conflicted
+++ resolved
@@ -256,7 +256,6 @@
             "$VERBOSE",
             "$FOCUS_ARG",
             "$SKIP_ARG",
-<<<<<<< HEAD
             "bin/asg.test",
             "bin/basic.test",
             "bin/reboot.test",
@@ -266,9 +265,7 @@
             "bin/sched.test",
             "bin/node_decommission.test",
             "bin/provision.test",
-=======
             $TEST_SUITE
->>>>>>> 0ad27ee9
             "--",
             "--spec-dir", "../drivers/scheduler/k8s/specs",
             "--app-list", "$APP_LIST",

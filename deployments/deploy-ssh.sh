#!/bin/bash -x

if [ -z "${ENABLE_DASH}" ]; then
    ENABLE_DASH=true
fi

if [ -z "${ENABLE_GRAFANA}" ]; then
    ENABLE_GRAFANA=false
fi

if [ -z "${DATA_INTEGRITY_VALIDATION_TESTS}" ]; then
    DATA_INTEGRITY_VALIDATION_TESTS=""
fi

if [ -z "${DASH_UID}" ]; then
    if [ -e /build.properties ]; then
      DASH_UID=`cat /build.properties | grep -i "DASH_UID=" | grep -Eo '[0-9]+'`
    else
      DASH_UID="0"
    fi
fi

SECURITY_CONTEXT=false

# System checks https://github.com/portworx/torpedo/blob/86232cb195400d05a9f83d57856f8f29bdc9789d/tests/common.go#L2173
# should be skipped from AfterSuite() if this flag is set to true. This is to avoid distracting test failures due to
# unstable testing environments.
TORPEDO_SKIP_SYSTEM_CHECKS=false
if [[ ! -z "${TORPEDO_SKIP_SYSTEM_CHECKS}" ]]; then
    TORPEDO_SKIP_SYSTEM_CHECKS=true
fi

if [ "${IS_OCP}" == true ]; then
    SECURITY_CONTEXT=true
fi

if [ -z "${SCALE_FACTOR}" ]; then
    SCALE_FACTOR="10"
fi

if [ -z "${VOLUME_PROVIDER}" ]; then
    VOLUME_PROVIDER="none"
fi

if [ -z "${OBJECT_STORE_PROVIDER}" ]; then
    OBJECT_STORE_PROVIDER="aws"
fi

if [ -z "${SPEC_DIR}" ]; then
    SPEC_DIR="../drivers/scheduler/k8s/specs"
fi

if [ -z "${SCHEDULER}" ]; then
    SCHEDULER="k8s"
fi

if [ -z "${LOGLEVEL}" ]; then
    LOGLEVEL="debug"
fi

if [ -z "${CHAOS_LEVEL}" ]; then
    CHAOS_LEVEL="5"
fi

if [ -z "${MIN_RUN_TIME}" ]; then
    MIN_RUN_TIME="0"
fi

if [[ -z "$FAIL_FAST" || "$FAIL_FAST" = true ]]; then
    FAIL_FAST="--fail-fast"
else
    FAIL_FAST="-keep-going"
fi

SKIP_ARG=""
if [ -n "$SKIP_TESTS" ]; then
    skipRegex=$(echo $SKIP_TESTS | sed -e 's/,/}|{/g')
    SKIP_ARG="--skip={$skipRegex}"
fi

FOCUS_ARG=""
if [ -n "$FOCUS_TESTS" ]; then
    focusRegex="$(echo $FOCUS_TESTS | sed -e 's/,/}|{/g')"
    FOCUS_ARG="--focus={$focusRegex}"
fi

if [ -n "$LABEL_FILTER" ]; then
    FOCUS_ARG="--label-filter=$LABEL_FILTER"
fi

if [ -z "${UPGRADE_ENDPOINT_URL}" ]; then
    UPGRADE_ENDPOINT_URL=""
fi

if [ -z "${UPGRADE_ENDPOINT_VERSION}" ]; then
    UPGRADE_ENDPOINT_VERSION=""
fi

if [ -z "${UPGRADE_STORAGE_DRIVER_ENDPOINT_LIST}" ]; then
    UPGRADE_STORAGE_DRIVER_ENDPOINT_LIST=""
fi

if [ -z "${SKIP_PX_OPERATOR_UPGRADE}" ]; then
    SKIP_PX_OPERATOR_UPGRADE=false
fi

if [ -z "${ENABLE_STORK_UPGRADE}" ]; then
    ENABLE_STORK_UPGRADE=false
fi

if [ -z "${IS_PURE_VOLUMES}" ]; then
    IS_PURE_VOLUMES=false
fi

if [ -z "${DEPLOY_PDS_APPS}" ]; then
    DEPLOY_PDS_APPS=false
fi

if [ -z "${PURE_FA_CLONE_MANY_TEST}" ]; then
    PURE_FA_CLONE_MANY_TEST=false
fi

if [ -z "${PURE_SAN_TYPE}" ]; then
    PURE_SAN_TYPE=ISCSI
fi

if [ -n "${PROVISIONER}" ]; then
    PROVISIONER="$PROVISIONER"
fi

if [ -z "${STORAGE_DRIVER}" ]; then
    STORAGE_DRIVER="pxd"
fi

if [ -z "${MAX_STORAGE_NODES_PER_AZ}" ]; then
    MAX_STORAGE_NODES_PER_AZ="2"
fi

if [ -z "${PROVISIONER}" ]; then
    PROVISIONER="portworx"
fi

if [ -z "${IS_HYPER_CONVERGED}" ]; then
    IS_HYPER_CONVERGED=true
fi

if [ -z "${PX_POD_RESTART_CHECK}" ]; then
    PX_POD_RESTART_CHECK=false
fi

CONFIGMAP=""
if [ -n "${CONFIG_MAP}" ]; then
    CONFIGMAP="${CONFIG_MAP}"
fi

if [ -z "${TORPEDO_IMG}" ]; then
    TORPEDO_IMG="portworx/torpedo:master"
    echo "Using default torpedo image: ${TORPEDO_IMG}"
fi

if [ -z "${TIMEOUT}" ]; then
    TIMEOUT="720h0m0s"
    echo "Using default timeout of ${TIMEOUT}"
fi

if [ -z "$DRIVER_START_TIMEOUT" ]; then
    DRIVER_START_TIMEOUT="10m0s"
    echo "Using default timeout of ${DRIVER_START_TIMEOUT}"
fi

if [ -z "$SECRET_TYPE" ]; then
    SECRET_TYPE="k8s"
    echo "Using default secret type of ${SECRET_TYPE}"
fi

APP_DESTROY_TIMEOUT_ARG=""
if [ -n "${APP_DESTROY_TIMEOUT}" ]; then
    APP_DESTROY_TIMEOUT_ARG="--destroy-app-timeout=$APP_DESTROY_TIMEOUT"
fi

SCALE_APP_TIMEOUT_ARG=""
if [ -n "${SCALE_APP_TIMEOUT}" ]; then
    SCALE_APP_TIMEOUT_ARG="--scale-app-timeout=$SCALE_APP_TIMEOUT"
fi

if [ -z "$LICENSE_EXPIRY_TIMEOUT_HOURS" ]; then
    LICENSE_EXPIRY_TIMEOUT_HOURS="1h0m0s"
    echo "Using default license expiry timeout of ${LICENSE_EXPIRY_TIMEOUT_HOURS}"
fi

if [ -z "$METERING_INTERVAL_MINS" ]; then
    METERING_INTERVAL_MINS="10m0s"
    echo "Using default metering of ${METERING_INTERVAL_MINS}"
fi

if [ -z "$STORAGENODE_RECOVERY_TIMEOUT" ]; then
    STORAGENODE_RECOVERY_TIMEOUT="35m0s"
    echo "Using default storage node recovery timeout of ${STORAGENODE_RECOVERY_TIMEOUT}"
fi

AZURE_TENANTID=""
if [ -n "$AZURE_TENANT_ID" ]; then
    AZURE_TENANTID="${AZURE_TENANT_ID}"
fi

AZURE_CLIENTID=""
if [ -n "$AZURE_CLIENT_ID" ]; then
    AZURE_CLIENTID="${AZURE_CLIENT_ID}"
fi

AZURE_CLIENTSECRET=""
if [ -n "$AZURE_CLIENT_SECRET" ]; then
    AZURE_CLIENTSECRET="${AZURE_CLIENT_SECRET}"
fi

CSI_GENERIC_CONFIGMAP=""
if [ -n "${CSI_GENERIC_DRIVER_CONFIGMAP}" ]; then
    CSI_GENERIC_CONFIGMAP="${CSI_GENERIC_DRIVER_CONFIGMAP}"
fi

if [ -z "$AWS_REGION" ]; then
    AWS_REGION="us-east-1"
    echo "Using default AWS_REGION of ${AWS_REGION}"
fi

if [ -z "$TORPEDO_JOB_TYPE" ]; then
    TORPEDO_JOB_TYPE="functional"
fi

if [ -z "$TORPEDO_JOB_NAME" ]; then
    TORPEDO_JOB_NAME="torpedo-daily-job"
fi

if [ -n "$ANTHOS_ADMIN_WS_NODE" ]; then
    ANTHOS_ADMIN_WS_NODE="${ANTHOS_ADMIN_WS_NODE}"
fi
if [ -n "$ANTHOS_INST_PATH" ]; then
    ANTHOS_INST_PATH="${ANTHOS_INST_PATH}"
fi

if [ -n "$ANTHOS_HOST_PATH" ]; then
    ANTHOS_HOST_PATH="${ANTHOS_HOST_PATH}"
fi


for i in $@
do
case $i in
	--backup-driver)
	BACKUP_DRIVER=$2
	shift
	shift
	;;
esac
done

echo "Checking if we need to override test suite: ${TEST_SUITE}"

# TODO: Remove this after all longevity jobs switch to 'bin/longevity.test' for TEST_SUITE.
case $FOCUS_TESTS in
  Longevity|UpgradeLongevity|BackupLongevity)
    TEST_SUITE="bin/longevity.test"
    echo "Warning: Based on the FOCUS_TESTS ('$FOCUS_TESTS'), the TEST_SUITE ('$TEST_SUITE') is set to 'bin/longevity.test'"
    ;;
  *)
    ;;
esac

if [[ "$TEST_SUITE" != *"pds.test"* ]] && [[ "$TEST_SUITE" != *"backup.test"* ]] && [[ "$TEST_SUITE" != *"longevity.test"* ]]; then
    TEST_SUITE='"bin/basic.test"'
fi

echo "Using test suite: ${TEST_SUITE}"

if [ -z "${AUTOPILOT_UPGRADE_VERSION}" ]; then
    AUTOPILOT_UPGRADE_VERSION=""
fi

kubectl -n default delete secret torpedo
kubectl -n default delete pod torpedo
state=`kubectl -n default get pod torpedo | grep -v NAME | awk '{print $3}'`
timeout=0
while [ "$state" == "Terminating" -a $timeout -le 600 ]; do
  echo "Terminating torpedo..."
  sleep 1
  state=`kubectl -n default get pod torpedo | grep -v NAME | awk '{print $3}'`
  timeout=$[$timeout+1]
done

if [ $timeout -gt 600 ]; then
  echo "Torpedo is taking too long to terminate. Operation timeout."
  describe_pod_then_exit
fi

TORPEDO_CUSTOM_PARAM_VOLUME=""
TORPEDO_CUSTOM_PARAM_MOUNT=""
CUSTOM_APP_CONFIG_PATH=""
if [ -n "${CUSTOM_APP_CONFIG}" ]; then
    kubectl -n default create configmap custom-app-config --from-file=custom_app_config.yml=${CUSTOM_APP_CONFIG}
    CUSTOM_APP_CONFIG_PATH="/mnt/torpedo/custom_app_config.yml"
    TORPEDO_CUSTOM_PARAM_VOLUME="{ \"name\": \"custom-app-config-volume\", \"configMap\": { \"name\": \"custom-app-config\", \"items\": [{\"key\": \"custom_app_config.yml\", \"path\": \"custom_app_config.yml\"}] } }"
    TORPEDO_CUSTOM_PARAM_MOUNT="{ \"name\": \"custom-app-config-volume\", \"mountPath\": \"${CUSTOM_APP_CONFIG_PATH}\", \"subPath\": \"custom_app_config.yml\" }"
fi

TORPEDO_SSH_KEY_VOLUME=""
TORPEDO_SSH_KEY_MOUNT=""
if [ -n "${TORPEDO_SSH_KEY}" ]; then
    kubectl -n default create secret generic key4torpedo --from-file=${TORPEDO_SSH_KEY}
    TORPEDO_SSH_KEY_VOLUME="{ \"name\": \"ssh-key-volume\", \"secret\": { \"secretName\": \"key4torpedo\", \"defaultMode\": 256 }}"
    TORPEDO_SSH_KEY_MOUNT="{ \"name\": \"ssh-key-volume\", \"mountPath\": \"/home/torpedo/\" }"
fi

ORACLE_API_KEY_VOLUME=""
if [ -n "${ORACLE_API_KEY}" ]; then
    ORACLE_API_KEY_VOLUME="{ \"name\": \"oracle-api-key-volume\", \"secret\": { \"secretName\": \"key4oracle\", \"defaultMode\": 256 }}"
    ORACLE_API_KEY_MOUNT="{ \"name\": \"oracle-api-key-volume\", \"mountPath\": \"/home/oci/\" }"
fi

TESTRESULTS_VOLUME="{ \"name\": \"testresults\", \"hostPath\": { \"path\": \"/mnt/testresults/\", \"type\": \"DirectoryOrCreate\" } }"
TESTRESULTS_MOUNT="{ \"name\": \"testresults\", \"mountPath\": \"/testresults/\" }"

AWS_VOLUME="{ \"name\": \"aws-volume\", \"configMap\": { \"name\": \"aws-cm\", \"items\": [{\"key\": \"credentials\", \"path\": \"credentials\"}, {\"key\": \"config\", \"path\": \"config\"}]} }"
AWS_VOLUME_MOUNT="{ \"name\": \"aws-volume\", \"mountPath\": \"/root/.aws/\" }"

ANTHOS_VOLUME="{ \"name\": \"anthosdir\", \"hostPath\": { \"path\": \"${ANTHOS_HOST_PATH}\", \"type\": \"Directory\" } }"
ANTHOS_VOLUME_MOUNT="{ \"name\": \"anthosdir\", \"mountPath\": \"/anthosdir\" }"

VOLUMES="${TESTRESULTS_VOLUME}"

if [ "${STORAGE_DRIVER}" == "aws" ]; then
  VOLUMES="${VOLUMES},${AWS_VOLUME}"
  VOLUME_MOUNTS="${VOLUME_MOUNTS},${AWS_VOLUME_MOUNT}"
fi

JUNIT_REPORT_PATH="/testresults/junit_basic.xml"
if [ "${SCHEDULER}" == "openshift" ]; then
    SECURITY_CONTEXT=true
fi

if [ -n "${PROVIDERS}" ]; then
  echo "Create configs for providers",${PROVIDERS}
  for i in ${PROVIDERS//,/ };do
     if [ "${i}" == "aws" ]; then
      VOLUMES="${VOLUMES},${AWS_VOLUME}"
      VOLUME_MOUNTS="${VOLUME_MOUNTS},${AWS_VOLUME_MOUNT}"
     fi
  done
fi

if [ -n "${TORPEDO_SSH_KEY_VOLUME}" ]; then
    VOLUMES="${VOLUMES},${TORPEDO_SSH_KEY_VOLUME}"
fi

VOLUME_MOUNTS="${TESTRESULTS_MOUNT}"

if [ -n "${TORPEDO_SSH_KEY_MOUNT}" ]; then
    VOLUME_MOUNTS="${VOLUME_MOUNTS},${TORPEDO_SSH_KEY_MOUNT}"
fi

if [ -n "${ORACLE_API_KEY_MOUNT}" ]; then
    VOLUME_MOUNTS="${VOLUME_MOUNTS},${ORACLE_API_KEY_MOUNT}"
fi

if [ -n "${ORACLE_API_KEY_VOLUME}" ]; then
    VOLUMES="${VOLUMES},${ORACLE_API_KEY_VOLUME}"
fi

if [ -n "${TORPEDO_CUSTOM_PARAM_VOLUME}" ]; then
    VOLUMES="${VOLUMES},${TORPEDO_CUSTOM_PARAM_VOLUME}"
fi

if [ -n "${TORPEDO_CUSTOM_PARAM_MOUNT}" ]; then
    VOLUME_MOUNTS="${VOLUME_MOUNTS},${TORPEDO_CUSTOM_PARAM_MOUNT}"
fi

if [ -n "${ANTHOS_HOST_PATH}" ]; then
  VOLUMES="${VOLUMES},${ANTHOS_VOLUME}"
  VOLUME_MOUNTS="${VOLUME_MOUNTS},${ANTHOS_VOLUME_MOUNT}"
fi

BUSYBOX_IMG="busybox"
if [ -n "${INTERNAL_DOCKER_REGISTRY}" ]; then
    BUSYBOX_IMG="${INTERNAL_DOCKER_REGISTRY}/busybox"
    TORPEDO_IMG="${INTERNAL_DOCKER_REGISTRY}/${TORPEDO_IMG}"
fi

kubectl -n default create configmap cloud-config --from-file=/config/cloud-json

# List of additional kubeconfigs of k8s clusters to register with px-backup, px-dr
FROM_FILE=""
CLUSTER_CONFIGS=""
echo "Create kubeconfig configmap",${KUBECONFIGS}
if [ -n "${KUBECONFIGS}" ]; then
  for i in ${KUBECONFIGS//,/ };do
     FROM_FILE="${FROM_FILE} --from-file=${i}"
     if [[ -z ${CLUSTER_CONFIGS} ]]; then
       CLUSTER_CONFIGS="`basename ${i}`"
     else
       CLUSTER_CONFIGS="${CLUSTER_CONFIGS},`basename ${i}`"
     fi
  done
  kubectl -n default create configmap kubeconfigs ${FROM_FILE}
fi

K8S_VENDOR_KEY=""
if [ -z "${NODE_DRIVER}" ]; then
    NODE_DRIVER="ssh"
fi

if [ -n "${K8S_VENDOR}" ]; then
    case "$K8S_VENDOR" in
        oracle)
            NODE_DRIVER="oracle"
            ;;
    esac
fi

echo '' > torpedo.yaml


cat >> torpedo.yaml <<EOF
---
apiVersion: v1
kind: ServiceAccount
metadata:
  name: torpedo-account
---
kind: ClusterRole
apiVersion: rbac.authorization.k8s.io/v1
metadata:
   name: torpedo-role
rules:
  -
    apiGroups:
      # have access to everything except Secrets
      - "*"
    resources: ["*"]
    verbs: ["*"]
  - nonResourceURLs: ["*"]
    verbs: ["*"]
---
kind: ClusterRoleBinding
apiVersion: rbac.authorization.k8s.io/v1
metadata:
  name: torpedo-role-binding
subjects:
- kind: ServiceAccount
  name: torpedo-account
  namespace: default
roleRef:
  kind: ClusterRole
  name: torpedo-role
  apiGroup: rbac.authorization.k8s.io
---
apiVersion: v1
kind: Pod
metadata:
  name: torpedo
  labels:
    app: torpedo
spec:
  tolerations:
  - key: node-role.kubernetes.io/master
    operator: Equal
    effect: NoSchedule
  - key: node-role.kubernetes.io/controlplane
    operator: Equal
    value: "true"
  - key: node-role.kubernetes.io/control-plane
    operator: Exists
  - key: node-role.kubernetes.io/etcd
    operator: Equal
    value: "true"
  - key: apps
    operator: Equal
    value: "false"
    effect: "NoSchedule"
  affinity:
    nodeAffinity:
      requiredDuringSchedulingIgnoredDuringExecution:
        nodeSelectorTerms:
        - matchExpressions:
          - key: node-role.kubernetes.io/master
            operator: "Exists"
        - matchExpressions:
          - key: node-role.kubernetes.io/control-plane
            operator: "Exists"
        - matchExpressions:
          - key: node-role.kubernetes.io/controlplane
            operator: "In"
            values: ["true"]
        - matchExpressions:
          - key: px/enabled
            operator: "In"
            values: ["false"]
  initContainers:
  - name: init-sysctl
    image: ${BUSYBOX_IMG}
    imagePullPolicy: IfNotPresent
    securityContext:
      privileged: true
    command: ["sh", "-c", "mkdir -p /mnt/testresults && chmod 777 /mnt/testresults/"]
  containers:
  - name: torpedo
    image: ${TORPEDO_IMG}
    imagePullPolicy: Always
    securityContext:
      privileged: ${SECURITY_CONTEXT}
    command: [ "ginkgo" ]
    args: [ "--trace",
            "--timeout", "${TIMEOUT}",
            "$FAIL_FAST",
            "--poll-progress-after", "20m",
            --junit-report=$JUNIT_REPORT_PATH,
            "$FOCUS_ARG",
            "$SKIP_ARG",
            $TEST_SUITE,
            "--",
            "--spec-dir", $SPEC_DIR,
            "--app-list", "$APP_LIST",
            "--deploy-pds-apps=$DEPLOY_PDS_APPS",
            "--pds-driver", "$PDS_DRIVER",
            "--secure-apps", "$SECURE_APP_LIST",
            "--repl1-apps", "$REPL1_APP_LIST",
            "--csi-app-list", "$CSI_APP_LIST",
            "--scheduler", "$SCHEDULER",
            "--max-storage-nodes-per-az", "$MAX_STORAGE_NODES_PER_AZ",
            "--backup-driver", "$BACKUP_DRIVER",
            "--log-level", "$LOGLEVEL",
            "--node-driver", "$NODE_DRIVER",
            "--scale-factor", "$SCALE_FACTOR",
            "--hyper-converged=$IS_HYPER_CONVERGED",
            "--fail-on-px-pod-restartcount=$PX_POD_RESTART_CHECK",
            "--minimun-runtime-mins", "$MIN_RUN_TIME",
            "--driver-start-timeout", "$DRIVER_START_TIMEOUT",
            "--chaos-level", "$CHAOS_LEVEL",
            "--storagenode-recovery-timeout", "$STORAGENODE_RECOVERY_TIMEOUT",
            "--provisioner", "$PROVISIONER",
            "--storage-driver", "$STORAGE_DRIVER",
            "--config-map", "$CONFIGMAP",
            "--custom-config", "$CUSTOM_APP_CONFIG_PATH",
            "--storage-upgrade-endpoint-url=$UPGRADE_ENDPOINT_URL",
            "--storage-upgrade-endpoint-version=$UPGRADE_ENDPOINT_VERSION",
            "--upgrade-storage-driver-endpoint-list=$UPGRADE_STORAGE_DRIVER_ENDPOINT_LIST",
            "--enable-stork-upgrade=$ENABLE_STORK_UPGRADE",
            "--secret-type=$SECRET_TYPE",
            "--pure-volumes=$IS_PURE_VOLUMES",
            "--pure-fa-snapshot-restore-to-many-test=$PURE_FA_CLONE_MANY_TEST",
            "--pure-san-type=$PURE_SAN_TYPE",
            "--vault-addr=$VAULT_ADDR",
            "--vault-token=$VAULT_TOKEN",
            "--px-runtime-opts=$PX_RUNTIME_OPTS",
            "--px-cluster-opts=$PX_CLUSTER_OPTS",
            "--anthos-ws-node-ip=$ANTHOS_ADMIN_WS_NODE",
            "--anthos-inst-path=$ANTHOS_INST_PATH",
            "--autopilot-upgrade-version=$AUTOPILOT_UPGRADE_VERSION",
            "--csi-generic-driver-config-map=$CSI_GENERIC_CONFIGMAP",
            "--sched-upgrade-hops=$SCHEDULER_UPGRADE_HOPS",
            "--migration-hops=$MIGRATION_HOPS",
            "--license_expiry_timeout_hours=$LICENSE_EXPIRY_TIMEOUT_HOURS",
            "--metering_interval_mins=$METERING_INTERVAL_MINS",
            "--testrail-milestone=$TESTRAIL_MILESTONE",
            "--testrail-run-name=$TESTRAIL_RUN_NAME",
            "--testrail-run-id=$TESTRAIL_RUN_ID",
            "--testrail-jeknins-build-url=$TESTRAIL_JENKINS_BUILD_URL",
            "--testrail-host=$TESTRAIL_HOST",
            "--testrail-username=$TESTRAIL_USERNAME",
            "--testrail-password=$TESTRAIL_PASSWORD",
            "--jira-username=$JIRA_USERNAME",
            "--jira-token=$JIRA_TOKEN",
            "--jira-account-id=$JIRA_ACCOUNT_ID",
            "--user=$USER",
            "--enable-dash=$ENABLE_DASH",
            "--data-integrity-validation-tests=$DATA_INTEGRITY_VALIDATION_TESTS",
            "--test-desc=$TEST_DESCRIPTION",
            "--test-type=$TEST_TYPE",
            "--test-tags=$TEST_TAGS",
            "--testset-id=$DASH_UID",
            "--branch=$BRANCH",
            "--product=$PRODUCT",
            "--torpedo-job-name=$TORPEDO_JOB_NAME",
            "--torpedo-job-type=$TORPEDO_JOB_TYPE",
            "--torpedo-skip-system-checks=$TORPEDO_SKIP_SYSTEM_CHECKS",
            "--fa-secret=${FA_SECRET}",
            "$APP_DESTROY_TIMEOUT_ARG",
            "$SCALE_APP_TIMEOUT_ARG",
    ]
    tty: true
    volumeMounts: [${VOLUME_MOUNTS}]
    env:
    - name: NODE_NAME
      valueFrom:
        fieldRef:
          fieldPath: spec.nodeName
    - name: K8S_VENDOR
      value: "${K8S_VENDOR}"
    - name: TORPEDO_SSH_USER
      value: "${TORPEDO_SSH_USER}"
    - name: TORPEDO_SSH_PASSWORD
      value: "${TORPEDO_SSH_PASSWORD}"
    - name: TORPEDO_SSH_KEY
      value: "${TORPEDO_SSH_KEY}"
    - name: AZURE_TENANT_ID
      value: "${AZURE_TENANTID}"
    - name: VOLUME_PROVIDER
      value: "${VOLUME_PROVIDER}"
    - name: OBJECT_STORE_PROVIDER
      value: "${OBJECT_STORE_PROVIDER}"
    - name: AZURE_CLIENT_ID
      value: "${AZURE_CLIENTID}"
    - name: AZURE_CLIENT_SECRET
      value: "${AZURE_CLIENTSECRET}"
    - name: AZURE_ACCOUNT_NAME
      value: "${AZURE_ACCOUNT_NAME}"
    - name: SOURCE_RKE_TOKEN
      value: "${SOURCE_RKE_TOKEN}"
    - name: DESTINATION_RKE_TOKEN
      value: "${DESTINATION_RKE_TOKEN}"
    - name: AZURE_ACCOUNT_KEY
      value: "${AZURE_ACCOUNT_KEY}"
    - name: AZURE_SUBSCRIPTION_ID
      value: "${AZURE_SUBSCRIPTION_ID}"
    - name: AZURE_CLUSTER_NAME
      value: "${AZURE_CLUSTER_NAME}"
    - name: AWS_ACCESS_KEY_ID
      value: "${AWS_ACCESS_KEY_ID}"
    - name: AWS_SECRET_ACCESS_KEY
      value: "${AWS_SECRET_ACCESS_KEY}"
    - name: AWS_REGION
      value: "${AWS_REGION}"
    - name: AWS_MINIO_ACCESS_KEY_ID
      value: "${AWS_MINIO_ACCESS_KEY_ID}"
    - name: AWS_MINIO_SECRET_ACCESS_KEY
      value: "${AWS_MINIO_SECRET_ACCESS_KEY}"
    - name: AWS_MINIO_REGION
      value: "${AWS_MINIO_REGION}"
    - name: AWS_MINIO_ENDPOINT
      value: "${AWS_MINIO_ENDPOINT}"
    - name: KUBECONFIGS
      value: "${CLUSTER_CONFIGS}"
    - name: S3_ENDPOINT
      value: "${S3_ENDPOINT}"
    - name: S3_AWS_ACCESS_KEY_ID
      value: "${S3_AWS_ACCESS_KEY_ID}"
    - name: S3_AWS_SECRET_ACCESS_KEY
      value: "${S3_AWS_SECRET_ACCESS_KEY}"
    - name: S3_REGION
      value: "${S3_REGION}"
    - name: BUCKET_NAME
      value: "${BUCKET_NAME}"
    - name: LOCKED_BUCKET_NAME
      value: "${LOCKED_BUCKET_NAME}"
    - name: S3_DISABLE_SSL
      value: "${S3_DISABLE_SSL}"
    - name: DIAGS_BUCKET
      value: "${DIAGS_BUCKET}"
    - name: PROVIDERS
      value: "${PROVIDERS}"
    - name: CLUSTER_PROVIDER
      value: "${CLUSTER_PROVIDER}"
    - name: INTERNAL_DOCKER_REGISTRY
      value: "$INTERNAL_DOCKER_REGISTRY"
    - name: IMAGE_PULL_SERVER
      value: "$IMAGE_PULL_SERVER"
    - name: IMAGE_PULL_USERNAME
      value: "$IMAGE_PULL_USERNAME"
    - name: IMAGE_PULL_PASSWORD
      value: "$IMAGE_PULL_PASSWORD"
    - name: VSPHERE_USER
      value: "${VSPHERE_USER}"
    - name: VSPHERE_PWD
      value: "${VSPHERE_PWD}"
    - name: VSPHERE_HOST_IP
      value: "${VSPHERE_HOST_IP}"
    - name: VSPHERE_DATACENTER
      value: "${VSPHERE_DATACENTER}"
    - name: IBMCLOUD_API_KEY
      value: "${IBMCLOUD_API_KEY}"
    - name: CONTROL_PLANE_URL
      value: "${CONTROL_PLANE_URL}"
    - name: DS_VERSION
      value: "${DS_VERSION}"
    - name: DS_BUILD
      value: "${DS_BUILD}"
    - name: NAMESPACE
      value: "${NAMESPACE}"
    - name: NO_OF_NODES
      value: "${NO_OF_NODES}"
    - name: DATA_SERVICE
      value: "${DATA_SERVICE}"
    - name: DEPLOY_ALL_VERSIONS
      value: "${DEPLOY_ALL_VERSIONS}"
    - name: DEPLOY_ALL_IMAGES
      value: "${DEPLOY_ALL_IMAGES}"
    - name: DEPLOY_ALL_DATASERVICE
      value: "${DEPLOY_ALL_DATASERVICE}"
    - name: GCP_PROJECT_ID
      value: "${GCP_PROJECT_ID}"
    - name: PDS_USERNAME
      value: "${PDS_USERNAME}"
    - name: PDS_PASSWORD
      value: "${PDS_PASSWORD}"
    - name: PDS_CLIENT_SECRET
      value: "${PDS_CLIENT_SECRET}"
    - name: PDS_CLIENT_ID
      value: "${PDS_CLIENT_ID}"
    - name: PDS_PARAM_CM
      value: "${PDS_PARAM_CM}"
    - name: PDS_ISSUER_URL
      value: "${PDS_ISSUER_URL}"
    - name: CLUSTER_TYPE
      value: "${CLUSTER_TYPE}"
    - name: TARGET_KUBECONFIG
      value: "${TARGET_KUBECONFIG}"
    - name: TARGET_CLUSTER_NAME
      value: "${TARGET_CLUSTER_NAME}"
    - name: PX_ORACLE_user_ocid
      value: "${PX_ORACLE_user_ocid}"
    - name: PX_ORACLE_compartment_id
      value: "${PX_ORACLE_compartment_id}"
    - name: PX_ORACLE_cluster_name
      value: "${PX_ORACLE_cluster_name}"
    - name: PX_ORACLE_fingerprint
      value: "${PX_ORACLE_fingerprint}"
    - name: PX_ORACLE_cluster_region
      value: "${PX_ORACLE_cluster_region}"
    - name: PX_ORACLE_tenancy
      value: "${PX_ORACLE_tenancy}"
    - name: PX_ORACLE_private_key_path
      value: "${ORACLE_API_KEY}"
    - name: INSTANCE_GROUP
      value: "${INSTANCE_GROUP}"
    - name: LOGGLY_API_TOKEN
      value: "${LOGGLY_API_TOKEN}"
    - name: PODMETRIC_METERING_INTERVAL_MINUTES
      value: "${PODMETRIC_METERING_INTERVAL_MINUTES}"
    - name: TARGET_PXBACKUP_VERSION
      value: "${TARGET_PXBACKUP_VERSION}"
    - name: TARGET_STORK_VERSION
      value: "${TARGET_STORK_VERSION}"
    - name: PX_BACKUP_HELM_REPO_BRANCH
      value: "${PX_BACKUP_HELM_REPO_BRANCH}"
    - name: BACKUP_TYPE
      value: "${BACKUP_TYPE}"
    - name: NFS_SERVER_ADDR
      value: "${NFS_SERVER_ADDR}"
    - name: NFS_SUB_PATH
      value: "${NFS_SUB_PATH}"
    - name: NFS_MOUNT_OPTION
      value: "${NFS_MOUNT_OPTION}"
    - name: NFS_PATH
      value: "${NFS_PATH}"
    - name: SKIP_PX_OPERATOR_UPGRADE
      value: "${SKIP_PX_OPERATOR_UPGRADE}"
    - name: VOLUME_SNAPSHOT_CLASS
      value: "${VOLUME_SNAPSHOT_CLASS}"
    - name: S3_SSE_TYPE
      value: "${S3_SSE_TYPE}"
    - name: S3_POLICY_SID
      value: "${S3_POLICY_SID}"
    - name: S3_ENCRYPTION_POLICY
      value: "${S3_ENCRYPTION_POLICY}"
    - name: NUM_VCLUSTERS
      value: "${NUM_VCLUSTERS}"
    - name: VCLUSTER_PARALLEL_APPS
      value: "${VCLUSTER_PARALLEL_APPS}"
    - name: VCLUSTER_TOTAL_ITERATIONS
      value: "${VCLUSTER_TOTAL_ITERATIONS}"
    - name: NUM_ML_WORKLOADS
      value: "${NUM_ML_WORKLOADS}"
    - name: ML_WORKLOAD_RUNTIME
      value: "${ML_WORKLOAD_RUNTIME}"
    - name: KUBEVIRT_UPGRADE_VERSION
      value: "${KUBEVIRT_UPGRADE_VERSION}"
    - name: PX_BACKUP_MONGODB_USERNAME
      value: "${PX_BACKUP_MONGODB_USERNAME}"
    - name: PX_BACKUP_MONGODB_PASSWORD
      value: "${PX_BACKUP_MONGODB_PASSWORD}"
    - name: ENABLE_GRAFANA
      value: "${ENABLE_GRAFANA}"
    - name: USE_GLOBAL_RULES
      value: "${USE_GLOBAL_RULES}"
    - name: EKS_CLUSTER_NAME
      value: "${EKS_CLUSTER_NAME}"
    - name: EKS_CLUSTER_REGION
      value: "${EKS_CLUSTER_REGION}"
    - name: EKS_PX_NODEGROUP_NAME
      value: "${EKS_PX_NODEGROUP_NAME}"
    - name: IKS_CLUSTER_NAME
      value: "${IKS_CLUSTER_NAME}"
    - name: IKS_PX_WORKERPOOL_NAME
      value: "${IKS_PX_WORKERPOOL_NAME}"
    - name: IKS_CLUSTER_REGION
      value: "${IKS_CLUSTER_REGION}"
    - name: LONGEVITY_UPGRADE_EXECUTION_THRESHOLD
      value: "${LONGEVITY_UPGRADE_EXECUTION_THRESHOLD}"
<<<<<<< HEAD
    - name: GKE_UPGRADE_STRATEGY
      value: "${GKE_UPGRADE_STRATEGY}"
    - name: GKE_SURGE_VALUE
      value: "${GKE_SURGE_VALUE}"
=======
    - name: GOOGLE_APPLICATION_CREDENTIALS
      value: "${GOOGLE_APPLICATION_CREDENTIALS}"
>>>>>>> 812e813e
  volumes: [${VOLUMES}]
  restartPolicy: Never
  serviceAccountName: torpedo-account


EOF

if [ "${RUN_GINKGO_COMMAND}" = "true" ]; then
    torpedo_pod_command="ginkgo"
    torpedo_pod_args=$(yq e '.spec.containers[] | select(.name == "torpedo") | .args[]' torpedo.yaml | sed 's/,$//')

	# This code removes the comma if the line ends with it.
	# If the line is an empty string, it is quoted.
	# Otherwise, the line is printed normally.
    formatted_torpedo_pod_args=$(echo "$torpedo_pod_args" | awk '{
        if ($0 ~ /,$/) {
            gsub(/,$/, "", $0);
            printf "%s ", $0;
        } else {
            if ($0 == "") {
                printf "\"\" ";
            } else {
                printf "%s ", $0;
            }
        }
    }')

    torpedo_pod_ginkgo_command="$torpedo_pod_command $formatted_torpedo_pod_args"
    echo "Formatted Ginkgo Command: $torpedo_pod_ginkgo_command"

    # This code skips a flag followed by an empty string ("") if the next token is another flag or if it is the end of the command.
    # This is necessary because Torpedo does not handle empty strings as expected.
    # Example: In the input ginkgo --trace --timeout "" --fail-fast ... --fa-secret ""
    # --timeout "" is skipped because it is immediately followed by another flag --fail-fast
    # --fa-secret "" is also skipped because it is the last token and followed by no other arguments.
    cleaned_torpedo_pod_ginkgo_command=$(echo "$torpedo_pod_ginkgo_command" | awk '
	{
	   output = "";
	   i = 1;
	   while (i <= NF) {
		   if ($(i) ~ /^--/ && $(i+1) == "\"\"") {
			   if (i+2 <= NF && $(i+2) ~ /^--/) {
				   i += 2;
				   continue;
			   } else if (i+2 > NF) {
				   i += 2;
				   continue;
			   }
		   }
		   output = output (output ? " " : "") $(i);
		   i++;
	   }
	   print output;
	}')
    echo "Cleaned Ginkgo Command: $cleaned_torpedo_pod_ginkgo_command"

    $cleaned_torpedo_pod_ginkgo_command
    exit $?
fi

# If these are passed, we will create a docker config secret to use to pull images
if [ ! -z $IMAGE_PULL_SERVER ] && [ ! -z $IMAGE_PULL_USERNAME ] && [ ! -z $IMAGE_PULL_PASSWORD ]; then
  echo "Adding Docker registry secret ..."
  auth=$(echo -n "$IMAGE_PULL_USERNAME:$IMAGE_PULL_PASSWORD" | base64)
  secret=$(echo -n "{\"auths\":{\"$IMAGE_PULL_SERVER\":{\"auth\":\"$auth\"}}}" | base64 -w 0)
  cat >> torpedo.yaml <<EOF
---
apiVersion: v1
kind: Secret
metadata:
  name: torpedo
type: kubernetes.io/dockerconfigjson
data:
  .dockerconfigjson: $secret

EOF
  sed -i '/spec:/a\  imagePullSecrets:\n    - name: torpedo' torpedo.yaml
fi

cat torpedo.yaml

echo "Deploying torpedo pod..."
kubectl -n default apply -f torpedo.yaml

echo "Waiting for torpedo to start running"

function describe_pod_then_exit {
  echo "Pod description:"
  kubectl -n default describe pod torpedo
  exit 1
}

function terminate_pod_then_exit {
    echo "Terminating Ginkgo test in Torpedo pod..."
    # Fetch the PID of the Ginkgo test process
    local test_pid
    test_pid=$(kubectl -n default exec torpedo -- pgrep -f 'torpedo/bin')
    if [ "$test_pid" ]; then
        # Using SIGKILL instead of SIGTERM to immediately stop the process.
        # SIGTERM would allow Ginkgo to run AfterSuite and generate reports,
        # but the intention here is to stop the process immediately.
        echo "Sending SIGKILL to terminate Ginkgo test process with PID: $test_pid"
        kubectl -n default exec torpedo -- kill -SIGKILL "$test_pid"
    fi
    exit 1
}

trap terminate_pod_then_exit SIGTERM

# The for loop is run in a background process (subshell) to allow the main script
# to remain responsive to signals (SIGTERM, SIGINT) while the loop is executing.
(
    first_iteration=true
    for i in $(seq 1 900); do
        echo "Iteration: $i"
        state=$(kubectl -n default get pod torpedo | grep -v NAME | awk '{print $3}')

        if [ "$state" == "Error" ]; then
            echo "Error: Torpedo finished with $state state"
            describe_pod_then_exit
        elif [ "$state" == "Running" ]; then
            # For the first iteration, display all logs. Later, only from 1 minute ago
            if [ "$first_iteration" = true ]; then
                echo "Logs from first iteration"
                kubectl -n default logs -f torpedo
                first_iteration=false
            else
                echo "Logs from iteration: $i"
                kubectl -n default logs -f --since=1m torpedo
            fi
        elif [ "$state" == "Completed" ]; then
            echo "Success: Torpedo finished with $state state"
            exit 0
        fi

        sleep 1
    done

    echo "Error: Failed to wait for torpedo to start running..."
    describe_pod_then_exit
) &

wait $!<|MERGE_RESOLUTION|>--- conflicted
+++ resolved
@@ -794,15 +794,12 @@
       value: "${IKS_CLUSTER_REGION}"
     - name: LONGEVITY_UPGRADE_EXECUTION_THRESHOLD
       value: "${LONGEVITY_UPGRADE_EXECUTION_THRESHOLD}"
-<<<<<<< HEAD
     - name: GKE_UPGRADE_STRATEGY
       value: "${GKE_UPGRADE_STRATEGY}"
     - name: GKE_SURGE_VALUE
       value: "${GKE_SURGE_VALUE}"
-=======
     - name: GOOGLE_APPLICATION_CREDENTIALS
       value: "${GOOGLE_APPLICATION_CREDENTIALS}"
->>>>>>> 812e813e
   volumes: [${VOLUMES}]
   restartPolicy: Never
   serviceAccountName: torpedo-account

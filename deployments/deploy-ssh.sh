--- conflicted
+++ resolved
@@ -212,12 +212,8 @@
             "--",
             "--spec-dir", "../drivers/scheduler/k8s/specs",
             "--app-list", "$APP_LIST",
-<<<<<<< HEAD
 			"--scheduler", "$SCHEDULER",
-            "--node-driver", "ssh",
-=======
             "--node-driver", "$NODE_DRIVER",
->>>>>>> a453bfa0
             "--scale-factor", "$SCALE_FACTOR",
             "--minimun-runtime-mins", "$MIN_RUN_TIME",
             "--chaos-level", "$CHAOS_LEVEL",

#!/bin/bash -x

if [ -n "${VERBOSE}" ]; then
    VERBOSE="--v"
fi

if [ -z "${ENABLE_DASH}" ]; then
    ENABLE_DASH=true
fi

if [ -z "${DASH_UID}" ]; then
    if [ -e /build.properties ]; then
      DASH_UID=`cat /build.properties | grep -i "DASH_UID=" | grep -Eo '[0-9]+'`
    else
      DASH_UID="0"
    fi
fi

SECURITY_CONTEXT=false
if [ "${IS_OCP}" == true ]; then
    SECURITY_CONTEXT=true
fi

if [ -z "${SCALE_FACTOR}" ]; then
    SCALE_FACTOR="10"
fi

if [ -z "${VOLUME_PROVIDER}" ]; then
    VOLUME_PROVIDER="none"
fi

if [ -z "${OBJECT_STORE_PROVIDER}" ]; then
    OBJECT_STORE_PROVIDER="aws"
fi

if [ -z "${SPEC_DIR}" ]; then
    SPEC_DIR="../drivers/scheduler/k8s/specs"
fi

if [ -z "${SCHEDULER}" ]; then
    SCHEDULER="k8s"
fi

if [ -z "${LOGLEVEL}" ]; then
    LOGLEVEL="debug"
fi

if [ -z "${CHAOS_LEVEL}" ]; then
    CHAOS_LEVEL="5"
fi

if [ -z "${MIN_RUN_TIME}" ]; then
    MIN_RUN_TIME="0"
fi

if [[ -z "$FAIL_FAST" || "$FAIL_FAST" = true ]]; then
    FAIL_FAST="--failFast"
else
    FAIL_FAST="-keepGoing"
fi

SKIP_ARG=""
if [ -n "$SKIP_TESTS" ]; then
    skipRegex=$(echo $SKIP_TESTS | sed -e 's/,/}|{/g')
    SKIP_ARG="--skip={$skipRegex}"
fi

FOCUS_ARG=""
if [ -n "$FOCUS_TESTS" ]; then
    focusRegex=$(echo $FOCUS_TESTS | sed -e 's/,/}|{/g')
    FOCUS_ARG="--focus={$focusRegex}"
fi

if [ -z "${UPGRADE_ENDPOINT_URL}" ]; then
    UPGRADE_ENDPOINT_URL=""
fi

if [ -z "${UPGRADE_ENDPOINT_VERSION}" ]; then
    UPGRADE_ENDPOINT_VERSION=""
fi

if [ -z "${UPGRADE_STORAGE_DRIVER_ENDPOINT_LIST}" ]; then
    UPGRADE_STORAGE_DRIVER_ENDPOINT_LIST=""
fi

if [ -z "${ENABLE_STORK_UPGRADE}" ]; then
    ENABLE_STORK_UPGRADE=false
fi

if [ -z "${IS_PURE_VOLUMES}" ]; then
    IS_PURE_VOLUMES=false
fi

if [ -z "${PURE_FA_CLONE_MANY_TEST}" ]; then
    PURE_FA_CLONE_MANY_TEST=false
fi

if [ -z "${PURE_SAN_TYPE}" ]; then
    PURE_SAN_TYPE=ISCSI
fi

if [ -n "${PROVISIONER}" ]; then
    PROVISIONER="$PROVISIONER"
fi

if [ -z "${STORAGE_DRIVER}" ]; then
    STORAGE_DRIVER="pxd"
fi

if [ -z "${MAX_STORAGE_NODES_PER_AZ}" ]; then
    MAX_STORAGE_NODES_PER_AZ="2"
fi

if [ -z "${PROVISIONER}" ]; then
    PROVISIONER="portworx"
fi

if [ -z "${IS_HYPER_CONVERGED}" ]; then
    IS_HYPER_CONVERGED=true
fi

if [ -z "${PX_POD_RESTART_CHECK}" ]; then
    PX_POD_RESTART_CHECK=false
fi

CONFIGMAP=""
if [ -n "${CONFIG_MAP}" ]; then
    CONFIGMAP="${CONFIG_MAP}"
fi

if [ -z "${TORPEDO_IMG}" ]; then
    TORPEDO_IMG="portworx/torpedo:latest"
    echo "Using default torpedo image: ${TORPEDO_IMG}"
fi

if [ -z "${TIMEOUT}" ]; then
    TIMEOUT="720h0m0s"
    echo "Using default timeout of ${TIMEOUT}"
fi

if [ -z "$DRIVER_START_TIMEOUT" ]; then
    DRIVER_START_TIMEOUT="10m0s"
    echo "Using default timeout of ${DRIVER_START_TIMEOUT}"
fi

if [ -z "$SECRET_TYPE" ]; then
    SECRET_TYPE="k8s"
    echo "Using default secret type of ${SECRET_TYPE}"
fi

APP_DESTROY_TIMEOUT_ARG=""
if [ -n "${APP_DESTROY_TIMEOUT}" ]; then
    APP_DESTROY_TIMEOUT_ARG="--destroy-app-timeout=$APP_DESTROY_TIMEOUT"
fi

if [ -z "$LICENSE_EXPIRY_TIMEOUT_HOURS" ]; then
    LICENSE_EXPIRY_TIMEOUT_HOURS="1h0m0s"
    echo "Using default license expiry timeout of ${LICENSE_EXPIRY_TIMEOUT_HOURS}"
fi

if [ -z "$METERING_INTERVAL_MINS" ]; then
    METERING_INTERVAL_MINS="10m0s"
    echo "Using default metering of ${METERING_INTERVAL_MINS}"
fi

if [ -z "$STORAGENODE_RECOVERY_TIMEOUT" ]; then
    STORAGENODE_RECOVERY_TIMEOUT="35m0s"
    echo "Using default storage node recovery timeout of ${STORAGENODE_RECOVERY_TIMEOUT}"
fi

AZURE_TENANTID=""
if [ -n "$AZURE_TENANT_ID" ]; then
    AZURE_TENANTID="${AZURE_TENANT_ID}"
fi

AZURE_CLIENTID=""
if [ -n "$AZURE_CLIENT_ID" ]; then
    AZURE_CLIENTID="${AZURE_CLIENT_ID}"
fi

AZURE_CLIENTSECRET=""
if [ -n "$AZURE_CLIENT_SECRET" ]; then
    AZURE_CLIENTSECRET="${AZURE_CLIENT_SECRET}"
fi

CSI_GENERIC_CONFIGMAP=""
if [ -n "${CSI_GENERIC_DRIVER_CONFIGMAP}" ]; then
    CSI_GENERIC_CONFIGMAP="${CSI_GENERIC_DRIVER_CONFIGMAP}"
fi

if [ -z "$AWS_REGION" ]; then
    AWS_REGION="us-east-1"
    echo "Using default AWS_REGION of ${AWS_REGION}"
fi

if [ -z "$TORPEDO_JOB_TYPE"]; then
    TORPEDO_JOB_TYPE="functional"
fi

if [ -z "$TORPEDO_JOB_NAME"]; then
    TORPEDO_JOB_NAME="torpedo-daily-job"
fi

for i in $@
do
case $i in
	--backup-driver)
	BACKUP_DRIVER=$2
	shift
	shift
	;;
esac
done

echo "checking if we need to override test suite: ${TEST_SUITE}"

if [[ "$TEST_SUITE" != *"pds.test"* ]] && [[ "$TEST_SUITE" != *"backup.test"* ]]; then
    TEST_SUITE='"bin/basic.test"'
fi

echo "Using test suite: ${TEST_SUITE}"

if [ -z "${AUTOPILOT_UPGRADE_VERSION}" ]; then
    AUTOPILOT_UPGRADE_VERSION=""
fi

kubectl delete secret torpedo
kubectl delete pod torpedo
state=`kubectl get pod torpedo | grep -v NAME | awk '{print $3}'`
timeout=0
while [ "$state" == "Terminating" -a $timeout -le 600 ]; do
  echo "Terminating torpedo..."
  sleep 1
  state=`kubectl get pod torpedo | grep -v NAME | awk '{print $3}'`
  timeout=$[$timeout+1]
done

if [ $timeout -gt 600 ]; then
  echo "Torpedo is taking too long to terminate. Operation timeout."
  describe_pod_then_exit
fi

TORPEDO_CUSTOM_PARAM_VOLUME=""
TORPEDO_CUSTOM_PARAM_MOUNT=""
CUSTOM_APP_CONFIG_PATH=""
if [ -n "${CUSTOM_APP_CONFIG}" ]; then
    kubectl create configmap custom-app-config --from-file=custom_app_config.yml=${CUSTOM_APP_CONFIG}
    CUSTOM_APP_CONFIG_PATH="/mnt/torpedo/custom_app_config.yml"
    TORPEDO_CUSTOM_PARAM_VOLUME="{ \"name\": \"custom-app-config-volume\", \"configMap\": { \"name\": \"custom-app-config\", \"items\": [{\"key\": \"custom_app_config.yml\", \"path\": \"custom_app_config.yml\"}] } }"
    TORPEDO_CUSTOM_PARAM_MOUNT="{ \"name\": \"custom-app-config-volume\", \"mountPath\": \"${CUSTOM_APP_CONFIG_PATH}\", \"subPath\": \"custom_app_config.yml\" }"
fi

TORPEDO_SSH_KEY_VOLUME=""
TORPEDO_SSH_KEY_MOUNT=""
if [ -n "${TORPEDO_SSH_KEY}" ]; then
    kubectl create secret generic key4torpedo --from-file=${TORPEDO_SSH_KEY}
    TORPEDO_SSH_KEY_VOLUME="{ \"name\": \"ssh-key-volume\", \"secret\": { \"secretName\": \"key4torpedo\", \"defaultMode\": 256 }}"
    TORPEDO_SSH_KEY_MOUNT="{ \"name\": \"ssh-key-volume\", \"mountPath\": \"/home/torpedo/\" }"
fi

ORACLE_API_KEY_VOLUME=""
if [ -n "${ORACLE_API_KEY}" ]; then
    ORACLE_API_KEY_VOLUME="{ \"name\": \"oracle-api-key-volume\", \"secret\": { \"secretName\": \"key4oracle\", \"defaultMode\": 256 }}"
    ORACLE_API_KEY_MOUNT="{ \"name\": \"oracle-api-key-volume\", \"mountPath\": \"/home/oci/\" }"
fi

TESTRESULTS_VOLUME="{ \"name\": \"testresults\", \"hostPath\": { \"path\": \"/mnt/testresults/\", \"type\": \"DirectoryOrCreate\" } }"
TESTRESULTS_MOUNT="{ \"name\": \"testresults\", \"mountPath\": \"/testresults/\" }"

AWS_VOLUME="{ \"name\": \"aws-volume\", \"configMap\": { \"name\": \"aws-cm\", \"items\": [{\"key\": \"credentials\", \"path\": \"credentials\"}, {\"key\": \"config\", \"path\": \"config\"}]} }"
AWS_VOLUME_MOUNT="{ \"name\": \"aws-volume\", \"mountPath\": \"/root/.aws/\" }"

VOLUMES="${TESTRESULTS_VOLUME}"

if [ "${STORAGE_DRIVER}" == "aws" ]; then
  VOLUMES="${VOLUMES},${AWS_VOLUME}"
  VOLUME_MOUNTS="${VOLUME_MOUNTS},${AWS_VOLUME_MOUNT}"
fi

if [ -n "${PROVIDERS}" ]; then
  echo "Create configs for providers",${PROVIDERS}
  for i in ${PROVIDERS//,/ };do
     if [ "${i}" == "aws" ]; then
      VOLUMES="${VOLUMES},${AWS_VOLUME}"
      VOLUME_MOUNTS="${VOLUME_MOUNTS},${AWS_VOLUME_MOUNT}"
     fi
  done
fi

if [ -n "${TORPEDO_SSH_KEY_VOLUME}" ]; then
    VOLUMES="${VOLUMES},${TORPEDO_SSH_KEY_VOLUME}"
fi

VOLUME_MOUNTS="${TESTRESULTS_MOUNT}"

if [ -n "${TORPEDO_SSH_KEY_MOUNT}" ]; then
    VOLUME_MOUNTS="${VOLUME_MOUNTS},${TORPEDO_SSH_KEY_MOUNT}"
fi

if [ -n "${ORACLE_API_KEY_MOUNT}" ]; then
    VOLUME_MOUNTS="${VOLUME_MOUNTS},${ORACLE_API_KEY_MOUNT}"
fi

if [ -n "${ORACLE_API_KEY_VOLUME}" ]; then
    VOLUMES="${VOLUMES},${ORACLE_API_KEY_VOLUME}"
fi

if [ -n "${TORPEDO_CUSTOM_PARAM_VOLUME}" ]; then
    VOLUMES="${VOLUMES},${TORPEDO_CUSTOM_PARAM_VOLUME}"
fi

if [ -n "${TORPEDO_CUSTOM_PARAM_MOUNT}" ]; then
    VOLUME_MOUNTS="${VOLUME_MOUNTS},${TORPEDO_CUSTOM_PARAM_MOUNT}"
fi

BUSYBOX_IMG="busybox"
if [ -n "${INTERNAL_DOCKER_REGISTRY}" ]; then
    BUSYBOX_IMG="${INTERNAL_DOCKER_REGISTRY}/busybox"
    TORPEDO_IMG="${INTERNAL_DOCKER_REGISTRY}/${TORPEDO_IMG}"
fi

# List of additional kubeconfigs of k8s clusters to register with px-backup, px-dr
FROM_FILE=""
CLUSTER_CONFIGS=""
echo "Create kubeconfig configmap",${KUBECONFIGS}
if [ -n "${KUBECONFIGS}" ]; then
  for i in ${KUBECONFIGS//,/ };do
     FROM_FILE="${FROM_FILE} --from-file=${i}"
     if [[ -z ${CLUSTER_CONFIGS} ]]; then
       CLUSTER_CONFIGS="`basename ${i}`"
     else
       CLUSTER_CONFIGS="${CLUSTER_CONFIGS},`basename ${i}`"
     fi
  done
  kubectl create configmap kubeconfigs ${FROM_FILE}
fi

K8S_VENDOR_KEY=""
if [ -z "${NODE_DRIVER}" ]; then
    NODE_DRIVER="ssh"
fi
if [ -n "${K8S_VENDOR}" ]; then
    case "$K8S_VENDOR" in
        gke)
            NODE_DRIVER="gke"
            ;;
        aks)
            NODE_DRIVER="aks"
            ;;
        oracle)
            NODE_DRIVER="oracle"
            ;;
    esac
fi

cat > torpedo.yaml <<EOF
---
apiVersion: v1
kind: ServiceAccount
metadata:
  name: torpedo-account
---
kind: ClusterRole
apiVersion: rbac.authorization.k8s.io/v1
metadata:
   name: torpedo-role
rules:
  -
    apiGroups:
      # have access to everything except Secrets
      - "*"
    resources: ["*"]
    verbs: ["*"]
  - nonResourceURLs: ["*"]
    verbs: ["*"]
---
kind: ClusterRoleBinding
apiVersion: rbac.authorization.k8s.io/v1
metadata:
  name: torpedo-role-binding
subjects:
- kind: ServiceAccount
  name: torpedo-account
  namespace: default
roleRef:
  kind: ClusterRole
  name: torpedo-role
  apiGroup: rbac.authorization.k8s.io
---
apiVersion: v1
kind: Pod
metadata:
  name: torpedo
  labels:
    app: torpedo
spec:
  tolerations:
  - key: node-role.kubernetes.io/master
    operator: Equal
    effect: NoSchedule
  - key: node-role.kubernetes.io/controlplane
    operator: Equal
    value: "true"
  - key: node-role.kubernetes.io/control-plane
    operator: Exists
  - key: node-role.kubernetes.io/etcd
    operator: Equal
    value: "true"
  - key: apps
    operator: Equal
    value: "false"
    effect: "NoSchedule"
  affinity:
    nodeAffinity:
      requiredDuringSchedulingIgnoredDuringExecution:
        nodeSelectorTerms:
        - matchExpressions:
          - key: node-role.kubernetes.io/master
            operator: "Exists"
        - matchExpressions:
          - key: node-role.kubernetes.io/control-plane
            operator: "Exists"
        - matchExpressions:
          - key: node-role.kubernetes.io/controlplane
            operator: "In"
            values: ["true"]
        - matchExpressions:
          - key: px/enabled
            operator: "In"
            values: ["false"]
  initContainers:
  - name: init-sysctl
    image: ${BUSYBOX_IMG}
    imagePullPolicy: IfNotPresent
    securityContext:
      privileged: true
    command: ["sh", "-c", "mkdir -p /mnt/testresults && chmod 777 /mnt/testresults/"]
  containers:
  - name: torpedo
    image: ${TORPEDO_IMG}
    imagePullPolicy: Always
    securityContext:
      privileged: ${SECURITY_CONTEXT}
    command: [ "ginkgo" ]
    args: [ "--trace",
            "--timeout", "${TIMEOUT}",
            "$FAIL_FAST",
            "--slowSpecThreshold", "600",
            "$VERBOSE",
            "$FOCUS_ARG",
            "$SKIP_ARG",
            $TEST_SUITE,
            "--",
            "--spec-dir", $SPEC_DIR,
            "--app-list", "$APP_LIST",
            "--secure-apps", "$SECURE_APP_LIST",
            "--repl1-apps", "$REPL1_APP_LIST",
            "--scheduler", "$SCHEDULER",
            "--max-storage-nodes-per-az", "$MAX_STORAGE_NODES_PER_AZ",
            "--backup-driver", "$BACKUP_DRIVER",
            "--log-level", "$LOGLEVEL",
            "--node-driver", "$NODE_DRIVER",
            "--scale-factor", "$SCALE_FACTOR",
            "--hyper-converged=$IS_HYPER_CONVERGED",
            "--fail-on-px-pod-restartcount=$PX_POD_RESTART_CHECK",
            "--minimun-runtime-mins", "$MIN_RUN_TIME",
            "--driver-start-timeout", "$DRIVER_START_TIMEOUT",
            "--chaos-level", "$CHAOS_LEVEL",
            "--storagenode-recovery-timeout", "$STORAGENODE_RECOVERY_TIMEOUT",
            "--provisioner", "$PROVISIONER",
            "--storage-driver", "$STORAGE_DRIVER",
            "--config-map", "$CONFIGMAP",
            "--custom-config", "$CUSTOM_APP_CONFIG_PATH",
            "--storage-upgrade-endpoint-url=$UPGRADE_ENDPOINT_URL",
            "--storage-upgrade-endpoint-version=$UPGRADE_ENDPOINT_VERSION",
            "--upgrade-storage-driver-endpoint-list=$UPGRADE_STORAGE_DRIVER_ENDPOINT_LIST",
            "--enable-stork-upgrade=$ENABLE_STORK_UPGRADE",
            "--secret-type=$SECRET_TYPE",
            "--pure-volumes=$IS_PURE_VOLUMES",
            "--pure-fa-snapshot-restore-to-many-test=$PURE_FA_CLONE_MANY_TEST",
            "--pure-san-type=$PURE_SAN_TYPE",
            "--vault-addr=$VAULT_ADDR",
            "--vault-token=$VAULT_TOKEN",
            "--px-runtime-opts=$PX_RUNTIME_OPTS",
            "--autopilot-upgrade-version=$AUTOPILOT_UPGRADE_VERSION",
            "--csi-generic-driver-config-map=$CSI_GENERIC_CONFIGMAP",
            "--sched-upgrade-hops=$SCHEDULER_UPGRADE_HOPS",
            "--license_expiry_timeout_hours=$LICENSE_EXPIRY_TIMEOUT_HOURS",
            "--metering_interval_mins=$METERING_INTERVAL_MINS",
            "--testrail-milestone=$TESTRAIL_MILESTONE",
            "--testrail-run-name=$TESTRAIL_RUN_NAME",
            "--testrail-run-id=$TESTRAIL_RUN_ID",
            "--testrail-jeknins-build-url=$TESTRAIL_JENKINS_BUILD_URL",
            "--testrail-host=$TESTRAIL_HOST",
            "--testrail-username=$TESTRAIL_USERNAME",
            "--testrail-password=$TESTRAIL_PASSWORD",
            "--jira-username=$JIRA_USERNAME",
            "--jira-token=$JIRA_TOKEN",
            "--jira-account-id=$JIRA_ACCOUNT_ID",
            "--user=$USER",
            "--enable-dash=$ENABLE_DASH",
            "--test-desc=$TEST_DESCRIPTION",
            "--test-type=$TEST_TYPE",
            "--test-tags=$TEST_TAGS",
            "--testset-id=$DASH_UID",
            "--branch=$BRANCH",
            "--product=$PRODUCT",
            "--torpedo-job-name=$TORPEDO_JOB_NAME",
            "--torpedo-job-type=$TORPEDO_JOB_TYPE",
            "$APP_DESTROY_TIMEOUT_ARG",
    ]
    tty: true
    volumeMounts: [${VOLUME_MOUNTS}]
    env:
    - name: NODE_NAME
      valueFrom:
        fieldRef:
          fieldPath: spec.nodeName
    - name: K8S_VENDOR
      value: "${K8S_VENDOR}"
    - name: TORPEDO_SSH_USER
      value: "${TORPEDO_SSH_USER}"
    - name: TORPEDO_SSH_PASSWORD
      value: "${TORPEDO_SSH_PASSWORD}"
    - name: TORPEDO_SSH_KEY
      value: "${TORPEDO_SSH_KEY}"
    - name: AZURE_TENANT_ID
      value: "${AZURE_TENANTID}"
    - name: VOLUME_PROVIDER
      value: "${VOLUME_PROVIDER}"
    - name: OBJECT_STORE_PROVIDER
      value: "${OBJECT_STORE_PROVIDER}"
    - name: AZURE_CLIENT_ID
      value: "${AZURE_CLIENTID}"
    - name: AZURE_CLIENT_SECRET
      value: "${AZURE_CLIENTSECRET}"
    - name: AZURE_ACCOUNT_NAME
      value: "${AZURE_ACCOUNT_NAME}"
    - name: AZURE_ACCOUNT_KEY
      value: "${AZURE_ACCOUNT_KEY}"
    - name: AZURE_SUBSCRIPTION_ID
      value: "${AZURE_SUBSCRIPTION_ID}"
    - name: AWS_ACCESS_KEY_ID
      value: "${AWS_ACCESS_KEY_ID}"
    - name: AWS_SECRET_ACCESS_KEY
      value: "${AWS_SECRET_ACCESS_KEY}"
    - name: AWS_REGION
      value: "${AWS_REGION}"
    - name: KUBECONFIGS
      value: "${CLUSTER_CONFIGS}"
    - name: S3_ENDPOINT
      value: "${S3_ENDPOINT}"
    - name: S3_AWS_ACCESS_KEY_ID
      value: "${S3_AWS_ACCESS_KEY_ID}"
    - name: S3_AWS_SECRET_ACCESS_KEY
      value: "${S3_AWS_SECRET_ACCESS_KEY}"
    - name: S3_REGION
      value: "${S3_REGION}"
    - name: BUCKET_NAME
      value: "${BUCKET_NAME}"
    - name: LOCKED_BUCKET_NAME
      value: "${LOCKED_BUCKET_NAME}"
    - name: S3_DISABLE_SSL
      value: "${S3_DISABLE_SSL}"
    - name: DIAGS_BUCKET
      value: "${DIAGS_BUCKET}"
    - name: PROVIDERS
      value: "${PROVIDERS}"
    - name: INTERNAL_DOCKER_REGISTRY
      value: "$INTERNAL_DOCKER_REGISTRY"
    - name: IMAGE_PULL_SERVER
      value: "$IMAGE_PULL_SERVER"
    - name: IMAGE_PULL_USERNAME
      value: "$IMAGE_PULL_USERNAME"
    - name: IMAGE_PULL_PASSWORD
      value: "$IMAGE_PULL_PASSWORD"
    - name: VSPHERE_USER
      value: "${VSPHERE_USER}"
    - name: VSPHERE_PWD
      value: "${VSPHERE_PWD}"
    - name: VSPHERE_HOST_IP
      value: "${VSPHERE_HOST_IP}"
    - name: IBMCLOUD_API_KEY
      value: "${IBMCLOUD_API_KEY}"
    - name: CONTROL_PLANE_URL
      value: "${CONTROL_PLANE_URL}"
    - name: DS_VERSION
      value: "${DS_VERSION}"
    - name: DS_BUILD
      value: "${DS_BUILD}"
    - name: NAMESPACE
      value: "${NAMESPACE}"
    - name: NO_OF_NODES
      value: "${NO_OF_NODES}"
    - name: DATA_SERVICE
      value: "${DATA_SERVICE}"
    - name: DEPLOY_ALL_VERSIONS
      value: "${DEPLOY_ALL_VERSIONS}"
    - name: DEPLOY_ALL_IMAGES
      value: "${DEPLOY_ALL_IMAGES}"
    - name: DEPLOY_ALL_DATASERVICE
      value: "${DEPLOY_ALL_DATASERVICE}"
    - name: PDS_USERNAME
      value: "${PDS_USERNAME}"
    - name: PDS_PASSWORD
      value: "${PDS_PASSWORD}"
    - name: PDS_CLIENT_SECRET
      value: "${PDS_CLIENT_SECRET}"
    - name: PDS_CLIENT_ID
      value: "${PDS_CLIENT_ID}"
    - name: PDS_PARAM_CM
      value: "${PDS_PARAM_CM}"
    - name: PDS_ISSUER_URL
      value: "${PDS_ISSUER_URL}"
    - name: CLUSTER_TYPE
      value: "${CLUSTER_TYPE}"
    - name: TARGET_KUBECONFIG
      value: "${TARGET_KUBECONFIG}"
    - name: TARGET_CLUSTER_NAME
      value: "${TARGET_CLUSTER_NAME}"
    - name: PX_ORACLE_user_ocid
      value: "${PX_ORACLE_user_ocid}"
    - name: PX_ORACLE_fingerprint
      value: "${PX_ORACLE_fingerprint}"
    - name: PX_ORACLE_private_key_path
      value: "${ORACLE_API_KEY}"
<<<<<<< HEAD
    - name: INSTANCE_GROUP
      value: "${INSTANCE_GROUP}"
=======
    - name: LOGGLY_API_TOKEN
      value: "${LOGGLY_API_TOKEN}"
    - name: PODMETRIC_METERING_INTERVAL_MINUTES
      value: "${PODMETRIC_METERING_INTERVAL_MINUTES}"
>>>>>>> 6df3395e
  volumes: [${VOLUMES}]
  restartPolicy: Never
  serviceAccountName: torpedo-account
EOF

if [ ! -z $IMAGE_PULL_SERVER ] && [ ! -z $IMAGE_PULL_USERNAME ] && [ ! -z $IMAGE_PULL_PASSWORD ]; then
  echo "Adding Docker registry secret ..."
  auth=$(echo "$IMAGE_PULL_USERNAME:$IMAGE_PULL_PASSWORD" | base64)
  secret=$(echo "{\"auths\":{\"$IMAGE_PULL_SERVER\":{\"username\":\"$IMAGE_PULL_USERNAME\",\"password\":\"$IMAGE_PULL_PASSWORD\",\"auth\":"$auth"}}}" | base64 -w 0)
  cat >> torpedo.yaml <<EOF
---
apiVersion: v1
kind: Secret
metadata:
  name: torpedo
type: docker-registry
data:
  .dockerconfigjson: $secret

EOF
  sed -i '/spec:/a\  imagePullSecrets:\n    - name: torpedo' torpedo.yaml
fi

cat torpedo.yaml

echo "Deploying torpedo pod..."
kubectl apply -f torpedo.yaml

echo "Waiting for torpedo to start running"

function describe_pod_then_exit {
  echo "Pod description:"
  kubectl describe pod torpedo
  exit 1
}

for i in $(seq 1 900) ; do
  printf .
  state=`kubectl get pod torpedo | grep -v NAME | awk '{print $3}'`
  if [ "$state" == "Error" ]; then
    echo "Error: Torpedo finished with $state state"
    describe_pod_then_exit
  elif [ "$state" == "Running" ]; then
    echo ""
    kubectl logs -f torpedo
  elif [ "$state" == "Completed" ]; then
    echo "Success: Torpedo finished with $state state"
    exit 0
  fi

  sleep 1
done

echo "Error: Failed to wait for torpedo to start running..."
describe_pod_then_exit<|MERGE_RESOLUTION|>--- conflicted
+++ resolved
@@ -624,15 +624,12 @@
       value: "${PX_ORACLE_fingerprint}"
     - name: PX_ORACLE_private_key_path
       value: "${ORACLE_API_KEY}"
-<<<<<<< HEAD
     - name: INSTANCE_GROUP
       value: "${INSTANCE_GROUP}"
-=======
     - name: LOGGLY_API_TOKEN
       value: "${LOGGLY_API_TOKEN}"
     - name: PODMETRIC_METERING_INTERVAL_MINUTES
       value: "${PODMETRIC_METERING_INTERVAL_MINUTES}"
->>>>>>> 6df3395e
   volumes: [${VOLUMES}]
   restartPolicy: Never
   serviceAccountName: torpedo-account

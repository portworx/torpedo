package aetosutil

import (
	"fmt"
	"github.com/onsi/gomega"
	rest "github.com/portworx/torpedo/pkg/restutil"
	"github.com/sirupsen/logrus"
	"net/http"
	"os"
	"regexp"
	"runtime"
	"strconv"
	"strings"
	"sync"
	"time"
)

var (
	testCasesStack    = make([]int, 0)
	verifications     = make([]result, 0)
	testCaseStartTime time.Time
	testCase          TestCase

	dash         *Dashboard
	lock         = &sync.Mutex{}
	expect       = gomega.Expect
	haveOccurred = gomega.HaveOccurred
)

const (
	//DashBoardBaseURL for posting logs
	DashBoardBaseURL = "http://aetos.pwx.purestorage.com/dashboard" //"http://aetos-dm.pwx.purestorage.com:3939/dashboard"
)

const (
	//PASS status for testset/testcase
	PASS = "PASS"
	//FAIL status for testset/testcase
	FAIL = "FAIL"
	//ABORT status for testset/testcase
	ABORT = "ABORT"
	//TIMEOUT status for testset/testcase
	TIMEOUT = "TIMEOUT"
	//ERROR status for testset/testcase
	ERROR = "ERROR"
	// NOTSTARTED  status for testset/testcase
	NOTSTARTED = "NOT_STARTED"
	// INPROGRESS  status for testset/testcase
	INPROGRESS = "IN_PROGRESS"
)

var workflowStatuses = []string{PASS, FAIL, ABORT, ERROR, TIMEOUT, NOTSTARTED, INPROGRESS}

//Dashboard aetos dashboard structure
type Dashboard struct {
	//IsEnabled enable/disable dashboard logging
	IsEnabled bool
	//TestSetID test set ID to post the test logs and results
	TestSetID int
	//TestSet object created during initialization
	TestSet           *TestSet
	testcaseID        int
	verifications     []result
	testSetStartTime  time.Time
	testCaseStartTime time.Time
	Log               *logrus.Logger
}

//TestSet struct
type TestSet struct {
	CommitID    string            `json:"commitId"`
	User        string            `json:"user"`
	Product     string            `json:"product"`
	Description string            `json:"description"`
	HostOs      string            `json:"hostOs"`
	Branch      string            `json:"branch"`
	TestType    string            `json:"testType"`
	Tags        map[string]string `json:"nTags"`
	Status      string            `json:"status"`
}

//TestCase struct
type TestCase struct {
	Name       string `json:"name"`
	ShortName  string `json:"shortName"`
	ModuleName string `json:"moduleName"`

	Status      string            `json:"status"`
	Errors      []string          `json:"errors"`
	LogFile     string            `json:"logFile"`
	Description string            `json:"description"`
	Command     string            `json:"command"`
	HostOs      string            `json:"hostOs"`
	Tags        map[string]string `json:"nTags"`
	TestSetID   int               `json:"testSetID"`
	TestRepoID  string            `json:"testRepoID"`
	Duration    string            `json:"duration"`
}

type result struct {
	TestCaseID   int    `json:"testCaseID"`
	Description  string `json:"description"`
	Actual       string `json:"actual"`
	Expected     string `json:"expected"`
	ResultType   string `json:"type"`
	ResultStatus bool   `json:"result"`
}

type comment struct {
	TestCaseID  int    `json:"testCaseID"`
	Description string `json:"description"`
	ResultType  string `json:"type"`
}

// TestSetBegin start testset and push data to dashboard DB
func (d *Dashboard) TestSetBegin(testSet *TestSet) {
	if d.IsEnabled && d.TestSetID == 0 {

		if testSet.Branch == "" {
			d.Log.Warn("Branch should not be empty")
		}

		if testSet.Description == "" {
			testSet.Description = "Torpedo Workflows"
		}

		if testSet.User == "" {
			testSet.User = "nouser"
		}

		if testSet.TestType == "" {
			testSet.TestType = "SystemTest"
		}

		if testSet.Product == "" {
			testSet.Product = "Portworx Enterprise"
		}

		if testSet.HostOs == "" {
			testSet.HostOs = runtime.GOOS
		}

		createTestSetURL := fmt.Sprintf("%s/testset", DashBoardBaseURL)
		resp, respStatusCode, err := rest.POST(createTestSetURL, testSet, nil, nil)
		if err != nil {
			d.Log.Errorf("Error in starting TestSet, Cause: %v", err)
		} else if respStatusCode != http.StatusOK {
			d.Log.Errorf("Failed to create TestSet, resp : %s", string(resp))
		} else {
			d.TestSetID, err = strconv.Atoi(string(resp))
			if err == nil {
				d.Log.Infof("TestSetId created : %d", d.TestSetID)
			} else {
				d.Log.Errorf("TestSetId creation failed. Cause : %v", err)
			}
			d.Log.Infof("Dashboard URL : %s", fmt.Sprintf("http://aetos.pwx.purestorage.com/resultSet/testSetID/%d", d.TestSetID))
			os.Setenv("TESTSET-ID", fmt.Sprint(d.TestSetID))

		}
	}

}

// TestSetEnd  end testset and update  to dashboard DB
func (d *Dashboard) TestSetEnd() {

	if d.IsEnabled {
		if d.TestSetID == 0 {
			d.Log.Errorf("TestSetID is empty")
			return
		}

		updateTestSetURL := fmt.Sprintf("%s/testset/%d/end", DashBoardBaseURL, d.TestSetID)
		resp, respStatusCode, err := rest.PUT(updateTestSetURL, nil, nil, nil)

		if err != nil {
			d.Log.Errorf("Error in updating TestSet, Caose: %v", err)
		} else if respStatusCode != http.StatusOK {
			d.Log.Errorf("Failed to end TestSet, Resp : %s", string(resp))
		} else {
			d.Log.Infof("TestSetId %d update successfully", d.TestSetID)
		}

		if len(testCasesStack) > 0 {
			for _, v := range testCasesStack {
				d.testcaseID = v
				d.TestCaseEnd()
			}
			testCasesStack = nil

		}
	}
}

// TestCaseEnd update testcase  to dashboard DB
func (d *Dashboard) TestCaseEnd() {
	result := "PASS"

	for _, v := range verifications {

		if !v.ResultStatus {
			result = "FAIL"
			break
		}
	}
	if d.IsEnabled {

		if d.testcaseID == 0 {
			d.Log.Error("TestCaseID is empty")
			return
		}

		url := fmt.Sprintf("%s/testcase/%d/end", DashBoardBaseURL, d.testcaseID)
		resp, respStatusCode, err := rest.PUT(url, nil, nil, nil)

		if err != nil {
			d.Log.Errorf("Error in updating TestCase, Caose: %v", err)
		} else if respStatusCode != http.StatusOK {
			d.Log.Errorf("Failed to end TestCase, Resp : %s", string(resp))
		} else {
			d.Log.Infof("TestCase %d ended successfully", d.testcaseID)
		}

		verifications = nil
		removeTestCaseFromStack(d.testcaseID)

	}

	d.Log.Info("--------Test End------")
	d.Log.Infof("#Test: %s ", testCase.ShortName)
	d.Log.Infof("#Description: %s ", testCase.Description)
	d.Log.Infof("#Result: %s ", result)
	d.Log.Info("------------------------")
}

func removeTestCaseFromStack(testcaseID int) {

	removeIndex := -1
	for i, v := range testCasesStack {
		if v == testcaseID {
			removeIndex = i
			break
		}
	}

	if removeIndex != -1 {
		testCasesStack = append(testCasesStack[:removeIndex], testCasesStack[removeIndex+1:]...)
	}

}

// TestSetUpdate update test set  to dashboard DB
func (d *Dashboard) TestSetUpdate(testSet *TestSet) {

	if d.IsEnabled {

		if d.TestSetID == 0 {
			d.Log.Error("TestSetID is empty")
			return
		}

		updateTestSetURL := fmt.Sprintf("%s/testset/%d", DashBoardBaseURL, d.TestSetID)
		resp, respStatusCode, err := rest.PUT(updateTestSetURL, testSet, nil, nil)

		if err != nil {
			d.Log.Errorf("Error in updating TestSet, Caose: %v", err)
		} else if respStatusCode != http.StatusOK {
			d.Log.Errorf("Failed to update TestSet, Resp : %s", string(resp))
		} else {
			d.Log.Infof("TestSetId %d update successfully", d.TestSetID)

		}
	}
}

// TestCaseBegin start the test case and push data to dashboard DB
<<<<<<< HEAD
func (d *Dashboard) TestCaseBegin(testName, description, testRepoID string, tags map[string]string) {
=======
func (d *Dashboard) TestCaseBegin(testName, description, testRepoID string, tags []string) {

	d.Log.Info("--------Test Start------")
	d.Log.Infof("#Test: %s ", testName)
	d.Log.Infof("#Description: %s ", description)
	d.Log.Info("------------------------")
>>>>>>> c1025bca
	if d.IsEnabled {
		if d.TestSetID == 0 {
			d.Log.Errorf("TestSetID is empty, skipping begin testcase")
			return
		}

		testCase = TestCase{}
		testCase.Name = testName

		_, file, _, ok := runtime.Caller(1)
		if ok {

			m := regexp.MustCompile(`torpedo`)

			r := m.FindStringIndex(file)
			if r != nil {
				fp := file[r[0]:]
				testCase.ModuleName = fp
				files := strings.Split(fp, "/")
				testCase.ShortName = files[len(files)-1]

				d.Log.Infof("Running test from file %s, module: %s", fp, testName)

			}

		}
		//t.StartTime = time.Now().Format(time.RFC3339)
		testCase.Status = INPROGRESS
		testCase.Description = description
		testCase.HostOs = runtime.GOOS

		testCase.TestSetID = d.TestSetID

		testCase.TestRepoID = testRepoID
		if tags != nil {
			testCase.Tags = tags
		}
		testCaseStartTime = time.Now()

		createTestCaseURL := fmt.Sprintf("%s/testcase", DashBoardBaseURL)

		resp, respStatusCode, err := rest.POST(createTestCaseURL, testCase, nil, nil)
		if err != nil {
			d.Log.Infof("Error in starting TesteCase, Cause: %v", err)
		} else if respStatusCode != http.StatusOK {
			d.Log.Errorf("Error creating test case, resp :%s", string(resp))
		} else {
			d.testcaseID, err = strconv.Atoi(string(resp))
			if err == nil {
				d.Log.Infof("TestCaseID created : %d", d.testcaseID)
			} else {
				d.Log.Errorf("TestCase creation failed. Cause : %v", err)
			}
		}

		testCasesStack = append(testCasesStack, d.testcaseID)

	}
}

func (d *Dashboard) verify(r result) {
	if d.IsEnabled {

		if r.TestCaseID == 0 {
			d.Log.Errorf("TestcaseId should not be empty for updating result")
			return
		}

		commentURL := fmt.Sprintf("%s/result", DashBoardBaseURL)

		resp, respStatusCode, err := rest.POST(commentURL, r, nil, nil)
		if err != nil {
			d.Log.Errorf("Error in updating verification to dashboard, Cause: %v", err)
		} else if respStatusCode != http.StatusOK {
			d.Log.Errorf("Error updating the verify comment, resp : %s", string(resp))
		} else {
			d.Log.Tracef("verify response : %s", string(resp))

		}
	}
}

//VerifySafely verify test without aborting the execution
func (d *Dashboard) VerifySafely(actual, expected interface{}, description string) {

	actualVal := fmt.Sprintf("%v", actual)
	expectedVal := fmt.Sprintf("%v", expected)
	res := result{}

	res.Actual = actualVal
	res.Expected = expectedVal
	res.Description = description
	res.TestCaseID = d.testcaseID

	d.Log.Infof("Verifying : Description : %s", description)
	d.Log.Infof("Actual: %v, Expected : %v", actualVal, expectedVal)

	if actualVal == expectedVal {
		res.ResultType = "info"
		res.ResultStatus = true
		d.Log.Infof("Actual:%v, Expected: %v, Description: %v", actual, expected, description)
	} else {
		res.ResultType = "error"
		res.ResultStatus = false
		d.Log.Errorf("Actual:%v, Expected: %v, Description: %v", actual, expected, description)
	}
	verifications = append(verifications, res)

	if d.IsEnabled {
		d.verify(res)
	}

}

//VerifyFatal verify test and abort operation upon failure
func (d *Dashboard) VerifyFatal(actual, expected interface{}, description string) {

	d.VerifySafely(actual, expected, description)
	var err error
	if actual != expected {
		err = fmt.Errorf("Actual:%v, Expected: %v, Description: %v", actual, expected, description)
	}
	expect(err).NotTo(haveOccurred())
}

// Info logging info message
func (d *Dashboard) Info(message string) {
	d.Log.Infof(message)
	if d.IsEnabled {
		res := comment{}
		res.TestCaseID = d.testcaseID
		res.Description = message
		res.ResultType = "info"
		d.addComment(res)
	}
}

// Infof logging info with formated message
func (d *Dashboard) Infof(message string, args ...interface{}) {
	d.Log.Infof(message, args...)
	if d.IsEnabled {
		fmtMsg := fmt.Sprintf(message, args...)
		res := comment{}
		res.TestCaseID = d.testcaseID
		res.Description = fmtMsg
		res.ResultType = "info"
		d.addComment(res)
	}
}

// Warnf logging formatted warn message
func (d *Dashboard) Warnf(message string, args ...interface{}) {
	d.Log.Warnf(message, args...)
	if d.IsEnabled {
		fmtMsg := fmt.Sprintf(message, args...)
		res := comment{}
		res.TestCaseID = d.testcaseID
		res.Description = fmtMsg
		res.ResultType = "warning"
		d.addComment(res)
	}
}

// Warn logging warn message
func (d *Dashboard) Warn(message string) {
	d.Log.Warn(message)
	if d.IsEnabled {
		res := comment{}
		res.TestCaseID = d.testcaseID
		res.Description = message
		res.ResultType = "warning"
		d.addComment(res)
	}
}

// Error logging error message
func (d *Dashboard) Error(message string) {
	d.Log.Error(message)
	if d.IsEnabled {
		res := comment{}
		res.TestCaseID = d.testcaseID
		res.Description = message
		res.ResultType = "error"
		d.addComment(res)
	}
}

// Errorf logging formatted error message
func (d *Dashboard) Errorf(message string, args ...interface{}) {
	d.Log.Errorf(message, args...)
	if d.IsEnabled {
		fmtMsg := fmt.Sprintf(message, args...)
		res := comment{}
		res.TestCaseID = d.testcaseID
		res.Description = fmtMsg
		res.ResultType = "error"
		d.addComment(res)
	}
}

func (d *Dashboard) addComment(c comment) {
	if d.IsEnabled {

		if c.TestCaseID == 0 {
			d.Log.Errorf("TestcaseId should not be empty for updating result")
			return
		}

		commentURL := fmt.Sprintf("%s/result", DashBoardBaseURL)

		resp, respStatusCode, err := rest.POST(commentURL, c, nil, nil)
		if err != nil {
			d.Log.Errorf("Error in adding log message to dashboard, Cause: %v", err)
		} else if respStatusCode != http.StatusOK {
			d.Log.Errorf("Error updating the vrify comment, resp : %s", string(resp))
		} else {
			d.Log.Tracef("verify response : %s", string(resp))
		}
	}
}

//Get returns the dashboard struct instance
func Get() *Dashboard {

	if dash == nil {
		lock.Lock()
		defer lock.Unlock()
		if dash == nil {
			fmt.Println("Creating new Dashboard instance.")
			dash = &Dashboard{}
		}
	}
	return dash
}<|MERGE_RESOLUTION|>--- conflicted
+++ resolved
@@ -274,16 +274,12 @@
 }
 
 // TestCaseBegin start the test case and push data to dashboard DB
-<<<<<<< HEAD
 func (d *Dashboard) TestCaseBegin(testName, description, testRepoID string, tags map[string]string) {
-=======
-func (d *Dashboard) TestCaseBegin(testName, description, testRepoID string, tags []string) {
 
 	d.Log.Info("--------Test Start------")
 	d.Log.Infof("#Test: %s ", testName)
 	d.Log.Infof("#Description: %s ", description)
 	d.Log.Info("------------------------")
->>>>>>> c1025bca
 	if d.IsEnabled {
 		if d.TestSetID == 0 {
 			d.Log.Errorf("TestSetID is empty, skipping begin testcase")

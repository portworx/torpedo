package pureutils

import (
	"fmt"
	"github.com/portworx/torpedo/drivers/pure/flasharray"
)

const (
	RestAPI = "2.x"
)

// PureCreateClientAndConnect Create FA Client and Connect
func PureCreateClientAndConnectRest2_x(faMgmtEndpoint string, apiToken string) (*flasharray.Client, error) {
	faClient, err := flasharray.NewClient(faMgmtEndpoint, apiToken, "", "",
		RestAPI, false, false, "torpedo", nil)
	if err != nil {
		return nil, err
	}
	return faClient, nil
}

// ListAllVolumesFromFA returns list of all Available Volumes present in FA (Function should be used with RestAPI 2.x)
func ListAllVolumesFromFA(faClient *flasharray.Client) ([]flasharray.VolResponse, error) {
	params := make(map[string]string)
	params["destroyed"] = "false"
	volumes, err := faClient.Volumes.ListAllAvailableVolumes(params, nil)
	if err != nil {
		return nil, err
	}
	return volumes, nil
}

// ListAllDestroyedVolumesFromFA Returns list of all Destroyed FA Volumes (Function should be used with RestAPI 2.x)
func ListAllDestroyedVolumesFromFA(faClient *flasharray.Client) ([]flasharray.VolResponse, error) {
	params := make(map[string]string)
	params["destroyed"] = "true"
	volumes, err := faClient.Volumes.ListAllAvailableVolumes(params, nil)
	if err != nil {
		return nil, err
	}
	return volumes, nil
}

func ListAllRealmsFromFA(faClient *flasharray.Client) ([]flasharray.RealmResponse, error) {
	params := make(map[string]string)
<<<<<<< HEAD
=======
	params["destroyed"] = "false"
>>>>>>> e2e64275
	realms, err := faClient.Realms.ListAllAvailableRealms(params, nil)
	if err != nil {
		return nil, err
	}
	return realms, nil
<<<<<<< HEAD
=======
}

func ListAllPodsFromFA(faClient *flasharray.Client) ([]flasharray.PodResponse, error) {
	params := make(map[string]string)
	params["destroyed"] = "false"
	pods, err := faClient.Pods.ListAllAvailablePods(params, nil)
	if err != nil {
		return nil, err
	}
	return pods, nil
}

func CreatePodinFA(faClient *flasharray.Client, podName string) (*[]flasharray.PodResponse, error) {
	queryParams := make(map[string]string)
	queryParams["names"] = fmt.Sprintf("%s", podName)
	podinfo, err := faClient.Pods.CreatePod(queryParams, nil)
	if err != nil {
		return nil, err
	}
	return podinfo, nil
>>>>>>> e2e64275
}<|MERGE_RESOLUTION|>--- conflicted
+++ resolved
@@ -43,17 +43,12 @@
 
 func ListAllRealmsFromFA(faClient *flasharray.Client) ([]flasharray.RealmResponse, error) {
 	params := make(map[string]string)
-<<<<<<< HEAD
-=======
 	params["destroyed"] = "false"
->>>>>>> e2e64275
 	realms, err := faClient.Realms.ListAllAvailableRealms(params, nil)
 	if err != nil {
 		return nil, err
 	}
 	return realms, nil
-<<<<<<< HEAD
-=======
 }
 
 func ListAllPodsFromFA(faClient *flasharray.Client) ([]flasharray.PodResponse, error) {
@@ -74,5 +69,4 @@
 		return nil, err
 	}
 	return podinfo, nil
->>>>>>> e2e64275
 }
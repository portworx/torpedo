--- conflicted
+++ resolved
@@ -58,13 +58,9 @@
 // Volume Driver Plugin is down, unavailable - and the client container should
 // not be impacted.
 func (t *torpedo) testDriverDown() error {
-<<<<<<< HEAD
-	taskName := fmt.Sprintf("testdriverdown-%v", t.instanceID)
-=======
 	taskName := fmt.Sprintf("driverdown-%v", t.instanceID)
 	logrus.Infof("[%v] Scheduling new applications", taskName)
 
->>>>>>> a4fe34d7
 	contexts, err := t.s.Schedule(taskName, scheduler.ScheduleOptions{})
 	if err != nil {
 		return err
@@ -280,11 +276,7 @@
 		// Wait for node to be back
 		for _, n := range nodesToReboot {
 			logrus.Infof("[%v] Testing connectivity with: %v", taskName, n.Name)
-<<<<<<< HEAD
 			if err := t.n.TestConnection(n, node.ConnectionOpts{
-=======
-			if err := t.n.TestConnection(n, node.TestConectionOpts{
->>>>>>> a4fe34d7
 				Timeout:         15 * time.Minute,
 				TimeBeforeRetry: 10 * time.Second,
 			}); err != nil {
@@ -315,10 +307,7 @@
 }
 
 func (t *torpedo) validateContext(ctx *scheduler.Context) error {
-<<<<<<< HEAD
-=======
 	var err error
->>>>>>> a4fe34d7
 	if ctx.Status != 0 {
 		return fmt.Errorf("exit status %v\nStdout: %v\nStderr: %v",
 			ctx.Status,
@@ -543,10 +532,7 @@
 
 }*/
 
-<<<<<<< HEAD
-=======
 // TODO replace run() with go tests
->>>>>>> a4fe34d7
 func (t *torpedo) run(testName string) error {
 	logrus.Printf("Running torpedo instance: %v", t.instanceID)
 
